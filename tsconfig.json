--- conflicted
+++ resolved
@@ -31,12 +31,7 @@
     "noEmit": true,
     "jsx": "react-jsx"
   },
-<<<<<<< HEAD
-  "include": ["src", "e2e", "packages", "./*.ts", "vite.config.mts"],
-  "exclude": ["node_modules", "./*.grammar"],
-=======
   "include": ["src", "e2e", "packages", "*.ts"],
   "exclude": ["node_modules", "./*.grammar", "vite.config.ts"],
->>>>>>> a89d8bb8
   "references": [{ "path": "./tsconfig.node.json" }]
 }