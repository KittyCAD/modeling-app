{
  "compilerOptions": {
    "baseUrl": "src",
    "paths": {
      "/*": ["src/*"]
    },
<<<<<<< HEAD
    "types": ["vite/client", "@types/wicg-file-system-access", "node", "@wdio/globals/types", "mocha"],
    "target": "esnext",
    "lib": [
      "dom",
      "dom.iterable",
      "esnext"
=======
    "types": [
      "vite/client",
      "@types/wicg-file-system-access",
      "node",
      "@wdio/globals/types"
>>>>>>> 379f154a
    ],
    "target": "esnext",
    "lib": ["dom", "dom.iterable", "esnext"],
    "allowJs": true,
    "skipLibCheck": true,
    "esModuleInterop": true,
    "allowSyntheticDefaultImports": true,
    "strict": true,
    "forceConsistentCasingInFileNames": true,
    "noFallthroughCasesInSwitch": true,
    "module": "ES2022",
    "moduleResolution": "node",
    "resolveJsonModule": true,
    "isolatedModules": true,
    "noEmit": true,
    "jsx": "react-jsx"
  },
  "include": ["src", "e2e", "./*.ts"],
  "references": [{ "path": "./tsconfig.node.json" }]
}<|MERGE_RESOLUTION|>--- conflicted
+++ resolved
@@ -4,20 +4,12 @@
     "paths": {
       "/*": ["src/*"]
     },
-<<<<<<< HEAD
-    "types": ["vite/client", "@types/wicg-file-system-access", "node", "@wdio/globals/types", "mocha"],
-    "target": "esnext",
-    "lib": [
-      "dom",
-      "dom.iterable",
-      "esnext"
-=======
     "types": [
       "vite/client",
       "@types/wicg-file-system-access",
       "node",
-      "@wdio/globals/types"
->>>>>>> 379f154a
+      "@wdio/globals/types",
+      "mocha"
     ],
     "target": "esnext",
     "lib": ["dom", "dom.iterable", "esnext"],
