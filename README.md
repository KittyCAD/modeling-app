![Zoo Modeling App](/public/zma-logomark-outlined.png)

## Zoo Modeling App

live at [app.zoo.dev](https://app.zoo.dev/)

A CAD application from the future, brought to you by the [Zoo team](https://zoo.dev).

Modeling App is our take on what a modern modelling experience can be. It is applying several lessons learned in the decades since most major CAD tools came into existence:

- All artifacts—including parts and assemblies—should be represented as human-readable code. At the end of the day, your CAD project should be "plain text"
  - This makes version control—which is a solved problem in software engineering—trivial for CAD
- All GUI (or point-and-click) interactions should be actions performed on this code representation under the hood
  - This unlocks a hybrid approach to modeling. Whether you point-and-click as you always have or you write your own KCL code, you are performing the same action in Modeling App
- Everything graphics _has_ to be built for the GPU
  - Most CAD applications have had to retrofit support for GPUs, but our geometry engine is made for GPUs (primarily Nvidia's Vulkan), getting the order of magnitude rendering performance boost with it
- Make the resource-intensive pieces of an application auto-scaling
  - One of the bottlenecks of today's hardware design tools is that they all rely on the local machine's resources to do the hardest parts, which include geometry rendering and analysis. Our geometry engine parallelizes rendering and just sends video frames back to the app (seriously, inspect source, it's just a `<video>` element), and our API will offload analysis as we build it in

We are excited about what a small team of people could build in a short time with our API. We welcome you to try our API, build your own applications, or contribute to ours!

Modeling App is a _hybrid_ user interface for CAD modeling. You can point-and-click to design parts (and soon assemblies), but everything you make is really just [`kcl` code](https://github.com/KittyCAD/kcl-experiments) under the hood. All of your CAD models can be checked into source control such as GitHub and responsibly versioned, rolled back, and more.

The 3D view in Modeling App is just a video stream from our hosted geometry engine. The app sends new modeling commands to the engine via WebSockets, which returns back video frames of the view within the engine.

## Tools

- UI
  - [React](https://react.dev/)
  - [Headless UI](https://headlessui.com/)
  - [TailwindCSS](https://tailwindcss.com/)
  - [XState](https://xstate.js.org/)
- Networking
  - WebSockets (via [KittyCAD TS client](https://github.com/KittyCAD/kittycad.ts))
- Code Editor
  - [CodeMirror](https://codemirror.net/)
  - Custom WASM LSP Server
- Modeling
  - [KittyCAD TypeScript client](https://github.com/KittyCAD/kittycad.ts)

[Original demo video](https://drive.google.com/file/d/183_wjqGdzZ8EEZXSqZ3eDcJocYPCyOdC/view?pli=1)

[Original demo slides](https://github.com/KittyCAD/Eng/files/10398178/demo.pdf)

## Get started

We recommend downloading the latest application binary from [our Releases page](https://github.com/KittyCAD/modeling-app/releases). If you don't see your platform or architecture supported there, please file an issue.

## Running a development build

First, [install Rust via `rustup`](https://www.rust-lang.org/tools/install). This project uses a lot of Rust compiled to [WASM](https://webassembly.org/) within it. We always use the latest stable version of Rust, so you may need to run `rustup update stable`. Then, run:

```
yarn install
```

followed by:

```
yarn build:wasm-dev
```

or if you have the gh cli installed

```
./get-latest-wasm-bundle.sh # this will download the latest main wasm bundle
```

That will build the WASM binary and put in the `public` dir (though gitignored)

finally, to run the web app only, run:

```
yarn start
```

If you're not an KittyCAD employee you won't be able to access the dev environment, you should copy everything from `.env.production` to `.env.development` to make it point to production instead, then when you navigate to `localhost:3000` the easiest way to sign in is to paste `localStorage.setItem('TOKEN_PERSIST_KEY', "your-token-from-https://zoo.dev/account/api-tokens")` replacing the with a real token from https://zoo.dev/account/api-tokens ofcourse, then navigate to localhost:3000 again. Note that navigating to localhost:3000/signin removes your token so you will need to set the token again.

### Development environment variables

The Copilot LSP plugin in the editor requires a Zoo API token to run. In production, we authenticate this with a token via cookie in the browser and device auth token in the desktop environment, but this token is inaccessible in the dev browser version because the cookie is considered "cross-site" (from `localhost` to `dev.zoo.dev`). There is an optional environment variable called `VITE_KC_DEV_TOKEN` that you can populate with a dev token in a `.env.development.local` file to not check it into Git, which will use that token instead of other methods for the LSP service.

### Developing in Chrome

Chrome is in the process of rolling out a new default which
[blocks Third-Party Cookies](https://developer.chrome.com/en/docs/privacy-sandbox/third-party-cookie-phase-out/).
If you're having trouble logging into the `modeling-app`, you may need to
enable third-party cookies. You can enable third-party cookies by clicking on
the eye with a slash through it in the URL bar, and clicking on "Enable
Third-Party Cookies".

## Desktop

To spin up the desktop app, `yarn install` and `yarn build:wasm-dev` need to have been done before hand then

```
yarn electron:start
```

This will start the application and hot-reload on changed.

Devtools can be opened with the usual Cmd/Ctrl-Shift-I.

To build, run `yarn tron:package`.

## Checking out commits / Bisecting

Which commands from setup are one off vs need to be run every time?

The following will need to be run when checking out a new commit and guarantees the build is not stale:
```bash
yarn install
yarn build:wasm-dev # or yarn build:wasm for slower but more production-like build
yarn start # or yarn build:local && yarn serve for slower but more production-like build
```

## Before submitting a PR

Before you submit a contribution PR to this repo, please ensure that:

- There is a corresponding issue for the changes you want to make, so that discussion of approach can be had before work begins.
- You have separated out refactoring commits from feature commits as much as possible
- You have run all of the following commands locally:
  - `yarn fmt`
  - `yarn tsc`
  - `yarn test`
  - Here they are all together: `yarn fmt && yarn tsc && yarn test`

## Release a new version

#### 1. Bump the versions by running `./make-release.sh` and create a Cut Release PR

That will create the branch with the updated json files for you:
- run `./make-release.sh` or `./make-release.sh patch` for a patch update;
- run `./make-release.sh minor` for minor; or
- run `./make-release.sh major` for major.

After it runs you should just need the push the branch and open a PR.

**Important:** It needs to be prefixed with `Cut release v` to build in release mode and a few other things to test in the best context possible, the intent would be for instance to have `Cut release v1.2.3` for the `v1.2.3` release candidate.

The PR may then serve as a place to discuss the human-readable changelog and extra QA. The `make-release.sh` tool suggests a changelog for you too to be used as PR description, just make sure to delete lines that are not user facing.

#### 2. Smoke test artifacts from the Cut Release PR

The release builds can be find under the `artifact` zip, at the very bottom of the `ci` action page for each commit on this branch.

We don't have a strict process, but click around and check for anything obvious, posting results as comments in the Cut Release PR.

The other `ci` output in Cut Release PRs is `updater-test`, because we don't have a way to test this fully automated, we have a semi-automated process. Download updater-test zip file, install the app, run it, expect an updater prompt to a dummy v0.99.99, install it and check that the app comes back at that version (on both macOS and Windows).

#### 3. Merge the Cut Release PR

This will kick the `create-release` action, that creates a _Draft_ release out of this Cut Release PR merge after less than a minute, with the new version as title and Cut Release PR as description.


#### 4. Publish the release

Head over to https://github.com/KittyCAD/modeling-app/releases, the draft release corresponding to the merged Cut Release PR should show up at the top as _Draft_. Click on it, verify the content, and hit _Publish_.

#### 5. Profit

A new Action kicks in at https://github.com/KittyCAD/modeling-app/actions, which can be found under `release` event filter.


## Fuzzing the parser

Make sure you install cargo fuzz:

```bash
$ cargo install cargo-fuzz
```

```bash
$ cd src/wasm-lib/kcl

# list the fuzz targets
$ cargo fuzz list

# run the parser fuzzer
$ cargo +nightly fuzz run parser
```

For more information on fuzzing you can check out
[this guide](https://rust-fuzz.github.io/book/cargo-fuzz.html).

## Tests

### Playwright tests

You will need a `./e2e/playwright/playwright-secrets.env` file:

```bash
$ touch ./e2e/playwright/playwright-secrets.env
$ cat ./e2e/playwright/playwright-secrets.env
token=<dev.zoo.dev/account/api-tokens>
snapshottoken=<your-snapshot-token>
```

For a portable way to run Playwright you'll need Docker.

#### Generic example
After that, open a terminal and run:

```bash
docker run --network host  --rm --init -it playwright/chrome:playwright-x.xx.x
```

and in another terminal, run:

```bash
PW_TEST_CONNECT_WS_ENDPOINT=ws://127.0.0.1:4444/ yarn playwright test --project="Google Chrome" <test suite>
```


#### Specific example

open a terminal and run:

```bash
docker run --network host  --rm --init -it playwright/chrome:playwright-1.46.0
```

and in another terminal, run:

```bash
PW_TEST_CONNECT_WS_ENDPOINT=ws://127.0.0.1:4444/ yarn playwright test --project="Google Chrome" e2e/playwright/command-bar-tests.spec.ts
```

run a specific test change the test from `test('...` to `test.only('...`
(note if you commit this, the tests will instantly fail without running any of the tests)


**Gotcha**: running the docker container with a mismatched image against your `./node_modules/playwright` will cause a failure. Make sure the versions are matched and up to date.

run headed

```
yarn playwright test --headed
```

run with step through debugger

```
PWDEBUG=1 yarn playwright test
```

However, if you want a debugger I recommend using VSCode and the `playwright` extension, as the above command is a cruder debugger that steps into every function call which is annoying.
With the extension you can set a breakpoint after `waitForDefaultPlanesVisibilityChange` in order to skip app loading, then the vscode debugger's "step over" is much better for being able to stay at the right level of abstraction as you debug the code.

If you want to limit to a single browser use `--project="webkit"` or `firefox`, `Google Chrome`
Or comment out browsers in `playwright.config.ts`.

note chromium has encoder compat issues which is why were testing against the branded 'Google Chrome'

You may consider using the VSCode extension, it's useful for running individual threads, but some some reason the "record a test" is locked to chromium with we can't use. A work around is to us the CI `yarn playwright codegen -b wk --load-storage ./store localhost:3000`

<details>
<summary>

Where `./store` should look like this

</summary>

```JSON
{
  "cookies": [],
  "origins": [
    {
      "origin": "http://localhost:3000",
      "localStorage": [
        {
          "name": "store",
          "value": "{\"state\":{\"openPanes\":[\"code\"]},\"version\":0}"
        },
        {
          "name": "persistCode",
          "value": ""
        },
        {
          "name": "TOKEN_PERSIST_KEY",
          "value": "your-token"
        }
      ]
    }
  ]
}
```

</details>

However because much of our tests involve clicking in the stream at specific locations, it's code-gen looks `await page.locator('video').click();` when really we need to use a pixel coord, so I think it's of limited use.

### Unit and component tests

If you already haven't, run the following:

```
yarn
yarn build:wasm
yarn start
```

and finally:

```
yarn test:nowatch
```

For individual testing:

```
yarn test abstractSyntaxTree -t "unexpected closed curly brace" --silent=false
```

Which will run our suite of [Vitest unit](https://vitest.dev/) and [React Testing Library E2E](https://testing-library.com/docs/react-testing-library/intro/) tests, in interactive mode by default.

### Rust tests

```bash
cd src/wasm-lib
cargo test
```

### Mapping CI CD jobs to local commands

<<<<<<< HEAD
When you see the CI CD fail on jobs you may wonder three things 
- Do I have a bug in my code? 
- Is the test flaky? 
=======
When you see the CI CD fail on jobs you may wonder three things
- Do I have a bug in my code?
- Is the test flaky?
>>>>>>> 3035ad16
- Is there a bug in `main`?

To answer these questions the following commands will give you confidence to locate the issue.

#### Static Analysis

Part of the CI CD pipeline performs static analysis on the code. Use the following commands to mimic the CI CD jobs.

The following set of commands should get us closer to one and done commands to instantly retest issues.

```
yarn test-setup
```

> Gotcha, are packages up to date and is the wasm built?


```
yarn tsc
yarn fmt-check
yarn lint
yarn xstate:typegen
yarn test:unit:local
```

> Gotcha: Our unit tests have integration tests in them. You need to run a localhost server to run the unit tests.

<<<<<<< HEAD
#### Integration Tests

**Playwright Browser**

These integration tests run in a browser (without electrion).
There are tests that are skipped if they are ran in a windows OS or Linux OS. We can use playwright tags to implement test skipping.

Breaking down the command `yarn test:playwright:browser:chrome:windows`
- The integration application is `playwright`
=======
#### E2E Tests

**Playwright Browser**

These E2E tests run in a browser (without electron).
There are tests that are skipped if they are ran in a windows OS or Linux OS. We can use playwright tags to implement test skipping.

Breaking down the command `yarn test:playwright:browser:chrome:windows`
- The application is `playwright`
>>>>>>> 3035ad16
- The runtime is a `browser`
- The specific `browser` is `chrome`
- The test should run in a `windows` environment. It will skip tests that are broken or flaky in the windows OS.

```
yarn test:playwright:browser:chrome
yarn test:playwright:browser:chrome:windows
yarn test:playwright:browser:chrome:ubuntu
```

**Playwright Electron**

<<<<<<< HEAD
These integration tests run in electron. There are tests that are skipped if they are ran in a windows, linux, or macos environment. We can use playwright tags to implement test skipping.
=======
These E2E tests run in electron. There are tests that are skipped if they are ran in a windows, linux, or macos environment. We can use playwright tags to implement test skipping.
>>>>>>> 3035ad16

```
yarn test:playwright:electron:local
yarn test:playwright:electron:windows:local
yarn test:playwright:electron:macos:local
yarn test:playwright:electron:ubuntu:local
```

> Why does it say local? The CI CD commands that run in the pipeline cannot be ran locally. A single command will not properly setup the testing environment locally.

#### Some notes on CI

The tests are broken into snapshot tests and non-snapshot tests, and they run in that order, they automatically commit new snap shots, so if you see an image commit check it was an intended change. If we have non-determinism in the snapshots such that they are always committing new images, hopefully this annoyance makes us fix them asap, if you notice this happening let Kurt know. But for the odd occasion `git reset --hard HEAD~ && git push -f` is your friend.

How to interpret failing playwright tests?
If your tests fail, click through to the action and see that the tests failed on a line that includes `await page.getByTestId('loading').waitFor({ state: 'detached' })`, this means the test fail because the stream never started. It's you choice if you want to re-run the test, or ignore the failure.

We run on ubuntu and macos, because safari doesn't work on linux because of the dreaded "no RTCPeerConnection variable" error. But linux runs first and then macos for the same reason that we limit the number of parallel tests to 1 because we limit stream connections per user, so tests would start failing we if let them run together.

If something fails on CI you can download the artifact, unzip it and then open `playwright-report/data/<UUID>.zip` with https://trace.playwright.dev/ to see what happened.

#### Getting started writing a playwright test in our app

Besides following the instructions above and using the playwright docs, our app is weird because of the whole stream thing, which means our testing is weird. Because we've just figured out this stuff and therefore docs might go stale quick here's a 15min vid/tutorial

https://github.com/KittyCAD/modeling-app/assets/29681384/6f5e8e85-1003-4fd9-be7f-f36ce833942d

<details>

<summary>
PS: for the debug panel, the following JSON is useful for snapping the camera
</summary>

```JSON
{"type":"modeling_cmd_req","cmd_id":"054e5472-e5e9-4071-92d7-1ce3bac61956","cmd":{"type":"default_camera_look_at","center":{"x":15,"y":0,"z":0},"up":{"x":0,"y":0,"z":1},"vantage":{"x":30,"y":30,"z":30}}}
```

</details>

## KCL

For how to contribute to KCL, [see our KCL README](https://github.com/KittyCAD/modeling-app/tree/main/src/wasm-lib/kcl).<|MERGE_RESOLUTION|>--- conflicted
+++ resolved
@@ -324,15 +324,9 @@
 
 ### Mapping CI CD jobs to local commands
 
-<<<<<<< HEAD
-When you see the CI CD fail on jobs you may wonder three things 
-- Do I have a bug in my code? 
-- Is the test flaky? 
-=======
 When you see the CI CD fail on jobs you may wonder three things
 - Do I have a bug in my code?
 - Is the test flaky?
->>>>>>> 3035ad16
 - Is there a bug in `main`?
 
 To answer these questions the following commands will give you confidence to locate the issue.
@@ -360,17 +354,6 @@
 
 > Gotcha: Our unit tests have integration tests in them. You need to run a localhost server to run the unit tests.
 
-<<<<<<< HEAD
-#### Integration Tests
-
-**Playwright Browser**
-
-These integration tests run in a browser (without electrion).
-There are tests that are skipped if they are ran in a windows OS or Linux OS. We can use playwright tags to implement test skipping.
-
-Breaking down the command `yarn test:playwright:browser:chrome:windows`
-- The integration application is `playwright`
-=======
 #### E2E Tests
 
 **Playwright Browser**
@@ -380,7 +363,6 @@
 
 Breaking down the command `yarn test:playwright:browser:chrome:windows`
 - The application is `playwright`
->>>>>>> 3035ad16
 - The runtime is a `browser`
 - The specific `browser` is `chrome`
 - The test should run in a `windows` environment. It will skip tests that are broken or flaky in the windows OS.
@@ -393,11 +375,7 @@
 
 **Playwright Electron**
 
-<<<<<<< HEAD
-These integration tests run in electron. There are tests that are skipped if they are ran in a windows, linux, or macos environment. We can use playwright tags to implement test skipping.
-=======
 These E2E tests run in electron. There are tests that are skipped if they are ran in a windows, linux, or macos environment. We can use playwright tags to implement test skipping.
->>>>>>> 3035ad16
 
 ```
 yarn test:playwright:electron:local
