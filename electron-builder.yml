--- conflicted
+++ resolved
@@ -31,22 +31,11 @@
       arch:
         - x64
         - arm64
-<<<<<<< HEAD
-    # - target: msi
-    #   arch:
-    #     - x64
-    #     - arm64
   signtoolOptions:
     sign: "./scripts/sign-win.js"
     signingHashAlgorithms:
       - sha256
     publisherName: "KittyCAD Inc" # needs to be exactly like on Digicert
-=======
-  signingHashAlgorithms:
-    - sha256
-  sign: "./scripts/sign-win.js"
-  publisherName: "KittyCAD Inc" # needs to be exactly like on Digicert
->>>>>>> bc4d2542
   icon: "assets/icon.ico"
   fileAssociations:
     - ext: kcl
