appId: dev.zoo.modeling-app
directories:
  output: out
  buildResources: assets
files:
  - .vite/**
  - "!node_modules/win-ca/pem/**"
mac:
  category: public.app-category.developer-tools
  artifactName: "${productName}-${version}-${arch}-${os}.${ext}"
  target:
    - target: dmg
      arch:
        - x64
        - arm64
    - target: zip
      arch:
        - x64
        - arm64
  notarize: true
  fileAssociations:
    - ext: kcl
      name: kcl
      mimeType: text/vnd.zoo.kcl
      description: Zoo KCL File
      role: Editor
      rank: Owner
win:
  artifactName: "${productName}-${version}-${arch}-${os}.${ext}"
  target:
    - target: nsis
      arch:
        - x64
        - arm64
  signtoolOptions:
    certificateSha1: F4C9A52FF7BC26EE5E054946F6B11DEEA94C748D
    signingHashAlgorithms:
      - sha256
<<<<<<< HEAD
    publisherName: "KittyCAD Inc"
    certificateSubjectName: "KittyCAD Inc"
    rfc3161TimeStampServer: http://timestamp.digicert.com
=======
    publisherName: "ZOO CORPORATION" # needs to be exactly like on Digicert
>>>>>>> a8134280
  icon: "assets/icon.ico"
  fileAssociations:
    - ext: kcl
      name: kcl
      mimeType: text/vnd.zoo.kcl
      description: Zoo KCL File
      role: Editor
nsis:
  oneClick: false
  perMachine: true
  allowElevation: true
  installerIcon: "assets/icon.ico"
  include: "./scripts/installer.nsh"
linux:
  artifactName: "${productName}-${version}-${arch}-${os}.${ext}"
  target:
    - target: appImage
      arch:
        - x64
        - arm64
  fileAssociations:
    - ext: kcl
      name: kcl
      mimeType: text/vnd.zoo.kcl
      description: Zoo KCL File
      role: Editor
publish:
  - provider: generic
    url: https://dl.zoo.dev/releases/design-studio
    channel: latest
releaseInfo:
  releaseNotesFile: release-notes.md
protocols:
  - name: Zoo Studio
    schemes: ['zoo-studio']<|MERGE_RESOLUTION|>--- conflicted
+++ resolved
@@ -36,13 +36,9 @@
     certificateSha1: F4C9A52FF7BC26EE5E054946F6B11DEEA94C748D
     signingHashAlgorithms:
       - sha256
-<<<<<<< HEAD
-    publisherName: "KittyCAD Inc"
-    certificateSubjectName: "KittyCAD Inc"
+    publisherName: "ZOO CORPORATION"
+    certificateSubjectName: "ZOO CORPORATION"
     rfc3161TimeStampServer: http://timestamp.digicert.com
-=======
-    publisherName: "ZOO CORPORATION" # needs to be exactly like on Digicert
->>>>>>> a8134280
   icon: "assets/icon.ico"
   fileAssociations:
     - ext: kcl
