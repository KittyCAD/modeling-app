import { test, expect } from '@playwright/test'
import { secrets } from './secrets'
import { Paths, doExport, getUtils } from './test-utils'
import { Models } from '@kittycad/lib'
import fsp from 'fs/promises'
import { spawn } from 'child_process'
import { KCL_DEFAULT_LENGTH } from 'lib/constants'
import JSZip from 'jszip'
import path from 'path'
import { TEST_SETTINGS, TEST_SETTINGS_KEY } from './storageStates'
import * as TOML from '@iarna/toml'

test.beforeEach(async ({ page }) => {
  // reducedMotion kills animations, which speeds up tests and reduces flakiness
  await page.emulateMedia({ reducedMotion: 'reduce' })

  // set the default settings
  await page.addInitScript(
    async ({ token, settingsKey, settings }) => {
      localStorage.setItem('TOKEN_PERSIST_KEY', token)
      localStorage.setItem('persistCode', ``)
      localStorage.setItem(settingsKey, settings)
      localStorage.setItem('playwright', 'true')
    },
    {
      token: secrets.token,
      settingsKey: TEST_SETTINGS_KEY,
      settings: TOML.stringify({ settings: TEST_SETTINGS }),
    }
  )

  // Make the user avatar image always 404
  // so we see the fallback menu icon for all snapshot tests
  await page.route('https://lh3.googleusercontent.com/**', async (route) => {
    await route.fulfill({
      status: 404,
      contentType: 'text/plain',
      body: 'Not Found!',
    })
  })
})

test.setTimeout(60_000)

test(
  'exports of each format should work',
  { tag: '@snapshot' },
  async ({ page, context }) => {
    // FYI this test doesn't work with only engine running locally
    // And you will need to have the KittyCAD CLI installed
    const u = await getUtils(page)
    await context.addInitScript(async () => {
      ;(window as any).playwrightSkipFilePicker = true
      localStorage.setItem(
        'persistCode',
        `const topAng = 25
const bottomAng = 35
const baseLen = 3.5
const baseHeight = 1
const totalHeightHalf = 2
const armThick = 0.5
const totalLen = 9.5
const part001 = startSketchOn('-XZ')
  |> startProfileAt([0, 0], %)
  |> yLine(baseHeight, %)
  |> xLine(baseLen, %)
  |> angledLineToY({
        angle: topAng,
        to: totalHeightHalf,
      }, %, $seg04)
  |> xLineTo(totalLen, %, $seg03)
  |> yLine(-armThick, %, $seg01)
  |> angledLineThatIntersects({
        angle: HALF_TURN,
        offset: -armThick,
        intersectTag: seg04
      }, %)
  |> angledLineToY([segAng(seg04, %) + 180, ZERO], %)
  |> angledLineToY({
        angle: -bottomAng,
        to: -totalHeightHalf - armThick,
      }, %, $seg02)
  |> xLineTo(segEndX(seg03, %) + 0, %)
  |> yLine(-segLen(seg01, %), %)
  |> angledLineThatIntersects({
        angle: HALF_TURN,
        offset: -armThick,
        intersectTag: seg02
      }, %)
  |> angledLineToY([segAng(seg02, %) + 180, -baseHeight], %)
  |> xLineTo(ZERO, %)
  |> close(%)
  |> extrude(4, %)`
      )
    })
    await page.setViewportSize({ width: 1200, height: 500 })

    await u.waitForAuthSkipAppStart()

    await u.openDebugPanel()
    await u.expectCmdLog('[data-message-type="execution-done"]')
    await u.waitForCmdReceive('extrude')
    await page.waitForTimeout(1000)
    await u.clearAndCloseDebugPanel()

    const axisDirectionPair: Models['AxisDirectionPair_type'] = {
      axis: 'z',
      direction: 'positive',
    }
    const sysType: Models['System_type'] = {
      forward: axisDirectionPair,
      up: axisDirectionPair,
    }

    const exportLocations: Paths[] = []

    // NOTE it was easiest to leverage existing types and have doExport take Models['OutputFormat_type'] as in input
    // just note that only `type` and `storage` are used for selecting the drop downs is the app
    // the rest are only there to make typescript happy
    exportLocations.push(
      await doExport(
        {
          type: 'step',
          coords: sysType,
        },
        page
      )
    )
    exportLocations.push(
      await doExport(
        {
          type: 'ply',
          coords: sysType,
          selection: { type: 'default_scene' },
          storage: 'ascii',
          units: 'in',
        },
        page
      )
    )
    exportLocations.push(
      await doExport(
        {
          type: 'ply',
          storage: 'binary_little_endian',
          coords: sysType,
          selection: { type: 'default_scene' },
          units: 'in',
        },
        page
      )
    )
    exportLocations.push(
      await doExport(
        {
          type: 'ply',
          storage: 'binary_big_endian',
          coords: sysType,
          selection: { type: 'default_scene' },
          units: 'in',
        },
        page
      )
    )
    exportLocations.push(
      await doExport(
        {
          type: 'stl',
          storage: 'ascii',
          coords: sysType,
          units: 'in',
          selection: { type: 'default_scene' },
        },
        page
      )
    )
    exportLocations.push(
      await doExport(
        {
          type: 'stl',
          storage: 'binary',
          coords: sysType,
          units: 'in',
          selection: { type: 'default_scene' },
        },
        page
      )
    )
    exportLocations.push(
      await doExport(
        {
          // obj seems to be a little flaky, times out tests sometimes
          type: 'obj',
          coords: sysType,
          units: 'in',
        },
        page
      )
    )
    exportLocations.push(
      await doExport(
        {
          type: 'gltf',
          storage: 'embedded',
          presentation: 'pretty',
        },
        page
      )
    )
    exportLocations.push(
      await doExport(
        {
          type: 'gltf',
          storage: 'binary',
          presentation: 'pretty',
        },
        page
      )
    )
    exportLocations.push(
      await doExport(
        {
          type: 'gltf',
          storage: 'standard',
          presentation: 'pretty',
        },
        page
      )
    )

    // close page to disconnect websocket since we can only have one open atm
    await page.close()

    // snapshot exports, good compromise to capture that exports are healthy without getting bogged down in "did the formatting change" changes
    // context: https://github.com/KittyCAD/modeling-app/issues/1222
    for (let { modelPath, imagePath, outputType } of exportLocations) {
      // May change depending on the file being dealt with
      let cliCommand = `export ZOO_TOKEN=${secrets.snapshottoken} && zoo file snapshot --output-format=png --src-format=${outputType} ${modelPath} ${imagePath}`
      const fileSize = (await fsp.stat(modelPath)).size
      console.log(`Size of the file at ${modelPath}: ${fileSize} bytes`)

      const parentPath = path.dirname(modelPath)

      // This is actually a zip file.
      if (modelPath.includes('gltf-standard.gltf')) {
        console.log('Extracting files from archive')
        const readZipFile = fsp.readFile(modelPath)
        const unzip = (archive: any) =>
          Object.values(archive.files).map((file: any) => ({
            name: file.name,
            promise: file.async('nodebuffer'),
          }))
        const writeFiles = (files: any) =>
          Promise.all(
            files.map((file: any) =>
              file.promise.then((data: any) => {
                console.log(`Writing ${file.name}`)
                return fsp
                  .writeFile(`${parentPath}/${file.name}`, data)
                  .then(() => file.name)
              })
            )
          )

        const filenames = await readZipFile
          .then(JSZip.loadAsync)
          .then(unzip)
          .then(writeFiles)
        const gltfFilename = filenames.filter((t: string) =>
          t.includes('.gltf')
        )[0]
        if (!gltfFilename) throw new Error('No output.gltf in this archive')
        cliCommand = `export ZOO_TOKEN=${secrets.snapshottoken} && zoo file snapshot --output-format=png --src-format=${outputType} ${parentPath}/${gltfFilename} ${imagePath}`
      }

      console.log(cliCommand)

      const child = spawn(cliCommand, { shell: true })
      const result = await new Promise<string>((resolve, reject) => {
        child.on('error', (code: any, msg: any) => {
          console.log('error', code, msg)
          reject('error')
        })
        child.on('exit', (code, msg) => {
          console.log('exit', code, msg)
          if (code !== 0) {
            reject(`exit code ${code} for model ${modelPath}`)
          } else {
            resolve('success')
          }
        })
        child.stderr.on('data', (data) => console.log(`stderr: ${data}`))
        child.stdout.on('data', (data) => console.log(`stdout: ${data}`))
      })
      expect(result).toBe('success')
      if (result === 'success') {
        console.log(`snapshot taken for ${modelPath}`)
      } else {
        console.log(`snapshot failed for ${modelPath}`)
      }
    }
  }
)

const extrudeDefaultPlane = async (context: any, page: any, plane: string) => {
  await context.addInitScript(async () => {
    localStorage.setItem(
      'SETTINGS_PERSIST_KEY',
      JSON.stringify({
        baseUnit: 'in',
        cameraControls: 'KittyCAD',
        defaultDirectory: '',
        defaultProjectName: 'project-$nnn',
        onboardingStatus: 'dismissed',
        showDebugPanel: true,
        textWrapping: 'On',
        theme: 'dark',
        unitSystem: 'imperial',
      })
    )
  })

  const code = `const part001 = startSketchOn('${plane}')
  |> startProfileAt([7.00, 4.40], %)
  |> line([6.60, -0.20], %)
  |> line([2.80, 5.00], %)
  |> line([-5.60, 4.40], %)
  |> line([-5.40, -3.80], %)
  |> close(%)
  |> extrude(10.00, %)
`
  await page.addInitScript(async (code: string) => {
    localStorage.setItem('persistCode', code)
  })

  const u = await getUtils(page)
  await page.setViewportSize({ width: 1200, height: 500 })

  await u.waitForAuthSkipAppStart()

  // wait for execution done
  await u.openDebugPanel()
  await u.expectCmdLog('[data-message-type="execution-done"]')
  await u.clearAndCloseDebugPanel()
  await page.waitForTimeout(200)
  // clear code
  await u.removeCurrentCode()
  await u.openAndClearDebugPanel()
  await u.doAndWaitForImageDiff(
    () => page.locator('.cm-content').fill(code),
    200
  )
  // wait for execution done
  await u.expectCmdLog('[data-message-type="execution-done"]')
  await u.clearAndCloseDebugPanel()

  await u.closeKclCodePanel()
  await expect(page).toHaveScreenshot({
    maxDiffPixels: 100,
  })
  await u.openKclCodePanel()
}

test.describe(
  'extrude on default planes should be stable',
  { tag: '@snapshot' },
  () => {
    test('XY', async ({ page, context }) => {
      await extrudeDefaultPlane(context, page, 'XY')
    })

    test('XZ', async ({ page, context }) => {
      await extrudeDefaultPlane(context, page, 'XZ')
    })

    test('YZ', async ({ page, context }) => {
      await extrudeDefaultPlane(context, page, 'YZ')
    })

    test('-XY', async ({ page, context }) => {
      await extrudeDefaultPlane(context, page, '-XY')
    })

    test('-XZ', async ({ page, context }) => {
      await extrudeDefaultPlane(context, page, '-XZ')
    })

    test('-YZ', async ({ page, context }) => {
      await extrudeDefaultPlane(context, page, '-YZ')
    })
  }
)

test(
  'Draft segments should look right',
  { tag: '@snapshot' },
  async ({ page, context }) => {
    const u = await getUtils(page)
    await page.setViewportSize({ width: 1200, height: 500 })
    const PUR = 400 / 37.5 //pixeltoUnitRatio
    await u.waitForAuthSkipAppStart()

    await u.openDebugPanel()

    await expect(
      page.getByRole('button', { name: 'Start Sketch' })
    ).not.toBeDisabled()
    await expect(
      page.getByRole('button', { name: 'Start Sketch' })
    ).toBeVisible()

    // click on "Start Sketch" button
    await u.clearCommandLogs()
    await u.doAndWaitForImageDiff(
      () => page.getByRole('button', { name: 'Start Sketch' }).click(),
      200
    )

    // select a plane
    await page.mouse.click(700, 200)

    let code = `const sketch001 = startSketchOn('XZ')`
    await expect(page.locator('.cm-content')).toHaveText(code)

    await page.waitForTimeout(700) // TODO detect animation ending, or disable animation

    const startXPx = 600
    await page.mouse.click(startXPx + PUR * 10, 500 - PUR * 10)
    code += `
  |> startProfileAt([7.19, -9.7], %)`
    await expect(page.locator('.cm-content')).toHaveText(code)
    await page.waitForTimeout(100)

    await u.closeDebugPanel()
    await page.mouse.move(startXPx + PUR * 20, 500 - PUR * 10)
    await expect(page).toHaveScreenshot({
      maxDiffPixels: 100,
    })

    await page.mouse.click(startXPx + PUR * 20, 500 - PUR * 10)
    await page.waitForTimeout(100)

    code += `
  |> line([7.25, 0], %)`
    await expect(page.locator('.cm-content')).toHaveText(code)

    await page
      .getByRole('button', { name: 'Tangential Arc', exact: true })
      .click()

    await page.mouse.move(startXPx + PUR * 30, 500 - PUR * 20, { steps: 10 })

    await page.waitForTimeout(300)

    await expect(page).toHaveScreenshot({
      maxDiffPixels: 100,
    })
  }
)

test(
  'Draft rectangles should look right',
  { tag: '@snapshot' },
  async ({ page, context }) => {
    const u = await getUtils(page)
    await page.setViewportSize({ width: 1200, height: 500 })
    const PUR = 400 / 37.5 //pixeltoUnitRatio

    await u.waitForAuthSkipAppStart()
    await u.openDebugPanel()

    await expect(
      page.getByRole('button', { name: 'Start Sketch' })
    ).not.toBeDisabled()
    await expect(
      page.getByRole('button', { name: 'Start Sketch' })
    ).toBeVisible()

    // click on "Start Sketch" button
    await u.clearCommandLogs()
    await u.doAndWaitForImageDiff(
      () => page.getByRole('button', { name: 'Start Sketch' }).click(),
      200
    )

    // select a plane
    await page.mouse.click(700, 200)

    await expect(page.locator('.cm-content')).toHaveText(
      `const sketch001 = startSketchOn('XZ')`
    )

    await page.waitForTimeout(500) // TODO detect animation ending, or disable animation
    await u.closeDebugPanel()

    const startXPx = 600

    // Equip the rectangle tool
    await page.getByRole('button', { name: 'Line', exact: true }).click()
    await page
      .getByRole('button', { name: 'Corner rectangle', exact: true })
      .click()

    // Draw the rectangle
    await page.mouse.click(startXPx + PUR * 20, 500 - PUR * 30)
    await page.mouse.move(startXPx + PUR * 10, 500 - PUR * 10, { steps: 5 })

    // Ensure the draft rectangle looks the same as it usually does
    await expect(page).toHaveScreenshot({
      maxDiffPixels: 100,
    })
  }
)

test.describe(
  'Client side scene scale should match engine scale',
  { tag: '@snapshot' },
  () => {
    test('Inch scale', async ({ page }) => {
      const u = await getUtils(page)
      await page.setViewportSize({ width: 1200, height: 500 })
      const PUR = 400 / 37.5 //pixeltoUnitRatio

      await u.waitForAuthSkipAppStart()
      await u.openDebugPanel()

      await expect(
        page.getByRole('button', { name: 'Start Sketch' })
      ).not.toBeDisabled()
      await expect(
        page.getByRole('button', { name: 'Start Sketch' })
      ).toBeVisible()

      // click on "Start Sketch" button
      await u.clearCommandLogs()
      await u.doAndWaitForImageDiff(
        () => page.getByRole('button', { name: 'Start Sketch' }).click(),
        200
      )

      // select a plane
      await page.mouse.click(700, 200)

      let code = `const sketch001 = startSketchOn('XZ')`
      await expect(page.locator('.cm-content')).toHaveText(code)

      await page.waitForTimeout(600) // TODO detect animation ending, or disable animation

      const startXPx = 600
      await page.mouse.click(startXPx + PUR * 10, 500 - PUR * 10)
      code += `
  |> startProfileAt([7.19, -9.7], %)`
      await expect(u.codeLocator).toHaveText(code)
      await page.waitForTimeout(100)

      await u.closeDebugPanel()

      await page.mouse.click(startXPx + PUR * 20, 500 - PUR * 10)
      await page.waitForTimeout(100)

      code += `
  |> line([7.25, 0], %)`
      await expect(u.codeLocator).toHaveText(code)

      await page
        .getByRole('button', { name: 'Tangential Arc', exact: true })
        .click()
      await page.waitForTimeout(100)

      await page.mouse.click(startXPx + PUR * 30, 500 - PUR * 20)

      code += `
  |> tangentialArcTo([21.7, -2.44], %)`
      await expect(u.codeLocator).toHaveText(code)

      // click tangential arc tool again to unequip it
      await page
        .getByRole('button', { name: 'Tangential Arc', exact: true })
        .click()
      await page.waitForTimeout(100)

      // screen shot should show the sketch
      await expect(page).toHaveScreenshot({
        maxDiffPixels: 100,
      })

      // exit sketch
      await u.openAndClearDebugPanel()
      await u.doAndWaitForImageDiff(
        () => page.getByRole('button', { name: 'Exit Sketch' }).click(),
        200
      )

      // wait for execution done
      await u.expectCmdLog('[data-message-type="execution-done"]')
      await u.clearAndCloseDebugPanel()
      await page.waitForTimeout(300)

      // second screen shot should look almost identical, i.e. scale should be the same.
      await expect(page).toHaveScreenshot({
        maxDiffPixels: 100,
      })
    })

    test('Millimeter scale', async ({ page }) => {
      await page.addInitScript(
        async ({ settingsKey, settings }) => {
          localStorage.setItem(settingsKey, settings)
        },
        {
          settingsKey: TEST_SETTINGS_KEY,
          settings: TOML.stringify({
            settings: {
              ...TEST_SETTINGS,
              modeling: {
                ...TEST_SETTINGS.modeling,
                defaultUnit: 'mm',
              },
            },
          }),
        }
      )
      const u = await getUtils(page)
      await page.setViewportSize({ width: 1200, height: 500 })
      const PUR = 400 / 37.5 //pixeltoUnitRatio

      await u.waitForAuthSkipAppStart()
      await u.openDebugPanel()

      await expect(
        page.getByRole('button', { name: 'Start Sketch' })
      ).not.toBeDisabled()
      await expect(
        page.getByRole('button', { name: 'Start Sketch' })
      ).toBeVisible()

      // click on "Start Sketch" button
      await u.clearCommandLogs()
      await u.doAndWaitForImageDiff(
        () => page.getByRole('button', { name: 'Start Sketch' }).click(),
        200
      )

      // select a plane
      await page.mouse.click(700, 200)

      let code = `const sketch001 = startSketchOn('XZ')`
      await expect(u.codeLocator).toHaveText(code)

      await page.waitForTimeout(600) // TODO detect animation ending, or disable animation

      const startXPx = 600
      await page.mouse.click(startXPx + PUR * 10, 500 - PUR * 10)
      code += `
  |> startProfileAt([182.59, -246.32], %)`
      await expect(u.codeLocator).toHaveText(code)
      await page.waitForTimeout(100)

      await u.closeDebugPanel()

      await page.mouse.click(startXPx + PUR * 20, 500 - PUR * 10)
      await page.waitForTimeout(100)

      code += `
  |> line([184.3, 0], %)`
      await expect(u.codeLocator).toHaveText(code)

      await page
        .getByRole('button', { name: 'Tangential Arc', exact: true })
        .click()
      await page.waitForTimeout(100)

      await page.mouse.click(startXPx + PUR * 30, 500 - PUR * 20)

      code += `
  |> tangentialArcTo([551.2, -62.01], %)`
      await expect(u.codeLocator).toHaveText(code)

      await page
        .getByRole('button', { name: 'Tangential Arc', exact: true })
        .click()
      await page.waitForTimeout(100)

      // screen shot should show the sketch
      await expect(page).toHaveScreenshot({
        maxDiffPixels: 100,
      })

      // exit sketch
      await u.openAndClearDebugPanel()
      await u.doAndWaitForImageDiff(
        () => page.getByRole('button', { name: 'Exit Sketch' }).click(),
        200
      )

      // wait for execution done
      await u.expectCmdLog('[data-message-type="execution-done"]')
      await u.clearAndCloseDebugPanel()
      await page.waitForTimeout(300)

      // second screen shot should look almost identical, i.e. scale should be the same.
      await expect(page).toHaveScreenshot({
        maxDiffPixels: 100,
      })
    })
  }
)

test(
  'Sketch on face with none z-up',
  { tag: '@snapshot' },
  async ({ page, context }) => {
    const u = await getUtils(page)
    await context.addInitScript(async (KCL_DEFAULT_LENGTH) => {
      localStorage.setItem(
        'persistCode',
        `const part001 = startSketchOn('-XZ')
  |> startProfileAt([1.4, 2.47], %)
  |> line([9.31, 10.55], %, $seg01)
  |> line([11.91, -10.42], %)
  |> close(%)
  |> extrude(${KCL_DEFAULT_LENGTH}, %)
const part002 = startSketchOn(part001, seg01)
  |> startProfileAt([8, 8], %)
  |> line([4.68, 3.05], %)
  |> line([0, -7.79], %)
  |> close(%)
  |> extrude(${KCL_DEFAULT_LENGTH}, %)
`
      )
    }, KCL_DEFAULT_LENGTH)

    await page.setViewportSize({ width: 1200, height: 500 })

    await u.waitForAuthSkipAppStart()

<<<<<<< HEAD
    await u.openDebugPanel()
    // wait for execution done
    await expect(
      page.locator('[data-message-type="execution-done"]')
    ).toHaveCount(2)
    await u.closeDebugPanel()
=======
  await u.openDebugPanel()
  // wait for execution done
  await expect(
    page.locator('[data-message-type="execution-done"]')
  ).toHaveCount(1, { timeout: 10_000 })
  await u.closeDebugPanel()
>>>>>>> 75f1aaa8

    // Wait for the second extrusion to appear
    // TODO: Find a way to truly know that the objects have finished
    // rendering, because an execution-done message is not sufficient.
    await page.waitForTimeout(1000)

    await expect(
      page.getByRole('button', { name: 'Start Sketch' })
    ).not.toBeDisabled()

    await page.getByRole('button', { name: 'Start Sketch' }).click()
    let previousCodeContent = await page.locator('.cm-content').innerText()

    // click at 641, 135
    await page.mouse.click(641, 135)
    await expect(page.locator('.cm-content')).not.toHaveText(
      previousCodeContent
    )
    previousCodeContent = await page.locator('.cm-content').innerText()

    await page.waitForTimeout(300)

    await expect(page).toHaveScreenshot({
      maxDiffPixels: 100,
    })
  }
)

test(
  'Zoom to fit on load - solid 2d',
  { tag: '@snapshot' },
  async ({ page, context }) => {
    const u = await getUtils(page)
    await context.addInitScript(async () => {
      localStorage.setItem(
        'persistCode',
        `const part001 = startSketchOn('XY')
  |> startProfileAt([-10, -10], %)
  |> line([20, 0], %)
  |> line([0, 20], %)
  |> line([-20, 0], %)
  |> close(%)
`
      )
    }, KCL_DEFAULT_LENGTH)

    await page.setViewportSize({ width: 1200, height: 500 })

    await u.waitForAuthSkipAppStart()

<<<<<<< HEAD
    await u.openDebugPanel()
    // wait for execution done
    await expect(
      page.locator('[data-message-type="execution-done"]')
    ).toHaveCount(2)
    await u.closeDebugPanel()
=======
  await u.openDebugPanel()
  // wait for execution done
  await expect(
    page.locator('[data-message-type="execution-done"]')
  ).toHaveCount(1)
  await u.closeDebugPanel()
>>>>>>> 75f1aaa8

    // Wait for the second extrusion to appear
    // TODO: Find a way to truly know that the objects have finished
    // rendering, because an execution-done message is not sufficient.
    await page.waitForTimeout(1000)

    await expect(page).toHaveScreenshot({
      maxDiffPixels: 100,
    })
  }
)

test(
  'Zoom to fit on load - solid 3d',
  { tag: '@snapshot' },
  async ({ page, context }) => {
    const u = await getUtils(page)
    await context.addInitScript(async () => {
      localStorage.setItem(
        'persistCode',
        `const part001 = startSketchOn('XY')
  |> startProfileAt([-10, -10], %)
  |> line([20, 0], %)
  |> line([0, 20], %)
  |> line([-20, 0], %)
  |> close(%)
  |> extrude(10, %)
`
      )
    }, KCL_DEFAULT_LENGTH)

    await page.setViewportSize({ width: 1200, height: 500 })

    await u.waitForAuthSkipAppStart()

<<<<<<< HEAD
    await u.openDebugPanel()
    // wait for execution done
    await expect(
      page.locator('[data-message-type="execution-done"]')
    ).toHaveCount(2)
    await u.closeDebugPanel()
=======
  await u.openDebugPanel()
  // wait for execution done
  await expect(
    page.locator('[data-message-type="execution-done"]')
  ).toHaveCount(1)
  await u.closeDebugPanel()
>>>>>>> 75f1aaa8

    // Wait for the second extrusion to appear
    // TODO: Find a way to truly know that the objects have finished
    // rendering, because an execution-done message is not sufficient.
    await page.waitForTimeout(1000)

    await expect(page).toHaveScreenshot({
      maxDiffPixels: 100,
    })
  }
)

test.describe('Grid visibility', { tag: '@snapshot' }, () => {
  test('Grid turned off', async ({ page }) => {
    const u = await getUtils(page)
    const stream = page.getByTestId('stream')
    const mask = [
      page.locator('#app-header'),
      page.locator('#sidebar-top-ribbon'),
      page.locator('#sidebar-bottom-ribbon'),
    ]

    await page.setViewportSize({ width: 1200, height: 500 })
    await page.goto('/')
    await u.waitForAuthSkipAppStart()

    await u.openDebugPanel()
    // wait for execution done
    await expect(
      page.locator('[data-message-type="execution-done"]')
    ).toHaveCount(1)
    await u.closeDebugPanel()
    await u.closeKclCodePanel()
    // TODO: Find a way to truly know that the objects have finished
    // rendering, because an execution-done message is not sufficient.
    await page.waitForTimeout(1000)

    await expect(stream).toHaveScreenshot({
      maxDiffPixels: 100,
      mask,
    })
  })

  test('Grid turned on', async ({ page }) => {
    await page.addInitScript(
      async ({ settingsKey, settings }) => {
        localStorage.setItem(settingsKey, settings)
      },
      {
        settingsKey: TEST_SETTINGS_KEY,
        settings: TOML.stringify({
          settings: {
            ...TEST_SETTINGS,
            modeling: {
              ...TEST_SETTINGS.modeling,
              showScaleGrid: true,
            },
          },
        }),
      }
    )

    const u = await getUtils(page)
    const stream = page.getByTestId('stream')
    const mask = [
      page.locator('#app-header'),
      page.locator('#sidebar-top-ribbon'),
      page.locator('#sidebar-bottom-ribbon'),
    ]

    await page.setViewportSize({ width: 1200, height: 500 })
    await page.goto('/')
    await u.waitForAuthSkipAppStart()

    await u.openDebugPanel()
    // wait for execution done
    await expect(
      page.locator('[data-message-type="execution-done"]')
    ).toHaveCount(1)
    await u.closeDebugPanel()
    await u.closeKclCodePanel()
    // TODO: Find a way to truly know that the objects have finished
    // rendering, because an execution-done message is not sufficient.
    await page.waitForTimeout(1000)

    await expect(stream).toHaveScreenshot({
      maxDiffPixels: 100,
      mask,
    })
  })
})<|MERGE_RESOLUTION|>--- conflicted
+++ resolved
@@ -734,21 +734,12 @@
 
     await u.waitForAuthSkipAppStart()
 
-<<<<<<< HEAD
-    await u.openDebugPanel()
-    // wait for execution done
-    await expect(
-      page.locator('[data-message-type="execution-done"]')
-    ).toHaveCount(2)
-    await u.closeDebugPanel()
-=======
   await u.openDebugPanel()
   // wait for execution done
   await expect(
     page.locator('[data-message-type="execution-done"]')
   ).toHaveCount(1, { timeout: 10_000 })
   await u.closeDebugPanel()
->>>>>>> 75f1aaa8
 
     // Wait for the second extrusion to appear
     // TODO: Find a way to truly know that the objects have finished
@@ -799,21 +790,12 @@
 
     await u.waitForAuthSkipAppStart()
 
-<<<<<<< HEAD
-    await u.openDebugPanel()
-    // wait for execution done
-    await expect(
-      page.locator('[data-message-type="execution-done"]')
-    ).toHaveCount(2)
-    await u.closeDebugPanel()
-=======
   await u.openDebugPanel()
   // wait for execution done
   await expect(
     page.locator('[data-message-type="execution-done"]')
   ).toHaveCount(1)
   await u.closeDebugPanel()
->>>>>>> 75f1aaa8
 
     // Wait for the second extrusion to appear
     // TODO: Find a way to truly know that the objects have finished
@@ -849,21 +831,12 @@
 
     await u.waitForAuthSkipAppStart()
 
-<<<<<<< HEAD
-    await u.openDebugPanel()
-    // wait for execution done
-    await expect(
-      page.locator('[data-message-type="execution-done"]')
-    ).toHaveCount(2)
-    await u.closeDebugPanel()
-=======
   await u.openDebugPanel()
   // wait for execution done
   await expect(
     page.locator('[data-message-type="execution-done"]')
   ).toHaveCount(1)
   await u.closeDebugPanel()
->>>>>>> 75f1aaa8
 
     // Wait for the second extrusion to appear
     // TODO: Find a way to truly know that the objects have finished
