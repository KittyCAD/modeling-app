--- conflicted
+++ resolved
@@ -306,7 +306,6 @@
   async ({ page, context, cmdBar, editor, scene }) => {
     const u = await getUtils(page)
     await page.setViewportSize({ width: 1200, height: 500 })
-<<<<<<< HEAD
     const PUR = 400 / 37.5 //pixeltoUnitRatio
     const startXPx = 600
 
@@ -320,8 +319,6 @@
       500 - PUR * 10
     )
 
-=======
->>>>>>> 291c5d90
     await u.waitForAuthSkipAppStart()
 
     // Start a sketch
@@ -330,29 +327,20 @@
       200
     )
 
-<<<<<<< HEAD
     // select a plane
     await page.mouse.click(planePos.x, planePos.y)
 
-=======
-    // Select a plane
-    await page.mouse.click(700, 200)
->>>>>>> 291c5d90
     await expect(page.locator('.cm-content')).toHaveText(
       `sketch001 = startSketchOn(XZ)`
     )
 
-<<<<<<< HEAD
     // Wait for camera animation
     await page.waitForTimeout(600)
 
-=======
->>>>>>> 291c5d90
     // Equip the circle tool
     await page.getByTestId('circle-center').click()
 
     // Draw the circle
-<<<<<<< HEAD
     await page.mouse.click(circleCenterPos.x, circleCenterPos.y)
     await page.mouse.move(circlePerimeterPos.x, circlePerimeterPos.y, {
       steps: 5,
@@ -361,21 +349,6 @@
     // Wait for the scene to settle
     await page.waitForTimeout(600)
 
-=======
-    const startPixelX = 600
-    const pixelToUnitRatio = 400 / 37.5
-    await page.mouse.click(
-      startPixelX + pixelToUnitRatio * 20,
-      500 - pixelToUnitRatio * 20
-    )
-    await page.mouse.move(
-      startPixelX + pixelToUnitRatio * 10,
-      500 - pixelToUnitRatio * 10,
-      { steps: 5 }
-    )
-    await page.waitForTimeout(TEST_OVERLAY_TIMEOUT_MS)
-
->>>>>>> 291c5d90
     // Ensure the draft circle looks the same as it usually does
     await expect(page).toHaveScreenshot({
       maxDiffPixels: 100,
