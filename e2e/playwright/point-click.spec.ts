--- conflicted
+++ resolved
@@ -1095,13 +1095,8 @@
         currentArgValue: '',
         headerArguments: {
           AngleStart: '',
-<<<<<<< HEAD
           AxisOrEdge: '',
-          CounterClockWise: '',
-=======
-          Axis: '',
           Ccw: '',
->>>>>>> 1b988971
           Length: '',
           Radius: '',
           Revolutions: '',
