import { test, expect, Page } from './zoo-test'
import { EditorFixture } from './fixtures/editorFixture'
import { SceneFixture } from './fixtures/sceneFixture'
import { ToolbarFixture } from './fixtures/toolbarFixture'
import fs from 'node:fs/promises'
import path from 'node:path'
import { getUtils } from './test-utils'

// test file is for testing point an click code gen functionality that's not sketch mode related

test('verify extruding circle works', async ({
  context,
  homePage,
  cmdBar,
  editor,
  toolbar,
  scene,
}) => {
  // TODO: fix this test on windows after the electron migration
  test.skip(process.platform === 'win32', 'Skip on windows')
  const file = await fs.readFile(
    path.resolve(
      __dirname,
      '../../',
      './src/wasm-lib/tests/executor/inputs/test-circle-extrude.kcl'
    ),
    'utf-8'
  )
  await context.addInitScript((file) => {
    localStorage.setItem('persistCode', file)
  }, file)
  await homePage.goToModelingScene()

  const [clickCircle, moveToCircle] = scene.makeMouseHelpers(582, 217)

  await test.step('because there is sweepable geometry, verify extrude is enable when nothing is selected', async () => {
    await scene.clickNoWhere()
    await expect(toolbar.extrudeButton).toBeEnabled()
  })

  await test.step('check code model connection works and that button is still enable once circle is selected ', async () => {
    await moveToCircle()
    const circleSnippet =
      'circle({ center = [318.33, 168.1], radius = 182.8 }, %)'
    await editor.expectState({
      activeLines: ["constsketch002=startSketchOn('XZ')"],
      highlightedCode: circleSnippet,
      diagnostics: [],
    })

    await test.step('check code model connection works and that button is still enable once circle is selected ', async () => {
      await moveToCircle()
      const circleSnippet =
        'circle({ center = [318.33, 168.1], radius = 182.8 }, %)'
      await editor.expectState({
        activeLines: ["constsketch002=startSketchOn('XZ')"],
        highlightedCode: circleSnippet,
        diagnostics: [],
      })

      await clickCircle()
      await editor.expectState({
        activeLines: [circleSnippet.slice(-5)],
        highlightedCode: circleSnippet,
        diagnostics: [],
      })
      await expect(toolbar.extrudeButton).toBeEnabled()
    })
    await expect(toolbar.extrudeButton).toBeEnabled()
  })

  await test.step('do extrude flow and check extrude code is added to editor', async () => {
    await toolbar.extrudeButton.click()

    await cmdBar.expectState({
      stage: 'arguments',
      currentArgKey: 'distance',
      currentArgValue: '5',
      headerArguments: { Selection: '1 face', Distance: '' },
      highlightedHeaderArg: 'distance',
      commandName: 'Extrude',
    })
    await cmdBar.progressCmdBar()

    const expectString = 'extrude001 = extrude(5, sketch001)'
    await editor.expectEditor.not.toContain(expectString)

    await cmdBar.expectState({
      stage: 'review',
      headerArguments: { Selection: '1 face', Distance: '5' },
      commandName: 'Extrude',
    })
    await cmdBar.progressCmdBar()

    await editor.expectEditor.toContain(expectString)
  })
})

test.describe('verify sketch on chamfer works', () => {
  // TODO: fix this test on windows after the electron migration
  test.skip(process.platform === 'win32', 'Skip on windows')
  const _sketchOnAChamfer =
    (
      page: Page,
      editor: EditorFixture,
      toolbar: ToolbarFixture,
      scene: SceneFixture
    ) =>
    async ({
      clickCoords,
      cameraPos,
      cameraTarget,
      beforeChamferSnippet,
      afterChamferSelectSnippet,
      afterRectangle1stClickSnippet,
      afterRectangle2ndClickSnippet,
      beforeChamferSnippetEnd,
    }: {
      clickCoords: { x: number; y: number }
      cameraPos: { x: number; y: number; z: number }
      cameraTarget: { x: number; y: number; z: number }
      beforeChamferSnippet: string
      afterChamferSelectSnippet: string
      afterRectangle1stClickSnippet: string
      afterRectangle2ndClickSnippet: string
      beforeChamferSnippetEnd?: string
    }) => {
      const [clickChamfer] = scene.makeMouseHelpers(
        clickCoords.x,
        clickCoords.y
      )
      const [rectangle1stClick] = scene.makeMouseHelpers(573, 149)
      const [rectangle2ndClick, rectangle2ndMove] = scene.makeMouseHelpers(
        598,
        380,
        { steps: 5 }
      )

      await scene.moveCameraTo(cameraPos, cameraTarget)

      await test.step('check chamfer selection changes cursor positon', async () => {
        await expect(async () => {
          // sometimes initial click doesn't register
          await clickChamfer()
          // await editor.expectActiveLinesToBe([beforeChamferSnippet.slice(-5)])
          await editor.expectActiveLinesToBe([
            beforeChamferSnippetEnd || beforeChamferSnippet.slice(-5),
          ])
        }).toPass({ timeout: 15_000, intervals: [500] })
      })

      await test.step('starting a new and selecting a chamfer should animate to the new sketch and possible break up the initial chamfer if it had one than more tag', async () => {
        await toolbar.startSketchPlaneSelection()
        await clickChamfer()
        // timeout wait for engine animation is unavoidable
        await page.waitForTimeout(1000)
        await editor.expectEditor.toContain(afterChamferSelectSnippet)
      })
      await test.step('make sure a basic sketch can be added', async () => {
        await toolbar.rectangleBtn.click()
        await rectangle1stClick()
        await editor.expectEditor.toContain(afterRectangle1stClickSnippet)
        await rectangle2ndMove({
          pixelDiff: 50,
        })
        await rectangle2ndClick()
        await editor.expectEditor.toContain(afterRectangle2ndClickSnippet, {
          shouldNormalise: true,
        })
      })

      await test.step('Clean up so that `_sketchOnAChamfer` util can be called again', async () => {
        await toolbar.exitSketchBtn.click()
        await scene.waitForExecutionDone()
      })
      await test.step('Check there is no errors after code created in previous steps executes', async () => {
        await editor.expectState({
          activeLines: ["sketch001 = startSketchOn('XZ')"],
          highlightedCode: '',
          diagnostics: [],
        })
      })
    }
  test('works on all edge selections and can break up multi edges in a chamfer array', async ({
    context,
    page,
    homePage,
    editor,
    toolbar,
    scene,
  }) => {
    const file = await fs.readFile(
      path.resolve(
        __dirname,
        '../../',
        './src/wasm-lib/tests/executor/inputs/e2e-can-sketch-on-chamfer.kcl'
      ),
      'utf-8'
    )
    await context.addInitScript((file) => {
      localStorage.setItem('persistCode', file)
    }, file)
    await page.setBodyDimensions({ width: 1000, height: 500 })
    await homePage.goToModelingScene()

    const sketchOnAChamfer = _sketchOnAChamfer(page, editor, toolbar, scene)

    await sketchOnAChamfer({
      clickCoords: { x: 570, y: 220 },
      cameraPos: { x: 16020, y: -2000, z: 10500 },
      cameraTarget: { x: -150, y: -4500, z: -80 },
      beforeChamferSnippet: `angledLine([segAng(rectangleSegmentA001)-90,217.26],%,$seg01)
      chamfer({length = 30,tags = [
      seg01,
      getNextAdjacentEdge(yo),
      getNextAdjacentEdge(seg02),
      getOppositeEdge(seg01)
    ]}, %)`,

      afterChamferSelectSnippet: 'sketch002 = startSketchOn(extrude001, seg03)',
      afterRectangle1stClickSnippet: 'startProfileAt([205.96, 254.59], %)',
      afterRectangle2ndClickSnippet: `angledLine([0, 11.39], %, $rectangleSegmentA002)
    |> angledLine([
         segAng(rectangleSegmentA002) - 90,
         105.26
       ], %, $rectangleSegmentB001)
    |> angledLine([
         segAng(rectangleSegmentA002),
         -segLen(rectangleSegmentA002)
       ], %, $rectangleSegmentC001)
    |> lineTo([profileStartX(%), profileStartY(%)], %)
    |> close(%)`,
    })

    await sketchOnAChamfer({
      clickCoords: { x: 690, y: 250 },
      cameraPos: { x: 16020, y: -2000, z: 10500 },
      cameraTarget: { x: -150, y: -4500, z: -80 },
      beforeChamferSnippet: `angledLine([
         segAng(rectangleSegmentA001) - 90,
         217.26
       ], %, $seg01)chamfer({
         length = 30,
         tags = [
           seg01,
           getNextAdjacentEdge(yo),
           getNextAdjacentEdge(seg02)
         ]
       }, %)`,

      afterChamferSelectSnippet: 'sketch003 = startSketchOn(extrude001, seg04)',
      afterRectangle1stClickSnippet: 'startProfileAt([-209.64, 255.28], %)',
      afterRectangle2ndClickSnippet: `angledLine([0, 11.56], %, $rectangleSegmentA003)
    |> angledLine([
         segAng(rectangleSegmentA003) - 90,
         106.84
       ], %, $rectangleSegmentB002)
    |> angledLine([
         segAng(rectangleSegmentA003),
         -segLen(rectangleSegmentA003)
       ], %, $rectangleSegmentC002)
    |> lineTo([profileStartX(%), profileStartY(%)], %)
    |> close(%)`,
    })
    await sketchOnAChamfer({
      clickCoords: { x: 677, y: 87 },
      cameraPos: { x: -6200, y: 1500, z: 6200 },
      cameraTarget: { x: 8300, y: 1100, z: 4800 },
      beforeChamferSnippet: `angledLine([0, 268.43], %, $rectangleSegmentA001)chamfer({
         length = 30,
         tags = [
           getNextAdjacentEdge(yo),
           getNextAdjacentEdge(seg02)
         ]
       }, %)`,
      afterChamferSelectSnippet: 'sketch003 = startSketchOn(extrude001, seg04)',
      afterRectangle1stClickSnippet: 'startProfileAt([75.8, 317.2], %)',
      afterRectangle2ndClickSnippet: `angledLine([0, 11.56], %, $rectangleSegmentA003)
    |> angledLine([
         segAng(rectangleSegmentA003) - 90,
         106.84
       ], %, $rectangleSegmentB002)
    |> angledLine([
         segAng(rectangleSegmentA003),
         -segLen(rectangleSegmentA003)
       ], %, $rectangleSegmentC002)
    |> lineTo([profileStartX(%), profileStartY(%)], %)
    |> close(%)`,
    })
    /// last one
    await sketchOnAChamfer({
      clickCoords: { x: 620, y: 300 },
      cameraPos: { x: -1100, y: -7700, z: 1600 },
      cameraTarget: { x: 1450, y: 670, z: 4000 },
      beforeChamferSnippet: `chamfer({
         length = 30,
         tags = [getNextAdjacentEdge(yo)]
       }, %)`,
      afterChamferSelectSnippet: 'sketch005 = startSketchOn(extrude001, seg06)',
      afterRectangle1stClickSnippet: 'startProfileAt([-23.43, 19.69], %)',
      afterRectangle2ndClickSnippet: `angledLine([0, 9.1], %, $rectangleSegmentA005)

    |> angledLine([
         segAng(rectangleSegmentA005) - 90,
         84.07
       ], %, $rectangleSegmentB004)
    |> angledLine([
         segAng(rectangleSegmentA005),
         -segLen(rectangleSegmentA005)
       ], %, $rectangleSegmentC004)
    |> lineTo([profileStartX(%), profileStartY(%)], %)
    |> close(%)`,
    })

    await test.step('verify at the end of the test that final code is what is expected', async () => {
      await editor.expectEditor.toContain(
        `sketch001 = startSketchOn('XZ')

      |> startProfileAt([75.8, 317.2], %) // [$startCapTag, $EndCapTag]
      |> angledLine([0, 268.43], %, $rectangleSegmentA001)
      |> angledLine([
           segAng(rectangleSegmentA001) - 90,
           217.26
         ], %, $seg01)
      |> angledLine([
           segAng(rectangleSegmentA001),
           -segLen(rectangleSegmentA001)
         ], %, $yo)
      |> lineTo([profileStartX(%), profileStartY(%)], %, $seg02)
      |> close(%)
    extrude001 = extrude(100, sketch001)
      |> chamfer({
           length = 30,
           tags = [getOppositeEdge(seg01)]
         }, %, $seg03)
      |> chamfer({ length = 30, tags = [seg01] }, %, $seg04)
      |> chamfer({
           length = 30,
           tags = [getNextAdjacentEdge(seg02)]
         }, %, $seg05)
      |> chamfer({
           length = 30,
           tags = [getNextAdjacentEdge(yo)]
         }, %, $seg06)
    sketch005 = startSketchOn(extrude001, seg06)
      |> startProfileAt([-23.43,19.69], %)
      |> angledLine([0, 9.1], %, $rectangleSegmentA005)
      |> angledLine([
           segAng(rectangleSegmentA005) - 90,
           84.07
         ], %, $rectangleSegmentB004)
      |> angledLine([
           segAng(rectangleSegmentA005),
           -segLen(rectangleSegmentA005)
         ], %, $rectangleSegmentC004)
      |> lineTo([profileStartX(%), profileStartY(%)], %)
      |> close(%)
    sketch004 = startSketchOn(extrude001, seg05)
      |> startProfileAt([82.57,322.96], %)
      |> angledLine([0, 11.16], %, $rectangleSegmentA004)
      |> angledLine([
           segAng(rectangleSegmentA004) - 90,
           103.07
         ], %, $rectangleSegmentB003)
      |> angledLine([
           segAng(rectangleSegmentA004),
           -segLen(rectangleSegmentA004)
         ], %, $rectangleSegmentC003)
      |> lineTo([profileStartX(%), profileStartY(%)], %)
      |> close(%)
    sketch003 = startSketchOn(extrude001, seg04)
      |> startProfileAt([-209.64,255.28], %)
      |> angledLine([0, 11.56], %, $rectangleSegmentA003)
      |> angledLine([
           segAng(rectangleSegmentA003) - 90,
           106.84
         ], %, $rectangleSegmentB002)
      |> angledLine([
           segAng(rectangleSegmentA003),
           -segLen(rectangleSegmentA003)
         ], %, $rectangleSegmentC002)
      |> lineTo([profileStartX(%), profileStartY(%)], %)
      |> close(%)
    sketch002 = startSketchOn(extrude001, seg03)
      |> startProfileAt([205.96,254.59], %)
      |> angledLine([0, 11.39], %, $rectangleSegmentA002)
      |> angledLine([
           segAng(rectangleSegmentA002) - 90,
           105.26
         ], %, $rectangleSegmentB001)
      |> angledLine([
           segAng(rectangleSegmentA002),
           -segLen(rectangleSegmentA002)
         ], %, $rectangleSegmentC001)
      |> lineTo([profileStartX(%), profileStartY(%)], %)
      |> close(%)
    `,
        { shouldNormalise: true }
      )
    })
  })

  test('Works on chamfers that are non in a pipeExpression can break up multi edges in a chamfer array', async ({
    context,
    page,
    homePage,
    editor,
    toolbar,
    scene,
  }) => {
    const file = await fs.readFile(
      path.resolve(
        __dirname,
        '../../',
        './src/wasm-lib/tests/executor/inputs/e2e-can-sketch-on-chamfer-no-pipeExpr.kcl'
      ),
      'utf-8'
    )
    await context.addInitScript((file) => {
      localStorage.setItem('persistCode', file)
    }, file)
    await page.setBodyDimensions({ width: 1000, height: 500 })
    await homePage.goToModelingScene()

    const sketchOnAChamfer = _sketchOnAChamfer(page, editor, toolbar, scene)

    await sketchOnAChamfer({
      clickCoords: { x: 570, y: 220 },
      cameraPos: { x: 16020, y: -2000, z: 10500 },
      cameraTarget: { x: -150, y: -4500, z: -80 },
      beforeChamferSnippet: `angledLine([segAng(rectangleSegmentA001)-90,217.26],%,$seg01)
      chamfer({length=30,tags=[
      seg01,
      getNextAdjacentEdge(yo),
      getNextAdjacentEdge(seg02),
      getOppositeEdge(seg01)
    ]}, extrude001)`,
      beforeChamferSnippetEnd: '}, extrude001)',
      afterChamferSelectSnippet: 'sketch002 = startSketchOn(extrude001, seg03)',
      afterRectangle1stClickSnippet: 'startProfileAt([205.96, 254.59], %)',
      afterRectangle2ndClickSnippet: `angledLine([0, 11.39], %, $rectangleSegmentA002)
    |> angledLine([
         segAng(rectangleSegmentA002) - 90,
         105.26
       ], %, $rectangleSegmentB001)
    |> angledLine([
         segAng(rectangleSegmentA002),
         -segLen(rectangleSegmentA002)
       ], %, $rectangleSegmentC001)
    |> lineTo([profileStartX(%), profileStartY(%)], %)
    |> close(%)`,
    })
    await editor.expectEditor.toContain(
      `sketch001 = startSketchOn('XZ')
  |> startProfileAt([75.8, 317.2], %)
  |> angledLine([0, 268.43], %, $rectangleSegmentA001)
  |> angledLine([
       segAng(rectangleSegmentA001) - 90,
       217.26
     ], %, $seg01)
  |> angledLine([
       segAng(rectangleSegmentA001),
       -segLen(rectangleSegmentA001)
     ], %, $yo)
  |> lineTo([profileStartX(%), profileStartY(%)], %, $seg02)
  |> close(%)
extrude001 = extrude(100, sketch001)
chamf = chamfer({
       length = 30,
       tags = [getOppositeEdge(seg01)]
     }, extrude001, $seg03)
  |> chamfer({
       length = 30,
       tags = [
         seg01,
         getNextAdjacentEdge(yo),
         getNextAdjacentEdge(seg02)
       ]
     }, %)
sketch002 = startSketchOn(extrude001, seg03)
  |> startProfileAt([205.96, 254.59], %)
  |> angledLine([0, 11.39], %, $rectangleSegmentA002)
  |> angledLine([
       segAng(rectangleSegmentA002) - 90,
       105.26
     ], %, $rectangleSegmentB001)
  |> angledLine([
       segAng(rectangleSegmentA002),
       -segLen(rectangleSegmentA002)
     ], %, $rectangleSegmentC001)
  |> lineTo([profileStartX(%), profileStartY(%)], %)
  |> close(%)
`,
      { shouldNormalise: true }
    )
  })
})

test(`Verify axis, origin, and horizontal snapping`, async ({
  page,
  homePage,
  editor,
  toolbar,
  scene,
}) => {
  const viewPortSize = { width: 1200, height: 500 }

  await page.setBodyDimensions(viewPortSize)

  await homePage.goToModelingScene()

  // Constants and locators
  // These are mappings from screenspace to KCL coordinates,
  // until we merge in our coordinate system helpers
  const xzPlane = [
    viewPortSize.width * 0.65,
    viewPortSize.height * 0.3,
  ] as const
  const originSloppy = {
    screen: [
      viewPortSize.width / 2 + 3, // 3px off the center of the screen
      viewPortSize.height / 2,
    ],
    kcl: [0, 0],
  } as const
  const xAxisSloppy = {
    screen: [
      viewPortSize.width * 0.75,
      viewPortSize.height / 2 - 3, // 3px off the X-axis
    ],
    kcl: [20.34, 0],
  } as const
  const offYAxis = {
    screen: [
      viewPortSize.width * 0.6, // Well off the Y-axis, out of snapping range
      viewPortSize.height * 0.3,
    ],
    kcl: [8.14, 6.78],
  } as const
  const yAxisSloppy = {
    screen: [
      viewPortSize.width / 2 + 5, // 5px off the Y-axis
      viewPortSize.height * 0.3,
    ],
    kcl: [0, 6.78],
  } as const
  const [clickOnXzPlane, moveToXzPlane] = scene.makeMouseHelpers(...xzPlane)
  const [clickOriginSloppy] = scene.makeMouseHelpers(...originSloppy.screen)
  const [clickXAxisSloppy, moveXAxisSloppy] = scene.makeMouseHelpers(
    ...xAxisSloppy.screen
  )
  const [dragToOffYAxis, dragFromOffAxis] = scene.makeDragHelpers(
    ...offYAxis.screen
  )

  const expectedCodeSnippets = {
    sketchOnXzPlane: `sketch001 = startSketchOn('XZ')`,
    pointAtOrigin: `startProfileAt([${originSloppy.kcl[0]}, ${originSloppy.kcl[1]}], %)`,
    segmentOnXAxis: `xLine(${xAxisSloppy.kcl[0]}, %)`,
    afterSegmentDraggedOffYAxis: `startProfileAt([${offYAxis.kcl[0]}, ${offYAxis.kcl[1]}], %)`,
    afterSegmentDraggedOnYAxis: `startProfileAt([${yAxisSloppy.kcl[0]}, ${yAxisSloppy.kcl[1]}], %)`,
  }

  await test.step(`Start a sketch on the XZ plane`, async () => {
    await editor.closePane()
    await toolbar.startSketchPlaneSelection()
    await moveToXzPlane()
    await clickOnXzPlane()
    // timeout wait for engine animation is unavoidable
    await page.waitForTimeout(600)
    await editor.expectEditor.toContain(expectedCodeSnippets.sketchOnXzPlane)
  })
  await test.step(`Place a point a few pixels off the middle, verify it still snaps to 0,0`, async () => {
    await clickOriginSloppy()
    await editor.expectEditor.toContain(expectedCodeSnippets.pointAtOrigin)
  })
  await test.step(`Add a segment on x-axis after moving the mouse a bit, verify it snaps`, async () => {
    await moveXAxisSloppy()
    await clickXAxisSloppy()
    await editor.expectEditor.toContain(expectedCodeSnippets.segmentOnXAxis)
  })
  await test.step(`Unequip line tool`, async () => {
    await toolbar.lineBtn.click()
    await expect(toolbar.lineBtn).not.toHaveAttribute('aria-pressed', 'true')
  })
  await test.step(`Drag the origin point up and to the right, verify it's past snapping`, async () => {
    await dragToOffYAxis({
      fromPoint: { x: originSloppy.screen[0], y: originSloppy.screen[1] },
    })
    await editor.expectEditor.toContain(
      expectedCodeSnippets.afterSegmentDraggedOffYAxis
    )
  })
  await test.step(`Drag the origin point left to the y-axis, verify it snaps back`, async () => {
    await dragFromOffAxis({
      toPoint: { x: yAxisSloppy.screen[0], y: yAxisSloppy.screen[1] },
    })
    await editor.expectEditor.toContain(
      expectedCodeSnippets.afterSegmentDraggedOnYAxis
    )
  })
})

test(`Verify user can double-click to edit a sketch`, async ({
  context,
  page,
  homePage,
  editor,
  toolbar,
  scene,
}) => {
  const u = await getUtils(page)

  const initialCode = `closedSketch = startSketchOn('XZ')
  |> circle({ center = [8, 5], radius = 2 }, %)
openSketch = startSketchOn('XY')
  |> startProfileAt([-5, 0], %)
  |> lineTo([0, 5], %)
  |> xLine(5, %)
  |> tangentialArcTo([10, 0], %)
`
  const viewPortSize = { width: 1000, height: 500 }
  await page.setBodyDimensions(viewPortSize)

  await context.addInitScript((code) => {
    localStorage.setItem('persistCode', code)
  }, initialCode)

  await homePage.goToModelingScene()
  await u.waitForPageLoad()
  await page.waitForTimeout(1000)

  const pointInsideCircle = {
    x: viewPortSize.width * 0.63,
    y: viewPortSize.height * 0.5,
  }
  const pointOnPathAfterSketching = {
    x: viewPortSize.width * 0.65,
    y: viewPortSize.height * 0.5,
  }
  // eslint-disable-next-line @typescript-eslint/no-unused-vars
  const [_clickOpenPath, moveToOpenPath, dblClickOpenPath] =
    scene.makeMouseHelpers(
      pointOnPathAfterSketching.x,
      pointOnPathAfterSketching.y
    )
  // eslint-disable-next-line @typescript-eslint/no-unused-vars
  const [_clickCircle, moveToCircle, dblClickCircle] = scene.makeMouseHelpers(
    pointInsideCircle.x,
    pointInsideCircle.y
  )

  const exitSketch = async () => {
    await test.step(`Exit sketch mode`, async () => {
      await toolbar.exitSketchBtn.click()
      await expect(toolbar.exitSketchBtn).not.toBeVisible()
      await expect(toolbar.startSketchBtn).toBeEnabled()
    })
  }

  await test.step(`Double-click on the closed sketch`, async () => {
    await moveToCircle()
    await dblClickCircle()
    await expect(toolbar.startSketchBtn).not.toBeVisible()
    await expect(toolbar.exitSketchBtn).toBeVisible()
    await editor.expectState({
      activeLines: [`|>circle({center=[8,5],radius=2},%)`],
      highlightedCode: 'circle({center=[8,5],radius=2},%)',
      diagnostics: [],
    })
  })
  await page.waitForTimeout(1000)

  await exitSketch()
  await page.waitForTimeout(1000)

  // Drag the sketch line out of the axis view which blocks the click
  await page.dragAndDrop('#stream', '#stream', {
    sourcePosition: {
      x: viewPortSize.width * 0.7,
      y: viewPortSize.height * 0.5,
    },
    targetPosition: {
      x: viewPortSize.width * 0.7,
      y: viewPortSize.height * 0.4,
    },
  })

  await page.waitForTimeout(500)

  await test.step(`Double-click on the open sketch`, async () => {
    await moveToOpenPath()
    await scene.expectPixelColor([250, 250, 250], pointOnPathAfterSketching, 15)
    // There is a full execution after exiting sketch that clears the scene.
    await page.waitForTimeout(500)
    await dblClickOpenPath()
    await expect(toolbar.startSketchBtn).not.toBeVisible()
    await expect(toolbar.exitSketchBtn).toBeVisible()
    // Wait for enter sketch mode to complete
    await page.waitForTimeout(500)
    await editor.expectState({
      activeLines: [`|>tangentialArcTo([10,0],%)`],
      highlightedCode: 'tangentialArcTo([10,0],%)',
      diagnostics: [],
    })
  })
})

test(`Offset plane point-and-click`, async ({
  context,
  page,
  homePage,
  scene,
  editor,
  toolbar,
  cmdBar,
}) => {
  // One dumb hardcoded screen pixel value
  const testPoint = { x: 700, y: 150 }
  const [clickOnXzPlane] = scene.makeMouseHelpers(testPoint.x, testPoint.y)
  const expectedOutput = `plane001 = offsetPlane('XZ', 5)`

  await homePage.goToModelingScene()

  await test.step(`Look for the blue of the XZ plane`, async () => {
    await scene.expectPixelColor([50, 51, 96], testPoint, 15)
  })
  await test.step(`Go through the command bar flow`, async () => {
    await toolbar.offsetPlaneButton.click()
    await cmdBar.expectState({
      stage: 'arguments',
      currentArgKey: 'plane',
      currentArgValue: '',
      headerArguments: { Plane: '', Distance: '' },
      highlightedHeaderArg: 'plane',
      commandName: 'Offset plane',
    })
    await clickOnXzPlane()
    await cmdBar.expectState({
      stage: 'arguments',
      currentArgKey: 'distance',
      currentArgValue: '5',
      headerArguments: { Plane: '1 plane', Distance: '' },
      highlightedHeaderArg: 'distance',
      commandName: 'Offset plane',
    })
    await cmdBar.progressCmdBar()
  })

  await test.step(`Confirm code is added to the editor, scene has changed`, async () => {
    await editor.expectEditor.toContain(expectedOutput)
    await editor.expectState({
      diagnostics: [],
      activeLines: [expectedOutput],
      highlightedCode: '',
    })
    await scene.expectPixelColor([74, 74, 74], testPoint, 15)
  })

  await test.step('Delete offset plane via feature tree selection', async () => {
    await editor.closePane()
    const operationButton = await toolbar.getFeatureTreeOperation(
      'Offset Plane',
      0
    )
    await operationButton.click({ button: 'left' })
    await page.keyboard.press('Backspace')
    await scene.expectPixelColor([50, 51, 96], testPoint, 15)
  })
})

const loftPointAndClickCases = [
  { shouldPreselect: true },
  { shouldPreselect: false },
]
loftPointAndClickCases.forEach(({ shouldPreselect }) => {
  test(`Loft point-and-click (preselected sketches: ${shouldPreselect})`, async ({
    context,
    page,
    homePage,
    scene,
    editor,
    toolbar,
    cmdBar,
  }) => {
    const initialCode = `sketch001 = startSketchOn('XZ')
    |> circle({ center = [0, 0], radius = 30 }, %)
    plane001 = offsetPlane('XZ', 50)
    sketch002 = startSketchOn(plane001)
    |> circle({ center = [0, 0], radius = 20 }, %)
`
    await context.addInitScript((initialCode) => {
      localStorage.setItem('persistCode', initialCode)
    }, initialCode)
    await page.setBodyDimensions({ width: 1000, height: 500 })
    await homePage.goToModelingScene()

    // One dumb hardcoded screen pixel value
    const testPoint = { x: 575, y: 200 }
    const [clickOnSketch1] = scene.makeMouseHelpers(testPoint.x, testPoint.y)
    const [clickOnSketch2] = scene.makeMouseHelpers(
      testPoint.x,
      testPoint.y + 80
    )
    const loftDeclaration = 'loft001 = loft([sketch001, sketch002])'

    await test.step(`Look for the white of the sketch001 shape`, async () => {
      await scene.expectPixelColor([254, 254, 254], testPoint, 15)
    })

    async function selectSketches() {
      await clickOnSketch1()
      await page.keyboard.down('Shift')
      await clickOnSketch2()
      await page.waitForTimeout(500)
      await page.keyboard.up('Shift')
    }

    if (!shouldPreselect) {
      await test.step(`Go through the command bar flow without preselected sketches`, async () => {
        await toolbar.loftButton.click()
        await cmdBar.expectState({
          stage: 'arguments',
          currentArgKey: 'selection',
          currentArgValue: '',
          headerArguments: { Selection: '' },
          highlightedHeaderArg: 'selection',
          commandName: 'Loft',
        })
        await selectSketches()
        await cmdBar.progressCmdBar()
        await cmdBar.expectState({
          stage: 'review',
          headerArguments: { Selection: '2 faces' },
          commandName: 'Loft',
        })
        await cmdBar.progressCmdBar()
      })
    } else {
      await test.step(`Preselect the two sketches`, async () => {
        await selectSketches()
      })

      await test.step(`Go through the command bar flow with preselected sketches`, async () => {
        await toolbar.loftButton.click()
        await cmdBar.progressCmdBar()
        await cmdBar.expectState({
          stage: 'review',
          headerArguments: { Selection: '2 faces' },
          commandName: 'Loft',
        })
        await cmdBar.progressCmdBar()
      })
    }

    await test.step(`Confirm code is added to the editor, scene has changed`, async () => {
      await editor.expectEditor.toContain(loftDeclaration)
      await editor.expectState({
        diagnostics: [],
        activeLines: [loftDeclaration],
        highlightedCode: '',
      })
      await scene.expectPixelColor([89, 89, 89], testPoint, 15)
    })

    await test.step('Delete loft via feature tree selection', async () => {
      await editor.closePane()
      const operationButton = await toolbar.getFeatureTreeOperation('Loft', 0)
      await operationButton.click({ button: 'left' })
      await page.keyboard.press('Backspace')
      await scene.expectPixelColor([254, 254, 254], testPoint, 15)
    })
  })
})

// TODO: merge with above test. Right now we're not able to delete a loft
// right after creation via selection for some reason, so we go with a new instance
test('Loft and offset plane deletion via selection', async ({
  context,
  page,
  homePage,
  scene,
}) => {
  const initialCode = `sketch001 = startSketchOn('XZ')
  |> circle({ center = [0, 0], radius = 30 }, %)
  plane001 = offsetPlane('XZ', 50)
  sketch002 = startSketchOn(plane001)
  |> circle({ center = [0, 0], radius = 20 }, %)
loft001 = loft([sketch001, sketch002])
`
  await context.addInitScript((initialCode) => {
    localStorage.setItem('persistCode', initialCode)
  }, initialCode)
  await page.setBodyDimensions({ width: 1000, height: 500 })
  await homePage.goToModelingScene()

  // One dumb hardcoded screen pixel value
  const testPoint = { x: 575, y: 200 }
  const [clickOnSketch1] = scene.makeMouseHelpers(testPoint.x, testPoint.y)
  const [clickOnSketch2] = scene.makeMouseHelpers(testPoint.x, testPoint.y + 80)

  await test.step(`Delete loft`, async () => {
    // Check for loft
    await scene.expectPixelColor([89, 89, 89], testPoint, 15)
    await clickOnSketch1()
    await expect(page.locator('.cm-activeLine')).toHaveText(`
      |> circle({ center = [0, 0], radius = 30 }, %)
    `)
    await page.keyboard.press('Backspace')
    // Check for sketch 1
    await scene.expectPixelColor([254, 254, 254], testPoint, 15)
  })

  await test.step('Delete sketch002', async () => {
    await page.waitForTimeout(1000)
    await clickOnSketch2()
    await expect(page.locator('.cm-activeLine')).toHaveText(`
      |> circle({ center = [0, 0], radius = 20 }, %)
    `)
    await page.keyboard.press('Backspace')
    // Check for plane001
    await scene.expectPixelColor([228, 228, 228], testPoint, 15)
  })

  await test.step('Delete plane001', async () => {
    await page.waitForTimeout(1000)
    await clickOnSketch2()
    await expect(page.locator('.cm-activeLine')).toHaveText(`
      plane001 = offsetPlane('XZ', 50)
    `)
    await page.keyboard.press('Backspace')
    // Check for sketch 1
    await scene.expectPixelColor([254, 254, 254], testPoint, 15)
<<<<<<< HEAD
  })
})

test(`Sweep point-and-click`, async ({
  context,
  page,
  homePage,
  scene,
  editor,
  toolbar,
  cmdBar,
}) => {
  const initialCode = `sketch001 = startSketchOn('YZ')
  |> circle({
       center = [0, 0],
       radius = 500
     }, %)
sketch002 = startSketchOn('XZ')
  |> startProfileAt([0, 0], %)
  |> xLine(-500, %)
  |> tangentialArcTo([-2000, 500], %)
`
  await context.addInitScript((initialCode) => {
    localStorage.setItem('persistCode', initialCode)
  }, initialCode)
  await page.setBodyDimensions({ width: 1000, height: 500 })
  await homePage.goToModelingScene()
  await scene.waitForExecutionDone()

  // One dumb hardcoded screen pixel value
  const testPoint = { x: 700, y: 250 }
  const [clickOnSketch1] = scene.makeMouseHelpers(testPoint.x, testPoint.y)
  const [clickOnSketch2] = scene.makeMouseHelpers(testPoint.x - 50, testPoint.y)
  const sweepDeclaration = 'sweep001 = sweep({ path = sketch002 }, sketch001)'

  await test.step(`Look for sketch001`, async () => {
    await toolbar.closePane('code')
    await scene.expectPixelColor([53, 53, 53], testPoint, 15)
  })

  await test.step(`Go through the command bar flow`, async () => {
    await toolbar.sweepButton.click()
    await cmdBar.expectState({
      commandName: 'Sweep',
      currentArgKey: 'profile',
      currentArgValue: '',
      headerArguments: {
        Path: '',
        Profile: '',
      },
      highlightedHeaderArg: 'profile',
      stage: 'arguments',
    })
    await clickOnSketch1()
    await cmdBar.expectState({
      commandName: 'Sweep',
      currentArgKey: 'path',
      currentArgValue: '',
      headerArguments: {
        Path: '',
        Profile: '1 face',
      },
      highlightedHeaderArg: 'path',
      stage: 'arguments',
    })
    await clickOnSketch2()
    await cmdBar.expectState({
      commandName: 'Sweep',
      headerArguments: {
        Path: '1 face',
        Profile: '1 face',
      },
      stage: 'review',
    })
    await cmdBar.progressCmdBar()
  })

  await test.step(`Confirm code is added to the editor, scene has changed`, async () => {
    await scene.expectPixelColor([135, 64, 73], testPoint, 15)
    await toolbar.openPane('code')
    await editor.expectEditor.toContain(sweepDeclaration)
    await editor.expectState({
      diagnostics: [],
      activeLines: [sweepDeclaration],
      highlightedCode: '',
    })
    await toolbar.closePane('code')
  })

  await test.step('Delete sweep via feature tree selection', async () => {
    await toolbar.openPane('feature-tree')
    await page.waitForTimeout(500)
    const operationButton = await toolbar.getFeatureTreeOperation('Sweep', 0)
    await operationButton.click({ button: 'left' })
    await page.keyboard.press('Backspace')
    await page.waitForTimeout(500)
    await toolbar.closePane('feature-tree')
    await scene.expectPixelColor([53, 53, 53], testPoint, 15)
=======
>>>>>>> 9334d646
  })
})

const shellPointAndClickCapCases = [
  { shouldPreselect: true },
  { shouldPreselect: false },
]
shellPointAndClickCapCases.forEach(({ shouldPreselect }) => {
  test(`Shell point-and-click cap (preselected sketches: ${shouldPreselect})`, async ({
    context,
    page,
    homePage,
    scene,
    editor,
    toolbar,
    cmdBar,
  }) => {
    // TODO: fix this test on windows after the electron migration
    test.skip(process.platform === 'win32', 'Skip on windows')
    const initialCode = `sketch001 = startSketchOn('XZ')
    |> circle({ center = [0, 0], radius = 30 }, %)
    extrude001 = extrude(30, sketch001)
    `
    await context.addInitScript((initialCode) => {
      localStorage.setItem('persistCode', initialCode)
    }, initialCode)
    await page.setBodyDimensions({ width: 1000, height: 500 })
    await homePage.goToModelingScene()

    // One dumb hardcoded screen pixel value
    const testPoint = { x: 575, y: 200 }
    const [clickOnCap] = scene.makeMouseHelpers(testPoint.x, testPoint.y)
    const shellDeclaration =
      "shell001 = shell({ faces = ['end'], thickness = 5 }, extrude001)"

    await test.step(`Look for the grey of the shape`, async () => {
      await scene.expectPixelColor([127, 127, 127], testPoint, 15)
    })

    if (!shouldPreselect) {
      await test.step(`Go through the command bar flow without preselected faces`, async () => {
        await toolbar.shellButton.click()
        await cmdBar.expectState({
          stage: 'arguments',
          currentArgKey: 'selection',
          currentArgValue: '',
          headerArguments: {
            Selection: '',
            Thickness: '',
          },
          highlightedHeaderArg: 'selection',
          commandName: 'Shell',
        })
        await clickOnCap()
        await page.waitForTimeout(500)
        await cmdBar.progressCmdBar()
        await cmdBar.progressCmdBar()
        await cmdBar.expectState({
          stage: 'review',
          headerArguments: {
            Selection: '1 cap',
            Thickness: '5',
          },
          commandName: 'Shell',
        })
        await cmdBar.progressCmdBar()
      })
    } else {
      await test.step(`Preselect the cap`, async () => {
        await clickOnCap()
        await page.waitForTimeout(500)
      })

      await test.step(`Go through the command bar flow with a preselected face (cap)`, async () => {
        await toolbar.shellButton.click()
        await cmdBar.progressCmdBar()
        await cmdBar.progressCmdBar()
        await cmdBar.expectState({
          stage: 'review',
          headerArguments: {
            Selection: '1 cap',
            Thickness: '5',
          },
          commandName: 'Shell',
        })
        await cmdBar.progressCmdBar()
      })
    }

    await test.step(`Confirm code is added to the editor, scene has changed`, async () => {
      await editor.expectEditor.toContain(shellDeclaration)
      await editor.expectState({
        diagnostics: [],
        activeLines: [shellDeclaration],
        highlightedCode: '',
      })
      await scene.expectPixelColor([146, 146, 146], testPoint, 15)
    })
  })
})

test('Shell point-and-click wall', async ({
  context,
  page,
  homePage,
  scene,
  editor,
  toolbar,
  cmdBar,
}) => {
  const initialCode = `sketch001 = startSketchOn('XY')
  |> startProfileAt([-20, 20], %)
  |> xLine(40, %)
  |> yLine(-60, %)
  |> xLine(-40, %)
  |> lineTo([profileStartX(%), profileStartY(%)], %)
  |> close(%)
extrude001 = extrude(40, sketch001)
  `
  await context.addInitScript((initialCode) => {
    localStorage.setItem('persistCode', initialCode)
  }, initialCode)
  await page.setBodyDimensions({ width: 1000, height: 500 })
  await homePage.goToModelingScene()

  // One dumb hardcoded screen pixel value
  const testPoint = { x: 580, y: 180 }
  const [clickOnCap] = scene.makeMouseHelpers(testPoint.x, testPoint.y)
  const [clickOnWall] = scene.makeMouseHelpers(testPoint.x, testPoint.y + 70)
  const mutatedCode = 'xLine(-40, %, $seg01)'
  const shellDeclaration =
    "shell001 = shell({  faces = ['end', seg01],  thickness = 5}, extrude001)"
  const formattedOutLastLine = '}, extrude001)'

  await test.step(`Look for the grey of the shape`, async () => {
    await scene.expectPixelColor([99, 99, 99], testPoint, 15)
  })

  await test.step(`Go through the command bar flow, selecting a wall and keeping default thickness`, async () => {
    await toolbar.shellButton.click()
    await cmdBar.expectState({
      stage: 'arguments',
      currentArgKey: 'selection',
      currentArgValue: '',
      headerArguments: {
        Selection: '',
        Thickness: '',
      },
      highlightedHeaderArg: 'selection',
      commandName: 'Shell',
    })
    await clickOnCap()
    await page.keyboard.down('Shift')
    await clickOnWall()
    await page.waitForTimeout(500)
    await page.keyboard.up('Shift')
    await cmdBar.progressCmdBar()
    await cmdBar.progressCmdBar()
    await cmdBar.expectState({
      stage: 'review',
      headerArguments: {
        Selection: '1 cap, 1 face',
        Thickness: '5',
      },
      commandName: 'Shell',
    })
    await cmdBar.progressCmdBar()
  })

  await test.step(`Confirm code is added to the editor, scene has changed`, async () => {
    await editor.expectEditor.toContain(mutatedCode)
    await editor.expectEditor.toContain(shellDeclaration)
    await editor.expectState({
      diagnostics: [],
      activeLines: [formattedOutLastLine],
      highlightedCode: '',
    })
    await scene.expectPixelColor([49, 49, 49], testPoint, 15)
  })

  await test.step('Delete shell via feature tree selection', async () => {
    await editor.closePane()
    const operationButton = await toolbar.getFeatureTreeOperation('Shell', 0)
    await operationButton.click({ button: 'left' })
    await page.keyboard.press('Backspace')
    await scene.expectPixelColor([99, 99, 99], testPoint, 15)
  })
<<<<<<< HEAD
=======
})

const shellSketchOnFacesCases = [
  `sketch001 = startSketchOn('XZ')
  |> circle({ center = [0, 0], radius = 100 }, %)
  |> extrude(100, %)

sketch002 = startSketchOn(sketch001, 'END')
  |> circle({ center = [0, 0], radius = 50 }, %)
  |> extrude(50, %)
  `,
  `sketch001 = startSketchOn('XZ')
  |> circle({ center = [0, 0], radius = 100 }, %)
extrude001 = extrude(100, sketch001)

sketch002 = startSketchOn(extrude001, 'END')
  |> circle({ center = [0, 0], radius = 50 }, %)
extrude002 = extrude(50, sketch002)
  `,
]
shellSketchOnFacesCases.forEach((initialCode, index) => {
  const hasExtrudesInPipe = index === 0
  test(`Shell point-and-click sketch on face (extrudes in pipes: ${hasExtrudesInPipe})`, async ({
    context,
    page,
    homePage,
    scene,
    editor,
    toolbar,
    cmdBar,
  }) => {
    await context.addInitScript((initialCode) => {
      localStorage.setItem('persistCode', initialCode)
    }, initialCode)
    await page.setBodyDimensions({ width: 1000, height: 500 })
    await homePage.goToModelingScene()
    await scene.waitForExecutionDone()

    // One dumb hardcoded screen pixel value
    const testPoint = { x: 550, y: 295 }
    const [clickOnCap] = scene.makeMouseHelpers(testPoint.x, testPoint.y)
    const shellDeclaration = `shell001 = shell({ faces = ['end'], thickness = 5 }, ${
      hasExtrudesInPipe ? 'sketch002' : 'extrude002'
    })`

    await test.step(`Look for the grey of the shape`, async () => {
      await toolbar.closePane('code')
      await scene.expectPixelColor([128, 128, 128], testPoint, 15)
    })

    await test.step(`Go through the command bar flow, selecting a cap and keeping default thickness`, async () => {
      await toolbar.shellButton.click()
      await cmdBar.expectState({
        stage: 'arguments',
        currentArgKey: 'selection',
        currentArgValue: '',
        headerArguments: {
          Selection: '',
          Thickness: '',
        },
        highlightedHeaderArg: 'selection',
        commandName: 'Shell',
      })
      await clickOnCap()
      await cmdBar.progressCmdBar()
      await page.waitForTimeout(500)
      await cmdBar.progressCmdBar()
      await cmdBar.expectState({
        stage: 'review',
        headerArguments: {
          Selection: '1 cap',
          Thickness: '5',
        },
        commandName: 'Shell',
      })
      await cmdBar.progressCmdBar()
    })

    await test.step(`Confirm code is added to the editor, scene has changed`, async () => {
      await toolbar.openPane('code')
      await editor.expectEditor.toContain(shellDeclaration)
      await editor.expectState({
        diagnostics: [],
        activeLines: [shellDeclaration],
        highlightedCode: '',
      })
      await toolbar.closePane('code')
      await scene.expectPixelColor([73, 73, 73], testPoint, 15)
    })
  })
>>>>>>> 9334d646
})<|MERGE_RESOLUTION|>--- conflicted
+++ resolved
@@ -931,7 +931,6 @@
     await page.keyboard.press('Backspace')
     // Check for sketch 1
     await scene.expectPixelColor([254, 254, 254], testPoint, 15)
-<<<<<<< HEAD
   })
 })
 
@@ -1030,8 +1029,6 @@
     await page.waitForTimeout(500)
     await toolbar.closePane('feature-tree')
     await scene.expectPixelColor([53, 53, 53], testPoint, 15)
-=======
->>>>>>> 9334d646
   })
 })
 
@@ -1219,8 +1216,6 @@
     await page.keyboard.press('Backspace')
     await scene.expectPixelColor([99, 99, 99], testPoint, 15)
   })
-<<<<<<< HEAD
-=======
 })
 
 const shellSketchOnFacesCases = [
@@ -1311,5 +1306,4 @@
       await scene.expectPixelColor([73, 73, 73], testPoint, 15)
     })
   })
->>>>>>> 9334d646
 })