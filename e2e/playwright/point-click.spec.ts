--- conflicted
+++ resolved
@@ -491,729 +491,8 @@
   |> lineTo([profileStartX(%), profileStartY(%)], %)
   |> close(%)
 `,
-      { shouldNormalise: true }
-    )
-  })
-})
-
-test(`Verify axis, origin, and horizontal snapping`, async ({
-  page,
-  homePage,
-  editor,
-  toolbar,
-  scene,
-}) => {
-  const viewPortSize = { width: 1200, height: 500 }
-
-  await page.setBodyDimensions(viewPortSize)
-
-  await homePage.goToModelingScene()
-
-  // Constants and locators
-  // These are mappings from screenspace to KCL coordinates,
-  // until we merge in our coordinate system helpers
-  const xzPlane = [
-    viewPortSize.width * 0.65,
-    viewPortSize.height * 0.3,
-  ] as const
-  const originSloppy = {
-    screen: [
-      viewPortSize.width / 2 + 3, // 3px off the center of the screen
-      viewPortSize.height / 2,
-    ],
-    kcl: [0, 0],
-  } as const
-  const xAxisSloppy = {
-    screen: [
-      viewPortSize.width * 0.75,
-      viewPortSize.height / 2 - 3, // 3px off the X-axis
-    ],
-    kcl: [20.34, 0],
-  } as const
-  const offYAxis = {
-    screen: [
-      viewPortSize.width * 0.6, // Well off the Y-axis, out of snapping range
-      viewPortSize.height * 0.3,
-    ],
-    kcl: [8.14, 6.78],
-  } as const
-  const yAxisSloppy = {
-    screen: [
-      viewPortSize.width / 2 + 5, // 5px off the Y-axis
-      viewPortSize.height * 0.3,
-    ],
-    kcl: [0, 6.78],
-  } as const
-  const [clickOnXzPlane, moveToXzPlane] = scene.makeMouseHelpers(...xzPlane)
-  const [clickOriginSloppy] = scene.makeMouseHelpers(...originSloppy.screen)
-  const [clickXAxisSloppy, moveXAxisSloppy] = scene.makeMouseHelpers(
-    ...xAxisSloppy.screen
+        { shouldNormalise: true }
+      )
+    }
   )
-  const [dragToOffYAxis, dragFromOffAxis] = scene.makeDragHelpers(
-    ...offYAxis.screen
-  )
-
-  const expectedCodeSnippets = {
-    sketchOnXzPlane: `sketch001 = startSketchOn('XZ')`,
-    pointAtOrigin: `startProfileAt([${originSloppy.kcl[0]}, ${originSloppy.kcl[1]}], %)`,
-    segmentOnXAxis: `xLine(${xAxisSloppy.kcl[0]}, %)`,
-    afterSegmentDraggedOffYAxis: `startProfileAt([${offYAxis.kcl[0]}, ${offYAxis.kcl[1]}], %)`,
-    afterSegmentDraggedOnYAxis: `startProfileAt([${yAxisSloppy.kcl[0]}, ${yAxisSloppy.kcl[1]}], %)`,
-  }
-
-  await test.step(`Start a sketch on the XZ plane`, async () => {
-    await editor.closePane()
-    await toolbar.startSketchPlaneSelection()
-    await moveToXzPlane()
-    await clickOnXzPlane()
-    // timeout wait for engine animation is unavoidable
-    await page.waitForTimeout(600)
-    await editor.expectEditor.toContain(expectedCodeSnippets.sketchOnXzPlane)
-  })
-  await test.step(`Place a point a few pixels off the middle, verify it still snaps to 0,0`, async () => {
-    await clickOriginSloppy()
-    await editor.expectEditor.toContain(expectedCodeSnippets.pointAtOrigin)
-  })
-  await test.step(`Add a segment on x-axis after moving the mouse a bit, verify it snaps`, async () => {
-    await moveXAxisSloppy()
-    await clickXAxisSloppy()
-    await editor.expectEditor.toContain(expectedCodeSnippets.segmentOnXAxis)
-  })
-  await test.step(`Unequip line tool`, async () => {
-    await toolbar.lineBtn.click()
-    await expect(toolbar.lineBtn).not.toHaveAttribute('aria-pressed', 'true')
-  })
-  await test.step(`Drag the origin point up and to the right, verify it's past snapping`, async () => {
-    await dragToOffYAxis({
-      fromPoint: { x: originSloppy.screen[0], y: originSloppy.screen[1] },
-    })
-    await editor.expectEditor.toContain(
-      expectedCodeSnippets.afterSegmentDraggedOffYAxis
-    )
-  })
-  await test.step(`Drag the origin point left to the y-axis, verify it snaps back`, async () => {
-    await dragFromOffAxis({
-      toPoint: { x: yAxisSloppy.screen[0], y: yAxisSloppy.screen[1] },
-    })
-    await editor.expectEditor.toContain(
-      expectedCodeSnippets.afterSegmentDraggedOnYAxis
-    )
-  })
-})
-
-test(`Verify user can double-click to edit a sketch`, async ({
-  context,
-  page,
-  homePage,
-  editor,
-  toolbar,
-  scene,
-}) => {
-  const u = await getUtils(page)
-
-  const initialCode = `closedSketch = startSketchOn('XZ')
-  |> circle({ center = [8, 5], radius = 2 }, %)
-openSketch = startSketchOn('XY')
-  |> startProfileAt([-5, 0], %)
-  |> lineTo([0, 5], %)
-  |> xLine(5, %)
-  |> tangentialArcTo([10, 0], %)
-`
-  const viewPortSize = { width: 1000, height: 500 }
-  await page.setBodyDimensions(viewPortSize)
-
-  await context.addInitScript((code) => {
-    localStorage.setItem('persistCode', code)
-  }, initialCode)
-
-  await homePage.goToModelingScene()
-  await u.waitForPageLoad()
-  await page.waitForTimeout(1000)
-
-  const pointInsideCircle = {
-    x: viewPortSize.width * 0.63,
-    y: viewPortSize.height * 0.5,
-  }
-  const pointOnPathAfterSketching = {
-    x: viewPortSize.width * 0.65,
-    y: viewPortSize.height * 0.5,
-  }
-  // eslint-disable-next-line @typescript-eslint/no-unused-vars
-  const [_clickOpenPath, moveToOpenPath, dblClickOpenPath] =
-    scene.makeMouseHelpers(
-      pointOnPathAfterSketching.x,
-      pointOnPathAfterSketching.y
-    )
-  // eslint-disable-next-line @typescript-eslint/no-unused-vars
-  const [_clickCircle, moveToCircle, dblClickCircle] = scene.makeMouseHelpers(
-    pointInsideCircle.x,
-    pointInsideCircle.y
-  )
-
-  const exitSketch = async () => {
-    await test.step(`Exit sketch mode`, async () => {
-      await toolbar.exitSketchBtn.click()
-      await expect(toolbar.exitSketchBtn).not.toBeVisible()
-      await expect(toolbar.startSketchBtn).toBeEnabled()
-    })
-  }
-
-  await test.step(`Double-click on the closed sketch`, async () => {
-    await moveToCircle()
-    await dblClickCircle()
-    await expect(toolbar.startSketchBtn).not.toBeVisible()
-    await expect(toolbar.exitSketchBtn).toBeVisible()
-    await editor.expectState({
-      activeLines: [`|>circle({center=[8,5],radius=2},%)`],
-      highlightedCode: 'circle({center=[8,5],radius=2},%)',
-      diagnostics: [],
-    })
-  })
-  await page.waitForTimeout(1000)
-
-  await exitSketch()
-  await page.waitForTimeout(1000)
-
-  // Drag the sketch line out of the axis view which blocks the click
-  await page.dragAndDrop('#stream', '#stream', {
-    sourcePosition: {
-      x: viewPortSize.width * 0.7,
-      y: viewPortSize.height * 0.5,
-    },
-    targetPosition: {
-      x: viewPortSize.width * 0.7,
-      y: viewPortSize.height * 0.4,
-    },
-  })
-
-  await page.waitForTimeout(500)
-
-  await test.step(`Double-click on the open sketch`, async () => {
-    await moveToOpenPath()
-    await scene.expectPixelColor([250, 250, 250], pointOnPathAfterSketching, 15)
-    // There is a full execution after exiting sketch that clears the scene.
-    await page.waitForTimeout(500)
-    await dblClickOpenPath()
-    await expect(toolbar.startSketchBtn).not.toBeVisible()
-    await expect(toolbar.exitSketchBtn).toBeVisible()
-    // Wait for enter sketch mode to complete
-    await page.waitForTimeout(500)
-    await editor.expectState({
-      activeLines: [`|>tangentialArcTo([10,0],%)`],
-      highlightedCode: 'tangentialArcTo([10,0],%)',
-      diagnostics: [],
-    })
-  })
-})
-
-test(`Offset plane point-and-click`, async ({
-  context,
-  page,
-  homePage,
-  scene,
-  editor,
-  toolbar,
-  cmdBar,
-}) => {
-  // One dumb hardcoded screen pixel value
-  const testPoint = { x: 700, y: 150 }
-  const [clickOnXzPlane] = scene.makeMouseHelpers(testPoint.x, testPoint.y)
-  const expectedOutput = `plane001 = offsetPlane('XZ', 5)`
-
-  await homePage.goToModelingScene()
-
-  await test.step(`Look for the blue of the XZ plane`, async () => {
-    await scene.expectPixelColor([50, 51, 96], testPoint, 15)
-  })
-  await test.step(`Go through the command bar flow`, async () => {
-    await toolbar.offsetPlaneButton.click()
-    await cmdBar.expectState({
-      stage: 'arguments',
-      currentArgKey: 'plane',
-      currentArgValue: '',
-      headerArguments: { Plane: '', Distance: '' },
-      highlightedHeaderArg: 'plane',
-      commandName: 'Offset plane',
-    })
-    await clickOnXzPlane()
-    await cmdBar.expectState({
-      stage: 'arguments',
-      currentArgKey: 'distance',
-      currentArgValue: '5',
-      headerArguments: { Plane: '1 plane', Distance: '' },
-      highlightedHeaderArg: 'distance',
-      commandName: 'Offset plane',
-    })
-    await cmdBar.progressCmdBar()
-  })
-
-  await test.step(`Confirm code is added to the editor, scene has changed`, async () => {
-    await editor.expectEditor.toContain(expectedOutput)
-    await editor.expectState({
-      diagnostics: [],
-      activeLines: [expectedOutput],
-      highlightedCode: '',
-    })
-    await scene.expectPixelColor([74, 74, 74], testPoint, 15)
-  })
-
-  await test.step('Delete offset plane via feature tree selection', async () => {
-    await editor.closePane()
-    const operationButton = await toolbar.getFeatureTreeOperation(
-      'Offset Plane',
-      0
-    )
-    await operationButton.click({ button: 'left' })
-    await page.keyboard.press('Backspace')
-    await scene.expectPixelColor([50, 51, 96], testPoint, 15)
-  })
-})
-
-const loftPointAndClickCases = [
-  { shouldPreselect: true },
-  { shouldPreselect: false },
-]
-loftPointAndClickCases.forEach(({ shouldPreselect }) => {
-  test(`Loft point-and-click (preselected sketches: ${shouldPreselect})`, async ({
-    context,
-    page,
-    homePage,
-    scene,
-    editor,
-    toolbar,
-    cmdBar,
-  }) => {
-    const initialCode = `sketch001 = startSketchOn('XZ')
-    |> circle({ center = [0, 0], radius = 30 }, %)
-    plane001 = offsetPlane('XZ', 50)
-    sketch002 = startSketchOn(plane001)
-    |> circle({ center = [0, 0], radius = 20 }, %)
-`
-    await context.addInitScript((initialCode) => {
-      localStorage.setItem('persistCode', initialCode)
-    }, initialCode)
-    await page.setBodyDimensions({ width: 1000, height: 500 })
-    await homePage.goToModelingScene()
-
-    // One dumb hardcoded screen pixel value
-    const testPoint = { x: 575, y: 200 }
-    const [clickOnSketch1] = scene.makeMouseHelpers(testPoint.x, testPoint.y)
-    const [clickOnSketch2] = scene.makeMouseHelpers(
-      testPoint.x,
-      testPoint.y + 80
-    )
-    const loftDeclaration = 'loft001 = loft([sketch001, sketch002])'
-
-    await test.step(`Look for the white of the sketch001 shape`, async () => {
-      await scene.expectPixelColor([254, 254, 254], testPoint, 15)
-    })
-
-    async function selectSketches() {
-      await clickOnSketch1()
-      await page.keyboard.down('Shift')
-      await clickOnSketch2()
-      await page.waitForTimeout(500)
-      await page.keyboard.up('Shift')
-    }
-
-    if (!shouldPreselect) {
-      await test.step(`Go through the command bar flow without preselected sketches`, async () => {
-        await toolbar.loftButton.click()
-        await cmdBar.expectState({
-          stage: 'arguments',
-          currentArgKey: 'selection',
-          currentArgValue: '',
-          headerArguments: { Selection: '' },
-          highlightedHeaderArg: 'selection',
-          commandName: 'Loft',
-        })
-        await selectSketches()
-        await cmdBar.progressCmdBar()
-        await cmdBar.expectState({
-          stage: 'review',
-          headerArguments: { Selection: '2 faces' },
-          commandName: 'Loft',
-        })
-        await cmdBar.progressCmdBar()
-      })
-    } else {
-      await test.step(`Preselect the two sketches`, async () => {
-        await selectSketches()
-      })
-
-      await test.step(`Go through the command bar flow with preselected sketches`, async () => {
-        await toolbar.loftButton.click()
-        await cmdBar.progressCmdBar()
-        await cmdBar.expectState({
-          stage: 'review',
-          headerArguments: { Selection: '2 faces' },
-          commandName: 'Loft',
-        })
-        await cmdBar.progressCmdBar()
-      })
-    }
-
-    await test.step(`Confirm code is added to the editor, scene has changed`, async () => {
-      await editor.expectEditor.toContain(loftDeclaration)
-      await editor.expectState({
-        diagnostics: [],
-        activeLines: [loftDeclaration],
-        highlightedCode: '',
-      })
-      await scene.expectPixelColor([89, 89, 89], testPoint, 15)
-    })
-
-    await test.step('Delete loft via feature tree selection', async () => {
-      await editor.closePane()
-      const operationButton = await toolbar.getFeatureTreeOperation('Loft', 0)
-      await operationButton.click({ button: 'left' })
-      await page.keyboard.press('Backspace')
-      await scene.expectPixelColor([254, 254, 254], testPoint, 15)
-    })
-  })
-})
-
-// TODO: merge with above test. Right now we're not able to delete a loft
-// right after creation via selection for some reason, so we go with a new instance
-test('Loft and offset plane deletion via selection', async ({
-  context,
-  page,
-  homePage,
-  scene,
-}) => {
-  const initialCode = `sketch001 = startSketchOn('XZ')
-  |> circle({ center = [0, 0], radius = 30 }, %)
-  plane001 = offsetPlane('XZ', 50)
-  sketch002 = startSketchOn(plane001)
-  |> circle({ center = [0, 0], radius = 20 }, %)
-loft001 = loft([sketch001, sketch002])
-`
-  await context.addInitScript((initialCode) => {
-    localStorage.setItem('persistCode', initialCode)
-  }, initialCode)
-  await page.setBodyDimensions({ width: 1000, height: 500 })
-  await homePage.goToModelingScene()
-
-  // One dumb hardcoded screen pixel value
-  const testPoint = { x: 575, y: 200 }
-  const [clickOnSketch1] = scene.makeMouseHelpers(testPoint.x, testPoint.y)
-  const [clickOnSketch2] = scene.makeMouseHelpers(testPoint.x, testPoint.y + 80)
-
-  await test.step(`Delete loft`, async () => {
-    // Check for loft
-    await scene.expectPixelColor([89, 89, 89], testPoint, 15)
-    await clickOnSketch1()
-    await expect(page.locator('.cm-activeLine')).toHaveText(`
-      |> circle({ center = [0, 0], radius = 30 }, %)
-    `)
-    await page.keyboard.press('Backspace')
-    // Check for sketch 1
-    await scene.expectPixelColor([254, 254, 254], testPoint, 15)
-  })
-
-  await test.step('Delete sketch002', async () => {
-    await page.waitForTimeout(1000)
-    await clickOnSketch2()
-    await expect(page.locator('.cm-activeLine')).toHaveText(`
-      |> circle({ center = [0, 0], radius = 20 }, %)
-    `)
-    await page.keyboard.press('Backspace')
-    // Check for plane001
-    await scene.expectPixelColor([228, 228, 228], testPoint, 15)
-  })
-
-  await test.step('Delete plane001', async () => {
-    await page.waitForTimeout(1000)
-    await clickOnSketch2()
-    await expect(page.locator('.cm-activeLine')).toHaveText(`
-      plane001 = offsetPlane('XZ', 50)
-    `)
-    await page.keyboard.press('Backspace')
-    // Check for sketch 1
-    await scene.expectPixelColor([254, 254, 254], testPoint, 15)
-  })
-})
-
-const shellPointAndClickCapCases = [
-  { shouldPreselect: true },
-  { shouldPreselect: false },
-]
-shellPointAndClickCapCases.forEach(({ shouldPreselect }) => {
-  test(`Shell point-and-click cap (preselected sketches: ${shouldPreselect})`, async ({
-    context,
-    page,
-    homePage,
-    scene,
-    editor,
-    toolbar,
-    cmdBar,
-  }) => {
-    // TODO: fix this test on windows after the electron migration
-    test.skip(process.platform === 'win32', 'Skip on windows')
-    const initialCode = `sketch001 = startSketchOn('XZ')
-    |> circle({ center = [0, 0], radius = 30 }, %)
-    extrude001 = extrude(30, sketch001)
-    `
-    await context.addInitScript((initialCode) => {
-      localStorage.setItem('persistCode', initialCode)
-    }, initialCode)
-    await page.setBodyDimensions({ width: 1000, height: 500 })
-    await homePage.goToModelingScene()
-
-    // One dumb hardcoded screen pixel value
-    const testPoint = { x: 575, y: 200 }
-    const [clickOnCap] = scene.makeMouseHelpers(testPoint.x, testPoint.y)
-    const shellDeclaration =
-      "shell001 = shell({ faces = ['end'], thickness = 5 }, extrude001)"
-
-    await test.step(`Look for the grey of the shape`, async () => {
-      await scene.expectPixelColor([127, 127, 127], testPoint, 15)
-    })
-
-    if (!shouldPreselect) {
-      await test.step(`Go through the command bar flow without preselected faces`, async () => {
-        await toolbar.shellButton.click()
-        await cmdBar.expectState({
-          stage: 'arguments',
-          currentArgKey: 'selection',
-          currentArgValue: '',
-          headerArguments: {
-            Selection: '',
-            Thickness: '',
-          },
-          highlightedHeaderArg: 'selection',
-          commandName: 'Shell',
-        })
-        await clickOnCap()
-        await page.waitForTimeout(500)
-        await cmdBar.progressCmdBar()
-        await cmdBar.progressCmdBar()
-        await cmdBar.expectState({
-          stage: 'review',
-          headerArguments: {
-            Selection: '1 cap',
-            Thickness: '5',
-          },
-          commandName: 'Shell',
-        })
-        await cmdBar.progressCmdBar()
-      })
-    } else {
-      await test.step(`Preselect the cap`, async () => {
-        await clickOnCap()
-        await page.waitForTimeout(500)
-      })
-
-      await test.step(`Go through the command bar flow with a preselected face (cap)`, async () => {
-        await toolbar.shellButton.click()
-        await cmdBar.progressCmdBar()
-        await cmdBar.progressCmdBar()
-        await cmdBar.expectState({
-          stage: 'review',
-          headerArguments: {
-            Selection: '1 cap',
-            Thickness: '5',
-          },
-          commandName: 'Shell',
-        })
-        await cmdBar.progressCmdBar()
-      })
-    }
-
-    await test.step(`Confirm code is added to the editor, scene has changed`, async () => {
-      await editor.expectEditor.toContain(shellDeclaration)
-      await editor.expectState({
-        diagnostics: [],
-        activeLines: [shellDeclaration],
-        highlightedCode: '',
-      })
-      await scene.expectPixelColor([146, 146, 146], testPoint, 15)
-    })
-  })
-})
-
-test('Shell point-and-click wall', async ({
-  context,
-  page,
-  homePage,
-  scene,
-  editor,
-  toolbar,
-  cmdBar,
-}) => {
-  const initialCode = `sketch001 = startSketchOn('XY')
-  |> startProfileAt([-20, 20], %)
-  |> xLine(40, %)
-  |> yLine(-60, %)
-  |> xLine(-40, %)
-  |> lineTo([profileStartX(%), profileStartY(%)], %)
-  |> close(%)
-extrude001 = extrude(40, sketch001)
-  `
-  await context.addInitScript((initialCode) => {
-    localStorage.setItem('persistCode', initialCode)
-  }, initialCode)
-  await page.setBodyDimensions({ width: 1000, height: 500 })
-  await homePage.goToModelingScene()
-
-  // One dumb hardcoded screen pixel value
-  const testPoint = { x: 580, y: 180 }
-  const [clickOnCap] = scene.makeMouseHelpers(testPoint.x, testPoint.y)
-  const [clickOnWall] = scene.makeMouseHelpers(testPoint.x, testPoint.y + 70)
-  const mutatedCode = 'xLine(-40, %, $seg01)'
-  const shellDeclaration =
-    "shell001 = shell({  faces = ['end', seg01],  thickness = 5}, extrude001)"
-  const formattedOutLastLine = '}, extrude001)'
-
-  await test.step(`Look for the grey of the shape`, async () => {
-    await scene.expectPixelColor([99, 99, 99], testPoint, 15)
-  })
-
-  await test.step(`Go through the command bar flow, selecting a wall and keeping default thickness`, async () => {
-    await toolbar.shellButton.click()
-    await cmdBar.expectState({
-      stage: 'arguments',
-      currentArgKey: 'selection',
-      currentArgValue: '',
-      headerArguments: {
-        Selection: '',
-        Thickness: '',
-      },
-      highlightedHeaderArg: 'selection',
-      commandName: 'Shell',
-    })
-    await clickOnCap()
-    await page.keyboard.down('Shift')
-    await clickOnWall()
-    await page.waitForTimeout(500)
-    await page.keyboard.up('Shift')
-    await cmdBar.progressCmdBar()
-    await cmdBar.progressCmdBar()
-    await cmdBar.expectState({
-      stage: 'review',
-      headerArguments: {
-        Selection: '1 cap, 1 face',
-        Thickness: '5',
-      },
-      commandName: 'Shell',
-    })
-    await cmdBar.progressCmdBar()
-  })
-
-  await test.step(`Confirm code is added to the editor, scene has changed`, async () => {
-    await editor.expectEditor.toContain(mutatedCode)
-    await editor.expectEditor.toContain(shellDeclaration)
-    await editor.expectState({
-      diagnostics: [],
-      activeLines: [formattedOutLastLine],
-      highlightedCode: '',
-    })
-    await scene.expectPixelColor([49, 49, 49], testPoint, 15)
-  })
-
-  await test.step('Delete shell via feature tree selection', async () => {
-    await editor.closePane()
-    const operationButton = await toolbar.getFeatureTreeOperation('Shell', 0)
-    await operationButton.click({ button: 'left' })
-    await page.keyboard.press('Backspace')
-    await scene.expectPixelColor([99, 99, 99], testPoint, 15)
-  })
-})
-
-const shellSketchOnFacesCases = [
-  `sketch001 = startSketchOn('XZ')
-  |> circle({ center = [0, 0], radius = 100 }, %)
-  |> extrude(100, %)
-
-sketch002 = startSketchOn(sketch001, 'END')
-  |> circle({ center = [0, 0], radius = 50 }, %)
-  |> extrude(50, %)
-  `,
-  `sketch001 = startSketchOn('XZ')
-  |> circle({ center = [0, 0], radius = 100 }, %)
-extrude001 = extrude(100, sketch001)
-
-sketch002 = startSketchOn(extrude001, 'END')
-  |> circle({ center = [0, 0], radius = 50 }, %)
-extrude002 = extrude(50, sketch002)
-  `,
-]
-shellSketchOnFacesCases.forEach((initialCode, index) => {
-  const hasExtrudesInPipe = index === 0
-  test(`Shell point-and-click sketch on face (extrudes in pipes: ${hasExtrudesInPipe})`, async ({
-    context,
-    page,
-    homePage,
-    scene,
-    editor,
-    toolbar,
-    cmdBar,
-  }) => {
-    await context.addInitScript((initialCode) => {
-      localStorage.setItem('persistCode', initialCode)
-    }, initialCode)
-    await page.setBodyDimensions({ width: 1000, height: 500 })
-    await homePage.goToModelingScene()
-    await scene.waitForExecutionDone()
-
-    // One dumb hardcoded screen pixel value
-    const testPoint = { x: 550, y: 295 }
-    const [clickOnCap] = scene.makeMouseHelpers(testPoint.x, testPoint.y)
-    const shellDeclaration = `shell001 = shell({ faces = ['end'], thickness = 5 }, ${
-      hasExtrudesInPipe ? 'sketch002' : 'extrude002'
-    })`
-
-    await test.step(`Look for the grey of the shape`, async () => {
-      await toolbar.closePane('code')
-      await scene.expectPixelColor([128, 128, 128], testPoint, 15)
-    })
-
-    await test.step(`Go through the command bar flow, selecting a cap and keeping default thickness`, async () => {
-      await toolbar.shellButton.click()
-      await cmdBar.expectState({
-        stage: 'arguments',
-        currentArgKey: 'selection',
-        currentArgValue: '',
-        headerArguments: {
-          Selection: '',
-          Thickness: '',
-        },
-        highlightedHeaderArg: 'selection',
-        commandName: 'Shell',
-      })
-      await clickOnCap()
-<<<<<<< HEAD
-      await cmdBar.progressCmdBar()
-      await page.waitForTimeout(500)
-      await cmdBar.progressCmdBar()
-=======
-      await page.waitForTimeout(500)
-      await cmdBar.progressCmdBar()
-      await page.waitForTimeout(500)
-      await cmdBar.progressCmdBar()
-      await page.waitForTimeout(500)
->>>>>>> 2b0ba37e
-      await cmdBar.expectState({
-        stage: 'review',
-        headerArguments: {
-          Selection: '1 cap',
-          Thickness: '5',
-        },
-        commandName: 'Shell',
-      })
-      await cmdBar.progressCmdBar()
-    })
-
-    await test.step(`Confirm code is added to the editor, scene has changed`, async () => {
-      await toolbar.openPane('code')
-      await editor.expectEditor.toContain(shellDeclaration)
-      await editor.expectState({
-        diagnostics: [],
-        activeLines: [shellDeclaration],
-        highlightedCode: '',
-      })
-      await toolbar.closePane('code')
-      await scene.expectPixelColor([73, 73, 73], testPoint, 15)
-    })
-  })
 })