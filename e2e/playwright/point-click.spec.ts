--- conflicted
+++ resolved
@@ -173,11 +173,7 @@
         })
         await test.step('Check there is no errors after code created in previous steps executes', async () => {
           await editor.expectState({
-<<<<<<< HEAD
             activeLines: ['@settings(defaultLengthUnit = in)'],
-=======
-            activeLines: ['sketch001 = startSketchOn(XZ)'],
->>>>>>> 869126e4
             highlightedCode: '',
             diagnostics: [],
           })
@@ -303,12 +299,8 @@
 
       await test.step('verify at the end of the test that final code is what is expected', async () => {
         await editor.expectEditor.toContain(
-<<<<<<< HEAD
           `@settings(defaultLengthUnit = in)
 sketch001 = startSketchOn(XZ)
-=======
-          `sketch001 = startSketchOn(XZ)
->>>>>>> 869126e4
   |> startProfileAt([75.8, 317.2], %) // [$startCapTag, $EndCapTag]
   |> angledLine([0, 268.43], %, $rectangleSegmentA001)
   |> angledLine([
@@ -427,12 +419,8 @@
         |>close()`,
       })
       await editor.expectEditor.toContain(
-<<<<<<< HEAD
         `@settings(defaultLengthUnit = in)
 sketch001 = startSketchOn(XZ)
-=======
-        `sketch001 = startSketchOn(XZ)
->>>>>>> 869126e4
   |> startProfileAt([75.8, 317.2], %)
   |> angledLine([0, 268.43], %, $rectangleSegmentA001)
   |> angledLine([
