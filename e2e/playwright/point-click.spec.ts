--- conflicted
+++ resolved
@@ -1731,11 +1731,7 @@
   })
 })
 
-<<<<<<< HEAD
-test('Revolve point and click', async ({
-=======
 test(`Shell dry-run validation rejects sweeps`, async ({
->>>>>>> 965cb180
   context,
   page,
   homePage,
@@ -1744,7 +1740,63 @@
   toolbar,
   cmdBar,
 }) => {
-<<<<<<< HEAD
+  const initialCode = `sketch001 = startSketchOn('YZ')
+  |> circle({
+       center = [0, 0],
+       radius = 500
+     }, %)
+sketch002 = startSketchOn('XZ')
+  |> startProfileAt([0, 0], %)
+  |> xLine(-2000, %)
+sweep001 = sweep({ path = sketch002 }, sketch001)
+`
+  await context.addInitScript((initialCode) => {
+    localStorage.setItem('persistCode', initialCode)
+  }, initialCode)
+  await page.setBodyDimensions({ width: 1000, height: 500 })
+  await homePage.goToModelingScene()
+  await scene.waitForExecutionDone()
+
+  // One dumb hardcoded screen pixel value
+  const testPoint = { x: 500, y: 250 }
+  const [clickOnSweep] = scene.makeMouseHelpers(testPoint.x, testPoint.y)
+
+  await test.step(`Confirm sweep exists`, async () => {
+    await toolbar.closePane('code')
+    await scene.expectPixelColor([231, 231, 231], testPoint, 15)
+  })
+
+  await test.step(`Go through the Shell flow and fail validation with a toast`, async () => {
+    await toolbar.shellButton.click()
+    await cmdBar.expectState({
+      stage: 'arguments',
+      currentArgKey: 'selection',
+      currentArgValue: '',
+      headerArguments: {
+        Selection: '',
+        Thickness: '',
+      },
+      highlightedHeaderArg: 'selection',
+      commandName: 'Shell',
+    })
+    await clickOnSweep()
+    await page.waitForTimeout(500)
+    await cmdBar.progressCmdBar()
+    await expect(
+      page.getByText('Unable to shell with the provided selection')
+    ).toBeVisible()
+    await page.waitForTimeout(1000)
+  })
+})
+test('Revolve point and click', async ({
+  context,
+  page,
+  homePage,
+  scene,
+  editor,
+  toolbar,
+  cmdBar,
+}) => {
   const initialCode = `
 sketch001 = startSketchOn('XZ')
 |> startProfileAt([-100.0, 100.0], %)
@@ -1757,7 +1809,6 @@
 |> lineTo([profileStartX(%), profileStartY(%)], %)
 |> close(%)
 extrude001 = extrude(200, sketch001)
-
 sketch002 = startSketchOn(extrude001, rectangleSegmentA001)
 |> startProfileAt([-66.77, 84.81], %)
 |> angledLine([180, 27.08], %, $rectangleSegmentA002)
@@ -1771,21 +1822,8 @@
 ], %, $rectangleSegmentC002)
 |> lineTo([profileStartX(%), profileStartY(%)], %)
 |> close(%)
-
 `
 
-=======
-  const initialCode = `sketch001 = startSketchOn('YZ')
-  |> circle({
-       center = [0, 0],
-       radius = 500
-     }, %)
-sketch002 = startSketchOn('XZ')
-  |> startProfileAt([0, 0], %)
-  |> xLine(-2000, %)
-sweep001 = sweep({ path = sketch002 }, sketch001)
-`
->>>>>>> 965cb180
   await context.addInitScript((initialCode) => {
     localStorage.setItem('persistCode', initialCode)
   }, initialCode)
@@ -1793,7 +1831,6 @@
   await homePage.goToModelingScene()
   await scene.waitForExecutionDone()
 
-<<<<<<< HEAD
   // select line of code
   const codeToSelecton = `segAng(rectangleSegmentA002) - 90,`
   // revolve
@@ -1806,36 +1843,4 @@
 
   const newCodeToFind = `revolve001 = revolve({ angle = 360, axis = 'X' }, sketch002)`
   expect(editor.expectEditor.toContain(newCodeToFind)).toBeTruthy()
-=======
-  // One dumb hardcoded screen pixel value
-  const testPoint = { x: 500, y: 250 }
-  const [clickOnSweep] = scene.makeMouseHelpers(testPoint.x, testPoint.y)
-
-  await test.step(`Confirm sweep exists`, async () => {
-    await toolbar.closePane('code')
-    await scene.expectPixelColor([231, 231, 231], testPoint, 15)
-  })
-
-  await test.step(`Go through the Shell flow and fail validation with a toast`, async () => {
-    await toolbar.shellButton.click()
-    await cmdBar.expectState({
-      stage: 'arguments',
-      currentArgKey: 'selection',
-      currentArgValue: '',
-      headerArguments: {
-        Selection: '',
-        Thickness: '',
-      },
-      highlightedHeaderArg: 'selection',
-      commandName: 'Shell',
-    })
-    await clickOnSweep()
-    await page.waitForTimeout(500)
-    await cmdBar.progressCmdBar()
-    await expect(
-      page.getByText('Unable to shell with the provided selection')
-    ).toBeVisible()
-    await page.waitForTimeout(1000)
-  })
->>>>>>> 965cb180
 })