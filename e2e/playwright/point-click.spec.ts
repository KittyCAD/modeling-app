import fs from 'node:fs/promises'
import path from 'node:path'
import type { Locator, Page } from '@playwright/test'

import type { EditorFixture } from '@e2e/playwright/fixtures/editorFixture'
import type { SceneFixture } from '@e2e/playwright/fixtures/sceneFixture'
import type { ToolbarFixture } from '@e2e/playwright/fixtures/toolbarFixture'
import { expect, test } from '@e2e/playwright/zoo-test'
import { bracket } from '@e2e/playwright/fixtures/bracket'
import type { CmdBarSerialised } from '@e2e/playwright/fixtures/cmdBarFixture'

// test file is for testing point an click code gen functionality that's not sketch mode related

test.describe('Point-and-click tests', () => {
  test('verify extruding circle works', async ({
    page,
    context,
    homePage,
    cmdBar,
    editor,
    toolbar,
    scene,
  }) => {
    const file = await fs.readFile(
      path.resolve(
        __dirname,
        '../../',
        './rust/kcl-lib/e2e/executor/inputs/test-circle-extrude.kcl'
      ),
      'utf-8'
    )
    await context.addInitScript((file) => {
      localStorage.setItem('persistCode', file)
    }, file)

    await homePage.goToModelingScene()
    await scene.connectionEstablished()

    const [clickCircle, moveToCircle] = scene.makeMouseHelpers(582, 217)

    await test.step('because there is sweepable geometry, verify extrude is enable when nothing is selected', async () => {
      // FIXME: Do not click, clicking removes the activeLines in future checks
      // await scene.clickNoWhere()
      await expect(toolbar.extrudeButton).toBeEnabled()
    })

    await test.step('check code model connection works and that button is still enable once circle is selected ', async () => {
      await moveToCircle()
      const circleSnippet = 'circle(center = [318.33, 168.1], radius = 182.8)'
      await editor.expectState({
        activeLines: ['sketch002=startSketchOn(XZ)'],
        highlightedCode: circleSnippet,
        diagnostics: [],
      })

      await test.step('check code model connection works and that button is still enable once circle is selected ', async () => {
        await moveToCircle()
        const circleSnippet = 'circle(center = [318.33, 168.1], radius = 182.8)'
        await editor.expectState({
          activeLines: ['sketch002=startSketchOn(XZ)'],
          highlightedCode: circleSnippet,
          diagnostics: [],
        })

        await clickCircle()
        await editor.expectState({
          activeLines: ['|>' + circleSnippet],
          highlightedCode: circleSnippet,
          diagnostics: [],
        })
        await expect(toolbar.extrudeButton).toBeEnabled()
      })
      await expect(toolbar.extrudeButton).toBeEnabled()
    })

    await test.step('do extrude flow and check extrude code is added to editor', async () => {
      await toolbar.extrudeButton.click()
      await cmdBar.expectState({
        stage: 'arguments',
        currentArgKey: 'sketches',
        currentArgValue: '',
        headerArguments: { Profiles: '', Length: '' },
        highlightedHeaderArg: 'Profiles',
        commandName: 'Extrude',
      })
      await cmdBar.progressCmdBar()
      await cmdBar.expectState({
        stage: 'arguments',
        currentArgKey: 'length',
        currentArgValue: '5',
        headerArguments: { Profiles: '1 profile', Length: '' },
        highlightedHeaderArg: 'length',
        commandName: 'Extrude',
      })
      await cmdBar.progressCmdBar()

      const expectString = 'extrude001 = extrude(sketch001, length = 5)'
      await editor.expectEditor.not.toContain(expectString)

      await cmdBar.expectState({
        stage: 'review',
        headerArguments: { Profiles: '1 profile', Length: '5' },
        commandName: 'Extrude',
      })
      await cmdBar.progressCmdBar()

      await editor.expectEditor.toContain(expectString)
    })
  })

  test('Verify in-pipe extrudes in bracket can be edited', async ({
    tronApp,
    context,
    editor,
    homePage,
    page,
    scene,
    toolbar,
    cmdBar,
  }) => {
    await context.addInitScript((initialCode) => {
      localStorage.setItem('persistCode', initialCode)
    }, bracket)
    await homePage.goToModelingScene()
    await scene.settled(cmdBar)

    await test.step(`Edit first extrude via feature tree`, async () => {
      await (await toolbar.getFeatureTreeOperation('Extrude', 0)).dblclick()
      await cmdBar.expectState({
        stage: 'arguments',
        currentArgKey: 'length',
        currentArgValue: 'width',
        headerArguments: {
          Length: '5',
        },
        highlightedHeaderArg: 'length',
        commandName: 'Extrude',
      })
      await page.keyboard.insertText('width - 0.001in')
      await cmdBar.progressCmdBar()
      await cmdBar.expectState({
        stage: 'review',
        headerArguments: {
          Length: '4.999in',
        },
        commandName: 'Extrude',
      })
      await cmdBar.progressCmdBar()
      await editor.expectEditor.toContain('extrude(length = width - 0.001in)')
    })

    await test.step(`Edit second extrude via feature tree`, async () => {
      await (await toolbar.getFeatureTreeOperation('Extrude', 1)).dblclick()
      await cmdBar.expectState({
        stage: 'arguments',
        currentArgKey: 'length',
        currentArgValue: '-thickness - .01',
        headerArguments: {
          Length: '-0.3949',
        },
        highlightedHeaderArg: 'length',
        commandName: 'Extrude',
      })
      await page.keyboard.insertText('-thickness - .01 - 0.001')
      await cmdBar.progressCmdBar()
      await cmdBar.expectState({
        stage: 'review',
        headerArguments: {
          Length: '-0.3959',
        },
        commandName: 'Extrude',
      })
      await cmdBar.progressCmdBar()
      await editor.expectEditor.toContain(
        'extrude(length = -thickness - .01 - 0.001)'
      )
    })

    await test.step(`Edit third extrude via feature tree`, async () => {
      await (await toolbar.getFeatureTreeOperation('Extrude', 2)).dblclick()
      await cmdBar.expectState({
        stage: 'arguments',
        currentArgKey: 'length',
        currentArgValue: '-thickness - 0.1',
        headerArguments: {
          Length: '-0.4849',
        },
        highlightedHeaderArg: 'length',
        commandName: 'Extrude',
      })
      await page.keyboard.insertText('-thickness - 0.1 - 0.001')
      await cmdBar.progressCmdBar()
      await cmdBar.expectState({
        stage: 'review',
        headerArguments: {
          Length: '-0.4859',
        },
        commandName: 'Extrude',
      })
      await cmdBar.progressCmdBar()
      await editor.expectEditor.toContain(
        'extrude(length = -thickness - 0.1 - 0.001)'
      )
    })
  })

  test.describe('verify sketch on chamfer works', () => {
    const _sketchOnAChamfer =
      (
        page: Page,
        editor: EditorFixture,
        toolbar: ToolbarFixture,
        scene: SceneFixture
      ) =>
      async ({
        clickCoords,
        cameraPos,
        cameraTarget,
        beforeChamferSnippet,
        afterChamferSelectSnippet,
        afterRectangle1stClickSnippet,
        afterRectangle2ndClickSnippet,
        beforeChamferSnippetEnd,
      }: {
        clickCoords: { x: number; y: number }
        cameraPos: { x: number; y: number; z: number }
        cameraTarget: { x: number; y: number; z: number }
        beforeChamferSnippet: string
        afterChamferSelectSnippet: string
        afterRectangle1stClickSnippet: string
        afterRectangle2ndClickSnippet: string
        beforeChamferSnippetEnd?: string
      }) => {
        const [clickChamfer] = scene.makeMouseHelpers(
          clickCoords.x,
          clickCoords.y
        )
        const [rectangle1stClick] = scene.makeMouseHelpers(573, 149)
        const [rectangle2ndClick, rectangle2ndMove] = scene.makeMouseHelpers(
          598,
          380,
          { steps: 5 }
        )

        await scene.moveCameraTo(cameraPos, cameraTarget)

        await test.step('check chamfer selection changes cursor position', async () => {
          await toolbar.waitForFeatureTreeToBeBuilt()
          await expect(async () => {
            // sometimes initial click doesn't register
            await clickChamfer()
            // await editor.expectActiveLinesToBe([beforeChamferSnippet.slice(-5)])
            await editor.expectActiveLinesToBe([
              beforeChamferSnippetEnd || beforeChamferSnippet.slice(-5),
            ])
          }).toPass({ timeout: 15_000, intervals: [500] })
        })

        await test.step('starting a new and selecting a chamfer should animate to the new sketch and possible break up the initial chamfer if it had one than more tag', async () => {
          await toolbar.startSketchPlaneSelection()
          await clickChamfer()
          // timeout wait for engine animation is unavoidable
          await page.waitForTimeout(1000)
          await editor.expectEditor.toContain(afterChamferSelectSnippet)
        })
        await test.step('make sure a basic sketch can be added', async () => {
          await toolbar.rectangleBtn.click()
          await rectangle1stClick()
          await editor.expectEditor.toContain(afterRectangle1stClickSnippet)
          await rectangle2ndMove({
            pixelDiff: 50,
          })
          await rectangle2ndClick()
          await editor.expectEditor.toContain(afterRectangle2ndClickSnippet, {
            shouldNormalise: true,
          })
        })

        await test.step('Clean up so that `_sketchOnAChamfer` util can be called again', async () => {
          await toolbar.exitSketch()
        })
        await test.step('Check there is no errors after code created in previous steps executes', async () => {
          await editor.expectState({
            activeLines: ['@settings(defaultLengthUnit = in)'],
            highlightedCode: '',
            diagnostics: [],
          })
          await toolbar.waitForFeatureTreeToBeBuilt()
        })
      }
    test('works on all edge selections and can break up multi edges in a chamfer array', async ({
      context,
      page,
      homePage,
      editor,
      toolbar,
      scene,
      cmdBar,
    }) => {
      const file = await fs.readFile(
        path.resolve(
          __dirname,
          '../../',
          './rust/kcl-lib/e2e/executor/inputs/e2e-can-sketch-on-chamfer.kcl'
        ),
        'utf-8'
      )
      await context.addInitScript((file) => {
        localStorage.setItem('persistCode', file)
      }, file)
      await page.setBodyDimensions({ width: 1000, height: 500 })
      await homePage.goToModelingScene()
      await scene.settled(cmdBar)

      const sketchOnAChamfer = _sketchOnAChamfer(page, editor, toolbar, scene)

      await sketchOnAChamfer({
        clickCoords: { x: 570, y: 220 },
        cameraPos: { x: 16020, y: -2000, z: 10500 },
        cameraTarget: { x: -150, y: -4500, z: -80 },
        beforeChamferSnippet: `angledLine(angle=segAng(rectangleSegmentA001)-90,length=217.26,tag=$seg01)
      chamfer(length = 30,tags = [
      seg01,
      getNextAdjacentEdge(yo),
      getNextAdjacentEdge(seg02),
      getOppositeEdge(seg01)
    ],
    )`,

        afterChamferSelectSnippet:
          'sketch002 = startSketchOn(extrude001, face = seg03)',
        afterRectangle1stClickSnippet:
          'startProfile(sketch002, at = [205.96, 254.59])',
        afterRectangle2ndClickSnippet: `angledLine(angle=0,length=11.39,tag=$rectangleSegmentA002)
        |>angledLine(angle=segAng(rectangleSegmentA002)-90,length=105.26)
        |>angledLine(angle=segAng(rectangleSegmentA002),length=-segLen(rectangleSegmentA002))
        |>line(endAbsolute=[profileStartX(%),profileStartY(%)])
        |>close()`,
      })

      await sketchOnAChamfer({
        clickCoords: { x: 690, y: 250 },
        cameraPos: { x: 16020, y: -2000, z: 10500 },
        cameraTarget: { x: -150, y: -4500, z: -80 },
        beforeChamferSnippet: `angledLine(angle = segAng(rectangleSegmentA001) - 90, length = 217.26, tag = $seg01)chamfer(
         length = 30,
         tags = [
           seg01,
           getNextAdjacentEdge(yo),
           getNextAdjacentEdge(seg02)
         ]
       )`,

        afterChamferSelectSnippet:
          'sketch003 = startSketchOn(extrude001, face = seg04)',
        afterRectangle1stClickSnippet:
          'startProfile(sketch003, at = [-209.64, 255.28])',
        afterRectangle2ndClickSnippet: `angledLine(angle=0,length=11.56,tag=$rectangleSegmentA003)
        |>angledLine(angle=segAng(rectangleSegmentA003)-90,length=106.84)
        |>angledLine(angle=segAng(rectangleSegmentA003),length=-segLen(rectangleSegmentA003))
        |>line(endAbsolute=[profileStartX(%),profileStartY(%)])
        |>close()`,
      })

      await sketchOnAChamfer({
        clickCoords: { x: 677, y: 87 },
        cameraPos: { x: -6200, y: 1500, z: 6200 },
        cameraTarget: { x: 8300, y: 1100, z: 4800 },
        beforeChamferSnippet: `angledLine(angle = 0, length = 268.43, tag = $rectangleSegmentA001)chamfer(
         length = 30,
         tags = [
           getNextAdjacentEdge(yo),
           getNextAdjacentEdge(seg02)
         ]
       )`,
        afterChamferSelectSnippet:
          'sketch004 = startSketchOn(extrude001, face = seg05)',
        afterRectangle1stClickSnippet:
          'startProfile(sketch004, at = [82.57, 322.96])',
        afterRectangle2ndClickSnippet: `angledLine(angle=0,length=11.16,tag=$rectangleSegmentA004)
        |>angledLine(angle=segAng(rectangleSegmentA004)-90,length=103.07)
        |>angledLine(angle=segAng(rectangleSegmentA004),length=-segLen(rectangleSegmentA004))
        |>line(endAbsolute=[profileStartX(%),profileStartY(%)])
        |>close()`,
      })
      /// last one
      await sketchOnAChamfer({
        clickCoords: { x: 620, y: 300 },
        cameraPos: { x: -1100, y: -7700, z: 1600 },
        cameraTarget: { x: 1450, y: 670, z: 4000 },
        beforeChamferSnippet: `chamfer(length = 30, tags = [getNextAdjacentEdge(yo)])`,
        beforeChamferSnippetEnd:
          '|> chamfer(length = 30, tags = [getNextAdjacentEdge(yo)])',
        afterChamferSelectSnippet:
          'sketch005 = startSketchOn(extrude001, face = seg06)',
        afterRectangle1stClickSnippet:
          'startProfile(sketch005, at = [-23.43, 19.69])',
        afterRectangle2ndClickSnippet: `angledLine(angle=0,length=9.1,tag=$rectangleSegmentA005)
        |>angledLine(angle=segAng(rectangleSegmentA005)-90,length=84.07)
        |>angledLine(angle=segAng(rectangleSegmentA005),length=-segLen(rectangleSegmentA005))
        |>line(endAbsolute=[profileStartX(%),profileStartY(%)])
        |>close()`,
      })

      await test.step('verify at the end of the test that final code is what is expected', async () => {
        await editor.expectEditor.toContain(
          `@settings(defaultLengthUnit = in)

sketch001 = startSketchOn(XZ)
  |> startProfile(at = [75.8, 317.2]) // [$startCapTag, $EndCapTag]
  |> angledLine(angle = 0, length = 268.43, tag = $rectangleSegmentA001)
  |> angledLine(angle = segAng(rectangleSegmentA001) - 90, length = 217.26, tag = $seg01)
  |> angledLine(angle = segAng(rectangleSegmentA001), length = -segLen(rectangleSegmentA001), tag = $yo)
  |> line(endAbsolute = [profileStartX(%), profileStartY(%)], tag = $seg02)
  |> close()
extrude001 = extrude(sketch001, length = 100)
  |> chamfer(length = 30, tags = [getOppositeEdge(seg01)], tag = $seg03)
  |> chamfer(length = 30, tags = [seg01], tag = $seg04)
  |> chamfer(length = 30, tags = [getNextAdjacentEdge(seg02)], tag = $seg05)
  |> chamfer(length = 30, tags = [getNextAdjacentEdge(yo)], tag = $seg06)
sketch002 = startSketchOn(extrude001, face = seg03)
profile001 = startProfile(sketch002, at = [205.96, 254.59])
  |> angledLine(angle = 0, length = 11.39, tag = $rectangleSegmentA002)
  |> angledLine(angle = segAng(rectangleSegmentA002) - 90, length = 105.26)
  |> angledLine(angle = segAng(rectangleSegmentA002), length = -segLen(rectangleSegmentA002))
  |> line(endAbsolute = [profileStartX(%), profileStartY(%)])
  |> close()
sketch003 = startSketchOn(extrude001, face = seg04)
profile002 = startProfile(sketch003, at = [-209.64, 255.28])
  |> angledLine(angle = 0, length = 11.56, tag = $rectangleSegmentA003)
  |> angledLine(angle = segAng(rectangleSegmentA003) - 90, length = 106.84)
  |> angledLine(angle = segAng(rectangleSegmentA003), length = -segLen(rectangleSegmentA003))
  |> line(endAbsolute = [profileStartX(%), profileStartY(%)])
  |> close()
sketch004 = startSketchOn(extrude001, face = seg05)
profile003 = startProfile(sketch004, at = [82.57, 322.96])
  |> angledLine(angle = 0, length = 11.16, tag = $rectangleSegmentA004)
  |> angledLine(angle = segAng(rectangleSegmentA004) - 90, length = 103.07)
  |> angledLine(angle = segAng(rectangleSegmentA004), length = -segLen(rectangleSegmentA004))
  |> line(endAbsolute = [profileStartX(%), profileStartY(%)])
  |> close()
sketch005 = startSketchOn(extrude001, face = seg06)
profile004 = startProfile(sketch005, at = [-23.43, 19.69])
  |> angledLine(angle = 0, length = 9.1, tag = $rectangleSegmentA005)
  |> angledLine(angle = segAng(rectangleSegmentA005) - 90, length = 84.07)
  |> angledLine(angle = segAng(rectangleSegmentA005), length = -segLen(rectangleSegmentA005))
  |> line(endAbsolute = [profileStartX(%), profileStartY(%)])
  |> close()
`,
          { shouldNormalise: true }
        )
      })
    })

    test('Works on chamfers that are not in a pipeExpression can break up multi edges in a chamfer array', async ({
      context,
      page,
      homePage,
      editor,
      toolbar,
      scene,
      cmdBar,
    }) => {
      const file = await fs.readFile(
        path.resolve(
          __dirname,
          '../../',
          './rust/kcl-lib/e2e/executor/inputs/e2e-can-sketch-on-chamfer-no-pipeExpr.kcl'
        ),
        'utf-8'
      )
      await context.addInitScript((file) => {
        localStorage.setItem('persistCode', file)
      }, file)
      await page.setBodyDimensions({ width: 1000, height: 500 })
      await homePage.goToModelingScene()

      await scene.settled(cmdBar)

      const sketchOnAChamfer = _sketchOnAChamfer(page, editor, toolbar, scene)

      await sketchOnAChamfer({
        clickCoords: { x: 570, y: 220 },
        cameraPos: { x: 16020, y: -2000, z: 10500 },
        cameraTarget: { x: -150, y: -4500, z: -80 },
        beforeChamferSnippet: `angledLine(angle=segAng(rectangleSegmentA001)-90,length=217.26,tag=$seg01)
      chamfer(extrude001,length=30,tags=[
      seg01,
      getNextAdjacentEdge(yo),
      getNextAdjacentEdge(seg02),
      getOppositeEdge(seg01),
    ])`,
        beforeChamferSnippetEnd: ')',
        afterChamferSelectSnippet:
          'sketch002 = startSketchOn(extrude001, face = seg03)',
        afterRectangle1stClickSnippet:
          'startProfile(sketch002, at = [205.96, 254.59])',
        afterRectangle2ndClickSnippet: `angledLine(angle=0,length=11.39,tag=$rectangleSegmentA002)
        |>angledLine(angle=segAng(rectangleSegmentA002)-90,length=105.26)
        |>angledLine(angle=segAng(rectangleSegmentA002),length=-segLen(rectangleSegmentA002))
        |>line(endAbsolute=[profileStartX(%),profileStartY(%)])
        |>close()`,
      })
      await editor.expectEditor.toContain(
        `@settings(defaultLengthUnit = in)
sketch001 = startSketchOn(XZ)
  |> startProfile(at = [75.8, 317.2])
  |> angledLine(angle = 0, length = 268.43, tag = $rectangleSegmentA001)
  |> angledLine(angle = segAng(rectangleSegmentA001) - 90, length = 217.26, tag = $seg01)
  |> angledLine(angle = segAng(rectangleSegmentA001), length = -segLen(rectangleSegmentA001), tag = $yo)
  |> line(endAbsolute = [profileStartX(%), profileStartY(%)], tag = $seg02)
  |> close()
extrude001 = extrude(sketch001, length = 100)
chamf = chamfer(
       extrude001,
       length = 30,
       tags = [getOppositeEdge(seg01)],
       tag = $seg03,
     )
  |> chamfer(
       length = 30,
       tags = [
         seg01,
         getNextAdjacentEdge(yo),
         getNextAdjacentEdge(seg02)
       ],
     )
sketch002 = startSketchOn(extrude001, face = seg03)
profile001 = startProfile(sketch002, at = [205.96, 254.59])
  |> angledLine(angle = 0, length = 11.39, tag = $rectangleSegmentA002)
  |> angledLine(angle = segAng(rectangleSegmentA002) - 90, length = 105.26)
  |> angledLine(angle = segAng(rectangleSegmentA002), length = -segLen(rectangleSegmentA002))
  |> line(endAbsolute = [profileStartX(%), profileStartY(%)])
  |> close()
`,
        { shouldNormalise: true }
      )
    })
  })

  test(`Verify axis, origin, and horizontal snapping`, async ({
    page,
    homePage,
    editor,
    toolbar,
    scene,
  }) => {
    const viewPortSize = { width: 1200, height: 500 }

    await page.setBodyDimensions(viewPortSize)

    await homePage.goToModelingScene()
    await scene.connectionEstablished()

    // Constants and locators
    // These are mappings from screenspace to KCL coordinates,
    // until we merge in our coordinate system helpers
    const xzPlane = [
      viewPortSize.width * 0.65,
      viewPortSize.height * 0.3,
    ] as const
    const originSloppy = {
      screen: [
        viewPortSize.width / 2 + 3, // 3px off the center of the screen
        viewPortSize.height / 2,
      ],
      kcl: [0, 0],
    } as const
    const xAxisSloppy = {
      screen: [
        viewPortSize.width * 0.75,
        viewPortSize.height / 2 - 3, // 3px off the X-axis
      ],
      kcl: [20.34, 0],
    } as const
    const offYAxis = {
      screen: [
        viewPortSize.width * 0.6, // Well off the Y-axis, out of snapping range
        viewPortSize.height * 0.3,
      ],
      kcl: [8.14, 6.78],
    } as const
    const yAxisSloppy = {
      screen: [
        viewPortSize.width / 2 + 5, // 5px off the Y-axis
        viewPortSize.height * 0.3,
      ],
      kcl: [0, 6.78],
    } as const
    const [clickOnXzPlane, moveToXzPlane] = scene.makeMouseHelpers(...xzPlane)
    const [clickOriginSloppy] = scene.makeMouseHelpers(...originSloppy.screen)
    const [clickXAxisSloppy, moveXAxisSloppy] = scene.makeMouseHelpers(
      ...xAxisSloppy.screen
    )
    const [dragToOffYAxis, dragFromOffAxis] = scene.makeDragHelpers(
      ...offYAxis.screen
    )

    const expectedCodeSnippets = {
      sketchOnXzPlane: `sketch001 = startSketchOn(XZ)`,
      pointAtOrigin: `startProfile(sketch001, at = [${originSloppy.kcl[0]}, ${originSloppy.kcl[1]}])`,
      segmentOnXAxis: `xLine(length = ${xAxisSloppy.kcl[0]})`,
      afterSegmentDraggedOffYAxis: `startProfile(sketch001, at = [${offYAxis.kcl[0]}, ${offYAxis.kcl[1]}])`,
      afterSegmentDraggedOnYAxis: `startProfile(sketch001, at = [${yAxisSloppy.kcl[0]}, ${yAxisSloppy.kcl[1]}])`,
    }

    await test.step(`Start a sketch on the XZ plane`, async () => {
      await editor.closePane()
      await toolbar.startSketchPlaneSelection()
      await moveToXzPlane()
      await clickOnXzPlane()
      await toolbar.waitUntilSketchingReady()
      await editor.expectEditor.toContain(expectedCodeSnippets.sketchOnXzPlane)
    })
    await test.step(`Place a point a few pixels off the middle, verify it still snaps to 0,0`, async () => {
      await clickOriginSloppy()
      await editor.expectEditor.toContain(expectedCodeSnippets.pointAtOrigin)
    })
    await test.step(`Add a segment on x-axis after moving the mouse a bit, verify it snaps`, async () => {
      await moveXAxisSloppy()
      await clickXAxisSloppy()
      await editor.expectEditor.toContain(expectedCodeSnippets.segmentOnXAxis)
    })
    await test.step(`Unequip line tool`, async () => {
      await toolbar.lineBtn.click()
      await expect(toolbar.lineBtn).not.toHaveAttribute('aria-pressed', 'true')
    })
    await test.step(`Drag the origin point up and to the right, verify it's past snapping`, async () => {
      await dragToOffYAxis({
        fromPoint: { x: originSloppy.screen[0], y: originSloppy.screen[1] },
      })
      await editor.expectEditor.toContain(
        expectedCodeSnippets.afterSegmentDraggedOffYAxis
      )
    })
    await test.step(`Drag the origin point left to the y-axis, verify it snaps back`, async () => {
      await dragFromOffAxis({
        toPoint: { x: yAxisSloppy.screen[0], y: yAxisSloppy.screen[1] },
      })
      await editor.expectEditor.toContain(
        expectedCodeSnippets.afterSegmentDraggedOnYAxis
      )
    })
    await editor.page.waitForTimeout(1000)
  })

  test(`Verify user can double-click to edit a sketch`, async ({
    context,
    page,
    homePage,
    editor,
    toolbar,
    scene,
    cmdBar,
  }) => {
    const initialCode = `closedSketch = startSketchOn(XZ)
  |> circle(center = [8, 5], radius = 2)
openSketch = startSketchOn(XY)
  |> startProfile(at = [-5, 0])
  |> line(endAbsolute = [0, 5])
  |> xLine(length = 5)
  |> tangentialArc(endAbsolute = [10, 0])
`
    const viewPortSize = { width: 1000, height: 500 }
    await page.setBodyDimensions(viewPortSize)

    await context.addInitScript((code) => {
      localStorage.setItem('persistCode', code)
    }, initialCode)

    await homePage.goToModelingScene()

    const pointInsideCircle = {
      x: viewPortSize.width * 0.63,
      y: viewPortSize.height * 0.5,
    }
    const pointOnPathAfterSketching = {
      x: viewPortSize.width * 0.65,
      y: viewPortSize.height * 0.5,
    }
    // eslint-disable-next-line @typescript-eslint/no-unused-vars
    const [_clickOpenPath, moveToOpenPath, dblClickOpenPath] =
      scene.makeMouseHelpers(
        pointOnPathAfterSketching.x,
        pointOnPathAfterSketching.y
      )
    // eslint-disable-next-line @typescript-eslint/no-unused-vars
    const [_clickCircle, moveToCircle, dblClickCircle] = scene.makeMouseHelpers(
      pointInsideCircle.x,
      pointInsideCircle.y
    )

    const exitSketch = async () => {
      await test.step(`Exit sketch mode`, async () => {
        await toolbar.exitSketchBtn.click()
        await expect(toolbar.startSketchBtn).toBeEnabled()
      })
    }

    await test.step(`Double-click on the closed sketch`, async () => {
      await scene.settled(cmdBar)
      await moveToCircle()
      await page.waitForTimeout(1000)
      await dblClickCircle()
      await page.waitForTimeout(1000)
      await expect(toolbar.exitSketchBtn).toBeVisible()
      await editor.expectState({
        activeLines: [`|>circle(center=[8,5],radius=2)`],
        highlightedCode: 'circle(center=[8,5],radius=2)',
        diagnostics: [],
      })
    })
    await page.waitForTimeout(1000)

    await exitSketch()
    await page.waitForTimeout(1000)

    // Drag the sketch line out of the axis view which blocks the click
    await page.dragAndDrop('#stream', '#stream', {
      sourcePosition: {
        x: viewPortSize.width * 0.7,
        y: viewPortSize.height * 0.5,
      },
      targetPosition: {
        x: viewPortSize.width * 0.7,
        y: viewPortSize.height * 0.4,
      },
    })

    await page.waitForTimeout(500)

    await test.step(`Double-click on the open sketch`, async () => {
      await moveToOpenPath()
      await scene.expectPixelColor(
        [250, 250, 250],
        pointOnPathAfterSketching,
        15
      )
      // There is a full execution after exiting sketch that clears the scene.
      await page.waitForTimeout(500)
      await dblClickOpenPath()
      await expect(toolbar.exitSketchBtn).toBeVisible()
      // Wait for enter sketch mode to complete
      await page.waitForTimeout(500)
      await editor.expectState({
        activeLines: [`|>tangentialArc(endAbsolute=[10,0])`],
        highlightedCode: 'tangentialArc(endAbsolute=[10,0])',
        diagnostics: [],
      })
    })
  })

  test(`Shift-click to select and deselect edges and faces`, async ({
    context,
    page,
    homePage,
    scene,
  }) => {
    // Code samples
    const initialCode = `sketch001 = startSketchOn(XY)
    |> startProfile(at = [-12, -6])
    |> line(end = [0, 12])
    |> line(end = [24, 0])
    |> line(end = [0, -12])
    |> line(endAbsolute = [profileStartX(%), profileStartY(%)])
    |> close()
    |> extrude(%, length = -12)`

    // Locators
    const upperEdgeLocation = { x: 600, y: 192 }
    const lowerEdgeLocation = { x: 600, y: 383 }
    const faceLocation = { x: 630, y: 290 }

    // Click helpers
    const [clickOnUpperEdge] = scene.makeMouseHelpers(
      upperEdgeLocation.x,
      upperEdgeLocation.y
    )
    const [clickOnLowerEdge] = scene.makeMouseHelpers(
      lowerEdgeLocation.x,
      lowerEdgeLocation.y
    )
    const [clickOnFace] = scene.makeMouseHelpers(faceLocation.x, faceLocation.y)

    // Colors
    const edgeColorWhite: [number, number, number] = [220, 220, 220] // varies from 192 to 255
    const edgeColorYellow: [number, number, number] = [251, 251, 40] // vaies from 12 to 67
    const faceColorGray: [number, number, number] = [168, 168, 168]
    const faceColorYellow: [number, number, number] = [155, 155, 155]
    const tolerance = 40
    const timeout = 150

    // Setup
    await test.step(`Initial test setup`, async () => {
      await context.addInitScript((initialCode) => {
        localStorage.setItem('persistCode', initialCode)
      }, initialCode)
      await page.setBodyDimensions({ width: 1000, height: 500 })
      await homePage.goToModelingScene()

      // Wait for the scene and stream to load
      await scene.expectPixelColor(faceColorGray, faceLocation, tolerance)
    })

    await test.step('Select and deselect a single edge', async () => {
      await test.step('Click the edge', async () => {
        await scene.expectPixelColor(
          edgeColorWhite,
          upperEdgeLocation,
          tolerance
        )
        await clickOnUpperEdge()
        await scene.expectPixelColor(
          edgeColorYellow,
          upperEdgeLocation,
          tolerance
        )
      })
      await test.step('Shift-click the same edge to deselect', async () => {
        await page.keyboard.down('Shift')
        await page.waitForTimeout(timeout)
        await clickOnUpperEdge()
        await page.waitForTimeout(timeout)
        await page.keyboard.up('Shift')
        await scene.expectPixelColor(
          edgeColorWhite,
          upperEdgeLocation,
          tolerance
        )
      })
    })

    await test.step('Select and deselect multiple objects', async () => {
      await test.step('Select both edges and the face', async () => {
        await test.step('Select the upper edge', async () => {
          await scene.expectPixelColor(
            edgeColorWhite,
            upperEdgeLocation,
            tolerance
          )
          await clickOnUpperEdge()
          await scene.expectPixelColor(
            edgeColorYellow,
            upperEdgeLocation,
            tolerance
          )
        })
        await test.step('Select the lower edge (Shift-click)', async () => {
          await scene.expectPixelColor(
            edgeColorWhite,
            lowerEdgeLocation,
            tolerance
          )
          await page.keyboard.down('Shift')
          await page.waitForTimeout(timeout)
          await clickOnLowerEdge()
          await page.waitForTimeout(timeout)
          await page.keyboard.up('Shift')
          await scene.expectPixelColor(
            edgeColorYellow,
            lowerEdgeLocation,
            tolerance
          )
        })
        await test.step('Select the face (Shift-click)', async () => {
          await scene.expectPixelColor(faceColorGray, faceLocation, tolerance)
          await page.keyboard.down('Shift')
          await page.waitForTimeout(timeout)
          await clickOnFace()
          await page.waitForTimeout(timeout)
          await page.keyboard.up('Shift')
          await scene.expectPixelColor(faceColorYellow, faceLocation, tolerance)
        })
      })
      await test.step('Deselect them one by one', async () => {
        await test.step('Deselect the face (Shift-click)', async () => {
          await scene.expectPixelColor(faceColorYellow, faceLocation, tolerance)
          await page.keyboard.down('Shift')
          await page.waitForTimeout(timeout)
          await clickOnFace()
          await page.waitForTimeout(timeout)
          await page.keyboard.up('Shift')
          await scene.expectPixelColor(faceColorGray, faceLocation, tolerance)
        })
        await test.step('Deselect the lower edge (Shift-click)', async () => {
          await scene.expectPixelColor(
            edgeColorYellow,
            lowerEdgeLocation,
            tolerance
          )
          await page.keyboard.down('Shift')
          await page.waitForTimeout(timeout)
          await clickOnLowerEdge()
          await page.waitForTimeout(timeout)
          await page.keyboard.up('Shift')
          await scene.expectPixelColor(
            edgeColorWhite,
            lowerEdgeLocation,
            tolerance
          )
        })
        await test.step('Deselect the upper edge (Shift-click)', async () => {
          await scene.expectPixelColor(
            edgeColorYellow,
            upperEdgeLocation,
            tolerance
          )
          await page.keyboard.down('Shift')
          await page.waitForTimeout(timeout)
          await clickOnUpperEdge()
          await page.waitForTimeout(timeout)
          await page.keyboard.up('Shift')
          await scene.expectPixelColor(
            edgeColorWhite,
            upperEdgeLocation,
            tolerance
          )
        })
      })
    })
  })

  test(`Shift-click to select and deselect sketch segments`, async ({
    page,
    homePage,
    scene,
    editor,
  }) => {
    // Locators
    const firstPointLocation = { x: 200, y: 100 }
    const secondPointLocation = { x: 800, y: 100 }
    const thirdPointLocation = { x: 800, y: 400 }
    const firstSegmentLocation = { x: 750, y: 100 }
    const secondSegmentLocation = { x: 800, y: 150 }
    const planeLocation = { x: 700, y: 200 }

    // Click helpers
    const [clickFirstPoint] = scene.makeMouseHelpers(
      firstPointLocation.x,
      firstPointLocation.y
    )
    const [clickSecondPoint] = scene.makeMouseHelpers(
      secondPointLocation.x,
      secondPointLocation.y
    )
    const [clickThirdPoint] = scene.makeMouseHelpers(
      thirdPointLocation.x,
      thirdPointLocation.y
    )
    const [clickFirstSegment] = scene.makeMouseHelpers(
      firstSegmentLocation.x,
      firstSegmentLocation.y
    )
    const [clickSecondSegment] = scene.makeMouseHelpers(
      secondSegmentLocation.x,
      secondSegmentLocation.y
    )
    const [clickPlane] = scene.makeMouseHelpers(
      planeLocation.x,
      planeLocation.y
    )

    // Colors
    const edgeColorWhite: [number, number, number] = [220, 220, 220]
    const edgeColorBlue: [number, number, number] = [20, 20, 200]
    const backgroundColor: [number, number, number] = [30, 30, 30]
    const tolerance = 40
    const timeout = 150

    // Setup
    await test.step(`Initial test setup`, async () => {
      await page.setBodyDimensions({ width: 1000, height: 500 })
      await homePage.goToModelingScene()

      // Wait for the scene and stream to load
      await scene.expectPixelColor(
        backgroundColor,
        secondPointLocation,
        tolerance
      )
    })

    await test.step('Select and deselect a single sketch segment', async () => {
      await test.step('Get into sketch mode', async () => {
        await editor.closePane()
        await page.waitForTimeout(timeout)
        await page.getByRole('button', { name: 'Start Sketch' }).click()
        await page.waitForTimeout(timeout)
        await clickPlane()
        await page.waitForTimeout(1000)
      })
      await test.step('Draw sketch', async () => {
        await clickFirstPoint()
        await page.waitForTimeout(timeout)
        await clickSecondPoint()
        await page.waitForTimeout(timeout)
        await clickThirdPoint()
        await page.waitForTimeout(timeout)
      })
      await test.step('Deselect line tool', async () => {
        const btnLine = page.getByTestId('line')
        const btnLineAriaPressed = await btnLine.getAttribute('aria-pressed')
        if (btnLineAriaPressed === 'true') {
          await btnLine.click()
        }
        await page.waitForTimeout(timeout)
      })
      await test.step('Select the first segment', async () => {
        await page.waitForTimeout(timeout)
        await clickFirstSegment()
        await page.waitForTimeout(timeout)
        await scene.expectPixelColor(
          edgeColorBlue,
          firstSegmentLocation,
          tolerance
        )
        await scene.expectPixelColor(
          edgeColorWhite,
          secondSegmentLocation,
          tolerance
        )
      })
      await test.step('Select the second segment (Shift-click)', async () => {
        await page.keyboard.down('Shift')
        await page.waitForTimeout(timeout)
        await clickSecondSegment()
        await page.waitForTimeout(timeout)
        await page.keyboard.up('Shift')
        await scene.expectPixelColor(
          edgeColorBlue,
          firstSegmentLocation,
          tolerance
        )
        await scene.expectPixelColor(
          edgeColorBlue,
          secondSegmentLocation,
          tolerance
        )
      })
      await test.step('Deselect the first segment', async () => {
        await page.keyboard.down('Shift')
        await page.waitForTimeout(timeout)
        await clickFirstSegment()
        await page.waitForTimeout(timeout)
        await page.keyboard.up('Shift')
        await scene.expectPixelColor(
          edgeColorWhite,
          firstSegmentLocation,
          tolerance
        )
        await scene.expectPixelColor(
          edgeColorBlue,
          secondSegmentLocation,
          tolerance
        )
      })
      await test.step('Deselect the second segment', async () => {
        await page.keyboard.down('Shift')
        await page.waitForTimeout(timeout)
        await clickSecondSegment()
        await page.waitForTimeout(timeout)
        await page.keyboard.up('Shift')
        await scene.expectPixelColor(
          edgeColorWhite,
          firstSegmentLocation,
          tolerance
        )
        await scene.expectPixelColor(
          edgeColorWhite,
          secondSegmentLocation,
          tolerance
        )
      })
    })
  })

  test(`Offset plane point-and-click`, async ({
    context,
    page,
    homePage,
    scene,
    editor,
    toolbar,
    cmdBar,
  }) => {
    // One dumb hardcoded screen pixel value
    const testPoint = { x: 700, y: 200 }
    // TODO: replace the testPoint selection with a feature tree click once that's supported #7544
    const [clickOnXzPlane] = scene.makeMouseHelpers(testPoint.x, testPoint.y)
    const expectedOutput = `plane001 = offsetPlane(XZ, offset = 5)`

    await homePage.goToModelingScene()
    await scene.settled(cmdBar)

    await test.step(`Look for the blue of the XZ plane`, async () => {
      //await scene.expectPixelColor([50, 51, 96], testPoint, 15) // FIXME
    })
    await test.step(`Go through the command bar flow`, async () => {
      await toolbar.offsetPlaneButton.click()
      await expect
        .poll(() => page.getByText('Please select one').count())
        .toBe(1)
      await cmdBar.expectState({
        stage: 'arguments',
        currentArgKey: 'plane',
        currentArgValue: '',
        headerArguments: { Plane: '', Distance: '' },
        highlightedHeaderArg: 'plane',
        commandName: 'Offset plane',
      })
      await clickOnXzPlane()
      await cmdBar.expectState({
        stage: 'arguments',
        currentArgKey: 'distance',
        currentArgValue: '5',
        headerArguments: { Plane: '1 plane', Distance: '' },
        highlightedHeaderArg: 'distance',
        commandName: 'Offset plane',
      })
      await cmdBar.progressCmdBar()
    })

    await test.step(`Confirm code is added to the editor, scene has changed`, async () => {
      await editor.expectEditor.toContain(expectedOutput)
      await editor.expectState({
        diagnostics: [],
        activeLines: [expectedOutput],
        highlightedCode: '',
      })
      await scene.expectPixelColor([74, 74, 74], testPoint, 15)
    })

    await test.step('Delete offset plane via feature tree selection', async () => {
      await editor.closePane()
      const operationButton = await toolbar.getFeatureTreeOperation(
        'Offset Plane',
        0
      )
      await operationButton.click({ button: 'left' })
      await page.keyboard.press('Delete')
      //await scene.expectPixelColor([50, 51, 96], testPoint, 15) // FIXME
    })
  })

  const initialCmdBarStateHelix: CmdBarSerialised = {
    stage: 'arguments',
    currentArgKey: 'mode',
    currentArgValue: '',
    headerArguments: {
      Mode: '',
      AngleStart: '',
      Revolutions: '',
      Radius: '',
    },
    highlightedHeaderArg: 'mode',
    commandName: 'Helix',
  }

  test('Helix point-and-click on default axis', async ({
    context,
    page,
    homePage,
    scene,
    editor,
    toolbar,
    cmdBar,
  }) => {
    const expectedOutput = `helix001 = helix(  axis = X,  radius = 5,  length = 5,  revolutions = 1,  angleStart = 270,)`
    const expectedLine = `axis=X,`
    await homePage.goToModelingScene()
    await scene.connectionEstablished()

    await test.step(`Go through the command bar flow`, async () => {
      await toolbar.helixButton.click()
      await cmdBar.expectState(initialCmdBarStateHelix)
      await cmdBar.progressCmdBar()
      await expect.poll(() => page.getByText('Axis').count()).toBe(6)
      await cmdBar.progressCmdBar()
      await cmdBar.progressCmdBar()
      await cmdBar.expectState({
        stage: 'arguments',
        currentArgKey: 'angleStart',
        highlightedHeaderArg: 'angleStart',
        currentArgValue: '360',
        headerArguments: {
          Mode: 'Axis',
          Axis: 'X',
          Revolutions: '1',
          AngleStart: '',
          Length: '',
          Radius: '',
        },
        commandName: 'Helix',
      })
      await cmdBar.currentArgumentInput.locator('.cm-content').fill('270')
      await cmdBar.progressCmdBar()
      await cmdBar.progressCmdBar()
      await cmdBar.progressCmdBar()
      await cmdBar.expectState({
        stage: 'review',
        headerArguments: {
          Mode: 'Axis',
          Axis: 'X',
          AngleStart: '270',
          Revolutions: '1',
          Length: '5',
          Radius: '5',
        },
        commandName: 'Helix',
      })
      await cmdBar.submit()
    })

    await test.step(`Confirm code is added to the editor, scene has changed`, async () => {
      await editor.expectEditor.toContain(expectedOutput)
      await editor.expectState({
        diagnostics: [],
        activeLines: [expectedLine],
        highlightedCode: '',
      })
    })

    await test.step(`Edit helix through the feature tree`, async () => {
      await editor.closePane()
      const operationButton = await toolbar.getFeatureTreeOperation('Helix', 0)
      await operationButton.dblclick()
      const initialInput = '5'
      const newInput = '50'
      await cmdBar.expectState({
        commandName: 'Helix',
        stage: 'arguments',
        currentArgKey: 'length',
        currentArgValue: '5',
        headerArguments: {
          Axis: 'X',
          AngleStart: '270',
          Revolutions: '1',
          Radius: '5',
          Length: initialInput,
        },
        highlightedHeaderArg: 'length',
      })
      await page.keyboard.insertText(newInput)
      await cmdBar.progressCmdBar()
      await cmdBar.expectState({
        stage: 'review',
        headerArguments: {
          Axis: 'X',
          AngleStart: '270',
          Revolutions: '1',
          Radius: '5',
          Length: newInput,
        },
        commandName: 'Helix',
      })
      await cmdBar.submit()
      await toolbar.closeFeatureTreePane()
      await editor.openPane()
      await editor.expectEditor.toContain('length = ' + newInput)
    })

    await test.step('Delete helix via feature tree selection', async () => {
      await editor.closePane()
      const operationButton = await toolbar.getFeatureTreeOperation('Helix', 0)
      await operationButton.click({ button: 'left' })
      await page.keyboard.press('Delete')
      await scene.settled(cmdBar)
      await editor.expectEditor.not.toContain('helix')
      await expect(
        await toolbar.getFeatureTreeOperation('Helix', 0)
      ).not.toBeVisible()
    })
  })

  test(`Helix point-and-click around segment`, async ({
    context,
    page,
    homePage,
    scene,
    editor,
    toolbar,
    cmdBar,
  }) => {
    const initialCode = `sketch001 = startSketchOn(XZ)
profile001 = startProfile(sketch001, at = [0, 0])
|> yLine(length = 100)
|> line(endAbsolute = [100, 0])
|> line(endAbsolute = [profileStartX(%), profileStartY(%)])
|> close()`
    await context.addInitScript((initialCode) => {
      localStorage.setItem('persistCode', initialCode)
    }, initialCode)
    await page.setBodyDimensions({ width: 1000, height: 500 })
    await homePage.goToModelingScene()
    await scene.settled(cmdBar)

    await test.step(`Go through the command bar flow`, async () => {
      await toolbar.closePane('code')
      await toolbar.helixButton.click()
      await cmdBar.expectState(initialCmdBarStateHelix)
      await cmdBar.selectOption({ name: 'Edge' }).click()
      await editor.selectText('yLine(length = 100)')
      await cmdBar.progressCmdBar()
      await page.keyboard.insertText('1')
      await cmdBar.progressCmdBar()
      await page.keyboard.insertText('2')
      await cmdBar.progressCmdBar()
      await page.keyboard.insertText('3')
      await cmdBar.progressCmdBar()
      await cmdBar.expectState({
        stage: 'review',
        headerArguments: {
          Mode: 'Edge',
          Edge: `1 segment`,
          AngleStart: '2',
          Revolutions: '1',
          Radius: '3',
        },
        commandName: 'Helix',
      })
      await cmdBar.submit()
      await scene.settled(cmdBar)
    })

    await test.step(`Confirm code is added to the editor, scene has changed`, async () => {
      await toolbar.openPane('code')
      await editor.expectEditor.toContain(
        `
        helix001 = helix(
          axis = seg01,
          radius = 3,
          revolutions = 1,
          angleStart = 2,
        )`,
        { shouldNormalise: true }
      )
      await toolbar.closePane('code')
    })
  })

  test(`Helix point-and-click around sweepEdge with edit and delete flows`, async ({
    context,
    page,
    homePage,
    scene,
    editor,
    toolbar,
    cmdBar,
  }) => {
    const initialCode = `sketch001 = startSketchOn(XZ)
profile001 = startProfile(sketch001, at = [0, 0])
|> yLine(length = 100)
|> line(endAbsolute = [100, 0])
|> line(endAbsolute = [profileStartX(%), profileStartY(%)])
|> close()
extrude001 = extrude(profile001, length = 100)`

    // One dumb hardcoded screen pixel value to click on the sweepEdge, can't think of another way?
    const testPoint = { x: 564, y: 364 }
    const [clickOnEdge] = scene.makeMouseHelpers(testPoint.x, testPoint.y)

    await context.addInitScript((initialCode) => {
      localStorage.setItem('persistCode', initialCode)
    }, initialCode)
    await page.setBodyDimensions({ width: 1000, height: 500 })
    await homePage.goToModelingScene()
    await scene.settled(cmdBar)

    await test.step(`Go through the command bar flow`, async () => {
      await toolbar.closePane('code')
      await toolbar.helixButton.click()
      await cmdBar.expectState(initialCmdBarStateHelix)
      await cmdBar.selectOption({ name: 'Edge' }).click()
      await expect
        .poll(() => page.getByText('Please select one').count())
        .toBe(1)
      await clickOnEdge()
      await cmdBar.progressCmdBar()
      await cmdBar.argumentInput.focus()
      await page.keyboard.insertText('20')
      await cmdBar.progressCmdBar()
      await page.keyboard.insertText('0')
      await cmdBar.progressCmdBar()
      await page.keyboard.insertText('1')
      await cmdBar.progressCmdBar()
      await page.keyboard.insertText('100')
      await cmdBar.expectState({
        stage: 'review',
        headerArguments: {
          Mode: 'Edge',
          Edge: `1 sweepEdge`,
          AngleStart: '0',
          Revolutions: '20',
          Radius: '1',
        },
        commandName: 'Helix',
      })
      await cmdBar.submit()
      await scene.settled(cmdBar)
    })

    await test.step(`Confirm code is added to the editor, scene has changed`, async () => {
      await toolbar.openPane('code')
      await editor.expectEditor.toContain(
        `
        helix001 = helix(
          axis = getOppositeEdge(seg01),
          radius = 1,
          revolutions = 20,
          angleStart = 0,
        )`,
        { shouldNormalise: true }
      )
      await toolbar.closePane('code')
    })

    await test.step(`Edit helix through the feature tree`, async () => {
      await toolbar.openPane('feature-tree')
      const operationButton = await toolbar.getFeatureTreeOperation('Helix', 0)
      await operationButton.dblclick()
      const initialInput = '1'
      const newInput = '5'
      await cmdBar.expectState({
        commandName: 'Helix',
        stage: 'arguments',
        currentArgKey: 'radius',
        currentArgValue: initialInput,
        headerArguments: {
          AngleStart: '0',
          Revolutions: '20',
          Radius: initialInput,
        },
        highlightedHeaderArg: 'radius',
      })
      await page.keyboard.insertText(newInput)
      await cmdBar.progressCmdBar()
      await cmdBar.expectState({
        stage: 'review',
        headerArguments: {
          AngleStart: '0',
          Revolutions: '20',
          Radius: newInput,
        },
        commandName: 'Helix',
      })
      await cmdBar.clickOptionalArgument('ccw')
      await cmdBar.expectState({
        commandName: 'Helix',
        stage: 'arguments',
        currentArgKey: 'CounterClockWise',
        currentArgValue: '',
        headerArguments: {
          AngleStart: '0',
          Revolutions: '20',
          Radius: newInput,
          CounterClockWise: '',
        },
        highlightedHeaderArg: 'CounterClockWise',
      })
      await cmdBar.selectOption({ name: 'True' }).click()
      await cmdBar.expectState({
        stage: 'review',
        headerArguments: {
          AngleStart: '0',
          Revolutions: '20',
          Radius: newInput,
          CounterClockWise: '',
        },
        commandName: 'Helix',
      })
      await cmdBar.submit()
      await toolbar.closePane('feature-tree')
      await toolbar.openPane('code')
      await editor.expectEditor.toContain(
        `
        helix001 = helix(
          axis = getOppositeEdge(seg01),
          radius = 5,
          revolutions = 20,
          angleStart = 0,
          ccw = true,
        )`,
        { shouldNormalise: true }
      )
      await toolbar.closePane('code')
    })

    await test.step('Delete helix via feature tree selection', async () => {
      await toolbar.openPane('feature-tree')
      const operationButton = await toolbar.getFeatureTreeOperation('Helix', 0)
      await operationButton.click({ button: 'left' })
      await page.keyboard.press('Delete')
      await editor.expectEditor.not.toContain('helix')
      await expect(
        await toolbar.getFeatureTreeOperation('Helix', 0)
      ).not.toBeVisible()
    })
  })

  test('Helix point-and-click on cylinder', async ({
    context,
    page,
    homePage,
    scene,
    editor,
    toolbar,
    cmdBar,
  }) => {
    const initialCode = `sketch001 = startSketchOn(XY)
profile001 = circle(
  sketch001,
  center = [0, 0],
  radius = 100,
  tag = $seg01,
)
extrude001 = extrude(profile001, length = 100)
    `
    await context.addInitScript((initialCode) => {
      localStorage.setItem('persistCode', initialCode)
    }, initialCode)
    await page.setBodyDimensions({ width: 1000, height: 500 })
    await homePage.goToModelingScene()
    await scene.settled(cmdBar)

    // One dumb hardcoded screen pixel value
    const testPoint = { x: 620, y: 257 }
    const [clickOnWall] = scene.makeMouseHelpers(testPoint.x, testPoint.y)
    const expectedOutput = `helix001 = helix(cylinder = extrude001, revolutions = 1, angleStart = 360)`
    const expectedEditedOutput = `helix001 = helix(cylinder = extrude001, revolutions = 1, angleStart = 10)`

    await test.step(`Go through the command bar flow`, async () => {
      await toolbar.helixButton.click()
      await cmdBar.expectState(initialCmdBarStateHelix)
      await cmdBar.selectOption({ name: 'Cylinder' }).click()
      await cmdBar.expectState({
        stage: 'arguments',
        currentArgKey: 'cylinder',
        currentArgValue: '',
        headerArguments: {
          Mode: 'Cylinder',
          Cylinder: '',
          AngleStart: '',
          Revolutions: '',
        },
        highlightedHeaderArg: 'cylinder',
        commandName: 'Helix',
      })
      await clickOnWall()
      await cmdBar.progressCmdBar()
      await cmdBar.progressCmdBar()
      await cmdBar.progressCmdBar()
      await cmdBar.expectState({
        stage: 'review',
        headerArguments: {
          Mode: 'Cylinder',
          Cylinder: '1 face',
          AngleStart: '360',
          Revolutions: '1',
        },
        commandName: 'Helix',
      })
      await cmdBar.submit()
    })

    await test.step(`Confirm code is added to the editor, scene has changed`, async () => {
      await editor.expectEditor.toContain(expectedOutput)
      await editor.expectState({
        diagnostics: [],
        activeLines: [expectedOutput],
        highlightedCode: '',
      })
    })

    await test.step(`Edit helix through the feature tree`, async () => {
      await editor.closePane()
      const operationButton = await toolbar.getFeatureTreeOperation('Helix', 0)
      await operationButton.dblclick()
      await cmdBar.expectState({
        commandName: 'Helix',
        stage: 'arguments',
        currentArgKey: 'angleStart',
        currentArgValue: '360',
        headerArguments: {
          AngleStart: '360',
          Revolutions: '1',
        },
        highlightedHeaderArg: 'angleStart',
      })
      await page.keyboard.insertText('10')
      await cmdBar.progressCmdBar()
      await cmdBar.expectState({
        stage: 'review',
        headerArguments: {
          AngleStart: '10',
          Revolutions: '1',
        },
        commandName: 'Helix',
      })
      await cmdBar.progressCmdBar()
      await toolbar.closePane('feature-tree')
      await toolbar.openPane('code')
      await editor.expectEditor.toContain(expectedEditedOutput)
      await editor.closePane()
    })

    await test.step('Delete helix via feature tree selection', async () => {
      await toolbar.openPane('feature-tree')
      const operationButton = await toolbar.getFeatureTreeOperation('Helix', 0)
      await operationButton.click({ button: 'left' })
      await page.keyboard.press('Delete')
      await toolbar.closePane('feature-tree')
      await toolbar.openPane('code')
      await editor.expectEditor.not.toContain(expectedEditedOutput)
    })
  })

  test(`Loft point-and-click`, async ({
    context,
    page,
    homePage,
    scene,
    editor,
    toolbar,
    cmdBar,
  }) => {
    const initialCode = `sketch001 = startSketchOn(XZ)
  |> circle(center = [0, 0], radius = 30)
plane001 = offsetPlane(XZ, offset = 50)
sketch002 = startSketchOn(plane001)
  |> circle(center = [0, 0], radius = 20)
      `
    await context.addInitScript((initialCode) => {
      localStorage.setItem('persistCode', initialCode)
    }, initialCode)
    await page.setBodyDimensions({ width: 1000, height: 500 })
    await homePage.goToModelingScene()

    // One dumb hardcoded screen pixel value,
    // can't think of another way to select two profiles, tried multi-cursor
    // but it didn't work
    const testPoint = { x: 575, y: 200 }
    const [clickOnSketch1] = scene.makeMouseHelpers(testPoint.x, testPoint.y)
    const [clickOnSketch2] = scene.makeMouseHelpers(
      testPoint.x,
      testPoint.y + 80
    )
    const loftDeclaration = 'loft001 = loft([sketch001, sketch002])'
    const editedLoftDeclaration =
      'loft001 = loft([sketch001, sketch002], vDegree = 3)'
    async function selectSketches() {
      await clickOnSketch1()
      await page.keyboard.down('Shift')
      await clickOnSketch2()
      await page.waitForTimeout(500)
      await page.keyboard.up('Shift')
    }

    await test.step(`Go through the command bar flow without preselected sketches`, async () => {
      await toolbar.loftButton.click()
      await expect
        .poll(() => page.getByText('Please select one').count())
        .toBe(1)
      await cmdBar.expectState({
        stage: 'arguments',
        currentArgKey: 'sketches',
        currentArgValue: '',
        headerArguments: { Profiles: '' },
        highlightedHeaderArg: 'Profiles',
        commandName: 'Loft',
      })
      await selectSketches()
      await cmdBar.progressCmdBar()
      await cmdBar.expectState({
        stage: 'review',
        headerArguments: { Profiles: '2 profiles' },
        commandName: 'Loft',
      })
      await cmdBar.submit()
    })

    await test.step(`Confirm code is added to the editor`, async () => {
      await editor.expectEditor.toContain(loftDeclaration)
      await editor.expectState({
        diagnostics: [],
        activeLines: [loftDeclaration],
        highlightedCode: '',
      })
    })

    await test.step('Go through the edit flow via feature tree', async () => {
      await toolbar.openPane('feature-tree')
      const op = await toolbar.getFeatureTreeOperation('Loft', 0)
      await op.dblclick()
      await cmdBar.expectState({
        stage: 'review',
        headerArguments: {},
        commandName: 'Loft',
      })
      await cmdBar.clickOptionalArgument('vDegree')
      await cmdBar.expectState({
        stage: 'arguments',
        currentArgKey: 'vDegree',
        currentArgValue: '',
        headerArguments: {
          VDegree: '',
        },
        highlightedHeaderArg: 'vDegree',
        commandName: 'Loft',
      })
      await page.keyboard.insertText('3')
      await cmdBar.progressCmdBar()
      await cmdBar.expectState({
        stage: 'review',
        headerArguments: {
          VDegree: '3',
        },
        commandName: 'Loft',
      })
      await cmdBar.submit()
      await editor.expectEditor.toContain(editedLoftDeclaration)
    })

    await test.step('Delete loft via feature tree selection', async () => {
      await editor.closePane()
      const operationButton = await toolbar.getFeatureTreeOperation('Loft', 0)
      await operationButton.click({ button: 'left' })
      await page.keyboard.press('Delete')
    })
  })

  // Note: testing the helix case here for sweep as it's the only one we can't
  // test in src\lang\modifyAst\sweeps.test.ts
  test(`Sweep point-and-click helix`, async ({
    context,
    page,
    homePage,
    scene,
    editor,
    toolbar,
    cmdBar,
  }) => {
    const circleCode = `circle(sketch001, center = [0, -1], radius = .1)`
    const initialCode = `helix001 = helix(
  axis = X,
  radius = 1,
  length = 10,
  revolutions = 10,
  angleStart = 0,
  ccw = false,
)
sketch001 = startSketchOn(XZ)
profile001 = ${circleCode}`
    const sweepDeclaration = 'sweep001 = sweep(profile001, path = helix001)'
    const editedSweepDeclaration = `sweep001 = sweep(profile001, path = helix001, relativeTo = 'sketchPlane')`

    await context.addInitScript((initialCode) => {
      localStorage.setItem('persistCode', initialCode)
    }, initialCode)
    await homePage.goToModelingScene()
    await scene.settled(cmdBar)

    await test.step(`Add sweep through the command bar flow`, async () => {
      await toolbar.openPane('feature-tree')
      await toolbar.sweepButton.click()
      await cmdBar.expectState({
        commandName: 'Sweep',
        currentArgKey: 'sketches',
        currentArgValue: '',
        headerArguments: {
          Profiles: '',
          Path: '',
        },
        highlightedHeaderArg: 'Profiles',
        stage: 'arguments',
      })
      await editor.scrollToText(circleCode)
      await page.getByText(circleCode).click()
      await cmdBar.progressCmdBar()
      await cmdBar.expectState({
        commandName: 'Sweep',
        currentArgKey: 'path',
        currentArgValue: '',
        headerArguments: {
          Profiles: '1 profile',
          Path: '',
        },
        highlightedHeaderArg: 'path',
        stage: 'arguments',
      })
      const helix = await toolbar.getFeatureTreeOperation('Helix', 0)
      await helix.click()
      await cmdBar.expectState({
        commandName: 'Sweep',
        currentArgKey: 'path',
        currentArgValue: '',
        headerArguments: {
          Profiles: '1 profile',
          Path: '',
        },
        highlightedHeaderArg: 'path',
        stage: 'arguments',
      })
      await cmdBar.progressCmdBar()
      await cmdBar.expectState({
        commandName: 'Sweep',
        headerArguments: {
          Profiles: '1 profile',
          Path: '1 helix',
        },
        stage: 'review',
      })
      await cmdBar.progressCmdBar(true)
      await editor.expectEditor.toContain(sweepDeclaration)
    })

    await test.step('Go through the edit flow via feature tree', async () => {
      await toolbar.openPane('feature-tree')
      const op = await toolbar.getFeatureTreeOperation('Sweep', 0)
      await op.dblclick()
      await cmdBar.expectState({
        stage: 'review',
        headerArguments: {},
        commandName: 'Sweep',
      })
      await cmdBar.clickOptionalArgument('relativeTo')
      await cmdBar.expectState({
        stage: 'arguments',
        currentArgKey: 'relativeTo',
        currentArgValue: '',
        headerArguments: {
          RelativeTo: '',
        },
        highlightedHeaderArg: 'relativeTo',
        commandName: 'Sweep',
      })
      await cmdBar.selectOption({ name: 'sketchPlane' }).click()
      await cmdBar.expectState({
        stage: 'review',
        headerArguments: {
          RelativeTo: 'sketchPlane',
        },
        commandName: 'Sweep',
      })
      await cmdBar.submit()
      await editor.expectEditor.toContain(editedSweepDeclaration)
    })

    await test.step('Delete sweep via feature tree selection', async () => {
      const sweep = await toolbar.getFeatureTreeOperation('Sweep', 0)
      await sweep.click()
      await page.keyboard.press('Delete')
      await editor.expectEditor.not.toContain(editedSweepDeclaration)
    })
  })

  test(`Fillet point-and-click`, async ({
    context,
    page,
    homePage,
    scene,
    editor,
    toolbar,
    cmdBar,
  }) => {
    // Code samples
    const initialCode = `sketch001 = startSketchOn(XY)
  |> startProfile(at = [-12, -6])
  |> line(end = [0, 12])
  |> line(end = [24, 0])
  |> line(end = [0, -12])
  |> line(endAbsolute = [profileStartX(%), profileStartY(%)])
  |> close()
extrude001 = extrude(sketch001, length = -12)
`
    const firstFilletDeclaration = `fillet(radius=5,tags=[getCommonEdge(faces=[seg01,capEnd001])],)`
    const secondFilletDeclaration = `fillet(radius=5,tags=[getCommonEdge(faces=[seg01,capStart001])],)`

    // Locators
    const firstEdgeLocation = { x: 600, y: 193 }
    const secondEdgeLocation = { x: 600, y: 383 }
    const bodyLocation = { x: 630, y: 290 }
    const [clickOnFirstEdge] = scene.makeMouseHelpers(
      firstEdgeLocation.x,
      firstEdgeLocation.y
    )
    const [clickOnSecondEdge] = scene.makeMouseHelpers(
      secondEdgeLocation.x,
      secondEdgeLocation.y
    )

    // Colors
    const edgeColorWhite: [number, number, number] = [248, 248, 248]
    const edgeColorYellow: [number, number, number] = [251, 251, 40] // Mac:B=67 Ubuntu:B=12
    const bodyColor: [number, number, number] = [155, 155, 155]
    const filletColor: [number, number, number] = [127, 127, 127]
    const backgroundColor: [number, number, number] = [30, 30, 30]
    const lowTolerance = 20
    const highTolerance = 70 // TODO: understand why I needed that for edgeColorYellow on macos (local)

    // Setup
    await test.step(`Initial test setup`, async () => {
      await context.addInitScript((initialCode) => {
        localStorage.setItem('persistCode', initialCode)
      }, initialCode)
      await page.setBodyDimensions({ width: 1000, height: 500 })
      await homePage.goToModelingScene()

      // verify modeling scene is loaded
      await scene.expectPixelColor(
        backgroundColor,
        secondEdgeLocation,
        lowTolerance
      )

      // wait for stream to load
      await scene.expectPixelColor(bodyColor, bodyLocation, highTolerance)
    })

    // Test 1: Command bar flow with preselected edges
    await test.step(`Select first edge`, async () => {
      await scene.expectPixelColor(
        edgeColorWhite,
        firstEdgeLocation,
        lowTolerance
      )
      await clickOnFirstEdge()
      await scene.expectPixelColor(
        edgeColorYellow,
        firstEdgeLocation,
        highTolerance // Ubuntu color mismatch can require high tolerance
      )
    })

    await test.step(`Apply fillet to the preselected edge`, async () => {
      await page.waitForTimeout(100)
      await toolbar.filletButton.click()
      await cmdBar.expectState({
        commandName: 'Fillet',
        highlightedHeaderArg: 'selection',
        currentArgKey: 'selection',
        currentArgValue: '',
        headerArguments: {
          Selection: '',
          Radius: '',
        },
        stage: 'arguments',
      })
      await cmdBar.progressCmdBar()
      await cmdBar.expectState({
        commandName: 'Fillet',
        highlightedHeaderArg: 'radius',
        currentArgKey: 'radius',
        currentArgValue: '5',
        headerArguments: {
          Selection: '1 segment',
          Radius: '',
        },
        stage: 'arguments',
      })
      await cmdBar.progressCmdBar()
      await cmdBar.expectState({
        commandName: 'Fillet',
        headerArguments: {
          Selection: '1 segment',
          Radius: '5',
        },
        stage: 'review',
      })
      await cmdBar.progressCmdBar()
    })

    await test.step(`Confirm code is added to the editor`, async () => {
      await editor.expectEditor.toContain(firstFilletDeclaration, {
        shouldNormalise: true,
      })
      await editor.expectState({
        diagnostics: [],
        activeLines: [')'],
        highlightedCode: '',
      })
    })

    await test.step(`Confirm scene has changed`, async () => {
      await scene.expectPixelColor(filletColor, firstEdgeLocation, lowTolerance)
    })

    // Test 1.1: Edit fillet (segment type)
    async function editFillet(
      featureTreeIndex: number,
      oldValue: string,
      newValue: string
    ) {
      await toolbar.openPane('feature-tree')
      const operationButton = await toolbar.getFeatureTreeOperation(
        'Fillet',
        featureTreeIndex
      )
      await operationButton.dblclick({ button: 'left' })
      await cmdBar.expectState({
        commandName: 'Fillet',
        currentArgKey: 'radius',
        currentArgValue: oldValue,
        headerArguments: {
          Radius: oldValue,
        },
        highlightedHeaderArg: 'radius',
        stage: 'arguments',
      })
      await page.keyboard.insertText(newValue)
      await cmdBar.progressCmdBar()
      await cmdBar.expectState({
        stage: 'review',
        headerArguments: {
          Radius: newValue,
        },
        commandName: 'Fillet',
      })
      await cmdBar.progressCmdBar()
      await toolbar.closePane('feature-tree')
    }

    await test.step('Edit fillet via feature tree selection works', async () => {
      const firstFilletFeatureTreeIndex = 0
      const editedRadius = '1'
      await editFillet(firstFilletFeatureTreeIndex, '5', editedRadius)
      await editor.expectEditor.toContain(
        firstFilletDeclaration.replace('radius=5', 'radius=' + editedRadius),
        { shouldNormalise: true }
      )

      // Edit back to original radius
      await editFillet(firstFilletFeatureTreeIndex, editedRadius, '5')
      await editor.expectEditor.toContain(firstFilletDeclaration, {
        shouldNormalise: true,
      })
    })

    // Test 2: Command bar flow without preselected edges
    await test.step(`Open fillet UI without selecting edges`, async () => {
      await page.waitForTimeout(100)
      await toolbar.filletButton.click()
      await expect
        .poll(() => page.getByText('Please select one').count())
        .toBe(1)
      await cmdBar.expectState({
        stage: 'arguments',
        currentArgKey: 'selection',
        currentArgValue: '',
        headerArguments: {
          Selection: '',
          Radius: '',
        },
        highlightedHeaderArg: 'selection',
        commandName: 'Fillet',
      })
    })

    await test.step(`Select second edge`, async () => {
      await scene.expectPixelColor(
        edgeColorWhite,
        secondEdgeLocation,
        lowTolerance
      )
      await clickOnSecondEdge()
      await scene.expectPixelColor(
        edgeColorYellow,
        secondEdgeLocation,
        highTolerance // Ubuntu color mismatch can require high tolerance
      )
    })

    await test.step(`Apply fillet to the second edge`, async () => {
      await cmdBar.expectState({
        commandName: 'Fillet',
        highlightedHeaderArg: 'selection',
        currentArgKey: 'selection',
        currentArgValue: '',
        headerArguments: {
          Selection: '',
          Radius: '',
        },
        stage: 'arguments',
      })
      await cmdBar.progressCmdBar()
      await cmdBar.expectState({
        commandName: 'Fillet',
        highlightedHeaderArg: 'radius',
        currentArgKey: 'radius',
        currentArgValue: '5',
        headerArguments: {
          Selection: '1 sweepEdge',
          Radius: '',
        },
        stage: 'arguments',
      })
      await cmdBar.progressCmdBar()
      await cmdBar.expectState({
        commandName: 'Fillet',
        headerArguments: {
          Selection: '1 sweepEdge',
          Radius: '5',
        },
        stage: 'review',
      })
      await cmdBar.progressCmdBar()
    })

    await test.step(`Confirm code is added to the editor`, async () => {
      await editor.expectEditor.toContain(secondFilletDeclaration, {
        shouldNormalise: true,
      })
      await editor.expectState({
        diagnostics: [],
        activeLines: [')'],
        highlightedCode: '',
      })
    })

    await test.step(`Confirm scene has changed`, async () => {
      await scene.expectPixelColor(
        backgroundColor,
        secondEdgeLocation,
        lowTolerance
      )
    })

    // Test 2.1: Edit fillet (edgeSweep type)
    await test.step('Edit fillet via feature tree selection works', async () => {
      const secondFilletFeatureTreeIndex = 1
      const editedRadius = '2'
      await editFillet(secondFilletFeatureTreeIndex, '5', editedRadius)
      await editor.expectEditor.toContain(
        secondFilletDeclaration.replace('radius=5', 'radius=' + editedRadius),
        { shouldNormalise: true }
      )

      // Edit back to original radius
      await editFillet(secondFilletFeatureTreeIndex, editedRadius, '5')
      await editor.expectEditor.toContain(secondFilletDeclaration, {
        shouldNormalise: true,
      })
    })

    // Test 3: Delete fillets
    await test.step('Delete fillet via feature tree selection', async () => {
      await test.step('Open Feature Tree Pane', async () => {
        await toolbar.openPane('feature-tree')
        await page.waitForTimeout(500)
      })
      await test.step('Delete fillet via feature tree selection', async () => {
        await editor.expectEditor.toContain(secondFilletDeclaration, {
          shouldNormalise: true,
        })
        const operationButton = await toolbar.getFeatureTreeOperation(
          'Fillet',
          1
        )
        await operationButton.click({ button: 'left' })
        await page.keyboard.press('Delete')
        await page.waitForTimeout(500)
        await scene.expectPixelColor(edgeColorWhite, secondEdgeLocation, 15) // deleted
        await editor.expectEditor.not.toContain(secondFilletDeclaration)
        await scene.expectPixelColor(filletColor, firstEdgeLocation, 15) // stayed
      })
    })
  })

  test(`Fillet point-and-click edit standalone expression`, async ({
    context,
    page,
    homePage,
    scene,
    editor,
    toolbar,
    cmdBar,
  }) => {
    const initialCode = `sketch001 = startSketchOn(XY)
profile001 = circle(
  sketch001,
  center = [0, 0],
  radius = 100,
  tag = $seg01,
)
extrude001 = extrude(profile001, length = 100)
fillet001 = fillet(extrude001, radius = 5, tags = [getOppositeEdge(seg01)])
`
    await test.step(`Initial test setup`, async () => {
      await context.addInitScript((initialCode) => {
        localStorage.setItem('persistCode', initialCode)
      }, initialCode)
      await page.setBodyDimensions({ width: 1000, height: 500 })
      await homePage.goToModelingScene()
      await scene.settled(cmdBar)
    })
    await test.step('Edit fillet', async () => {
      await toolbar.openPane('feature-tree')
      await toolbar.closePane('code')
      const operationButton = await toolbar.getFeatureTreeOperation('Fillet', 0)
      await operationButton.dblclick({ button: 'left' })
      await cmdBar.expectState({
        commandName: 'Fillet',
        currentArgKey: 'radius',
        currentArgValue: '5',
        headerArguments: {
          Radius: '5',
        },
        highlightedHeaderArg: 'radius',
        stage: 'arguments',
      })
      await page.keyboard.insertText('20')
      await cmdBar.progressCmdBar()
      await cmdBar.expectState({
        stage: 'review',
        headerArguments: {
          Radius: '20',
        },
        commandName: 'Fillet',
      })
      await cmdBar.progressCmdBar()
    })
    await test.step('Confirm changes', async () => {
      await toolbar.openPane('code')
      await toolbar.closePane('feature-tree')
      await editor.expectEditor.toContain('radius = 20')
    })
  })

  test(`Fillet point-and-click delete`, async ({
    context,
    page,
    homePage,
    scene,
    editor,
    toolbar,
    cmdBar,
  }) => {
    // Code samples
    const initialCode = `sketch001 = startSketchOn(XY)
  |> startProfile(at = [-12, -6])
  |> line(end = [0, 12])
  |> line(end = [24, 0], tag = $seg02)
  |> line(end = [0, -12])
  |> line(endAbsolute = [profileStartX(%), profileStartY(%)], tag = $seg01)
  |> close()
extrude001 = extrude(sketch001, length = -12)
  |> fillet(radius = 5, tags = [seg01]) // fillet01
  |> fillet(radius = 5, tags = [seg02]) // fillet02
fillet03 = fillet(extrude001, radius = 5, tags = [getOppositeEdge(seg01)])
fillet(extrude001, radius = 5, tags = [getOppositeEdge(seg02)])
`
    const firstPipedFilletDeclaration = 'fillet(radius = 5, tags = [seg01])'
    const secondPipedFilletDeclaration = 'fillet(radius = 5, tags = [seg02])'
    const standaloneAssignedFilletDeclaration =
      'fillet03 = fillet(extrude001, radius = 5, tags = [getOppositeEdge(seg01)])'
    const standaloneUnassignedFilletDeclaration =
      'fillet(extrude001, radius = 5, tags = [getOppositeEdge(seg02)])'

    // Locators
    const pipedFilletEdgeLocation = { x: 600, y: 193 }
    const standaloneFilletEdgeLocation = { x: 600, y: 383 }
    const bodyLocation = { x: 630, y: 290 }

    // Colors
    const edgeColorWhite: [number, number, number] = [248, 248, 248]
    const bodyColor: [number, number, number] = [155, 155, 155]
    const filletColor: [number, number, number] = [127, 127, 127]
    const backgroundColor: [number, number, number] = [30, 30, 30]
    const lowTolerance = 20
    const highTolerance = 40

    // Setup
    await test.step(`Initial test setup`, async () => {
      await context.addInitScript((initialCode) => {
        localStorage.setItem('persistCode', initialCode)
      }, initialCode)
      await page.setBodyDimensions({ width: 1000, height: 500 })
      await homePage.goToModelingScene()
      await scene.settled(cmdBar)

      // verify modeling scene is loaded
      await scene.expectPixelColor(
        backgroundColor,
        standaloneFilletEdgeLocation,
        lowTolerance
      )

      // wait for stream to load
      await scene.expectPixelColor(bodyColor, bodyLocation, highTolerance)
    })

    // Test
    await test.step('Delete fillet via feature tree selection', async () => {
      await test.step('Open Feature Tree Pane', async () => {
        await toolbar.openPane('feature-tree')
        await scene.settled(cmdBar)
      })

      await test.step('Delete piped fillet via feature tree selection', async () => {
        await test.step('Verify all fillets are present in the editor', async () => {
          await editor.expectEditor.toContain(firstPipedFilletDeclaration)
          await editor.expectEditor.toContain(secondPipedFilletDeclaration)
          await editor.expectEditor.toContain(
            standaloneAssignedFilletDeclaration
          )
          await editor.expectEditor.toContain(
            standaloneUnassignedFilletDeclaration
          )
        })
        await test.step('Verify test fillets are present in the scene', async () => {
          await scene.expectPixelColor(
            filletColor,
            pipedFilletEdgeLocation,
            lowTolerance
          )
          await scene.expectPixelColor(
            backgroundColor,
            standaloneFilletEdgeLocation,
            lowTolerance
          )
        })
        await test.step('Delete piped fillet', async () => {
          const operationButton = await toolbar.getFeatureTreeOperation(
            'Fillet',
            0
          )
          await operationButton.click({ button: 'left' })
          await page.keyboard.press('Delete')
          await scene.settled(cmdBar)
        })
        await test.step('Verify piped fillet is deleted but other fillets are not (in the editor)', async () => {
          await editor.expectEditor.not.toContain(firstPipedFilletDeclaration)
          await editor.expectEditor.toContain(secondPipedFilletDeclaration)
          await editor.expectEditor.toContain(
            standaloneAssignedFilletDeclaration
          )
          await editor.expectEditor.toContain(
            standaloneUnassignedFilletDeclaration
          )
        })
        await test.step('Verify piped fillet is deleted but non-piped is not (in the scene)', async () => {
          await scene.expectPixelColor(
            edgeColorWhite, // you see edge because fillet is deleted
            pipedFilletEdgeLocation,
            lowTolerance
          )
          await scene.expectPixelColor(
            backgroundColor, // you see background because fillet is not deleted
            standaloneFilletEdgeLocation,
            lowTolerance
          )
        })
      })

      await test.step('Delete standalone assigned fillet via feature tree selection', async () => {
        await test.step('Delete standalone assigned fillet', async () => {
          const operationButton = await toolbar.getFeatureTreeOperation(
            'Fillet',
            1
          )
          await operationButton.click({ button: 'left' })
          await page.keyboard.press('Delete')
          await scene.settled(cmdBar)
        })
        await test.step('Verify standalone assigned fillet is deleted but other two fillets are not (in the editor)', async () => {
          await editor.expectEditor.toContain(secondPipedFilletDeclaration)
          await editor.expectEditor.not.toContain(
            standaloneAssignedFilletDeclaration
          )
          await editor.expectEditor.toContain(
            standaloneUnassignedFilletDeclaration
          )
        })
        await test.step('Verify standalone assigned fillet is deleted but piped is not (in the scene)', async () => {
          await scene.expectPixelColor(
            edgeColorWhite,
            standaloneFilletEdgeLocation,
            lowTolerance
          )
        })
      })

      await test.step('Delete standalone unassigned fillet via feature tree selection', async () => {
        await test.step('Delete standalone unassigned fillet', async () => {
          const operationButton = await toolbar.getFeatureTreeOperation(
            'Fillet',
            1
          )
          await operationButton.click({ button: 'left' })
          await page.keyboard.press('Delete')
          await scene.settled(cmdBar)
        })
        await test.step('Verify standalone unassigned fillet is deleted but other fillet is not (in the editor)', async () => {
          await editor.expectEditor.toContain(secondPipedFilletDeclaration)
          await editor.expectEditor.not.toContain(
            standaloneUnassignedFilletDeclaration
          )
        })
        await test.step('Verify standalone unassigned fillet is deleted but piped is not (in the scene)', async () => {
          await scene.expectPixelColor(
            edgeColorWhite,
            standaloneFilletEdgeLocation,
            lowTolerance
          )
        })
      })
    })
  })

  test(`Fillet with large radius should update code even if engine fails`, async ({
    context,
    page,
    homePage,
    scene,
    editor,
    toolbar,
    cmdBar,
  }) => {
    // Create a cube with small edges that will cause some fillets to fail
    const initialCode = `sketch001 = startSketchOn(XY)
profile001 = startProfile(sketch001, at = [0, 0])
  |> yLine(length = -1)
  |> xLine(length = -10)
  |> yLine(length = 10)
  |> line(endAbsolute = [profileStartX(%), profileStartY(%)])
  |> close()
extrude001 = extrude(profile001, length = 5)
`
    const taggedSegment1 = `xLine(length = -10, tag = $seg01)`
    const taggedSegment2 = `yLine(length = -1, tag = $seg02)`
    const filletExpression = `fillet(radius = 1000, tags = [getCommonEdge(faces = [seg01, seg02])])`

    // Locators
    const edgeLocation = { x: 659, y: 313 }
    const bodyLocation = { x: 594, y: 313 }

    // Colors
    const edgeColorWhite: [number, number, number] = [248, 248, 248]
    const edgeColorYellow: [number, number, number] = [251, 251, 120] // Mac:B=251,251,90 Ubuntu:240,241,180, Windows:240,241,180
    const backgroundColor: [number, number, number] = [30, 30, 30]
    const bodyColor: [number, number, number] = [155, 155, 155]
    const lowTolerance = 20
    const highTolerance = 70

    // Setup
    await test.step(`Initial test setup`, async () => {
      await context.addInitScript((initialCode) => {
        localStorage.setItem('persistCode', initialCode)
      }, initialCode)
      await page.setBodyDimensions({ width: 1000, height: 500 })
      await homePage.goToModelingScene()

      // verify modeling scene is loaded
      await scene.expectPixelColor(backgroundColor, edgeLocation, lowTolerance)

      // wait for stream to load
      await scene.expectPixelColor(bodyColor, bodyLocation, highTolerance)
    })

    // Test
    await test.step('Select edges and apply oversized fillet', async () => {
      await test.step(`Select the edge`, async () => {
        await scene.expectPixelColor(edgeColorWhite, edgeLocation, lowTolerance)
        const [clickOnTheEdge] = scene.makeMouseHelpers(
          edgeLocation.x,
          edgeLocation.y
        )
        await clickOnTheEdge()
        await scene.expectPixelColor(
          edgeColorYellow,
          edgeLocation,
          highTolerance // Ubuntu color mismatch can require high tolerance
        )
      })

      await test.step(`Apply fillet`, async () => {
        await page.waitForTimeout(100)
        await toolbar.filletButton.click()
        await cmdBar.expectState({
          commandName: 'Fillet',
          highlightedHeaderArg: 'selection',
          currentArgKey: 'selection',
          currentArgValue: '',
          headerArguments: {
            Selection: '',
            Radius: '',
          },
          stage: 'arguments',
        })
        await cmdBar.progressCmdBar()
        await cmdBar.expectState({
          commandName: 'Fillet',
          highlightedHeaderArg: 'radius',
          currentArgKey: 'radius',
          currentArgValue: '5',
          headerArguments: {
            Selection: '1 sweepEdge',
            Radius: '',
          },
          stage: 'arguments',
        })
        // Set a large radius (1000)
        await cmdBar.currentArgumentInput.locator('.cm-content').fill('1000')
        await cmdBar.progressCmdBar()
        await cmdBar.expectState({
          commandName: 'Fillet',
          headerArguments: {
            Selection: '1 sweepEdge',
            Radius: '1000',
          },
          stage: 'review',
        })
        // Apply fillet with large radius
        await cmdBar.progressCmdBar()
      })
    })

    await test.step('Verify code is updated regardless of execution errors', async () => {
      await editor.expectEditor.toContain(taggedSegment1)
      await editor.expectEditor.toContain(taggedSegment2)
      await editor.expectEditor.toContain(filletExpression)
    })
  })

  test(`Chamfer point-and-click`, async ({
    context,
    page,
    homePage,
    scene,
    editor,
    toolbar,
    cmdBar,
  }) => {
    // Code samples
    const initialCode = `@settings(defaultLengthUnit = in)
sketch001 = startSketchOn(XY)
  |> startProfile(at = [-12, -6])
  |> line(end = [0, 12])
  |> line(end = [24, 0])
  |> line(end = [0, -12])
  |> line(endAbsolute = [profileStartX(%), profileStartY(%)])
  |> close()
extrude001 = extrude(sketch001, length = -12)
`
    const firstChamferDeclaration = `chamfer(length=5,tags=[getCommonEdge(faces=[seg01,capEnd001])],)`
    const secondChamferDeclaration = `chamfer(length=5,tags=[getCommonEdge(faces=[seg01,capStart001])],)`

    // Locators
    const firstEdgeLocation = { x: 600, y: 193 }
    const secondEdgeLocation = { x: 600, y: 383 }
    const [clickOnFirstEdge] = scene.makeMouseHelpers(
      firstEdgeLocation.x,
      firstEdgeLocation.y
    )
    const [clickOnSecondEdge] = scene.makeMouseHelpers(
      secondEdgeLocation.x,
      secondEdgeLocation.y
    )

    // Colors
    const edgeColorWhite: [number, number, number] = [248, 248, 248]
    const edgeColorYellow: [number, number, number] = [251, 251, 40] // Mac:B=67 Ubuntu:B=12
    const chamferColor: [number, number, number] = [168, 168, 168]
    const backgroundColor: [number, number, number] = [30, 30, 30]
    const lowTolerance = 20
    const highTolerance = 70 // TODO: understand why I needed that for edgeColorYellow on macos (local)

    // Setup
    await test.step(`Initial test setup`, async () => {
      await context.addInitScript((initialCode) => {
        localStorage.setItem('persistCode', initialCode)
      }, initialCode)
      await page.setBodyDimensions({ width: 1000, height: 500 })
      await homePage.goToModelingScene()
      await scene.settled(cmdBar)
    })

    // Test 1: Command bar flow with preselected edges
    await test.step(`Select first edge`, async () => {
      await scene.expectPixelColor(
        edgeColorWhite,
        firstEdgeLocation,
        lowTolerance
      )
      await clickOnFirstEdge()
      await scene.expectPixelColor(
        edgeColorYellow,
        firstEdgeLocation,
        highTolerance // Ubuntu color mismatch can require high tolerance
      )
    })

    await test.step(`Apply chamfer to the preselected edge`, async () => {
      await page.waitForTimeout(100)
      await toolbar.chamferButton.click()
      await cmdBar.expectState({
        commandName: 'Chamfer',
        highlightedHeaderArg: 'selection',
        currentArgKey: 'selection',
        currentArgValue: '',
        headerArguments: {
          Selection: '',
          Length: '',
        },
        stage: 'arguments',
      })
      await cmdBar.progressCmdBar()
      await page.waitForTimeout(1000)
      await cmdBar.expectState({
        commandName: 'Chamfer',
        highlightedHeaderArg: 'length',
        currentArgKey: 'length',
        currentArgValue: '5',
        headerArguments: {
          Selection: '1 segment',
          Length: '',
        },
        stage: 'arguments',
      })
      await cmdBar.argumentInput.focus()
      await page.waitForTimeout(1000)
      await cmdBar.progressCmdBar()
      await page.waitForTimeout(1000)
      await cmdBar.expectState({
        commandName: 'Chamfer',
        headerArguments: {
          Selection: '1 segment',
          Length: '5',
        },
        stage: 'review',
      })
      await cmdBar.progressCmdBar()
    })

    await test.step(`Confirm code is added to the editor`, async () => {
      await editor.expectEditor.toContain(firstChamferDeclaration, {
        shouldNormalise: true,
      })
      await editor.expectState({
        diagnostics: [],
        activeLines: [')'],
        highlightedCode: '',
      })
    })

    await test.step(`Confirm scene has changed`, async () => {
      await scene.expectPixelColor(
        chamferColor,
        firstEdgeLocation,
        lowTolerance
      )
    })

    // Test 1.1: Edit sweep
    async function editChamfer(
      featureTreeIndex: number,
      oldValue: string,
      newValue: string
    ) {
      await toolbar.openPane('feature-tree')
      const operationButton = await toolbar.getFeatureTreeOperation(
        'Chamfer',
        featureTreeIndex
      )
      await operationButton.dblclick({ button: 'left' })
      await cmdBar.expectState({
        commandName: 'Chamfer',
        currentArgKey: 'length',
        currentArgValue: oldValue,
        headerArguments: {
          Length: oldValue,
        },
        highlightedHeaderArg: 'length',
        stage: 'arguments',
      })
      await page.keyboard.insertText(newValue)
      await cmdBar.progressCmdBar()
      await cmdBar.expectState({
        stage: 'review',
        headerArguments: {
          Length: newValue,
        },
        commandName: 'Chamfer',
      })
      await cmdBar.progressCmdBar()
      await toolbar.closePane('feature-tree')
    }

    await test.step('Edit chamfer via feature tree selection works', async () => {
      const firstChamferFeatureTreeIndex = 0
      const editedLength = '1'
      await editChamfer(firstChamferFeatureTreeIndex, '5', editedLength)
      await editor.expectEditor.toContain(
        firstChamferDeclaration.replace('length=5', 'length=' + editedLength),
        { shouldNormalise: true }
      )

      // Edit back to original radius
      await editChamfer(firstChamferFeatureTreeIndex, editedLength, '5')
      await editor.expectEditor.toContain(firstChamferDeclaration, {
        shouldNormalise: true,
      })
    })

    // Test 2: Command bar flow without preselected edges
    await test.step(`Open chamfer UI without selecting edges`, async () => {
      await page.waitForTimeout(100)
      await toolbar.chamferButton.click()
      await expect
        .poll(() => page.getByText('Please select one').count())
        .toBe(1)
      await cmdBar.expectState({
        stage: 'arguments',
        currentArgKey: 'selection',
        currentArgValue: '',
        headerArguments: {
          Selection: '',
          Length: '',
        },
        highlightedHeaderArg: 'selection',
        commandName: 'Chamfer',
      })
    })

    await test.step(`Select second edge`, async () => {
      await scene.expectPixelColor(
        edgeColorWhite,
        secondEdgeLocation,
        lowTolerance
      )
      await clickOnSecondEdge()
      await scene.expectPixelColor(
        edgeColorYellow,
        secondEdgeLocation,
        highTolerance // Ubuntu color mismatch can require high tolerance
      )
    })

    await test.step(`Apply chamfer to the second edge`, async () => {
      await cmdBar.expectState({
        commandName: 'Chamfer',
        highlightedHeaderArg: 'selection',
        currentArgKey: 'selection',
        currentArgValue: '',
        headerArguments: {
          Selection: '',
          Length: '',
        },
        stage: 'arguments',
      })
      await cmdBar.progressCmdBar()
      await cmdBar.expectState({
        commandName: 'Chamfer',
        highlightedHeaderArg: 'length',
        currentArgKey: 'length',
        currentArgValue: '5',
        headerArguments: {
          Selection: '1 sweepEdge',
          Length: '',
        },
        stage: 'arguments',
      })
      await cmdBar.progressCmdBar()
      await cmdBar.expectState({
        commandName: 'Chamfer',
        headerArguments: {
          Selection: '1 sweepEdge',
          Length: '5',
        },
        stage: 'review',
      })
      await cmdBar.progressCmdBar()
    })

    await test.step(`Confirm code is added to the editor`, async () => {
      await editor.expectEditor.toContain(secondChamferDeclaration, {
        shouldNormalise: true,
      })
      await editor.expectState({
        diagnostics: [],
        activeLines: [')'],
        highlightedCode: '',
      })
    })

    await test.step(`Confirm scene has changed`, async () => {
      await scene.expectPixelColor(
        backgroundColor,
        secondEdgeLocation,
        lowTolerance
      )
    })

    // Test 2.1: Edit chamfer (edgeSweep type)
    await test.step('Edit chamfer via feature tree selection works', async () => {
      const secondChamferFeatureTreeIndex = 1
      const editedLength = '2'
      await editChamfer(secondChamferFeatureTreeIndex, '5', editedLength)
      await editor.expectEditor.toContain(
        secondChamferDeclaration.replace('length=5', 'length=' + editedLength),
        { shouldNormalise: true }
      )

      // Edit back to original length
      await editChamfer(secondChamferFeatureTreeIndex, editedLength, '5')
      await editor.expectEditor.toContain(secondChamferDeclaration, {
        shouldNormalise: true,
      })
    })

    // Test 3: Delete chamfer via feature tree selection
    await test.step('Open Feature Tree Pane', async () => {
      await toolbar.openPane('feature-tree')
      await page.waitForTimeout(500)
    })
    await test.step('Delete chamfer via feature tree selection', async () => {
      const operationButton = await toolbar.getFeatureTreeOperation(
        'Chamfer',
        1
      )
      await operationButton.click({ button: 'left' })
      await page.keyboard.press('Delete')
      await page.waitForTimeout(500)
      await scene.expectPixelColor(edgeColorWhite, secondEdgeLocation, 15) // deleted
      await scene.expectPixelColor(chamferColor, firstEdgeLocation, 15) // stayed
    })
  })

  test(`Chamfer point-and-click delete`, async ({
    context,
    page,
    homePage,
    scene,
    editor,
    toolbar,
    cmdBar,
  }) => {
    // Code samples
    const initialCode = `@settings(defaultLengthUnit = in)
sketch001 = startSketchOn(XY)
  |> startProfile(at = [-12, -6])
  |> line(end = [0, 12])
  |> line(end = [24, 0], tag = $seg02)
  |> line(end = [0, -12])
  |> line(endAbsolute = [profileStartX(%), profileStartY(%)], tag = $seg01)
  |> close()
extrude001 = extrude(sketch001, length = -12)
  |> chamfer(length = 5, tags = [seg01]) // chamfer01
  |> chamfer(length = 5, tags = [seg02]) // chamfer02
chamfer03 = chamfer(extrude001, length = 5, tags = [getOppositeEdge(seg01)])
chamfer(extrude001, length = 5, tags = [getOppositeEdge(seg02)])
`
    const firstPipedChamferDeclaration = 'chamfer(length = 5, tags = [seg01])'
    const secondPipedChamferDeclaration = 'chamfer(length = 5, tags = [seg02])'
    const standaloneAssignedChamferDeclaration =
      'chamfer03 = chamfer(extrude001, length = 5, tags = [getOppositeEdge(seg01)])'
    const standaloneUnassignedChamferDeclaration =
      'chamfer(extrude001, length = 5, tags = [getOppositeEdge(seg02)])'

    // Locators
    const pipedChamferEdgeLocation = { x: 600, y: 193 }
    const standaloneChamferEdgeLocation = { x: 600, y: 383 }
    const bodyLocation = { x: 630, y: 290 }

    // Colors
    const edgeColorWhite: [number, number, number] = [248, 248, 248]
    const bodyColor: [number, number, number] = [155, 155, 155]
    const chamferColor: [number, number, number] = [168, 168, 168]
    const backgroundColor: [number, number, number] = [30, 30, 30]
    const lowTolerance = 20
    const highTolerance = 40

    // Setup
    await test.step(`Initial test setup`, async () => {
      await context.addInitScript((initialCode) => {
        localStorage.setItem('persistCode', initialCode)
      }, initialCode)
      await page.setBodyDimensions({ width: 1000, height: 500 })
      await homePage.goToModelingScene()
      await scene.settled(cmdBar)

      // verify modeling scene is loaded
      await scene.expectPixelColor(
        backgroundColor,
        standaloneChamferEdgeLocation,
        lowTolerance
      )

      // wait for stream to load
      await scene.expectPixelColor(bodyColor, bodyLocation, highTolerance)
    })

    // Test
    await test.step('Delete chamfer via feature tree selection', async () => {
      await test.step('Open Feature Tree Pane', async () => {
        await toolbar.openPane('feature-tree')
        await scene.settled(cmdBar)
      })

      await test.step('Delete piped chamfer via feature tree selection', async () => {
        await test.step('Verify all chamfers are present in the editor', async () => {
          await editor.expectEditor.toContain(firstPipedChamferDeclaration)
          await editor.expectEditor.toContain(secondPipedChamferDeclaration)
          await editor.expectEditor.toContain(
            standaloneAssignedChamferDeclaration
          )
          await editor.expectEditor.toContain(
            standaloneUnassignedChamferDeclaration
          )
        })
        await test.step('Verify test chamfers are present in the scene', async () => {
          await scene.expectPixelColor(
            chamferColor,
            pipedChamferEdgeLocation,
            lowTolerance
          )
          await scene.expectPixelColor(
            backgroundColor,
            standaloneChamferEdgeLocation,
            lowTolerance
          )
        })
        await test.step('Delete piped chamfer', async () => {
          const operationButton = await toolbar.getFeatureTreeOperation(
            'Chamfer',
            0
          )
          await operationButton.click({ button: 'left' })
          await page.keyboard.press('Delete')
          await scene.settled(cmdBar)
        })
        await test.step('Verify piped chamfer is deleted but other chamfers are not (in the editor)', async () => {
          await editor.expectEditor.not.toContain(firstPipedChamferDeclaration)
          await editor.expectEditor.toContain(secondPipedChamferDeclaration)
          await editor.expectEditor.toContain(
            standaloneAssignedChamferDeclaration
          )
          await editor.expectEditor.toContain(
            standaloneUnassignedChamferDeclaration
          )
        })
        await test.step('Verify piped chamfer is deleted but non-piped is not (in the scene)', async () => {
          await scene.expectPixelColor(
            edgeColorWhite, // you see edge color because chamfer is deleted
            pipedChamferEdgeLocation,
            lowTolerance
          )
          await scene.expectPixelColor(
            backgroundColor, // you see background color instead of edge because it's chamfered
            standaloneChamferEdgeLocation,
            lowTolerance
          )
        })
      })

      await test.step('Delete standalone assigned chamfer via feature tree selection', async () => {
        await test.step('Delete standalone assigned chamfer', async () => {
          const operationButton = await toolbar.getFeatureTreeOperation(
            'Chamfer',
            1
          )
          await operationButton.click({ button: 'left' })
          await page.keyboard.press('Delete')
          await scene.settled(cmdBar)
        })
        await test.step('Verify standalone assigned chamfer is deleted but other two chamfers are not (in the editor)', async () => {
          await editor.expectEditor.toContain(secondPipedChamferDeclaration)
          await editor.expectEditor.not.toContain(
            standaloneAssignedChamferDeclaration
          )
          await editor.expectEditor.toContain(
            standaloneUnassignedChamferDeclaration
          )
        })
        await test.step('Verify standalone assigned chamfer is deleted but piped is not (in the scene)', async () => {
          await scene.expectPixelColor(
            edgeColorWhite,
            standaloneChamferEdgeLocation,
            lowTolerance
          )
        })
      })

      await test.step('Delete standalone unassigned chamfer via feature tree selection', async () => {
        await test.step('Delete standalone unassigned chamfer', async () => {
          const operationButton = await toolbar.getFeatureTreeOperation(
            'Chamfer',
            1
          )
          await operationButton.click({ button: 'left' })
          await page.keyboard.press('Delete')
          await scene.settled(cmdBar)
        })
        await test.step('Verify standalone unassigned chamfer is deleted but piped chamfer is not (in the editor)', async () => {
          await editor.expectEditor.toContain(secondPipedChamferDeclaration)
          await editor.expectEditor.not.toContain(
            standaloneUnassignedChamferDeclaration
          )
        })
        await test.step('Verify standalone unassigned chamfer is deleted but piped is not (in the scene)', async () => {
          await scene.expectPixelColor(
            edgeColorWhite,
            standaloneChamferEdgeLocation,
            lowTolerance
          )
        })
      })
    })
  })

  const shellPointAndClickCapCases = [
    { shouldPreselect: true },
    { shouldPreselect: false },
  ]
  shellPointAndClickCapCases.forEach(({ shouldPreselect }) => {
    test(`Shell point-and-click cap (preselected sketches: ${shouldPreselect})`, async ({
      context,
      page,
      homePage,
      scene,
      editor,
      toolbar,
      cmdBar,
    }) => {
      const initialCode = `@settings(defaultLengthUnit = in)
sketch001 = startSketchOn(XZ)
  |> circle(center = [0, 0], radius = 30)
extrude001 = extrude(sketch001, length = 30)
    `
      await context.addInitScript((initialCode) => {
        localStorage.setItem('persistCode', initialCode)
      }, initialCode)

      await page.setBodyDimensions({ width: 1000, height: 500 })

      await homePage.goToModelingScene()
      await scene.connectionEstablished()

      // One dumb hardcoded screen pixel value
      const testPoint = { x: 575, y: 200 }
      const [clickOnCap] = scene.makeMouseHelpers(testPoint.x, testPoint.y)
      const shellDeclaration =
        'shell001 = shell(extrude001, faces = [END], thickness = 5)'
      const editedShellDeclaration =
        'shell001 = shell(extrude001, faces = [END], thickness = 2)'

      await test.step(`Look for the grey of the shape`, async () => {
        await scene.expectPixelColor([127, 127, 127], testPoint, 15)
      })

      if (!shouldPreselect) {
        await test.step(`Go through the command bar flow without preselected faces`, async () => {
          await toolbar.shellButton.click()
          await expect
            .poll(() => page.getByText('Please select one').count())
            .toBe(1)
          await cmdBar.expectState({
            stage: 'arguments',
            currentArgKey: 'selection',
            currentArgValue: '',
            headerArguments: {
              Selection: '',
              Thickness: '',
            },
            highlightedHeaderArg: 'selection',
            commandName: 'Shell',
          })
          await clickOnCap()
          await page.waitForTimeout(500)
          await cmdBar.progressCmdBar()
          await page.waitForTimeout(500)
          await cmdBar.progressCmdBar()
          await cmdBar.expectState({
            stage: 'review',
            headerArguments: {
              Selection: '1 cap',
              Thickness: '5',
            },
            commandName: 'Shell',
          })
          await cmdBar.progressCmdBar()
        })
      } else {
        await test.step(`Preselect the cap`, async () => {
          await clickOnCap()
          await page.waitForTimeout(500)
        })

        await test.step(`Go through the command bar flow with a preselected face (cap)`, async () => {
          await toolbar.shellButton.click()
          await cmdBar.progressCmdBar()
          await page.waitForTimeout(500)
          await cmdBar.progressCmdBar()
          await cmdBar.expectState({
            stage: 'review',
            headerArguments: {
              Selection: '1 cap',
              Thickness: '5',
            },
            commandName: 'Shell',
          })
          await cmdBar.progressCmdBar()
        })
      }

      await test.step(`Confirm code is added to the editor, scene has changed`, async () => {
        await editor.expectEditor.toContain(shellDeclaration)
        await editor.expectState({
          diagnostics: [],
          activeLines: [shellDeclaration],
          highlightedCode: '',
        })
        await scene.expectPixelColor([146, 146, 146], testPoint, 15)
      })

      await test.step('Edit shell via feature tree selection works', async () => {
        await toolbar.openPane('feature-tree')
        const operationButton = await toolbar.getFeatureTreeOperation(
          'Shell',
          0
        )
        await operationButton.dblclick()
        await cmdBar.expectState({
          stage: 'arguments',
          currentArgKey: 'thickness',
          currentArgValue: '5',
          headerArguments: {
            Thickness: '5',
          },
          highlightedHeaderArg: 'thickness',
          commandName: 'Shell',
        })
        await page.keyboard.insertText('2')
        await cmdBar.progressCmdBar()
        await cmdBar.expectState({
          stage: 'review',
          headerArguments: {
            Thickness: '2',
          },
          commandName: 'Shell',
        })
        await cmdBar.progressCmdBar()
        await toolbar.closePane('feature-tree')
        await scene.expectPixelColor([150, 150, 150], testPoint, 15)
        await editor.expectEditor.toContain(editedShellDeclaration)
        await editor.expectState({
          diagnostics: [],
          activeLines: [editedShellDeclaration],
          highlightedCode: '',
        })
      })
    })
  })

  test('Shell point-and-click wall', async ({
    context,
    page,
    homePage,
    scene,
    editor,
    toolbar,
    cmdBar,
  }) => {
    const initialCode = `@settings(defaultLengthUnit = in)
sketch001 = startSketchOn(XY)
  |> startProfile(at = [-20, 20])
  |> xLine(length = 40)
  |> yLine(length = -60)
  |> xLine(length = -40)
  |> line(endAbsolute = [profileStartX(%), profileStartY(%)])
  |> close()
extrude001 = extrude(sketch001, length = 40)
  `
    await context.addInitScript((initialCode) => {
      localStorage.setItem('persistCode', initialCode)
    }, initialCode)
    await page.setBodyDimensions({ width: 1000, height: 500 })
    await homePage.goToModelingScene()
    await scene.settled(cmdBar)

    // One dumb hardcoded screen pixel value
    const testPoint = { x: 580, y: 180 }
    const [clickOnCap] = scene.makeMouseHelpers(testPoint.x, testPoint.y)
    const [clickOnWall] = scene.makeMouseHelpers(testPoint.x, testPoint.y + 70)
    const mutatedCode = 'xLine(length = -40, tag = $seg01)'
    const shellDeclaration =
      'shell001 = shell(extrude001, faces = [END, seg01], thickness = 5)'
    const editedShellDeclaration =
      'shell001 = shell(extrude001, faces = [END, seg01], thickness = 1)'

    await test.step(`Look for the grey of the shape`, async () => {
      await scene.expectPixelColor([99, 99, 99], testPoint, 15)
    })

    await test.step(`Go through the command bar flow, selecting a wall and keeping default thickness`, async () => {
      await toolbar.shellButton.click()
      await expect
        .poll(() => page.getByText('Please select one').count())
        .toBe(1)
      await cmdBar.expectState({
        stage: 'arguments',
        currentArgKey: 'selection',
        currentArgValue: '',
        headerArguments: {
          Selection: '',
          Thickness: '',
        },
        highlightedHeaderArg: 'selection',
        commandName: 'Shell',
      })
      await expect
        .poll(() => page.getByText('Please select one').count())
        .toBe(1)
      await clickOnCap()
      await page.keyboard.down('Shift')
      await clickOnWall()
      await page.waitForTimeout(500)
      await page.keyboard.up('Shift')
      await cmdBar.progressCmdBar()
      await page.waitForTimeout(500)
      await cmdBar.progressCmdBar()
      await page.waitForTimeout(500)
      await cmdBar.expectState({
        stage: 'review',
        headerArguments: {
          Selection: '1 cap, 1 face',
          Thickness: '5',
        },
        commandName: 'Shell',
      })
      await page.waitForTimeout(500)
      await cmdBar.progressCmdBar()
      await page.waitForTimeout(500)
    })

    await test.step(`Confirm code is added to the editor, scene has changed`, async () => {
      await editor.expectEditor.toContain(mutatedCode)
      await editor.expectEditor.toContain(shellDeclaration)
      await editor.expectState({
        diagnostics: [],
        activeLines: [shellDeclaration],
        highlightedCode: '',
      })
      await scene.expectPixelColor([49, 49, 49], testPoint, 15)
    })

    await test.step('Edit shell via feature tree selection works', async () => {
      const operationButton = await toolbar.getFeatureTreeOperation('Shell', 0)
      await operationButton.dblclick({ button: 'left' })
      await cmdBar.expectState({
        stage: 'arguments',
        currentArgKey: 'thickness',
        currentArgValue: '5',
        headerArguments: {
          Thickness: '5',
        },
        highlightedHeaderArg: 'thickness',
        commandName: 'Shell',
      })
      await page.keyboard.insertText('1')
      await cmdBar.progressCmdBar()
      await page.waitForTimeout(500)
      await cmdBar.expectState({
        stage: 'review',
        headerArguments: {
          Thickness: '1',
        },
        commandName: 'Shell',
      })
      await cmdBar.progressCmdBar()
      await toolbar.closePane('feature-tree')
      await scene.expectPixelColor([150, 150, 150], testPoint, 15)
      await editor.expectEditor.toContain(editedShellDeclaration)
      await editor.expectState({
        diagnostics: [],
        activeLines: [editedShellDeclaration],
        highlightedCode: '',
      })
    })

    await test.step('Delete shell via feature tree selection', async () => {
      await editor.closePane()
      const operationButton = await toolbar.getFeatureTreeOperation('Shell', 0)
      await operationButton.click({ button: 'left' })
      await page.keyboard.press('Delete')
      await scene.expectPixelColor([99, 99, 99], testPoint, 15)
    })
  })

  const shellSketchOnFacesCases = [
    `@settings(defaultLengthUnit = in)
sketch001 = startSketchOn(XZ)
  |> circle(center = [0, 0], radius = 100)
  |> extrude(length = 100)

sketch002 = startSketchOn(sketch001, face = 'END')
  |> circle(center = [0, 0], radius = 50)
  |> extrude(length = 50)
  `,
    `@settings(defaultLengthUnit = in)
sketch001 = startSketchOn(XZ)
  |> circle(center = [0, 0], radius = 100)
extrude001 = extrude(sketch001, length = 100)

sketch002 = startSketchOn(extrude001, face = 'END')
  |> circle(center = [0, 0], radius = 50)
extrude002 = extrude(sketch002, length = 50)
  `,
  ]
  shellSketchOnFacesCases.forEach((initialCode, index) => {
    const hasExtrudesInPipe = index === 0
    test(`Shell point-and-click sketch on face (extrudes in pipes: ${hasExtrudesInPipe})`, async ({
      context,
      page,
      homePage,
      scene,
      editor,
      toolbar,
      cmdBar,
    }) => {
      await context.addInitScript((initialCode) => {
        localStorage.setItem('persistCode', initialCode)
      }, initialCode)
      await page.setBodyDimensions({ width: 1200, height: 500 })
      await homePage.goToModelingScene()
      await scene.settled(cmdBar)

      // One dumb hardcoded screen pixel value
      const testPoint = { x: 580, y: 320 }
      const [clickOnCap] = scene.makeMouseHelpers(testPoint.x, testPoint.y)
      const shellTarget = hasExtrudesInPipe ? 'sketch002' : 'extrude002'
      const shellDeclaration = `shell001 = shell(${shellTarget}, faces = [END], thickness = 5)`

      await test.step(`Look for the grey of the shape`, async () => {
        await scene.expectPixelColor([113, 113, 113], testPoint, 15)
      })

      await test.step(`Go through the command bar flow, selecting a cap and keeping default thickness`, async () => {
        await toolbar.shellButton.click()
        await cmdBar.expectState({
          stage: 'arguments',
          currentArgKey: 'selection',
          currentArgValue: '',
          headerArguments: {
            Selection: '',
            Thickness: '',
          },
          highlightedHeaderArg: 'selection',
          commandName: 'Shell',
        })
        await expect
          .poll(() => page.getByText('Please select one').count())
          .toBe(1)
        await clickOnCap()
        await page.waitForTimeout(1000)
        await cmdBar.progressCmdBar()
        await cmdBar.progressCmdBar()
        await cmdBar.expectState({
          stage: 'review',
          headerArguments: {
            Selection: '1 cap',
            Thickness: '5',
          },
          commandName: 'Shell',
        })
        await cmdBar.progressCmdBar()
      })

      await test.step(`Confirm code is added to the editor, scene has changed`, async () => {
        await toolbar.openPane('code')
        await editor.expectEditor.toContain(shellDeclaration)
        await editor.expectState({
          diagnostics: [],
          activeLines: [shellDeclaration],
          highlightedCode: '',
        })
        await toolbar.closePane('code')
        await scene.expectPixelColor([80, 80, 80], testPoint, 15)
      })
    })
  })

  const shellPointAndClickDeletionCases = [
    { shouldUseKeyboard: true },
    { shouldUseKeyboard: false },
  ]
  shellPointAndClickDeletionCases.forEach(({ shouldUseKeyboard }) => {
    test(`Shell point-and-click deletion (shouldUseKeyboard: ${shouldUseKeyboard})`, async ({
      context,
      page,
      homePage,
      scene,
      editor,
      toolbar,
      cmdBar,
    }) => {
      const sketchCode = `sketch001 = startSketchOn(XY)
profile001 = startProfile(sketch001, at = [-20, 20])
    |> xLine(length = 40)
    |> yLine(length = -60)
    |> xLine(length = -40)
    |> line(endAbsolute = [profileStartX(%), profileStartY(%)])
    |> close()
`
      const extrudeCode = `extrude001 = extrude(profile001, length = 40)
`
      const shellCode = `shell001 = shell(extrude001, faces = [END], thickness = 5)
`
      const initialCode = sketchCode + extrudeCode + shellCode
      await context.addInitScript((initialCode) => {
        localStorage.setItem('persistCode', initialCode)
      }, initialCode)
      await page.setBodyDimensions({ width: 1000, height: 500 })
      await homePage.goToModelingScene()
      await scene.settled(cmdBar)
      await toolbar.openPane('feature-tree')

      // One dumb hardcoded screen pixel value
      const testPoint = { x: 590, y: 400 }
      const extrudeColor: [number, number, number] = [100, 100, 100]
      const sketchColor: [number, number, number] = [140, 140, 140]
      const defaultPlaneColor: [number, number, number] = [88, 44, 45]

      const deleteOperation = async (operationButton: Locator) => {
        if (shouldUseKeyboard) {
          await operationButton.click({ button: 'left' })
          await page.keyboard.press('Delete')
        } else {
          await operationButton.click({ button: 'right' })
          const editButton = page.getByTestId('context-menu-delete')
          await editButton.click()
        }
      }

      await test.step(`Look for the grey of the extrude shape`, async () => {
        await scene.expectPixelColor(extrudeColor, testPoint, 20)
      })

      await test.step('Delete shell and confirm deletion', async () => {
        const operationButton = await toolbar.getFeatureTreeOperation(
          'Shell',
          0
        )
        await deleteOperation(operationButton)
        await scene.expectPixelColor(extrudeColor, testPoint, 20)
        await editor.expectEditor.not.toContain(shellCode)
      })

      await test.step('Delete extrude and confirm deletion', async () => {
        const operationButton = await toolbar.getFeatureTreeOperation(
          'Extrude',
          0
        )
        await deleteOperation(operationButton)
        await editor.expectEditor.not.toContain(extrudeCode)
        await scene.expectPixelColor(sketchColor, testPoint, 20)
      })

      await test.step('Delete sketch and confirm empty scene', async () => {
        const operationButton = await toolbar.getFeatureTreeOperation(
          'Sketch',
          0
        )
        await deleteOperation(operationButton)
        await editor.expectEditor.toContain('')
        // Cannot use test point anymore because the camera's position has been
        // reset and the rest of the test doesn't need to change just to check
        // if the scene is cleared.
        // Check that the scene is cleared
        await scene.expectPixelColor(defaultPlaneColor, { x: 574, y: 342 }, 20)
      })
    })
  })

  test('Revolve point-and-click', async ({
    context,
    page,
    homePage,
    scene,
    editor,
    toolbar,
    cmdBar,
  }) => {
    const initialCode = `sketch001 = startSketchOn(XZ)
  |> startProfile(at = [-102.57, 101.72])
  |> angledLine(angle = 0, length = 202.6, tag = $rectangleSegmentA001)
  |> angledLine(angle = segAng(rectangleSegmentA001) - 90, length = 202.6, tag = $rectangleSegmentB001)
  |> angledLine(angle = segAng(rectangleSegmentA001), length = -segLen(rectangleSegmentA001), tag = $rectangleSegmentC001)
  |> line(endAbsolute = [profileStartX(%), profileStartY(%)])
  |> close()
extrude001 = extrude(sketch001, length = 50)
sketch002 = startSketchOn(extrude001, face = rectangleSegmentA001)
  |> circle(center = [-11.34, 10.0], radius = 8.69)

`
    await context.addInitScript((initialCode) => {
      localStorage.setItem('persistCode', initialCode)
    }, initialCode)
    await page.setBodyDimensions({ width: 1000, height: 500 })
    await homePage.goToModelingScene()
    await scene.connectionEstablished()
    await scene.settled(cmdBar)

    // select line of code
    const codeToSelection = `center = [-11.34, 10.0]`
    // revolve
    await editor.scrollToText(codeToSelection)
    await page.getByText(codeToSelection).click()
    await toolbar.revolveButton.click()
    await cmdBar.progressCmdBar()
    await page.getByText('Edge', { exact: true }).click()
    const lineCodeToSelection = `angledLine(angle = 0, length = 202.6, tag = $rectangleSegmentA001)`
    await page.getByText(lineCodeToSelection).click()
    await cmdBar.progressCmdBar()
    await cmdBar.progressCmdBar()
    await cmdBar.progressCmdBar()

    const newCodeToFind = `revolve001 = revolve(sketch002, angle = 360, axis = rectangleSegmentA001)`
    await editor.expectEditor.toContain(newCodeToFind)

    // Edit flow
    const newAngle = '180'
    await toolbar.openPane('feature-tree')
    const operationButton = await toolbar.getFeatureTreeOperation('Revolve', 0)
    await operationButton.dblclick({ button: 'left' })
    await cmdBar.expectState({
      commandName: 'Revolve',
      currentArgKey: 'angle',
      currentArgValue: '360',
      headerArguments: {
        Angle: '360',
      },
      highlightedHeaderArg: 'angle',
      stage: 'arguments',
    })
    await page.keyboard.insertText(newAngle)
    await cmdBar.variableCheckbox.click()
    await expect(page.getByPlaceholder('Variable name')).toHaveValue('angle001')
    await cmdBar.progressCmdBar()
    await cmdBar.expectState({
      stage: 'review',
      headerArguments: {
        Angle: newAngle,
      },
      commandName: 'Revolve',
    })
    await cmdBar.progressCmdBar()
    await toolbar.closePane('feature-tree')
    await editor.expectEditor.toContain('angle001 = ' + newAngle)
    await editor.expectEditor.toContain(
      newCodeToFind.replace('angle = 360', 'angle = angle001')
    )
    expect(editor.expectEditor.toContain(newCodeToFind)).toBeTruthy()
  })

  test(`Set appearance`, async ({
    context,
    page,
    homePage,
    scene,
    editor,
    toolbar,
    cmdBar,
  }) => {
    const initialCode = `@settings(defaultLengthUnit = in)
sketch001 = startSketchOn(XZ)
profile001 = circle(
  sketch001,
  center = [0, 0],
  radius = 100
)
extrude001 = extrude(profile001, length = 100)
`
    await context.addInitScript((initialCode) => {
      localStorage.setItem('persistCode', initialCode)
    }, initialCode)
    await page.setBodyDimensions({ width: 1000, height: 500 })
    await homePage.goToModelingScene()
    await scene.settled(cmdBar)

    // One dumb hardcoded screen pixel value
    const testPoint = { x: 500, y: 250 }
    const initialColor: [number, number, number] = [123, 123, 123]
    const tolerance = 50

    await test.step(`Confirm extrude exists with default appearance`, async () => {
      await toolbar.closePane('code')
      await scene.expectPixelColor(initialColor, testPoint, tolerance)
    })

    async function setAppearanceAndCheck(
      option: string,
      hex: string,
      shapeColor?: [number, number, number]
    ) {
      await toolbar.openPane('feature-tree')
      const enterAppearanceFlow = async (stepName: string) =>
        test.step(stepName, async () => {
          const operationButton = await toolbar.getFeatureTreeOperation(
            'Extrude',
            0
          )
          await operationButton.click({ button: 'right' })
          const menuButton = page.getByTestId('context-menu-set-appearance')
          await menuButton.click()
          await cmdBar.expectState({
            commandName: 'Appearance',
            currentArgKey: 'color',
            currentArgValue: '',
            headerArguments: {
              Color: '',
            },
            highlightedHeaderArg: 'color',
            stage: 'arguments',
          })
        })

      await enterAppearanceFlow(`Open Set Appearance flow`)

      await test.step(`Validate hidden argument "nodeToEdit" can't be reached with Backspace`, async () => {
        await page.keyboard.press('Shift+Backspace')
        await cmdBar.expectState({
          stage: 'pickCommand',
        })
        await page.keyboard.press('Escape')
        await cmdBar.expectState({
          stage: 'commandBarClosed',
        })
      })

      await enterAppearanceFlow(`Restart Appearance flow`)
      const item = page.getByText(option, { exact: true })
      await item.click()
      await cmdBar.expectState({
        commandName: 'Appearance',
        headerArguments: {
          Color: hex,
        },
        stage: 'review',
      })
      await cmdBar.progressCmdBar()
      await toolbar.closePane('feature-tree')
      if (shapeColor) {
        await scene.expectPixelColor(shapeColor, testPoint, tolerance)
      }
      await toolbar.openPane('code')
      if (hex === 'default') {
        const anyAppearanceDeclaration = `|> appearance(`
        await editor.expectEditor.not.toContain(anyAppearanceDeclaration)
      } else {
        const declaration = `|> appearance(%, color = '${hex}')`
        await editor.expectEditor.toContain(declaration)
        // TODO: fix selection range after appearance update
        // await editor.expectState({
        //   diagnostics: [],
        //   activeLines: [declaration],
        //   highlightedCode: '',
        // })
      }
      await toolbar.closePane('code')
    }

    await test.step(`Go through the Set Appearance flow for all options`, async () => {
      await setAppearanceAndCheck('Red', '#FF0000', [180, 30, 30])
      // Not checking the scene color every time cause that's not really deterministic. Red seems reliable though
      await setAppearanceAndCheck('Green', '#00FF00')
      await setAppearanceAndCheck('Blue', '#0000FF')
      await setAppearanceAndCheck('Turquoise', '#00FFFF')
      await setAppearanceAndCheck('Purple', '#FF00FF')
      await setAppearanceAndCheck('Yellow', '#FFFF00')
      await setAppearanceAndCheck('Black', '#000000')
      await setAppearanceAndCheck('Dark Grey', '#080808')
      await setAppearanceAndCheck('Light Grey', '#D3D3D3')
      await setAppearanceAndCheck('White', '#FFFFFF')
      await setAppearanceAndCheck(
        'Default (clear appearance)',
        'default',
        initialColor
      )
    })
  })

<<<<<<< HEAD
  const multiProfileSweepsCode = `sketch001 = startSketchOn(XY)
profile001 = circle(sketch001, center = [3, 0], radius = 1)
profile002 = circle(sketch001, center = [6, 0], radius = 1)
path001 = startProfile(sketch001, at = [0, 0])
  |> yLine(length = 2)
  `
  const profile001Point = { x: 470, y: 270 }
  const profile002Point = { x: 670, y: 270 }

  test('Point-and-click multi-profile sweeps: extrude', async ({
    context,
    page,
    homePage,
    scene,
    editor,
    toolbar,
    cmdBar,
  }) => {
    await context.addInitScript((initialCode) => {
      localStorage.setItem('persistCode', initialCode)
    }, multiProfileSweepsCode)
    await page.setBodyDimensions({ width: 1000, height: 500 })
    await homePage.goToModelingScene()
    await scene.settled(cmdBar)

    await test.step('Select through scene', async () => {
      // Unfortunately can't select thru code for multi profile yet
      const [clickProfile001Point] = scene.makeMouseHelpers(
        profile001Point.x,
        profile001Point.y
      )
      const [clickProfile002Point] = scene.makeMouseHelpers(
        profile002Point.x,
        profile002Point.y
      )
      await toolbar.closePane('code')
      await clickProfile001Point()
      await page.keyboard.down('Shift')
      await clickProfile002Point()
      await page.waitForTimeout(500)
      await page.keyboard.up('Shift')
    })

    await test.step('Go through command bar flow', async () => {
      await toolbar.extrudeButton.click()
      await cmdBar.expectState({
        stage: 'arguments',
        currentArgKey: 'sketches',
        currentArgValue: '',
        headerArguments: {
          Profiles: '',
          Length: '',
        },
        highlightedHeaderArg: 'Profiles',
        commandName: 'Extrude',
      })
      await cmdBar.progressCmdBar()
      await cmdBar.expectState({
        stage: 'arguments',
        currentArgKey: 'length',
        currentArgValue: '5',
        headerArguments: {
          Profiles: '2 profiles',
          Length: '',
        },
        highlightedHeaderArg: 'length',
        commandName: 'Extrude',
      })
      await page.keyboard.insertText('1')
      await cmdBar.progressCmdBar()
      await cmdBar.expectState({
        stage: 'review',
        headerArguments: {
          Profiles: '2 profiles',
          Length: '1',
        },
        commandName: 'Extrude',
      })
      await cmdBar.progressCmdBar()
      await scene.settled(cmdBar)

      await toolbar.openPane('code')
      await editor.expectEditor.toContain(
        `extrude001 = extrude([profile001, profile002], length = 1)`,
        { shouldNormalise: true }
      )
      await editor.closePane()
    })

    await test.step('Delete extrude via feature tree selection', async () => {
      const op = await toolbar.getFeatureTreeOperation('Extrude', 0)
      await op.click({ button: 'right' })
      await page.getByTestId('context-menu-delete').click()
      await scene.settled(cmdBar)
      await toolbar.closePane('feature-tree')
      await toolbar.openPane('code')
      await editor.expectEditor.not.toContain(
        `extrude001 = extrude([profile001, profile002], length = 1)`,
        { shouldNormalise: true }
      )
    })
  })

  test('Point-and-click multi-profile sweeps: sweep', async ({
=======
  const translateExtrudeCases: { variables: boolean }[] = [
    {
      variables: false,
    },
    {
      variables: true,
    },
  ]
  translateExtrudeCases.map(({ variables }) => {
    test(`Set translate on extrude through right-click menu (variables: ${variables})`, async ({
      context,
      page,
      homePage,
      scene,
      editor,
      toolbar,
      cmdBar,
    }) => {
      const initialCode = `sketch001 = startSketchOn(XZ)
    profile001 = circle(sketch001, center = [0, 0], radius = 1)
    extrude001 = extrude(profile001, length = 1)
    `
      await context.addInitScript((initialCode) => {
        localStorage.setItem('persistCode', initialCode)
      }, initialCode)
      await page.setBodyDimensions({ width: 1000, height: 500 })
      await homePage.goToModelingScene()
      await scene.settled(cmdBar)

      // One dumb hardcoded screen pixel value
      const midPoint = { x: 500, y: 250 }
      const moreToTheRightPoint = { x: 800, y: 250 }
      const bgColor: [number, number, number] = [50, 50, 50]
      const partColor: [number, number, number] = [150, 150, 150]
      const tolerance = 50

      await test.step('Confirm extrude exists with default appearance', async () => {
        await toolbar.closePane('code')
        await scene.expectPixelColor(partColor, midPoint, tolerance)
        await scene.expectPixelColor(bgColor, moreToTheRightPoint, tolerance)
      })

      await test.step('Set translate through command bar flow', async () => {
        await toolbar.openPane('feature-tree')
        const op = await toolbar.getFeatureTreeOperation('Extrude', 0)
        await op.click({ button: 'right' })
        await page.getByTestId('context-menu-set-translate').click()
        await cmdBar.expectState({
          stage: 'arguments',
          currentArgKey: 'x',
          currentArgValue: '0',
          headerArguments: {
            X: '',
            Y: '',
            Z: '',
          },
          highlightedHeaderArg: 'x',
          commandName: 'Translate',
        })
        await page.keyboard.insertText('3')
        if (variables) {
          await cmdBar.createNewVariable()
        }
        await cmdBar.progressCmdBar()
        await page.keyboard.insertText('0.1')
        if (variables) {
          await cmdBar.createNewVariable()
        }
        await cmdBar.progressCmdBar()
        await page.keyboard.insertText('0.2')
        if (variables) {
          await cmdBar.createNewVariable()
        }
        await cmdBar.progressCmdBar()
        await cmdBar.expectState({
          stage: 'review',
          headerArguments: {
            X: '3',
            Y: '0.1',
            Z: '0.2',
          },
          commandName: 'Translate',
        })
        await cmdBar.progressCmdBar()
        await toolbar.closePane('feature-tree')
      })

      await test.step('Confirm code and scene have changed', async () => {
        await toolbar.openPane('code')
        if (variables) {
          await editor.expectEditor.toContain(
            `
            z001 = 0.2
            y001 = 0.1
            x001 = 3
            sketch001 = startSketchOn(XZ)
            profile001 = circle(sketch001, center = [0, 0], radius = 1)
            extrude001 = extrude(profile001, length = 1)
              |> translate(x = x001, y = y001, z = z001)
          `,
            { shouldNormalise: true }
          )
        } else {
          await editor.expectEditor.toContain(
            `
            sketch001 = startSketchOn(XZ)
            profile001 = circle(sketch001, center = [0, 0], radius = 1)
            extrude001 = extrude(profile001, length = 1)
              |> translate(x = 3, y = 0.1, z = 0.2)
          `,
            { shouldNormalise: true }
          )
        }
        await scene.expectPixelColor(bgColor, midPoint, tolerance)
        await scene.expectPixelColor(partColor, moreToTheRightPoint, tolerance)
      })

      await test.step('Edit translate', async () => {
        await toolbar.openPane('feature-tree')
        const op = await toolbar.getFeatureTreeOperation('Extrude', 0)
        await op.click({ button: 'right' })
        await page.getByTestId('context-menu-set-translate').click()
        await cmdBar.expectState({
          stage: 'arguments',
          currentArgKey: 'z',
          currentArgValue: variables ? 'z001' : '0.2',
          headerArguments: {
            X: '3',
            Y: '0.1',
            Z: '0.2',
          },
          highlightedHeaderArg: 'z',
          commandName: 'Translate',
        })
        await page.keyboard.insertText('0.3')
        await cmdBar.progressCmdBar()
        await cmdBar.expectState({
          stage: 'review',
          headerArguments: {
            X: '3',
            Y: '0.1',
            Z: '0.3',
          },
          commandName: 'Translate',
        })
        await cmdBar.progressCmdBar()
        await toolbar.closePane('feature-tree')
        await toolbar.openPane('code')
        await editor.expectEditor.toContain(`z = 0.3`)
        // Expect almost no change in scene
        await scene.expectPixelColor(bgColor, midPoint, tolerance)
        await scene.expectPixelColor(partColor, moreToTheRightPoint, tolerance)
      })
    })
  })

  const rotateExtrudeCases: { variables: boolean }[] = [
    {
      variables: false,
    },
    {
      variables: true,
    },
  ]
  rotateExtrudeCases.map(({ variables }) => {
    test(`Set rotate on extrude through right-click menu (variables: ${variables})`, async ({
      context,
      page,
      homePage,
      scene,
      editor,
      toolbar,
      cmdBar,
    }) => {
      const initialCode = `sketch001 = startSketchOn(XZ)
    profile001 = circle(sketch001, center = [0, 0], radius = 1)
    extrude001 = extrude(profile001, length = 1)
    `
      await context.addInitScript((initialCode) => {
        localStorage.setItem('persistCode', initialCode)
      }, initialCode)
      await page.setBodyDimensions({ width: 1000, height: 500 })
      await homePage.goToModelingScene()
      await scene.settled(cmdBar)

      await test.step('Set rotate through command bar flow', async () => {
        await toolbar.openPane('feature-tree')
        const op = await toolbar.getFeatureTreeOperation('Extrude', 0)
        await op.click({ button: 'right' })
        await page.getByTestId('context-menu-set-rotate').click()
        await cmdBar.expectState({
          stage: 'arguments',
          currentArgKey: 'roll',
          currentArgValue: '0',
          headerArguments: {
            Roll: '',
            Pitch: '',
            Yaw: '',
          },
          highlightedHeaderArg: 'roll',
          commandName: 'Rotate',
        })
        await page.keyboard.insertText('1.1')
        if (variables) {
          await cmdBar.createNewVariable()
        }
        await cmdBar.progressCmdBar()
        await page.keyboard.insertText('1.2')
        if (variables) {
          await cmdBar.createNewVariable()
        }
        await cmdBar.progressCmdBar()
        await page.keyboard.insertText('1.3')
        if (variables) {
          await cmdBar.createNewVariable()
        }
        await cmdBar.progressCmdBar()
        await cmdBar.expectState({
          stage: 'review',
          headerArguments: {
            Roll: '1.1',
            Pitch: '1.2',
            Yaw: '1.3',
          },
          commandName: 'Rotate',
        })
        await cmdBar.progressCmdBar()
        await toolbar.closePane('feature-tree')
      })

      await test.step('Confirm code and scene have changed', async () => {
        await toolbar.openPane('code')
        if (variables) {
          await editor.expectEditor.toContain(
            `
            yaw001 = 1.3
            pitch001 = 1.2
            roll001 = 1.1
            sketch001 = startSketchOn(XZ)
            profile001 = circle(sketch001, center = [0, 0], radius = 1)
            extrude001 = extrude(profile001, length = 1)
              |> rotate(roll = roll001, pitch = pitch001, yaw = yaw001)
          `,
            { shouldNormalise: true }
          )
        } else {
          await editor.expectEditor.toContain(
            `
            sketch001 = startSketchOn(XZ)
            profile001 = circle(sketch001, center = [0, 0], radius = 1)
            extrude001 = extrude(profile001, length = 1)
              |> rotate(roll = 1.1, pitch = 1.2, yaw = 1.3)
          `,
            { shouldNormalise: true }
          )
        }
      })

      await test.step('Edit rotate', async () => {
        await toolbar.openPane('feature-tree')
        const op = await toolbar.getFeatureTreeOperation('Extrude', 0)
        await op.click({ button: 'right' })
        await page.getByTestId('context-menu-set-rotate').click()
        await cmdBar.expectState({
          stage: 'arguments',
          currentArgKey: 'yaw',
          currentArgValue: variables ? 'yaw001' : '1.3',
          headerArguments: {
            Roll: '1.1',
            Pitch: '1.2',
            Yaw: '1.3',
          },
          highlightedHeaderArg: 'yaw',
          commandName: 'Rotate',
        })
        await page.keyboard.insertText('13')
        await cmdBar.progressCmdBar()
        await cmdBar.expectState({
          stage: 'review',
          headerArguments: {
            Roll: '1.1',
            Pitch: '1.2',
            Yaw: '13',
          },
          commandName: 'Rotate',
        })
        await cmdBar.progressCmdBar()
        await toolbar.closePane('feature-tree')
        await toolbar.openPane('code')
        await editor.expectEditor.toContain(`yaw = 13`)
      })
    })
  })

  test(`Set translate and rotate on extrude through selection`, async ({
>>>>>>> abd1d01f
    context,
    page,
    homePage,
    scene,
    editor,
    toolbar,
    cmdBar,
  }) => {
<<<<<<< HEAD
    await context.addInitScript((initialCode) => {
      localStorage.setItem('persistCode', initialCode)
    }, multiProfileSweepsCode)
=======
    const initialCode = `sketch001 = startSketchOn(XZ)
profile001 = circle(sketch001, center = [0, 0], radius = 1)
extrude001 = extrude(profile001, length = 1)
  `
    await context.addInitScript((initialCode) => {
      localStorage.setItem('persistCode', initialCode)
    }, initialCode)
>>>>>>> abd1d01f
    await page.setBodyDimensions({ width: 1000, height: 500 })
    await homePage.goToModelingScene()
    await scene.settled(cmdBar)

<<<<<<< HEAD
    await test.step('Select through scene', async () => {
      // Unfortunately can't select thru code for multi profile yet
      const [clickProfile001Point] = scene.makeMouseHelpers(
        profile001Point.x,
        profile001Point.y
      )
      const [clickProfile002Point] = scene.makeMouseHelpers(
        profile002Point.x,
        profile002Point.y
      )
      await toolbar.closePane('code')
      await clickProfile001Point()
      await page.keyboard.down('Shift')
      await clickProfile002Point()
      await page.waitForTimeout(500)
      await page.keyboard.up('Shift')
    })

    await test.step('Go through command bar flow', async () => {
      await toolbar.sweepButton.click()
      await cmdBar.expectState({
        stage: 'arguments',
        currentArgKey: 'sketches',
        currentArgValue: '',
        headerArguments: {
          Profiles: '',
          Path: '',
        },
        highlightedHeaderArg: 'Profiles',
        commandName: 'Sweep',
      })
      await cmdBar.progressCmdBar()
      await cmdBar.expectState({
        stage: 'arguments',
        currentArgKey: 'path',
        currentArgValue: '',
        headerArguments: {
          Profiles: '2 profiles',
          Path: '',
        },
        highlightedHeaderArg: 'path',
        commandName: 'Sweep',
      })
      await toolbar.openPane('code')
      await page.getByText('yLine(length = 2)').click()
=======
    // One dumb hardcoded screen pixel value
    const midPoint = { x: 500, y: 250 }
    const moreToTheRightPoint = { x: 800, y: 250 }
    const bgColor: [number, number, number] = [50, 50, 50]
    const partColor: [number, number, number] = [150, 150, 150]
    const tolerance = 50
    const [clickMidPoint] = scene.makeMouseHelpers(midPoint.x, midPoint.y)
    const [clickMoreToTheRightPoint] = scene.makeMouseHelpers(
      moreToTheRightPoint.x,
      moreToTheRightPoint.y
    )

    await test.step('Confirm extrude exists with default appearance', async () => {
      await toolbar.closePane('code')
      await scene.expectPixelColor(partColor, midPoint, tolerance)
      await scene.expectPixelColor(bgColor, moreToTheRightPoint, tolerance)
    })

    await test.step('Set translate through command bar flow', async () => {
      await cmdBar.openCmdBar()
      await cmdBar.chooseCommand('Translate')
      await cmdBar.expectState({
        stage: 'arguments',
        currentArgKey: 'selection',
        currentArgValue: '',
        headerArguments: {
          Selection: '',
          X: '',
          Y: '',
          Z: '',
        },
        highlightedHeaderArg: 'selection',
        commandName: 'Translate',
      })
      await clickMidPoint()
      await cmdBar.progressCmdBar()
      await cmdBar.expectState({
        stage: 'arguments',
        currentArgKey: 'x',
        currentArgValue: '0',
        headerArguments: {
          Selection: '1 path',
          X: '',
          Y: '',
          Z: '',
        },
        highlightedHeaderArg: 'x',
        commandName: 'Translate',
      })
      await page.keyboard.insertText('2')
      await cmdBar.progressCmdBar()
      await cmdBar.progressCmdBar()
>>>>>>> abd1d01f
      await cmdBar.progressCmdBar()
      await cmdBar.expectState({
        stage: 'review',
        headerArguments: {
<<<<<<< HEAD
          Profiles: '2 profiles',
          Path: '1 segment',
        },
        commandName: 'Sweep',
      })
      await cmdBar.progressCmdBar()
      await scene.settled(cmdBar)

      await toolbar.openPane('code')
      await editor.expectEditor.toContain(
        `sweep001 = sweep([profile001, profile002], path = path001)`,
        { shouldNormalise: true }
      )
    })

    await test.step('Delete sweep via feature tree selection', async () => {
      await editor.closePane()
      const op = await toolbar.getFeatureTreeOperation('Sweep', 0)
      await op.click({ button: 'right' })
      await page.getByTestId('context-menu-delete').click()
      await scene.settled(cmdBar)
      await editor.expectEditor.not.toContain(
        `sweep001 = sweep([profile001, profile002], path = path001)`,
        { shouldNormalise: true }
      )
    })
  })

  test('Point-and-click multi-profile sweeps: revolve', async ({
    context,
    page,
    homePage,
    scene,
    editor,
    toolbar,
    cmdBar,
  }) => {
    await context.addInitScript((initialCode) => {
      localStorage.setItem('persistCode', initialCode)
    }, multiProfileSweepsCode)
    await page.setBodyDimensions({ width: 1000, height: 500 })
    await homePage.goToModelingScene()
    await scene.settled(cmdBar)

    await test.step('Select through scene', async () => {
      // Unfortunately can't select thru code for multi profile yet
      const [clickProfile001Point] = scene.makeMouseHelpers(
        profile001Point.x,
        profile001Point.y
      )
      const [clickProfile002Point] = scene.makeMouseHelpers(
        profile002Point.x,
        profile002Point.y
      )
      await toolbar.closePane('code')
      await clickProfile001Point()
      await page.keyboard.down('Shift')
      await clickProfile002Point()
      await page.waitForTimeout(500)
      await page.keyboard.up('Shift')
    })

    await test.step('Go through command bar flow', async () => {
      await toolbar.closePane('code')
      await toolbar.revolveButton.click()
      await cmdBar.expectState({
        stage: 'arguments',
        currentArgKey: 'sketches',
        currentArgValue: '',
        headerArguments: {
          Profiles: '',
          AxisOrEdge: '',
          Angle: '',
        },
        highlightedHeaderArg: 'Profiles',
        commandName: 'Revolve',
      })
      await cmdBar.progressCmdBar()
      await cmdBar.expectState({
        stage: 'arguments',
        currentArgKey: 'axisOrEdge',
        currentArgValue: '',
        headerArguments: {
          Profiles: '2 profiles',
          AxisOrEdge: '',
          Angle: '',
        },
        highlightedHeaderArg: 'axisOrEdge',
        commandName: 'Revolve',
      })
      await cmdBar.selectOption({ name: 'Edge' }).click()
      await toolbar.openPane('code')
      await page.getByText('yLine(length = 2)').click()
      await cmdBar.progressCmdBar()
      await cmdBar.expectState({
        stage: 'arguments',
        currentArgKey: 'angle',
        currentArgValue: '360',
        headerArguments: {
          Profiles: '2 profiles',
          AxisOrEdge: 'Edge',
          Edge: '1 segment',
          Angle: '',
        },
        highlightedHeaderArg: 'angle',
        commandName: 'Revolve',
      })
      await page.keyboard.insertText('180')
=======
          Selection: '1 path',
          X: '2',
          Y: '0',
          Z: '0',
        },
        commandName: 'Translate',
      })
      await cmdBar.progressCmdBar()
    })

    await test.step('Confirm code and scene have changed', async () => {
      await toolbar.openPane('code')
      await editor.expectEditor.toContain(
        `
        sketch001 = startSketchOn(XZ)
        profile001 = circle(sketch001, center = [0, 0], radius = 1)
        extrude001 = extrude(profile001, length = 1)
          |> translate(x = 2, y = 0, z = 0)
          `,
        { shouldNormalise: true }
      )
      await scene.expectPixelColor(bgColor, midPoint, tolerance)
      await scene.expectPixelColor(partColor, moreToTheRightPoint, tolerance)
    })

    await test.step('Set rotate through command bar flow', async () => {
      // clear selection
      await clickMidPoint()
      await cmdBar.openCmdBar()
      await cmdBar.chooseCommand('Rotate')
      await cmdBar.expectState({
        stage: 'arguments',
        currentArgKey: 'selection',
        currentArgValue: '',
        headerArguments: {
          Selection: '',
          Roll: '',
          Pitch: '',
          Yaw: '',
        },
        highlightedHeaderArg: 'selection',
        commandName: 'Rotate',
      })
      await clickMoreToTheRightPoint()
      await cmdBar.progressCmdBar()
      await cmdBar.expectState({
        stage: 'arguments',
        currentArgKey: 'roll',
        currentArgValue: '0',
        headerArguments: {
          Selection: '1 path',
          Roll: '',
          Pitch: '',
          Yaw: '',
        },
        highlightedHeaderArg: 'roll',
        commandName: 'Rotate',
      })
      await page.keyboard.insertText('0.1')
      await cmdBar.progressCmdBar()
      await page.keyboard.insertText('0.2')
      await cmdBar.progressCmdBar()
      await page.keyboard.insertText('0.3')
>>>>>>> abd1d01f
      await cmdBar.progressCmdBar()
      await cmdBar.expectState({
        stage: 'review',
        headerArguments: {
<<<<<<< HEAD
          Profiles: '2 profiles',
          AxisOrEdge: 'Edge',
          Edge: '1 segment',
          Angle: '180',
        },
        commandName: 'Revolve',
      })
      await cmdBar.progressCmdBar()
      await scene.settled(cmdBar)

      await editor.expectEditor.toContain(`yLine(length = 2, tag = $seg01)`, {
        shouldNormalise: true,
      })
      await editor.expectEditor.toContain(
        `revolve001 = revolve([profile001, profile002], angle=180, axis=seg01)`,
        { shouldNormalise: true }
      )
    })

    await test.step('Delete revolve via feature tree selection', async () => {
      await editor.closePane()
      const op = await toolbar.getFeatureTreeOperation('Revolve', 0)
      await op.click({ button: 'right' })
      await page.getByTestId('context-menu-delete').click()
      await scene.settled(cmdBar)
      await editor.expectEditor.not.toContain(
        `revolve001 = revolve([profile001, profile002], axis = XY, angle = 180)`,
        { shouldNormalise: true }
      )
    })
  })

  test(`Point and click codemods can't run on KCL errors`, async ({
=======
          Selection: '1 path',
          Roll: '0.1',
          Pitch: '0.2',
          Yaw: '0.3',
        },
        commandName: 'Rotate',
      })
      await cmdBar.progressCmdBar()
    })

    await test.step('Confirm code has changed', async () => {
      await toolbar.openPane('code')
      await editor.expectEditor.toContain(
        `
        sketch001 = startSketchOn(XZ)
        profile001 = circle(sketch001, center = [0, 0], radius = 1)
        extrude001 = extrude(profile001, length = 1)
          |> translate(x = 2, y = 0, z = 0)
          |> rotate(roll = 0.1, pitch = 0.2, yaw = 0.3)
          `,
        { shouldNormalise: true }
      )
      // No change here since the angles are super small
      await scene.expectPixelColor(bgColor, midPoint, tolerance)
      await scene.expectPixelColor(partColor, moreToTheRightPoint, tolerance)
    })
  })

  test('Point-and-click Clone extrude through selection', async ({
>>>>>>> abd1d01f
    context,
    page,
    homePage,
    scene,
    editor,
    toolbar,
    cmdBar,
  }) => {
<<<<<<< HEAD
    const badCode = `sketch001 = startSketchOn(XZ)
profile001 = circle(sketch001, center = [0, 0], radius = 1)
extrude001 = extrude(profile001 length = 1)`
    await context.addInitScript((initialCode) => {
      localStorage.setItem('persistCode', initialCode)
    }, badCode)
    await page.setBodyDimensions({ width: 1000, height: 500 })
    await homePage.goToModelingScene()
    await scene.connectionEstablished()

    await test.step(`Start Sketch is disabled`, async () => {
      await expect(toolbar.startSketchBtn).not.toBeEnabled()
      await editor.expectEditor.toContain(badCode, { shouldNormalise: true })
    })

    await test.step(`Helix is disabled`, async () => {
      await expect(toolbar.helixButton).not.toBeEnabled()
      await editor.expectEditor.toContain(badCode, { shouldNormalise: true })
    })
  })

  test('Point-and-click extrude with optional args', async ({
    context,
    page,
    homePage,
    scene,
    editor,
    toolbar,
    cmdBar,
  }) => {
    const squareProfileCode = `length001 = 100
sketch001 = startSketchOn(XY)
profile001 = startProfile(sketch001, at = [0, 0])
  |> yLine(length = length001)
  |> xLine(length = length001)
  |> yLine(length = -length001)
  |> line(endAbsolute = [profileStartX(%), profileStartY(%)])
  |> close()
    `
    await context.addInitScript((initialCode) => {
      localStorage.setItem('persistCode', initialCode)
    }, squareProfileCode)
    await homePage.goToModelingScene()
    await scene.settled(cmdBar)

    await test.step('Select through code', async () => {
      await editor.selectText('startProfile(sketch001, at = [0, 0])')
    })

    await test.step('Go through command bar flow', async () => {
      await toolbar.extrudeButton.click()
      await cmdBar.expectState({
        stage: 'arguments',
        currentArgKey: 'sketches',
        currentArgValue: '',
        headerArguments: {
          Profiles: '',
          Length: '',
        },
        highlightedHeaderArg: 'Profiles',
        commandName: 'Extrude',
      })
      await cmdBar.progressCmdBar()
      await cmdBar.expectState({
        stage: 'arguments',
        currentArgKey: 'length',
        currentArgValue: '5',
        headerArguments: {
          Profiles: '1 profile',
          Length: '',
        },
        highlightedHeaderArg: 'length',
        commandName: 'Extrude',
      })
      await cmdBar.progressCmdBar()
      await cmdBar.expectState({
        stage: 'review',
        headerArguments: {
          Profiles: '1 profile',
          Length: '5',
        },
        commandName: 'Extrude',
      })
      await cmdBar.clickOptionalArgument('bidirectionalLength')
      await cmdBar.expectState({
        stage: 'arguments',
        currentArgKey: 'bidirectionalLength',
        currentArgValue: '',
        headerArguments: {
          Profiles: '1 profile',
          Length: '5',
          BidirectionalLength: '',
        },
        highlightedHeaderArg: 'bidirectionalLength',
        commandName: 'Extrude',
      })
      await page.keyboard.insertText('10')
=======
    const initialCode = `sketch001 = startSketchOn(XZ)
profile001 = circle(sketch001, center = [0, 0], radius = 1)
extrude001 = extrude(profile001, length = 1)
  `
    await context.addInitScript((initialCode) => {
      localStorage.setItem('persistCode', initialCode)
    }, initialCode)
    await page.setBodyDimensions({ width: 1000, height: 500 })
    await homePage.goToModelingScene()
    await scene.settled(cmdBar)

    // One dumb hardcoded screen pixel value
    const midPoint = { x: 500, y: 250 }
    const [clickMidPoint] = scene.makeMouseHelpers(midPoint.x, midPoint.y)

    await test.step('Clone through command bar flow', async () => {
      await toolbar.closePane('code')
      await cmdBar.openCmdBar()
      await cmdBar.chooseCommand('Clone a solid or sketch')
      await cmdBar.expectState({
        stage: 'arguments',
        currentArgKey: 'selection',
        currentArgValue: '',
        headerArguments: {
          Selection: '',
          VariableName: '',
        },
        highlightedHeaderArg: 'selection',
        commandName: 'Clone',
      })
      await clickMidPoint()
      await cmdBar.progressCmdBar()
      await cmdBar.expectState({
        stage: 'arguments',
        currentArgKey: 'variableName',
        currentArgValue: '',
        headerArguments: {
          Selection: '1 path',
          VariableName: '',
        },
        highlightedHeaderArg: 'variableName',
        commandName: 'Clone',
      })
      await page.keyboard.insertText('yoyoyo')
>>>>>>> abd1d01f
      await cmdBar.progressCmdBar()
      await cmdBar.expectState({
        stage: 'review',
        headerArguments: {
<<<<<<< HEAD
          Profiles: '1 profile',
          Length: '5',
          BidirectionalLength: '10',
        },
        commandName: 'Extrude',
      })
      await cmdBar.submit()
    })

    await test.step('Check that the code has changed', async () => {
      await scene.settled(cmdBar)
      await editor.expectEditor.toContain(
        `extrude001 = extrude(profile001, length = 5, bidirectionalLength = 10)`,
        { shouldNormalise: true }
      )
    })

    await test.step('Go through the edit flow via feature tree', async () => {
      await toolbar.openPane('feature-tree')
      const op = await toolbar.getFeatureTreeOperation('Extrude', 0)
      await op.dblclick()
      await cmdBar.expectState({
        stage: 'arguments',
        currentArgKey: 'length',
        currentArgValue: '5',
        headerArguments: {
          Length: '5',
          BidirectionalLength: '10',
        },
        highlightedHeaderArg: 'length',
        commandName: 'Extrude',
      })
      await page.keyboard.insertText('10')
      await cmdBar.progressCmdBar()
      await page.getByRole('button', { name: 'BidirectionalLength' }).click()
      await cmdBar.expectState({
        stage: 'arguments',
        currentArgKey: 'bidirectionalLength',
        currentArgValue: '10',
        headerArguments: {
          Length: '10',
          BidirectionalLength: '10',
        },
        highlightedHeaderArg: 'bidirectionalLength',
        commandName: 'Extrude',
      })
      await page.keyboard.insertText('20')
      await cmdBar.progressCmdBar()
      await cmdBar.expectState({
        stage: 'review',
        headerArguments: {
          Length: '10',
          BidirectionalLength: '20',
        },
        commandName: 'Extrude',
      })
      await cmdBar.submit()
    })

    await test.step('Check that the code has changed again', async () => {
      await scene.settled(cmdBar)
      await toolbar.closePane('feature-tree')
      await toolbar.openPane('code')
      await editor.expectEditor.toContain(
        `extrude001 = extrude(profile001, length = 10, bidirectionalLength = 20)`,
=======
          Selection: '1 path',
          VariableName: 'yoyoyo',
        },
        commandName: 'Clone',
      })
      await cmdBar.progressCmdBar()

      // Expect changes
      await toolbar.openPane('code')
      await editor.expectEditor.toContain(
        `
        sketch001 = startSketchOn(XZ)
        profile001 = circle(sketch001, center = [0, 0], radius = 1)
        extrude001 = extrude(profile001, length = 1)
        yoyoyo = clone(extrude001)
          `,
>>>>>>> abd1d01f
        { shouldNormalise: true }
      )
    })
  })
})<|MERGE_RESOLUTION|>--- conflicted
+++ resolved
@@ -3678,1023 +3678,4 @@
       )
     })
   })
-
-<<<<<<< HEAD
-  const multiProfileSweepsCode = `sketch001 = startSketchOn(XY)
-profile001 = circle(sketch001, center = [3, 0], radius = 1)
-profile002 = circle(sketch001, center = [6, 0], radius = 1)
-path001 = startProfile(sketch001, at = [0, 0])
-  |> yLine(length = 2)
-  `
-  const profile001Point = { x: 470, y: 270 }
-  const profile002Point = { x: 670, y: 270 }
-
-  test('Point-and-click multi-profile sweeps: extrude', async ({
-    context,
-    page,
-    homePage,
-    scene,
-    editor,
-    toolbar,
-    cmdBar,
-  }) => {
-    await context.addInitScript((initialCode) => {
-      localStorage.setItem('persistCode', initialCode)
-    }, multiProfileSweepsCode)
-    await page.setBodyDimensions({ width: 1000, height: 500 })
-    await homePage.goToModelingScene()
-    await scene.settled(cmdBar)
-
-    await test.step('Select through scene', async () => {
-      // Unfortunately can't select thru code for multi profile yet
-      const [clickProfile001Point] = scene.makeMouseHelpers(
-        profile001Point.x,
-        profile001Point.y
-      )
-      const [clickProfile002Point] = scene.makeMouseHelpers(
-        profile002Point.x,
-        profile002Point.y
-      )
-      await toolbar.closePane('code')
-      await clickProfile001Point()
-      await page.keyboard.down('Shift')
-      await clickProfile002Point()
-      await page.waitForTimeout(500)
-      await page.keyboard.up('Shift')
-    })
-
-    await test.step('Go through command bar flow', async () => {
-      await toolbar.extrudeButton.click()
-      await cmdBar.expectState({
-        stage: 'arguments',
-        currentArgKey: 'sketches',
-        currentArgValue: '',
-        headerArguments: {
-          Profiles: '',
-          Length: '',
-        },
-        highlightedHeaderArg: 'Profiles',
-        commandName: 'Extrude',
-      })
-      await cmdBar.progressCmdBar()
-      await cmdBar.expectState({
-        stage: 'arguments',
-        currentArgKey: 'length',
-        currentArgValue: '5',
-        headerArguments: {
-          Profiles: '2 profiles',
-          Length: '',
-        },
-        highlightedHeaderArg: 'length',
-        commandName: 'Extrude',
-      })
-      await page.keyboard.insertText('1')
-      await cmdBar.progressCmdBar()
-      await cmdBar.expectState({
-        stage: 'review',
-        headerArguments: {
-          Profiles: '2 profiles',
-          Length: '1',
-        },
-        commandName: 'Extrude',
-      })
-      await cmdBar.progressCmdBar()
-      await scene.settled(cmdBar)
-
-      await toolbar.openPane('code')
-      await editor.expectEditor.toContain(
-        `extrude001 = extrude([profile001, profile002], length = 1)`,
-        { shouldNormalise: true }
-      )
-      await editor.closePane()
-    })
-
-    await test.step('Delete extrude via feature tree selection', async () => {
-      const op = await toolbar.getFeatureTreeOperation('Extrude', 0)
-      await op.click({ button: 'right' })
-      await page.getByTestId('context-menu-delete').click()
-      await scene.settled(cmdBar)
-      await toolbar.closePane('feature-tree')
-      await toolbar.openPane('code')
-      await editor.expectEditor.not.toContain(
-        `extrude001 = extrude([profile001, profile002], length = 1)`,
-        { shouldNormalise: true }
-      )
-    })
-  })
-
-  test('Point-and-click multi-profile sweeps: sweep', async ({
-=======
-  const translateExtrudeCases: { variables: boolean }[] = [
-    {
-      variables: false,
-    },
-    {
-      variables: true,
-    },
-  ]
-  translateExtrudeCases.map(({ variables }) => {
-    test(`Set translate on extrude through right-click menu (variables: ${variables})`, async ({
-      context,
-      page,
-      homePage,
-      scene,
-      editor,
-      toolbar,
-      cmdBar,
-    }) => {
-      const initialCode = `sketch001 = startSketchOn(XZ)
-    profile001 = circle(sketch001, center = [0, 0], radius = 1)
-    extrude001 = extrude(profile001, length = 1)
-    `
-      await context.addInitScript((initialCode) => {
-        localStorage.setItem('persistCode', initialCode)
-      }, initialCode)
-      await page.setBodyDimensions({ width: 1000, height: 500 })
-      await homePage.goToModelingScene()
-      await scene.settled(cmdBar)
-
-      // One dumb hardcoded screen pixel value
-      const midPoint = { x: 500, y: 250 }
-      const moreToTheRightPoint = { x: 800, y: 250 }
-      const bgColor: [number, number, number] = [50, 50, 50]
-      const partColor: [number, number, number] = [150, 150, 150]
-      const tolerance = 50
-
-      await test.step('Confirm extrude exists with default appearance', async () => {
-        await toolbar.closePane('code')
-        await scene.expectPixelColor(partColor, midPoint, tolerance)
-        await scene.expectPixelColor(bgColor, moreToTheRightPoint, tolerance)
-      })
-
-      await test.step('Set translate through command bar flow', async () => {
-        await toolbar.openPane('feature-tree')
-        const op = await toolbar.getFeatureTreeOperation('Extrude', 0)
-        await op.click({ button: 'right' })
-        await page.getByTestId('context-menu-set-translate').click()
-        await cmdBar.expectState({
-          stage: 'arguments',
-          currentArgKey: 'x',
-          currentArgValue: '0',
-          headerArguments: {
-            X: '',
-            Y: '',
-            Z: '',
-          },
-          highlightedHeaderArg: 'x',
-          commandName: 'Translate',
-        })
-        await page.keyboard.insertText('3')
-        if (variables) {
-          await cmdBar.createNewVariable()
-        }
-        await cmdBar.progressCmdBar()
-        await page.keyboard.insertText('0.1')
-        if (variables) {
-          await cmdBar.createNewVariable()
-        }
-        await cmdBar.progressCmdBar()
-        await page.keyboard.insertText('0.2')
-        if (variables) {
-          await cmdBar.createNewVariable()
-        }
-        await cmdBar.progressCmdBar()
-        await cmdBar.expectState({
-          stage: 'review',
-          headerArguments: {
-            X: '3',
-            Y: '0.1',
-            Z: '0.2',
-          },
-          commandName: 'Translate',
-        })
-        await cmdBar.progressCmdBar()
-        await toolbar.closePane('feature-tree')
-      })
-
-      await test.step('Confirm code and scene have changed', async () => {
-        await toolbar.openPane('code')
-        if (variables) {
-          await editor.expectEditor.toContain(
-            `
-            z001 = 0.2
-            y001 = 0.1
-            x001 = 3
-            sketch001 = startSketchOn(XZ)
-            profile001 = circle(sketch001, center = [0, 0], radius = 1)
-            extrude001 = extrude(profile001, length = 1)
-              |> translate(x = x001, y = y001, z = z001)
-          `,
-            { shouldNormalise: true }
-          )
-        } else {
-          await editor.expectEditor.toContain(
-            `
-            sketch001 = startSketchOn(XZ)
-            profile001 = circle(sketch001, center = [0, 0], radius = 1)
-            extrude001 = extrude(profile001, length = 1)
-              |> translate(x = 3, y = 0.1, z = 0.2)
-          `,
-            { shouldNormalise: true }
-          )
-        }
-        await scene.expectPixelColor(bgColor, midPoint, tolerance)
-        await scene.expectPixelColor(partColor, moreToTheRightPoint, tolerance)
-      })
-
-      await test.step('Edit translate', async () => {
-        await toolbar.openPane('feature-tree')
-        const op = await toolbar.getFeatureTreeOperation('Extrude', 0)
-        await op.click({ button: 'right' })
-        await page.getByTestId('context-menu-set-translate').click()
-        await cmdBar.expectState({
-          stage: 'arguments',
-          currentArgKey: 'z',
-          currentArgValue: variables ? 'z001' : '0.2',
-          headerArguments: {
-            X: '3',
-            Y: '0.1',
-            Z: '0.2',
-          },
-          highlightedHeaderArg: 'z',
-          commandName: 'Translate',
-        })
-        await page.keyboard.insertText('0.3')
-        await cmdBar.progressCmdBar()
-        await cmdBar.expectState({
-          stage: 'review',
-          headerArguments: {
-            X: '3',
-            Y: '0.1',
-            Z: '0.3',
-          },
-          commandName: 'Translate',
-        })
-        await cmdBar.progressCmdBar()
-        await toolbar.closePane('feature-tree')
-        await toolbar.openPane('code')
-        await editor.expectEditor.toContain(`z = 0.3`)
-        // Expect almost no change in scene
-        await scene.expectPixelColor(bgColor, midPoint, tolerance)
-        await scene.expectPixelColor(partColor, moreToTheRightPoint, tolerance)
-      })
-    })
-  })
-
-  const rotateExtrudeCases: { variables: boolean }[] = [
-    {
-      variables: false,
-    },
-    {
-      variables: true,
-    },
-  ]
-  rotateExtrudeCases.map(({ variables }) => {
-    test(`Set rotate on extrude through right-click menu (variables: ${variables})`, async ({
-      context,
-      page,
-      homePage,
-      scene,
-      editor,
-      toolbar,
-      cmdBar,
-    }) => {
-      const initialCode = `sketch001 = startSketchOn(XZ)
-    profile001 = circle(sketch001, center = [0, 0], radius = 1)
-    extrude001 = extrude(profile001, length = 1)
-    `
-      await context.addInitScript((initialCode) => {
-        localStorage.setItem('persistCode', initialCode)
-      }, initialCode)
-      await page.setBodyDimensions({ width: 1000, height: 500 })
-      await homePage.goToModelingScene()
-      await scene.settled(cmdBar)
-
-      await test.step('Set rotate through command bar flow', async () => {
-        await toolbar.openPane('feature-tree')
-        const op = await toolbar.getFeatureTreeOperation('Extrude', 0)
-        await op.click({ button: 'right' })
-        await page.getByTestId('context-menu-set-rotate').click()
-        await cmdBar.expectState({
-          stage: 'arguments',
-          currentArgKey: 'roll',
-          currentArgValue: '0',
-          headerArguments: {
-            Roll: '',
-            Pitch: '',
-            Yaw: '',
-          },
-          highlightedHeaderArg: 'roll',
-          commandName: 'Rotate',
-        })
-        await page.keyboard.insertText('1.1')
-        if (variables) {
-          await cmdBar.createNewVariable()
-        }
-        await cmdBar.progressCmdBar()
-        await page.keyboard.insertText('1.2')
-        if (variables) {
-          await cmdBar.createNewVariable()
-        }
-        await cmdBar.progressCmdBar()
-        await page.keyboard.insertText('1.3')
-        if (variables) {
-          await cmdBar.createNewVariable()
-        }
-        await cmdBar.progressCmdBar()
-        await cmdBar.expectState({
-          stage: 'review',
-          headerArguments: {
-            Roll: '1.1',
-            Pitch: '1.2',
-            Yaw: '1.3',
-          },
-          commandName: 'Rotate',
-        })
-        await cmdBar.progressCmdBar()
-        await toolbar.closePane('feature-tree')
-      })
-
-      await test.step('Confirm code and scene have changed', async () => {
-        await toolbar.openPane('code')
-        if (variables) {
-          await editor.expectEditor.toContain(
-            `
-            yaw001 = 1.3
-            pitch001 = 1.2
-            roll001 = 1.1
-            sketch001 = startSketchOn(XZ)
-            profile001 = circle(sketch001, center = [0, 0], radius = 1)
-            extrude001 = extrude(profile001, length = 1)
-              |> rotate(roll = roll001, pitch = pitch001, yaw = yaw001)
-          `,
-            { shouldNormalise: true }
-          )
-        } else {
-          await editor.expectEditor.toContain(
-            `
-            sketch001 = startSketchOn(XZ)
-            profile001 = circle(sketch001, center = [0, 0], radius = 1)
-            extrude001 = extrude(profile001, length = 1)
-              |> rotate(roll = 1.1, pitch = 1.2, yaw = 1.3)
-          `,
-            { shouldNormalise: true }
-          )
-        }
-      })
-
-      await test.step('Edit rotate', async () => {
-        await toolbar.openPane('feature-tree')
-        const op = await toolbar.getFeatureTreeOperation('Extrude', 0)
-        await op.click({ button: 'right' })
-        await page.getByTestId('context-menu-set-rotate').click()
-        await cmdBar.expectState({
-          stage: 'arguments',
-          currentArgKey: 'yaw',
-          currentArgValue: variables ? 'yaw001' : '1.3',
-          headerArguments: {
-            Roll: '1.1',
-            Pitch: '1.2',
-            Yaw: '1.3',
-          },
-          highlightedHeaderArg: 'yaw',
-          commandName: 'Rotate',
-        })
-        await page.keyboard.insertText('13')
-        await cmdBar.progressCmdBar()
-        await cmdBar.expectState({
-          stage: 'review',
-          headerArguments: {
-            Roll: '1.1',
-            Pitch: '1.2',
-            Yaw: '13',
-          },
-          commandName: 'Rotate',
-        })
-        await cmdBar.progressCmdBar()
-        await toolbar.closePane('feature-tree')
-        await toolbar.openPane('code')
-        await editor.expectEditor.toContain(`yaw = 13`)
-      })
-    })
-  })
-
-  test(`Set translate and rotate on extrude through selection`, async ({
->>>>>>> abd1d01f
-    context,
-    page,
-    homePage,
-    scene,
-    editor,
-    toolbar,
-    cmdBar,
-  }) => {
-<<<<<<< HEAD
-    await context.addInitScript((initialCode) => {
-      localStorage.setItem('persistCode', initialCode)
-    }, multiProfileSweepsCode)
-=======
-    const initialCode = `sketch001 = startSketchOn(XZ)
-profile001 = circle(sketch001, center = [0, 0], radius = 1)
-extrude001 = extrude(profile001, length = 1)
-  `
-    await context.addInitScript((initialCode) => {
-      localStorage.setItem('persistCode', initialCode)
-    }, initialCode)
->>>>>>> abd1d01f
-    await page.setBodyDimensions({ width: 1000, height: 500 })
-    await homePage.goToModelingScene()
-    await scene.settled(cmdBar)
-
-<<<<<<< HEAD
-    await test.step('Select through scene', async () => {
-      // Unfortunately can't select thru code for multi profile yet
-      const [clickProfile001Point] = scene.makeMouseHelpers(
-        profile001Point.x,
-        profile001Point.y
-      )
-      const [clickProfile002Point] = scene.makeMouseHelpers(
-        profile002Point.x,
-        profile002Point.y
-      )
-      await toolbar.closePane('code')
-      await clickProfile001Point()
-      await page.keyboard.down('Shift')
-      await clickProfile002Point()
-      await page.waitForTimeout(500)
-      await page.keyboard.up('Shift')
-    })
-
-    await test.step('Go through command bar flow', async () => {
-      await toolbar.sweepButton.click()
-      await cmdBar.expectState({
-        stage: 'arguments',
-        currentArgKey: 'sketches',
-        currentArgValue: '',
-        headerArguments: {
-          Profiles: '',
-          Path: '',
-        },
-        highlightedHeaderArg: 'Profiles',
-        commandName: 'Sweep',
-      })
-      await cmdBar.progressCmdBar()
-      await cmdBar.expectState({
-        stage: 'arguments',
-        currentArgKey: 'path',
-        currentArgValue: '',
-        headerArguments: {
-          Profiles: '2 profiles',
-          Path: '',
-        },
-        highlightedHeaderArg: 'path',
-        commandName: 'Sweep',
-      })
-      await toolbar.openPane('code')
-      await page.getByText('yLine(length = 2)').click()
-=======
-    // One dumb hardcoded screen pixel value
-    const midPoint = { x: 500, y: 250 }
-    const moreToTheRightPoint = { x: 800, y: 250 }
-    const bgColor: [number, number, number] = [50, 50, 50]
-    const partColor: [number, number, number] = [150, 150, 150]
-    const tolerance = 50
-    const [clickMidPoint] = scene.makeMouseHelpers(midPoint.x, midPoint.y)
-    const [clickMoreToTheRightPoint] = scene.makeMouseHelpers(
-      moreToTheRightPoint.x,
-      moreToTheRightPoint.y
-    )
-
-    await test.step('Confirm extrude exists with default appearance', async () => {
-      await toolbar.closePane('code')
-      await scene.expectPixelColor(partColor, midPoint, tolerance)
-      await scene.expectPixelColor(bgColor, moreToTheRightPoint, tolerance)
-    })
-
-    await test.step('Set translate through command bar flow', async () => {
-      await cmdBar.openCmdBar()
-      await cmdBar.chooseCommand('Translate')
-      await cmdBar.expectState({
-        stage: 'arguments',
-        currentArgKey: 'selection',
-        currentArgValue: '',
-        headerArguments: {
-          Selection: '',
-          X: '',
-          Y: '',
-          Z: '',
-        },
-        highlightedHeaderArg: 'selection',
-        commandName: 'Translate',
-      })
-      await clickMidPoint()
-      await cmdBar.progressCmdBar()
-      await cmdBar.expectState({
-        stage: 'arguments',
-        currentArgKey: 'x',
-        currentArgValue: '0',
-        headerArguments: {
-          Selection: '1 path',
-          X: '',
-          Y: '',
-          Z: '',
-        },
-        highlightedHeaderArg: 'x',
-        commandName: 'Translate',
-      })
-      await page.keyboard.insertText('2')
-      await cmdBar.progressCmdBar()
-      await cmdBar.progressCmdBar()
->>>>>>> abd1d01f
-      await cmdBar.progressCmdBar()
-      await cmdBar.expectState({
-        stage: 'review',
-        headerArguments: {
-<<<<<<< HEAD
-          Profiles: '2 profiles',
-          Path: '1 segment',
-        },
-        commandName: 'Sweep',
-      })
-      await cmdBar.progressCmdBar()
-      await scene.settled(cmdBar)
-
-      await toolbar.openPane('code')
-      await editor.expectEditor.toContain(
-        `sweep001 = sweep([profile001, profile002], path = path001)`,
-        { shouldNormalise: true }
-      )
-    })
-
-    await test.step('Delete sweep via feature tree selection', async () => {
-      await editor.closePane()
-      const op = await toolbar.getFeatureTreeOperation('Sweep', 0)
-      await op.click({ button: 'right' })
-      await page.getByTestId('context-menu-delete').click()
-      await scene.settled(cmdBar)
-      await editor.expectEditor.not.toContain(
-        `sweep001 = sweep([profile001, profile002], path = path001)`,
-        { shouldNormalise: true }
-      )
-    })
-  })
-
-  test('Point-and-click multi-profile sweeps: revolve', async ({
-    context,
-    page,
-    homePage,
-    scene,
-    editor,
-    toolbar,
-    cmdBar,
-  }) => {
-    await context.addInitScript((initialCode) => {
-      localStorage.setItem('persistCode', initialCode)
-    }, multiProfileSweepsCode)
-    await page.setBodyDimensions({ width: 1000, height: 500 })
-    await homePage.goToModelingScene()
-    await scene.settled(cmdBar)
-
-    await test.step('Select through scene', async () => {
-      // Unfortunately can't select thru code for multi profile yet
-      const [clickProfile001Point] = scene.makeMouseHelpers(
-        profile001Point.x,
-        profile001Point.y
-      )
-      const [clickProfile002Point] = scene.makeMouseHelpers(
-        profile002Point.x,
-        profile002Point.y
-      )
-      await toolbar.closePane('code')
-      await clickProfile001Point()
-      await page.keyboard.down('Shift')
-      await clickProfile002Point()
-      await page.waitForTimeout(500)
-      await page.keyboard.up('Shift')
-    })
-
-    await test.step('Go through command bar flow', async () => {
-      await toolbar.closePane('code')
-      await toolbar.revolveButton.click()
-      await cmdBar.expectState({
-        stage: 'arguments',
-        currentArgKey: 'sketches',
-        currentArgValue: '',
-        headerArguments: {
-          Profiles: '',
-          AxisOrEdge: '',
-          Angle: '',
-        },
-        highlightedHeaderArg: 'Profiles',
-        commandName: 'Revolve',
-      })
-      await cmdBar.progressCmdBar()
-      await cmdBar.expectState({
-        stage: 'arguments',
-        currentArgKey: 'axisOrEdge',
-        currentArgValue: '',
-        headerArguments: {
-          Profiles: '2 profiles',
-          AxisOrEdge: '',
-          Angle: '',
-        },
-        highlightedHeaderArg: 'axisOrEdge',
-        commandName: 'Revolve',
-      })
-      await cmdBar.selectOption({ name: 'Edge' }).click()
-      await toolbar.openPane('code')
-      await page.getByText('yLine(length = 2)').click()
-      await cmdBar.progressCmdBar()
-      await cmdBar.expectState({
-        stage: 'arguments',
-        currentArgKey: 'angle',
-        currentArgValue: '360',
-        headerArguments: {
-          Profiles: '2 profiles',
-          AxisOrEdge: 'Edge',
-          Edge: '1 segment',
-          Angle: '',
-        },
-        highlightedHeaderArg: 'angle',
-        commandName: 'Revolve',
-      })
-      await page.keyboard.insertText('180')
-=======
-          Selection: '1 path',
-          X: '2',
-          Y: '0',
-          Z: '0',
-        },
-        commandName: 'Translate',
-      })
-      await cmdBar.progressCmdBar()
-    })
-
-    await test.step('Confirm code and scene have changed', async () => {
-      await toolbar.openPane('code')
-      await editor.expectEditor.toContain(
-        `
-        sketch001 = startSketchOn(XZ)
-        profile001 = circle(sketch001, center = [0, 0], radius = 1)
-        extrude001 = extrude(profile001, length = 1)
-          |> translate(x = 2, y = 0, z = 0)
-          `,
-        { shouldNormalise: true }
-      )
-      await scene.expectPixelColor(bgColor, midPoint, tolerance)
-      await scene.expectPixelColor(partColor, moreToTheRightPoint, tolerance)
-    })
-
-    await test.step('Set rotate through command bar flow', async () => {
-      // clear selection
-      await clickMidPoint()
-      await cmdBar.openCmdBar()
-      await cmdBar.chooseCommand('Rotate')
-      await cmdBar.expectState({
-        stage: 'arguments',
-        currentArgKey: 'selection',
-        currentArgValue: '',
-        headerArguments: {
-          Selection: '',
-          Roll: '',
-          Pitch: '',
-          Yaw: '',
-        },
-        highlightedHeaderArg: 'selection',
-        commandName: 'Rotate',
-      })
-      await clickMoreToTheRightPoint()
-      await cmdBar.progressCmdBar()
-      await cmdBar.expectState({
-        stage: 'arguments',
-        currentArgKey: 'roll',
-        currentArgValue: '0',
-        headerArguments: {
-          Selection: '1 path',
-          Roll: '',
-          Pitch: '',
-          Yaw: '',
-        },
-        highlightedHeaderArg: 'roll',
-        commandName: 'Rotate',
-      })
-      await page.keyboard.insertText('0.1')
-      await cmdBar.progressCmdBar()
-      await page.keyboard.insertText('0.2')
-      await cmdBar.progressCmdBar()
-      await page.keyboard.insertText('0.3')
->>>>>>> abd1d01f
-      await cmdBar.progressCmdBar()
-      await cmdBar.expectState({
-        stage: 'review',
-        headerArguments: {
-<<<<<<< HEAD
-          Profiles: '2 profiles',
-          AxisOrEdge: 'Edge',
-          Edge: '1 segment',
-          Angle: '180',
-        },
-        commandName: 'Revolve',
-      })
-      await cmdBar.progressCmdBar()
-      await scene.settled(cmdBar)
-
-      await editor.expectEditor.toContain(`yLine(length = 2, tag = $seg01)`, {
-        shouldNormalise: true,
-      })
-      await editor.expectEditor.toContain(
-        `revolve001 = revolve([profile001, profile002], angle=180, axis=seg01)`,
-        { shouldNormalise: true }
-      )
-    })
-
-    await test.step('Delete revolve via feature tree selection', async () => {
-      await editor.closePane()
-      const op = await toolbar.getFeatureTreeOperation('Revolve', 0)
-      await op.click({ button: 'right' })
-      await page.getByTestId('context-menu-delete').click()
-      await scene.settled(cmdBar)
-      await editor.expectEditor.not.toContain(
-        `revolve001 = revolve([profile001, profile002], axis = XY, angle = 180)`,
-        { shouldNormalise: true }
-      )
-    })
-  })
-
-  test(`Point and click codemods can't run on KCL errors`, async ({
-=======
-          Selection: '1 path',
-          Roll: '0.1',
-          Pitch: '0.2',
-          Yaw: '0.3',
-        },
-        commandName: 'Rotate',
-      })
-      await cmdBar.progressCmdBar()
-    })
-
-    await test.step('Confirm code has changed', async () => {
-      await toolbar.openPane('code')
-      await editor.expectEditor.toContain(
-        `
-        sketch001 = startSketchOn(XZ)
-        profile001 = circle(sketch001, center = [0, 0], radius = 1)
-        extrude001 = extrude(profile001, length = 1)
-          |> translate(x = 2, y = 0, z = 0)
-          |> rotate(roll = 0.1, pitch = 0.2, yaw = 0.3)
-          `,
-        { shouldNormalise: true }
-      )
-      // No change here since the angles are super small
-      await scene.expectPixelColor(bgColor, midPoint, tolerance)
-      await scene.expectPixelColor(partColor, moreToTheRightPoint, tolerance)
-    })
-  })
-
-  test('Point-and-click Clone extrude through selection', async ({
->>>>>>> abd1d01f
-    context,
-    page,
-    homePage,
-    scene,
-    editor,
-    toolbar,
-    cmdBar,
-  }) => {
-<<<<<<< HEAD
-    const badCode = `sketch001 = startSketchOn(XZ)
-profile001 = circle(sketch001, center = [0, 0], radius = 1)
-extrude001 = extrude(profile001 length = 1)`
-    await context.addInitScript((initialCode) => {
-      localStorage.setItem('persistCode', initialCode)
-    }, badCode)
-    await page.setBodyDimensions({ width: 1000, height: 500 })
-    await homePage.goToModelingScene()
-    await scene.connectionEstablished()
-
-    await test.step(`Start Sketch is disabled`, async () => {
-      await expect(toolbar.startSketchBtn).not.toBeEnabled()
-      await editor.expectEditor.toContain(badCode, { shouldNormalise: true })
-    })
-
-    await test.step(`Helix is disabled`, async () => {
-      await expect(toolbar.helixButton).not.toBeEnabled()
-      await editor.expectEditor.toContain(badCode, { shouldNormalise: true })
-    })
-  })
-
-  test('Point-and-click extrude with optional args', async ({
-    context,
-    page,
-    homePage,
-    scene,
-    editor,
-    toolbar,
-    cmdBar,
-  }) => {
-    const squareProfileCode = `length001 = 100
-sketch001 = startSketchOn(XY)
-profile001 = startProfile(sketch001, at = [0, 0])
-  |> yLine(length = length001)
-  |> xLine(length = length001)
-  |> yLine(length = -length001)
-  |> line(endAbsolute = [profileStartX(%), profileStartY(%)])
-  |> close()
-    `
-    await context.addInitScript((initialCode) => {
-      localStorage.setItem('persistCode', initialCode)
-    }, squareProfileCode)
-    await homePage.goToModelingScene()
-    await scene.settled(cmdBar)
-
-    await test.step('Select through code', async () => {
-      await editor.selectText('startProfile(sketch001, at = [0, 0])')
-    })
-
-    await test.step('Go through command bar flow', async () => {
-      await toolbar.extrudeButton.click()
-      await cmdBar.expectState({
-        stage: 'arguments',
-        currentArgKey: 'sketches',
-        currentArgValue: '',
-        headerArguments: {
-          Profiles: '',
-          Length: '',
-        },
-        highlightedHeaderArg: 'Profiles',
-        commandName: 'Extrude',
-      })
-      await cmdBar.progressCmdBar()
-      await cmdBar.expectState({
-        stage: 'arguments',
-        currentArgKey: 'length',
-        currentArgValue: '5',
-        headerArguments: {
-          Profiles: '1 profile',
-          Length: '',
-        },
-        highlightedHeaderArg: 'length',
-        commandName: 'Extrude',
-      })
-      await cmdBar.progressCmdBar()
-      await cmdBar.expectState({
-        stage: 'review',
-        headerArguments: {
-          Profiles: '1 profile',
-          Length: '5',
-        },
-        commandName: 'Extrude',
-      })
-      await cmdBar.clickOptionalArgument('bidirectionalLength')
-      await cmdBar.expectState({
-        stage: 'arguments',
-        currentArgKey: 'bidirectionalLength',
-        currentArgValue: '',
-        headerArguments: {
-          Profiles: '1 profile',
-          Length: '5',
-          BidirectionalLength: '',
-        },
-        highlightedHeaderArg: 'bidirectionalLength',
-        commandName: 'Extrude',
-      })
-      await page.keyboard.insertText('10')
-=======
-    const initialCode = `sketch001 = startSketchOn(XZ)
-profile001 = circle(sketch001, center = [0, 0], radius = 1)
-extrude001 = extrude(profile001, length = 1)
-  `
-    await context.addInitScript((initialCode) => {
-      localStorage.setItem('persistCode', initialCode)
-    }, initialCode)
-    await page.setBodyDimensions({ width: 1000, height: 500 })
-    await homePage.goToModelingScene()
-    await scene.settled(cmdBar)
-
-    // One dumb hardcoded screen pixel value
-    const midPoint = { x: 500, y: 250 }
-    const [clickMidPoint] = scene.makeMouseHelpers(midPoint.x, midPoint.y)
-
-    await test.step('Clone through command bar flow', async () => {
-      await toolbar.closePane('code')
-      await cmdBar.openCmdBar()
-      await cmdBar.chooseCommand('Clone a solid or sketch')
-      await cmdBar.expectState({
-        stage: 'arguments',
-        currentArgKey: 'selection',
-        currentArgValue: '',
-        headerArguments: {
-          Selection: '',
-          VariableName: '',
-        },
-        highlightedHeaderArg: 'selection',
-        commandName: 'Clone',
-      })
-      await clickMidPoint()
-      await cmdBar.progressCmdBar()
-      await cmdBar.expectState({
-        stage: 'arguments',
-        currentArgKey: 'variableName',
-        currentArgValue: '',
-        headerArguments: {
-          Selection: '1 path',
-          VariableName: '',
-        },
-        highlightedHeaderArg: 'variableName',
-        commandName: 'Clone',
-      })
-      await page.keyboard.insertText('yoyoyo')
->>>>>>> abd1d01f
-      await cmdBar.progressCmdBar()
-      await cmdBar.expectState({
-        stage: 'review',
-        headerArguments: {
-<<<<<<< HEAD
-          Profiles: '1 profile',
-          Length: '5',
-          BidirectionalLength: '10',
-        },
-        commandName: 'Extrude',
-      })
-      await cmdBar.submit()
-    })
-
-    await test.step('Check that the code has changed', async () => {
-      await scene.settled(cmdBar)
-      await editor.expectEditor.toContain(
-        `extrude001 = extrude(profile001, length = 5, bidirectionalLength = 10)`,
-        { shouldNormalise: true }
-      )
-    })
-
-    await test.step('Go through the edit flow via feature tree', async () => {
-      await toolbar.openPane('feature-tree')
-      const op = await toolbar.getFeatureTreeOperation('Extrude', 0)
-      await op.dblclick()
-      await cmdBar.expectState({
-        stage: 'arguments',
-        currentArgKey: 'length',
-        currentArgValue: '5',
-        headerArguments: {
-          Length: '5',
-          BidirectionalLength: '10',
-        },
-        highlightedHeaderArg: 'length',
-        commandName: 'Extrude',
-      })
-      await page.keyboard.insertText('10')
-      await cmdBar.progressCmdBar()
-      await page.getByRole('button', { name: 'BidirectionalLength' }).click()
-      await cmdBar.expectState({
-        stage: 'arguments',
-        currentArgKey: 'bidirectionalLength',
-        currentArgValue: '10',
-        headerArguments: {
-          Length: '10',
-          BidirectionalLength: '10',
-        },
-        highlightedHeaderArg: 'bidirectionalLength',
-        commandName: 'Extrude',
-      })
-      await page.keyboard.insertText('20')
-      await cmdBar.progressCmdBar()
-      await cmdBar.expectState({
-        stage: 'review',
-        headerArguments: {
-          Length: '10',
-          BidirectionalLength: '20',
-        },
-        commandName: 'Extrude',
-      })
-      await cmdBar.submit()
-    })
-
-    await test.step('Check that the code has changed again', async () => {
-      await scene.settled(cmdBar)
-      await toolbar.closePane('feature-tree')
-      await toolbar.openPane('code')
-      await editor.expectEditor.toContain(
-        `extrude001 = extrude(profile001, length = 10, bidirectionalLength = 20)`,
-=======
-          Selection: '1 path',
-          VariableName: 'yoyoyo',
-        },
-        commandName: 'Clone',
-      })
-      await cmdBar.progressCmdBar()
-
-      // Expect changes
-      await toolbar.openPane('code')
-      await editor.expectEditor.toContain(
-        `
-        sketch001 = startSketchOn(XZ)
-        profile001 = circle(sketch001, center = [0, 0], radius = 1)
-        extrude001 = extrude(profile001, length = 1)
-        yoyoyo = clone(extrude001)
-          `,
->>>>>>> abd1d01f
-        { shouldNormalise: true }
-      )
-    })
-  })
 })