--- conflicted
+++ resolved
@@ -69,33 +69,20 @@
       const startXPx = 600
       await u.closeDebugPanel()
       await page.mouse.click(startXPx + PUR * 10, 500 - PUR * 10)
-<<<<<<< HEAD
       await expect(page.locator('.cm-content')).toHaveText(
         `sketch001 = startSketchOn('XZ')profile001 = startProfileAt(${commonPoints.startAt}, sketch001)`
       )
-=======
-      await expect(page.locator('.cm-content'))
-        .toHaveText(`sketch001 = startSketchOn('XZ')
-      |> startProfileAt(${commonPoints.startAt}, %)`)
->>>>>>> e6e47f77
 
       await page.waitForTimeout(100)
       await page.mouse.click(startXPx + PUR * 20, 500 - PUR * 10)
 
       await expect(page.locator('.cm-content'))
-<<<<<<< HEAD
         .toHaveText(`sketch001 = startSketchOn('XZ')profile001 = startProfileAt(${commonPoints.startAt}, sketch001)
     |> xLine(${commonPoints.num1}, %)`)
-=======
-        .toHaveText(`sketch001 = startSketchOn('XZ')
-      |> startProfileAt(${commonPoints.startAt}, %)
-      |> xLine(${commonPoints.num1}, %)`)
->>>>>>> e6e47f77
 
       await page.waitForTimeout(100)
       await page.mouse.click(startXPx + PUR * 20, 500 - PUR * 20)
       await expect(page.locator('.cm-content'))
-<<<<<<< HEAD
         .toHaveText(`sketch001 = startSketchOn('XZ')profile001 = startProfileAt(${
         commonPoints.startAt
       }, sketch001)
@@ -110,20 +97,6 @@
     |> xLine(${commonPoints.num1}, %)
     |> yLine(${commonPoints.num1 + 0.01}, %)
     |> xLine(${commonPoints.num2 * -1}, %)`)
-=======
-        .toHaveText(`sketch001 = startSketchOn('XZ')
-      |> startProfileAt(${commonPoints.startAt}, %)
-      |> xLine(${commonPoints.num1}, %)
-      |> yLine(${commonPoints.num1 + 0.01}, %)`)
-      await page.waitForTimeout(100)
-      await page.mouse.click(startXPx, 500 - PUR * 20)
-      await expect(page.locator('.cm-content'))
-        .toHaveText(`sketch001 = startSketchOn('XZ')
-      |> startProfileAt(${commonPoints.startAt}, %)
-      |> xLine(${commonPoints.num1}, %)
-      |> yLine(${commonPoints.num1 + 0.01}, %)
-      |> xLine(${commonPoints.num2 * -1}, %)`)
->>>>>>> e6e47f77
 
       // deselect line tool
       await page.getByRole('button', { name: 'line Line', exact: true }).click()
@@ -291,7 +264,6 @@
       localStorage.setItem(
         'persistCode',
         `sketch001 = startSketchOn('XZ')
-<<<<<<< HEAD
         |> startProfileAt([-79.26, 95.04], %)
         |> line([112.54, 127.64], %, $seg02)
         |> line([170.36, -121.61], %, $seg01)
@@ -374,68 +346,6 @@
   |> line([32.46, 18.71], %)
 
 `
-=======
-      |> startProfileAt([-79.26, 95.04], %)
-      |> line([112.54, 127.64], %, $seg02)
-      |> line([170.36, -121.61], %, $seg01)
-      |> lineTo([profileStartX(%), profileStartY(%)], %)
-      |> close(%)
-  extrude001 = extrude(50, sketch001)
-  sketch005 = startSketchOn(extrude001, 'END')
-    |> startProfileAt([23.24, 136.52], %)
-    |> line([-8.44, 36.61], %)
-    |> line([49.4, 2.05], %)
-    |> line([29.69, -46.95], %)
-    |> lineTo([profileStartX(%), profileStartY(%)], %)
-    |> close(%)
-  sketch003 = startSketchOn(extrude001, seg01)
-    |> startProfileAt([21.23, 17.81], %)
-    |> line([51.97, 21.32], %)
-    |> line([4.07, -22.75], %)
-    |> lineTo([profileStartX(%), profileStartY(%)], %)
-    |> close(%)
-  sketch002 = startSketchOn(extrude001, seg02)
-    |> startProfileAt([-100.54, 16.99], %)
-    |> line([0, 20.03], %)
-    |> line([62.61, 0], %, $seg03)
-    |> lineTo([profileStartX(%), profileStartY(%)], %)
-    |> close(%)
-  extrude002 = extrude(50, sketch002)
-  sketch004 = startSketchOn(extrude002, seg03)
-    |> startProfileAt([57.07, 134.77], %)
-    |> line([-4.72, 22.84], %)
-    |> line([28.8, 6.71], %)
-    |> line([9.19, -25.33], %)
-    |> lineTo([profileStartX(%), profileStartY(%)], %)
-    |> close(%)
-  extrude003 = extrude(20, sketch004)
-  pipeLength = 40
-  pipeSmallDia = 10
-  pipeLargeDia = 20
-  thickness = 0.5
-  part009 = startSketchOn('XY')
-    |> startProfileAt([pipeLargeDia - (thickness / 2), 38], %)
-    |> line([thickness, 0], %)
-    |> line([0, -1], %)
-    |> angledLineToX({
-     angle = 60,
-     to = pipeSmallDia + thickness
-   }, %)
-    |> line([0, -pipeLength], %)
-    |> angledLineToX({
-     angle = -60,
-     to = pipeLargeDia + thickness
-   }, %)
-    |> line([0, -1], %)
-    |> line([-thickness, 0], %)
-    |> line([0, 1], %)
-    |> angledLineToX({ angle = 120, to = pipeSmallDia }, %)
-    |> line([0, pipeLength], %)
-    |> angledLineToX({ angle = 60, to = pipeLargeDia }, %)
-    |> close(%)
-  rev = revolve({ axis: 'y' }, part009)
-  `
->>>>>>> e6e47f77
       )
     }, KCL_DEFAULT_LENGTH)
     await page.setBodyDimensions({ width: 1000, height: 500 })
