import { test, expect } from './zoo-test'

import { commonPoints, getUtils } from './test-utils'
import { Coords2d } from 'lang/std/sketch'
import { KCL_DEFAULT_LENGTH } from 'lib/constants'
import { uuidv4 } from 'lib/utils'

test.describe('Testing selections', () => {
  test.setTimeout(90_000)
  test(
    'Selections work on fresh and edited sketch',
    { tag: ['@skipWin'] },
    async ({ page, homePage }) => {
      // Skip on windows its being weird.
      test.skip(process.platform === 'win32', 'Skip on windows')

      // tests mapping works on fresh sketch and edited sketch
      // tests using hovers which is the same as selections, because if
      // source ranges are wrong, hovers won't work
      const u = await getUtils(page)
      const PUR = 400 / 37.5 //pixeltoUnitRatio
      await page.setBodyDimensions({ width: 1200, height: 500 })

      await homePage.goToModelingScene()
      await u.openDebugPanel()

      const yAxisClick = () =>
        test.step('Click on Y axis', async () => {
          await page.mouse.move(600, 200, { steps: 5 })
          await page.mouse.click(600, 200)
          await page.waitForTimeout(100)
        })
      const xAxisClickAfterExitingSketch = () =>
        test.step(`Click on X axis after exiting sketch, which shifts it at the moment`, async () => {
          await page.mouse.click(639, 278)
          await page.waitForTimeout(100)
        })
      const emptySpaceHover = () =>
        test.step('Hover over empty space', async () => {
          await page.mouse.move(700, 143, { steps: 5 })
          await expect(page.locator('.hover-highlight')).not.toBeVisible()
        })
      const emptySpaceClick = () =>
        test.step(`Click in empty space`, async () => {
          await page.mouse.click(700, 143)
          await expect(page.locator('.cm-line').last()).toHaveClass(
            /cm-activeLine/
          )
        })
      const topHorzSegmentClick = () =>
        page.mouse
          .click(startXPx, 500 - PUR * 20)
          .then(() => page.waitForTimeout(100))
      const bottomHorzSegmentClick = () =>
        page.mouse
          .click(startXPx + PUR * 10, 500 - PUR * 10)
          .then(() => page.waitForTimeout(100))

      await u.clearCommandLogs()
      await expect(
        page.getByRole('button', { name: 'Start Sketch' })
      ).not.toBeDisabled()
      await page.getByRole('button', { name: 'Start Sketch' }).click()

      // select a plane
      await page.mouse.click(700, 200)
      await page.waitForTimeout(700) // wait for animation

      const startXPx = 600
      await u.closeDebugPanel()
      await page.mouse.click(startXPx + PUR * 10, 500 - PUR * 10)
      await expect(page.locator('.cm-content'))
        .toHaveText(`sketch001 = startSketchOn('XZ')
      |> startProfileAt(${commonPoints.startAt}, %)`)

      await page.waitForTimeout(100)
      await page.mouse.click(startXPx + PUR * 20, 500 - PUR * 10)

      await expect(page.locator('.cm-content'))
        .toHaveText(`sketch001 = startSketchOn('XZ')
      |> startProfileAt(${commonPoints.startAt}, %)
      |> xLine(${commonPoints.num1}, %)`)

      await page.waitForTimeout(100)
      await page.mouse.click(startXPx + PUR * 20, 500 - PUR * 20)
      await expect(page.locator('.cm-content'))
        .toHaveText(`sketch001 = startSketchOn('XZ')
      |> startProfileAt(${commonPoints.startAt}, %)
      |> xLine(${commonPoints.num1}, %)
      |> yLine(${commonPoints.num1 + 0.01}, %)`)
      await page.waitForTimeout(100)
      await page.mouse.click(startXPx, 500 - PUR * 20)
      await expect(page.locator('.cm-content'))
        .toHaveText(`sketch001 = startSketchOn('XZ')
      |> startProfileAt(${commonPoints.startAt}, %)
      |> xLine(${commonPoints.num1}, %)
      |> yLine(${commonPoints.num1 + 0.01}, %)
      |> xLine(${commonPoints.num2 * -1}, %)`)

      // deselect line tool
      await page.getByRole('button', { name: 'line Line', exact: true }).click()

      await u.closeDebugPanel()
      const selectionSequence = async () => {
        await expect(page.getByTestId('hover-highlight')).not.toBeVisible()

        await page.waitForTimeout(100)
        await page.mouse.move(startXPx + PUR * 15, 500 - PUR * 10)

        await expect(page.getByTestId('hover-highlight').first()).toBeVisible()
        // bg-yellow-300/70 is more brittle than hover-highlight, but is closer to the user experience
        // and will be an easy fix if it breaks because we change the colour
        await expect(page.locator('.bg-yellow-300\\/70')).toBeVisible()
        // check mousing off, than mousing onto another line
        await page.mouse.move(startXPx + PUR * 10, 500 - PUR * 15) // mouse off
        await expect(page.getByTestId('hover-highlight')).not.toBeVisible()
        await page.mouse.move(startXPx + PUR * 10, 500 - PUR * 20) // mouse onto another line
        await expect(page.getByTestId('hover-highlight').first()).toBeVisible()

        // now check clicking works including axis

        // click a segment hold shift and click an axis, see that a relevant constraint is enabled
        const constrainButton = page.getByRole('button', {
          name: 'Length: open menu',
        })
        const absXButton = page.getByRole('button', { name: 'Absolute X' })

        await test.step(`Select a segment and an axis, see that a relevant constraint is enabled`, async () => {
          await topHorzSegmentClick()
          await page.keyboard.down('Shift')
          await constrainButton.click()
          await expect(absXButton).toBeDisabled()
          await page.waitForTimeout(100)
          await yAxisClick()
          await page.keyboard.up('Shift')
          await constrainButton.click()
          await absXButton.and(page.locator(':not([disabled])')).waitFor()
          await expect(absXButton).not.toBeDisabled()
        })

        await emptySpaceClick()
        await page.waitForTimeout(100)

        await test.step(`Same selection but click the axis first`, async () => {
          await yAxisClick()
          await constrainButton.click()
          await expect(absXButton).toBeDisabled()
          await page.keyboard.down('Shift')
          await page.waitForTimeout(100)
          await topHorzSegmentClick()
          await page.waitForTimeout(100)

          await page.keyboard.up('Shift')
          await constrainButton.click()
          await expect(absXButton).not.toBeDisabled()
        })

        // clear selection by clicking on nothing
        await emptySpaceClick()

        // check the same selection again by putting cursor in code first then selecting axis
        await test.step(`Same selection but code selection then axis`, async () => {
          await page
            .getByText(`  |> xLine(${commonPoints.num2 * -1}, %)`)
            .click()
          await page.keyboard.down('Shift')
          await constrainButton.click()
          await expect(absXButton).toBeDisabled()
          await page.waitForTimeout(100)
          await yAxisClick()
          await page.keyboard.up('Shift')
          await constrainButton.click()
          await expect(absXButton).not.toBeDisabled()
        })

        // clear selection by clicking on nothing
        await emptySpaceClick()

        // select segment in editor than another segment in scene and check there are two cursors
        // TODO change this back to shift click in the scene, not cmd click in the editor
        await bottomHorzSegmentClick()

        await expect(page.locator('.cm-cursor')).toHaveCount(1)

        await page.keyboard.down(
          process.platform === 'linux' ? 'Control' : 'Meta'
        )
        await page.waitForTimeout(100)
        await page.getByText(`  |> xLine(${commonPoints.num2 * -1}, %)`).click()

        await expect(page.locator('.cm-cursor')).toHaveCount(2)
        await page.waitForTimeout(500)
        await page.keyboard.up(
          process.platform === 'linux' ? 'Control' : 'Meta'
        )

        // clear selection by clicking on nothing
        await emptySpaceClick()
      }

      await test.step(`Test hovering and selecting on fresh sketch`, async () => {
        await selectionSequence()
      })

      // hovering in fresh sketch worked, lets try exiting and re-entering
      await u.openAndClearDebugPanel()
      await page.getByRole('button', { name: 'Exit Sketch' }).click()
      await page.waitForTimeout(200)
      // wait for execution done

      await u.expectCmdLog('[data-message-type="execution-done"]')
      await u.closeDebugPanel()

      // select a line, this verifies that sketches in the scene can be selected outside of sketch mode
      await topHorzSegmentClick()
      await xAxisClickAfterExitingSketch()
      await page.waitForTimeout(100)
      await emptySpaceHover()

      // enter sketch again
      await u.doAndWaitForCmd(
        () => page.getByRole('button', { name: 'Edit Sketch' }).click(),
        'default_camera_get_settings'
      )

      await page.waitForTimeout(450) // wait for animation

      await u.openAndClearDebugPanel()
      await u.sendCustomCmd({
        type: 'modeling_cmd_req',
        cmd_id: uuidv4(),
        cmd: {
          type: 'default_camera_look_at',
          center: { x: 0, y: 0, z: 0 },
          vantage: { x: 0, y: -1378.01, z: 0 },
          up: { x: 0, y: 0, z: 1 },
        },
      })
      await page.waitForTimeout(100)
      await u.sendCustomCmd({
        type: 'modeling_cmd_req',
        cmd_id: uuidv4(),
        cmd: {
          type: 'default_camera_get_settings',
        },
      })
      await page.waitForTimeout(100)

      await emptySpaceClick()

      await u.closeDebugPanel()

      await test.step(`Test hovering and selecting on edited sketch`, async () => {
        await selectionSequence()
      })
    }
  )

  test('Solids should be select and deletable', async ({ page, homePage }) => {
    test.setTimeout(90_000)
    const u = await getUtils(page)
    await page.addInitScript(async () => {
      localStorage.setItem(
        'persistCode',
        `sketch001 = startSketchOn('XZ')
      |> startProfileAt([-79.26, 95.04], %)
      |> line([112.54, 127.64], %, $seg02)
      |> line([170.36, -121.61], %, $seg01)
      |> lineTo([profileStartX(%), profileStartY(%)], %)
      |> close(%)
  extrude001 = extrude(50, sketch001)
  sketch005 = startSketchOn(extrude001, 'END')
    |> startProfileAt([23.24, 136.52], %)
    |> line([-8.44, 36.61], %)
    |> line([49.4, 2.05], %)
    |> line([29.69, -46.95], %)
    |> lineTo([profileStartX(%), profileStartY(%)], %)
    |> close(%)
  sketch003 = startSketchOn(extrude001, seg01)
    |> startProfileAt([21.23, 17.81], %)
    |> line([51.97, 21.32], %)
    |> line([4.07, -22.75], %)
    |> lineTo([profileStartX(%), profileStartY(%)], %)
    |> close(%)
  sketch002 = startSketchOn(extrude001, seg02)
    |> startProfileAt([-100.54, 16.99], %)
    |> line([0, 20.03], %)
    |> line([62.61, 0], %, $seg03)
    |> lineTo([profileStartX(%), profileStartY(%)], %)
    |> close(%)
  extrude002 = extrude(50, sketch002)
  sketch004 = startSketchOn(extrude002, seg03)
    |> startProfileAt([57.07, 134.77], %)
    |> line([-4.72, 22.84], %)
    |> line([28.8, 6.71], %)
    |> line([9.19, -25.33], %)
    |> lineTo([profileStartX(%), profileStartY(%)], %)
    |> close(%)
  extrude003 = extrude(20, sketch004)
  pipeLength = 40
  pipeSmallDia = 10
  pipeLargeDia = 20
  thickness = 0.5
  part009 = startSketchOn('XY')
    |> startProfileAt([pipeLargeDia - (thickness / 2), 38], %)
    |> line([thickness, 0], %)
    |> line([0, -1], %)
    |> angledLineToX({
     angle = 60,
     to = pipeSmallDia + thickness
   }, %)
    |> line([0, -pipeLength], %)
    |> angledLineToX({
     angle = -60,
     to = pipeLargeDia + thickness
   }, %)
    |> line([0, -1], %)
    |> line([-thickness, 0], %)
    |> line([0, 1], %)
    |> angledLineToX({ angle = 120, to = pipeSmallDia }, %)
    |> line([0, pipeLength], %)
    |> angledLineToX({ angle = 60, to = pipeLargeDia }, %)
    |> close(%)
  rev = revolve({ axis: 'y' }, part009)
  `
      )
    }, KCL_DEFAULT_LENGTH)
    await page.setBodyDimensions({ width: 1000, height: 500 })

    await homePage.goToModelingScene()

    await u.openDebugPanel()
    await u.expectCmdLog('[data-message-type="execution-done"]')
    await u.closeDebugPanel()

    await u.openAndClearDebugPanel()
    await u.sendCustomCmd({
      type: 'modeling_cmd_req',
      cmd_id: uuidv4(),
      cmd: {
        type: 'default_camera_look_at',
        vantage: { x: 1139.49, y: -7053, z: 8597.31 },
        center: { x: -2206.68, y: -1298.36, z: 60 },
        up: { x: 0, y: 0, z: 1 },
      },
    })
    await page.waitForTimeout(100)
    await u.sendCustomCmd({
      type: 'modeling_cmd_req',
      cmd_id: uuidv4(),
      cmd: {
        type: 'default_camera_get_settings',
      },
    })
    await page.waitForTimeout(100)

    const revolve = { x: 646, y: 248 }
    const parentExtrude = { x: 915, y: 133 }
    const solid2d = { x: 770, y: 167 }

    // DELETE REVOLVE
    await page.mouse.click(revolve.x, revolve.y)
    await page.waitForTimeout(100)
    await expect(page.locator('.cm-activeLine')).toHaveText(
      '|> line([0, -pipeLength], %)'
    )
    await u.clearCommandLogs()
    await page.keyboard.press('Backspace')
    await u.expectCmdLog('[data-message-type="execution-done"]', 10_000)
    await page.waitForTimeout(200)

    await expect(u.codeLocator).not.toContainText(
      `rev = revolve({ axis: 'y' }, part009)`
    )

    // DELETE PARENT EXTRUDE
    await page.mouse.click(parentExtrude.x, parentExtrude.y)
    await page.waitForTimeout(100)
    await expect(page.locator('.cm-activeLine')).toHaveText(
      '|> line([170.36, -121.61], %, $seg01)'
    )
    await u.clearCommandLogs()
    await page.keyboard.press('Backspace')
    await u.expectCmdLog('[data-message-type="execution-done"]', 10_000)
    await page.waitForTimeout(200)
    await expect(u.codeLocator).not.toContainText(
      `extrude001 = extrude(50, sketch001)`
    )
    await expect(u.codeLocator).toContainText(`sketch005 = startSketchOn({
     plane = {
       origin = { x = 0, y = -50, z = 0 },
       xAxis = { x = 1, y = 0, z = 0 },
       yAxis = { x = 0, y = 0, z = 1 },
       zAxis = { x = 0, y = -1, z = 0 }
     }
   })`)
    await expect(u.codeLocator).toContainText(`sketch003 = startSketchOn({
     plane = {
       origin = { x = 116.53, y = 0, z = 163.25 },
       xAxis = { x = -0.81, y = 0, z = 0.58 },
       yAxis = { x = 0, y = -1, z = 0 },
       zAxis = { x = 0.58, y = 0, z = 0.81 }
     }
   })`)
    await expect(u.codeLocator).toContainText(`sketch002 = startSketchOn({
     plane = {
       origin = { x = -91.74, y = 0, z = 80.89 },
       xAxis = { x = -0.66, y = 0, z = -0.75 },
       yAxis = { x = 0, y = -1, z = 0 },
       zAxis = { x = -0.75, y = 0, z = 0.66 }
     }
   })`)

    // DELETE SOLID 2D
    await page.mouse.click(solid2d.x, solid2d.y)
    await page.waitForTimeout(100)
    await expect(page.locator('.cm-activeLine')).toHaveText(
      '|> startProfileAt([23.24, 136.52], %)'
    )
    await u.clearCommandLogs()
    await page.keyboard.press('Backspace')
    await u.expectCmdLog('[data-message-type="execution-done"]', 10_000)
    await page.waitForTimeout(200)
    await expect(u.codeLocator).not.toContainText(`sketch005 = startSketchOn({`)
  })
  test("Deleting solid that the AST mod can't handle results in a toast message", async ({
    page,
    homePage,
  }) => {
    const u = await getUtils(page)
    await page.addInitScript(async () => {
      localStorage.setItem(
        'persistCode',
        `sketch001 = startSketchOn('XZ')
    |> startProfileAt([-79.26, 95.04], %)
    |> line([112.54, 127.64], %, $seg02)
    |> line([170.36, -121.61], %, $seg01)
    |> lineTo([profileStartX(%), profileStartY(%)], %)
    |> close(%)
  extrude001 = extrude(50, sketch001)
  launderExtrudeThroughVar = extrude001
  sketch002 = startSketchOn(launderExtrudeThroughVar, seg02)
    |> startProfileAt([-100.54, 16.99], %)
    |> line([0, 20.03], %)
    |> line([62.61, 0], %, $seg03)
    |> lineTo([profileStartX(%), profileStartY(%)], %)
    |> close(%)
  `
      )
    }, KCL_DEFAULT_LENGTH)
    await page.setBodyDimensions({ width: 1000, height: 500 })

    await homePage.goToModelingScene()

    await u.openDebugPanel()
    await u.expectCmdLog('[data-message-type="execution-done"]', 10_000)
    await u.closeDebugPanel()

    await u.openAndClearDebugPanel()
    await u.sendCustomCmd({
      type: 'modeling_cmd_req',
      cmd_id: uuidv4(),
      cmd: {
        type: 'default_camera_look_at',
        vantage: { x: 1139.49, y: -7053, z: 8597.31 },
        center: { x: -2206.68, y: -1298.36, z: 60 },
        up: { x: 0, y: 0, z: 1 },
      },
    })
    await page.waitForTimeout(100)
    await u.sendCustomCmd({
      type: 'modeling_cmd_req',
      cmd_id: uuidv4(),
      cmd: {
        type: 'default_camera_get_settings',
      },
    })
    await page.waitForTimeout(100)

    // attempt delete
    await page.mouse.click(930, 139)
    await page.waitForTimeout(100)
    await expect(page.locator('.cm-activeLine')).toHaveText(
      '|> line([170.36, -121.61], %, $seg01)'
    )
    await u.clearCommandLogs()
    await page.keyboard.press('Backspace')

    await expect(page.getByText('Unable to delete selection')).toBeVisible()
  })
  test('Hovering over 3d features highlights code, clicking puts the cursor in the right place and sends selection id to engine', async ({
    page,
    homePage,
  }) => {
    // TODO: fix this test on windows after the electron migration
    test.skip(process.platform === 'win32', 'Skip on windows')
    const u = await getUtils(page)
    await page.addInitScript(async (KCL_DEFAULT_LENGTH) => {
      localStorage.setItem(
        'persistCode',
        `part001 = startSketchOn('XZ')
  |> startProfileAt([20, 0], %)
  |> line([7.13, 4 + 0], %)
  |> angledLine({ angle = 3 + 0, length = 3.14 + 0 }, %)
  |> lineTo([20.14 + 0, -0.14 + 0], %)
  |> xLineTo(29 + 0, %)
  |> yLine(-3.14 + 0, %, $a)
  |> xLine(1.63, %)
  |> angledLineOfXLength({ angle = 3 + 0, length = 3.14 }, %)
  |> angledLineOfYLength({ angle = 30, length = 3 + 0 }, %)
  |> angledLineToX({ angle = 22.14 + 0, to = 12 }, %)
  |> angledLineToY({ angle = 30, to = 11.14 }, %)
  |> angledLineThatIntersects({
        angle = 3.14,
        intersectTag = a,
        offset = 0
      }, %)
  |> tangentialArcTo([13.14 + 0, 13.14], %)
  |> close(%)
  |> extrude(5 + 7, %)
    `
      )
    }, KCL_DEFAULT_LENGTH)
    await page.setBodyDimensions({ width: 1000, height: 500 })

    await homePage.goToModelingScene()

    // wait for execution done
    await u.openDebugPanel()
    await u.expectCmdLog('[data-message-type="execution-done"]')
    await u.closeDebugPanel()

    await u.openAndClearDebugPanel()
    await u.sendCustomCmd({
      type: 'modeling_cmd_req',
      cmd_id: uuidv4(),
      cmd: {
        type: 'default_camera_look_at',
        vantage: { x: 0, y: -1250, z: 580 },
        center: { x: 0, y: 0, z: 0 },
        up: { x: 0, y: 0, z: 1 },
      },
    })
    await page.waitForTimeout(100)
    await u.sendCustomCmd({
      type: 'modeling_cmd_req',
      cmd_id: uuidv4(),
      cmd: {
        type: 'default_camera_get_settings',
      },
    })
    await page.waitForTimeout(100)
    await u.closeDebugPanel()

    const extrusionTopCap: Coords2d = [800, 240]
    const flatExtrusionFace: Coords2d = [960, 160]
    const tangentialArcTo: Coords2d = [840, 160]
    const close: Coords2d = [720, 200]
    const nothing: Coords2d = [600, 200]
    const closeEdge: Coords2d = [744, 233]
    const closeAdjacentEdge: Coords2d = [743, 277]
    const closeOppositeEdge: Coords2d = [687, 169]

    const tangentialArcEdge: Coords2d = [811, 142]
    const tangentialArcOppositeEdge: Coords2d = [820, 180]
    const tangentialArcAdjacentEdge: Coords2d = [688, 123]

    const straightSegmentEdge: Coords2d = [819, 369]
    const straightSegmentOppositeEdge: Coords2d = [822, 368]
    const straightSegmentAdjacentEdge: Coords2d = [893, 165]

    await page.mouse.move(nothing[0], nothing[1])
    await page.mouse.click(nothing[0], nothing[1])

    await expect(page.getByTestId('hover-highlight')).not.toBeVisible()
    await page.waitForTimeout(200)

    const checkCodeAtHoverPosition = async (
      name = '',
      coord: Coords2d,
      highlightCode: string,
      activeLine = highlightCode
    ) => {
      await test.step(`test selection for: ${name}`, async () => {
        const highlightedLocator = page.getByTestId('hover-highlight')
        const activeLineLocator = page.locator('.cm-activeLine')

        await test.step(`hover should highlight correct code, clicking should put the cursor in the right place, and send selection to engine`, async () => {
          await expect(async () => {
            await page.mouse.move(nothing[0], nothing[1])
            await page.mouse.move(coord[0], coord[1])
            await expect(highlightedLocator.first()).toBeVisible()
            await expect
              .poll(async () => {
                let textContents = await highlightedLocator.allTextContents()
                const textContentsStr = textContents
                  .join('')
                  .replace(/\s+/g, '')
                console.log(textContentsStr)
                return textContentsStr
              })
              .toBe(highlightCode)
            await page.mouse.move(nothing[0], nothing[1])
          }).toPass({ timeout: 40_000, intervals: [500] })
        })
        await test.step(`click should put the cursor in the right place`, async () => {
          // await page.mouse.move(nothing[0], nothing[1], { steps: 5 })
          // await expect(highlightedLocator.first()).not.toBeVisible()
          await page.mouse.click(coord[0], coord[1])
          await expect
            .poll(async () => {
              const activeLines = await activeLineLocator.allInnerTexts()
              return activeLines.join('')
            })
            .toContain(activeLine)
          // check pixels near the click location are yellow
        })
        await test.step(`check the engine agrees with selections`, async () => {
          // ultimately the only way we know if the engine agrees with the selection from the FE
          // perspective is if it highlights the pixels near where we clicked yellow.
          await expect
            .poll(async () => {
              const RGBs = await u.getPixelRGBs({ x: coord[0], y: coord[1] }, 3)
              for (const rgb of RGBs) {
                const [r, g, b] = rgb
                const RGAverage = (r + g) / 2
                const isRedGreenSameIsh = Math.abs(r - g) < 3
                const isBlueLessThanRG = RGAverage - b > 45
                const isYellowy = isRedGreenSameIsh && isBlueLessThanRG
                if (isYellowy) return true
              }
              return false
            })
            .toBeTruthy()
          await page.mouse.click(nothing[0], nothing[1])
        })
      })
    }

    await checkCodeAtHoverPosition(
      'extrusionTopCap',
      extrusionTopCap,
      'startProfileAt([20,0],%)',
      'startProfileAt([20, 0], %)'
    )
    await checkCodeAtHoverPosition(
      'flatExtrusionFace',
      flatExtrusionFace,
      `angledLineThatIntersects({angle=3.14,intersectTag=a,offset=0},%)extrude(5+7,%)`,
      '}, %)'
    )

    await checkCodeAtHoverPosition(
      'tangentialArcTo',
      tangentialArcTo,
      'tangentialArcTo([13.14+0,13.14],%)extrude(5+7,%)',
      'tangentialArcTo([13.14 + 0, 13.14], %)'
    )
    await checkCodeAtHoverPosition(
      'tangentialArcEdge',
      tangentialArcEdge,
      `tangentialArcTo([13.14+0,13.14],%)`,
      'tangentialArcTo([13.14 + 0, 13.14], %)'
    )
    await checkCodeAtHoverPosition(
      'tangentialArcOppositeEdge',
      tangentialArcOppositeEdge,
      `tangentialArcTo([13.14+0,13.14],%)`,
      'tangentialArcTo([13.14 + 0, 13.14], %)'
    )
    await checkCodeAtHoverPosition(
      'tangentialArcAdjacentEdge',
      tangentialArcAdjacentEdge,
      `tangentialArcTo([13.14+0,13.14],%)`,
      'tangentialArcTo([13.14 + 0, 13.14], %)'
    )

    await checkCodeAtHoverPosition(
      'close',
      close,
      'close(%)extrude(5+7,%)',
      'close(%)'
    )
    await checkCodeAtHoverPosition(
      'closeEdge',
      closeEdge,
      `close(%)`,
      'close(%)'
    )
    await checkCodeAtHoverPosition(
      'closeAdjacentEdge',
      closeAdjacentEdge,
      `close(%)`,
      'close(%)'
    )
    await checkCodeAtHoverPosition(
      'closeOppositeEdge',
      closeOppositeEdge,
      `close(%)`,
      'close(%)'
    )

    await checkCodeAtHoverPosition(
      'straightSegmentEdge',
      straightSegmentEdge,
      `angledLineToY({angle=30,to=11.14},%)`,
      'angledLineToY({ angle = 30, to = 11.14 }, %)'
    )
    await checkCodeAtHoverPosition(
      'straightSegmentOppositeEdge',
      straightSegmentOppositeEdge,
      `angledLineToY({angle=30,to=11.14},%)`,
      'angledLineToY({ angle = 30, to = 11.14 }, %)'
    )
    await checkCodeAtHoverPosition(
      'straightSegmentAdjacentEdge',
      straightSegmentAdjacentEdge,
      `angledLineThatIntersects({angle=3.14,intersectTag=a,offset=0},%)`,
      '}, %)'
    )

    await page.waitForTimeout(200)

    await u.removeCurrentCode()
    await u.codeLocator.fill(`sketch001 = startSketchOn('XZ')
    |> startProfileAt([75.8, 317.2], %) // [$startCapTag, $EndCapTag]
    |> angledLine([0, 268.43], %, $rectangleSegmentA001)
    |> angledLine([
     segAng(rectangleSegmentA001) - 90,
     217.26
   ], %, $seg01)
    |> angledLine([
     segAng(rectangleSegmentA001),
     -segLen(rectangleSegmentA001)
   ], %, $yo)
    |> lineTo([profileStartX(%), profileStartY(%)], %, $seg02)
    |> close(%)
  extrude001 = extrude(100, sketch001)
    |> chamfer({
     length = 30,
     tags = [
       seg01,
       getNextAdjacentEdge(yo),
       getNextAdjacentEdge(seg02),
       getOppositeEdge(seg01)
     ]
   }, %)
  `)
    await expect(
      page.getByTestId('model-state-indicator-execution-done')
    ).toBeVisible()

    await u.openAndClearDebugPanel()
    await u.sendCustomCmd({
      type: 'modeling_cmd_req',
      cmd_id: uuidv4(),
      cmd: {
        type: 'default_camera_look_at',
        vantage: { x: 16118, y: -1654, z: 5855 },
        center: { x: 4915, y: -3893, z: 4874 },
        up: { x: 0, y: 0, z: 1 },
      },
    })
    await page.waitForTimeout(100)
    await u.sendCustomCmd({
      type: 'modeling_cmd_req',
      cmd_id: uuidv4(),
      cmd: {
        type: 'default_camera_get_settings',
      },
    })
    await page.waitForTimeout(100)
    await u.closeDebugPanel()

    await page.mouse.click(nothing[0], nothing[1])

    const oppositeChamfer: Coords2d = [577, 230]
    const baseChamfer: Coords2d = [726, 258]
    const adjacentChamfer1: Coords2d = [653, 99]
    const adjacentChamfer2: Coords2d = [653, 430]

    await checkCodeAtHoverPosition(
      'oppositeChamfer',
      oppositeChamfer,
      `angledLine([segAng(rectangleSegmentA001)-90,217.26],%,$seg01)chamfer({length=30,tags=[seg01,getNextAdjacentEdge(yo),getNextAdjacentEdge(seg02),getOppositeEdge(seg01)]},%)`,
      '}, %)'
    )

    await checkCodeAtHoverPosition(
      'baseChamfer',
      baseChamfer,
      `angledLine([segAng(rectangleSegmentA001)-90,217.26],%,$seg01)chamfer({length=30,tags=[seg01,getNextAdjacentEdge(yo),getNextAdjacentEdge(seg02),getOppositeEdge(seg01)]},%)`,
      '}, %)'
    )

    await u.openAndClearDebugPanel()
    await u.sendCustomCmd({
      type: 'modeling_cmd_req',
      cmd_id: uuidv4(),
      cmd: {
        type: 'default_camera_look_at',
        vantage: { x: -6414, y: 160, z: 6145 },
        center: { x: 5919, y: 1236, z: 5251 },
        up: { x: 0, y: 0, z: 1 },
      },
    })
    await page.waitForTimeout(100)
    await u.sendCustomCmd({
      type: 'modeling_cmd_req',
      cmd_id: uuidv4(),
      cmd: {
        type: 'default_camera_get_settings',
      },
    })
    await page.waitForTimeout(100)
    await u.closeDebugPanel()

    await page.mouse.click(nothing[0], nothing[1])

    await checkCodeAtHoverPosition(
      'adjacentChamfer1',
      adjacentChamfer1,
      `lineTo([profileStartX(%),profileStartY(%)],%,$seg02)chamfer({length=30,tags=[seg01,getNextAdjacentEdge(yo),getNextAdjacentEdge(seg02),getOppositeEdge(seg01)]},%)`,
      '}, %)'
    )

    await checkCodeAtHoverPosition(
      'adjacentChamfer2',
      adjacentChamfer2,
      `angledLine([segAng(rectangleSegmentA001),-segLen(rectangleSegmentA001)],%,$yo)chamfer({length=30,tags=[seg01,getNextAdjacentEdge(yo),getNextAdjacentEdge(seg02),getOppositeEdge(seg01)]},%)`,
      '}, %)'
    )
  })
  test("Extrude button should be disabled if there's no extrudable geometry when nothing is selected", async ({
    page,
    editor,
    homePage,
  }) => {
    const u = await getUtils(page)

    await page.addInitScript(async () => {
      localStorage.setItem(
        'persistCode',
        `sketch001 = startSketchOn('XZ')
    |> startProfileAt([3.29, 7.86], %)
    |> line([2.48, 2.44], %)
    |> line([2.66, 1.17], %)
    |> line([3.75, 0.46], %)
    |> line([4.99, -0.46], %, $seg01)
    |> line([3.3, -2.12], %)
    |> line([2.16, -3.33], %)
    |> line([0.85, -3.08], %)
    |> line([-0.18, -3.36], %)
    |> line([-3.86, -2.73], %)
    |> line([-17.67, 0.85], %)
    |> close(%)
  extrude001 = extrude(10, sketch001)
    `
      )
    })

    await page.setBodyDimensions({ width: 1200, height: 500 })
    await homePage.goToModelingScene()
    await u.waitForPageLoad()

    // wait for execution done
    await u.openDebugPanel()
    await u.expectCmdLog('[data-message-type="execution-done"]')
    await u.closeDebugPanel()

    const selectUnExtrudable = async () => {
      await editor.scrollToText(`line([4.99, -0.46], %, $seg01)`)
      await page.getByText(`line([4.99, -0.46], %, $seg01)`).click()
    }
    const clickEmpty = () => page.mouse.click(700, 460)
    await selectUnExtrudable()
    // expect extrude button to be enabled, since we don't guard
    // until the extrude button is clicked
    await expect(page.getByRole('button', { name: 'Extrude' })).toBeEnabled()

    await clickEmpty()

    // expect active line to contain nothing
    await expect(page.locator('.cm-activeLine')).toHaveText('')

    const codeToAdd = `${await u.codeLocator.allInnerTexts()}
  sketch002 = startSketchOn(extrude001, $seg01)
    |> startProfileAt([-12.94, 6.6], %)
    |> line([2.45, -0.2], %)
    |> line([-2, -1.25], %)
    |> lineTo([profileStartX(%), profileStartY(%)], %)
    |> close(%)
  `
    await u.codeLocator.fill(codeToAdd)

    await selectUnExtrudable()
    // expect extrude button to be enabled, since we don't guard
    // until the extrude button is clicked
    await expect(page.getByRole('button', { name: 'Extrude' })).toBeEnabled()

    await clickEmpty()
    await expect(page.locator('.cm-activeLine')).toHaveText('')
    // there's not extrudable geometry, so button should be enabled
    await expect(
      page.getByRole('button', { name: 'Extrude' })
    ).not.toBeDisabled()
  })

<<<<<<< HEAD
  test('Fillet and Chamfer button states test', async ({ page }) => {
=======
  test('Fillet button states test', async ({ page, homePage }) => {
>>>>>>> 363ae106
    const u = await getUtils(page)
    await page.addInitScript(async () => {
      localStorage.setItem(
        'persistCode',
        `sketch001 = startSketchOn('XZ')
    |> startProfileAt([-5, -5], %)
    |> line([0, 10], %)
    |> line([10, 0], %)
    |> line([0, -10], %)
    |> lineTo([profileStartX(%), profileStartY(%)], %)
    |> close(%)`
      )
    })

    await page.setBodyDimensions({ width: 1000, height: 500 })
    await homePage.goToModelingScene()
    await u.openDebugPanel()
    await u.expectCmdLog('[data-message-type="execution-done"]')
    await u.closeDebugPanel()

    const selectSegment = () => page.getByText(`line([10, 0], %)`).click()
    const selectClose = () => page.getByText(`close(%)`).click()
    const clickEmpty = () => page.mouse.click(950, 100)

<<<<<<< HEAD
    // test without any bodies in the scene
    await selectSegment()
    await expect(page.getByRole('button', { name: 'Fillet' })).toBeDisabled()
    await expect(page.getByRole('button', { name: 'Chamfer' })).toBeDisabled()
    await clickEmpty()
    await expect(page.getByRole('button', { name: 'Fillet' })).toBeDisabled()
    await expect(page.getByRole('button', { name: 'Chamfer' })).toBeDisabled()
=======
    // Now that we don't disable toolbar buttons based on selection,
    // but rather based on a "selection" step in the command palette,
    // the fillet button should always be enabled with a good network connection.
    // I'm not sure if this test is actually useful anymore.
    await selectSegment()
    await expect(page.getByRole('button', { name: 'Fillet' })).toBeEnabled()
    await clickEmpty()
    await expect(page.getByRole('button', { name: 'Fillet' })).toBeEnabled()
>>>>>>> 363ae106

    // add a body and retest
    const codeToAdd = `${await u.codeLocator.allInnerTexts()}
  extrude001 = extrude(10, sketch001)`
    await u.codeLocator.clear()
    await u.codeLocator.fill(codeToAdd)
    await selectSegment()
    await expect(page.getByRole('button', { name: 'Fillet' })).toBeEnabled()
    await expect(page.getByRole('button', { name: 'Chamfer' })).toBeEnabled()
    await selectClose()
<<<<<<< HEAD
    await expect(page.getByRole('button', { name: 'Fillet' })).toBeDisabled()
    await expect(page.getByRole('button', { name: 'Chamfer' })).toBeDisabled()
=======
    await expect(page.getByRole('button', { name: 'Fillet' })).toBeEnabled()
>>>>>>> 363ae106
    await clickEmpty()
    await expect(page.getByRole('button', { name: 'Fillet' })).toBeEnabled()
    await expect(page.getByRole('button', { name: 'Chamfer' })).toBeEnabled()
  })

  const removeAfterFirstParenthesis = (inputString: string) => {
    const index = inputString.indexOf('(')
    if (index !== -1) {
      return inputString.substring(0, index)
    }
    return inputString // return the original string if '(' is not found
  }

  test('Testing selections (and hovers) work on sketches when NOT in sketch mode', async ({
    page,
    homePage,
  }) => {
    const cases = [
      {
        pos: [694, 185],
        expectedCode: 'line([74.36, 130.4], %, $seg01)',
      },
      {
        pos: [816, 244],
        expectedCode: 'angledLine([segAng(seg01), yo], %)',
      },
      {
        pos: [1107, 161],
        expectedCode: 'tangentialArcTo([167.95, -28.85], %)',
      },
    ] as const
    await page.addInitScript(
      async ({ cases }) => {
        localStorage.setItem(
          'persistCode',
          `yo = 79
  part001 = startSketchOn('XZ')
    |> startProfileAt([-7.54, -26.74], %)
    |> ${cases[0].expectedCode}
    |> line([-3.19, -138.43], %)
    |> ${cases[1].expectedCode}
    |> line([41.19, 28.97 + 5], %)
    |> ${cases[2].expectedCode}`
        )
      },
      { cases }
    )
    const u = await getUtils(page)
    await page.setBodyDimensions({ width: 1200, height: 500 })

    await homePage.goToModelingScene()
    await u.openAndClearDebugPanel()

    await u.sendCustomCmd({
      type: 'modeling_cmd_req',
      cmd_id: uuidv4(),
      cmd: {
        type: 'default_camera_look_at',
        vantage: { x: -449, y: -7503, z: 99 },
        center: { x: -449, y: 0, z: 99 },
        up: { x: 0, y: 0, z: 1 },
      },
    })
    await u.waitForCmdReceive('default_camera_look_at')
    await u.clearAndCloseDebugPanel()

    // end setup, now test hover and selects
    for (const { pos, expectedCode } of cases) {
      // hover over segment, check it's content
      await page.mouse.move(pos[0], pos[1], { steps: 5 })
      await expect(page.getByTestId('hover-highlight').first()).toBeVisible()
      await expect(page.getByTestId('hover-highlight').first()).toHaveText(
        expectedCode
      )
      // hover over segment, click it and check the cursor has move to the right place
      await page.mouse.click(pos[0], pos[1])
      await expect(page.locator('.cm-activeLine')).toHaveText(
        '|> ' + expectedCode
      )
    }
  })
  test("Hovering and selection of extruded faces works, and is not overridden shortly after user's click", async ({
    page,
    homePage,
  }) => {
    await page.addInitScript(async () => {
      localStorage.setItem(
        'persistCode',
        `sketch001 = startSketchOn('XZ')
    |> startProfileAt([-79.26, 95.04], %)
    |> line([112.54, 127.64], %)
    |> line([170.36, -121.61], %, $seg01)
    |> lineTo([profileStartX(%), profileStartY(%)], %)
    |> close(%)
  extrude001 = extrude(50, sketch001)
      `
      )
    })
    const u = await getUtils(page)
    await page.setBodyDimensions({ width: 1200, height: 500 })

    await homePage.goToModelingScene()
    await u.openAndClearDebugPanel()

    await u.sendCustomCmd({
      type: 'modeling_cmd_req',
      cmd_id: uuidv4(),
      cmd: {
        type: 'default_camera_look_at',
        vantage: { x: 6615, y: -9505, z: 10344 },
        center: { x: 1579, y: -635, z: 4035 },
        up: { x: 0, y: 0, z: 1 },
      },
    })
    await u.waitForCmdReceive('default_camera_look_at')
    await u.clearAndCloseDebugPanel()

    await page.waitForTimeout(1000)

    let noHoverColor: [number, number, number] = [92, 92, 92]
    let hoverColor: [number, number, number] = [127, 127, 127]
    let selectColor: [number, number, number] = [155, 155, 105]

    const extrudeWall = { x: 670, y: 275 }
    const extrudeText = `line([170.36, -121.61], %, $seg01)`

    const cap = { x: 594, y: 283 }
    const capText = `startProfileAt([-79.26, 95.04], %)`

    const nothing = { x: 946, y: 229 }

    await expect
      .poll(() => u.getGreatestPixDiff(extrudeWall, noHoverColor))
      .toBeLessThan(15)
    await page.mouse.move(nothing.x, nothing.y)
    await page.waitForTimeout(100)
    await page.mouse.move(extrudeWall.x, extrudeWall.y)
    await expect(page.getByTestId('hover-highlight').first()).toBeVisible()
    await expect(page.getByTestId('hover-highlight').first()).toContainText(
      removeAfterFirstParenthesis(extrudeText)
    )
    await page.waitForTimeout(200)
    await expect(
      await u.getGreatestPixDiff(extrudeWall, hoverColor)
    ).toBeLessThan(15)
    await page.mouse.click(extrudeWall.x, extrudeWall.y)
    await expect(page.locator('.cm-activeLine')).toHaveText(`|> ${extrudeText}`)
    await page.waitForTimeout(200)
    await expect(
      await u.getGreatestPixDiff(extrudeWall, selectColor)
    ).toBeLessThan(15)
    await page.waitForTimeout(1000)
    // check color stays there, i.e. not overridden (this was a bug previously)
    await expect(
      await u.getGreatestPixDiff(extrudeWall, selectColor)
    ).toBeLessThan(15)

    await page.mouse.move(nothing.x, nothing.y)
    await page.waitForTimeout(300)
    await expect(page.getByTestId('hover-highlight')).not.toBeVisible()

    // because of shading, color is not exact everywhere on the face
    noHoverColor = [115, 115, 115]
    hoverColor = [145, 145, 145]
    selectColor = [168, 168, 120]

    await expect(await u.getGreatestPixDiff(cap, noHoverColor)).toBeLessThan(15)
    await page.mouse.move(cap.x, cap.y)
    await expect(page.getByTestId('hover-highlight').first()).toBeVisible()
    await expect(page.getByTestId('hover-highlight').first()).toContainText(
      removeAfterFirstParenthesis(capText)
    )
    await page.waitForTimeout(200)
    await expect(await u.getGreatestPixDiff(cap, hoverColor)).toBeLessThan(15)
    await page.mouse.click(cap.x, cap.y)
    await expect(page.locator('.cm-activeLine')).toHaveText(`|> ${capText}`)
    await page.waitForTimeout(200)
    await expect(await u.getGreatestPixDiff(cap, selectColor)).toBeLessThan(15)
    await page.waitForTimeout(1000)
    // check color stays there, i.e. not overridden (this was a bug previously)
    await expect(await u.getGreatestPixDiff(cap, selectColor)).toBeLessThan(15)
  })
  test("Various pipe expressions should and shouldn't allow edit and or extrude", async ({
    page,
    homePage,
  }) => {
    const u = await getUtils(page)
    const selectionsSnippets = {
      extrudeAndEditBlocked: '|> startProfileAt([10.81, 32.99], %)',
      extrudeAndEditBlockedInFunction: '|> startProfileAt(pos, %)',
      extrudeAndEditAllowed: '|> startProfileAt([15.72, 4.7], %)',
      editOnly: '|> startProfileAt([15.79, -14.6], %)',
    }
    await page.addInitScript(
      async ({
        extrudeAndEditBlocked,
        extrudeAndEditBlockedInFunction,
        extrudeAndEditAllowed,
        editOnly,
      }: any) => {
        localStorage.setItem(
          'persistCode',
          `part001 = startSketchOn('XZ')
  ${extrudeAndEditBlocked}
  |> line([25.96, 2.93], %)
  |> line([5.25, -5.72], %)
  |> line([-2.01, -10.35], %)
  |> line([-27.65, -2.78], %)
  |> close(%)
  |> extrude(5, %)
    sketch002 = startSketchOn('XZ')
  ${extrudeAndEditAllowed}
  |> line([10.32, 6.47], %)
  |> line([9.71, -6.16], %)
  |> line([-3.08, -9.86], %)
  |> line([-12.02, -1.54], %)
  |> close(%)
    sketch003 = startSketchOn('XZ')
  ${editOnly}
  |> line([27.55, -1.65], %)
  |> line([4.95, -8], %)
  |> line([-20.38, -10.12], %)
  |> line([-15.79, 17.08], %)
  
    fn yohey = (pos) => {
  sketch004 = startSketchOn('XZ')
  ${extrudeAndEditBlockedInFunction}
  |> line([27.55, -1.65], %)
  |> line([4.95, -10.53], %)
  |> line([-20.38, -8], %)
  |> line([-15.79, 17.08], %)
  return ''
    }
  
    yohey([15.79, -34.6])
    `
        )
      },
      selectionsSnippets
    )
    await page.setBodyDimensions({ width: 1200, height: 1000 })

    await homePage.goToModelingScene()

    // wait for execution done
    await u.openDebugPanel()
    await u.expectCmdLog('[data-message-type="execution-done"]')
    await u.closeDebugPanel()

    // wait for start sketch as a proxy for the stream being ready
    await expect(
      page.getByRole('button', { name: 'Start Sketch' })
    ).not.toBeDisabled()

    await page.getByText(selectionsSnippets.extrudeAndEditBlocked).click()
    // expect extrude button to be enabled, since we don't guard
    // until the extrude button is clicked
    await expect(page.getByRole('button', { name: 'Extrude' })).toBeEnabled()

    await page.getByText(selectionsSnippets.extrudeAndEditAllowed).click()
    await expect(
      page.getByRole('button', { name: 'Extrude' })
    ).not.toBeDisabled()
    await expect(
      page.getByRole('button', { name: 'Edit Sketch' })
    ).not.toBeDisabled()

    await page.getByText(selectionsSnippets.editOnly).click()
    // expect extrude button to be enabled, since we don't guard
    // until the extrude button is clicked
    await expect(page.getByRole('button', { name: 'Extrude' })).toBeEnabled()
    await expect(
      page.getByRole('button', { name: 'Edit Sketch' })
    ).not.toBeDisabled()

    await page
      .getByText(selectionsSnippets.extrudeAndEditBlockedInFunction)
      .click()
    // expect extrude button to be enabled, since we don't guard
    // until the extrude button is clicked
    await expect(page.getByRole('button', { name: 'Extrude' })).toBeEnabled()
    await expect(
      page.getByRole('button', { name: 'Edit Sketch' })
    ).not.toBeVisible()
  })

  test('Deselecting line tool should mean nothing happens on click', async ({
    page,
    homePage,
  }) => {
    /**
     * If the line tool is clicked when the state is 'No Points' it will exit Sketch mode.
     * This is the same exact workflow as pressing ESC.
     *
     * To continue to test this workflow, we now enter sketch mode and place a single point before exiting the line tool.
     */
    const u = await getUtils(page)
    await page.setBodyDimensions({ width: 1200, height: 500 })

    await homePage.goToModelingScene()
    await u.openDebugPanel()

    await expect(
      page.getByRole('button', { name: 'Start Sketch' })
    ).not.toBeDisabled()
    await expect(
      page.getByRole('button', { name: 'Start Sketch' })
    ).toBeVisible()

    // click on "Start Sketch" button
    await u.clearCommandLogs()
    await u.doAndWaitForImageDiff(
      () => page.getByRole('button', { name: 'Start Sketch' }).click(),
      200
    )

    // Clicks the XZ Plane in the page
    await page.mouse.click(700, 200)

    await expect(page.locator('.cm-content')).toHaveText(
      `sketch001 = startSketchOn('XZ')`
    )

    await page.waitForTimeout(600)

    // Place a point because the line tool will exit if no points are pressed
    await page.mouse.click(650, 200)
    await page.waitForTimeout(600)

    // Code before exiting the tool
    let previousCodeContent = await page.locator('.cm-content').innerText()

    // deselect the line tool by clicking it
    await page.getByRole('button', { name: 'line Line', exact: true }).click()

    await page.mouse.click(700, 200)
    await page.waitForTimeout(100)
    await page.mouse.click(700, 250)
    await page.waitForTimeout(100)
    await page.mouse.click(750, 200)
    await page.waitForTimeout(100)

    // expect no change
    await expect(page.locator('.cm-content')).toHaveText(previousCodeContent)

    // select line tool again
    await page.getByRole('button', { name: 'line Line', exact: true }).click()

    await u.closeDebugPanel()

    // line tool should work as expected again
    await page.mouse.click(700, 200)
    await expect(page.locator('.cm-content')).not.toHaveText(
      previousCodeContent
    )
    previousCodeContent = await page.locator('.cm-content').innerText()

    await page.waitForTimeout(100)
    await page.mouse.click(700, 300)
    await expect(page.locator('.cm-content')).not.toHaveText(
      previousCodeContent
    )
    previousCodeContent = await page.locator('.cm-content').innerText()

    await page.waitForTimeout(100)
    await page.mouse.click(750, 300)
    await expect(page.locator('.cm-content')).not.toHaveText(
      previousCodeContent
    )
    previousCodeContent = await page.locator('.cm-content').innerText()
  })
})<|MERGE_RESOLUTION|>--- conflicted
+++ resolved
@@ -906,11 +906,7 @@
     ).not.toBeDisabled()
   })
 
-<<<<<<< HEAD
-  test('Fillet and Chamfer button states test', async ({ page }) => {
-=======
   test('Fillet button states test', async ({ page, homePage }) => {
->>>>>>> 363ae106
     const u = await getUtils(page)
     await page.addInitScript(async () => {
       localStorage.setItem(
@@ -935,15 +931,6 @@
     const selectClose = () => page.getByText(`close(%)`).click()
     const clickEmpty = () => page.mouse.click(950, 100)
 
-<<<<<<< HEAD
-    // test without any bodies in the scene
-    await selectSegment()
-    await expect(page.getByRole('button', { name: 'Fillet' })).toBeDisabled()
-    await expect(page.getByRole('button', { name: 'Chamfer' })).toBeDisabled()
-    await clickEmpty()
-    await expect(page.getByRole('button', { name: 'Fillet' })).toBeDisabled()
-    await expect(page.getByRole('button', { name: 'Chamfer' })).toBeDisabled()
-=======
     // Now that we don't disable toolbar buttons based on selection,
     // but rather based on a "selection" step in the command palette,
     // the fillet button should always be enabled with a good network connection.
@@ -952,7 +939,6 @@
     await expect(page.getByRole('button', { name: 'Fillet' })).toBeEnabled()
     await clickEmpty()
     await expect(page.getByRole('button', { name: 'Fillet' })).toBeEnabled()
->>>>>>> 363ae106
 
     // add a body and retest
     const codeToAdd = `${await u.codeLocator.allInnerTexts()}
@@ -963,12 +949,7 @@
     await expect(page.getByRole('button', { name: 'Fillet' })).toBeEnabled()
     await expect(page.getByRole('button', { name: 'Chamfer' })).toBeEnabled()
     await selectClose()
-<<<<<<< HEAD
-    await expect(page.getByRole('button', { name: 'Fillet' })).toBeDisabled()
-    await expect(page.getByRole('button', { name: 'Chamfer' })).toBeDisabled()
-=======
     await expect(page.getByRole('button', { name: 'Fillet' })).toBeEnabled()
->>>>>>> 363ae106
     await clickEmpty()
     await expect(page.getByRole('button', { name: 'Fillet' })).toBeEnabled()
     await expect(page.getByRole('button', { name: 'Chamfer' })).toBeEnabled()
