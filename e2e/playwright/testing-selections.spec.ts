import { test, expect } from '@playwright/test'

import { commonPoints, getUtils, setup, tearDown } from './test-utils'
import { Coords2d } from 'lang/std/sketch'
import { KCL_DEFAULT_LENGTH } from 'lib/constants'
import { uuidv4 } from 'lib/utils'

test.beforeEach(async ({ context, page }, testInfo) => {
  await setup(context, page, testInfo)
})

test.afterEach(async ({ page }, testInfo) => {
  await tearDown(page, testInfo)
})

test.describe('Testing selections', () => {
  test.setTimeout(90_000)
  test('Selections work on fresh and edited sketch', async ({ page }) => {
    // Skip on windows its being weird.
    test.skip(process.platform === 'win32', 'Skip on windows')

    // tests mapping works on fresh sketch and edited sketch
    // tests using hovers which is the same as selections, because if
    // source ranges are wrong, hovers won't work
    const u = await getUtils(page)
    const PUR = 400 / 37.5 //pixeltoUnitRatio
    await page.setViewportSize({ width: 1200, height: 500 })

    await u.waitForAuthSkipAppStart()
    await u.openDebugPanel()

    const xAxisClick = () =>
      page.mouse.click(700, 253).then(() => page.waitForTimeout(100))
<<<<<<< HEAD
    const xAxisClickAfterExitingSketch = () =>
      page.mouse.click(639, 278).then(() => page.waitForTimeout(100))
=======
    const emptySpaceHover = () =>
      test.step('Hover over empty space', async () => {
        await page.mouse.move(700, 143, { steps: 5 })
        await expect(page.locator('.hover-highlight')).not.toBeVisible()
      })
>>>>>>> f828c36e
    const emptySpaceClick = () =>
      test.step(`Click in empty space`, async () => {
        await page.mouse.click(700, 143)
        await expect(page.locator('.cm-line').last()).toHaveClass(
          /cm-activeLine/
        )
      })
    const topHorzSegmentClick = () =>
      page.mouse.click(startXPx, 500 - PUR * 20).then(() => page.waitForTimeout(100))
    const bottomHorzSegmentClick = () =>
      page.mouse.click(startXPx + PUR * 10, 500 - PUR * 10).then(() => page.waitForTimeout(100))

    await u.clearCommandLogs()
    await expect(
      page.getByRole('button', { name: 'Start Sketch' })
    ).not.toBeDisabled()
    await page.getByRole('button', { name: 'Start Sketch' }).click()

    // select a plane
    await page.mouse.click(700, 200)
    await page.waitForTimeout(700) // wait for animation

    const startXPx = 600
    await u.closeDebugPanel()
    await page.mouse.click(startXPx + PUR * 10, 500 - PUR * 10)
    await expect(page.locator('.cm-content'))
      .toHaveText(`const sketch001 = startSketchOn('XZ')
    |> startProfileAt(${commonPoints.startAt}, %)`)

    await page.waitForTimeout(100)
    await page.mouse.click(startXPx + PUR * 20, 500 - PUR * 10)

    await expect(page.locator('.cm-content'))
      .toHaveText(`const sketch001 = startSketchOn('XZ')
    |> startProfileAt(${commonPoints.startAt}, %)
    |> line([${commonPoints.num1}, 0], %)`)

    await page.waitForTimeout(100)
    await page.mouse.click(startXPx + PUR * 20, 500 - PUR * 20)
    await expect(page.locator('.cm-content'))
      .toHaveText(`const sketch001 = startSketchOn('XZ')
    |> startProfileAt(${commonPoints.startAt}, %)
    |> line([${commonPoints.num1}, 0], %)
    |> line([0, ${commonPoints.num1 + 0.01}], %)`)
    await page.waitForTimeout(100)
    await page.mouse.click(startXPx, 500 - PUR * 20)
    await expect(page.locator('.cm-content'))
      .toHaveText(`const sketch001 = startSketchOn('XZ')
    |> startProfileAt(${commonPoints.startAt}, %)
    |> line([${commonPoints.num1}, 0], %)
    |> line([0, ${commonPoints.num1 + 0.01}], %)
    |> line([-${commonPoints.num2}, 0], %)`)

    // deselect line tool
    await page.getByRole('button', { name: 'line Line', exact: true }).click()

    await u.closeDebugPanel()
    const selectionSequence = async () => {
      await expect(page.getByTestId('hover-highlight')).not.toBeVisible()

      await page.waitForTimeout(100)
      await page.mouse.move(startXPx + PUR * 15, 500 - PUR * 10)

      await expect(page.getByTestId('hover-highlight').first()).toBeVisible()
      // bg-yellow-300/70 is more brittle than hover-highlight, but is closer to the user experience
      // and will be an easy fix if it breaks because we change the colour
      await expect(page.locator('.bg-yellow-300\\/70')).toBeVisible()
      // check mousing off, than mousing onto another line
      await page.mouse.move(startXPx + PUR * 10, 500 - PUR * 15) // mouse off
      await expect(page.getByTestId('hover-highlight')).not.toBeVisible()
      await page.mouse.move(startXPx + PUR * 10, 500 - PUR * 20) // mouse onto another line
      await expect(page.getByTestId('hover-highlight').first()).toBeVisible()

      // now check clicking works including axis

      // click a segment hold shift and click an axis, see that a relevant constraint is enabled
      await topHorzSegmentClick()
      await page.keyboard.down('Shift')
      const constrainButton = page.getByRole('button', {
        name: 'Length: open menu',
      })
      const absYButton = page.getByRole('button', { name: 'Absolute Y' })
      await constrainButton.click()
      await expect(absYButton).toBeDisabled()
      await page.waitForTimeout(100)
      await xAxisClick()
      await page.keyboard.up('Shift')
      await constrainButton.click()
      await absYButton.and(page.locator(':not([disabled])')).waitFor()
      await expect(absYButton).not.toBeDisabled()

      // clear selection by clicking on nothing
      await emptySpaceClick()

      await page.waitForTimeout(100)
      // same selection but click the axis first
      await xAxisClick()
      await constrainButton.click()
      await expect(absYButton).toBeDisabled()
      await page.keyboard.down('Shift')
      await page.waitForTimeout(100)
      await topHorzSegmentClick()
      await page.waitForTimeout(100)

      await page.keyboard.up('Shift')
      await constrainButton.click()
      await expect(absYButton).not.toBeDisabled()

      // clear selection by clicking on nothing
      await emptySpaceClick()

      // check the same selection again by putting cursor in code first then selecting axis
      await page.getByText(`  |> line([-${commonPoints.num2}, 0], %)`).click()
      await page.keyboard.down('Shift')
      await constrainButton.click()
      await expect(absYButton).toBeDisabled()
      await page.waitForTimeout(100)
      await xAxisClick()
      await page.keyboard.up('Shift')
      await constrainButton.click()
      await expect(absYButton).not.toBeDisabled()

      // clear selection by clicking on nothing
      await emptySpaceClick()

      // select segment in editor than another segment in scene and check there are two cursors
      // TODO change this back to shift click in the scene, not cmd click in the editor
      await bottomHorzSegmentClick()

      await expect(page.locator('.cm-cursor')).toHaveCount(1)

      await page.keyboard.down(
        process.platform === 'linux' ? 'Control' : 'Meta'
      )
      await page.waitForTimeout(100)
      await page.getByText(`  |> line([-${commonPoints.num2}, 0], %)`).click()

      await expect(page.locator('.cm-cursor')).toHaveCount(2)
      await page.waitForTimeout(500)
      await page.keyboard.up(process.platform === 'linux' ? 'Control' : 'Meta')

      // clear selection by clicking on nothing
      await emptySpaceClick()
    }

    await test.step(`Test hovering and selecting on fresh sketch`, async () => {
      await selectionSequence()
    })

    // hovering in fresh sketch worked, lets try exiting and re-entering
    await u.openAndClearDebugPanel()
    await page.getByRole('button', { name: 'Exit Sketch' }).click()
    await page.waitForTimeout(200)
    // wait for execution done

    await u.expectCmdLog('[data-message-type="execution-done"]')
    await u.closeDebugPanel()

    // select a line, this verifies that sketches in the scene can be selected outside of sketch mode
    await topHorzSegmentClick()
<<<<<<< HEAD
    await xAxisClickAfterExitingSketch()
    await page.waitForTimeout(100)
=======
    await emptySpaceHover()
>>>>>>> f828c36e

    // enter sketch again
    await u.doAndWaitForCmd(
      () => page.getByRole('button', { name: 'Edit Sketch' }).click(),
      'default_camera_get_settings'
    )

    await page.waitForTimeout(450) // wait for animation

    await u.openAndClearDebugPanel()
    await u.sendCustomCmd({
      type: 'modeling_cmd_req',
      cmd_id: uuidv4(),
      cmd: {
        type: 'default_camera_look_at',
        center: { x: 0, y: 0, z: 0 },
        vantage: { x: 0, y: -1378.01, z: 0 },
        up: { x: 0, y: 0, z: 1 },
      },
    })
    await page.waitForTimeout(100)
    await u.sendCustomCmd({
      type: 'modeling_cmd_req',
      cmd_id: uuidv4(),
      cmd: {
        type: 'default_camera_get_settings',
      },
    })
    await page.waitForTimeout(100)

    await emptySpaceClick()

    await u.closeDebugPanel()

    await test.step(`Test hovering and selecting on edited sketch`, async () => {
      await selectionSequence()
    })
  })

  test('Solids should be select and deletable', async ({ page }) => {
    test.setTimeout(90_000)
    const u = await getUtils(page)
    await page.addInitScript(async () => {
      localStorage.setItem(
        'persistCode',
        `const sketch001 = startSketchOn('XZ')
        |> startProfileAt([-79.26, 95.04], %)
        |> line([112.54, 127.64], %, $seg02)
        |> line([170.36, -121.61], %, $seg01)
        |> lineTo([profileStartX(%), profileStartY(%)], %)
        |> close(%)
const extrude001 = extrude(50, sketch001)
const sketch005 = startSketchOn(extrude001, 'END')
  |> startProfileAt([23.24, 136.52], %)
  |> line([-8.44, 36.61], %)
  |> line([49.4, 2.05], %)
  |> line([29.69, -46.95], %)
  |> lineTo([profileStartX(%), profileStartY(%)], %)
  |> close(%)
const sketch003 = startSketchOn(extrude001, seg01)
  |> startProfileAt([21.23, 17.81], %)
  |> line([51.97, 21.32], %)
  |> line([4.07, -22.75], %)
  |> lineTo([profileStartX(%), profileStartY(%)], %)
  |> close(%)
const sketch002 = startSketchOn(extrude001, seg02)
  |> startProfileAt([-100.54, 16.99], %)
  |> line([0, 20.03], %)
  |> line([62.61, 0], %, $seg03)
  |> lineTo([profileStartX(%), profileStartY(%)], %)
  |> close(%)
const extrude002 = extrude(50, sketch002)
const sketch004 = startSketchOn(extrude002, seg03)
  |> startProfileAt([57.07, 134.77], %)
  |> line([-4.72, 22.84], %)
  |> line([28.8, 6.71], %)
  |> line([9.19, -25.33], %)
  |> lineTo([profileStartX(%), profileStartY(%)], %)
  |> close(%)
const extrude003 = extrude(20, sketch004)
const pipeLength = 40
const pipeSmallDia = 10
const pipeLargeDia = 20
const thickness = 0.5
const part009 = startSketchOn('XY')
  |> startProfileAt([pipeLargeDia - (thickness / 2), 38], %)
  |> line([thickness, 0], %)
  |> line([0, -1], %)
  |> angledLineToX({
       angle: 60,
       to: pipeSmallDia + thickness
     }, %)
  |> line([0, -pipeLength], %)
  |> angledLineToX({
       angle: -60,
       to: pipeLargeDia + thickness
     }, %)
  |> line([0, -1], %)
  |> line([-thickness, 0], %)
  |> line([0, 1], %)
  |> angledLineToX({ angle: 120, to: pipeSmallDia }, %)
  |> line([0, pipeLength], %)
  |> angledLineToX({ angle: 60, to: pipeLargeDia }, %)
  |> close(%)
const rev = revolve({ axis: 'y' }, part009)
`
      )
    }, KCL_DEFAULT_LENGTH)
    await page.setViewportSize({ width: 1000, height: 500 })
    await page.goto('/')
    await u.waitForAuthSkipAppStart()

    await u.openDebugPanel()
    await u.expectCmdLog('[data-message-type="execution-done"]')
    await u.closeDebugPanel()

    await u.openAndClearDebugPanel()
    await u.sendCustomCmd({
      type: 'modeling_cmd_req',
      cmd_id: uuidv4(),
      cmd: {
        type: 'default_camera_look_at',
        vantage: { x: 1139.49, y: -7053, z: 8597.31 },
        center: { x: -2206.68, y: -1298.36, z: 60 },
        up: { x: 0, y: 0, z: 1 },
      },
    })
    await page.waitForTimeout(100)
    await u.sendCustomCmd({
      type: 'modeling_cmd_req',
      cmd_id: uuidv4(),
      cmd: {
        type: 'default_camera_get_settings',
      },
    })
    await page.waitForTimeout(100)

    const revolve = { x: 646, y: 248 }
    const parentExtrude = { x: 915, y: 133 }
    const solid2d = { x: 770, y: 167 }

    // DELETE REVOLVE
    await page.mouse.click(revolve.x, revolve.y)
    await page.waitForTimeout(100)
    await expect(page.locator('.cm-activeLine')).toHaveText(
      '|> line([0, -pipeLength], %)'
    )
    await u.clearCommandLogs()
    await page.keyboard.press('Backspace')
    await u.expectCmdLog('[data-message-type="execution-done"]', 10_000)
    await page.waitForTimeout(200)

    await expect(u.codeLocator).not.toContainText(
      `const rev = revolve({ axis: 'y' }, part009)`
    )

    // DELETE PARENT EXTRUDE
    await page.mouse.click(parentExtrude.x, parentExtrude.y)
    await page.waitForTimeout(100)
    await expect(page.locator('.cm-activeLine')).toHaveText(
      '|> line([170.36, -121.61], %, $seg01)'
    )
    await u.clearCommandLogs()
    await page.keyboard.press('Backspace')
    await u.expectCmdLog('[data-message-type="execution-done"]', 10_000)
    await page.waitForTimeout(200)
    await expect(u.codeLocator).not.toContainText(
      `const extrude001 = extrude(50, sketch001)`
    )
    await expect(u.codeLocator).toContainText(`const sketch005 = startSketchOn({
       plane: {
         origin: { x: 0, y: -50, z: 0 },
         x_axis: { x: 1, y: 0, z: 0 },
         y_axis: { x: 0, y: 0, z: 1 },
         z_axis: { x: 0, y: -1, z: 0 }
       }
     })`)
    await expect(u.codeLocator).toContainText(`const sketch003 = startSketchOn({
       plane: {
         origin: { x: 116.53, y: 0, z: 163.25 },
         x_axis: { x: -0.81, y: 0, z: 0.58 },
         y_axis: { x: 0, y: -1, z: 0 },
         z_axis: { x: 0.58, y: 0, z: 0.81 }
       }
     })`)
    await expect(u.codeLocator).toContainText(`const sketch002 = startSketchOn({
       plane: {
         origin: { x: -91.74, y: 0, z: 80.89 },
         x_axis: { x: -0.66, y: 0, z: -0.75 },
         y_axis: { x: 0, y: -1, z: 0 },
         z_axis: { x: -0.75, y: 0, z: 0.66 }
       }
     })`)

    // DELETE SOLID 2D
    await page.mouse.click(solid2d.x, solid2d.y)
    await page.waitForTimeout(100)
    await expect(page.locator('.cm-activeLine')).toHaveText(
      '|> startProfileAt([23.24, 136.52], %)'
    )
    await u.clearCommandLogs()
    await page.keyboard.press('Backspace')
    await u.expectCmdLog('[data-message-type="execution-done"]', 10_000)
    await page.waitForTimeout(200)
    await expect(u.codeLocator).not.toContainText(
      `const sketch005 = startSketchOn({`
    )
  })
  test("Deleting solid that the AST mod can't handle results in a toast message", async ({
    page,
  }) => {
    const u = await getUtils(page)
    await page.addInitScript(async () => {
      localStorage.setItem(
        'persistCode',
        `const sketch001 = startSketchOn('XZ')
  |> startProfileAt([-79.26, 95.04], %)
  |> line([112.54, 127.64], %, $seg02)
  |> line([170.36, -121.61], %, $seg01)
  |> lineTo([profileStartX(%), profileStartY(%)], %)
  |> close(%)
const extrude001 = extrude(50, sketch001)
const launderExtrudeThroughVar = extrude001
const sketch002 = startSketchOn(launderExtrudeThroughVar, seg02)
  |> startProfileAt([-100.54, 16.99], %)
  |> line([0, 20.03], %)
  |> line([62.61, 0], %, $seg03)
  |> lineTo([profileStartX(%), profileStartY(%)], %)
  |> close(%)      
`
      )
    }, KCL_DEFAULT_LENGTH)
    await page.setViewportSize({ width: 1000, height: 500 })
    await page.goto('/')
    await u.waitForAuthSkipAppStart()

    await u.openDebugPanel()
    await u.expectCmdLog('[data-message-type="execution-done"]', 10_000)
    await u.closeDebugPanel()

    await u.openAndClearDebugPanel()
    await u.sendCustomCmd({
      type: 'modeling_cmd_req',
      cmd_id: uuidv4(),
      cmd: {
        type: 'default_camera_look_at',
        vantage: { x: 1139.49, y: -7053, z: 8597.31 },
        center: { x: -2206.68, y: -1298.36, z: 60 },
        up: { x: 0, y: 0, z: 1 },
      },
    })
    await page.waitForTimeout(100)
    await u.sendCustomCmd({
      type: 'modeling_cmd_req',
      cmd_id: uuidv4(),
      cmd: {
        type: 'default_camera_get_settings',
      },
    })
    await page.waitForTimeout(100)

    // attempt delete
    await page.mouse.click(930, 139)
    await page.waitForTimeout(100)
    await expect(page.locator('.cm-activeLine')).toHaveText(
      '|> line([170.36, -121.61], %, $seg01)'
    )
    await u.clearCommandLogs()
    await page.keyboard.press('Backspace')

    await expect(page.getByText('Unable to delete part')).toBeVisible()
  })
  test('Hovering over 3d features highlights code', async ({ page }) => {
    const u = await getUtils(page)
    await page.addInitScript(async (KCL_DEFAULT_LENGTH) => {
      localStorage.setItem(
        'persistCode',
        `const part001 = startSketchOn('XZ')
    |> startProfileAt([20, 0], %)
    |> line([7.13, 4 + 0], %)
    |> angledLine({ angle: 3 + 0, length: 3.14 + 0 }, %)
    |> lineTo([20.14 + 0, -0.14 + 0], %)
    |> xLineTo(29 + 0, %)
    |> yLine(-3.14 + 0, %, $a)
    |> xLine(1.63, %)
    |> angledLineOfXLength({ angle: 3 + 0, length: 3.14 }, %)
    |> angledLineOfYLength({ angle: 30, length: 3 + 0 }, %)
    |> angledLineToX({ angle: 22.14 + 0, to: 12 }, %)
    |> angledLineToY({ angle: 30, to: 11.14 }, %)
    |> angledLineThatIntersects({
          angle: 3.14,
          intersectTag: a,
          offset: 0
        }, %)
    |> tangentialArcTo([13.14 + 0, 13.14], %)
    |> close(%)
    |> extrude(5 + 7, %)
  `
      )
    }, KCL_DEFAULT_LENGTH)
    await page.setViewportSize({ width: 1000, height: 500 })

    await u.waitForAuthSkipAppStart()

    // wait for execution done
    await u.openDebugPanel()
    await u.expectCmdLog('[data-message-type="execution-done"]')
    await u.closeDebugPanel()

    await u.openAndClearDebugPanel()
    await u.sendCustomCmd({
      type: 'modeling_cmd_req',
      cmd_id: uuidv4(),
      cmd: {
        type: 'default_camera_look_at',
        vantage: { x: 0, y: -1250, z: 580 },
        center: { x: 0, y: 0, z: 0 },
        up: { x: 0, y: 0, z: 1 },
      },
    })
    await page.waitForTimeout(100)
    await u.sendCustomCmd({
      type: 'modeling_cmd_req',
      cmd_id: uuidv4(),
      cmd: {
        type: 'default_camera_get_settings',
      },
    })
    await page.waitForTimeout(100)
    await u.closeDebugPanel()

    const extrusionTopCap: Coords2d = [800, 240]
    const flatExtrusionFace: Coords2d = [960, 160]
    const tangentialArcTo: Coords2d = [840, 160]
    const close: Coords2d = [720, 200]
    const nothing: Coords2d = [600, 200]
    const closeEdge: Coords2d = [744, 233]
    const closeAdjacentEdge: Coords2d = [688, 123]
    const closeOppositeEdge: Coords2d = [687, 169]

    const tangentialArcEdge: Coords2d = [811, 142]
    const tangentialArcOppositeEdge: Coords2d = [820, 180]
    const tangentialArcAdjacentEdge: Coords2d = [893, 165]

    const straightSegmentEdge: Coords2d = [819, 369]
    const straightSegmentOppositeEdge: Coords2d = [635, 394]
    const straightSegmentAdjacentEdge: Coords2d = [679, 329]

    await page.mouse.move(nothing[0], nothing[1])
    await page.mouse.click(nothing[0], nothing[1])

    await expect(page.getByTestId('hover-highlight')).not.toBeVisible()
    await page.waitForTimeout(200)

    const checkCodeAtHoverPosition = async (
      name = '',
      coord: Coords2d,
      highlightCode: string,
      activeLine = highlightCode
    ) => {
      await test.step(`test selection for: ${name}`, async () => {
        const highlightedLocator = page.getByTestId('hover-highlight')
        const activeLineLocator = page.locator('.cm-activeLine')

        await test.step(`hover should highlight correct code`, async () => {
          await page.mouse.move(coord[0], coord[1])
          await expect(highlightedLocator.first()).toBeVisible()
          await expect
            .poll(async () => {
              const textContents = await highlightedLocator.allTextContents()
              return textContents.join('').replace(/\s+/g, '')
            })
            .toBe(highlightCode)
          await page.mouse.move(nothing[0], nothing[1])
        })
        await test.step(`click should put the cursor in the right place`, async () => {
          await expect(highlightedLocator.first()).not.toBeVisible()
          await page.mouse.click(coord[0], coord[1])
          await expect
            .poll(async () => {
              const activeLines = await activeLineLocator.allInnerTexts()
              return activeLines.join('')
            })
            .toContain(activeLine)
          // check pixels near the click location are yellow
        })
        await test.step(`check the engine agrees with selections`, async () => {
          // ultimately the only way we know if the engine agrees with the selection from the FE
          // perspective is if it highlights the pixels near where we clicked yellow.
          await expect
            .poll(async () => {
              const RGBs = await u.getPixelRGBs({ x: coord[0], y: coord[1] }, 3)
              for (const rgb of RGBs) {
                const [r, g, b] = rgb
                const RGAverage = (r + g) / 2
                const isRedGreenSameIsh = Math.abs(r - g) < 3
                const isBlueLessThanRG = RGAverage - b > 45
                const isYellowy = isRedGreenSameIsh && isBlueLessThanRG
                if (isYellowy) return true
              }
              return false
            })
            .toBeTruthy()
          await page.mouse.click(nothing[0], nothing[1])
        })
      })
    }

    await checkCodeAtHoverPosition(
      'extrusionTopCap',
      extrusionTopCap,
      'startProfileAt([20,0],%)',
      'startProfileAt([20, 0], %)'
    )
    await checkCodeAtHoverPosition(
      'flatExtrusionFace',
      flatExtrusionFace,
      `angledLineThatIntersects({angle:3.14,intersectTag:a,offset:0},%)extrude(5+7,%)`,
      '}, %)'
    )

    await checkCodeAtHoverPosition(
      'tangentialArcTo',
      tangentialArcTo,
      'tangentialArcTo([13.14+0,13.14],%)extrude(5+7,%)',
      'tangentialArcTo([13.14 + 0, 13.14], %)'
    )
    await checkCodeAtHoverPosition(
      'tangentialArcEdge',
      tangentialArcEdge,
      `tangentialArcTo([13.14+0,13.14],%)`,
      'tangentialArcTo([13.14 + 0, 13.14], %)'
    )
    await checkCodeAtHoverPosition(
      'tangentialArcOppositeEdge',
      tangentialArcOppositeEdge,
      `tangentialArcTo([13.14+0,13.14],%)`,
      'tangentialArcTo([13.14 + 0, 13.14], %)'
    )
    await checkCodeAtHoverPosition(
      'tangentialArcAdjacentEdge',
      tangentialArcAdjacentEdge,
      `tangentialArcTo([13.14+0,13.14],%)`,
      'tangentialArcTo([13.14 + 0, 13.14], %)'
    )

    await checkCodeAtHoverPosition(
      'close',
      close,
      'close(%)extrude(5+7,%)',
      'close(%)'
    )
    await checkCodeAtHoverPosition(
      'closeEdge',
      closeEdge,
      `close(%)`,
      'close(%)'
    )
    await checkCodeAtHoverPosition(
      'closeAdjacentEdge',
      closeAdjacentEdge,
      `close(%)`,
      'close(%)'
    )
    await checkCodeAtHoverPosition(
      'closeOppositeEdge',
      closeOppositeEdge,
      `close(%)`,
      'close(%)'
    )

    await checkCodeAtHoverPosition(
      'straightSegmentEdge',
      straightSegmentEdge,
      `angledLineToY({angle:30,to:11.14},%)`,
      'angledLineToY({ angle: 30, to: 11.14 }, %)'
    )
    await checkCodeAtHoverPosition(
      'straightSegmentOppositeEdge',
      straightSegmentOppositeEdge,
      `angledLineToY({angle:30,to:11.14},%)`,
      'angledLineToY({ angle: 30, to: 11.14 }, %)'
    )
    await checkCodeAtHoverPosition(
      'straightSegmentAdjancentEdge',
      straightSegmentAdjacentEdge,
      `angledLineToY({angle:30,to:11.14},%)`,
      'angledLineToY({ angle: 30, to: 11.14 }, %)'
    )
  })
  test("Extrude button should be disabled if there's no extrudable geometry when nothing is selected", async ({
    page,
  }) => {
    const u = await getUtils(page)
    await page.addInitScript(async () => {
      localStorage.setItem(
        'persistCode',
        `const sketch001 = startSketchOn('XZ')
  |> startProfileAt([3.29, 7.86], %)
  |> line([2.48, 2.44], %)
  |> line([2.66, 1.17], %)
  |> line([3.75, 0.46], %)
  |> line([4.99, -0.46], %, $seg01)
  |> line([3.3, -2.12], %)
  |> line([2.16, -3.33], %)
  |> line([0.85, -3.08], %)
  |> line([-0.18, -3.36], %)
  |> line([-3.86, -2.73], %)
  |> line([-17.67, 0.85], %)
  |> close(%)
const extrude001 = extrude(10, sketch001)
  `
      )
    })
    await page.setViewportSize({ width: 1000, height: 500 })

    await u.waitForAuthSkipAppStart()

    // wait for execution done
    await u.openDebugPanel()
    await u.expectCmdLog('[data-message-type="execution-done"]')
    await u.closeDebugPanel()

    const selectUnExtrudable = () =>
      page.getByText(`line([4.99, -0.46], %, $seg01)`).click()
    const clickEmpty = () => page.mouse.click(700, 460)
    await selectUnExtrudable()
    // expect extrude button to be disabled
    await expect(page.getByRole('button', { name: 'Extrude' })).toBeDisabled()

    await clickEmpty()

    // expect active line to contain nothing
    await expect(page.locator('.cm-activeLine')).toHaveText('')
    // and extrude to still be disabled
    await expect(page.getByRole('button', { name: 'Extrude' })).toBeDisabled()

    const codeToAdd = `${await u.codeLocator.allInnerTexts()}
const sketch002 = startSketchOn(extrude001, $seg01)
  |> startProfileAt([-12.94, 6.6], %)
  |> line([2.45, -0.2], %)
  |> line([-2, -1.25], %)
  |> lineTo([profileStartX(%), profileStartY(%)], %)
  |> close(%)
`
    await u.codeLocator.fill(codeToAdd)

    await selectUnExtrudable()
    // expect extrude button to be disabled
    await expect(page.getByRole('button', { name: 'Extrude' })).toBeDisabled()

    await clickEmpty()
    await expect(page.locator('.cm-activeLine')).toHaveText('')
    // there's not extrudable geometry, so button should be enabled
    await expect(
      page.getByRole('button', { name: 'Extrude' })
    ).not.toBeDisabled()
  })

  test('Fillet button states test', async ({ page }) => {
    const u = await getUtils(page)
    await page.addInitScript(async () => {
      localStorage.setItem(
        'persistCode',
        `const sketch001 = startSketchOn('XZ')
  |> startProfileAt([-5, -5], %)
  |> line([0, 10], %)
  |> line([10, 0], %)
  |> line([0, -10], %)
  |> lineTo([profileStartX(%), profileStartY(%)], %)
  |> close(%)`
      )
    })

    await page.setViewportSize({ width: 1000, height: 500 })
    await u.waitForAuthSkipAppStart()
    await u.openDebugPanel()
    await u.expectCmdLog('[data-message-type="execution-done"]')
    await u.closeDebugPanel()

    const selectSegment = () => page.getByText(`line([10, 0], %)`).click()
    const selectClose = () => page.getByText(`close(%)`).click()
    const clickEmpty = () => page.mouse.click(950, 100)

    // expect fillet button without any bodies in the scene
    await selectSegment()
    await expect(page.getByRole('button', { name: 'Fillet' })).toBeDisabled()
    await clickEmpty()
    await expect(page.getByRole('button', { name: 'Fillet' })).toBeDisabled()

    // test fillet button with the body in the scene
    const codeToAdd = `${await u.codeLocator.allInnerTexts()}
const extrude001 = extrude(10, sketch001)`
    await u.codeLocator.fill(codeToAdd)
    await selectSegment()
    await expect(page.getByRole('button', { name: 'Fillet' })).toBeEnabled()
    await selectClose()
    await expect(page.getByRole('button', { name: 'Fillet' })).toBeDisabled()
    await clickEmpty()
    await expect(page.getByRole('button', { name: 'Fillet' })).toBeEnabled()
  })

  const removeAfterFirstParenthesis = (inputString: string) => {
    const index = inputString.indexOf('(')
    if (index !== -1) {
      return inputString.substring(0, index)
    }
    return inputString // return the original string if '(' is not found
  }

  test('Testing selections (and hovers) work on sketches when NOT in sketch mode', async ({
    page,
  }) => {
    const cases = [
      {
        pos: [694, 185],
        expectedCode: 'line([74.36, 130.4], %, $seg01)',
      },
      {
        pos: [816, 244],
        expectedCode: 'angledLine([segAng(seg01), yo], %)',
      },
      {
        pos: [1107, 161],
        expectedCode: 'tangentialArcTo([167.95, -28.85], %)',
      },
    ] as const
    await page.addInitScript(
      async ({ cases }) => {
        localStorage.setItem(
          'persistCode',
          `const yo = 79
const part001 = startSketchOn('XZ')
  |> startProfileAt([-7.54, -26.74], %)
  |> ${cases[0].expectedCode}
  |> line([-3.19, -138.43], %)
  |> ${cases[1].expectedCode}
  |> line([41.19, 28.97 + 5], %)
  |> ${cases[2].expectedCode}`
        )
      },
      { cases }
    )
    const u = await getUtils(page)
    await page.setViewportSize({ width: 1200, height: 500 })

    await u.waitForAuthSkipAppStart()
    await u.openAndClearDebugPanel()

    await u.sendCustomCmd({
      type: 'modeling_cmd_req',
      cmd_id: uuidv4(),
      cmd: {
        type: 'default_camera_look_at',
        vantage: { x: -449, y: -7503, z: 99 },
        center: { x: -449, y: 0, z: 99 },
        up: { x: 0, y: 0, z: 1 },
      },
    })
    await u.waitForCmdReceive('default_camera_look_at')
    await u.clearAndCloseDebugPanel()

    // end setup, now test hover and selects
    for (const { pos, expectedCode } of cases) {
      // hover over segment, check it's content
      await page.mouse.move(pos[0], pos[1], { steps: 5 })
      await expect(page.getByTestId('hover-highlight').first()).toBeVisible()
      await expect(page.getByTestId('hover-highlight').first()).toHaveText(
        expectedCode
      )
      // hover over segment, click it and check the cursor has move to the right place
      await page.mouse.click(pos[0], pos[1])
      await expect(page.locator('.cm-activeLine')).toHaveText(
        '|> ' + expectedCode
      )
    }
  })
  test("Hovering and selection of extruded faces works, and is not overridden shortly after user's click", async ({
    page,
  }) => {
    await page.addInitScript(async () => {
      localStorage.setItem(
        'persistCode',
        `const sketch001 = startSketchOn('XZ')
  |> startProfileAt([-79.26, 95.04], %)
  |> line([112.54, 127.64], %)
  |> line([170.36, -121.61], %, $seg01)
  |> lineTo([profileStartX(%), profileStartY(%)], %)
  |> close(%)
const extrude001 = extrude(50, sketch001)
        `
      )
    })
    const u = await getUtils(page)
    await page.setViewportSize({ width: 1200, height: 500 })

    await u.waitForAuthSkipAppStart()
    await u.openAndClearDebugPanel()

    await u.sendCustomCmd({
      type: 'modeling_cmd_req',
      cmd_id: uuidv4(),
      cmd: {
        type: 'default_camera_look_at',
        vantage: { x: 6615, y: -9505, z: 10344 },
        center: { x: 1579, y: -635, z: 4035 },
        up: { x: 0, y: 0, z: 1 },
      },
    })
    await u.waitForCmdReceive('default_camera_look_at')
    await u.clearAndCloseDebugPanel()

    await page.waitForTimeout(1000)

    let noHoverColor: [number, number, number] = [92, 92, 92]
    let hoverColor: [number, number, number] = [127, 127, 127]
    let selectColor: [number, number, number] = [155, 155, 105]

    const extrudeWall = { x: 670, y: 275 }
    const extrudeText = `line([170.36, -121.61], %, $seg01)`

    const cap = { x: 594, y: 283 }
    const capText = `startProfileAt([-79.26, 95.04], %)`

    const nothing = { x: 946, y: 229 }

    await expect
      .poll(() => u.getGreatestPixDiff(extrudeWall, noHoverColor))
      .toBeLessThan(15)
    await page.mouse.move(nothing.x, nothing.y)
    await page.waitForTimeout(100)
    await page.mouse.move(extrudeWall.x, extrudeWall.y)
    await expect(page.getByTestId('hover-highlight').first()).toBeVisible()
    await expect(page.getByTestId('hover-highlight').first()).toContainText(
      removeAfterFirstParenthesis(extrudeText)
    )
    await page.waitForTimeout(200)
    await expect(
      await u.getGreatestPixDiff(extrudeWall, hoverColor)
    ).toBeLessThan(15)
    await page.mouse.click(extrudeWall.x, extrudeWall.y)
    await expect(page.locator('.cm-activeLine')).toHaveText(`|> ${extrudeText}`)
    await page.waitForTimeout(200)
    await expect(
      await u.getGreatestPixDiff(extrudeWall, selectColor)
    ).toBeLessThan(15)
    await page.waitForTimeout(1000)
    // check color stays there, i.e. not overridden (this was a bug previously)
    await expect(
      await u.getGreatestPixDiff(extrudeWall, selectColor)
    ).toBeLessThan(15)

    await page.mouse.move(nothing.x, nothing.y)
    await page.waitForTimeout(300)
    await expect(page.getByTestId('hover-highlight')).not.toBeVisible()

    // because of shading, color is not exact everywhere on the face
    noHoverColor = [115, 115, 115]
    hoverColor = [145, 145, 145]
    selectColor = [168, 168, 120]

    await expect(await u.getGreatestPixDiff(cap, noHoverColor)).toBeLessThan(15)
    await page.mouse.move(cap.x, cap.y)
    await expect(page.getByTestId('hover-highlight').first()).toBeVisible()
    await expect(page.getByTestId('hover-highlight').first()).toContainText(
      removeAfterFirstParenthesis(capText)
    )
    await page.waitForTimeout(200)
    await expect(await u.getGreatestPixDiff(cap, hoverColor)).toBeLessThan(15)
    await page.mouse.click(cap.x, cap.y)
    await expect(page.locator('.cm-activeLine')).toHaveText(`|> ${capText}`)
    await page.waitForTimeout(200)
    await expect(await u.getGreatestPixDiff(cap, selectColor)).toBeLessThan(15)
    await page.waitForTimeout(1000)
    // check color stays there, i.e. not overridden (this was a bug previously)
    await expect(await u.getGreatestPixDiff(cap, selectColor)).toBeLessThan(15)
  })
  test("Various pipe expressions should and shouldn't allow edit and or extrude", async ({
    page,
  }) => {
    const u = await getUtils(page)
    const selectionsSnippets = {
      extrudeAndEditBlocked: '|> startProfileAt([10.81, 32.99], %)',
      extrudeAndEditBlockedInFunction: '|> startProfileAt(pos, %)',
      extrudeAndEditAllowed: '|> startProfileAt([15.72, 4.7], %)',
      editOnly: '|> startProfileAt([15.79, -14.6], %)',
    }
    await page.addInitScript(
      async ({
        extrudeAndEditBlocked,
        extrudeAndEditBlockedInFunction,
        extrudeAndEditAllowed,
        editOnly,
      }: any) => {
        localStorage.setItem(
          'persistCode',
          `const part001 = startSketchOn('XZ')
    ${extrudeAndEditBlocked}
    |> line([25.96, 2.93], %)
    |> line([5.25, -5.72], %)
    |> line([-2.01, -10.35], %)
    |> line([-27.65, -2.78], %)
    |> close(%)
    |> extrude(5, %)
  const sketch002 = startSketchOn('XZ')
    ${extrudeAndEditAllowed}
    |> line([10.32, 6.47], %)
    |> line([9.71, -6.16], %)
    |> line([-3.08, -9.86], %)
    |> line([-12.02, -1.54], %)
    |> close(%)
  const sketch003 = startSketchOn('XZ')
    ${editOnly}
    |> line([27.55, -1.65], %)
    |> line([4.95, -8], %)
    |> line([-20.38, -10.12], %)
    |> line([-15.79, 17.08], %)
  
  fn yohey = (pos) => {
    const sketch004 = startSketchOn('XZ')
    ${extrudeAndEditBlockedInFunction}
    |> line([27.55, -1.65], %)
    |> line([4.95, -10.53], %)
    |> line([-20.38, -8], %)
    |> line([-15.79, 17.08], %)
    return ''
  }
  
      yohey([15.79, -34.6])
  `
        )
      },
      selectionsSnippets
    )
    await page.setViewportSize({ width: 1200, height: 1000 })

    await u.waitForAuthSkipAppStart()

    // wait for execution done
    await u.openDebugPanel()
    await u.expectCmdLog('[data-message-type="execution-done"]')
    await u.closeDebugPanel()

    // wait for start sketch as a proxy for the stream being ready
    await expect(
      page.getByRole('button', { name: 'Start Sketch' })
    ).not.toBeDisabled()

    await page.getByText(selectionsSnippets.extrudeAndEditBlocked).click()
    await expect(page.getByRole('button', { name: 'Extrude' })).toBeDisabled()

    await page.getByText(selectionsSnippets.extrudeAndEditAllowed).click()
    await expect(
      page.getByRole('button', { name: 'Extrude' })
    ).not.toBeDisabled()
    await expect(
      page.getByRole('button', { name: 'Edit Sketch' })
    ).not.toBeDisabled()

    await page.getByText(selectionsSnippets.editOnly).click()
    await expect(page.getByRole('button', { name: 'Extrude' })).toBeDisabled()
    await expect(
      page.getByRole('button', { name: 'Edit Sketch' })
    ).not.toBeDisabled()

    await page
      .getByText(selectionsSnippets.extrudeAndEditBlockedInFunction)
      .click()
    await expect(page.getByRole('button', { name: 'Extrude' })).toBeDisabled()
    await expect(
      page.getByRole('button', { name: 'Edit Sketch' })
    ).not.toBeVisible()
  })

  test('Deselecting line tool should mean nothing happens on click', async ({
    page,
  }) => {
    const u = await getUtils(page)
    await page.setViewportSize({ width: 1200, height: 500 })

    await u.waitForAuthSkipAppStart()
    await u.openDebugPanel()

    await expect(
      page.getByRole('button', { name: 'Start Sketch' })
    ).not.toBeDisabled()
    await expect(
      page.getByRole('button', { name: 'Start Sketch' })
    ).toBeVisible()

    // click on "Start Sketch" button
    await u.clearCommandLogs()
    await u.doAndWaitForImageDiff(
      () => page.getByRole('button', { name: 'Start Sketch' }).click(),
      200
    )

    await page.mouse.click(700, 200)

    await expect(page.locator('.cm-content')).toHaveText(
      `const sketch001 = startSketchOn('XZ')`
    )

    await page.waitForTimeout(600)

    let previousCodeContent = await page.locator('.cm-content').innerText()

    // deselect the line tool by clicking it
    await page.getByRole('button', { name: 'line Line', exact: true }).click()

    await page.mouse.click(700, 200)
    await page.waitForTimeout(100)
    await page.mouse.click(700, 250)
    await page.waitForTimeout(100)
    await page.mouse.click(750, 200)
    await page.waitForTimeout(100)

    // expect no change
    await expect(page.locator('.cm-content')).toHaveText(previousCodeContent)

    // select line tool again
    await page.getByRole('button', { name: 'line Line', exact: true }).click()

    await u.closeDebugPanel()

    // line tool should work as expected again
    await page.mouse.click(700, 200)
    await expect(page.locator('.cm-content')).not.toHaveText(
      previousCodeContent
    )
    previousCodeContent = await page.locator('.cm-content').innerText()

    await page.waitForTimeout(100)
    await page.mouse.click(700, 300)
    await expect(page.locator('.cm-content')).not.toHaveText(
      previousCodeContent
    )
    previousCodeContent = await page.locator('.cm-content').innerText()

    await page.waitForTimeout(100)
    await page.mouse.click(750, 300)
    await expect(page.locator('.cm-content')).not.toHaveText(
      previousCodeContent
    )
    previousCodeContent = await page.locator('.cm-content').innerText()
  })
})<|MERGE_RESOLUTION|>--- conflicted
+++ resolved
@@ -31,16 +31,13 @@
 
     const xAxisClick = () =>
       page.mouse.click(700, 253).then(() => page.waitForTimeout(100))
-<<<<<<< HEAD
     const xAxisClickAfterExitingSketch = () =>
       page.mouse.click(639, 278).then(() => page.waitForTimeout(100))
-=======
     const emptySpaceHover = () =>
       test.step('Hover over empty space', async () => {
         await page.mouse.move(700, 143, { steps: 5 })
         await expect(page.locator('.hover-highlight')).not.toBeVisible()
       })
->>>>>>> f828c36e
     const emptySpaceClick = () =>
       test.step(`Click in empty space`, async () => {
         await page.mouse.click(700, 143)
@@ -49,9 +46,13 @@
         )
       })
     const topHorzSegmentClick = () =>
-      page.mouse.click(startXPx, 500 - PUR * 20).then(() => page.waitForTimeout(100))
+      page.mouse
+        .click(startXPx, 500 - PUR * 20)
+        .then(() => page.waitForTimeout(100))
     const bottomHorzSegmentClick = () =>
-      page.mouse.click(startXPx + PUR * 10, 500 - PUR * 10).then(() => page.waitForTimeout(100))
+      page.mouse
+        .click(startXPx + PUR * 10, 500 - PUR * 10)
+        .then(() => page.waitForTimeout(100))
 
     await u.clearCommandLogs()
     await expect(
@@ -201,12 +202,9 @@
 
     // select a line, this verifies that sketches in the scene can be selected outside of sketch mode
     await topHorzSegmentClick()
-<<<<<<< HEAD
     await xAxisClickAfterExitingSketch()
     await page.waitForTimeout(100)
-=======
     await emptySpaceHover()
->>>>>>> f828c36e
 
     // enter sketch again
     await u.doAndWaitForCmd(
@@ -435,7 +433,7 @@
   |> line([0, 20.03], %)
   |> line([62.61, 0], %, $seg03)
   |> lineTo([profileStartX(%), profileStartY(%)], %)
-  |> close(%)      
+  |> close(%)
 `
       )
     }, KCL_DEFAULT_LENGTH)
@@ -1024,7 +1022,7 @@
     |> line([4.95, -8], %)
     |> line([-20.38, -10.12], %)
     |> line([-15.79, 17.08], %)
-  
+
   fn yohey = (pos) => {
     const sketch004 = startSketchOn('XZ')
     ${extrudeAndEditBlockedInFunction}
@@ -1034,7 +1032,7 @@
     |> line([-15.79, 17.08], %)
     return ''
   }
-  
+
       yohey([15.79, -34.6])
   `
         )
