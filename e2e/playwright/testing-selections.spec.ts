--- conflicted
+++ resolved
@@ -882,12 +882,6 @@
 
     // expect active line to contain nothing
     await expect(page.locator('.cm-activeLine')).toHaveText('')
-<<<<<<< HEAD
-=======
-
-    // and extrude to still be disabled
-    await expect(page.getByRole('button', { name: 'Extrude' })).toBeDisabled()
->>>>>>> 63a3bc7b
 
     const codeToAdd = `${await u.codeLocator.allInnerTexts()}
   sketch002 = startSketchOn(extrude001, $seg01)
