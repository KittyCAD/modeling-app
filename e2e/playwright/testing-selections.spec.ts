--- conflicted
+++ resolved
@@ -7,73 +7,6 @@
 
 test.describe('Testing selections', { tag: ['@skipWin'] }, () => {
   test.setTimeout(90_000)
-<<<<<<< HEAD
-  test(
-    'Selections work on fresh and edited sketch',
-    { tag: ['@skipWin'] },
-    async ({ page, homePage }) => {
-      // Skip on windows its being weird.
-      test.skip(process.platform === 'win32', 'Skip on windows')
-
-      // tests mapping works on fresh sketch and edited sketch
-      // tests using hovers which is the same as selections, because if
-      // source ranges are wrong, hovers won't work
-      const u = await getUtils(page)
-      const PUR = 400 / 37.5 //pixeltoUnitRatio
-      await page.setBodyDimensions({ width: 1200, height: 500 })
-
-      await homePage.goToModelingScene()
-      await u.openDebugPanel()
-
-      const yAxisClick = () =>
-        test.step('Click on Y axis', async () => {
-          await page.mouse.move(600, 200, { steps: 5 })
-          await page.mouse.click(600, 200)
-          await page.waitForTimeout(100)
-        })
-      const xAxisClickAfterExitingSketch = () =>
-        test.step(`Click on X axis after exiting sketch, which shifts it at the moment`, async () => {
-          await page.mouse.click(639, 278)
-          await page.waitForTimeout(100)
-        })
-      const emptySpaceHover = () =>
-        test.step('Hover over empty space', async () => {
-          await page.mouse.move(700, 143, { steps: 5 })
-          await expect(page.locator('.hover-highlight')).not.toBeVisible()
-        })
-      const emptySpaceClick = () =>
-        test.step(`Click in empty space`, async () => {
-          await page.mouse.click(700, 143)
-          await expect(page.locator('.cm-line').last()).toHaveClass(
-            /cm-activeLine/
-          )
-        })
-      const topHorzSegmentClick = () =>
-        page.mouse
-          .click(startXPx, 500 - PUR * 20)
-          .then(() => page.waitForTimeout(100))
-      const bottomHorzSegmentClick = () =>
-        page.mouse
-          .click(startXPx + PUR * 10, 500 - PUR * 10)
-          .then(() => page.waitForTimeout(100))
-
-      await u.clearCommandLogs()
-      await expect(
-        page.getByRole('button', { name: 'Start Sketch' })
-      ).not.toBeDisabled()
-      await page.getByRole('button', { name: 'Start Sketch' }).click()
-
-      // select a plane
-      await page.mouse.click(700, 200)
-      await page.waitForTimeout(700) // wait for animation
-
-      const startXPx = 600
-      await u.closeDebugPanel()
-      await page.mouse.click(startXPx + PUR * 10, 500 - PUR * 10)
-      await expect(page.locator('.cm-content')).toHaveText(
-        `sketch001 = startSketchOn('XZ')profile001 = startProfileAt(${commonPoints.startAt}, sketch001)`
-      )
-=======
   test('Selections work on fresh and edited sketch', async ({
     page,
     homePage,
@@ -130,61 +63,41 @@
     await page.mouse.click(700, 200)
     await page.waitForTimeout(700) // wait for animation
 
+    // select a plane
+    await page.mouse.click(700, 200)
+    await page.waitForTimeout(700) // wait for animation
+
     const startXPx = 600
     await u.closeDebugPanel()
     await page.mouse.click(startXPx + PUR * 10, 500 - PUR * 10)
+    await expect(page.locator('.cm-content')).toHaveText(
+      `sketch001 = startSketchOn('XZ')profile001 = startProfileAt(${commonPoints.startAt}, sketch001)`
+    )
+
+    await page.waitForTimeout(100)
+    await page.mouse.click(startXPx + PUR * 20, 500 - PUR * 10)
+
     await expect(page.locator('.cm-content'))
-      .toHaveText(`sketch001 = startSketchOn('XZ')
-      |> startProfileAt(${commonPoints.startAt}, %)`)
->>>>>>> bc6f0fce
-
-    await page.waitForTimeout(100)
-    await page.mouse.click(startXPx + PUR * 20, 500 - PUR * 10)
-
-<<<<<<< HEAD
-      await expect(page.locator('.cm-content'))
-        .toHaveText(`sketch001 = startSketchOn('XZ')profile001 = startProfileAt(${commonPoints.startAt}, sketch001)
+      .toHaveText(`sketch001 = startSketchOn('XZ')profile001 = startProfileAt(${commonPoints.startAt}, sketch001)
     |> xLine(${commonPoints.num1}, %)`)
 
-      await page.waitForTimeout(100)
-      await page.mouse.click(startXPx + PUR * 20, 500 - PUR * 20)
-      await expect(page.locator('.cm-content'))
-        .toHaveText(`sketch001 = startSketchOn('XZ')profile001 = startProfileAt(${
-        commonPoints.startAt
-      }, sketch001)
+    await page.waitForTimeout(100)
+    await page.mouse.click(startXPx + PUR * 20, 500 - PUR * 20)
+    await expect(page.locator('.cm-content'))
+      .toHaveText(`sketch001 = startSketchOn('XZ')profile001 = startProfileAt(${
+      commonPoints.startAt
+    }, sketch001)
     |> xLine(${commonPoints.num1}, %)
     |> yLine(${commonPoints.num1 + 0.01}, %)`)
-      await page.waitForTimeout(100)
-      await page.mouse.click(startXPx, 500 - PUR * 20)
-      await expect(page.locator('.cm-content'))
-        .toHaveText(`sketch001 = startSketchOn('XZ')profile001 = startProfileAt(${
-        commonPoints.startAt
-      }, sketch001)
+    await page.waitForTimeout(100)
+    await page.mouse.click(startXPx, 500 - PUR * 20)
+    await expect(page.locator('.cm-content'))
+      .toHaveText(`sketch001 = startSketchOn('XZ')profile001 = startProfileAt(${
+      commonPoints.startAt
+    }, sketch001)
     |> xLine(${commonPoints.num1}, %)
     |> yLine(${commonPoints.num1 + 0.01}, %)
     |> xLine(${commonPoints.num2 * -1}, %)`)
-=======
-    await expect(page.locator('.cm-content'))
-      .toHaveText(`sketch001 = startSketchOn('XZ')
-      |> startProfileAt(${commonPoints.startAt}, %)
-      |> xLine(${commonPoints.num1}, %)`)
-
-    await page.waitForTimeout(100)
-    await page.mouse.click(startXPx + PUR * 20, 500 - PUR * 20)
-    await expect(page.locator('.cm-content'))
-      .toHaveText(`sketch001 = startSketchOn('XZ')
-      |> startProfileAt(${commonPoints.startAt}, %)
-      |> xLine(${commonPoints.num1}, %)
-      |> yLine(${commonPoints.num1 + 0.01}, %)`)
-    await page.waitForTimeout(100)
-    await page.mouse.click(startXPx, 500 - PUR * 20)
-    await expect(page.locator('.cm-content'))
-      .toHaveText(`sketch001 = startSketchOn('XZ')
-      |> startProfileAt(${commonPoints.startAt}, %)
-      |> xLine(${commonPoints.num1}, %)
-      |> yLine(${commonPoints.num1 + 0.01}, %)
-      |> xLine(${commonPoints.num2 * -1}, %)`)
->>>>>>> bc6f0fce
 
     // deselect line tool
     await page.getByRole('button', { name: 'line Line', exact: true }).click()
@@ -347,39 +260,38 @@
       localStorage.setItem(
         'persistCode',
         `sketch001 = startSketchOn('XZ')
-<<<<<<< HEAD
         |> startProfileAt([-79.26, 95.04], %)
-        |> line([112.54, 127.64], %, $seg02)
-        |> line([170.36, -121.61], %, $seg01)
-        |> lineTo([profileStartX(%), profileStartY(%)], %)
+        |> line(end=[112.54, 127.64], %, $seg02)
+        |> line(end=[170.36, -121.61], %, $seg01)
+        |> line(endAbsolute=[profileStartX(%), profileStartY(%)], %)
         |> close(%)
 extrude001 = extrude(50, sketch001)
 sketch005 = startSketchOn(extrude001, 'END')
   |> startProfileAt([23.24, 136.52], %)
-  |> line([-8.44, 36.61], %)
-  |> line([49.4, 2.05], %)
-  |> line([29.69, -46.95], %)
-  |> lineTo([profileStartX(%), profileStartY(%)], %)
+  |> line(end=[-8.44, 36.61], %)
+  |> line(end=[49.4, 2.05], %)
+  |> line(end=[29.69, -46.95], %)
+  |> line(endAbsolute=[profileStartX(%), profileStartY(%)], %)
   |> close(%)
 sketch003 = startSketchOn(extrude001, seg01)
   |> startProfileAt([21.23, 17.81], %)
-  |> line([51.97, 21.32], %)
-  |> line([4.07, -22.75], %)
-  |> lineTo([profileStartX(%), profileStartY(%)], %)
+  |> line(end=[51.97, 21.32], %)
+  |> line(end=[4.07, -22.75], %)
+  |> line(endAbsolute=[profileStartX(%), profileStartY(%)], %)
   |> close(%)
 sketch002 = startSketchOn(extrude001, seg02)
   |> startProfileAt([-100.54, 16.99], %)
-  |> line([0, 20.03], %)
-  |> line([62.61, 0], %, $seg03)
-  |> lineTo([profileStartX(%), profileStartY(%)], %)
+  |> line(end=[0, 20.03], %)
+  |> line(end=[62.61, 0], %, $seg03)
+  |> line(endAbsolute=[profileStartX(%), profileStartY(%)], %)
   |> close(%)
 extrude002 = extrude(50, sketch002)
 sketch004 = startSketchOn(extrude002, seg03)
   |> startProfileAt([57.07, 134.77], %)
-  |> line([-4.72, 22.84], %)
-  |> line([28.8, 6.71], %)
-  |> line([9.19, -25.33], %)
-  |> lineTo([profileStartX(%), profileStartY(%)], %)
+  |> line(end=[-4.72, 22.84], %)
+  |> line(end=[28.8, 6.71], %)
+  |> line(end=[9.19, -25.33], %)
+  |> line(endAbsolute=[profileStartX(%), profileStartY(%)], %)
   |> close(%)
 extrude003 = extrude(20, sketch004)
 pipeLength = 40
@@ -388,22 +300,22 @@
 thickness = 0.5
 part009 = startSketchOn('XY')
   |> startProfileAt([pipeLargeDia - (thickness / 2), 38], %)
-  |> line([thickness, 0], %)
-  |> line([0, -1], %)
+  |> line(end=[thickness, 0], %)
+  |> line(end=[0, -1], %)
   |> angledLineToX({
        angle = 60,
        to = pipeSmallDia + thickness
      }, %)
-  |> line([0, -pipeLength], %)
+  |> line(end=[0, -pipeLength], %)
   |> angledLineToX({
        angle = -60,
        to = pipeLargeDia + thickness
      }, %)
-  |> line([0, -1], %)
-  |> line([-thickness, 0], %)
-  |> line([0, 1], %)
+  |> line(end=[0, -1], %)
+  |> line(end=[-thickness, 0], %)
+  |> line(end=[0, 1], %)
   |> angledLineToX({ angle = 120, to = pipeSmallDia }, %)
-  |> line([0, pipeLength], %)
+  |> line(end=[0, pipeLength], %)
   |> angledLineToX({ angle = 60, to = pipeLargeDia }, %)
   |> close(%)
 rev = revolve({ axis = 'y' }, part009)
@@ -422,76 +334,14 @@
        segAng(rectangleSegmentA001),
        -segLen(rectangleSegmentA001)
      ], %)
-  |> lineTo([profileStartX(%), profileStartY(%)], %)
+  |> line(endAbsolute=[profileStartX(%), profileStartY(%)], %)
   |> close(%)
 profile003 = startProfileAt([40.16, -120.48], sketch006)
-  |> line([26.95, 24.21], %)
-  |> line([20.91, -28.61], %)
-  |> line([32.46, 18.71], %)
+  |> line(end=[26.95, 24.21], %)
+  |> line(end=[20.91, -28.61], %)
+  |> line(end=[32.46, 18.71], %)
 
 `
-=======
-      |> startProfileAt([-79.26, 95.04], %)
-      |> line(end = [112.54, 127.64], tag = $seg02)
-      |> line(end = [170.36, -121.61], tag = $seg01)
-      |> line(endAbsolute = [profileStartX(%), profileStartY(%)])
-      |> close()
-  extrude001 = extrude(sketch001, length = 50)
-  sketch005 = startSketchOn(extrude001, 'END')
-    |> startProfileAt([23.24, 136.52], %)
-    |> line(end = [-8.44, 36.61])
-    |> line(end = [49.4, 2.05])
-    |> line(end = [29.69, -46.95])
-    |> line(endAbsolute = [profileStartX(%), profileStartY(%)])
-    |> close()
-  sketch003 = startSketchOn(extrude001, seg01)
-    |> startProfileAt([21.23, 17.81], %)
-    |> line(end = [51.97, 21.32])
-    |> line(end = [4.07, -22.75])
-    |> line(endAbsolute = [profileStartX(%), profileStartY(%)])
-    |> close()
-  sketch002 = startSketchOn(extrude001, seg02)
-    |> startProfileAt([-100.54, 16.99], %)
-    |> line(end = [0, 20.03])
-    |> line(end = [62.61, 0], tag = $seg03)
-    |> line(endAbsolute = [profileStartX(%), profileStartY(%)])
-    |> close()
-  extrude002 = extrude(sketch002, length = 50)
-  sketch004 = startSketchOn(extrude002, seg03)
-    |> startProfileAt([57.07, 134.77], %)
-    |> line(end = [-4.72, 22.84])
-    |> line(end = [28.8, 6.71])
-    |> line(end = [9.19, -25.33])
-    |> line(endAbsolute = [profileStartX(%), profileStartY(%)])
-    |> close()
-  extrude003 = extrude(sketch004, length = 20)
-  pipeLength = 40
-  pipeSmallDia = 10
-  pipeLargeDia = 20
-  thickness = 0.5
-  part009 = startSketchOn('XY')
-    |> startProfileAt([pipeLargeDia - (thickness / 2), 38], %)
-    |> line(end = [thickness, 0])
-    |> line(end = [0, -1])
-    |> angledLineToX({
-     angle = 60,
-     to = pipeSmallDia + thickness
-   }, %)
-    |> line(end = [0, -pipeLength])
-    |> angledLineToX({
-     angle = -60,
-     to = pipeLargeDia + thickness
-   }, %)
-    |> line(end = [0, -1])
-    |> line(end = [-thickness, 0])
-    |> line(end = [0, 1])
-    |> angledLineToX({ angle = 120, to = pipeSmallDia }, %)
-    |> line(end = [0, pipeLength])
-    |> angledLineToX({ angle = 60, to = pipeLargeDia }, %)
-    |> close()
-  rev = revolve({ axis: 'y' }, part009)
-  `
->>>>>>> bc6f0fce
       )
     }, KCL_DEFAULT_LENGTH)
     await page.setBodyDimensions({ width: 1000, height: 500 })
