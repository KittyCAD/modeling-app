--- conflicted
+++ resolved
@@ -972,13 +972,8 @@
       // Selectors and constants
       const darkBackgroundCss = 'oklch(0.3012 0 264.5)'
       const lightBackgroundCss = 'oklch(0.9911 0 264.5)'
-<<<<<<< HEAD
-      const darkBackgroundColor = TEST_COLORS.DARK_MODE_BKGD
-      const lightBackgroundColor: [number, number, number] = [166, 149, 184]
-=======
       const darkBackgroundColor: [number, number, number] = [87, 67, 107] // planes are on
       const lightBackgroundColor: [number, number, number] = [166, 149, 184] // planes are on
->>>>>>> 1868722c
       const streamBackgroundPixelIsColor = async (
         color: [number, number, number]
       ) => {
