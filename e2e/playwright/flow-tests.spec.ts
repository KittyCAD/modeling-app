import { test, expect, Page, TestInfo } from '@playwright/test'
import {
  makeTemplate,
  getUtils,
  getMovementUtils,
  wiggleMove,
  doExport,
  metaModifier,
  TEST_COLORS,
} from './test-utils'
import waitOn from 'wait-on'
import { XOR, roundOff, uuidv4 } from 'lib/utils'
import { SaveSettingsPayload } from 'lib/settings/settingsTypes'
import { secrets } from './secrets'
import {
  TEST_SETTINGS,
  TEST_SETTINGS_KEY,
  TEST_SETTINGS_CORRUPTED,
  TEST_SETTINGS_ONBOARDING_EXPORT,
  TEST_SETTINGS_ONBOARDING_START,
  TEST_CODE_GIZMO,
  TEST_SETTINGS_ONBOARDING_USER_MENU,
  TEST_SETTINGS_ONBOARDING_PARAMETRIC_MODELING,
} from './storageStates'
import * as TOML from '@iarna/toml'
import { LineInputsType } from 'lang/std/sketchcombos'
import { Coords2d } from 'lang/std/sketch'
import { KCL_DEFAULT_LENGTH } from 'lib/constants'
import { EngineCommand } from 'lang/std/artifactMap'
import { onboardingPaths } from 'routes/Onboarding/paths'
import { bracket } from 'lib/exampleKcl'

const PERSIST_MODELING_CONTEXT = 'persistModelingContext'

/*
debug helper: unfortunately we do rely on exact coord mouse clicks in a few places
just from the nature of the stream, running the test with debugger and pasting the below
into the console can be useful to get coords

document.addEventListener('mousemove', (e) =>
  console.log(`await page.mouse.click(${e.clientX}, ${e.clientY})`)
)
*/

const deg = (Math.PI * 2) / 360

const commonPoints = {
  startAt: '[7.19, -9.7]',
  num1: 7.25,
  num2: 14.44,
}

test.afterEach(async ({ context, page }, testInfo) => {
  if (testInfo.status === 'skipped') return
  if (testInfo.status === 'failed') return

  const u = await getUtils(page)
  // Kill the network so shutdown happens properly
  await u.emulateNetworkConditions({
    offline: true,
    // values of 0 remove any active throttling. crbug.com/456324#c9
    latency: 0,
    downloadThroughput: -1,
    uploadThroughput: -1,
  })

  // It seems it's best to give the browser about 3s to close things
  // It's not super reliable but we have no real other choice for now
  await page.waitForTimeout(3000)
})

test.beforeEach(async ({ context, page }) => {
  // wait for Vite preview server to be up
  await waitOn({
    resources: ['tcp:3000'],
    timeout: 5000,
  })

  await context.addInitScript(
    async ({ token, settingsKey, settings }) => {
      localStorage.setItem('TOKEN_PERSIST_KEY', token)
      localStorage.setItem('persistCode', ``)
      localStorage.setItem(settingsKey, settings)
      localStorage.setItem('playwright', 'true')
    },
    {
      token: secrets.token,
      settingsKey: TEST_SETTINGS_KEY,
      settings: TOML.stringify({ settings: TEST_SETTINGS }),
    }
  )
  // kill animations, speeds up tests and reduced flakiness
  await page.emulateMedia({ reducedMotion: 'reduce' })
})

test.setTimeout(120000)

async function doBasicSketch(page: Page, openPanes: string[]) {
  const u = await getUtils(page)
  await page.setViewportSize({ width: 1200, height: 500 })
  const PUR = 400 / 37.5 //pixeltoUnitRatio

  await u.waitForAuthSkipAppStart()
  await u.openDebugPanel()

  // If we have the code pane open, we should see the code.
  if (openPanes.includes('code')) {
    await expect(u.codeLocator).toHaveText(``)
  } else {
    // Ensure we don't see the code.
    await expect(u.codeLocator).not.toBeVisible()
  }

  await expect(
    page.getByRole('button', { name: 'Start Sketch' })
  ).not.toBeDisabled()
  await expect(page.getByRole('button', { name: 'Start Sketch' })).toBeVisible()

  // click on "Start Sketch" button
  await u.clearCommandLogs()
  await page.getByRole('button', { name: 'Start Sketch' }).click()
  await page.waitForTimeout(100)

  // select a plane
  await page.mouse.click(700, 200)

  if (openPanes.includes('code')) {
    await expect(u.codeLocator).toHaveText(
      `const sketch001 = startSketchOn('XZ')`
    )
  }
  await u.closeDebugPanel()

  await page.waitForTimeout(1000) // TODO detect animation ending, or disable animation

  const startXPx = 600
  await page.mouse.click(startXPx + PUR * 10, 500 - PUR * 10)
  if (openPanes.includes('code')) {
    await expect(u.codeLocator)
      .toHaveText(`const sketch001 = startSketchOn('XZ')
  |> startProfileAt(${commonPoints.startAt}, %)`)
  } else {
    await page.waitForTimeout(500)
  }

  await page.mouse.click(startXPx + PUR * 20, 500 - PUR * 10)
  await page.waitForTimeout(500)

  if (openPanes.includes('code')) {
    await expect(u.codeLocator)
      .toHaveText(`const sketch001 = startSketchOn('XZ')
  |> startProfileAt(${commonPoints.startAt}, %)
  |> line([${commonPoints.num1}, 0], %)`)
  } else {
    await page.waitForTimeout(500)
  }

  await page.mouse.click(startXPx + PUR * 20, 500 - PUR * 20)
  if (openPanes.includes('code')) {
    await expect(u.codeLocator)
      .toHaveText(`const sketch001 = startSketchOn('XZ')
  |> startProfileAt(${commonPoints.startAt}, %)
  |> line([${commonPoints.num1}, 0], %)
  |> line([0, ${commonPoints.num1 + 0.01}], %)`)
  } else {
    await page.waitForTimeout(500)
  }
  await page.mouse.click(startXPx, 500 - PUR * 20)
  if (openPanes.includes('code')) {
    await expect(u.codeLocator)
      .toHaveText(`const sketch001 = startSketchOn('XZ')
  |> startProfileAt(${commonPoints.startAt}, %)
  |> line([${commonPoints.num1}, 0], %)
  |> line([0, ${commonPoints.num1 + 0.01}], %)
  |> line([-${commonPoints.num2}, 0], %)`)
  }

  // deselect line tool
  await page.getByRole('button', { name: 'Line', exact: true }).click()
  await page.waitForTimeout(500)

  const line1 = await u.getSegmentBodyCoords(`[data-overlay-index="${0}"]`, 0)
  if (openPanes.includes('code')) {
    expect(await u.getGreatestPixDiff(line1, TEST_COLORS.WHITE)).toBeLessThan(3)
    await expect(
      await u.getGreatestPixDiff(line1, [249, 249, 249])
    ).toBeLessThan(3)
  }
  // click between first two clicks to get center of the line
  await page.mouse.click(startXPx + PUR * 15, 500 - PUR * 10)
  await page.waitForTimeout(100)
  if (openPanes.includes('code')) {
    expect(await u.getGreatestPixDiff(line1, TEST_COLORS.BLUE)).toBeLessThan(3)
    await expect(await u.getGreatestPixDiff(line1, [0, 0, 255])).toBeLessThan(3)
  }

  // hold down shift
  await page.keyboard.down('Shift')
  // click between the latest two clicks to get center of the line
  await page.mouse.click(startXPx + PUR * 10, 500 - PUR * 20)

  // selected two lines therefore there should be two cursors
  if (openPanes.includes('code')) {
    await expect(page.locator('.cm-cursor')).toHaveCount(2)
  }

  await page.getByRole('button', { name: 'Length: open menu' }).click()
  await page.getByRole('button', { name: 'Equal Length' }).click()

  // Open the code pane.
  await u.openKclCodePanel()
  await expect(u.codeLocator).toHaveText(`const sketch001 = startSketchOn('XZ')
  |> startProfileAt(${commonPoints.startAt}, %)
  |> line([${commonPoints.num1}, 0], %, $seg01)
  |> line([0, ${commonPoints.num1 + 0.01}], %)
  |> angledLine([180, segLen(seg01, %)], %)`)
}

test.describe('Basic sketch', () => {
  test('code pane open at start', async ({ page }) => {
    await doBasicSketch(page, ['code'])
  })

  test('code pane closed at start', async ({ page }) => {
    // Load the app with the code panes
    await page.addInitScript(async (persistModelingContext) => {
      localStorage.setItem(
        persistModelingContext,
        JSON.stringify({ openPanes: [] })
      )
    }, PERSIST_MODELING_CONTEXT)
    await doBasicSketch(page, [])
  })
})

test.describe('Testing Camera Movement', () => {
  test('Can moving camera', async ({ page, context }) => {
    test.skip(process.platform === 'darwin', 'Can moving camera')
    const u = await getUtils(page)
    await page.setViewportSize({ width: 1200, height: 500 })

    await u.waitForAuthSkipAppStart()
    await u.openAndClearDebugPanel()
    await u.closeKclCodePanel()

    const camPos: [number, number, number] = [0, 85, 85]
    const bakeInRetries = async (
      mouseActions: any,
      xyz: [number, number, number],
      cnt = 0
    ) => {
      // hack that we're implemented our own retry instead of using retries built into playwright.
      // however each of these camera drags can be flaky, because of udp
      // and so putting them together means only one needs to fail to make this test extra flaky.
      // this way we can retry within the test
      // We could break them out into separate tests, but the longest past of the test is waiting
      // for the stream to start, so it can be good to bundle related things together.

      const camCommand: EngineCommand = {
        type: 'modeling_cmd_req',
        cmd_id: uuidv4(),
        cmd: {
          type: 'default_camera_look_at',
          center: { x: 0, y: 0, z: 0 },
          vantage: { x: camPos[0], y: camPos[1], z: camPos[2] },
          up: { x: 0, y: 0, z: 1 },
        },
      }
      const updateCamCommand: EngineCommand = {
        type: 'modeling_cmd_req',
        cmd_id: uuidv4(),
        cmd: {
          type: 'default_camera_get_settings',
        },
      }
      await u.sendCustomCmd(camCommand)
      await page.waitForTimeout(100)
      await u.sendCustomCmd(updateCamCommand)
      await page.waitForTimeout(100)

      // rotate
      await u.closeDebugPanel()
      await page.getByRole('button', { name: 'Start Sketch' }).click()
      await page.waitForTimeout(100)
      // const yo = page.getByTestId('cam-x-position').inputValue()

      await u.doAndWaitForImageDiff(async () => {
        await mouseActions()

        await u.openAndClearDebugPanel()

        await u.closeDebugPanel()
        await page.waitForTimeout(100)
      }, 300)

      await u.openAndClearDebugPanel()
      await page.getByTestId('cam-x-position').isVisible()

      const vals = await Promise.all([
        page.getByTestId('cam-x-position').inputValue(),
        page.getByTestId('cam-y-position').inputValue(),
        page.getByTestId('cam-z-position').inputValue(),
      ])
      const xError = Math.abs(Number(vals[0]) + xyz[0])
      const yError = Math.abs(Number(vals[1]) + xyz[1])
      const zError = Math.abs(Number(vals[2]) + xyz[2])

      let shouldRetry = false

      if (xError > 5 || yError > 5 || zError > 5) {
        if (cnt > 2) {
          console.log('xVal', vals[0], 'xError', xError)
          console.log('yVal', vals[1], 'yError', yError)
          console.log('zVal', vals[2], 'zError', zError)

          throw new Error('Camera position not as expected')
        }
        shouldRetry = true
      }
      await page.getByRole('button', { name: 'Exit Sketch' }).click()
      await page.waitForTimeout(100)
      if (shouldRetry) await bakeInRetries(mouseActions, xyz, cnt + 1)
    }
    await bakeInRetries(async () => {
      await page.mouse.move(700, 200)
      await page.mouse.down({ button: 'right' })
      await page.mouse.move(600, 303)
      await page.mouse.up({ button: 'right' })
    }, [4, -10.5, -120])

    await bakeInRetries(async () => {
      await page.keyboard.down('Shift')
      await page.mouse.move(600, 200)
      await page.mouse.down({ button: 'right' })
      await page.mouse.move(700, 200, { steps: 2 })
      await page.mouse.up({ button: 'right' })
      await page.keyboard.up('Shift')
    }, [-19, -85, -85])

    const camCommand: EngineCommand = {
      type: 'modeling_cmd_req',
      cmd_id: uuidv4(),
      cmd: {
        type: 'default_camera_look_at',
        center: { x: 0, y: 0, z: 0 },
        vantage: { x: camPos[0], y: camPos[1], z: camPos[2] },
        up: { x: 0, y: 0, z: 1 },
      },
    }
    const updateCamCommand: EngineCommand = {
      type: 'modeling_cmd_req',
      cmd_id: uuidv4(),
      cmd: {
        type: 'default_camera_get_settings',
      },
    }
    await u.sendCustomCmd(camCommand)
    await page.waitForTimeout(100)
    await u.sendCustomCmd(updateCamCommand)
    await page.waitForTimeout(100)

    await u.clearCommandLogs()
    await u.closeDebugPanel()

    await page.getByRole('button', { name: 'Start Sketch' }).click()
    await page.waitForTimeout(200)

    // zoom
    await u.doAndWaitForImageDiff(async () => {
      await page.keyboard.down('Control')
      await page.mouse.move(700, 400)
      await page.mouse.down({ button: 'right' })
      await page.mouse.move(700, 300)
      await page.mouse.up({ button: 'right' })
      await page.keyboard.up('Control')

      await u.openDebugPanel()
      await page.waitForTimeout(300)
      await u.clearCommandLogs()

      await u.closeDebugPanel()
    }, 300)

    // zoom with scroll
    await u.openAndClearDebugPanel()
    // TODO, it appears we don't get the cam setting back from the engine when the interaction is zoom into `backInRetries` once the information is sent back on zoom
    // await expect(Math.abs(Number(await page.getByTestId('cam-x-position').inputValue()) + 12)).toBeLessThan(1.5)
    // await expect(Math.abs(Number(await page.getByTestId('cam-y-position').inputValue()) - 85)).toBeLessThan(1.5)
    // await expect(Math.abs(Number(await page.getByTestId('cam-z-position').inputValue()) - 85)).toBeLessThan(1.5)

    await page.getByRole('button', { name: 'Exit Sketch' }).click()

    await bakeInRetries(async () => {
      await page.mouse.move(700, 400)
      await page.mouse.wheel(0, -100)
    }, [0, -85, -85])
  })

  test('Zoom should be consistent when exiting or entering sketches', async ({
    page,
  }) => {
    // start new sketch pan and zoom before exiting, when exiting the sketch should stay in the same place
    // than zoom and pan outside of sketch mode and enter again and it should not change from where it is
    // than again for sketching

    test.skip(process.platform !== 'darwin', 'Zoom should be consistent')
    const u = await getUtils(page)
    await page.setViewportSize({ width: 1200, height: 500 })

    await u.waitForAuthSkipAppStart()
    await u.openDebugPanel()

    await expect(
      page.getByRole('button', { name: 'Start Sketch' })
    ).not.toBeDisabled()
    await expect(
      page.getByRole('button', { name: 'Start Sketch' })
    ).toBeVisible()

    // click on "Start Sketch" button
    await u.clearCommandLogs()
    await page.getByRole('button', { name: 'Start Sketch' }).click()
    await page.waitForTimeout(100)

    // select a plane
    await page.mouse.click(700, 325)

    let code = `const sketch001 = startSketchOn('XY')`
    await expect(u.codeLocator).toHaveText(code)
    await u.closeDebugPanel()

    await page.waitForTimeout(500) // TODO detect animation ending, or disable animation

    // move the camera slightly
    await page.keyboard.down('Shift')
    await page.mouse.move(700, 300)
    await page.mouse.down({ button: 'right' })
    await page.mouse.move(800, 200)
    await page.mouse.up({ button: 'right' })
    await page.keyboard.up('Shift')

    let y = 350,
      x = 948

    await u.canvasLocator.click({ position: { x: 783, y } })
    code += `\n  |> startProfileAt([8.12, -12.98], %)`
    // await expect(u.codeLocator).toHaveText(code)
    await u.canvasLocator.click({ position: { x, y } })
    code += `\n  |> line([11.18, 0], %)`
    // await expect(u.codeLocator).toHaveText(code)
    await u.canvasLocator.click({ position: { x, y: 275 } })
    code += `\n  |> line([0, 6.99], %)`
    // await expect(u.codeLocator).toHaveText(code)

    // click the line button
    await page.getByRole('button', { name: 'Line', exact: true }).click()

    const hoverOverNothing = async () => {
      // await u.canvasLocator.hover({position: {x: 700, y: 325}})
      await page.mouse.move(700, 325)
      await page.waitForTimeout(100)
      await expect(page.getByTestId('hover-highlight')).not.toBeVisible({
        timeout: 10_000,
      })
    }

    await expect(page.getByTestId('hover-highlight')).not.toBeVisible()

    await page.waitForTimeout(100)
    // hover over horizontal line
    await u.canvasLocator.hover({ position: { x: 800, y } })
    await expect(page.getByTestId('hover-highlight').first()).toBeVisible({
      timeout: 10_000,
    })
    await page.waitForTimeout(200)

    await hoverOverNothing()
    await page.waitForTimeout(200)
    // hover over vertical line
    await u.canvasLocator.hover({ position: { x, y: 325 } })
    await expect(page.getByTestId('hover-highlight').first()).toBeVisible({
      timeout: 10_000,
    })

    await hoverOverNothing()

    // click exit sketch
    await page.getByRole('button', { name: 'Exit Sketch' }).click()
    await page.waitForTimeout(400)

    await hoverOverNothing()
    await page.waitForTimeout(200)
    // hover over horizontal line
    await page.mouse.move(858, y, { steps: 5 })
    await expect(page.getByTestId('hover-highlight').first()).toBeVisible({
      timeout: 10_000,
    })

    await hoverOverNothing()

    // hover over vertical line
    await page.mouse.move(x, 325)
    await expect(page.getByTestId('hover-highlight').first()).toBeVisible({
      timeout: 10_000,
    })

    await hoverOverNothing()

    // hover over vertical line
    await page.mouse.move(857, y)
    await expect(page.getByTestId('hover-highlight').first()).toBeVisible({
      timeout: 10_000,
    })
    // now click it
    await page.mouse.click(857, y)

    await expect(
      page.getByRole('button', { name: 'Edit Sketch' })
    ).toBeVisible()
    await page.getByRole('button', { name: 'Edit Sketch' }).click()

    await page.waitForTimeout(400)

    await hoverOverNothing()
    x = 975
    y = 468

    await page.waitForTimeout(100)
    await page.mouse.move(x, 419, { steps: 5 })
    await expect(page.getByTestId('hover-highlight').first()).toBeVisible({
      timeout: 10_000,
    })

    await hoverOverNothing()

    await page.mouse.move(855, y)
    await expect(page.getByTestId('hover-highlight').first()).toBeVisible({
      timeout: 10_000,
    })

    await hoverOverNothing()

    await page.getByRole('button', { name: 'Exit Sketch' }).click()
    await page.waitForTimeout(200)

    await hoverOverNothing()
    await page.waitForTimeout(200)

    await page.mouse.move(x, 419)
    await expect(page.getByTestId('hover-highlight').first()).toBeVisible({
      timeout: 10_000,
    })

    await hoverOverNothing()

    await page.mouse.move(855, y)
    await expect(page.getByTestId('hover-highlight').first()).toBeVisible({
      timeout: 10_000,
    })
  })
})

test.describe('Editor tests', () => {
  test('can comment out code with ctrl+/', async ({ page }) => {
    const u = await getUtils(page)
    await page.setViewportSize({ width: 1000, height: 500 })

    await u.waitForAuthSkipAppStart()
    const CtrlKey = process.platform === 'darwin' ? 'Meta' : 'Control'

    // check no error to begin with
    await expect(page.locator('.cm-lint-marker-error')).not.toBeVisible()

    await u.codeLocator.click()
    await page.keyboard.type(`const sketch001 = startSketchOn('XY')
  |> startProfileAt([-10, -10], %)
  |> line([20, 0], %)
  |> line([0, 20], %)
  |> line([-20, 0], %)
  |> close(%)`)

    await page.keyboard.down(CtrlKey)
    await page.keyboard.press('/')
    await page.keyboard.up(CtrlKey)

    await expect(page.locator('.cm-content'))
      .toHaveText(`const sketch001 = startSketchOn('XY')
    |> startProfileAt([-10, -10], %)
    |> line([20, 0], %)
    |> line([0, 20], %)
    |> line([-20, 0], %)
    // |> close(%)`)

    // uncomment the code
    await page.keyboard.down(CtrlKey)
    await page.keyboard.press('/')
    await page.keyboard.up(CtrlKey)

    await expect(page.locator('.cm-content'))
      .toHaveText(`const sketch001 = startSketchOn('XY')
    |> startProfileAt([-10, -10], %)
    |> line([20, 0], %)
    |> line([0, 20], %)
    |> line([-20, 0], %)
    |> close(%)`)
  })

  test('if you click the format button it formats your code', async ({
    page,
  }) => {
    const u = await getUtils(page)
    await page.setViewportSize({ width: 1000, height: 500 })

    await u.waitForAuthSkipAppStart()

    // check no error to begin with
    await expect(page.locator('.cm-lint-marker-error')).not.toBeVisible()

    await u.codeLocator.click()
    await page.keyboard.type(`const sketch001 = startSketchOn('XY')
  |> startProfileAt([-10, -10], %)
  |> line([20, 0], %)
  |> line([0, 20], %)
  |> line([-20, 0], %)
  |> close(%)`)
    await page.locator('#code-pane button:first-child').click()
    await page.locator('button:has-text("Format code")').click()

    await expect(page.locator('.cm-content'))
      .toHaveText(`const sketch001 = startSketchOn('XY')
    |> startProfileAt([-10, -10], %)
    |> line([20, 0], %)
    |> line([0, 20], %)
    |> line([-20, 0], %)
    |> close(%)`)
  })

  test('fold gutters work', async ({ page }) => {
    const u = await getUtils(page)

    const fullCode = `const sketch001 = startSketchOn('XY')
     |> startProfileAt([-10, -10], %)
     |> line([20, 0], %)
     |> line([0, 20], %)
     |> line([-20, 0], %)
     |> close(%)`
    await page.addInitScript(async () => {
      localStorage.setItem(
        'persistCode',
        `const sketch001 = startSketchOn('XY')
     |> startProfileAt([-10, -10], %)
     |> line([20, 0], %)
     |> line([0, 20], %)
     |> line([-20, 0], %)
     |> close(%)`
      )
    })
    await page.setViewportSize({ width: 1000, height: 500 })

    await u.waitForAuthSkipAppStart()

    // TODO: Jess needs to fix this but you have to mod the code to get them to show
    // up, its an annoying codemirror thing.
    await page.locator('.cm-content').click()
    await page.keyboard.press('ArrowDown')
    await page.keyboard.press('ArrowDown')
    await page.keyboard.press('ArrowDown')
    await page.keyboard.press('ArrowDown')
    await page.keyboard.press('ArrowDown')
    await page.keyboard.press('Enter')

    const foldGutterFoldLine = page.locator('[title="Fold line"]')
    const foldGutterUnfoldLine = page.locator('[title="Unfold line"]')

    await expect(page.locator('.cm-content')).toHaveText(fullCode)

    // check no error to begin with
    await expect(page.locator('.cm-lint-marker-error')).not.toBeVisible()

    // Make sure we have a fold gutter
    await expect(foldGutterFoldLine).toBeVisible()
    await expect(foldGutterUnfoldLine).not.toBeVisible()

    // Collapse the code
    await foldGutterFoldLine.click()

    await expect(page.locator('.cm-content')).toHaveText(
      `const sketch001 = startSketchOn('XY')…   `
    )
    await expect(page.locator('.cm-content')).not.toHaveText(fullCode)
    await expect(foldGutterFoldLine).not.toBeVisible()
    await expect(foldGutterUnfoldLine.nth(1)).toBeVisible()

    // Expand the code
    await foldGutterUnfoldLine.nth(1).click()
    await expect(page.locator('.cm-content')).toHaveText(fullCode)

    // Delete all the code.
    await page.locator('.cm-content').click()
    // Select all
    await page.keyboard.press('Control+A')
    await page.keyboard.press('Backspace')
    await page.keyboard.press('Meta+A')
    await page.keyboard.press('Backspace')

    await expect(page.locator('.cm-content')).toHaveText(``)
    await expect(page.locator('.cm-content')).not.toHaveText(fullCode)

    await expect(foldGutterUnfoldLine).not.toBeVisible()
    await expect(foldGutterFoldLine).not.toBeVisible()
  })

  test('hover over functions shows function description', async ({ page }) => {
    const u = await getUtils(page)
    await page.addInitScript(async () => {
      localStorage.setItem(
        'persistCode',
        `const sketch001 = startSketchOn('XY')
  |> startProfileAt([-10, -10], %)
  |> line([20, 0], %)
  |> line([0, 20], %)
  |> line([-20, 0], %)
  |> close(%)`
      )
    })
    await page.setViewportSize({ width: 1000, height: 500 })

    await u.waitForAuthSkipAppStart()

    // check no error to begin with
    await expect(page.locator('.cm-lint-marker-error')).not.toBeVisible()

    await u.openDebugPanel()
    await u.expectCmdLog('[data-message-type="execution-done"]')
    await u.closeDebugPanel()

    // focus the editor
    await u.codeLocator.click()

    // Hover over  the startSketchOn function
    await page.getByText('startSketchOn').hover()
    await expect(page.locator('.hover-tooltip')).toBeVisible()
    await expect(
      page.getByText('Start a sketch on a specific plane or face')
    ).toBeVisible()

    // Hover over the line function
    await page.getByText('line').first().hover()
    await expect(page.locator('.hover-tooltip')).toBeVisible()
    await expect(page.getByText('Draw a line')).toBeVisible()
  })

  test('if you use the format keyboard binding it formats your code', async ({
    page,
  }) => {
    const u = await getUtils(page)
    await page.addInitScript(async () => {
      localStorage.setItem(
        'persistCode',
        `const sketch001 = startSketchOn('XY')
  |> startProfileAt([-10, -10], %)
  |> line([20, 0], %)
  |> line([0, 20], %)
  |> line([-20, 0], %)
  |> close(%)`
      )
      localStorage.setItem('disableAxis', 'true')
    })
    await page.setViewportSize({ width: 1000, height: 500 })

    await u.waitForAuthSkipAppStart()

    // check no error to begin with
    await expect(page.locator('.cm-lint-marker-error')).not.toBeVisible()

    await u.openDebugPanel()
    await u.expectCmdLog('[data-message-type="execution-done"]')
    await u.closeDebugPanel()

    // focus the editor
    await u.codeLocator.click()

    // Hit alt+shift+f to format the code
    await page.keyboard.press('Alt+Shift+KeyF')

    await expect(page.locator('.cm-content'))
      .toHaveText(`const sketch001 = startSketchOn('XY')
    |> startProfileAt([-10, -10], %)
    |> line([20, 0], %)
    |> line([0, 20], %)
    |> line([-20, 0], %)
    |> close(%)`)
  })

  test('if you write kcl with lint errors you get lints', async ({ page }) => {
    const u = await getUtils(page)
    await page.setViewportSize({ width: 1000, height: 500 })

    await u.waitForAuthSkipAppStart()

    // check no error to begin with
    await expect(page.locator('.cm-lint-marker-info')).not.toBeVisible()

    await u.codeLocator.click()
    await page.keyboard.type('const my_snake_case_var = 5')
    await page.keyboard.press('Enter')
    await page.keyboard.type('const myCamelCaseVar = 5')
    await page.keyboard.press('Enter')

    // press arrows to clear autocomplete
    await page.keyboard.press('ArrowLeft')
    await page.keyboard.press('ArrowRight')

    // error in guter
    await expect(page.locator('.cm-lint-marker-info').first()).toBeVisible()

    // error text on hover
    await page.hover('.cm-lint-marker-info')
    await expect(
      page.getByText('Identifiers must be lowerCamelCase').first()
    ).toBeVisible()

    // select the line that's causing the error and delete it
    await page.getByText('const my_snake_case_var = 5').click()
    await page.keyboard.press('End')
    await page.keyboard.down('Shift')
    await page.keyboard.press('Home')
    await page.keyboard.up('Shift')
    await page.keyboard.press('Backspace')

    // wait for .cm-lint-marker-info not to be visible
    await expect(page.locator('.cm-lint-marker-info')).not.toBeVisible()
  })

  test('if you fixup kcl errors you clear lints', async ({ page }) => {
    const u = await getUtils(page)
    await page.addInitScript(async () => {
      localStorage.setItem(
        'persistCode',
        `const sketch001 = startSketchOn('XZ')
  |> startProfileAt([3.29, 7.86], %)
  |> line([2.48, 2.44], %)
  |> line([2.66, 1.17], %)
  |> close(%)
  `
      )
    })

    await page.setViewportSize({ width: 1000, height: 500 })

    await u.waitForAuthSkipAppStart()

    // check no error to begin with
    await expect(page.locator('.cm-lint-marker-error')).not.toBeVisible()

    await u.codeLocator.click()

    await page.getByText(' |> line([2.48, 2.44], %)').click()

    await expect(
      page.locator('.cm-lint-marker-error').first()
    ).not.toBeVisible()
    await page.keyboard.press('End')
    await page.keyboard.press('Backspace')

    await expect(page.locator('.cm-lint-marker-error').first()).toBeVisible()
    await page.keyboard.type(')')
    await expect(
      page.locator('.cm-lint-marker-error').first()
    ).not.toBeVisible()
  })

  test('if you write invalid kcl you get inlined errors', async ({ page }) => {
    const u = await getUtils(page)
    await page.setViewportSize({ width: 1000, height: 500 })

    await u.waitForAuthSkipAppStart()

    // check no error to begin with
    await expect(page.locator('.cm-lint-marker-error')).not.toBeVisible()

    /* add the following code to the editor ($ error is not a valid line)
      $ error
      const topAng = 30
      const bottomAng = 25
     */
    await u.codeLocator.click()
    await page.keyboard.type('$ error')

    // press arrows to clear autocomplete
    await page.keyboard.press('ArrowLeft')
    await page.keyboard.press('ArrowRight')

    await page.keyboard.press('Enter')
    await page.keyboard.type('const topAng = 30')
    await page.keyboard.press('Enter')
    await page.keyboard.type('const bottomAng = 25')
    await page.keyboard.press('Enter')

    // error in guter
    await expect(page.locator('.cm-lint-marker-error')).toBeVisible()

    // error text on hover
    await page.hover('.cm-lint-marker-error')
    await expect(page.getByText('Unexpected token').first()).toBeVisible()

    // select the line that's causing the error and delete it
    await page.getByText('$ error').click()
    await page.keyboard.press('End')
    await page.keyboard.down('Shift')
    await page.keyboard.press('Home')
    await page.keyboard.up('Shift')
    await page.keyboard.press('Backspace')

    // wait for .cm-lint-marker-error not to be visible
    await expect(page.locator('.cm-lint-marker-error')).not.toBeVisible()

    // let's check we get an error when defining the same variable twice
    await page.getByText('const bottomAng = 25').click()
    await page.keyboard.press('Enter')
    await page.keyboard.type("// Let's define the same thing twice")
    await page.keyboard.press('Enter')
    await page.keyboard.type('const topAng = 42')
    await page.keyboard.press('ArrowLeft')

    await expect(page.locator('.cm-lint-marker-error')).toBeVisible()
    await expect(
      page.locator('.cm-lintRange.cm-lintRange-error').first()
    ).toBeVisible()

    await page.locator('.cm-lintRange.cm-lintRange-error').hover()
    await expect(page.locator('.cm-diagnosticText').first()).toBeVisible()
    await expect(
      page.getByText('Cannot redefine `topAng`').first()
    ).toBeVisible()

    const secondTopAng = page.getByText('topAng').first()
    await secondTopAng?.dblclick()
    await page.keyboard.type('otherAng')

    await expect(page.locator('.cm-lint-marker-error')).not.toBeVisible()
  })

  test('error with 2 source ranges gets 2 diagnostics', async ({ page }) => {
    const u = await getUtils(page)
    await page.addInitScript(async () => {
      localStorage.setItem(
        'persistCode',
        `const length = .750
  const width = 0.500
  const height = 0.500
  const dia = 4
  
  fn squareHole = (l, w) => {
    const squareHoleSketch = startSketchOn('XY')
    |> startProfileAt([-width / 2, -length / 2], %)
    |> lineTo([width / 2, -length / 2], %)
    |> lineTo([width / 2, length / 2], %)
    |> lineTo([-width / 2, length / 2], %)
    |> close(%)
    return squareHoleSketch
  }
  `
      )
    })
    await page.setViewportSize({ width: 1000, height: 500 })

    await u.waitForAuthSkipAppStart()

    await u.openDebugPanel()
    await u.expectCmdLog('[data-message-type="execution-done"]')
    await u.closeDebugPanel()

    // check no error to begin with
    await expect(page.locator('.cm-lint-marker-error')).not.toBeVisible()

    // Click on the bottom of the code editor to add a new line
    await u.codeLocator.click()
    await page.keyboard.press('ArrowDown')
    await page.keyboard.press('ArrowDown')
    await page.keyboard.press('ArrowDown')
    await page.keyboard.press('ArrowDown')
    await page.keyboard.press('ArrowDown')
    await page.keyboard.press('ArrowDown')
    await page.keyboard.press('ArrowDown')
    await page.keyboard.press('ArrowDown')
    await page.keyboard.press('ArrowDown')
    await page.keyboard.press('ArrowDown')
    await page.keyboard.press('ArrowDown')
    await page.keyboard.press('ArrowDown')
    await page.keyboard.press('ArrowDown')
    await page.keyboard.press('Enter')
    await page.keyboard.type(`const extrusion = startSketchOn('XY')
    |> circle([0, 0], dia/2, %)
  |> hole(squareHole(length, width, height), %)
  |> extrude(height, %)`)

    // error in gutter
    await expect(page.locator('.cm-lint-marker-error').first()).toBeVisible()
    await page.hover('.cm-lint-marker-error:first-child')
    await expect(
      page.getByText('Expected 2 arguments, got 3').first()
    ).toBeVisible()

    // Make sure there are two diagnostics
    await expect(page.locator('.cm-lint-marker-error')).toHaveCount(2)
  })
  test('if your kcl gets an error from the engine it is inlined', async ({
    page,
  }) => {
    const u = await getUtils(page)
    await page.addInitScript(async () => {
      localStorage.setItem(
        'persistCode',
        `const box = startSketchOn('XY')
  |> startProfileAt([0, 0], %)
  |> line([0, 10], %)
  |> line([10, 0], %)
  |> line([0, -10], %, 'revolveAxis')
  |> close(%)
  |> extrude(10, %)
  
  const sketch001 = startSketchOn(box, "revolveAxis")
  |> startProfileAt([5, 10], %)
  |> line([0, -10], %)
  |> line([2, 0], %)
  |> line([0, -10], %)
  |> close(%)
  |> revolve({
  axis: getEdge('revolveAxis', box),
  angle: 90
  }, %)
      `
      )
    })

    await page.setViewportSize({ width: 1000, height: 500 })

    await page.goto('/')
    await u.waitForPageLoad()

    await expect(page.locator('.cm-lint-marker-error')).toBeVisible()

    // error text on hover
    await page.hover('.cm-lint-marker-error')
    const searchText =
      'sketch profile must lie entirely on one side of the revolution axis'
    await expect(page.getByText(searchText).first()).toBeVisible()
  })
  test.describe('Autocomplete works', () => {
    test('with enter/click to accept the completion', async ({ page }) => {
      const u = await getUtils(page)
      // const PUR = 400 / 37.5 //pixeltoUnitRatio
      await page.setViewportSize({ width: 1200, height: 500 })

      await u.waitForAuthSkipAppStart()

      // this test might be brittle as we add and remove functions
      // but should also be easy to update.
      // tests clicking on an option, selection the first option
      // and arrowing down to an option

      await u.codeLocator.click()
      await page.keyboard.type('const sketch001 = start')

      // expect there to be six auto complete options
      await expect(page.locator('.cm-completionLabel')).toHaveCount(6)
      // this makes sure we can accept a completion with click
      await page.getByText('startSketchOn').click()
      await page.keyboard.type("'XZ'")
      await page.keyboard.press('Tab')
      await page.keyboard.press('Enter')
      await page.keyboard.type('  |> startProfi')
      // expect there be a single auto complete option that we can just hit enter on
      await expect(page.locator('.cm-completionLabel')).toBeVisible()
      await page.waitForTimeout(100)
      await page.keyboard.press('Enter') // accepting the auto complete, not a new line

      await page.keyboard.press('Tab')
      await page.waitForTimeout(100)
      await page.keyboard.type('12')
      await page.waitForTimeout(100)
      await page.keyboard.press('Tab')
      await page.waitForTimeout(100)
      await page.keyboard.press('Tab')
      await page.waitForTimeout(100)
      await page.keyboard.press('Tab')
      await page.waitForTimeout(100)
      await page.keyboard.press('Enter')
      await page.waitForTimeout(100)
      await page.keyboard.type('  |> lin')

      await expect(page.locator('.cm-tooltip-autocomplete')).toBeVisible()
      await page.waitForTimeout(100)
      // press arrow down twice then enter to accept xLine
      await page.keyboard.press('ArrowDown')
      await page.keyboard.press('ArrowDown')
      await page.keyboard.press('Enter')
      // finish line with comment
      await page.keyboard.type('5')
      await page.waitForTimeout(100)
      await page.keyboard.press('Tab')
      await page.waitForTimeout(100)
      await page.keyboard.press('Tab')

      await page.keyboard.type(' // ')
      // Since we need to parse the ast to know we are in a comment we gotta hang tight.
      await page.waitForTimeout(700)
      await page.keyboard.type('lin ')
      await page.waitForTimeout(200)
      // there shouldn't be any auto complete options for 'lin' in the comment
      await expect(page.locator('.cm-completionLabel')).not.toBeVisible()

      await expect(page.locator('.cm-content'))
        .toHaveText(`const sketch001 = startSketchOn('XZ')
    |> startProfileAt([3.14, 12], %)
    |> xLine(5, %) // lin`)
    })

    test('with tab to accept the completion', async ({ page }) => {
      const u = await getUtils(page)
      // const PUR = 400 / 37.5 //pixeltoUnitRatio
      await page.setViewportSize({ width: 1200, height: 500 })

      await u.waitForAuthSkipAppStart()

      // this test might be brittle as we add and remove functions
      // but should also be easy to update.
      // tests clicking on an option, selection the first option
      // and arrowing down to an option

      await u.codeLocator.click()
      await page.keyboard.type('const sketch001 = startSketchO')
      await page.waitForTimeout(100)

      // Make sure just hitting tab will take the only one left
      await expect(page.locator('.cm-completionLabel')).toHaveCount(1)
      await page.waitForTimeout(500)
      await page.keyboard.press('ArrowDown')
      await page.keyboard.press('Tab')
      await page.waitForTimeout(500)
      await page.keyboard.type("'XZ'")
      await page.keyboard.press('Tab')
      await page.keyboard.press('Enter')
      await page.keyboard.type('  |> startProfi')
      // expect there be a single auto complete option that we can just hit enter on
      await expect(page.locator('.cm-completionLabel')).toBeVisible()
      await page.waitForTimeout(100)
      await page.keyboard.press('Tab') // accepting the auto complete, not a new line

      await page.keyboard.press('Tab')
      await page.keyboard.type('12')
      await page.waitForTimeout(100)
      await page.keyboard.press('Tab')
      await page.waitForTimeout(100)
      await page.keyboard.press('Tab')
      await page.waitForTimeout(100)
      await page.keyboard.press('Tab')
      await page.waitForTimeout(100)
      await page.keyboard.press('Enter')
      await page.waitForTimeout(100)
      await page.keyboard.type('  |> lin')

      await expect(page.locator('.cm-tooltip-autocomplete')).toBeVisible()
      await page.waitForTimeout(100)
      // press arrow down twice then tab to accept xLine
      await page.keyboard.press('ArrowDown')
      await page.keyboard.press('ArrowDown')
      await page.keyboard.press('Tab')
      // finish line with comment
      await page.keyboard.type('5')
      await page.waitForTimeout(100)
      await page.keyboard.press('Tab')
      await page.waitForTimeout(100)
      await page.keyboard.press('Tab')

      await page.keyboard.type(' // ')
      // Since we need to parse the ast to know we are in a comment we gotta hang tight.
      await page.waitForTimeout(700)
      await page.keyboard.type('lin ')
      await page.waitForTimeout(200)
      // there shouldn't be any auto complete options for 'lin' in the comment
      await expect(page.locator('.cm-completionLabel')).not.toBeVisible()

      await expect(page.locator('.cm-content'))
        .toHaveText(`const sketch001 = startSketchOn('XZ')
    |> startProfileAt([3.14, 12], %)
    |> xLine(5, %) // lin`)
    })
  })
  test('Can undo a click and point extrude with ctrl+z', async ({ page }) => {
    const u = await getUtils(page)
    await page.addInitScript(async () => {
      localStorage.setItem(
        'persistCode',
        `const sketch001 = startSketchOn('XZ')
    |> startProfileAt([4.61, -14.01], %)
    |> line([12.73, -0.09], %)
    |> tangentialArcTo([24.95, -5.38], %)
    |> close(%)`
      )
    })

    await page.setViewportSize({ width: 1200, height: 500 })

    await u.waitForAuthSkipAppStart()
    await expect(
      page.getByRole('button', { name: 'Start Sketch' })
    ).not.toBeDisabled()

    await page.waitForTimeout(100)
    await u.openAndClearDebugPanel()
    await u.sendCustomCmd({
      type: 'modeling_cmd_req',
      cmd_id: uuidv4(),
      cmd: {
        type: 'default_camera_look_at',
        vantage: { x: 0, y: -1250, z: 580 },
        center: { x: 0, y: 0, z: 0 },
        up: { x: 0, y: 0, z: 1 },
      },
    })
    await page.waitForTimeout(100)
    await u.sendCustomCmd({
      type: 'modeling_cmd_req',
      cmd_id: uuidv4(),
      cmd: {
        type: 'default_camera_get_settings',
      },
    })
    await page.waitForTimeout(100)

    const startPX = [665, 458]

    const dragPX = 40

    await page.getByText('startProfileAt([4.61, -14.01], %)').click()
    await expect(page.getByRole('button', { name: 'Extrude' })).toBeVisible()
    await page.getByRole('button', { name: 'Extrude' }).click()

    await expect(page.getByTestId('command-bar')).toBeVisible()
    await page.waitForTimeout(100)

    await page.keyboard.press('Enter')
    await page.waitForTimeout(100)
    await expect(page.getByText('Confirm Extrude')).toBeVisible()
    await page.keyboard.press('Enter')
    await page.waitForTimeout(100)

    // expect the code to have changed
    await expect(page.locator('.cm-content')).toHaveText(
      `const sketch001 = startSketchOn('XZ')  |> startProfileAt([4.61, -14.01], %)  |> line([12.73, -0.09], %)  |> tangentialArcTo([24.95, -5.38], %)  |> close(%)const extrude001 = extrude(5, sketch001)`
    )

    // Now hit undo
    await page.keyboard.down('Control')
    await page.keyboard.press('KeyZ')
    await page.keyboard.up('Control')

    await page.waitForTimeout(100)
    await expect(page.locator('.cm-content'))
      .toHaveText(`const sketch001 = startSketchOn('XZ')
    |> startProfileAt([4.61, -14.01], %)
    |> line([12.73, -0.09], %)
    |> tangentialArcTo([24.95, -5.38], %)
    |> close(%)`)
  })

  // failing for the same reason as "Can edit a sketch that has been extruded in the same pipe"
  // please fix together
  test.fixme('Can undo a sketch modification with ctrl+z', async ({ page }) => {
    const u = await getUtils(page)
    await page.addInitScript(async () => {
      localStorage.setItem(
        'persistCode',
        `const sketch001 = startSketchOn('XZ')
    |> startProfileAt([4.61, -14.01], %)
    |> line([12.73, -0.09], %)
    |> tangentialArcTo([24.95, -5.38], %)
    |> close(%)
    |> extrude(5, %)`
      )
    })

    await page.setViewportSize({ width: 1200, height: 500 })

    await u.waitForAuthSkipAppStart()
    await expect(
      page.getByRole('button', { name: 'Start Sketch' })
    ).not.toBeDisabled()

    await page.waitForTimeout(100)
    await u.openAndClearDebugPanel()
    await u.sendCustomCmd({
      type: 'modeling_cmd_req',
      cmd_id: uuidv4(),
      cmd: {
        type: 'default_camera_look_at',
        vantage: { x: 0, y: -1250, z: 580 },
        center: { x: 0, y: 0, z: 0 },
        up: { x: 0, y: 0, z: 1 },
      },
    })
    await page.waitForTimeout(100)
    await u.sendCustomCmd({
      type: 'modeling_cmd_req',
      cmd_id: uuidv4(),
      cmd: {
        type: 'default_camera_get_settings',
      },
    })
    await page.waitForTimeout(100)

    const startPX = [665, 458]

    const dragPX = 40

    await page.getByText('startProfileAt([4.61, -14.01], %)').click()
    await expect(
      page.getByRole('button', { name: 'Edit Sketch' })
    ).toBeVisible()
    await page.getByRole('button', { name: 'Edit Sketch' }).click()
    await page.waitForTimeout(400)
    let prevContent = await page.locator('.cm-content').innerText()

    await expect(page.getByTestId('segment-overlay')).toHaveCount(2)

    // drag startProfieAt handle
    await page.dragAndDrop('#stream', '#stream', {
      sourcePosition: { x: startPX[0], y: startPX[1] },
      targetPosition: { x: startPX[0] + dragPX, y: startPX[1] + dragPX },
    })
    await page.waitForTimeout(100)
    await expect(page.locator('.cm-content')).not.toHaveText(prevContent)
    prevContent = await page.locator('.cm-content').innerText()

    // drag line handle
    // we wait so it saves the code
    await page.waitForTimeout(800)

    const lineEnd = await u.getBoundingBox('[data-overlay-index="0"]')
    await page.waitForTimeout(100)
    await page.dragAndDrop('#stream', '#stream', {
      sourcePosition: { x: lineEnd.x - 5, y: lineEnd.y },
      targetPosition: { x: lineEnd.x + dragPX, y: lineEnd.y + dragPX },
    })
    await expect(page.locator('.cm-content')).not.toHaveText(prevContent)
    prevContent = await page.locator('.cm-content').innerText()

    // we wait so it saves the code
    await page.waitForTimeout(800)

    // drag tangentialArcTo handle
    const tangentEnd = await u.getBoundingBox('[data-overlay-index="1"]')
    await page.dragAndDrop('#stream', '#stream', {
      sourcePosition: { x: tangentEnd.x, y: tangentEnd.y - 5 },
      targetPosition: {
        x: tangentEnd.x + dragPX,
        y: tangentEnd.y + dragPX,
      },
    })
    await page.waitForTimeout(100)
    await expect(page.locator('.cm-content')).not.toHaveText(prevContent)

    // expect the code to have changed
    await expect(page.locator('.cm-content'))
      .toHaveText(`const sketch001 = startSketchOn('XZ')
    |> startProfileAt([7.12, -16.82], %)
    |> line([15.4, -2.74], %)
    |> tangentialArcTo([24.95, -5.38], %)
    |> line([2.65, -2.69], %)
    |> close(%)
    |> extrude(5, %)`)

    // Hit undo
    await page.keyboard.down('Control')
    await page.keyboard.press('KeyZ')
    await page.keyboard.up('Control')

    await expect(page.locator('.cm-content'))
      .toHaveText(`const sketch001 = startSketchOn('XZ')
    |> startProfileAt([7.12, -16.82], %)
    |> line([15.4, -2.74], %)
    |> tangentialArcTo([24.95, -5.38], %)
    |> close(%)
    |> extrude(5, %)`)

    // Hit undo again.
    await page.keyboard.down('Control')
    await page.keyboard.press('KeyZ')
    await page.keyboard.up('Control')

    await expect(page.locator('.cm-content'))
      .toHaveText(`const sketch001 = startSketchOn('XZ')
    |> startProfileAt([7.12, -16.82], %)
    |> line([12.73, -0.09], %)
    |> tangentialArcTo([24.95, -5.38], %)
    |> close(%)
    |> extrude(5, %)`)

    // Hit undo again.
    await page.keyboard.down('Control')
    await page.keyboard.press('KeyZ')
    await page.keyboard.up('Control')

    await page.waitForTimeout(100)
    await expect(page.locator('.cm-content'))
      .toHaveText(`const sketch001 = startSketchOn('XZ')
    |> startProfileAt([4.61, -14.01], %)
    |> line([12.73, -0.09], %)
    |> tangentialArcTo([24.95, -5.38], %)
    |> close(%)
    |> extrude(5, %)`)
  })
})

test.describe('Can create sketches on all planes and their back sides', () => {
  const sketchOnPlaneAndBackSideTest = async (
    page: any,
    plane: string,
    clickCoords: { x: number; y: number }
  ) => {
    const u = await getUtils(page)
    const PUR = 400 / 37.5 //pixeltoUnitRatio
    await page.setViewportSize({ width: 1200, height: 500 })

    await u.waitForAuthSkipAppStart()
    await u.openDebugPanel()

    const coord =
      plane === '-XY' || plane === '-YZ' || plane === 'XZ' ? -100 : 100
    const camCommand: EngineCommand = {
      type: 'modeling_cmd_req',
      cmd_id: uuidv4(),
      cmd: {
        type: 'default_camera_look_at',
        center: { x: 0, y: 0, z: 0 },
        vantage: { x: coord, y: coord, z: coord },
        up: { x: 0, y: 0, z: 1 },
      },
    }
    const updateCamCommand: EngineCommand = {
      type: 'modeling_cmd_req',
      cmd_id: uuidv4(),
      cmd: {
        type: 'default_camera_get_settings',
      },
    }

    const code = `const sketch001 = startSketchOn('${plane}')
    |> startProfileAt([0.9, -1.22], %)`

    await u.openDebugPanel()

    await u.clearCommandLogs()
    await page.getByRole('button', { name: 'Start Sketch' }).click()

    await u.sendCustomCmd(camCommand)
    await page.waitForTimeout(100)
    await u.sendCustomCmd(updateCamCommand)

    await u.closeDebugPanel()
    await page.mouse.click(clickCoords.x, clickCoords.y)
    await page.waitForTimeout(300) // wait for animation

    await expect(
      page.getByRole('button', { name: 'Line', exact: true })
    ).toBeVisible()

    // draw a line
    const startXPx = 600

    await u.closeDebugPanel()
    await page.mouse.click(startXPx + PUR * 10, 500 - PUR * 10)

    await expect(page.locator('.cm-content')).toHaveText(code)

    await page.getByRole('button', { name: 'Line', exact: true }).click()
    await u.openAndClearDebugPanel()
    await page.getByRole('button', { name: 'Exit Sketch' }).click()
    await u.expectCmdLog('[data-message-type="execution-done"]')

    await u.clearCommandLogs()
    await u.removeCurrentCode()
  }
  test('XY', async ({ page }) => {
    await sketchOnPlaneAndBackSideTest(
      page,
      'XY',
      { x: 600, y: 388 } // red plane
      // { x: 600, y: 400 }, // red plane // clicks grid helper and that causes problems, should fix so that these coords work too.
    )
  })

  test('YZ', async ({ page }) => {
    await sketchOnPlaneAndBackSideTest(page, 'YZ', { x: 700, y: 250 }) // green plane
  })

  test('XZ', async ({ page }) => {
    await sketchOnPlaneAndBackSideTest(page, '-XZ', { x: 700, y: 80 }) // blue plane
  })

  test('-XY', async ({ page }) => {
    await sketchOnPlaneAndBackSideTest(page, '-XY', { x: 600, y: 118 }) // back of red plane
  })

  test('-YZ', async ({ page }) => {
    await sketchOnPlaneAndBackSideTest(page, '-YZ', { x: 700, y: 219 }) // back of green plane
  })

  test('-XZ', async ({ page }) => {
    await sketchOnPlaneAndBackSideTest(page, 'XZ', { x: 700, y: 427 }) // back of blue plane
  })
})

test.describe('Copilot ghost text', () => {
  test.skip(true, 'Needs to get covered again')

  test('completes code in empty file', async ({ page }) => {
    const u = await getUtils(page)
    // const PUR = 400 / 37.5 //pixeltoUnitRatio
    await page.setViewportSize({ width: 1200, height: 500 })

    await u.waitForAuthSkipAppStart()

    await u.codeLocator.click()
    await expect(page.locator('.cm-content')).toHaveText(``)

    await expect(page.locator('.cm-ghostText')).not.toBeVisible()
    await page.waitForTimeout(500)
    await page.keyboard.press('Enter')
    await expect(page.locator('.cm-ghostText').first()).toBeVisible()
    await expect(page.locator('.cm-content')).toHaveText(
      `fn cube = (pos, scale) => {  const sg = startSketchOn('XY')    |> startProfileAt(pos, %)    |> line([0, scale], %)    |> line([scale, 0], %)    |> line([0, -scale], %)  return sg}const part001 = cube([0,0], 20)    |> close(%)    |> extrude(20, %)`
    )
    await expect(page.locator('.cm-ghostText').first()).toHaveText(
      `fn cube = (pos, scale) => {`
    )

    // We should be able to hit Tab to accept the completion.
    await page.keyboard.press('Tab')
    await expect(page.locator('.cm-content')).toHaveText(
      `fn cube = (pos, scale) => {  const sg = startSketchOn('XY')    |> startProfileAt(pos, %)    |> line([0, scale], %)    |> line([scale, 0], %)    |> line([0, -scale], %)  return sg}const part001 = cube([0,0], 20)    |> close(%)    |> extrude(20, %)`
    )

    // Hit enter a few times.
    await page.keyboard.press('Enter')
    await page.keyboard.press('Enter')

    await expect(page.locator('.cm-content')).toHaveText(
      `fn cube = (pos, scale) => {  const sg = startSketchOn('XY')    |> startProfileAt(pos, %)    |> line([0, scale], %)    |> line([scale, 0], %)    |> line([0, -scale], %)  return sg}const part001 = cube([0,0], 20)    |> close(%)    |> extrude(20, %)    `
    )

    await expect(page.locator('.cm-ghostText')).not.toBeVisible()
  })

  test.skip('copilot disabled in sketch mode no select plane', async ({
    page,
  }) => {
    const u = await getUtils(page)
    // const PUR = 400 / 37.5 //pixeltoUnitRatio
    await page.setViewportSize({ width: 1200, height: 500 })

    await u.waitForAuthSkipAppStart()

    await u.codeLocator.click()
    await expect(page.locator('.cm-content')).toHaveText(``)

    // Click sketch mode.
    await page.getByRole('button', { name: 'Start Sketch' }).click()

    await u.codeLocator.click()
    await expect(page.locator('.cm-ghostText')).not.toBeVisible()
    await page.waitForTimeout(500)
    await page.keyboard.press('Enter')
    await page.waitForTimeout(500)
    await expect(page.locator('.cm-ghostText').first()).not.toBeVisible()
    await expect(page.locator('.cm-content')).toHaveText(``)

    // Exit sketch mode.
    await page.getByRole('button', { name: 'Exit Sketch' }).click()

    await page.waitForTimeout(500)

    await u.codeLocator.click()
    await expect(page.locator('.cm-ghostText')).not.toBeVisible()
    await page.waitForTimeout(500)
    await page.keyboard.press('Enter')
    await page.waitForTimeout(500)
    await page.keyboard.press('Enter')

    await expect(page.locator('.cm-content')).toHaveText(
      `fn cube = (pos, scale) => {  const sg = startSketchOn('XY')    |> startProfileAt(pos, %)    |> line([0, scale], %)    |> line([scale, 0], %)    |> line([0, -scale], %)  return sg}const part001 = cube([0,0], 20)    |> close(%)    |> extrude(20, %)`
    )
    await expect(page.locator('.cm-ghostText').first()).toHaveText(
      `fn cube = (pos, scale) => {`
    )

    // We should be able to hit Tab to accept the completion.
    await page.keyboard.press('Tab')
    await expect(page.locator('.cm-content')).toContainText(
      `fn cube = (pos, scale) => {  const sg = startSketchOn('XY')    |> startProfileAt(pos, %)    |> line([0, scale], %)    |> line([scale, 0], %)    |> line([0, -scale], %)  return sg}const part001 = cube([0,0], 20)    |> close(%)    |> extrude(20, %)`
    )
  })

  test('copilot disabled in sketch mode after selecting plane', async ({
    page,
  }) => {
    const u = await getUtils(page)
    // const PUR = 400 / 37.5 //pixeltoUnitRatio
    await page.setViewportSize({ width: 1200, height: 500 })

    await u.waitForAuthSkipAppStart()

    await u.codeLocator.click()
    await expect(page.locator('.cm-content')).toHaveText(``)

    // Click sketch mode.
    await expect(
      page.getByRole('button', { name: 'Start Sketch' })
    ).not.toBeDisabled()
    await page.getByRole('button', { name: 'Start Sketch' }).click()

    // select a plane
    await page.mouse.click(700, 200)
    await page.waitForTimeout(700) // wait for animation

    await u.codeLocator.click()
    await expect(page.locator('.cm-ghostText')).not.toBeVisible()
    await page.waitForTimeout(500)
    await page.keyboard.press('Enter')
    await page.waitForTimeout(500)
    await expect(page.locator('.cm-ghostText').first()).not.toBeVisible()
    await expect(page.locator('.cm-content')).toHaveText(
      `const sketch001 = startSketchOn('XZ')`
    )

    // Escape to exit the tool.
    await u.openDebugPanel()
    await u.closeDebugPanel()
    await page.keyboard.press('Escape')
    await page.waitForTimeout(500)

    await u.codeLocator.click()
    await expect(page.locator('.cm-ghostText')).not.toBeVisible()
    await page.waitForTimeout(500)
    await page.keyboard.press('Enter')
    await page.waitForTimeout(500)
    await expect(page.locator('.cm-ghostText').first()).not.toBeVisible()
    await expect(page.locator('.cm-content')).toHaveText(
      `const sketch001 = startSketchOn('XZ')`
    )

    // Escape again to exit sketch mode.
    await u.openDebugPanel()
    await u.closeDebugPanel()
    await page.keyboard.press('Escape')
    await page.waitForTimeout(500)

    await u.codeLocator.click()
    await expect(page.locator('.cm-ghostText')).not.toBeVisible()
    await page.waitForTimeout(500)
    await page.keyboard.press('Enter')
    await page.waitForTimeout(500)
    await page.keyboard.press('Enter')

    await expect(page.locator('.cm-content')).toHaveText(
      `const sketch001 = startSketchOn('XZ')fn cube = (pos, scale) => {  const sg = startSketchOn('XY')    |> startProfileAt(pos, %)    |> line([0, scale], %)    |> line([scale, 0], %)    |> line([0, -scale], %)  return sg}const part001 = cube([0,0], 20)    |> close(%)    |> extrude(20, %)`
    )
    await expect(page.locator('.cm-ghostText').first()).toHaveText(
      `fn cube = (pos, scale) => {`
    )

    // We should be able to hit Tab to accept the completion.
    await page.keyboard.press('Tab')
    await expect(page.locator('.cm-content')).toHaveText(
      `const sketch001 = startSketchOn('XZ')fn cube = (pos, scale) => {  const sg = startSketchOn('XY')    |> startProfileAt(pos, %)    |> line([0, scale], %)    |> line([scale, 0], %)    |> line([0, -scale], %)  return sg}const part001 = cube([0,0], 20)    |> close(%)    |> extrude(20, %)`
    )

    // Hit enter a few times.
    await page.keyboard.press('Enter')
    await page.keyboard.press('Enter')

    await expect(page.locator('.cm-content')).toHaveText(
      `const sketch001 = startSketchOn('XZ')fn cube = (pos, scale) => {  const sg = startSketchOn('XY')    |> startProfileAt(pos, %)    |> line([0, scale], %)    |> line([scale, 0], %)    |> line([0, -scale], %)  return sg}const part001 = cube([0,0], 20)    |> close(%)    |> extrude(20, %)    `
    )

    await expect(page.locator('.cm-ghostText')).not.toBeVisible()
  })

  test('ArrowUp in code rejects the suggestion', async ({ page }) => {
    const u = await getUtils(page)
    // const PUR = 400 / 37.5 //pixeltoUnitRatio
    await page.setViewportSize({ width: 1200, height: 500 })

    await u.waitForAuthSkipAppStart()

    await u.codeLocator.click()
    await expect(page.locator('.cm-content')).toHaveText(``)

    await expect(page.locator('.cm-ghostText')).not.toBeVisible()
    await page.waitForTimeout(500)
    await page.keyboard.press('Enter')
    await expect(page.locator('.cm-ghostText').first()).toBeVisible()
    await expect(page.locator('.cm-content')).toHaveText(
      `fn cube = (pos, scale) => {  const sg = startSketchOn('XY')    |> startProfileAt(pos, %)    |> line([0, scale], %)    |> line([scale, 0], %)    |> line([0, -scale], %)  return sg}const part001 = cube([0,0], 20)    |> close(%)    |> extrude(20, %)`
    )
    await expect(page.locator('.cm-ghostText').first()).toHaveText(
      `fn cube = (pos, scale) => {`
    )

    // Going elsewhere in the code should hide the ghost text.
    await page.keyboard.press('ArrowUp')
    await expect(page.locator('.cm-ghostText').first()).not.toBeVisible()

    await expect(page.locator('.cm-content')).toHaveText(``)
  })

  test('ArrowDown in code rejects the suggestion', async ({ page }) => {
    const u = await getUtils(page)
    // const PUR = 400 / 37.5 //pixeltoUnitRatio
    await page.setViewportSize({ width: 1200, height: 500 })

    await u.waitForAuthSkipAppStart()

    await u.codeLocator.click()
    await expect(page.locator('.cm-content')).toHaveText(``)

    await expect(page.locator('.cm-ghostText')).not.toBeVisible()
    await page.waitForTimeout(500)
    await page.keyboard.press('Enter')
    await expect(page.locator('.cm-ghostText').first()).toBeVisible()
    await expect(page.locator('.cm-content')).toHaveText(
      `fn cube = (pos, scale) => {  const sg = startSketchOn('XY')    |> startProfileAt(pos, %)    |> line([0, scale], %)    |> line([scale, 0], %)    |> line([0, -scale], %)  return sg}const part001 = cube([0,0], 20)    |> close(%)    |> extrude(20, %)`
    )
    await expect(page.locator('.cm-ghostText').first()).toHaveText(
      `fn cube = (pos, scale) => {`
    )

    // Going elsewhere in the code should hide the ghost text.
    await page.keyboard.press('ArrowDown')
    await expect(page.locator('.cm-ghostText').first()).not.toBeVisible()

    await expect(page.locator('.cm-content')).toHaveText(``)
  })

  test('ArrowLeft in code rejects the suggestion', async ({ page }) => {
    const u = await getUtils(page)
    // const PUR = 400 / 37.5 //pixeltoUnitRatio
    await page.setViewportSize({ width: 1200, height: 500 })

    await u.waitForAuthSkipAppStart()

    await u.codeLocator.click()
    await expect(page.locator('.cm-content')).toHaveText(``)

    await expect(page.locator('.cm-ghostText')).not.toBeVisible()
    await page.waitForTimeout(500)
    await page.keyboard.press('Enter')
    await expect(page.locator('.cm-ghostText').first()).toBeVisible()
    await expect(page.locator('.cm-content')).toHaveText(
      `fn cube = (pos, scale) => {  const sg = startSketchOn('XY')    |> startProfileAt(pos, %)    |> line([0, scale], %)    |> line([scale, 0], %)    |> line([0, -scale], %)  return sg}const part001 = cube([0,0], 20)    |> close(%)    |> extrude(20, %)`
    )
    await expect(page.locator('.cm-ghostText').first()).toHaveText(
      `fn cube = (pos, scale) => {`
    )

    // Going elsewhere in the code should hide the ghost text.
    await page.keyboard.press('ArrowLeft')
    await expect(page.locator('.cm-ghostText').first()).not.toBeVisible()

    await expect(page.locator('.cm-content')).toHaveText(``)
  })

  test('ArrowRight in code rejects the suggestion', async ({ page }) => {
    const u = await getUtils(page)
    // const PUR = 400 / 37.5 //pixeltoUnitRatio
    await page.setViewportSize({ width: 1200, height: 500 })

    await u.waitForAuthSkipAppStart()

    await u.codeLocator.click()
    await expect(page.locator('.cm-content')).toHaveText(``)

    await expect(page.locator('.cm-ghostText')).not.toBeVisible()
    await page.waitForTimeout(500)
    await page.keyboard.press('Enter')
    await expect(page.locator('.cm-ghostText').first()).toBeVisible()
    await expect(page.locator('.cm-content')).toHaveText(
      `fn cube = (pos, scale) => {  const sg = startSketchOn('XY')    |> startProfileAt(pos, %)    |> line([0, scale], %)    |> line([scale, 0], %)    |> line([0, -scale], %)  return sg}const part001 = cube([0,0], 20)    |> close(%)    |> extrude(20, %)`
    )
    await expect(page.locator('.cm-ghostText').first()).toHaveText(
      `fn cube = (pos, scale) => {`
    )

    // Going elsewhere in the code should hide the ghost text.
    await page.keyboard.press('ArrowRight')
    await expect(page.locator('.cm-ghostText').first()).not.toBeVisible()

    await expect(page.locator('.cm-content')).toHaveText(``)
  })

  test('Enter in code scoots it down', async ({ page }) => {
    const u = await getUtils(page)
    // const PUR = 400 / 37.5 //pixeltoUnitRatio
    await page.setViewportSize({ width: 1200, height: 500 })

    await u.waitForAuthSkipAppStart()

    await u.codeLocator.click()
    await expect(page.locator('.cm-content')).toHaveText(``)

    await expect(page.locator('.cm-ghostText')).not.toBeVisible()
    await page.waitForTimeout(500)
    await page.keyboard.press('Enter')
    await expect(page.locator('.cm-ghostText').first()).toBeVisible()
    await expect(page.locator('.cm-content')).toHaveText(
      `fn cube = (pos, scale) => {  const sg = startSketchOn('XY')    |> startProfileAt(pos, %)    |> line([0, scale], %)    |> line([scale, 0], %)    |> line([0, -scale], %)  return sg}const part001 = cube([0,0], 20)    |> close(%)    |> extrude(20, %)`
    )
    await expect(page.locator('.cm-ghostText').first()).toHaveText(
      `fn cube = (pos, scale) => {`
    )

    // Going elsewhere in the code should hide the ghost text.
    await page.keyboard.press('Enter')
    await expect(page.locator('.cm-ghostText').first()).toBeVisible()

    await expect(page.locator('.cm-content')).toHaveText(
      `fn cube = (pos, scale) => {  const sg = startSketchOn('XY')    |> startProfileAt(pos, %)    |> line([0, scale], %)    |> line([scale, 0], %)    |> line([0, -scale], %)  return sg}const part001 = cube([0,0], 20)    |> close(%)    |> extrude(20, %)`
    )
  })

  test('Ctrl+shift+z in code rejects the suggestion', async ({ page }) => {
    const u = await getUtils(page)
    // const PUR = 400 / 37.5 //pixeltoUnitRatio
    await page.setViewportSize({ width: 1200, height: 500 })

    await u.waitForAuthSkipAppStart()
    const CtrlKey = process.platform === 'darwin' ? 'Meta' : 'Control'

    await u.codeLocator.click()
    await expect(page.locator('.cm-content')).toHaveText(``)

    await expect(page.locator('.cm-ghostText')).not.toBeVisible()
    await page.waitForTimeout(500)
    await page.keyboard.press('Enter')
    await expect(page.locator('.cm-ghostText').first()).toBeVisible()
    await expect(page.locator('.cm-content')).toHaveText(
      `fn cube = (pos, scale) => {  const sg = startSketchOn('XY')    |> startProfileAt(pos, %)    |> line([0, scale], %)    |> line([scale, 0], %)    |> line([0, -scale], %)  return sg}const part001 = cube([0,0], 20)    |> close(%)    |> extrude(20, %)`
    )
    await expect(page.locator('.cm-ghostText').first()).toHaveText(
      `fn cube = (pos, scale) => {`
    )

    // Going elsewhere in the code should hide the ghost text.
    await page.keyboard.down(CtrlKey)
    await page.keyboard.down('Shift')
    await page.keyboard.press('KeyZ')
    await page.keyboard.up(CtrlKey)
    await page.keyboard.up('Shift')
    await expect(page.locator('.cm-ghostText').first()).not.toBeVisible()

    await expect(page.locator('.cm-content')).toHaveText(``)
  })

  test('Ctrl+z in code rejects the suggestion and undos the last code', async ({
    page,
  }) => {
    const u = await getUtils(page)
    // const PUR = 400 / 37.5 //pixeltoUnitRatio
    await page.setViewportSize({ width: 1200, height: 500 })

    await u.waitForAuthSkipAppStart()

    const CtrlKey = process.platform === 'darwin' ? 'Meta' : 'Control'

    await page.waitForTimeout(800)
    await u.codeLocator.click()
    await expect(page.locator('.cm-content')).toHaveText(``)

    await page.keyboard.type('{thing: "blah"}', { delay: 0 })

    await expect(page.locator('.cm-content')).toHaveText(`{thing: "blah"}`)

    // We wanna make sure the code saves.
    await page.waitForTimeout(800)

    // Ctrl+z
    await page.keyboard.down(CtrlKey)
    await page.keyboard.press('KeyZ')
    await page.keyboard.up(CtrlKey)

    await expect(page.locator('.cm-content')).toHaveText(``)

    // Ctrl+shift+z
    await page.keyboard.down(CtrlKey)
    await page.keyboard.down('Shift')
    await page.keyboard.press('KeyZ')
    await page.keyboard.up(CtrlKey)
    await page.keyboard.up('Shift')

    await expect(page.locator('.cm-content')).toHaveText(`{thing: "blah"}`)

    // We wanna make sure the code saves.
    await page.waitForTimeout(800)

    await page.waitForTimeout(500)
    await page.keyboard.press('Enter')
    await expect(page.locator('.cm-ghostText').first()).toBeVisible()
    await expect(page.locator('.cm-content')).toHaveText(
      `{thing: "blah"}fn cube = (pos, scale) => {  const sg = startSketchOn('XY')    |> startProfileAt(pos, %)    |> line([0, scale], %)    |> line([scale, 0], %)    |> line([0, -scale], %)  return sg}const part001 = cube([0,0], 20)    |> close(%)    |> extrude(20, %)`
    )
    await expect(page.locator('.cm-ghostText').first()).toHaveText(
      `fn cube = (pos, scale) => {`
    )

    // Once for the enter.
    await page.keyboard.down(CtrlKey)
    await page.keyboard.press('KeyZ')
    await page.keyboard.up(CtrlKey)

    // Once for the text.
    await page.keyboard.down(CtrlKey)
    await page.keyboard.press('KeyZ')
    await page.keyboard.up(CtrlKey)

    await expect(page.locator('.cm-ghostText').first()).not.toBeVisible()

    // TODO when we make codemirror a widget, we can test this.
    //await expect(page.locator('.cm-content')).toHaveText(``)
  })

  test('delete in code rejects the suggestion', async ({ page }) => {
    const u = await getUtils(page)
    // const PUR = 400 / 37.5 //pixeltoUnitRatio
    await page.setViewportSize({ width: 1200, height: 500 })

    await u.waitForAuthSkipAppStart()

    await u.codeLocator.click()
    await expect(page.locator('.cm-content')).toHaveText(``)

    await expect(page.locator('.cm-ghostText')).not.toBeVisible()
    await page.waitForTimeout(500)
    await page.keyboard.press('Enter')
    await page.keyboard.press('Enter')
    await page.keyboard.press('Enter')
    await expect(page.locator('.cm-ghostText').first()).toBeVisible()
    await expect(page.locator('.cm-content')).toHaveText(
      `fn cube = (pos, scale) => {  const sg = startSketchOn('XY')    |> startProfileAt(pos, %)    |> line([0, scale], %)    |> line([scale, 0], %)    |> line([0, -scale], %)  return sg}const part001 = cube([0,0], 20)    |> close(%)    |> extrude(20, %)`
    )
    await expect(page.locator('.cm-ghostText').first()).toHaveText(
      `fn cube = (pos, scale) => {`
    )

    // Going elsewhere in the code should hide the ghost text.
    await page.keyboard.press('Delete')
    await expect(page.locator('.cm-ghostText').first()).not.toBeVisible()

    await expect(page.locator('.cm-content')).toHaveText(``)
  })

  test('backspace in code rejects the suggestion', async ({ page }) => {
    const u = await getUtils(page)
    // const PUR = 400 / 37.5 //pixeltoUnitRatio
    await page.setViewportSize({ width: 1200, height: 500 })

    await u.waitForAuthSkipAppStart()

    await u.codeLocator.click()
    await expect(page.locator('.cm-content')).toHaveText(``)

    await expect(page.locator('.cm-ghostText')).not.toBeVisible()
    await page.waitForTimeout(500)
    await page.keyboard.press('Enter')
    await page.keyboard.press('Enter')
    await page.keyboard.press('Enter')
    await expect(page.locator('.cm-ghostText').first()).toBeVisible()
    await expect(page.locator('.cm-content')).toHaveText(
      `fn cube = (pos, scale) => {  const sg = startSketchOn('XY')    |> startProfileAt(pos, %)    |> line([0, scale], %)    |> line([scale, 0], %)    |> line([0, -scale], %)  return sg}const part001 = cube([0,0], 20)    |> close(%)    |> extrude(20, %)`
    )
    await expect(page.locator('.cm-ghostText').first()).toHaveText(
      `fn cube = (pos, scale) => {`
    )

    // Going elsewhere in the code should hide the ghost text.
    await page.keyboard.press('Backspace')
    await expect(page.locator('.cm-ghostText').first()).not.toBeVisible()

    await expect(page.locator('.cm-content')).toHaveText(``)
  })

  test('focus outside code pane rejects the suggestion', async ({ page }) => {
    const u = await getUtils(page)
    // const PUR = 400 / 37.5 //pixeltoUnitRatio
    await page.setViewportSize({ width: 1200, height: 500 })

    await u.waitForAuthSkipAppStart()

    await u.codeLocator.click()
    await expect(page.locator('.cm-content')).toHaveText(``)

    await expect(page.locator('.cm-ghostText')).not.toBeVisible()
    await page.waitForTimeout(500)
    await page.keyboard.press('Enter')
    await expect(page.locator('.cm-ghostText').first()).toBeVisible()
    await expect(page.locator('.cm-content')).toHaveText(
      `fn cube = (pos, scale) => {  const sg = startSketchOn('XY')    |> startProfileAt(pos, %)    |> line([0, scale], %)    |> line([scale, 0], %)    |> line([0, -scale], %)  return sg}const part001 = cube([0,0], 20)    |> close(%)    |> extrude(20, %)`
    )
    await expect(page.locator('.cm-ghostText').first()).toHaveText(
      `fn cube = (pos, scale) => {`
    )

    // Going outside the editor should hide the ghost text.
    await page.mouse.move(0, 0)
    await page
      .getByRole('button', { name: 'Start Sketch' })
      .waitFor({ state: 'visible' })
    await page.getByRole('button', { name: 'Start Sketch' }).click()
    await expect(page.locator('.cm-ghostText').first()).not.toBeVisible()

    await expect(page.locator('.cm-content')).toHaveText(``)
  })
})

test.describe('Testing settings', () => {
  test('Stored settings are validated and fall back to defaults', async ({
    page,
  }) => {
    const u = await getUtils(page)

    // Override beforeEach test setup
    // with corrupted settings
    await page.addInitScript(
      async ({ settingsKey, settings }) => {
        localStorage.setItem(settingsKey, settings)
      },
      {
        settingsKey: TEST_SETTINGS_KEY,
        settings: TOML.stringify({ settings: TEST_SETTINGS_CORRUPTED }),
      }
    )

    await page.setViewportSize({ width: 1200, height: 500 })

    await u.waitForAuthSkipAppStart()

    // Check the settings were reset
    const storedSettings = TOML.parse(
      await page.evaluate(
        ({ settingsKey }) => localStorage.getItem(settingsKey) || '',
        { settingsKey: TEST_SETTINGS_KEY }
      )
    ) as { settings: SaveSettingsPayload }

    expect(storedSettings.settings?.app?.theme).toBe(undefined)

    // Check that the invalid settings were removed
    expect(storedSettings.settings?.modeling?.defaultUnit).toBe(undefined)
    expect(storedSettings.settings?.modeling?.mouseControls).toBe(undefined)
    expect(storedSettings.settings?.app?.projectDirectory).toBe(undefined)
    expect(storedSettings.settings?.projects?.defaultProjectName).toBe(
      undefined
    )
  })

  test('Project settings can be set and override user settings', async ({
    page,
  }) => {
    const u = await getUtils(page)
    await page.setViewportSize({ width: 1200, height: 500 })
    await u.waitForAuthSkipAppStart()
    await page
      .getByRole('button', { name: 'Start Sketch' })
      .waitFor({ state: 'visible' })

    // Open the settings modal with the browser keyboard shortcut
    await page.keyboard.press('Meta+Shift+,')

    await expect(
      page.getByRole('heading', { name: 'Settings', exact: true })
    ).toBeVisible()
    await page
      .locator('select[name="app-theme"]')
      .selectOption({ value: 'light' })

    // Verify the toast appeared
    await expect(
      page.getByText(`Set theme to "light" for this project`)
    ).toBeVisible()
    // Check that the theme changed
    await expect(page.locator('body')).not.toHaveClass(`body-bg dark`)

    // Check that the user setting was not changed
    await page.getByRole('radio', { name: 'User' }).click()
    await expect(page.locator('select[name="app-theme"]')).toHaveValue('dark')

    // Roll back to default "system" theme
    await page
      .getByText(
        'themeRoll back themeRoll back to match defaultThe overall appearance of the appl'
      )
      .hover()
    await page
      .getByRole('button', {
        name: 'Roll back theme',
      })
      .click()
    await expect(page.locator('select[name="app-theme"]')).toHaveValue('system')

    // Check that the project setting did not change
    await page.getByRole('radio', { name: 'Project' }).click()
    await expect(page.locator('select[name="app-theme"]')).toHaveValue('light')
  })

  test('Project settings can be opened with keybinding from the editor', async ({
    page,
  }) => {
    const u = await getUtils(page)
    await page.setViewportSize({ width: 1200, height: 500 })
    await u.waitForAuthSkipAppStart()
    await page
      .getByRole('button', { name: 'Start Sketch' })
      .waitFor({ state: 'visible' })

    // Put the cursor in the editor
    await page.locator('.cm-content').click()

    // Open the settings modal with the browser keyboard shortcut
    await page.keyboard.press('Meta+Shift+,')

    await expect(
      page.getByRole('heading', { name: 'Settings', exact: true })
    ).toBeVisible()
    await page
      .locator('select[name="app-theme"]')
      .selectOption({ value: 'light' })

    // Verify the toast appeared
    await expect(
      page.getByText(`Set theme to "light" for this project`)
    ).toBeVisible()
    // Check that the theme changed
    await expect(page.locator('body')).not.toHaveClass(`body-bg dark`)

    // Check that the user setting was not changed
    await page.getByRole('radio', { name: 'User' }).click()
    await expect(page.locator('select[name="app-theme"]')).toHaveValue('dark')

    // Roll back to default "system" theme
    await page
      .getByText(
        'themeRoll back themeRoll back to match defaultThe overall appearance of the appl'
      )
      .hover()
    await page
      .getByRole('button', {
        name: 'Roll back theme',
      })
      .click()
    await expect(page.locator('select[name="app-theme"]')).toHaveValue('system')

    // Check that the project setting did not change
    await page.getByRole('radio', { name: 'Project' }).click()
    await expect(page.locator('select[name="app-theme"]')).toHaveValue('light')
  })

  test('Project and user settings can be reset', async ({ page }) => {
    const u = await getUtils(page)
    await page.setViewportSize({ width: 1200, height: 500 })
    await u.waitForAuthSkipAppStart()
    await page
      .getByRole('button', { name: 'Start Sketch' })
      .waitFor({ state: 'visible' })

    // Put the cursor in the editor
    await page.locator('.cm-content').click()

    // Open the settings modal with the browser keyboard shortcut
    await page.keyboard.press('Meta+Shift+,')

    await expect(
      page.getByRole('heading', { name: 'Settings', exact: true })
    ).toBeVisible()

    // Click the reset settings button.
    await page.getByRole('button', { name: 'Restore default settings' }).click()

    await page
      .locator('select[name="app-theme"]')
      .selectOption({ value: 'light' })

    // Verify the toast appeared
    await expect(
      page.getByText(`Set theme to "light" for this project`)
    ).toBeVisible()
    // Check that the theme changed
    await expect(page.locator('body')).not.toHaveClass(`body-bg dark`)
    await expect(page.locator('select[name="app-theme"]')).toHaveValue('light')

    // Check that the user setting was not changed
    await page.getByRole('radio', { name: 'User' }).click()
    await expect(page.locator('select[name="app-theme"]')).toHaveValue('system')

    // Click the reset settings button.
    await page.getByRole('button', { name: 'Restore default settings' }).click()

    // Verify it is now set to the default value
    await expect(page.locator('select[name="app-theme"]')).toHaveValue('system')

    // Set the user theme to light.
    await page
      .locator('select[name="app-theme"]')
      .selectOption({ value: 'light' })

    // Verify the toast appeared
    await expect(
      page.getByText(`Set theme to "light" as a user default`)
    ).toBeVisible()
    // Check that the theme changed
    await expect(page.locator('body')).not.toHaveClass(`body-bg dark`)
    await expect(page.locator('select[name="app-theme"]')).toHaveValue('light')

    await page.getByRole('radio', { name: 'Project' }).click()
    await expect(page.locator('select[name="app-theme"]')).toHaveValue('light')

    // Click the reset settings button.
    await page.getByRole('button', { name: 'Restore default settings' }).click()
    // Verify it is now set to the default value
    await expect(page.locator('select[name="app-theme"]')).toHaveValue('system')

    await page.getByRole('radio', { name: 'User' }).click()
    await expect(page.locator('select[name="app-theme"]')).toHaveValue('system')

    // Click the reset settings button.
    await page.getByRole('button', { name: 'Restore default settings' }).click()

    // Verify it is now set to the default value
    await expect(page.locator('select[name="app-theme"]')).toHaveValue('system')
  })
})

test.describe('Onboarding tests', () => {
  test('Onboarding code is shown in the editor', async ({ page }) => {
    const u = await getUtils(page)

    // Override beforeEach test setup
    await page.addInitScript(
      async ({ settingsKey }) => {
        // Give no initial code, so that the onboarding start is shown immediately
        localStorage.removeItem('persistCode')
        localStorage.removeItem(settingsKey)
      },
      { settingsKey: TEST_SETTINGS_KEY }
    )

    await page.setViewportSize({ width: 1200, height: 500 })

    await u.waitForAuthSkipAppStart()

    // Test that the onboarding pane loaded
    await expect(page.getByText('Welcome to Modeling App! This')).toBeVisible()

    // *and* that the code is shown in the editor
    await expect(page.locator('.cm-content')).toContainText('// Shelf Bracket')
  })

  test('Click through each onboarding step', async ({ page }) => {
    const u = await getUtils(page)

    // Override beforeEach test setup
    await page.addInitScript(
      async ({ settingsKey, settings }) => {
        // Give no initial code, so that the onboarding start is shown immediately
        localStorage.setItem('persistCode', '')
        localStorage.setItem(settingsKey, settings)
      },
      {
        settingsKey: TEST_SETTINGS_KEY,
        settings: TOML.stringify({ settings: TEST_SETTINGS_ONBOARDING_START }),
      }
    )

    await page.setViewportSize({ width: 1200, height: 1080 })

    await u.waitForAuthSkipAppStart()

    // Test that the onboarding pane loaded
    await expect(page.getByText('Welcome to Modeling App! This')).toBeVisible()

    const nextButton = page.getByTestId('onboarding-next')

    while ((await nextButton.innerText()) !== 'Finish') {
      await expect(nextButton).toBeVisible()
      await nextButton.click()
    }

    // Finish the onboarding
    await expect(nextButton).toBeVisible()
    await nextButton.click()

    // Test that the onboarding pane is gone
    await expect(page.getByTestId('onboarding-content')).not.toBeVisible()
    await expect(page.url()).not.toContain('onboarding')
  })

  test('Onboarding redirects and code updating', async ({ page }) => {
    const u = await getUtils(page)

    // Override beforeEach test setup
    await page.addInitScript(
      async ({ settingsKey, settings }) => {
        // Give some initial code, so we can test that it's cleared
        localStorage.setItem('persistCode', 'const sigmaAllow = 15000')
        localStorage.setItem(settingsKey, settings)
      },
      {
        settingsKey: TEST_SETTINGS_KEY,
        settings: TOML.stringify({ settings: TEST_SETTINGS_ONBOARDING_EXPORT }),
      }
    )

    await page.setViewportSize({ width: 1200, height: 500 })

    await u.waitForAuthSkipAppStart()

    // Test that the redirect happened
    await expect(page.url().split(':3000').slice(-1)[0]).toBe(
      `/file/%2Fbrowser%2Fmain.kcl/onboarding/export`
    )

    // Test that you come back to this page when you refresh
    await page.reload()
    await expect(page.url().split(':3000').slice(-1)[0]).toBe(
      `/file/%2Fbrowser%2Fmain.kcl/onboarding/export`
    )

    // Test that the onboarding pane loaded
    const title = page.locator('[data-testid="onboarding-content"]')
    await expect(title).toBeAttached()

    // Test that the code changes when you advance to the next step
    await page.locator('[data-testid="onboarding-next"]').click()
    await expect(page.locator('.cm-content')).toHaveText('')

    // Test that the code is not empty when you click on the next step
    await page.locator('[data-testid="onboarding-next"]').click()
    await expect(page.locator('.cm-content')).toHaveText(/.+/)
  })

  test('Onboarding code gets reset to demo on Interactive Numbers step', async ({
    page,
  }) => {
    test.skip(
      process.platform === 'darwin',
      "Skip on macOS, because Playwright isn't behaving the same as the actual browser"
    )
    const u = await getUtils(page)
    const badCode = `// This is bad code we shouldn't see`
    // Override beforeEach test setup
    await page.addInitScript(
      async ({ settingsKey, settings, badCode }) => {
        localStorage.setItem('persistCode', badCode)
        localStorage.setItem(settingsKey, settings)
      },
      {
        settingsKey: TEST_SETTINGS_KEY,
        settings: TOML.stringify({
          settings: TEST_SETTINGS_ONBOARDING_PARAMETRIC_MODELING,
        }),
        badCode,
      }
    )

    await page.setViewportSize({ width: 1200, height: 1080 })
    await u.waitForAuthSkipAppStart()

    await page.waitForURL('**' + onboardingPaths.PARAMETRIC_MODELING, {
      waitUntil: 'domcontentloaded',
    })

    const bracketNoNewLines = bracket.replace(/\n/g, '')

    // Check the code got reset on load
    await expect(page.locator('#code-pane')).toBeVisible()
    await expect(u.codeLocator).toHaveText(bracketNoNewLines, {
      timeout: 10_000,
    })

    // Mess with the code again
    await u.codeLocator.selectText()
    await u.codeLocator.fill(badCode)
    await expect(u.codeLocator).toHaveText(badCode)

    // Click to the next step
    await page.locator('[data-testid="onboarding-next"]').click()
    await page.waitForURL('**' + onboardingPaths.INTERACTIVE_NUMBERS, {
      waitUntil: 'domcontentloaded',
    })

    // Check that the code has been reset
    await expect(u.codeLocator).toHaveText(bracketNoNewLines)
  })

  test('Avatar text updates depending on image load success', async ({
    page,
  }) => {
    // Override beforeEach test setup
    await page.addInitScript(
      async ({ settingsKey, settings }) => {
        localStorage.setItem(settingsKey, settings)
      },
      {
        settingsKey: TEST_SETTINGS_KEY,
        settings: TOML.stringify({
          settings: TEST_SETTINGS_ONBOARDING_USER_MENU,
        }),
      }
    )

    const u = await getUtils(page)
    await page.setViewportSize({ width: 1200, height: 500 })
    await u.waitForAuthSkipAppStart()

    await page.waitForURL('**/file/**', { waitUntil: 'domcontentloaded' })

    // Test that the text in this step is correct
    const avatarLocator = await page
      .getByTestId('user-sidebar-toggle')
      .locator('img')
    const onboardingOverlayLocator = await page
      .getByTestId('onboarding-content')
      .locator('div')
      .nth(1)

    // Expect the avatar to be visible and for the text to reference it
    await expect(avatarLocator).toBeVisible()
    await expect(onboardingOverlayLocator).toBeVisible()
    await expect(onboardingOverlayLocator).toContainText('your avatar')

    // This is to force the avatar to 404.
    // For our test image (only triggers locally. on CI, it's Kurt's /
    // gravatar image )
    await page.route('/cat.jpg', async (route) => {
      await route.fulfill({
        status: 404,
        contentType: 'text/plain',
        body: 'Not Found!',
      })
    })

    // 404 the CI avatar image
    await page.route('https://lh3.googleusercontent.com/**', async (route) => {
      await route.fulfill({
        status: 404,
        contentType: 'text/plain',
        body: 'Not Found!',
      })
    })

    await page.reload({ waitUntil: 'domcontentloaded' })

    // Now expect the text to be different
    await expect(avatarLocator).not.toBeVisible()
    await expect(onboardingOverlayLocator).toBeVisible()
    await expect(onboardingOverlayLocator).toContainText('the menu button')
  })

  test("Avatar text doesn't mention avatar when no avatar", async ({
    page,
  }) => {
    // Override beforeEach test setup
    await page.addInitScript(
      async ({ settingsKey, settings }) => {
        localStorage.setItem(settingsKey, settings)
        localStorage.setItem('FORCE_NO_IMAGE', 'FORCE_NO_IMAGE')
      },
      {
        settingsKey: TEST_SETTINGS_KEY,
        settings: TOML.stringify({
          settings: TEST_SETTINGS_ONBOARDING_USER_MENU,
        }),
      }
    )

    const u = await getUtils(page)
    await page.setViewportSize({ width: 1200, height: 500 })
    await u.waitForAuthSkipAppStart()

    await page.waitForURL('**/file/**', { waitUntil: 'domcontentloaded' })

    // Test that the text in this step is correct
    const avatarLocator = await page
      .getByTestId('user-sidebar-toggle')
      .locator('img')
    const onboardingOverlayLocator = await page
      .getByTestId('onboarding-content')
      .locator('div')
      .nth(1)

    // Expect the avatar to be visible and for the text to reference it
    await expect(avatarLocator).not.toBeVisible()
    await expect(onboardingOverlayLocator).toBeVisible()
    await expect(onboardingOverlayLocator).toContainText('the menu button')
  })
})

test.describe('Testing selections', () => {
  test.setTimeout(90_000)
  test('Selections work on fresh and edited sketch', async ({ page }) => {
    // tests mapping works on fresh sketch and edited sketch
    // tests using hovers which is the same as selections, because if
    // source ranges are wrong, hovers won't work
    const u = await getUtils(page)
    const PUR = 400 / 37.5 //pixeltoUnitRatio
    await page.setViewportSize({ width: 1200, height: 500 })

    await u.waitForAuthSkipAppStart()
    await u.openDebugPanel()

    const xAxisClick = () =>
      page.mouse.click(700, 253).then(() => page.waitForTimeout(100))
    const emptySpaceClick = () =>
      page.mouse.click(700, 343).then(() => page.waitForTimeout(100))
    const topHorzSegmentClick = () =>
      page.mouse.click(709, 290).then(() => page.waitForTimeout(100))
    const bottomHorzSegmentClick = () =>
      page.mouse.click(767, 396).then(() => page.waitForTimeout(100))

    await u.clearCommandLogs()
    await expect(
      page.getByRole('button', { name: 'Start Sketch' })
    ).not.toBeDisabled()
    await page.getByRole('button', { name: 'Start Sketch' }).click()

    // select a plane
    await page.mouse.click(700, 200)
    await page.waitForTimeout(700) // wait for animation

    const startXPx = 600
    await u.closeDebugPanel()
    await page.mouse.click(startXPx + PUR * 10, 500 - PUR * 10)
    await expect(page.locator('.cm-content'))
      .toHaveText(`const sketch001 = startSketchOn('XZ')
    |> startProfileAt(${commonPoints.startAt}, %)`)

    await page.waitForTimeout(100)
    await page.mouse.click(startXPx + PUR * 20, 500 - PUR * 10)

    await expect(page.locator('.cm-content'))
      .toHaveText(`const sketch001 = startSketchOn('XZ')
    |> startProfileAt(${commonPoints.startAt}, %)
    |> line([${commonPoints.num1}, 0], %)`)

    await page.waitForTimeout(100)
    await page.mouse.click(startXPx + PUR * 20, 500 - PUR * 20)
    await expect(page.locator('.cm-content'))
      .toHaveText(`const sketch001 = startSketchOn('XZ')
    |> startProfileAt(${commonPoints.startAt}, %)
    |> line([${commonPoints.num1}, 0], %)
    |> line([0, ${commonPoints.num1 + 0.01}], %)`)
    await page.waitForTimeout(100)
    await page.mouse.click(startXPx, 500 - PUR * 20)
    await expect(page.locator('.cm-content'))
      .toHaveText(`const sketch001 = startSketchOn('XZ')
    |> startProfileAt(${commonPoints.startAt}, %)
    |> line([${commonPoints.num1}, 0], %)
    |> line([0, ${commonPoints.num1 + 0.01}], %)
    |> line([-${commonPoints.num2}, 0], %)`)

    // deselect line tool
    await page.getByRole('button', { name: 'Line', exact: true }).click()

    await u.closeDebugPanel()
    const selectionSequence = async () => {
      await expect(page.getByTestId('hover-highlight')).not.toBeVisible()

      await page.waitForTimeout(100)
      await page.mouse.move(startXPx + PUR * 15, 500 - PUR * 10)

      await expect(page.getByTestId('hover-highlight').first()).toBeVisible()
      // bg-yellow-200 is more brittle than hover-highlight, but is closer to the user experience
      // and will be an easy fix if it breaks because we change the colour
      await expect(page.locator('.bg-yellow-200').first()).toBeVisible()

      // check mousing off, than mousing onto another line
      await page.mouse.move(startXPx + PUR * 10, 500 - PUR * 15) // mouse off
      await expect(page.getByTestId('hover-highlight')).not.toBeVisible()
      await page.mouse.move(startXPx + PUR * 10, 500 - PUR * 20) // mouse onto another line
      await expect(page.getByTestId('hover-highlight').first()).toBeVisible()

      // now check clicking works including axis

      // click a segment hold shift and click an axis, see that a relevant constraint is enabled
      await topHorzSegmentClick()
      await page.keyboard.down('Shift')
      const constrainButton = page.getByRole('button', {
        name: 'Length: open menu',
      })
      const absYButton = page.getByRole('button', { name: 'Absolute Y' })
      await constrainButton.click()
      await expect(absYButton).toBeDisabled()
      await page.waitForTimeout(100)
      await xAxisClick()
      await page.keyboard.up('Shift')
      await constrainButton.click()
      await absYButton.and(page.locator(':not([disabled])')).waitFor()
      await expect(absYButton).not.toBeDisabled()

      // clear selection by clicking on nothing
      await emptySpaceClick()

      await page.waitForTimeout(100)
      // same selection but click the axis first
      await xAxisClick()
      await constrainButton.click()
      await expect(absYButton).toBeDisabled()
      await page.keyboard.down('Shift')
      await page.waitForTimeout(100)
      await topHorzSegmentClick()
      await page.waitForTimeout(100)

      await page.keyboard.up('Shift')
      await constrainButton.click()
      await expect(absYButton).not.toBeDisabled()

      // clear selection by clicking on nothing
      await emptySpaceClick()

      // check the same selection again by putting cursor in code first then selecting axis
      await page.getByText(`  |> line([-${commonPoints.num2}, 0], %)`).click()
      await page.keyboard.down('Shift')
      await constrainButton.click()
      await expect(absYButton).toBeDisabled()
      await page.waitForTimeout(100)
      await xAxisClick()
      await page.keyboard.up('Shift')
      await constrainButton.click()
      await expect(absYButton).not.toBeDisabled()

      // clear selection by clicking on nothing
      await emptySpaceClick()

      // select segment in editor than another segment in scene and check there are two cursors
      // TODO change this back to shift click in the scene, not cmd click in the editor
      await bottomHorzSegmentClick()

      await expect(page.locator('.cm-cursor')).toHaveCount(1)

      await page.keyboard.down(
        process.platform === 'linux' ? 'Control' : 'Meta'
      )
      await page.waitForTimeout(100)
      await page.getByText(`  |> line([-${commonPoints.num2}, 0], %)`).click()

      await expect(page.locator('.cm-cursor')).toHaveCount(2)
      await page.waitForTimeout(500)
      await page.keyboard.up(process.platform === 'linux' ? 'Control' : 'Meta')

      // clear selection by clicking on nothing
      await emptySpaceClick()
    }

    await selectionSequence()

    // hovering in fresh sketch worked, lets try exiting and re-entering
    await u.openAndClearDebugPanel()
    await page.getByRole('button', { name: 'Exit Sketch' }).click()
    await page.waitForTimeout(200)
    // wait for execution done

    await u.expectCmdLog('[data-message-type="execution-done"]')
    await u.closeDebugPanel()

    // select a line, this verifies that sketches in the scene can be selected outside of sketch mode
    await topHorzSegmentClick()
    await page.waitForTimeout(100)

    // enter sketch again
    await u.doAndWaitForCmd(
      () => page.getByRole('button', { name: 'Edit Sketch' }).click(),
      'default_camera_get_settings'
    )
    await page.waitForTimeout(150)

    await page.waitForTimeout(300) // wait for animation

    await u.openAndClearDebugPanel()
    await u.sendCustomCmd({
      type: 'modeling_cmd_req',
      cmd_id: uuidv4(),
      cmd: {
        type: 'default_camera_look_at',
        center: { x: 0, y: 0, z: 0 },
        vantage: { x: 0, y: -1378.01, z: 0 },
        up: { x: 0, y: 0, z: 1 },
      },
    })
    await page.waitForTimeout(100)
    await u.sendCustomCmd({
      type: 'modeling_cmd_req',
      cmd_id: uuidv4(),
      cmd: {
        type: 'default_camera_get_settings',
      },
    })
    await page.waitForTimeout(100)

    await emptySpaceClick()

    await u.closeDebugPanel()

    // hover again and check it works
    await selectionSequence()
  })

  test('Solids should be select and deletable', async ({ page }) => {
    test.setTimeout(90_000)
    const u = await getUtils(page)
    await page.addInitScript(async () => {
      localStorage.setItem(
        'persistCode',
        `const sketch001 = startSketchOn('XZ')
        |> startProfileAt([-79.26, 95.04], %)
        |> line([112.54, 127.64], %, $seg02)
        |> line([170.36, -121.61], %, $seg01)
        |> lineTo([profileStartX(%), profileStartY(%)], %)
        |> close(%)
const extrude001 = extrude(50, sketch001)
const sketch005 = startSketchOn(extrude001, 'END')
  |> startProfileAt([23.24, 136.52], %)
  |> line([-8.44, 36.61], %)
  |> line([49.4, 2.05], %)
  |> line([29.69, -46.95], %)
  |> lineTo([profileStartX(%), profileStartY(%)], %)
  |> close(%)
const sketch003 = startSketchOn(extrude001, seg01)
  |> startProfileAt([21.23, 17.81], %)
  |> line([51.97, 21.32], %)
  |> line([4.07, -22.75], %)
  |> lineTo([profileStartX(%), profileStartY(%)], %)
  |> close(%)
const sketch002 = startSketchOn(extrude001, seg02)
  |> startProfileAt([-100.54, 16.99], %)
  |> line([0, 20.03], %)
  |> line([62.61, 0], %, $seg03)
  |> lineTo([profileStartX(%), profileStartY(%)], %)
  |> close(%)
const extrude002 = extrude(50, sketch002)
const sketch004 = startSketchOn(extrude002, seg03)
  |> startProfileAt([57.07, 134.77], %)
  |> line([-4.72, 22.84], %)
  |> line([28.8, 6.71], %)
  |> line([9.19, -25.33], %)
  |> lineTo([profileStartX(%), profileStartY(%)], %)
  |> close(%)
const extrude003 = extrude(20, sketch004)
const pipeLength = 40
const pipeSmallDia = 10
const pipeLargeDia = 20
const thickness = 0.5
const part009 = startSketchOn('XY')
  |> startProfileAt([pipeLargeDia - (thickness / 2), 38], %)
  |> line([thickness, 0], %)
  |> line([0, -1], %)
  |> angledLineToX({
       angle: 60,
       to: pipeSmallDia + thickness
     }, %)
  |> line([0, -pipeLength], %)
  |> angledLineToX({
       angle: -60,
       to: pipeLargeDia + thickness
     }, %)
  |> line([0, -1], %)
  |> line([-thickness, 0], %)
  |> line([0, 1], %)
  |> angledLineToX({ angle: 120, to: pipeSmallDia }, %)
  |> line([0, pipeLength], %)
  |> angledLineToX({ angle: 60, to: pipeLargeDia }, %)
  |> close(%)
const rev = revolve({ axis: 'y' }, part009)
`
      )
    }, KCL_DEFAULT_LENGTH)
    await page.setViewportSize({ width: 1000, height: 500 })
    await page.goto('/')
    await u.waitForAuthSkipAppStart()

    await u.openDebugPanel()
    await u.expectCmdLog('[data-message-type="execution-done"]')
    await u.closeDebugPanel()

    await u.openAndClearDebugPanel()
    await u.sendCustomCmd({
      type: 'modeling_cmd_req',
      cmd_id: uuidv4(),
      cmd: {
        type: 'default_camera_look_at',
        vantage: { x: 1139.49, y: -7053, z: 8597.31 },
        center: { x: -2206.68, y: -1298.36, z: 60 },
        up: { x: 0, y: 0, z: 1 },
      },
    })
    await page.waitForTimeout(100)
    await u.sendCustomCmd({
      type: 'modeling_cmd_req',
      cmd_id: uuidv4(),
      cmd: {
        type: 'default_camera_get_settings',
      },
    })
    await page.waitForTimeout(100)

    const revolve = { x: 646, y: 248 }
    const parentExtrude = { x: 915, y: 133 }
    const solid2d = { x: 770, y: 167 }

    // DELETE REVOLVE
    await page.mouse.click(revolve.x, revolve.y)
    await page.waitForTimeout(100)
    await expect(page.locator('.cm-activeLine')).toHaveText(
      '|> line([0, -pipeLength], %)'
    )
    await u.clearCommandLogs()
    await page.keyboard.press('Backspace')
    await u.expectCmdLog('[data-message-type="execution-done"]', 10_000)
    await page.waitForTimeout(200)

    await expect(u.codeLocator).not.toContainText(
      `const rev = revolve({ axis: 'y' }, part009)`
    )

    // DELETE PARENT EXTRUDE
    await page.mouse.click(parentExtrude.x, parentExtrude.y)
    await page.waitForTimeout(100)
    await expect(page.locator('.cm-activeLine')).toHaveText(
      '|> line([170.36, -121.61], %, $seg01)'
    )
    await u.clearCommandLogs()
    await page.keyboard.press('Backspace')
    await u.expectCmdLog('[data-message-type="execution-done"]', 10_000)
    await page.waitForTimeout(200)
    await expect(u.codeLocator).not.toContainText(
      `const extrude001 = extrude(50, sketch001)`
    )
    await expect(u.codeLocator).toContainText(`const sketch005 = startSketchOn({
       plane: {
         origin: { x: 0, y: -50, z: 0 },
         x_axis: { x: 1, y: 0, z: 0 },
         y_axis: { x: 0, y: 0, z: 1 },
         z_axis: { x: 0, y: -1, z: 0 }
       }
     })`)
    await expect(u.codeLocator).toContainText(`const sketch003 = startSketchOn({
       plane: {
         origin: { x: 116.53, y: 0, z: 163.25 },
         x_axis: { x: -0.81, y: 0, z: 0.58 },
         y_axis: { x: 0, y: -1, z: 0 },
         z_axis: { x: 0.58, y: 0, z: 0.81 }
       }
     })`)
    await expect(u.codeLocator).toContainText(`const sketch002 = startSketchOn({
       plane: {
         origin: { x: -91.74, y: 0, z: 80.89 },
         x_axis: { x: -0.66, y: 0, z: -0.75 },
         y_axis: { x: 0, y: -1, z: 0 },
         z_axis: { x: -0.75, y: 0, z: 0.66 }
       }
     })`)

    // DELETE SOLID 2D
    await page.mouse.click(solid2d.x, solid2d.y)
    await page.waitForTimeout(100)
    await expect(page.locator('.cm-activeLine')).toHaveText(
      '|> startProfileAt([23.24, 136.52], %)'
    )
    await u.clearCommandLogs()
    await page.keyboard.press('Backspace')
    await u.expectCmdLog('[data-message-type="execution-done"]', 10_000)
    await page.waitForTimeout(200)
    await expect(u.codeLocator).not.toContainText(
      `const sketch005 = startSketchOn({`
    )
  })
  test("Deleting solid that the AST mod can't handle results in a toast message", async ({
    page,
  }) => {
    const u = await getUtils(page)
    await page.addInitScript(async () => {
      localStorage.setItem(
        'persistCode',
        `const sketch001 = startSketchOn('XZ')
  |> startProfileAt([-79.26, 95.04], %)
  |> line([112.54, 127.64], %, $seg02)
  |> line([170.36, -121.61], %, $seg01)
  |> lineTo([profileStartX(%), profileStartY(%)], %)
  |> close(%)
const extrude001 = extrude(50, sketch001)
const launderExtrudeThroughVar = extrude001
const sketch002 = startSketchOn(launderExtrudeThroughVar, seg02)
  |> startProfileAt([-100.54, 16.99], %)
  |> line([0, 20.03], %)
  |> line([62.61, 0], %, $seg03)
  |> lineTo([profileStartX(%), profileStartY(%)], %)
  |> close(%)      
`
      )
    }, KCL_DEFAULT_LENGTH)
    await page.setViewportSize({ width: 1000, height: 500 })
    await page.goto('/')
    await u.waitForAuthSkipAppStart()

    await u.openDebugPanel()
    await u.expectCmdLog('[data-message-type="execution-done"]', 10_000)
    await u.closeDebugPanel()

    await u.openAndClearDebugPanel()
    await u.sendCustomCmd({
      type: 'modeling_cmd_req',
      cmd_id: uuidv4(),
      cmd: {
        type: 'default_camera_look_at',
        vantage: { x: 1139.49, y: -7053, z: 8597.31 },
        center: { x: -2206.68, y: -1298.36, z: 60 },
        up: { x: 0, y: 0, z: 1 },
      },
    })
    await page.waitForTimeout(100)
    await u.sendCustomCmd({
      type: 'modeling_cmd_req',
      cmd_id: uuidv4(),
      cmd: {
        type: 'default_camera_get_settings',
      },
    })
    await page.waitForTimeout(100)

    // attempt delete
    await page.mouse.click(930, 139)
    await page.waitForTimeout(100)
    await expect(page.locator('.cm-activeLine')).toHaveText(
      '|> line([170.36, -121.61], %, $seg01)'
    )
    await u.clearCommandLogs()
    await page.keyboard.press('Backspace')

    await expect(page.getByText('Unable to delete part')).toBeVisible()
  })
  test('Hovering over 3d features highlights code', async ({ page }) => {
    const u = await getUtils(page)
    await page.addInitScript(async (KCL_DEFAULT_LENGTH) => {
      localStorage.setItem(
        'persistCode',
        `const part001 = startSketchOn('XZ')
    |> startProfileAt([20, 0], %)
    |> line([7.13, 4 + 0], %)
    |> angledLine({ angle: 3 + 0, length: 3.14 + 0 }, %)
    |> lineTo([20.14 + 0, -0.14 + 0], %)
    |> xLineTo(29 + 0, %)
    |> yLine(-3.14 + 0, %, $a)
    |> xLine(1.63, %)
    |> angledLineOfXLength({ angle: 3 + 0, length: 3.14 }, %)
    |> angledLineOfYLength({ angle: 30, length: 3 + 0 }, %)
    |> angledLineToX({ angle: 22.14 + 0, to: 12 }, %)
    |> angledLineToY({ angle: 30, to: 11.14 }, %)
    |> angledLineThatIntersects({
          angle: 3.14,
          intersectTag: a,
          offset: 0
        }, %)
    |> tangentialArcTo([13.14 + 0, 13.14], %)
    |> close(%)
    |> extrude(5 + 7, %)
  `
      )
    }, KCL_DEFAULT_LENGTH)
    await page.setViewportSize({ width: 1000, height: 500 })

    await u.waitForAuthSkipAppStart()

    // wait for execution done
    await u.openDebugPanel()
    await u.expectCmdLog('[data-message-type="execution-done"]')
    await u.closeDebugPanel()

    await u.openAndClearDebugPanel()
    await u.sendCustomCmd({
      type: 'modeling_cmd_req',
      cmd_id: uuidv4(),
      cmd: {
        type: 'default_camera_look_at',
        vantage: { x: 0, y: -1250, z: 580 },
        center: { x: 0, y: 0, z: 0 },
        up: { x: 0, y: 0, z: 1 },
      },
    })
    await page.waitForTimeout(100)
    await u.sendCustomCmd({
      type: 'modeling_cmd_req',
      cmd_id: uuidv4(),
      cmd: {
        type: 'default_camera_get_settings',
      },
    })
    await page.waitForTimeout(100)
    await u.closeDebugPanel()

    const extrusionTop: Coords2d = [800, 240]
    const flatExtrusionFace: Coords2d = [960, 160]
    const arc: Coords2d = [840, 160]
    const close: Coords2d = [720, 200]
    const nothing: Coords2d = [600, 200]

    await page.mouse.move(nothing[0], nothing[1])
    await page.mouse.click(nothing[0], nothing[1])

    await expect(page.getByTestId('hover-highlight')).not.toBeVisible()
    await page.waitForTimeout(200)

    await page.mouse.move(extrusionTop[0], extrusionTop[1])
    await expect(page.getByTestId('hover-highlight').first()).toBeVisible()
    await page.mouse.move(nothing[0], nothing[1])
    await expect(page.getByTestId('hover-highlight').first()).not.toBeVisible()

    await page.mouse.move(arc[0], arc[1])
    await expect(page.getByTestId('hover-highlight').first()).toBeVisible()
    await page.mouse.move(nothing[0], nothing[1])
    await expect(page.getByTestId('hover-highlight').first()).not.toBeVisible()

    await page.mouse.move(close[0], close[1])
    await expect(page.getByTestId('hover-highlight').first()).toBeVisible()
    await page.mouse.move(nothing[0], nothing[1])
    await expect(page.getByTestId('hover-highlight').first()).not.toBeVisible()

    await page.mouse.move(flatExtrusionFace[0], flatExtrusionFace[1])
    await expect(page.getByTestId('hover-highlight')).toHaveCount(5) // multiple lines
    await page.mouse.move(nothing[0], nothing[1])
    await page.waitForTimeout(100)
    await expect(page.getByTestId('hover-highlight').first()).not.toBeVisible()
  })
  test("Extrude button should be disabled if there's no extrudable geometry when nothing is selected", async ({
    page,
  }) => {
    const u = await getUtils(page)
    await page.addInitScript(async () => {
      localStorage.setItem(
        'persistCode',
        `const sketch001 = startSketchOn('XZ')
  |> startProfileAt([3.29, 7.86], %)
  |> line([2.48, 2.44], %)
  |> line([2.66, 1.17], %)
  |> line([3.75, 0.46], %)
  |> line([4.99, -0.46], %, $seg01)
  |> line([3.3, -2.12], %)
  |> line([2.16, -3.33], %)
  |> line([0.85, -3.08], %)
  |> line([-0.18, -3.36], %)
  |> line([-3.86, -2.73], %)
  |> line([-17.67, 0.85], %)
  |> close(%)
const extrude001 = extrude(10, sketch001)
  `
      )
    })
    await page.setViewportSize({ width: 1000, height: 500 })

    await u.waitForAuthSkipAppStart()

    // wait for execution done
    await u.openDebugPanel()
    await u.expectCmdLog('[data-message-type="execution-done"]')
    await u.closeDebugPanel()

    const selectUnExtrudable = () =>
      page.getByText(`line([4.99, -0.46], %, $seg01)`).click()
    const clickEmpty = () => page.mouse.click(700, 460)
    await selectUnExtrudable()
    // expect extrude button to be disabled
    await expect(page.getByRole('button', { name: 'Extrude' })).toBeDisabled()

    await clickEmpty()

    // expect active line to contain nothing
    await expect(page.locator('.cm-activeLine')).toHaveText('')
    // and extrude to still be disabled
    await expect(page.getByRole('button', { name: 'Extrude' })).toBeDisabled()

    const codeToAdd = `${await u.codeLocator.allInnerTexts()}
const sketch002 = startSketchOn(extrude001, $seg01)
  |> startProfileAt([-12.94, 6.6], %)
  |> line([2.45, -0.2], %)
  |> line([-2, -1.25], %)
  |> lineTo([profileStartX(%), profileStartY(%)], %)
  |> close(%)
`
    await u.codeLocator.fill(codeToAdd)

    await selectUnExtrudable()
    // expect extrude button to be disabled
    await expect(page.getByRole('button', { name: 'Extrude' })).toBeDisabled()

    await clickEmpty()
    await expect(page.locator('.cm-activeLine')).toHaveText('')
    // there's not extrudable geometry, so button should be enabled
    await expect(
      page.getByRole('button', { name: 'Extrude' })
    ).not.toBeDisabled()
  })

  test('Fillet button states test', async ({ page }) => {
    const u = await getUtils(page)
    await page.addInitScript(async () => {
      localStorage.setItem(
        'persistCode',
        `const sketch001 = startSketchOn('XZ')
  |> startProfileAt([-5, -5], %)
  |> line([0, 10], %)
  |> line([10, 0], %)
  |> line([0, -10], %)
  |> lineTo([profileStartX(%), profileStartY(%)], %)
  |> close(%)`
      )
    })

    await page.setViewportSize({ width: 1000, height: 500 })
    await u.waitForAuthSkipAppStart()
    await u.openDebugPanel()
    await u.expectCmdLog('[data-message-type="execution-done"]')
    await u.closeDebugPanel()

    const selectSegment = () => page.getByText(`line([10, 0], %)`).click()
    const selectClose = () => page.getByText(`close(%)`).click()
    const clickEmpty = () => page.mouse.click(950, 100)

    // expect fillet button without any bodies in the scene
    await selectSegment()
    await expect(page.getByRole('button', { name: 'Fillet' })).toBeDisabled()
    await clickEmpty()
    await expect(page.getByRole('button', { name: 'Fillet' })).toBeDisabled()

    // test fillet button with the body in the scene
    const codeToAdd = `${await u.codeLocator.allInnerTexts()}
const extrude001 = extrude(10, sketch001)`
    await u.codeLocator.fill(codeToAdd)
    await selectSegment()
    await expect(page.getByRole('button', { name: 'Fillet' })).toBeEnabled()
    await selectClose()
    await expect(page.getByRole('button', { name: 'Fillet' })).toBeDisabled()
    await clickEmpty()
    await expect(page.getByRole('button', { name: 'Fillet' })).toBeEnabled()
  })

  const removeAfterFirstParenthesis = (inputString: string) => {
    const index = inputString.indexOf('(')
    if (index !== -1) {
      return inputString.substring(0, index)
    }
    return inputString // return the original string if '(' is not found
  }

  test('Testing selections (and hovers) work on sketches when NOT in sketch mode', async ({
    page,
  }) => {
    const cases = [
      {
        pos: [694, 185],
        expectedCode: 'line([74.36, 130.4], %, $seg01)',
      },
      {
        pos: [816, 244],
        expectedCode: 'angledLine([segAng(seg01, %), yo], %)',
      },
      {
        pos: [1107, 161],
        expectedCode: 'tangentialArcTo([167.95, -28.85], %)',
      },
    ] as const
    await page.addInitScript(
      async ({ cases }) => {
        localStorage.setItem(
          'persistCode',
          `const yo = 79
const part001 = startSketchOn('XZ')
  |> startProfileAt([-7.54, -26.74], %)
  |> ${cases[0].expectedCode}
  |> line([-3.19, -138.43], %)
  |> ${cases[1].expectedCode}
  |> line([41.19, 28.97 + 5], %)
  |> ${cases[2].expectedCode}`
        )
      },
      { cases }
    )
    const u = await getUtils(page)
    await page.setViewportSize({ width: 1200, height: 500 })

    await u.waitForAuthSkipAppStart()
    await u.openAndClearDebugPanel()

    await u.sendCustomCmd({
      type: 'modeling_cmd_req',
      cmd_id: uuidv4(),
      cmd: {
        type: 'default_camera_look_at',
        vantage: { x: -449, y: -7503, z: 99 },
        center: { x: -449, y: 0, z: 99 },
        up: { x: 0, y: 0, z: 1 },
      },
    })
    await u.waitForCmdReceive('default_camera_look_at')
    await u.clearAndCloseDebugPanel()

    // end setup, now test hover and selects
    for (const { pos, expectedCode } of cases) {
      // hover over segment, check it's content
      await page.mouse.move(pos[0], pos[1], { steps: 5 })
      await expect(page.getByTestId('hover-highlight').first()).toBeVisible()
      await expect(page.getByTestId('hover-highlight').first()).toHaveText(
        expectedCode
      )
      // hover over segment, click it and check the cursor has move to the right place
      await page.mouse.click(pos[0], pos[1])
      await expect(page.locator('.cm-activeLine')).toHaveText(
        '|> ' + expectedCode
      )
    }
  })
  test("Hovering and selection of extruded faces works, and is not overridden shortly after user's click", async ({
    page,
  }) => {
    await page.addInitScript(async () => {
      localStorage.setItem(
        'persistCode',
        `const sketch001 = startSketchOn('XZ')
  |> startProfileAt([-79.26, 95.04], %)
  |> line([112.54, 127.64], %)
  |> line([170.36, -121.61], %, $seg01)
  |> lineTo([profileStartX(%), profileStartY(%)], %)
  |> close(%)
const extrude001 = extrude(50, sketch001)
        `
      )
    })
    const u = await getUtils(page)
    await page.setViewportSize({ width: 1200, height: 500 })

    await u.waitForAuthSkipAppStart()
    await u.openAndClearDebugPanel()

    await u.sendCustomCmd({
      type: 'modeling_cmd_req',
      cmd_id: uuidv4(),
      cmd: {
        type: 'default_camera_look_at',
        vantage: { x: 6615, y: -9505, z: 10344 },
        center: { x: 1579, y: -635, z: 4035 },
        up: { x: 0, y: 0, z: 1 },
      },
    })
    await u.waitForCmdReceive('default_camera_look_at')
    await u.clearAndCloseDebugPanel()

    await page.waitForTimeout(1000)

    let noHoverColor: [number, number, number] = [82, 82, 82]
    let hoverColor: [number, number, number] = [116, 116, 116]
    let selectColor: [number, number, number] = [144, 148, 97]

    const extrudeWall = { x: 670, y: 275 }
    const extrudeText = `line([170.36, -121.61], %, $seg01)`

    const cap = { x: 594, y: 283 }
    const capText = `startProfileAt([-79.26, 95.04], %)`

    const nothing = { x: 946, y: 229 }

    expect(await u.getGreatestPixDiff(extrudeWall, noHoverColor)).toBeLessThan(
      5
    )
    await page.mouse.move(nothing.x, nothing.y)
    await page.waitForTimeout(100)
    await page.mouse.move(extrudeWall.x, extrudeWall.y)
    await expect(page.getByTestId('hover-highlight').first()).toBeVisible()
    await expect(page.getByTestId('hover-highlight').first()).toContainText(
      removeAfterFirstParenthesis(extrudeText)
    )
    await page.waitForTimeout(200)
    await expect(
      await u.getGreatestPixDiff(extrudeWall, hoverColor)
    ).toBeLessThan(5)
    await page.mouse.click(extrudeWall.x, extrudeWall.y)
    await expect(page.locator('.cm-activeLine')).toHaveText(`|> ${extrudeText}`)
    await page.waitForTimeout(200)
    await expect(
      await u.getGreatestPixDiff(extrudeWall, selectColor)
    ).toBeLessThan(5)
    await page.waitForTimeout(1000)
    // check color stays there, i.e. not overridden (this was a bug previously)
    await expect(
      await u.getGreatestPixDiff(extrudeWall, selectColor)
    ).toBeLessThan(5)

    await page.mouse.move(nothing.x, nothing.y)
    await page.waitForTimeout(300)
    await expect(page.getByTestId('hover-highlight')).not.toBeVisible()

    // because of shading, color is not exact everywhere on the face
    noHoverColor = [104, 104, 104]
    hoverColor = [134, 134, 134]
    selectColor = [158, 162, 110]

    await expect(await u.getGreatestPixDiff(cap, noHoverColor)).toBeLessThan(5)
    await page.mouse.move(cap.x, cap.y)
    await expect(page.getByTestId('hover-highlight').first()).toBeVisible()
    await expect(page.getByTestId('hover-highlight').first()).toContainText(
      removeAfterFirstParenthesis(capText)
    )
    await page.waitForTimeout(200)
    await expect(await u.getGreatestPixDiff(cap, hoverColor)).toBeLessThan(5)
    await page.mouse.click(cap.x, cap.y)
    await expect(page.locator('.cm-activeLine')).toHaveText(`|> ${capText}`)
    await page.waitForTimeout(200)
    await expect(await u.getGreatestPixDiff(cap, selectColor)).toBeLessThan(5)
    await page.waitForTimeout(1000)
    // check color stays there, i.e. not overridden (this was a bug previously)
    await expect(await u.getGreatestPixDiff(cap, selectColor)).toBeLessThan(5)
  })
  test("Various pipe expressions should and shouldn't allow edit and or extrude", async ({
    page,
  }) => {
    const u = await getUtils(page)
    const selectionsSnippets = {
      extrudeAndEditBlocked: '|> startProfileAt([10.81, 32.99], %)',
      extrudeAndEditBlockedInFunction: '|> startProfileAt(pos, %)',
      extrudeAndEditAllowed: '|> startProfileAt([15.72, 4.7], %)',
      editOnly: '|> startProfileAt([15.79, -14.6], %)',
    }
    await page.addInitScript(
      async ({
        extrudeAndEditBlocked,
        extrudeAndEditBlockedInFunction,
        extrudeAndEditAllowed,
        editOnly,
      }: any) => {
        localStorage.setItem(
          'persistCode',
          `const part001 = startSketchOn('XZ')
    ${extrudeAndEditBlocked}
    |> line([25.96, 2.93], %)
    |> line([5.25, -5.72], %)
    |> line([-2.01, -10.35], %)
    |> line([-27.65, -2.78], %)
    |> close(%)
    |> extrude(5, %)
  const sketch002 = startSketchOn('XZ')
    ${extrudeAndEditAllowed}
    |> line([10.32, 6.47], %)
    |> line([9.71, -6.16], %)
    |> line([-3.08, -9.86], %)
    |> line([-12.02, -1.54], %)
    |> close(%)
  const sketch003 = startSketchOn('XZ')
    ${editOnly}
    |> line([27.55, -1.65], %)
    |> line([4.95, -8], %)
    |> line([-20.38, -10.12], %)
    |> line([-15.79, 17.08], %)
  
  fn yohey = (pos) => {
    const sketch004 = startSketchOn('XZ')
    ${extrudeAndEditBlockedInFunction}
    |> line([27.55, -1.65], %)
    |> line([4.95, -10.53], %)
    |> line([-20.38, -8], %)
    |> line([-15.79, 17.08], %)
    return ''
  }
  
      yohey([15.79, -34.6])
  `
        )
      },
      selectionsSnippets
    )
    await page.setViewportSize({ width: 1200, height: 1000 })

    await u.waitForAuthSkipAppStart()

    // wait for execution done
    await u.openDebugPanel()
    await u.expectCmdLog('[data-message-type="execution-done"]')
    await u.closeDebugPanel()

    // wait for start sketch as a proxy for the stream being ready
    await expect(
      page.getByRole('button', { name: 'Start Sketch' })
    ).not.toBeDisabled()

    await page.getByText(selectionsSnippets.extrudeAndEditBlocked).click()
    await expect(page.getByRole('button', { name: 'Extrude' })).toBeDisabled()

    await page.getByText(selectionsSnippets.extrudeAndEditAllowed).click()
    await expect(
      page.getByRole('button', { name: 'Extrude' })
    ).not.toBeDisabled()
    await expect(
      page.getByRole('button', { name: 'Edit Sketch' })
    ).not.toBeDisabled()

    await page.getByText(selectionsSnippets.editOnly).click()
    await expect(page.getByRole('button', { name: 'Extrude' })).toBeDisabled()
    await expect(
      page.getByRole('button', { name: 'Edit Sketch' })
    ).not.toBeDisabled()

    await page
      .getByText(selectionsSnippets.extrudeAndEditBlockedInFunction)
      .click()
    await expect(page.getByRole('button', { name: 'Extrude' })).toBeDisabled()
    await expect(
      page.getByRole('button', { name: 'Edit Sketch' })
    ).not.toBeVisible()
  })

  test('Deselecting line tool should mean nothing happens on click', async ({
    page,
  }) => {
    const u = await getUtils(page)
    await page.setViewportSize({ width: 1200, height: 500 })

    await u.waitForAuthSkipAppStart()
    await u.openDebugPanel()

    await expect(
      page.getByRole('button', { name: 'Start Sketch' })
    ).not.toBeDisabled()
    await expect(
      page.getByRole('button', { name: 'Start Sketch' })
    ).toBeVisible()

    // click on "Start Sketch" button
    await u.clearCommandLogs()
    await u.doAndWaitForImageDiff(
      () => page.getByRole('button', { name: 'Start Sketch' }).click(),
      200
    )

    await page.mouse.click(700, 200)

    await expect(page.locator('.cm-content')).toHaveText(
      `const sketch001 = startSketchOn('XZ')`
    )

    await page.waitForTimeout(600)

    let previousCodeContent = await page.locator('.cm-content').innerText()

    // deselect the line tool by clicking it
    await page.getByRole('button', { name: 'Line', exact: true }).click()

    await page.mouse.click(700, 200)
    await page.waitForTimeout(100)
    await page.mouse.click(700, 250)
    await page.waitForTimeout(100)
    await page.mouse.click(750, 200)
    await page.waitForTimeout(100)

    // expect no change
    await expect(page.locator('.cm-content')).toHaveText(previousCodeContent)

    // select line tool again
    await page.getByRole('button', { name: 'Line', exact: true }).click()

    await u.closeDebugPanel()

    // line tool should work as expected again
    await page.mouse.click(700, 200)
    await expect(page.locator('.cm-content')).not.toHaveText(
      previousCodeContent
    )
    previousCodeContent = await page.locator('.cm-content').innerText()

    await page.waitForTimeout(100)
    await page.mouse.click(700, 300)
    await expect(page.locator('.cm-content')).not.toHaveText(
      previousCodeContent
    )
    previousCodeContent = await page.locator('.cm-content').innerText()

    await page.waitForTimeout(100)
    await page.mouse.click(750, 300)
    await expect(page.locator('.cm-content')).not.toHaveText(
      previousCodeContent
    )
    previousCodeContent = await page.locator('.cm-content').innerText()
  })
})

test.describe('Command bar tests', () => {
  test('Extrude from command bar selects extrude line after', async ({
    page,
  }) => {
    await page.addInitScript(async () => {
      localStorage.setItem(
        'persistCode',
        `const sketch001 = startSketchOn('XY')
    |> startProfileAt([-10, -10], %)
    |> line([20, 0], %)
    |> line([0, 20], %)
    |> xLine(-20, %)
    |> close(%)
      `
      )
    })

    const u = await getUtils(page)
    await page.setViewportSize({ width: 1200, height: 500 })

    await u.waitForAuthSkipAppStart()

    await u.openDebugPanel()
    await u.expectCmdLog('[data-message-type="execution-done"]')
    await u.closeDebugPanel()

    // Click the line of code for xLine.
    await page.getByText(`close(%)`).click() // TODO remove this and reinstate // await topHorzSegmentClick()
    await page.waitForTimeout(100)

    await page.getByRole('button', { name: 'Extrude' }).click()
    await page.waitForTimeout(100)
    await page.keyboard.press('Enter')
    await page.waitForTimeout(100)
    await page.keyboard.press('Enter')
    await page.waitForTimeout(100)
    await expect(page.locator('.cm-activeLine')).toHaveText(
      `const extrude001 = extrude(${KCL_DEFAULT_LENGTH}, sketch001)`
    )
  })

  test('Fillet from command bar', async ({ page }) => {
    await page.addInitScript(async () => {
      localStorage.setItem(
        'persistCode',
        `const sketch001 = startSketchOn('XY')
  |> startProfileAt([-5, -5], %)
  |> line([0, 10], %)
  |> line([10, 0], %)
  |> line([0, -10], %)
  |> lineTo([profileStartX(%), profileStartY(%)], %)
  |> close(%)
const extrude001 = extrude(-10, sketch001)`
      )
    })

    const u = await getUtils(page)
    await page.setViewportSize({ width: 1000, height: 500 })
    await u.waitForAuthSkipAppStart()
    await u.openDebugPanel()
    await u.expectCmdLog('[data-message-type="execution-done"]')
    await u.closeDebugPanel()

    const selectSegment = () => page.getByText(`line([0, -10], %)`).click()

    await selectSegment()
    await page.waitForTimeout(100)
    await page.getByRole('button', { name: 'Fillet' }).click()
    await page.waitForTimeout(100)
    await page.keyboard.press('Enter')
    await page.waitForTimeout(100)
    await page.keyboard.press('Enter')
    await page.waitForTimeout(100)
    await expect(page.locator('.cm-activeLine')).toContainText(
      `fillet({ radius: ${KCL_DEFAULT_LENGTH}, tags: [seg01] }, %)`
    )
  })

  test('Command bar can change a setting, and switch back and forth between arguments', async ({
    page,
  }) => {
    const u = await getUtils(page)
    await page.setViewportSize({ width: 1200, height: 500 })
    await u.waitForAuthSkipAppStart()

    const commandBarButton = page.getByRole('button', { name: 'Commands' })
    const cmdSearchBar = page.getByPlaceholder('Search commands')
    const themeOption = page.getByRole('option', {
      name: 'theme',
      exact: false,
    })
    const commandLevelArgButton = page.getByRole('button', { name: 'level' })
    const commandThemeArgButton = page.getByRole('button', { name: 'value' })
    // This selector changes after we set the setting
    let commandOptionInput = page.getByPlaceholder('Select an option')

    await expect(
      page.getByRole('button', { name: 'Start Sketch' })
    ).not.toBeDisabled()

    // First try opening the command bar and closing it
    await page
      .getByRole('button', { name: 'Commands', exact: false })
      .or(page.getByRole('button', { name: '⌘K' }))
      .click()

    await expect(cmdSearchBar).toBeVisible()
    await page.keyboard.press('Escape')
    await expect(cmdSearchBar).not.toBeVisible()

    // Now try the same, but with the keyboard shortcut, check focus
    await page.keyboard.press('Meta+K')
    await expect(cmdSearchBar).toBeVisible()
    await expect(cmdSearchBar).toBeFocused()

    // Try typing in the command bar
    await cmdSearchBar.fill('theme')
    await expect(themeOption).toBeVisible()
    await themeOption.click()
    const themeInput = page.getByPlaceholder('Select an option')
    await expect(themeInput).toBeVisible()
    await expect(themeInput).toBeFocused()
    // Select dark theme
    await page.keyboard.press('ArrowDown')
    await page.keyboard.press('ArrowDown')
    await page.keyboard.press('ArrowDown')
    await expect(page.getByRole('option', { name: 'system' })).toHaveAttribute(
      'data-headlessui-state',
      'active'
    )
    await page.keyboard.press('Enter')

    // Check the toast appeared
    await expect(
      page.getByText(`Set theme to "system" for this project`)
    ).toBeVisible()
    // Check that the theme changed
    await expect(page.locator('body')).not.toHaveClass(`body-bg dark`)

    commandOptionInput = page.getByPlaceholder('system')

    // Test case for https://github.com/KittyCAD/modeling-app/issues/2882
    await commandBarButton.click()
    await cmdSearchBar.focus()
    await cmdSearchBar.fill('theme')
    await themeOption.click()
    await expect(commandThemeArgButton).toBeDisabled()
    await commandOptionInput.focus()
    await commandOptionInput.fill('lig')
    await commandLevelArgButton.click()
    await expect(commandLevelArgButton).toBeDisabled()

    // Test case for https://github.com/KittyCAD/modeling-app/issues/2881
    await commandThemeArgButton.click()
    await expect(commandThemeArgButton).toBeDisabled()
    await expect(commandLevelArgButton).toHaveText('level: project')
  })

  test('Command bar keybinding works from code editor and can change a setting', async ({
    page,
  }) => {
    const u = await getUtils(page)
    await page.setViewportSize({ width: 1200, height: 500 })
    await u.waitForAuthSkipAppStart()

    await expect(
      page.getByRole('button', { name: 'Start Sketch' })
    ).not.toBeDisabled()

    // Put the cursor in the code editor
    await page.locator('.cm-content').click()

    // Now try the same, but with the keyboard shortcut, check focus
    await page.keyboard.press('Meta+K')

    let cmdSearchBar = page.getByPlaceholder('Search commands')
    await expect(cmdSearchBar).toBeVisible()
    await expect(cmdSearchBar).toBeFocused()

    // Try typing in the command bar
    await cmdSearchBar.fill('theme')
    const themeOption = page.getByRole('option', {
      name: 'Settings · app · theme',
    })
    await expect(themeOption).toBeVisible()
    await themeOption.click()
    const themeInput = page.getByPlaceholder('Select an option')
    await expect(themeInput).toBeVisible()
    await expect(themeInput).toBeFocused()
    // Select dark theme
    await page.keyboard.press('ArrowDown')
    await page.keyboard.press('ArrowDown')
    await page.keyboard.press('ArrowDown')
    await expect(page.getByRole('option', { name: 'system' })).toHaveAttribute(
      'data-headlessui-state',
      'active'
    )
    await page.keyboard.press('Enter')

    // Check the toast appeared
    await expect(
      page.getByText(`Set theme to "system" for this project`)
    ).toBeVisible()
    // Check that the theme changed
    await expect(page.locator('body')).not.toHaveClass(`body-bg dark`)
  })

  test('Can extrude from the command bar', async ({ page }) => {
    await page.addInitScript(async () => {
      localStorage.setItem(
        'persistCode',
        `const distance = sqrt(20)
      const sketch001 = startSketchOn('XZ')
      |> startProfileAt([-6.95, 10.98], %)
      |> line([25.1, 0.41], %)
      |> line([0.73, -20.93], %)
      |> line([-23.44, 0.52], %)
      |> close(%)
          `
      )
    })

    const u = await getUtils(page)
    await page.setViewportSize({ width: 1200, height: 500 })

    await u.waitForAuthSkipAppStart()

    // Make sure the stream is up
    await u.openDebugPanel()
    await u.expectCmdLog('[data-message-type="execution-done"]')

    await expect(
      page.getByRole('button', { name: 'Start Sketch' })
    ).not.toBeDisabled()
    await u.clearCommandLogs()
    await page.getByRole('button', { name: 'Extrude' }).isEnabled()

    let cmdSearchBar = page.getByPlaceholder('Search commands')
    await page.keyboard.press('Meta+K')
    await expect(cmdSearchBar).toBeVisible()

    // Search for extrude command and choose it
    await page.getByRole('option', { name: 'Extrude' }).click()

    // Assert that we're on the selection step
    await expect(page.getByRole('button', { name: 'selection' })).toBeDisabled()
    // Select a face
    await page.mouse.move(700, 200)
    await page.mouse.click(700, 200)

    // Assert that we're on the distance step
    await expect(
      page.getByRole('button', { name: 'distance', exact: false })
    ).toBeDisabled()

    // Assert that the an alternative variable name is chosen,
    // since the default variable name is already in use (distance)
    await page.getByRole('button', { name: 'Create new variable' }).click()
    await expect(page.getByPlaceholder('Variable name')).toHaveValue(
      'distance001'
    )

    const continueButton = page.getByRole('button', { name: 'Continue' })
    const submitButton = page.getByRole('button', { name: 'Submit command' })
    await continueButton.click()

    // Review step and argument hotkeys
    await expect(submitButton).toBeEnabled()
    await expect(submitButton).toBeFocused()
    await submitButton.press('Backspace')

    // Assert we're back on the distance step
    await expect(
      page.getByRole('button', { name: 'distance', exact: false })
    ).toBeDisabled()

    await continueButton.click()
    await submitButton.click()

    // Check that the code was updated
    await u.waitForCmdReceive('extrude')
    // Unfortunately this indentation seems to matter for the test
    await expect(page.locator('.cm-content')).toHaveText(
      `const distance = sqrt(20)
const distance001 = ${KCL_DEFAULT_LENGTH}
const sketch001 = startSketchOn('XZ')
    |> startProfileAt([-6.95, 10.98], %)
    |> line([25.1, 0.41], %)
    |> line([0.73, -20.93], %)
    |> line([-23.44, 0.52], %)
    |> close(%)
const extrude001 = extrude(distance001, sketch001)`.replace(
        /(\r\n|\n|\r)/gm,
        ''
      ) // remove newlines
    )
  })

  test('Can switch between sketch tools via command bar', async ({ page }) => {
    const u = await getUtils(page)
    await page.setViewportSize({ width: 1200, height: 500 })
    await u.waitForAuthSkipAppStart()

    const sketchButton = page.getByRole('button', { name: 'Start Sketch' })
    const cmdBarButton = page.getByRole('button', { name: 'Commands' })
    const rectangleToolCommand = page.getByRole('option', {
      name: 'rectangle',
    })
    const rectangleToolButton = page.getByRole('button', {
      name: 'Corner rectangle',
      exact: true,
    })
    const lineToolCommand = page.getByRole('option', {
      name: 'Line',
    })
    const lineToolButton = page.getByRole('button', {
      name: 'Line',
      exact: true,
    })
    const arcToolCommand = page.getByRole('option', { name: 'Tangential Arc' })
    const arcToolButton = page.getByRole('button', {
      name: 'Tangential Arc',
      exact: true,
    })

    // Start a sketch
    await sketchButton.click()
    await page.mouse.click(700, 200)

    // Switch between sketch tools via the command bar
    await expect(lineToolButton).toHaveAttribute('aria-pressed', 'true')
    await cmdBarButton.click()
    await rectangleToolCommand.click()
    await expect(rectangleToolButton).toHaveAttribute('aria-pressed', 'true')
    await cmdBarButton.click()
    await lineToolCommand.click()
    await expect(lineToolButton).toHaveAttribute('aria-pressed', 'true')

    // Click in the scene a couple times to draw a line
    // so tangential arc is valid
    await page.mouse.click(700, 200)
    await page.mouse.move(700, 300, { steps: 5 })
    await page.mouse.click(700, 300)

    // switch to tangential arc via command bar
    await cmdBarButton.click()
    await arcToolCommand.click()
    await expect(arcToolButton).toHaveAttribute('aria-pressed', 'true')
  })
})

test.describe('Regression tests', () => {
  // bugs we found that don't fit neatly into other categories
  test('executes on load', async ({ page }) => {
    const u = await getUtils(page)
    await page.addInitScript(async () => {
      localStorage.setItem(
        'persistCode',
        `const sketch001 = startSketchOn('-XZ')
    |> startProfileAt([-6.95, 4.98], %)
    |> line([25.1, 0.41], %)
    |> line([0.73, -14.93], %)
    |> line([-23.44, 0.52], %)`
      )
    })
    await page.setViewportSize({ width: 1000, height: 500 })

    await u.waitForAuthSkipAppStart()

    // expand variables section
    const variablesTabButton = page.getByTestId('variables-pane-button')
    await variablesTabButton.click()

    // can find sketch001 in the variables summary (pretty-json-container, makes sure we're not looking in the code editor)
    // sketch001 only shows up in the variables summary if it's been executed
    await page.waitForFunction(() => {
      const variablesElement = document.querySelector(
        '.pretty-json-container'
      ) as HTMLDivElement
      return variablesElement.innerHTML.includes('sketch001')
    })
    await expect(
      page.locator('.pretty-json-container >> text=sketch001')
    ).toBeVisible()
  })

  test('re-executes', async ({ page }) => {
    const u = await getUtils(page)
    await page.addInitScript(async () => {
      localStorage.setItem('persistCode', `const myVar = 5`)
    })
    await page.setViewportSize({ width: 1000, height: 500 })

    await u.waitForAuthSkipAppStart()

    const variablesTabButton = page.getByTestId('variables-pane-button')
    await variablesTabButton.click()
    // expect to see "myVar:5"
    await expect(
      page.locator('.pretty-json-container >> text=myVar:5')
    ).toBeVisible()

    // change 5 to 67
    await page.getByText('const myVar').click()
    await page.keyboard.press('End')
    await page.keyboard.press('Backspace')
    await page.keyboard.type('67')

    await expect(
      page.locator('.pretty-json-container >> text=myVar:67')
    ).toBeVisible()
  })
  test('ProgramMemory can be serialised', async ({ page }) => {
    const u = await getUtils(page)
    await page.addInitScript(async () => {
      localStorage.setItem(
        'persistCode',
        `const part = startSketchOn('XY')
    |> startProfileAt([0, 0], %)
    |> line([0, 1], %)
    |> line([1, 0], %)
    |> line([0, -1], %)
    |> close(%)
    |> extrude(1, %)
    |> patternLinear3d({
          axis: [1, 0, 1],
          repetitions: 3,
          distance: 6
        }, %)`
      )
    })
    await page.setViewportSize({ width: 1000, height: 500 })

    const messages: string[] = []

    // Listen for all console events and push the message text to an array
    page.on('console', (message) => messages.push(message.text()))
    await u.waitForAuthSkipAppStart()

    // wait for execution done
    await u.openDebugPanel()
    await u.expectCmdLog('[data-message-type="execution-done"]')

    const forbiddenMessages = ['cannot serialize tagged newtype variant']
    forbiddenMessages.forEach((forbiddenMessage) => {
      messages.forEach((message) => {
        expect(message).not.toContain(forbiddenMessage)
      })
    })
  })
  test('ensure the Zoo logo is not a link in browser app', async ({ page }) => {
    const u = await getUtils(page)
    await page.setViewportSize({ width: 1000, height: 500 })
    await u.waitForAuthSkipAppStart()

    const zooLogo = page.locator('[data-testid="app-logo"]')
    // Make sure it's not a link
    await expect(zooLogo).not.toHaveAttribute('href')
  })
  test('Position _ Is Out Of Range... regression test', async ({ page }) => {
    const u = await getUtils(page)
    // const PUR = 400 / 37.5 //pixeltoUnitRatio
    await page.setViewportSize({ width: 1200, height: 500 })
    await page.addInitScript(async () => {
      localStorage.setItem(
        'persistCode',
        `const exampleSketch = startSketchOn("XZ")
    |> startProfileAt([0, 0], %)
    |> angledLine({ angle: 50, length: 45 }, %)
    |> yLineTo(0, %)
    |> close(%)
    |>
  
  const example = extrude(5, exampleSketch)
  shell({ faces: ['end'], thickness: 0.25 }, exampleSketch)`
      )
    })

    await page.goto('/')
    await u.waitForPageLoad()

    // error in guter
    await expect(page.locator('.cm-lint-marker-error')).toBeVisible()
    await page.waitForTimeout(200)
    // expect it still to be there (sometimes it just clears for a bit?)
    await expect(page.locator('.cm-lint-marker-error')).toBeVisible({
      timeout: 10_000,
    })

    // error text on hover
    await page.hover('.cm-lint-marker-error')
    await expect(page.getByText('Unexpected token').first()).toBeVisible()

    // Okay execution finished, let's start editing text below the error.
    await u.codeLocator.click()
    // Go to the end of the editor
    // This bug happens when there is a diagnostic in the editor and you try to
    // edit text below it.
    // Or delete a huge chunk of text and then try to edit below it.
    await page.keyboard.press('End')
    await page.keyboard.down('Shift')
    await page.keyboard.press('ArrowUp')
    await page.keyboard.press('ArrowUp')
    await page.keyboard.press('ArrowUp')
    await page.keyboard.press('ArrowUp')
    await page.keyboard.press('ArrowUp')
    await page.keyboard.press('End')
    await page.keyboard.up('Shift')
    await page.keyboard.press('Backspace')
    await expect(page.locator('.cm-lint-marker-error')).not.toBeVisible()

    await page.keyboard.press('Enter')
    await page.keyboard.press('Enter')
    await page.keyboard.type('thing: "blah"', { delay: 100 })
    await page.keyboard.press('Enter')
    await page.keyboard.press('ArrowLeft')

    await expect(page.locator('.cm-content'))
      .toContainText(`const exampleSketch = startSketchOn("XZ")
    |> startProfileAt([0, 0], %)
    |> angledLine({ angle: 50, length: 45 }, %)
    |> yLineTo(0, %)
    |> close(%)

    thing: "blah"`)

    await expect(page.locator('.cm-lint-marker-error')).toBeVisible()
  })
})

test.describe('Sketch tests', () => {
  test('multi-sketch file shows multiple Edit Sketch buttons', async ({
    page,
    context,
  }) => {
    const u = await getUtils(page)
    const selectionsSnippets = {
      startProfileAt1:
        '|> startProfileAt([-width / 4 + screwRadius, height / 2], %)',
      startProfileAt2: '|> startProfileAt([-width / 2, 0], %)',
      startProfileAt3: '|> startProfileAt([0, thickness], %)',
    }
    await context.addInitScript(
      async ({ startProfileAt1, startProfileAt2, startProfileAt3 }: any) => {
        localStorage.setItem(
          'persistCode',
          `
  const width = 20
  const height = 10
  const thickness = 5
  const screwRadius = 3
  const wireRadius = 2
  const wireOffset = 0.5
  
  const screwHole = startSketchOn('XY')
    ${startProfileAt1}
    |> arc({
          radius: screwRadius,
          angle_start: 0,
          angle_end: 360
        }, %)
  
  const part001 = startSketchOn('XY')
    ${startProfileAt2}
    |> xLine(width * .5, %)
    |> yLine(height, %)
    |> xLine(-width * .5, %)
    |> close(%)
    |> hole(screwHole, %)
    |> extrude(thickness, %)
  
  const part002 = startSketchOn('-XZ')
    ${startProfileAt3}
    |> xLine(width / 4, %)
    |> tangentialArcTo([width / 2, 0], %)
    |> xLine(-width / 4 + wireRadius, %)
    |> yLine(wireOffset, %)
    |> arc({
          radius: wireRadius,
          angle_start: 0,
          angle_end: 180
        }, %)
    |> yLine(-wireOffset, %)
    |> xLine(-width / 4, %)
    |> close(%)
    |> extrude(-height, %)
  `
        )
      },
      selectionsSnippets
    )
    await page.setViewportSize({ width: 1200, height: 500 })

    await u.waitForAuthSkipAppStart()

    // wait for execution done
    await u.openDebugPanel()
    await u.expectCmdLog('[data-message-type="execution-done"]')
    await u.closeDebugPanel()

    await page.getByText(selectionsSnippets.startProfileAt1).click()
    await expect(page.getByRole('button', { name: 'Extrude' })).toBeDisabled()
    await expect(
      page.getByRole('button', { name: 'Edit Sketch' })
    ).toBeVisible()

    await page.getByText(selectionsSnippets.startProfileAt2).click()
    await expect(page.getByRole('button', { name: 'Extrude' })).toBeDisabled()
    await expect(
      page.getByRole('button', { name: 'Edit Sketch' })
    ).toBeVisible()

    await page.getByText(selectionsSnippets.startProfileAt3).click()
    await expect(page.getByRole('button', { name: 'Extrude' })).toBeDisabled()
    await expect(
      page.getByRole('button', { name: 'Edit Sketch' })
    ).toBeVisible()
  })
  test(
    'Can delete most of a sketch and the line tool will still work',
    { tag: '@focus' },
    async ({ page }) => {
      const u = await getUtils(page)
      await page.addInitScript(async () => {
        localStorage.setItem(
          'persistCode',
          `const sketch001 = startSketchOn('XZ')
  |> startProfileAt([4.61, -14.01], %)
  |> line([12.73, -0.09], %)
  |> tangentialArcTo([24.95, -5.38], %)`
        )
      })

      await page.setViewportSize({ width: 1200, height: 500 })

      await u.waitForAuthSkipAppStart()
      await page.getByText('tangentialArcTo([24.95, -5.38], %)').click()

      await expect(
        page.getByRole('button', { name: 'Edit Sketch' })
      ).toBeEnabled()
      await page.getByRole('button', { name: 'Edit Sketch' }).click()

      await page.waitForTimeout(600) // wait for animation

      await page.getByText('tangentialArcTo([24.95, -5.38], %)').click()
      await page.keyboard.press('End')
      await page.keyboard.down('Shift')
      await page.keyboard.press('ArrowUp')
      await page.keyboard.press('Home')
      await page.keyboard.up('Shift')
      await page.keyboard.press('Backspace')
      await u.openAndClearDebugPanel()

      await u.expectCmdLog('[data-message-type="execution-done"]', 10_000)
      await page.waitForTimeout(100)

<<<<<<< HEAD
      await page.getByRole('button', { name: 'Line' }).click()
      await page.waitForTimeout(100)
=======
    await page.getByRole('button', { name: 'Line', exact: true }).click()
    await page.waitForTimeout(100)
>>>>>>> af842aed

      await page.mouse.click(700, 200)

      await expect(page.locator('.cm-content')).toHaveText(
        `const sketch001 = startSketchOn('XZ')
  |> startProfileAt([4.61, -14.01], %)
  |> line([0.31, 16.47], %)`
      )
    }
  )
  test('Can exit selection of face', async ({ page }) => {
    // Load the app with the code panes
    await page.addInitScript(async () => {
      localStorage.setItem('persistCode', ``)
    })

    const u = await getUtils(page)
    await page.setViewportSize({ width: 1200, height: 500 })

    await u.waitForAuthSkipAppStart()

    await page.getByRole('button', { name: 'Start Sketch' }).click()
    await expect(
      page.getByRole('button', { name: 'Exit Sketch' })
    ).toBeVisible()

    await expect(page.getByText('select a plane or face')).toBeVisible()

    await page.keyboard.press('Escape')
    await expect(
      page.getByRole('button', { name: 'Start Sketch' })
    ).toBeVisible()
  })
  test.describe('Can edit segments by dragging their handles', () => {
    const doEditSegmentsByDraggingHandle = async (
      page: Page,
      openPanes: string[]
    ) => {
      // Load the app with the code panes
      await page.addInitScript(async () => {
        localStorage.setItem(
          'persistCode',
          `const sketch001 = startSketchOn('XZ')
      |> startProfileAt([4.61, -14.01], %)
      |> line([12.73, -0.09], %)
      |> tangentialArcTo([24.95, -5.38], %)
      |> close(%)`
        )
      })

      const u = await getUtils(page)
      await page.setViewportSize({ width: 1200, height: 500 })

      await u.waitForAuthSkipAppStart()
      await expect(
        page.getByRole('button', { name: 'Start Sketch' })
      ).not.toBeDisabled()

      await page.waitForTimeout(100)
      await u.openAndClearDebugPanel()
      await u.sendCustomCmd({
        type: 'modeling_cmd_req',
        cmd_id: uuidv4(),
        cmd: {
          type: 'default_camera_look_at',
          vantage: { x: 0, y: -1250, z: 580 },
          center: { x: 0, y: 0, z: 0 },
          up: { x: 0, y: 0, z: 1 },
        },
      })
      await page.waitForTimeout(100)
      await u.sendCustomCmd({
        type: 'modeling_cmd_req',
        cmd_id: uuidv4(),
        cmd: {
          type: 'default_camera_get_settings',
        },
      })
      await page.waitForTimeout(100)
      await u.closeDebugPanel()

      // If we have the code pane open, we should see the code.
      if (openPanes.includes('code')) {
        await expect(u.codeLocator)
          .toHaveText(`const sketch001 = startSketchOn('XZ')
      |> startProfileAt([4.61, -14.01], %)
      |> line([12.73, -0.09], %)
      |> tangentialArcTo([24.95, -5.38], %)
      |> close(%)`)
      } else {
        // Ensure we don't see the code.
        await expect(u.codeLocator).not.toBeVisible()
      }

      const startPX = [665, 458]

      const dragPX = 30
      let prevContent = ''

      if (openPanes.includes('code')) {
        await page.getByText('startProfileAt([4.61, -14.01], %)').click()
      } else {
        // Wait for the render.
        await page.waitForTimeout(1000)
        // Select the sketch
        await page.mouse.click(700, 370)
      }
      await expect(
        page.getByRole('button', { name: 'Edit Sketch' })
      ).toBeVisible()
      await page.getByRole('button', { name: 'Edit Sketch' }).click()
      await page.waitForTimeout(400)
      if (openPanes.includes('code')) {
        prevContent = await page.locator('.cm-content').innerText()
      }

      const step5 = { steps: 5 }

      await expect(page.getByTestId('segment-overlay')).toHaveCount(2)

      // drag startProfieAt handle
      await page.mouse.move(startPX[0], startPX[1])
      await page.mouse.down()
      await page.mouse.move(startPX[0] + dragPX, startPX[1] - dragPX, step5)
      await page.mouse.up()

      if (openPanes.includes('code')) {
        await expect(page.locator('.cm-content')).not.toHaveText(prevContent)
        prevContent = await page.locator('.cm-content').innerText()
      }

      // drag line handle
      await page.waitForTimeout(100)

      const lineEnd = await u.getBoundingBox('[data-overlay-index="0"]')
      await page.mouse.move(lineEnd.x - 5, lineEnd.y)
      await page.mouse.down()
      await page.mouse.move(lineEnd.x + dragPX, lineEnd.y - dragPX, step5)
      await page.mouse.up()
      await page.waitForTimeout(100)
      if (openPanes.includes('code')) {
        await expect(page.locator('.cm-content')).not.toHaveText(prevContent)
        prevContent = await page.locator('.cm-content').innerText()
      }

      // drag tangentialArcTo handle
      const tangentEnd = await u.getBoundingBox('[data-overlay-index="1"]')
      await page.mouse.move(tangentEnd.x, tangentEnd.y - 5)
      await page.mouse.down()
      await page.mouse.move(tangentEnd.x + dragPX, tangentEnd.y - dragPX, step5)
      await page.mouse.up()
      await page.waitForTimeout(100)
      if (openPanes.includes('code')) {
        await expect(page.locator('.cm-content')).not.toHaveText(prevContent)
      }

      // Open the code pane
      await u.openKclCodePanel()

      // expect the code to have changed
      await expect(page.locator('.cm-content'))
        .toHaveText(`const sketch001 = startSketchOn('XZ')
      |> startProfileAt([6.44, -12.07], %)
      |> line([14.72, 1.97], %)
      |> tangentialArcTo([24.95, -5.38], %)
      |> line([1.97, 2.06], %)
      |> close(%)`)
    }
    test('code pane open at start-handles', async ({ page }) => {
      // Load the app with the code panes
      await page.addInitScript(async () => {
        localStorage.setItem(
          'store',
          JSON.stringify({
            state: {
              openPanes: ['code'],
            },
            version: 0,
          })
        )
      })
      await doEditSegmentsByDraggingHandle(page, ['code'])
    })

    test('code pane closed at start-handles', async ({ page }) => {
      // Load the app with the code panes
      await page.addInitScript(async (persistModelingContext) => {
        localStorage.setItem(
          persistModelingContext,
          JSON.stringify({ openPanes: [] })
        )
      }, PERSIST_MODELING_CONTEXT)
      await doEditSegmentsByDraggingHandle(page, [])
    })
  })

  // failing for the same reason as "Can undo a sketch modification with ctrl+z"
  // please fix together
  test.fixme(
    'Can edit a sketch that has been extruded in the same pipe',
    async ({ page }) => {
      const u = await getUtils(page)
      await page.addInitScript(async () => {
        localStorage.setItem(
          'persistCode',
          `const sketch001 = startSketchOn('XZ')
    |> startProfileAt([4.61, -14.01], %)
    |> line([12.73, -0.09], %)
    |> tangentialArcTo([24.95, -5.38], %)
    |> close(%)
    |> extrude(5, %)`
        )
      })

      await page.setViewportSize({ width: 1200, height: 500 })

      await u.waitForAuthSkipAppStart()
      await expect(
        page.getByRole('button', { name: 'Start Sketch' })
      ).not.toBeDisabled()

      await page.waitForTimeout(100)
      await u.openAndClearDebugPanel()
      await u.sendCustomCmd({
        type: 'modeling_cmd_req',
        cmd_id: uuidv4(),
        cmd: {
          type: 'default_camera_look_at',
          vantage: { x: 0, y: -1250, z: 580 },
          center: { x: 0, y: 0, z: 0 },
          up: { x: 0, y: 0, z: 1 },
        },
      })
      await page.waitForTimeout(100)
      await u.sendCustomCmd({
        type: 'modeling_cmd_req',
        cmd_id: uuidv4(),
        cmd: {
          type: 'default_camera_get_settings',
        },
      })
      await page.waitForTimeout(100)

      const startPX = [665, 458]

      const dragPX = 40

      await page.getByText('startProfileAt([4.61, -14.01], %)').click()
      await expect(
        page.getByRole('button', { name: 'Edit Sketch' })
      ).toBeVisible()
      await page.getByRole('button', { name: 'Edit Sketch' }).click()
      await page.waitForTimeout(400)
      let prevContent = await page.locator('.cm-content').innerText()

      await expect(page.getByTestId('segment-overlay')).toHaveCount(2)

      // drag startProfieAt handle
      await page.dragAndDrop('#stream', '#stream', {
        sourcePosition: { x: startPX[0], y: startPX[1] },
        targetPosition: { x: startPX[0] + dragPX, y: startPX[1] + dragPX },
      })
      await page.waitForTimeout(100)
      await expect(page.locator('.cm-content')).not.toHaveText(prevContent)
      prevContent = await page.locator('.cm-content').innerText()

      // drag line handle
      await page.waitForTimeout(100)

      const lineEnd = await u.getBoundingBox('[data-overlay-index="0"]')
      await page.waitForTimeout(100)
      await page.dragAndDrop('#stream', '#stream', {
        sourcePosition: { x: lineEnd.x - 5, y: lineEnd.y },
        targetPosition: { x: lineEnd.x + dragPX, y: lineEnd.y + dragPX },
      })
      await expect(page.locator('.cm-content')).not.toHaveText(prevContent)
      prevContent = await page.locator('.cm-content').innerText()

      // drag tangentialArcTo handle
      const tangentEnd = await u.getBoundingBox('[data-overlay-index="1"]')
      await page.dragAndDrop('#stream', '#stream', {
        sourcePosition: { x: tangentEnd.x, y: tangentEnd.y - 5 },
        targetPosition: {
          x: tangentEnd.x + dragPX,
          y: tangentEnd.y + dragPX,
        },
      })
      await page.waitForTimeout(100)
      await expect(page.locator('.cm-content')).not.toHaveText(prevContent)

      // expect the code to have changed
      await expect(page.locator('.cm-content'))
        .toHaveText(`const sketch001 = startSketchOn('XZ')
    |> startProfileAt([7.12, -16.82], %)
    |> line([15.4, -2.74], %)
    |> tangentialArcTo([24.95, -5.38], %)
    |> line([2.65, -2.69], %)
    |> close(%)
    |> extrude(5, %)`)
    }
  )

  test('Can edit a sketch that has been revolved in the same pipe', async ({
    page,
  }) => {
    const u = await getUtils(page)
    await page.addInitScript(async () => {
      localStorage.setItem(
        'persistCode',
        `const sketch001 = startSketchOn('XZ')
    |> startProfileAt([4.61, -14.01], %)
    |> line([12.73, -0.09], %)
    |> tangentialArcTo([24.95, -5.38], %)
    |> close(%)
    |> revolve({ axis: "X",}, %)`
      )
    })

    await page.setViewportSize({ width: 1200, height: 500 })

    await u.waitForAuthSkipAppStart()
    await expect(
      page.getByRole('button', { name: 'Start Sketch' })
    ).not.toBeDisabled()

    await page.waitForTimeout(100)
    await u.openAndClearDebugPanel()
    await u.sendCustomCmd({
      type: 'modeling_cmd_req',
      cmd_id: uuidv4(),
      cmd: {
        type: 'default_camera_look_at',
        vantage: { x: 0, y: -1250, z: 580 },
        center: { x: 0, y: 0, z: 0 },
        up: { x: 0, y: 0, z: 1 },
      },
    })
    await page.waitForTimeout(100)
    await u.sendCustomCmd({
      type: 'modeling_cmd_req',
      cmd_id: uuidv4(),
      cmd: {
        type: 'default_camera_get_settings',
      },
    })
    await page.waitForTimeout(100)

    const startPX = [665, 458]

    const dragPX = 30

    await page.getByText('startProfileAt([4.61, -14.01], %)').click()
    await expect(
      page.getByRole('button', { name: 'Edit Sketch' })
    ).toBeVisible()
    await page.getByRole('button', { name: 'Edit Sketch' }).click()
    await page.waitForTimeout(400)
    let prevContent = await page.locator('.cm-content').innerText()

    const step5 = { steps: 5 }

    await expect(page.getByTestId('segment-overlay')).toHaveCount(2)

    // drag startProfieAt handle
    await page.mouse.move(startPX[0], startPX[1])
    await page.mouse.down()
    await page.mouse.move(startPX[0] + dragPX, startPX[1] - dragPX, step5)
    await page.mouse.up()

    await expect(page.locator('.cm-content')).not.toHaveText(prevContent)
    prevContent = await page.locator('.cm-content').innerText()

    // drag line handle
    await page.waitForTimeout(100)

    const lineEnd = await u.getBoundingBox('[data-overlay-index="0"]')
    await page.mouse.move(lineEnd.x - 5, lineEnd.y)
    await page.mouse.down()
    await page.mouse.move(lineEnd.x + dragPX, lineEnd.y - dragPX, step5)
    await page.mouse.up()
    await page.waitForTimeout(100)
    await expect(page.locator('.cm-content')).not.toHaveText(prevContent)
    prevContent = await page.locator('.cm-content').innerText()

    // drag tangentialArcTo handle
    const tangentEnd = await u.getBoundingBox('[data-overlay-index="1"]')
    await page.mouse.move(tangentEnd.x, tangentEnd.y - 5)
    await page.mouse.down()
    await page.mouse.move(tangentEnd.x + dragPX, tangentEnd.y - dragPX, step5)
    await page.mouse.up()
    await page.waitForTimeout(100)
    await expect(page.locator('.cm-content')).not.toHaveText(prevContent)

    // expect the code to have changed
    await expect(page.locator('.cm-content'))
      .toHaveText(`const sketch001 = startSketchOn('XZ')
    |> startProfileAt([6.44, -12.07], %)
    |> line([14.72, 1.97], %)
    |> tangentialArcTo([24.95, -5.38], %)
    |> line([1.97, 2.06], %)
    |> close(%)
    |> revolve({ axis: "X" }, %)`)
  })
  test('Can add multiple sketches', async ({ page }) => {
    test.skip(process.platform === 'darwin', 'Can add multiple sketches')
    const u = await getUtils(page)
    const viewportSize = { width: 1200, height: 500 }
    await page.setViewportSize(viewportSize)

    await u.waitForAuthSkipAppStart()
    await u.openDebugPanel()

    const center = { x: viewportSize.width / 2, y: viewportSize.height / 2 }
    const { toSU, click00r } = getMovementUtils({ center, page })

    await expect(
      page.getByRole('button', { name: 'Start Sketch' })
    ).not.toBeDisabled()
    await expect(
      page.getByRole('button', { name: 'Start Sketch' })
    ).toBeVisible()

    // click on "Start Sketch" button
    await u.clearCommandLogs()
    await u.doAndWaitForImageDiff(
      () => page.getByRole('button', { name: 'Start Sketch' }).click(),
      200
    )

    let codeStr = "const sketch001 = startSketchOn('XY')"

    await page.mouse.click(center.x, viewportSize.height * 0.55)
    await expect(u.codeLocator).toHaveText(codeStr)
    await u.closeDebugPanel()
    await page.waitForTimeout(500) // TODO detect animation ending, or disable animation

    await click00r(0, 0)
    codeStr += `  |> startProfileAt(${toSU([0, 0])}, %)`
    await expect(u.codeLocator).toHaveText(codeStr)

    await click00r(50, 0)
    await page.waitForTimeout(100)
    codeStr += `  |> line(${toSU([50, 0])}, %)`
    await expect(u.codeLocator).toHaveText(codeStr)

    await click00r(0, 50)
    codeStr += `  |> line(${toSU([0, 50])}, %)`
    await expect(u.codeLocator).toHaveText(codeStr)

    await click00r(-50, 0)
    codeStr += `  |> line(${toSU([-50, 0])}, %)`
    await expect(u.codeLocator).toHaveText(codeStr)

    // exit the sketch, reset relative clicker
    click00r(undefined, undefined)
    await u.openAndClearDebugPanel()
    await page.getByRole('button', { name: 'Exit Sketch' }).click()
    await u.expectCmdLog('[data-message-type="execution-done"]')
    await page.waitForTimeout(250)
    await u.clearCommandLogs()

    // start a new sketch
    await page.getByRole('button', { name: 'Start Sketch' }).click()

    // when exiting the sketch above the camera is still looking down at XY,
    // so selecting the plane again is a bit easier.
    await page.mouse.click(center.x + 200, center.y + 100)
    await page.waitForTimeout(600) // TODO detect animation ending, or disable animation
    codeStr += "const sketch002 = startSketchOn('XY')"
    await expect(u.codeLocator).toHaveText(codeStr)
    await u.closeDebugPanel()

    await click00r(30, 0)
    codeStr += `  |> startProfileAt([1.53, 0], %)`
    await expect(u.codeLocator).toHaveText(codeStr)

    await click00r(30, 0)
    codeStr += `  |> line([1.53, 0], %)`
    await expect(u.codeLocator).toHaveText(codeStr)

    await click00r(0, 30)
    codeStr += `  |> line([0, -1.53], %)`
    await expect(u.codeLocator).toHaveText(codeStr)

    await click00r(-30, 0)
    codeStr += `  |> line([-1.53, 0], %)`
    await expect(u.codeLocator).toHaveText(codeStr)

    await click00r(undefined, undefined)
    await u.openAndClearDebugPanel()
    await page.getByRole('button', { name: 'Exit Sketch' }).click()
    await u.expectCmdLog('[data-message-type="execution-done"]')
    await u.updateCamPosition([100, 100, 100])
    await u.clearCommandLogs()
  })
  test.describe('Snap to close works (at any scale)', () => {
    const doSnapAtDifferentScales = async (
      page: any,
      camPos: [number, number, number],
      scale = 1
    ) => {
      const u = await getUtils(page)
      await page.setViewportSize({ width: 1200, height: 500 })

      await u.waitForAuthSkipAppStart()
      await u.openDebugPanel()

      const code = `const sketch001 = startSketchOn('-XZ')
    |> startProfileAt([${roundOff(scale * 69.6)}, ${roundOff(scale * 34.8)}], %)
    |> line([${roundOff(scale * 139.19)}, 0], %)
    |> line([0, -${roundOff(scale * 139.2)}], %)
    |> lineTo([profileStartX(%), profileStartY(%)], %)
    |> close(%)`

      await expect(
        page.getByRole('button', { name: 'Start Sketch' })
      ).not.toBeDisabled()
      await expect(
        page.getByRole('button', { name: 'Start Sketch' })
      ).toBeVisible()

      await u.clearCommandLogs()
      await page.getByRole('button', { name: 'Start Sketch' }).click()
      await page.waitForTimeout(100)

      await u.openAndClearDebugPanel()
      await u.updateCamPosition(camPos)
      await u.closeDebugPanel()

      await page.mouse.move(0, 0)

      // select a plane
      await page.mouse.move(700, 200, { steps: 10 })
      await page.mouse.click(700, 200, { delay: 200 })
      await expect(page.locator('.cm-content')).toHaveText(
        `const sketch001 = startSketchOn('-XZ')`
      )

      let prevContent = await page.locator('.cm-content').innerText()

      const pointA = [700, 200]
      const pointB = [900, 200]
      const pointC = [900, 400]

      // draw three lines
      await page.waitForTimeout(500)
      await page.mouse.move(pointA[0], pointA[1], { steps: 10 })
      await page.mouse.click(pointA[0], pointA[1], { delay: 200 })
      await page.waitForTimeout(100)
      await expect(page.locator('.cm-content')).not.toHaveText(prevContent)
      prevContent = await page.locator('.cm-content').innerText()

      await page.mouse.move(pointB[0], pointB[1], { steps: 10 })
      await page.mouse.click(pointB[0], pointB[1], { delay: 200 })
      await page.waitForTimeout(100)
      await expect(page.locator('.cm-content')).not.toHaveText(prevContent)
      prevContent = await page.locator('.cm-content').innerText()

      await page.mouse.move(pointC[0], pointC[1], { steps: 10 })
      await page.mouse.click(pointC[0], pointC[1], { delay: 200 })
      await page.waitForTimeout(100)
      await expect(page.locator('.cm-content')).not.toHaveText(prevContent)
      prevContent = await page.locator('.cm-content').innerText()

      await page.mouse.move(pointA[0] - 12, pointA[1] + 12, { steps: 10 })
      const pointNotQuiteA = [pointA[0] - 7, pointA[1] + 7]
      await page.mouse.move(pointNotQuiteA[0], pointNotQuiteA[1], { steps: 10 })

      await page.mouse.click(pointNotQuiteA[0], pointNotQuiteA[1], {
        delay: 200,
      })
      await expect(page.locator('.cm-content')).not.toHaveText(prevContent)
      prevContent = await page.locator('.cm-content').innerText()

      await expect(page.locator('.cm-content')).toHaveText(code)
      // Assert the tool was unequipped
      await expect(
        page.getByRole('button', { name: 'Line', exact: true })
      ).not.toHaveAttribute('aria-pressed', 'true')

      // exit sketch
      await u.openAndClearDebugPanel()
      await page.getByRole('button', { name: 'Exit Sketch' }).click()
      await u.expectCmdLog('[data-message-type="execution-done"]')
      await u.removeCurrentCode()
    }
    test('[0, 100, 100]', async ({ page }) => {
      await doSnapAtDifferentScales(page, [0, 100, 100], 0.01)
    })

    test('[0, 10000, 10000]', async ({ page }) => {
      await doSnapAtDifferentScales(page, [0, 10000, 10000])
    })
  })
  test('exiting a close extrude, has the extrude button enabled ready to go', async ({
    page,
  }) => {
    // this was a regression https://github.com/KittyCAD/modeling-app/issues/2832
    await page.addInitScript(async () => {
      localStorage.setItem(
        'persistCode',
        `const sketch001 = startSketchOn('XZ')
  |> startProfileAt([-0.45, 0.87], %)
  |> line([1.32, 0.38], %)
  |> line([1.02, -1.32], %, $seg01)
  |> line([-1.01, -0.77], %)
  |> lineTo([profileStartX(%), profileStartY(%)], %)
  |> close(%)
`
      )
    })

    const u = await getUtils(page)
    await page.setViewportSize({ width: 1200, height: 500 })

    await u.waitForAuthSkipAppStart()

    // click "line([1.32, 0.38], %)"
    await page.getByText(`line([1.32, 0.38], %)`).click()
    await page.waitForTimeout(100)
    // click edit sketch
    await page.getByRole('button', { name: 'Edit Sketch' }).click()
    await page.waitForTimeout(600) // wait for animation

    // exit sketch
    await page.getByRole('button', { name: 'Exit Sketch' }).click()

    // expect extrude button to be enabled
    await expect(
      page.getByRole('button', { name: 'Extrude' })
    ).not.toBeDisabled()

    // click extrude
    await page.getByRole('button', { name: 'Extrude' }).click()

    // sketch selection should already have been made. "Selection: 1 face" only show up when the selection has been made already
    // otherwise the cmdbar would be waiting for a selection.
    await expect(
      page.getByRole('button', { name: 'selection : 1 face', exact: false })
    ).toBeVisible()
  })
  test("Existing sketch with bad code delete user's code", async ({ page }) => {
    // this was a regression https://github.com/KittyCAD/modeling-app/issues/2832
    await page.addInitScript(async () => {
      localStorage.setItem(
        'persistCode',
        `const sketch001 = startSketchOn('XZ')
  |> startProfileAt([-0.45, 0.87], %)
  |> line([1.32, 0.38], %)
  |> line([1.02, -1.32], %, $seg01)
  |> line([-1.01, -0.77], %)
  |> lineTo([profileStartX(%), profileStartY(%)], %)
  |> close(%)
const extrude001 = extrude(5, sketch001)
`
      )
    })

    const u = await getUtils(page)
    await page.setViewportSize({ width: 1200, height: 500 })

    await u.waitForAuthSkipAppStart()

    await u.openDebugPanel()
    await u.expectCmdLog('[data-message-type="execution-done"]')
    await u.closeDebugPanel()

    await page.getByRole('button', { name: 'Start Sketch' }).click()

    await page.mouse.click(622, 355)

    await page.waitForTimeout(800)
    await page.getByText(`END')`).click()
    await page.keyboard.press('End')
    await page.keyboard.press('Enter')
    await page.keyboard.type('  |>', { delay: 100 })
    await page.waitForTimeout(100)
    await expect(page.locator('.cm-lint-marker-error')).toBeVisible()

    await page.getByRole('button', { name: 'Exit Sketch' }).click()

    await expect(
      page.getByRole('button', { name: 'Start Sketch' })
    ).toBeVisible()

    await expect((await u.codeLocator.innerText()).replace(/\s/g, '')).toBe(
      `const sketch001 = startSketchOn('XZ')
  |> startProfileAt([-0.45, 0.87], %)
  |> line([1.32, 0.38], %)
  |> line([1.02, -1.32], %, $seg01)
  |> line([-1.01, -0.77], %)
  |> lineTo([profileStartX(%), profileStartY(%)], %)
  |> close(%)
const extrude001 = extrude(5, sketch001)
const sketch002 = startSketchOn(extrude001, 'END')
  |>
`.replace(/\s/g, '')
    )
  })
})

test.describe('Testing constraints', () => {
  test('Can constrain line length', async ({ page }) => {
    await page.addInitScript(async () => {
      localStorage.setItem(
        'persistCode',
        `const sketch001 = startSketchOn('XY')
    |> startProfileAt([-10, -10], %)
    |> line([20, 0], %)
    |> line([0, 20], %)
    |> xLine(-20, %)
  `
      )
    })

    const u = await getUtils(page)
    const PUR = 400 / 37.5 //pixeltoUnitRatio
    await page.setViewportSize({ width: 1200, height: 500 })

    await u.waitForAuthSkipAppStart()

    await u.openDebugPanel()
    await u.expectCmdLog('[data-message-type="execution-done"]')
    await u.closeDebugPanel()

    // Click the line of code for line.
    await page.getByText(`line([0, 20], %)`).click() // TODO remove this and reinstate // await topHorzSegmentClick()
    await page.waitForTimeout(100)

    // enter sketch again
    await page.getByRole('button', { name: 'Edit Sketch' }).click()
    await page.waitForTimeout(500) // wait for animation

    const startXPx = 500
    await page.mouse.move(startXPx + PUR * 15, 250 - PUR * 10)
    await page.keyboard.down('Shift')
    await page.mouse.click(834, 244)
    await page.keyboard.up('Shift')

    await page.getByRole('button', { name: 'Length', exact: true }).click()
    await page.getByText('Add constraining value').click()

    await expect(page.locator('.cm-content')).toHaveText(
      `const length001 = 20const sketch001 = startSketchOn('XY')  |> startProfileAt([-10, -10], %)  |> line([20, 0], %)  |> angledLine([90, length001], %)  |> xLine(-20, %)`
    )

    // Make sure we didn't pop out of sketch mode.
    await expect(
      page.getByRole('button', { name: 'Exit Sketch' })
    ).toBeVisible()

    await page.waitForTimeout(500) // wait for animation

    // Exit sketch
    await page.mouse.move(startXPx + PUR * 15, 250 - PUR * 10)
    await page.keyboard.press('Escape')
    await expect(
      page.getByRole('button', { name: 'Exit Sketch' })
    ).not.toBeVisible()
  })
  test(`Test remove constraints`, async ({ page }) => {
    await page.addInitScript(async () => {
      localStorage.setItem(
        'persistCode',
        `const yo = 79
const part001 = startSketchOn('XZ')
  |> startProfileAt([-7.54, -26.74], %)
  |> line([74.36, 130.4], %, $seg01)
  |> line([78.92, -120.11], %)
  |> angledLine([segAng(seg01, %), yo], %)
  |> line([41.19, 28.97 + 5], %)
const part002 = startSketchOn('XZ')
  |> startProfileAt([299.05, 231.45], %)
  |> xLine(-425.34, %, $seg_what)
  |> yLine(-264.06, %)
  |> xLine(segLen(seg_what, %), %)
  |> lineTo([profileStartX(%), profileStartY(%)], %)`
      )
    })
    const u = await getUtils(page)
    await page.setViewportSize({ width: 1200, height: 500 })

    await u.waitForAuthSkipAppStart()

    await page.getByText('line([74.36, 130.4], %, $seg01)').click()
    await page.getByRole('button', { name: 'Edit Sketch' }).click()

    const line3 = await u.getSegmentBodyCoords(`[data-overlay-index="${2}"]`)

    await page.mouse.click(line3.x, line3.y)
    await page.waitForTimeout(100) // this wait is needed for webkit - not sure why
    await page
      .getByRole('button', {
        name: 'Length: open menu',
      })
      .click()
    await page.getByRole('button', { name: 'remove constraints' }).click()

    await page.getByText('line([39.13, 68.63], %)').click()
    const activeLinesContent = await page.locator('.cm-activeLine').all()
    await expect(activeLinesContent).toHaveLength(1)
    await expect(activeLinesContent[0]).toHaveText('|> line([39.13, 68.63], %)')

    // checking the count of the overlays is a good proxy check that the client sketch scene is in a good state
    await expect(page.getByTestId('segment-overlay')).toHaveCount(4)
  })
  test.describe('Test perpendicular distance constraint', () => {
    const cases = [
      {
        testName: 'Add variable',
        offset: '-offset001',
      },
      {
        testName: 'No variable',
        offset: '-128.05',
      },
    ] as const
    for (const { testName, offset } of cases) {
      test(`${testName}`, async ({ page }) => {
        await page.addInitScript(async () => {
          localStorage.setItem(
            'persistCode',
            `const yo = 5
const part001 = startSketchOn('XZ')
  |> startProfileAt([-7.54, -26.74], %)
  |> line([74.36, 130.4], %, $seg01)
  |> line([78.92, -120.11], %)
  |> angledLine([segAng(seg01, %), 78.33], %)
  |> line([41.19, 28.97], %)
const part002 = startSketchOn('XZ')
  |> startProfileAt([299.05, 231.45], %)
  |> xLine(-425.34, %, $seg_what)
  |> yLine(-264.06, %)
  |> xLine(segLen(seg_what, %), %)
  |> lineTo([profileStartX(%), profileStartY(%)], %)`
          )
        })
        const u = await getUtils(page)
        await page.setViewportSize({ width: 1200, height: 500 })

        await u.waitForAuthSkipAppStart()

        await page.getByText('line([74.36, 130.4], %, $seg01)').click()
        await page.getByRole('button', { name: 'Edit Sketch' }).click()

        const [line1, line3] = await Promise.all([
          u.getSegmentBodyCoords(`[data-overlay-index="${0}"]`),
          u.getSegmentBodyCoords(`[data-overlay-index="${2}"]`),
        ])

        await page.mouse.click(line1.x, line1.y)
        await page.keyboard.down('Shift')
        await page.mouse.click(line3.x, line3.y)
        await page.waitForTimeout(100) // this wait is needed for webkit - not sure why
        await page.keyboard.up('Shift')
        await page
          .getByRole('button', {
            name: 'Length: open menu',
          })
          .click()
        await page
          .getByRole('button', { name: 'Perpendicular Distance' })
          .click()

        const createNewVariableCheckbox = page.getByTestId(
          'create-new-variable-checkbox'
        )
        const isChecked = await createNewVariableCheckbox.isChecked()
        const addVariable = testName === 'Add variable'
        XOR(isChecked, addVariable) && // XOR because no need to click the checkbox if the state is already correct
          (await createNewVariableCheckbox.click())

        await page
          .getByRole('button', { name: 'Add constraining value' })
          .click()

        // Wait for the codemod to take effect
        await expect(page.locator('.cm-content')).toContainText(`angle: -57,`)
        await expect(page.locator('.cm-content')).toContainText(
          `offset: ${offset},`
        )

        const activeLinesContent = await page.locator('.cm-activeLine').all()
        await expect(activeLinesContent[0]).toHaveText(
          `|> line([74.36, 130.4], %, $seg01)`
        )
        await expect(activeLinesContent[1]).toHaveText(`}, %)`)

        // checking the count of the overlays is a good proxy check that the client sketch scene is in a good state
        await expect(page.getByTestId('segment-overlay')).toHaveCount(4)
      })
    }
  })
  test.describe('Test distance between constraint', () => {
    const cases = [
      {
        testName: 'Add variable',
        constraint: 'horizontal distance',
        value: 'segEndX(seg01, %) + xDis001, 61.34',
      },
      {
        testName: 'No variable',
        constraint: 'horizontal distance',
        value: 'segEndX(seg01, %) + 88.08, 61.34',
      },
      {
        testName: 'Add variable',
        constraint: 'vertical distance',
        value: '154.9, segEndY(seg01, %) - yDis001',
      },
      {
        testName: 'No variable',
        constraint: 'vertical distance',
        value: '154.9, segEndY(seg01, %) - 42.32',
      },
    ] as const
    for (const { testName, value, constraint } of cases) {
      test(`${constraint} - ${testName}`, async ({ page }) => {
        await page.addInitScript(async () => {
          localStorage.setItem(
            'persistCode',
            `const yo = 5
const part001 = startSketchOn('XZ')
  |> startProfileAt([-7.54, -26.74], %)
  |> line([74.36, 130.4], %)
  |> line([78.92, -120.11], %)
  |> line([9.16, 77.79], %)
  |> line([41.19, 28.97], %)
const part002 = startSketchOn('XZ')
  |> startProfileAt([299.05, 231.45], %)
  |> xLine(-425.34, %, $seg_what)
  |> yLine(-264.06, %)
  |> xLine(segLen(seg_what, %), %)
  |> lineTo([profileStartX(%), profileStartY(%)], %)`
          )
        })
        const u = await getUtils(page)
        await page.setViewportSize({ width: 1200, height: 500 })

        await u.waitForAuthSkipAppStart()

        await page.getByText('line([74.36, 130.4], %)').click()
        await page.getByRole('button', { name: 'Edit Sketch' }).click()

        const [line1, line3] = await Promise.all([
          u.getSegmentBodyCoords(`[data-overlay-index="${0}"]`),
          u.getSegmentBodyCoords(`[data-overlay-index="${2}"]`),
        ])

        await page.mouse.click(line1.x, line1.y)
        await page.keyboard.down('Shift')
        await page.mouse.click(line3.x, line3.y)
        await page.waitForTimeout(100) // this wait is needed for webkit - not sure why
        await page.keyboard.up('Shift')
        await page
          .getByRole('button', {
            name: 'Length: open menu',
          })
          .click()
        await page.getByRole('button', { name: constraint }).click()

        const createNewVariableCheckbox = page.getByTestId(
          'create-new-variable-checkbox'
        )
        const isChecked = await createNewVariableCheckbox.isChecked()
        const addVariable = testName === 'Add variable'
        XOR(isChecked, addVariable) && // XOR because no need to click the checkbox if the state is already correct
          (await createNewVariableCheckbox.click())

        await page
          .getByRole('button', { name: 'Add constraining value' })
          .click()

        // checking activeLines assures the cursors are where they should be
        const codeAfter = [
          `|> line([74.36, 130.4], %, $seg01)`,
          `|> lineTo([${value}], %)`,
        ]

        const activeLinesContent = await page.locator('.cm-activeLine').all()
        await Promise.all(
          activeLinesContent.map(async (line, i) => {
            await expect(page.locator('.cm-content')).toContainText(
              codeAfter[i]
            )
            // if the code is an active line then the cursor should be on that line
            await expect(line).toHaveText(codeAfter[i])
          })
        )

        // checking the count of the overlays is a good proxy check that the client sketch scene is in a good state
        await expect(page.getByTestId('segment-overlay')).toHaveCount(4)
      })
    }
  })
  test.describe('Test ABS distance constraint', () => {
    const cases = [
      {
        testName: 'Add variable',
        addVariable: true,
        constraint: 'Absolute X',
        value: 'xDis001, 61.34',
      },
      {
        testName: 'No variable',
        addVariable: false,
        constraint: 'Absolute X',
        value: '154.9, 61.34',
      },
      {
        testName: 'Add variable',
        addVariable: true,
        constraint: 'Absolute Y',
        value: '154.9, yDis001',
      },
      {
        testName: 'No variable',
        addVariable: false,
        constraint: 'Absolute Y',
        value: '154.9, 61.34',
      },
    ] as const
    for (const { testName, addVariable, value, constraint } of cases) {
      test(`${constraint} - ${testName}`, async ({ page }) => {
        await page.addInitScript(async () => {
          localStorage.setItem(
            'persistCode',
            `const yo = 5
const part001 = startSketchOn('XZ')
  |> startProfileAt([-7.54, -26.74], %)
  |> line([74.36, 130.4], %)
  |> line([78.92, -120.11], %)
  |> line([9.16, 77.79], %)
  |> line([41.19, 28.97], %)
const part002 = startSketchOn('XZ')
  |> startProfileAt([299.05, 231.45], %)
  |> xLine(-425.34, %, $seg_what)
  |> yLine(-264.06, %)
  |> xLine(segLen(seg_what, %), %)
  |> lineTo([profileStartX(%), profileStartY(%)], %)`
          )
        })
        const u = await getUtils(page)
        await page.setViewportSize({ width: 1200, height: 500 })

        await u.waitForAuthSkipAppStart()

        await page.getByText('line([74.36, 130.4], %)').click()
        await page.getByRole('button', { name: 'Edit Sketch' }).click()

        const [line3] = await Promise.all([
          u.getSegmentBodyCoords(`[data-overlay-index="${2}"]`),
        ])

        if (constraint === 'Absolute X') {
          await page.mouse.click(600, 130)
        } else {
          await page.mouse.click(900, 250)
        }
        await page.keyboard.down('Shift')
        await page.mouse.click(line3.x, line3.y)
        await page.waitForTimeout(100) // this wait is needed for webkit - not sure why
        await page.keyboard.up('Shift')
        await page
          .getByRole('button', {
            name: 'Length: open menu',
          })
          .click()
        await page
          .getByRole('button', { name: constraint, exact: true })
          .click()

        const createNewVariableCheckbox = page.getByTestId(
          'create-new-variable-checkbox'
        )
        const isChecked = await createNewVariableCheckbox.isChecked()
        XOR(isChecked, addVariable) && // XOR because no need to click the checkbox if the state is already correct
          (await createNewVariableCheckbox.click())

        await page
          .getByRole('button', { name: 'Add constraining value' })
          .click()

        // checking activeLines assures the cursors are where they should be
        const codeAfter = [`|> lineTo([${value}], %)`]

        const activeLinesContent = await page.locator('.cm-activeLine').all()
        await Promise.all(
          activeLinesContent.map(async (line, i) => {
            await expect(page.locator('.cm-content')).toContainText(
              codeAfter[i]
            )
            // if the code is an active line then the cursor should be on that line
            await expect(line).toHaveText(codeAfter[i])
          })
        )

        // checking the count of the overlays is a good proxy check that the client sketch scene is in a good state
        await expect(page.getByTestId('segment-overlay')).toHaveCount(4)
      })
    }
  })
  test.describe('Test Angle constraint double segment selection', () => {
    const cases = [
      {
        testName: 'Add variable',
        addVariable: true,
        axisSelect: false,
        value: 'segAng(seg01, %) + angle001',
      },
      {
        testName: 'No variable',
        addVariable: false,
        axisSelect: false,
        value: 'segAng(seg01, %) + 22.69',
      },
      {
        testName: 'Add variable, selecting axis',
        addVariable: true,
        axisSelect: true,
        value: 'QUARTER_TURN - angle001',
      },
      {
        testName: 'No variable, selecting axis',
        addVariable: false,
        axisSelect: true,
        value: 'QUARTER_TURN - 7',
      },
    ] as const
    for (const { testName, addVariable, value, axisSelect } of cases) {
      test(`${testName}`, async ({ page }) => {
        await page.addInitScript(async () => {
          localStorage.setItem(
            'persistCode',
            `const yo = 5
const part001 = startSketchOn('XZ')
  |> startProfileAt([-7.54, -26.74], %)
  |> line([74.36, 130.4], %)
  |> line([78.92, -120.11], %)
  |> line([9.16, 77.79], %)
  |> line([41.19, 28.97], %)
const part002 = startSketchOn('XZ')
  |> startProfileAt([299.05, 231.45], %)
  |> xLine(-425.34, %, $seg_what)
  |> yLine(-264.06, %)
  |> xLine(segLen(seg_what, %), %)
  |> lineTo([profileStartX(%), profileStartY(%)], %)`
          )
        })
        const u = await getUtils(page)
        await page.setViewportSize({ width: 1200, height: 500 })

        await u.waitForAuthSkipAppStart()

        await page.getByText('line([74.36, 130.4], %)').click()
        await page.getByRole('button', { name: 'Edit Sketch' }).click()

        const [line1, line3] = await Promise.all([
          u.getSegmentBodyCoords(`[data-overlay-index="${0}"]`),
          u.getSegmentBodyCoords(`[data-overlay-index="${2}"]`),
        ])

        if (axisSelect) {
          await page.mouse.click(600, 130)
        } else {
          await page.mouse.click(line1.x, line1.y)
        }
        await page.keyboard.down('Shift')
        await page.mouse.click(line3.x, line3.y)
        await page.waitForTimeout(100) // this wait is needed for webkit - not sure why
        await page.keyboard.up('Shift')
        await page
          .getByRole('button', {
            name: 'Length: open menu',
          })
          .click()
        await page.getByTestId('dropdown-constraint-angle').click()

        const createNewVariableCheckbox = page.getByTestId(
          'create-new-variable-checkbox'
        )
        const isChecked = await createNewVariableCheckbox.isChecked()
        XOR(isChecked, addVariable) && // XOR because no need to click the checkbox if the state is already correct
          (await createNewVariableCheckbox.click())

        await page
          .getByRole('button', { name: 'Add constraining value' })
          .click()

        // checking activeLines assures the cursors are where they should be
        const codeAfter = [
          '|> line([74.36, 130.4], %, $seg01)',
          `|> angledLine([${value}, 78.33], %)`,
        ]
        if (axisSelect) codeAfter.shift()

        const activeLinesContent = await page.locator('.cm-activeLine').all()
        await Promise.all(
          activeLinesContent.map(async (line, i) => {
            await expect(page.locator('.cm-content')).toContainText(
              codeAfter[i]
            )
            // if the code is an active line then the cursor should be on that line
            await expect(line).toHaveText(codeAfter[i])
          })
        )

        // checking the count of the overlays is a good proxy check that the client sketch scene is in a good state
        await expect(page.getByTestId('segment-overlay')).toHaveCount(4)
      })
    }
  })
  test.describe('Test Angle/Length constraint single selection', () => {
    const cases = [
      {
        testName: 'Angle - Add variable',
        addVariable: true,
        constraint: 'angle',
        value: 'angle001, 78.33',
      },
      {
        testName: 'Angle - No variable',
        addVariable: false,
        constraint: 'angle',
        value: '83, 78.33',
      },
      {
        testName: 'Length - Add variable',
        addVariable: true,
        constraint: 'length',
        value: '83, length001',
      },
      {
        testName: 'Length - No variable',
        addVariable: false,
        constraint: 'length',
        value: '83, 78.33',
      },
    ] as const
    for (const { testName, addVariable, value, constraint } of cases) {
      test(`${testName}`, async ({ page }) => {
        await page.addInitScript(async () => {
          localStorage.setItem(
            'persistCode',
            `const yo = 5
const part001 = startSketchOn('XZ')
  |> startProfileAt([-7.54, -26.74], %)
  |> line([74.36, 130.4], %)
  |> line([78.92, -120.11], %)
  |> line([9.16, 77.79], %)
  |> line([41.19, 28.97], %)
const part002 = startSketchOn('XZ')
  |> startProfileAt([299.05, 231.45], %)
  |> xLine(-425.34, %, $seg_what)
  |> yLine(-264.06, %)
  |> xLine(segLen(seg_what, %), %)
  |> lineTo([profileStartX(%), profileStartY(%)], %)`
          )
        })
        const u = await getUtils(page)
        await page.setViewportSize({ width: 1200, height: 500 })

        await u.waitForAuthSkipAppStart()

        await page.getByText('line([74.36, 130.4], %)').click()
        await page.getByRole('button', { name: 'Edit Sketch' }).click()

        const line3 = await u.getSegmentBodyCoords(
          `[data-overlay-index="${2}"]`
        )

        await page.mouse.click(line3.x, line3.y)
        await page
          .getByRole('button', {
            name: 'Length: open menu',
          })
          .click()
        await page.getByTestId('dropdown-constraint-' + constraint).click()

        if (!addVariable) {
          await page.getByTestId('create-new-variable-checkbox').click()
        }
        await page
          .getByRole('button', { name: 'Add constraining value' })
          .click()

        const changedCode = `|> angledLine([${value}], %)`
        await expect(page.locator('.cm-content')).toContainText(changedCode)
        // checking active assures the cursor is where it should be
        await expect(page.locator('.cm-activeLine')).toHaveText(changedCode)

        // checking the count of the overlays is a good proxy check that the client sketch scene is in a good state
        await expect(page.getByTestId('segment-overlay')).toHaveCount(4)
      })
    }
  })
  test.describe('Many segments - no modal constraints', () => {
    const cases = [
      {
        constraintName: 'Vertical',
        codeAfter: [
          `|> yLine(130.4, %)`,
          `|> yLine(77.79, %)`,
          `|> yLine(28.97, %)`,
        ],
      },
      {
        codeAfter: [
          `|> xLine(74.36, %)`,
          `|> xLine(9.16, %)`,
          `|> xLine(41.19, %)`,
        ],
        constraintName: 'Horizontal',
      },
    ] as const
    for (const { codeAfter, constraintName } of cases) {
      test(`${constraintName}`, async ({ page }) => {
        await page.addInitScript(async (customCode) => {
          localStorage.setItem(
            'persistCode',
            `const yo = 5
const part001 = startSketchOn('XZ')
  |> startProfileAt([-7.54, -26.74], %)
  |> line([74.36, 130.4], %)
  |> line([78.92, -120.11], %)
  |> line([9.16, 77.79], %)
  |> line([41.19, 28.97], %)
const part002 = startSketchOn('XZ')
  |> startProfileAt([299.05, 231.45], %)
  |> xLine(-425.34, %, $seg_what)
  |> yLine(-264.06, %)
  |> xLine(segLen(seg_what, %), %)
  |> lineTo([profileStartX(%), profileStartY(%)], %)`
          )
        })
        const u = await getUtils(page)
        await page.setViewportSize({ width: 1200, height: 500 })

        await u.waitForAuthSkipAppStart()

        await page.getByText('line([74.36, 130.4], %)').click()
        await page.getByRole('button', { name: 'Edit Sketch' }).click()

        const line1 = await u.getSegmentBodyCoords(
          `[data-overlay-index="${0}"]`
        )
        const line3 = await u.getSegmentBodyCoords(
          `[data-overlay-index="${2}"]`
        )
        const line4 = await u.getSegmentBodyCoords(
          `[data-overlay-index="${3}"]`
        )

        // select two segments by holding down shift
        await page.mouse.click(line1.x, line1.y)
        await page.keyboard.down('Shift')
        await page.mouse.click(line3.x, line3.y)
        await page.mouse.click(line4.x, line4.y)
        await page.keyboard.up('Shift')

        // check actives lines
        const activeLinesContent = await page.locator('.cm-activeLine').all()
        await expect(activeLinesContent).toHaveLength(codeAfter.length)

        const constraintMenuButton = page.getByRole('button', {
          name: 'Length: open menu',
        })
        const constraintButton = page
          .getByRole('button', {
            name: constraintName,
          })
          .first()

        // apply the constraint
        await constraintMenuButton.click()
        await constraintButton.click({ delay: 200 })

        // check there are still 3 cursors (they should stay on the same lines as before constraint was applied)
        await expect(page.locator('.cm-cursor')).toHaveCount(codeAfter.length)

        // check both cursors are where they should be after constraint is applied and the code is correct
        await Promise.all(
          activeLinesContent.map(async (line, i) => {
            await expect(page.locator('.cm-content')).toContainText(
              codeAfter[i]
            )
            // if the code is an active line then the cursor should be on that line
            await expect(line).toHaveText(codeAfter[i])
          })
        )
      })
    }
  })
  test.describe('Two segment - no modal constraints', () => {
    const cases = [
      {
        codeAfter: `|> angledLine([83, segLen(seg01, %)], %)`,
        constraintName: 'Equal Length',
      },
      {
        codeAfter: `|> angledLine([segAng(seg01, %), 78.33], %)`,
        constraintName: 'Parallel',
      },
      {
        codeAfter: `|> lineTo([segEndX(seg01, %), 61.34], %)`,
        constraintName: 'Vertically Align',
      },
      {
        codeAfter: `|> lineTo([154.9, segEndY(seg01, %)], %)`,
        constraintName: 'Horizontally Align',
      },
    ] as const
    for (const { codeAfter, constraintName } of cases) {
      test(`${constraintName}`, async ({ page }) => {
        await page.addInitScript(async () => {
          localStorage.setItem(
            'persistCode',
            `const yo = 5
const part001 = startSketchOn('XZ')
  |> startProfileAt([-7.54, -26.74], %)
  |> line([74.36, 130.4], %)
  |> line([78.92, -120.11], %)
  |> line([9.16, 77.79], %)
const part002 = startSketchOn('XZ')
  |> startProfileAt([299.05, 231.45], %)
  |> xLine(-425.34, %, $seg_what)
  |> yLine(-264.06, %)
  |> xLine(segLen(seg_what, %), %)
  |> lineTo([profileStartX(%), profileStartY(%)], %)`
          )
        })
        const u = await getUtils(page)
        await page.setViewportSize({ width: 1200, height: 500 })

        await u.waitForAuthSkipAppStart()

        await page.getByText('line([74.36, 130.4], %)').click()
        await page.getByRole('button', { name: 'Edit Sketch' }).click()

        const line1 = await u.getBoundingBox(`[data-overlay-index="${0}"]`)
        const line3 = await u.getBoundingBox(`[data-overlay-index="${2}"]`)

        // select two segments by holding down shift
        await page.mouse.click(line1.x - 20, line1.y + 20)
        await page.keyboard.down('Shift')
        await page.mouse.click(line3.x - 3, line3.y + 20)
        await page.keyboard.up('Shift')
        const constraintMenuButton = page.getByRole('button', {
          name: 'Length: open menu',
        })
        const constraintButton = page.getByRole('button', {
          name: constraintName,
        })

        // apply the constraint
        await constraintMenuButton.click()
        await constraintButton.click()

        await expect(page.locator('.cm-content')).toContainText(codeAfter)
        // expect the string 'seg01' to appear twice in '.cm-content' the tag segment and referencing the tag
        const content = await page.locator('.cm-content').innerText()
        await expect(content.match(/seg01/g)).toHaveLength(2)
        // check there are still 2 cursors (they should stay on the same lines as before constraint was applied)
        await expect(page.locator('.cm-cursor')).toHaveCount(2)
        // check actives lines
        const activeLinesContent = await page.locator('.cm-activeLine').all()
        await expect(activeLinesContent).toHaveLength(2)

        // check both cursors are where they should be after constraint is applied
        await expect(activeLinesContent[0]).toHaveText(
          '|> line([74.36, 130.4], %, $seg01)'
        )
        await expect(activeLinesContent[1]).toHaveText(codeAfter)
      })
    }
  })
  test.describe('Axis & segment - no modal constraints', () => {
    const cases = [
      {
        codeAfter: `|> lineTo([154.9, ZERO], %)`,
        axisClick: { x: 950, y: 250 },
        constraintName: 'Snap To X',
      },
      {
        codeAfter: `|> lineTo([ZERO, 61.34], %)`,
        axisClick: { x: 600, y: 150 },
        constraintName: 'Snap To Y',
      },
    ] as const
    for (const { codeAfter, constraintName, axisClick } of cases) {
      test(`${constraintName}`, async ({ page }) => {
        await page.addInitScript(async () => {
          localStorage.setItem(
            'persistCode',
            `const yo = 5
const part001 = startSketchOn('XZ')
  |> startProfileAt([-7.54, -26.74], %)
  |> line([74.36, 130.4], %)
  |> line([78.92, -120.11], %)
  |> line([9.16, 77.79], %)
const part002 = startSketchOn('XZ')
  |> startProfileAt([299.05, 231.45], %)
  |> xLine(-425.34, %, $seg_what)
  |> yLine(-264.06, %)
  |> xLine(segLen(seg_what, %), %)
  |> lineTo([profileStartX(%), profileStartY(%)], %)`
          )
        })
        const u = await getUtils(page)
        await page.setViewportSize({ width: 1200, height: 500 })

        await u.waitForAuthSkipAppStart()

        await page.getByText('line([74.36, 130.4], %)').click()
        await page.getByRole('button', { name: 'Edit Sketch' }).click()

        const line3 = await u.getBoundingBox(`[data-overlay-index="${2}"]`)

        // select segment and axis by holding down shift
        await page.mouse.click(line3.x - 3, line3.y + 20)
        await page.keyboard.down('Shift')
        await page.waitForTimeout(100)
        await page.mouse.click(axisClick.x, axisClick.y)
        await page.keyboard.up('Shift')
        const constraintMenuButton = page.getByRole('button', {
          name: 'Length: open menu',
        })
        const constraintButton = page.getByRole('button', {
          name: constraintName,
        })

        // apply the constraint
        await constraintMenuButton.click()
        await expect(constraintButton).toBeVisible()
        await constraintButton.click()

        // check the cursor is where is should be after constraint is applied
        await expect(page.locator('.cm-content')).toContainText(codeAfter)
        await expect(page.locator('.cm-activeLine')).toHaveText(codeAfter)
      })
    }
  })

  test('Horizontally constrained line remains selected after applying constraint', async ({
    page,
  }) => {
    test.setTimeout(70_000)
    await page.addInitScript(async () => {
      localStorage.setItem(
        'persistCode',
        `const sketch001 = startSketchOn('XY')
  |> startProfileAt([-1.05, -1.07], %)
  |> line([3.79, 2.68], %, $seg01)
  |> line([3.13, -2.4], %)`
      )
    })
    const u = await getUtils(page)
    await page.setViewportSize({ width: 1200, height: 500 })

    await u.waitForAuthSkipAppStart()

    await page.getByText('line([3.79, 2.68], %, $seg01)').click()
    await expect(page.getByRole('button', { name: 'Edit Sketch' })).toBeEnabled(
      { timeout: 10_000 }
    )
    await page.getByRole('button', { name: 'Edit Sketch' }).click()

    await page.waitForTimeout(100)
    const lineBefore = await u.getSegmentBodyCoords(
      `[data-overlay-index="1"]`,
      0
    )
    expect(
      await u.getGreatestPixDiff(lineBefore, TEST_COLORS.WHITE)
    ).toBeLessThan(3)
    await page.mouse.move(lineBefore.x, lineBefore.y)
    await page.waitForTimeout(50)
    await page.mouse.click(lineBefore.x, lineBefore.y)
    expect(
      await u.getGreatestPixDiff(lineBefore, TEST_COLORS.BLUE)
    ).toBeLessThan(3)

    await page
      .getByRole('button', {
        name: 'Length: open menu',
      })
      .click()
    await page.getByRole('button', { name: 'Horizontal', exact: true }).click()

    let activeLinesContent = await page.locator('.cm-activeLine').all()
    await expect(activeLinesContent[0]).toHaveText(`|> xLine(3.13, %)`)

    // If the overlay-angle is updated the THREE.js scene is in a good state
    await expect(
      await page.locator('[data-overlay-index="1"]')
    ).toHaveAttribute('data-overlay-angle', '0')

    const lineAfter = await u.getSegmentBodyCoords(
      `[data-overlay-index="1"]`,
      0
    )
    expect(
      await u.getGreatestPixDiff(lineAfter, TEST_COLORS.BLUE)
    ).toBeLessThan(3)

    await page.waitForTimeout(300)
    await page
      .getByRole('button', {
        name: 'Length: open menu',
      })
      .click()
    // await expect(page.getByRole('button', { name: 'length', exact: true })).toBeVisible()
    await page.waitForTimeout(200)
    // await page.getByRole('button', { name: 'length', exact: true }).click()
    await page.getByTestId('dropdown-constraint-length').click()

    await page.getByLabel('length Value').fill('10')
    await page.getByRole('button', { name: 'Add constraining value' }).click()

    activeLinesContent = await page.locator('.cm-activeLine').all()
    await expect(activeLinesContent[0]).toHaveText(`|> xLine(length001, %)`)

    // checking the count of the overlays is a good proxy check that the client sketch scene is in a good state
    await expect(page.getByTestId('segment-overlay')).toHaveCount(2)
  })
})

test.describe('Testing segment overlays', () => {
  test.describe('Hover over a segment should show its overlay, hovering over the input overlays should show its popover, clicking the input overlay should constrain/unconstrain it:\nfor the following segments', () => {
    /**
     * Clicks on an constrained element
     * @param {Page} page - The page to perform the action on
     * @param {Object} options - The options for the action
     * @param {Object} options.hoverPos - The position to hover over
     * @param {Object} options.constraintType - The type of constraint
     * @param {number} options.ang - The angle
     * @param {number} options.steps - The number of steps to perform
     */
    const _clickConstrained =
      (page: Page, testInfo?: TestInfo) =>
      async ({
        hoverPos,
        constraintType,
        expectBeforeUnconstrained,
        expectAfterUnconstrained,
        expectFinal,
        ang = 45,
        steps = 10,
        locator,
      }: {
        hoverPos: { x: number; y: number }
        constraintType:
          | 'horizontal'
          | 'vertical'
          | 'tangentialWithPrevious'
          | LineInputsType
        expectBeforeUnconstrained: string
        expectAfterUnconstrained: string
        expectFinal: string
        ang?: number
        steps?: number
        locator?: string
      }) => {
        await expect(page.getByText('Added variable')).not.toBeVisible()

        await page.mouse.move(0, 0)
        await page.waitForTimeout(1000)
        let x = 0,
          y = 0
        x = hoverPos.x + Math.cos(ang * deg) * 32
        y = hoverPos.y - Math.sin(ang * deg) * 32
        await page.mouse.move(x, y)
        await wiggleMove(page, x, y, 20, 30, ang, 10, 5, locator, testInfo)

        await expect(page.locator('.cm-content')).toContainText(
          expectBeforeUnconstrained
        )
        const constrainedLocator = page.locator(
          `[data-constraint-type="${constraintType}"][data-is-constrained="true"]`
        )
        await expect(constrainedLocator).toBeVisible()
        await constrainedLocator.hover()
        await expect(
          await page.getByTestId('constraint-symbol-popover').count()
        ).toBeGreaterThan(0)
        await constrainedLocator.click()
        await expect(page.locator('.cm-content')).toContainText(
          expectAfterUnconstrained
        )

        await page.mouse.move(0, 0)
        await page.waitForTimeout(1000)
        x = hoverPos.x + Math.cos(ang * deg) * 32
        y = hoverPos.y - Math.sin(ang * deg) * 32
        await page.mouse.move(x, y)
        await wiggleMove(page, x, y, 20, 30, ang, 10, 5, locator)

        const unconstrainedLocator = page.locator(
          `[data-constraint-type="${constraintType}"][data-is-constrained="false"]`
        )
        await expect(unconstrainedLocator).toBeVisible()
        await unconstrainedLocator.hover()
        await expect(
          await page.getByTestId('constraint-symbol-popover').count()
        ).toBeGreaterThan(0)
        await unconstrainedLocator.click()
        await page.getByText('Add variable').click()
        await expect(page.locator('.cm-content')).toContainText(expectFinal)
      }

    /**
     * Clicks on an unconstrained element
     * @param {Page} page - The page to perform the action on
     * @param {Object} options - The options for the action
     * @param {Object} options.hoverPos - The position to hover over
     * @param {Object} options.constraintType - The type of constraint
     * @param {number} options.ang - The angle
     * @param {number} options.steps - The number of steps to perform
     */
    const _clickUnconstrained =
      (page: Page) =>
      async ({
        hoverPos,
        constraintType,
        expectBeforeUnconstrained,
        expectAfterUnconstrained,
        expectFinal,
        ang = 45,
        steps = 5,
        locator,
      }: {
        hoverPos: { x: number; y: number }
        constraintType:
          | 'horizontal'
          | 'vertical'
          | 'tangentialWithPrevious'
          | LineInputsType
        expectBeforeUnconstrained: string
        expectAfterUnconstrained: string
        expectFinal: string
        ang?: number
        steps?: number
        locator?: string
      }) => {
        await page.mouse.move(0, 0)
        await page.waitForTimeout(1000)
        let x = 0,
          y = 0
        x = hoverPos.x + Math.cos(ang * deg) * 32
        y = hoverPos.y - Math.sin(ang * deg) * 32
        await page.mouse.move(x, y)
        await wiggleMove(page, x, y, 20, 30, ang, 10, 5, locator)

        await expect(page.getByText('Added variable')).not.toBeVisible()
        await expect(page.locator('.cm-content')).toContainText(
          expectBeforeUnconstrained
        )
        const unconstrainedLocator = page.locator(
          `[data-constraint-type="${constraintType}"][data-is-constrained="false"]`
        )
        await expect(unconstrainedLocator).toBeVisible()
        await unconstrainedLocator.hover()
        await expect(
          await page.getByTestId('constraint-symbol-popover').count()
        ).toBeGreaterThan(0)
        await unconstrainedLocator.click()
        await page.getByText('Add variable').click()
        await expect(page.locator('.cm-content')).toContainText(
          expectAfterUnconstrained
        )
        await expect(page.getByText('Added variable')).not.toBeVisible()

        await page.mouse.move(0, 0)
        await page.waitForTimeout(1000)
        x = hoverPos.x + Math.cos(ang * deg) * 32
        y = hoverPos.y - Math.sin(ang * deg) * 32
        await page.mouse.move(x, y)
        await wiggleMove(page, x, y, 20, 30, ang, 10, 5, locator)

        const constrainedLocator = page.locator(
          `[data-constraint-type="${constraintType}"][data-is-constrained="true"]`
        )
        await expect(constrainedLocator).toBeVisible()
        await constrainedLocator.hover()
        await expect(
          await page.getByTestId('constraint-symbol-popover').count()
        ).toBeGreaterThan(0)
        await constrainedLocator.click()
        await expect(page.locator('.cm-content')).toContainText(expectFinal)
      }
    test.setTimeout(120000)
    test('for segments [line, angledLine, lineTo, xLineTo]', async ({
      page,
    }, testInfo) => {
      await page.addInitScript(async () => {
        localStorage.setItem(
          'persistCode',
          `const part001 = startSketchOn('XZ')
    |> startProfileAt([5 + 0, 20 + 0], %)
    |> line([0.5, -14 + 0], %)
    |> angledLine({ angle: 3 + 0, length: 32 + 0 }, %)
    |> lineTo([5 + 33, 20 + 11.5 + 0], %)
    |> xLineTo(5 + 9 - 5, %)
    |> yLineTo(20 + -10.77, %, $a)
    |> xLine(26.04, %)
    |> yLine(21.14 + 0, %)
    |> angledLineOfXLength({ angle: 181 + 0, length: 23.14 }, %)
    |> angledLineOfYLength({ angle: -91, length: 19 + 0 }, %)
    |> angledLineToX({ angle: 3 + 0, to: 5 + 26 }, %)
    |> angledLineToY({ angle: 89, to: 20 + 9.14 + 0 }, %)
    |> angledLineThatIntersects({
          angle: 4.14,
          intersectTag: a,
          offset: 9
        }, %)
    |> tangentialArcTo([5 + 3.14 + 13, 20 + 3.14], %)
        `
        )
      })
      const u = await getUtils(page)
      await page.setViewportSize({ width: 1200, height: 500 })

      await u.waitForAuthSkipAppStart()

      // wait for execution done
      await u.openDebugPanel()
      await u.expectCmdLog('[data-message-type="execution-done"]')
      await u.closeDebugPanel()

      await page.getByText('xLineTo(5 + 9 - 5, %)').click()
      await page.waitForTimeout(100)
      await page.getByRole('button', { name: 'Edit Sketch' }).click()
      await page.waitForTimeout(500)

      await expect(page.getByTestId('segment-overlay')).toHaveCount(13)

      const clickUnconstrained = _clickUnconstrained(page)
      const clickConstrained = _clickConstrained(page, testInfo)

      await u.openAndClearDebugPanel()
      await u.sendCustomCmd({
        type: 'modeling_cmd_req',
        cmd_id: uuidv4(),
        cmd: {
          type: 'default_camera_look_at',
          vantage: { x: 80, y: -1350, z: 510 },
          center: { x: 80, y: 0, z: 510 },
          up: { x: 0, y: 0, z: 1 },
        },
      })
      await page.waitForTimeout(100)
      await u.sendCustomCmd({
        type: 'modeling_cmd_req',
        cmd_id: uuidv4(),
        cmd: {
          type: 'default_camera_get_settings',
        },
      })
      await page.waitForTimeout(100)
      await u.closeDebugPanel()

      let ang = 0

      const line = await u.getBoundingBox(`[data-overlay-index="${0}"]`)
      ang = await u.getAngle(`[data-overlay-index="${0}"]`)
      console.log('line1', line, ang)
      await clickConstrained({
        hoverPos: { x: line.x, y: line.y },
        constraintType: 'yRelative',
        expectBeforeUnconstrained: '|> line([0.5, -14 + 0], %)',
        expectAfterUnconstrained: '|> line([0.5, -14], %)',
        expectFinal: '|> line([0.5, yRel001], %)',
        ang: ang + 180,
        locator: '[data-overlay-toolbar-index="0"]',
      })
      console.log('line2')
      await clickUnconstrained({
        hoverPos: { x: line.x, y: line.y },
        constraintType: 'xRelative',
        expectBeforeUnconstrained: '|> line([0.5, yRel001], %)',
        expectAfterUnconstrained: 'line([xRel001, yRel001], %)',
        expectFinal: '|> line([0.5, yRel001], %)',
        ang: ang + 180,
        locator: '[data-overlay-index="0"]',
      })

      const angledLine = await u.getBoundingBox(`[data-overlay-index="1"]`)
      ang = await u.getAngle(`[data-overlay-index="1"]`)
      console.log('angledLine1')
      await clickConstrained({
        hoverPos: { x: angledLine.x, y: angledLine.y },
        constraintType: 'angle',
        expectBeforeUnconstrained:
          'angledLine({ angle: 3 + 0, length: 32 + 0 }, %)',
        expectAfterUnconstrained: 'angledLine({ angle: 3, length: 32 + 0 }, %)',
        expectFinal: 'angledLine({ angle: angle001, length: 32 + 0 }, %)',
        ang: ang + 180,
        locator: '[data-overlay-toolbar-index="1"]',
      })
      console.log('angledLine2')
      await clickConstrained({
        hoverPos: { x: angledLine.x, y: angledLine.y },
        constraintType: 'length',
        expectBeforeUnconstrained:
          'angledLine({ angle: angle001, length: 32 + 0 }, %)',
        expectAfterUnconstrained:
          'angledLine({ angle: angle001, length: 32 }, %)',
        expectFinal: 'angledLine({ angle: angle001, length: len001 }, %)',
        ang: ang + 180,
        locator: '[data-overlay-toolbar-index="1"]',
      })

      await page.mouse.move(700, 250)
      await page.waitForTimeout(100)

      let lineTo = await u.getBoundingBox(`[data-overlay-index="2"]`)
      ang = await u.getAngle(`[data-overlay-index="2"]`)
      console.log('lineTo1')
      await clickConstrained({
        hoverPos: { x: lineTo.x, y: lineTo.y },
        constraintType: 'yAbsolute',
        expectBeforeUnconstrained: 'lineTo([5 + 33, 20 + 11.5 + 0], %)',
        expectAfterUnconstrained: 'lineTo([5 + 33, 31.5], %)',
        expectFinal: 'lineTo([5 + 33, yAbs001], %)',
        steps: 8,
        ang: ang + 180,
        locator: '[data-overlay-toolbar-index="2"]',
      })
      console.log('lineTo2')
      await clickConstrained({
        hoverPos: { x: lineTo.x, y: lineTo.y },
        constraintType: 'xAbsolute',
        expectBeforeUnconstrained: 'lineTo([5 + 33, yAbs001], %)',
        expectAfterUnconstrained: 'lineTo([38, yAbs001], %)',
        expectFinal: 'lineTo([xAbs001, yAbs001], %)',
        steps: 8,
        ang: ang + 180,
        locator: '[data-overlay-toolbar-index="2"]',
      })

      const xLineTo = await u.getBoundingBox(`[data-overlay-index="3"]`)
      ang = await u.getAngle(`[data-overlay-index="3"]`)
      console.log('xlineTo1')
      await clickConstrained({
        hoverPos: { x: xLineTo.x, y: xLineTo.y },
        constraintType: 'xAbsolute',
        expectBeforeUnconstrained: 'xLineTo(5 + 9 - 5, %)',
        expectAfterUnconstrained: 'xLineTo(9, %)',
        expectFinal: 'xLineTo(xAbs002, %)',
        ang: ang + 180,
        steps: 8,
        locator: '[data-overlay-toolbar-index="3"]',
      })
    })
    test('for segments [yLineTo, xLine]', async ({ page }) => {
      await page.addInitScript(async () => {
        localStorage.setItem(
          'persistCode',
          `const yRel001 = -14
const xRel001 = 0.5
const angle001 = 3
const len001 = 32
const yAbs001 = 11.5
const xAbs001 = 33
const xAbs002 = 4
const part001 = startSketchOn('XZ')
  |> startProfileAt([0, 0], %)
  |> line([0.5, yRel001], %)
  |> angledLine({ angle: angle001, length: len001 }, %)
  |> lineTo([33, yAbs001], %)
  |> xLineTo(xAbs002, %)
  |> yLineTo(-10.77, %, $a)
  |> xLine(26.04, %)
  |> yLine(21.14 + 0, %)
  |> angledLineOfXLength({ angle: 181 + 0, length: 23.14 }, %)
        `
        )
      })
      const u = await getUtils(page)
      await page.setViewportSize({ width: 1200, height: 500 })

      await u.waitForAuthSkipAppStart()

      // wait for execution done
      await u.openDebugPanel()
      await u.expectCmdLog('[data-message-type="execution-done"]')
      await u.closeDebugPanel()

      await page.getByText('xLine(26.04, %)').click()
      await page.waitForTimeout(100)
      await page.getByRole('button', { name: 'Edit Sketch' }).click()
      await page.waitForTimeout(500)

      await expect(page.getByTestId('segment-overlay')).toHaveCount(8)

      const clickUnconstrained = _clickUnconstrained(page)

      await page.mouse.move(700, 250)
      await page.waitForTimeout(100)

      let ang = 0

      const yLineTo = await u.getBoundingBox(`[data-overlay-index="4"]`)
      ang = await u.getAngle(`[data-overlay-index="4"]`)
      console.log('ylineTo1')
      await clickUnconstrained({
        hoverPos: { x: yLineTo.x, y: yLineTo.y },
        constraintType: 'yAbsolute',
        expectBeforeUnconstrained: 'yLineTo(-10.77, %, $a)',
        expectAfterUnconstrained: 'yLineTo(yAbs002, %, $a)',
        expectFinal: 'yLineTo(-10.77, %, $a)',
        ang: ang + 180,
        locator: '[data-overlay-toolbar-index="4"]',
      })

      const xLine = await u.getBoundingBox(`[data-overlay-index="5"]`)
      ang = await u.getAngle(`[data-overlay-index="5"]`)
      console.log('xline')
      await clickUnconstrained({
        hoverPos: { x: xLine.x, y: xLine.y },
        constraintType: 'xRelative',
        expectBeforeUnconstrained: 'xLine(26.04, %)',
        expectAfterUnconstrained: 'xLine(xRel002, %)',
        expectFinal: 'xLine(26.04, %)',
        steps: 10,
        ang: ang + 180,
        locator: '[data-overlay-toolbar-index="5"]',
      })
    })
    test('for segments [yLine, angledLineOfXLength, angledLineOfYLength]', async ({
      page,
    }) => {
      await page.addInitScript(async () => {
        localStorage.setItem(
          'persistCode',
          `const part001 = startSketchOn('XZ')
    |> startProfileAt([0, 0], %)
    |> line([0.5, -14 + 0], %)
    |> angledLine({ angle: 3 + 0, length: 32 + 0 }, %)
    |> lineTo([33, 11.5 + 0], %)
    |> xLineTo(9 - 5, %)
    |> yLineTo(-10.77, %, $a)
    |> xLine(26.04, %)
    |> yLine(21.14 + 0, %)
    |> angledLineOfXLength({ angle: 181 + 0, length: 23.14 }, %)
    |> angledLineOfYLength({ angle: -91, length: 19 + 0 }, %)
    |> angledLineToX({ angle: 3 + 0, to: 26 }, %)
    |> angledLineToY({ angle: 89, to: 9.14 + 0 }, %)
    |> angledLineThatIntersects({
          angle: 4.14,
          intersectTag: a,
          offset: 9
        }, %)
    |> tangentialArcTo([3.14 + 13, 3.14], %)
        `
        )
        localStorage.setItem('disableAxis', 'true')
      })
      const u = await getUtils(page)
      await page.setViewportSize({ width: 1200, height: 500 })

      await u.waitForAuthSkipAppStart()

      // wait for execution done
      await u.openDebugPanel()
      await u.expectCmdLog('[data-message-type="execution-done"]')
      await u.closeDebugPanel()
      await page.waitForTimeout(500)

      await page.getByText('xLineTo(9 - 5, %)').click()
      await page.waitForTimeout(100)
      await page.getByRole('button', { name: 'Edit Sketch' }).click()
      await page.waitForTimeout(500)

      await expect(page.getByTestId('segment-overlay')).toHaveCount(13)

      const clickUnconstrained = _clickUnconstrained(page)
      const clickConstrained = _clickConstrained(page)

      let ang = 0

      const yLine = await u.getBoundingBox(`[data-overlay-index="6"]`)
      ang = await u.getAngle(`[data-overlay-index="6"]`)
      console.log('yline1')
      await clickConstrained({
        hoverPos: { x: yLine.x, y: yLine.y },
        constraintType: 'yRelative',
        expectBeforeUnconstrained: 'yLine(21.14 + 0, %)',
        expectAfterUnconstrained: 'yLine(21.14, %)',
        expectFinal: 'yLine(yRel001, %)',
        ang: ang + 180,
        locator: '[data-overlay-toolbar-index="6"]',
      })

      const angledLineOfXLength = await u.getBoundingBox(
        `[data-overlay-index="7"]`
      )
      ang = await u.getAngle(`[data-overlay-index="7"]`)
      console.log('angledLineOfXLength1')
      await clickConstrained({
        hoverPos: { x: angledLineOfXLength.x, y: angledLineOfXLength.y },
        constraintType: 'angle',
        expectBeforeUnconstrained:
          'angledLineOfXLength({ angle: 181 + 0, length: 23.14 }, %)',
        expectAfterUnconstrained:
          'angledLineOfXLength({ angle: -179, length: 23.14 }, %)',
        expectFinal:
          'angledLineOfXLength({ angle: angle001, length: 23.14 }, %)',
        ang: ang + 180,
        locator: '[data-overlay-toolbar-index="7"]',
      })
      console.log('angledLineOfXLength2')
      await clickUnconstrained({
        hoverPos: { x: angledLineOfXLength.x, y: angledLineOfXLength.y },
        constraintType: 'xRelative',
        expectBeforeUnconstrained:
          'angledLineOfXLength({ angle: angle001, length: 23.14 }, %)',
        expectAfterUnconstrained:
          'angledLineOfXLength({ angle: angle001, length: xRel001 }, %)',
        expectFinal:
          'angledLineOfXLength({ angle: angle001, length: 23.14 }, %)',
        steps: 7,
        ang: ang + 180,
        locator: '[data-overlay-toolbar-index="7"]',
      })

      const angledLineOfYLength = await u.getBoundingBox(
        `[data-overlay-index="8"]`
      )
      ang = await u.getAngle(`[data-overlay-index="8"]`)
      console.log('angledLineOfYLength1')
      await clickUnconstrained({
        hoverPos: { x: angledLineOfYLength.x, y: angledLineOfYLength.y },
        constraintType: 'angle',
        expectBeforeUnconstrained:
          'angledLineOfYLength({ angle: -91, length: 19 + 0 }, %)',
        expectAfterUnconstrained:
          'angledLineOfYLength({ angle: angle002, length: 19 + 0 }, %)',
        expectFinal: 'angledLineOfYLength({ angle: -91, length: 19 + 0 }, %)',
        ang: ang + 180,
        steps: 6,
        locator: '[data-overlay-toolbar-index="8"]',
      })
      console.log('angledLineOfYLength2')
      await clickConstrained({
        hoverPos: { x: angledLineOfYLength.x, y: angledLineOfYLength.y },
        constraintType: 'yRelative',
        expectBeforeUnconstrained:
          'angledLineOfYLength({ angle: -91, length: 19 + 0 }, %)',
        expectAfterUnconstrained:
          'angledLineOfYLength({ angle: -91, length: 19 }, %)',
        expectFinal: 'angledLineOfYLength({ angle: -91, length: yRel002 }, %)',
        ang: ang + 180,
        steps: 7,
        locator: '[data-overlay-toolbar-index="8"]',
      })
    })
    test('for segments [angledLineToX, angledLineToY, angledLineThatIntersects]', async ({
      page,
    }) => {
      await page.addInitScript(async () => {
        localStorage.setItem(
          'persistCode',
          `const part001 = startSketchOn('XZ')
    |> startProfileAt([0, 0], %)
    |> line([0.5, -14 + 0], %)
    |> angledLine({ angle: 3 + 0, length: 32 + 0 }, %)
    |> lineTo([33, 11.5 + 0], %)
    |> xLineTo(9 - 5, %)
    |> yLineTo(-10.77, %, $a)
    |> xLine(26.04, %)
    |> yLine(21.14 + 0, %)
    |> angledLineOfXLength({ angle: 181 + 0, length: 23.14 }, %)
    |> angledLineOfYLength({ angle: -91, length: 19 + 0 }, %)
    |> angledLineToX({ angle: 3 + 0, to: 26 }, %)
    |> angledLineToY({ angle: 89, to: 9.14 + 0 }, %)
    |> angledLineThatIntersects({
          angle: 4.14,
          intersectTag: a,
          offset: 9
        }, %)
    |> tangentialArcTo([3.14 + 13, 1.14], %)
        `
        )
        localStorage.setItem('disableAxis', 'true')
      })
      const u = await getUtils(page)
      await page.setViewportSize({ width: 1200, height: 500 })

      await u.waitForAuthSkipAppStart()

      // wait for execution done
      await u.openDebugPanel()
      await u.expectCmdLog('[data-message-type="execution-done"]')
      await u.closeDebugPanel()

      await page.getByText('xLineTo(9 - 5, %)').click()
      await page.waitForTimeout(100)
      await page.getByRole('button', { name: 'Edit Sketch' }).click()
      await page.waitForTimeout(500)

      await expect(page.getByTestId('segment-overlay')).toHaveCount(13)

      const clickUnconstrained = _clickUnconstrained(page)
      const clickConstrained = _clickConstrained(page)

      let ang = 0

      const angledLineToX = await u.getBoundingBox(`[data-overlay-index="9"]`)
      ang = await u.getAngle(`[data-overlay-index="9"]`)
      console.log('angledLineToX')
      await clickConstrained({
        hoverPos: { x: angledLineToX.x, y: angledLineToX.y },
        constraintType: 'angle',
        expectBeforeUnconstrained: 'angledLineToX({ angle: 3 + 0, to: 26 }, %)',
        expectAfterUnconstrained: 'angledLineToX({ angle: 3, to: 26 }, %)',
        expectFinal: 'angledLineToX({ angle: angle001, to: 26 }, %)',
        ang: ang + 180,
        locator: '[data-overlay-toolbar-index="9"]',
      })
      console.log('angledLineToX2')
      await clickUnconstrained({
        hoverPos: { x: angledLineToX.x, y: angledLineToX.y },
        constraintType: 'xAbsolute',
        expectBeforeUnconstrained:
          'angledLineToX({ angle: angle001, to: 26 }, %)',
        expectAfterUnconstrained:
          'angledLineToX({ angle: angle001, to: xAbs001 }, %)',
        expectFinal: 'angledLineToX({ angle: angle001, to: 26 }, %)',
        ang: ang + 180,
        locator: '[data-overlay-toolbar-index="9"]',
      })

      const angledLineToY = await u.getBoundingBox(`[data-overlay-index="10"]`)
      ang = await u.getAngle(`[data-overlay-index="10"]`)
      console.log('angledLineToY')
      await clickUnconstrained({
        hoverPos: { x: angledLineToY.x, y: angledLineToY.y },
        constraintType: 'angle',
        expectBeforeUnconstrained:
          'angledLineToY({ angle: 89, to: 9.14 + 0 }, %)',
        expectAfterUnconstrained:
          'angledLineToY({ angle: angle002, to: 9.14 + 0 }, %)',
        expectFinal: 'angledLineToY({ angle: 89, to: 9.14 + 0 }, %)',
        steps: process.platform === 'darwin' ? 8 : 9,
        ang: ang + 180,
        locator: '[data-overlay-toolbar-index="10"]',
      })
      console.log('angledLineToY2')
      await clickConstrained({
        hoverPos: { x: angledLineToY.x, y: angledLineToY.y },
        constraintType: 'yAbsolute',
        expectBeforeUnconstrained:
          'angledLineToY({ angle: 89, to: 9.14 + 0 }, %)',
        expectAfterUnconstrained: 'angledLineToY({ angle: 89, to: 9.14 }, %)',
        expectFinal: 'angledLineToY({ angle: 89, to: yAbs001 }, %)',
        ang: ang + 180,
        locator: '[data-overlay-toolbar-index="10"]',
      })

      const angledLineThatIntersects = await u.getBoundingBox(
        `[data-overlay-index="11"]`
      )
      ang = await u.getAngle(`[data-overlay-index="11"]`)
      console.log('angledLineThatIntersects')
      await clickUnconstrained({
        hoverPos: {
          x: angledLineThatIntersects.x,
          y: angledLineThatIntersects.y,
        },
        constraintType: 'angle',
        expectBeforeUnconstrained: `angledLineThatIntersects({
      angle: 4.14,
      intersectTag: a,
      offset: 9
    }, %)`,
        expectAfterUnconstrained: `angledLineThatIntersects({
      angle: angle003,
      intersectTag: a,
      offset: 9
    }, %)`,
        expectFinal: `angledLineThatIntersects({
      angle: -176,
      offset: 9,
      intersectTag: a
    }, %)`,
        ang: ang + 180,
        locator: '[data-overlay-toolbar-index="11"]',
      })
      console.log('angledLineThatIntersects2')
      await clickUnconstrained({
        hoverPos: {
          x: angledLineThatIntersects.x,
          y: angledLineThatIntersects.y,
        },
        constraintType: 'intersectionOffset',
        expectBeforeUnconstrained: `angledLineThatIntersects({
      angle: -176,
      offset: 9,
      intersectTag: a
    }, %)`,
        expectAfterUnconstrained: `angledLineThatIntersects({
      angle: -176,
      offset: perpDist001,
      intersectTag: a
    }, %)`,
        expectFinal: `angledLineThatIntersects({
      angle: -176,
      offset: 9,
      intersectTag: a
    }, %)`,
        ang: ang + 180,
        locator: '[data-overlay-toolbar-index="11"]',
      })
    })
    test('for segment [tangentialArcTo]', async ({ page }) => {
      await page.addInitScript(async () => {
        localStorage.setItem(
          'persistCode',
          `const part001 = startSketchOn('XZ')
    |> startProfileAt([0, 0], %)
    |> line([0.5, -14 + 0], %)
    |> angledLine({ angle: 3 + 0, length: 32 + 0 }, %)
    |> lineTo([33, 11.5 + 0], %)
    |> xLineTo(9 - 5, %)
    |> yLineTo(-10.77, %, $a)
    |> xLine(26.04, %)
    |> yLine(21.14 + 0, %)
    |> angledLineOfXLength({ angle: 181 + 0, length: 23.14 }, %)
    |> angledLineOfYLength({ angle: -91, length: 19 + 0 }, %)
    |> angledLineToX({ angle: 3 + 0, to: 26 }, %)
    |> angledLineToY({ angle: 89, to: 9.14 + 0 }, %)
    |> angledLineThatIntersects({
          angle: 4.14,
          intersectTag: a,
          offset: 9
        }, %)
    |> tangentialArcTo([3.14 + 13, -3.14], %)
        `
        )
        localStorage.setItem('disableAxis', 'true')
      })
      const u = await getUtils(page)
      await page.setViewportSize({ width: 1200, height: 500 })

      await u.waitForAuthSkipAppStart()

      // wait for execution done
      await u.openDebugPanel()
      await u.expectCmdLog('[data-message-type="execution-done"]')
      await u.closeDebugPanel()

      await page.getByText('xLineTo(9 - 5, %)').click()
      await page.waitForTimeout(100)
      await page.getByRole('button', { name: 'Edit Sketch' }).click()
      await page.waitForTimeout(500)

      await expect(page.getByTestId('segment-overlay')).toHaveCount(13)

      const clickUnconstrained = _clickUnconstrained(page)
      const clickConstrained = _clickConstrained(page)

      const tangentialArcTo = await u.getBoundingBox(
        '[data-overlay-index="12"]'
      )
      let ang = await u.getAngle('[data-overlay-index="12"]')
      console.log('tangentialArcTo')
      await clickConstrained({
        hoverPos: { x: tangentialArcTo.x, y: tangentialArcTo.y },
        constraintType: 'xAbsolute',
        expectBeforeUnconstrained: 'tangentialArcTo([3.14 + 13, -3.14], %)',
        expectAfterUnconstrained: 'tangentialArcTo([16.14, -3.14], %)',
        expectFinal: 'tangentialArcTo([xAbs001, -3.14], %)',
        ang: ang + 180,
        steps: 6,
        locator: '[data-overlay-toolbar-index="12"]',
      })
      console.log('tangentialArcTo2')
      await clickUnconstrained({
        hoverPos: { x: tangentialArcTo.x, y: tangentialArcTo.y },
        constraintType: 'yAbsolute',
        expectBeforeUnconstrained: 'tangentialArcTo([xAbs001, -3.14], %)',
        expectAfterUnconstrained: 'tangentialArcTo([xAbs001, yAbs001], %)',
        expectFinal: 'tangentialArcTo([xAbs001, -3.14], %)',
        ang: ang + 180,
        steps: 10,
        locator: '[data-overlay-toolbar-index="12"]',
      })
    })
  })
  test.describe('Testing deleting a segment', () => {
    const _deleteSegmentSequence =
      (page: Page) =>
      async ({
        hoverPos,
        codeToBeDeleted,
        stdLibFnName,
        ang = 45,
        steps = 6,
        locator,
      }: {
        hoverPos: { x: number; y: number }
        codeToBeDeleted: string
        stdLibFnName: string
        ang?: number
        steps?: number
        locator?: string
      }) => {
        await expect(page.getByText('Added variable')).not.toBeVisible()

        await page.mouse.move(0, 0)
        await page.waitForTimeout(1000)
        let x = 0,
          y = 0
        x = hoverPos.x + Math.cos(ang * deg) * 32
        y = hoverPos.y - Math.sin(ang * deg) * 32
        await page.mouse.move(x, y)
        await wiggleMove(page, x, y, 20, 30, ang, 10, 5, locator)

        await expect(page.locator('.cm-content')).toContainText(codeToBeDeleted)

        await page.locator(`[data-stdlib-fn-name="${stdLibFnName}"]`).click()
        await page.getByText('Delete Segment').click()

        await expect(page.locator('.cm-content')).not.toContainText(
          codeToBeDeleted
        )
      }
    test('all segment types', async ({ page }) => {
      await page.addInitScript(async () => {
        localStorage.setItem(
          'persistCode',
          `const part001 = startSketchOn('XZ')
  |> startProfileAt([0, 0], %)
  |> line([0.5, -14 + 0], %)
  |> angledLine({ angle: 3 + 0, length: 32 + 0 }, %)
  |> lineTo([33, 11.5 + 0], %)
  |> xLineTo(9 - 5, %)
  |> yLineTo(-10.77, %, $a)
  |> xLine(26.04, %)
  |> yLine(21.14 + 0, %)
  |> angledLineOfXLength({ angle: 181 + 0, length: 23.14 }, %)
  |> angledLineOfYLength({ angle: -91, length: 19 + 0 }, %)
  |> angledLineToX({ angle: 3 + 0, to: 26 }, %)
  |> angledLineToY({ angle: 89, to: 9.14 + 0 }, %)
  |> angledLineThatIntersects({
       angle: 4.14,
       intersectTag: a,
       offset: 9
     }, %)
  |> tangentialArcTo([3.14 + 13, 1.14], %)
        `
        )
        localStorage.setItem('disableAxis', 'true')
      })
      const u = await getUtils(page)
      await page.setViewportSize({ width: 1200, height: 500 })

      await u.waitForAuthSkipAppStart()

      // wait for execution done
      await u.openDebugPanel()
      await u.expectCmdLog('[data-message-type="execution-done"]')
      await u.closeDebugPanel()

      await page.getByText('xLineTo(9 - 5, %)').click()
      await page.waitForTimeout(100)
      await page.getByRole('button', { name: 'Edit Sketch' }).click()
      await page.waitForTimeout(500)

      await expect(page.getByTestId('segment-overlay')).toHaveCount(13)
      const deleteSegmentSequence = _deleteSegmentSequence(page)

      let segmentToDelete

      const getOverlayByIndex = (index: number) =>
        u.getBoundingBox(`[data-overlay-index="${index}"]`)
      segmentToDelete = await getOverlayByIndex(12)
      let ang = await u.getAngle(`[data-overlay-index="${12}"]`)
      await deleteSegmentSequence({
        hoverPos: { x: segmentToDelete.x, y: segmentToDelete.y },
        codeToBeDeleted: 'tangentialArcTo([3.14 + 13, 1.14], %)',
        stdLibFnName: 'tangentialArcTo',
        ang: ang + 180,
        steps: 6,
        locator: '[data-overlay-toolbar-index="12"]',
      })

      segmentToDelete = await getOverlayByIndex(11)
      ang = await u.getAngle(`[data-overlay-index="${11}"]`)
      await deleteSegmentSequence({
        hoverPos: { x: segmentToDelete.x, y: segmentToDelete.y },
        codeToBeDeleted: `angledLineThatIntersects({
      angle: 4.14,
      intersectTag: a,
      offset: 9
    }, %)`,
        stdLibFnName: 'angledLineThatIntersects',
        ang: ang + 180,
        steps: 7,
        locator: '[data-overlay-toolbar-index="11"]',
      })

      segmentToDelete = await getOverlayByIndex(10)
      ang = await u.getAngle(`[data-overlay-index="${10}"]`)
      await deleteSegmentSequence({
        hoverPos: { x: segmentToDelete.x, y: segmentToDelete.y },
        codeToBeDeleted: 'angledLineToY({ angle: 89, to: 9.14 + 0 }, %)',
        stdLibFnName: 'angledLineToY',
        ang: ang + 180,
        locator: '[data-overlay-toolbar-index="10"]',
      })

      segmentToDelete = await getOverlayByIndex(9)
      ang = await u.getAngle(`[data-overlay-index="${9}"]`)
      await deleteSegmentSequence({
        hoverPos: { x: segmentToDelete.x, y: segmentToDelete.y },
        codeToBeDeleted: 'angledLineToX({ angle: 3 + 0, to: 26 }, %)',
        stdLibFnName: 'angledLineToX',
        ang: ang + 180,
        locator: '[data-overlay-toolbar-index="9"]',
      })

      segmentToDelete = await getOverlayByIndex(8)
      ang = await u.getAngle(`[data-overlay-index="${8}"]`)
      await deleteSegmentSequence({
        hoverPos: { x: segmentToDelete.x, y: segmentToDelete.y },
        codeToBeDeleted:
          'angledLineOfYLength({ angle: -91, length: 19 + 0 }, %)',
        stdLibFnName: 'angledLineOfYLength',
        ang: ang + 180,
        locator: '[data-overlay-toolbar-index="8"]',
      })

      segmentToDelete = await getOverlayByIndex(7)
      ang = await u.getAngle(`[data-overlay-index="${7}"]`)
      await deleteSegmentSequence({
        hoverPos: { x: segmentToDelete.x, y: segmentToDelete.y },
        codeToBeDeleted:
          'angledLineOfXLength({ angle: 181 + 0, length: 23.14 }, %)',
        stdLibFnName: 'angledLineOfXLength',
        ang: ang + 180,
        locator: '[data-overlay-toolbar-index="7"]',
      })

      segmentToDelete = await getOverlayByIndex(6)
      ang = await u.getAngle(`[data-overlay-index="${6}"]`)
      await deleteSegmentSequence({
        hoverPos: { x: segmentToDelete.x, y: segmentToDelete.y },
        codeToBeDeleted: 'yLine(21.14 + 0, %)',
        stdLibFnName: 'yLine',
        ang: ang + 180,
        locator: '[data-overlay-toolbar-index="6"]',
      })

      segmentToDelete = await getOverlayByIndex(5)
      ang = await u.getAngle(`[data-overlay-index="${5}"]`)
      await deleteSegmentSequence({
        hoverPos: { x: segmentToDelete.x, y: segmentToDelete.y },
        codeToBeDeleted: 'xLine(26.04, %)',
        stdLibFnName: 'xLine',
        ang: ang + 180,
        locator: '[data-overlay-toolbar-index="5"]',
      })

      segmentToDelete = await getOverlayByIndex(4)
      ang = await u.getAngle(`[data-overlay-index="${4}"]`)
      await deleteSegmentSequence({
        hoverPos: { x: segmentToDelete.x, y: segmentToDelete.y },
        codeToBeDeleted: 'yLineTo(-10.77, %, $a)',
        stdLibFnName: 'yLineTo',
        ang: ang + 180,
        locator: '[data-overlay-toolbar-index="4"]',
      })

      segmentToDelete = await getOverlayByIndex(3)
      ang = await u.getAngle(`[data-overlay-index="${3}"]`)
      await deleteSegmentSequence({
        hoverPos: { x: segmentToDelete.x, y: segmentToDelete.y },
        codeToBeDeleted: 'xLineTo(9 - 5, %)',
        stdLibFnName: 'xLineTo',
        ang: ang + 180,
        locator: '[data-overlay-toolbar-index="3"]',
      })

      segmentToDelete = await getOverlayByIndex(2)
      ang = await u.getAngle(`[data-overlay-index="${2}"]`)
      await expect(page.getByText('Added variable')).not.toBeVisible()

      const hoverPos = { x: segmentToDelete.x, y: segmentToDelete.y }
      await page.mouse.move(0, 0)
      await page.waitForTimeout(1000)
      let x = 0,
        y = 0
      x = hoverPos.x + Math.cos(ang * deg) * 32
      y = hoverPos.y - Math.sin(ang * deg) * 32
      await page.mouse.move(hoverPos.x, hoverPos.y)
      await wiggleMove(
        page,
        hoverPos.x,
        hoverPos.y,
        20,
        30,
        ang,
        10,
        5,
        '[data-overlay-toolbar-index="2"]'
      )

      const codeToBeDeleted = 'lineTo([33, 11.5 + 0], %)'
      await expect(page.locator('.cm-content')).toContainText(codeToBeDeleted)

      await page.getByTestId('overlay-menu').click()
      await page.getByText('Delete Segment').click()

      await expect(page.locator('.cm-content')).not.toContainText(
        codeToBeDeleted
      )

      segmentToDelete = await getOverlayByIndex(1)
      ang = await u.getAngle(`[data-overlay-index="${1}"]`)
      await deleteSegmentSequence({
        hoverPos: { x: segmentToDelete.x, y: segmentToDelete.y },
        codeToBeDeleted: 'angledLine({ angle: 3 + 0, length: 32 + 0 }, %)',
        stdLibFnName: 'angledLine',
        ang: ang + 180,
        locator: '[data-overlay-toolbar-index="1"]',
      })

      segmentToDelete = await getOverlayByIndex(0)
      ang = await u.getAngle(`[data-overlay-index="${0}"]`)
      await deleteSegmentSequence({
        hoverPos: { x: segmentToDelete.x, y: segmentToDelete.y },
        codeToBeDeleted: 'line([0.5, -14 + 0], %)',
        stdLibFnName: 'line',
        ang: ang + 180,
      })

      await page.waitForTimeout(200)
    })
  })
  test.describe('Testing delete with dependent segments', () => {
    const cases = [
      'line([22, 2], %, $seg01)',
      'angledLine([5, 23.03], %, $seg01)',
      'xLine(23, %, $seg01)',
      'yLine(-8, %, $seg01)',
      'xLineTo(30, %, $seg01)',
      'yLineTo(-4, %, $seg01)',
      'angledLineOfXLength([3, 30], %, $seg01)',
      'angledLineOfXLength({ angle: 3, length: 30 }, %, $seg01)',
      'angledLineOfYLength([3, 1.5], %, $seg01)',
      'angledLineOfYLength({ angle: 3, length: 1.5 }, %, $seg01)',
      'angledLineToX([3, 30], %, $seg01)',
      'angledLineToX({ angle: 3, to: 30 }, %, $seg01)',
      'angledLineToY([3, 7], %, $seg01)',
      'angledLineToY({ angle: 3, to: 7 }, %, $seg01)',
    ]
    for (const doesHaveTagOutsideSketch of [true, false]) {
      for (const lineOfInterest of cases) {
        const isObj = lineOfInterest.includes('{ angle: 3,')
        test(`${lineOfInterest.split('(')[0]}${isObj ? '-[obj-input]' : ''}${
          doesHaveTagOutsideSketch ? '-[tagOutsideSketch]' : ''
        }`, async ({ page }) => {
          await page.addInitScript(
            async ({ lineToBeDeleted, extraLine }) => {
              localStorage.setItem(
                'persistCode',
                `const part001 = startSketchOn('XZ')
  |> startProfileAt([5, 6], %)
  |> ${lineToBeDeleted}
  |> line([-10, -15], %)
  |> angledLine([-176, segLen(seg01, %)], %)        
${extraLine ? 'const myVar = segLen(seg01, part001)' : ''}`
              )
            },
            {
              lineToBeDeleted: lineOfInterest,
              extraLine: doesHaveTagOutsideSketch,
            }
          )
          const u = await getUtils(page)
          await page.setViewportSize({ width: 1200, height: 500 })

          await u.waitForAuthSkipAppStart()
          await page.waitForTimeout(300)

          await page.getByText(lineOfInterest).click()
          await page.waitForTimeout(100)
          await page.getByRole('button', { name: 'Edit Sketch' }).click()
          await page.waitForTimeout(500)

          await expect(page.getByTestId('segment-overlay')).toHaveCount(3)
          const segmentToDelete = await u.getBoundingBox(
            `[data-overlay-index="0"]`
          )

          const isYLine = lineOfInterest.toLowerCase().includes('yline')
          const hoverPos = {
            x: segmentToDelete.x + (isYLine ? 0 : -20),
            y: segmentToDelete.y + (isYLine ? -20 : 0),
          }
          await expect(page.getByText('Added variable')).not.toBeVisible()
          const ang = isYLine ? 45 : -45
          const [x, y] = [
            Math.cos((ang * Math.PI) / 180) * 45,
            Math.sin((ang * Math.PI) / 180) * 45,
          ]

          await page.mouse.move(hoverPos.x + x, hoverPos.y + y)
          await page.mouse.move(hoverPos.x, hoverPos.y, { steps: 5 })

          await expect(page.locator('.cm-content')).toContainText(
            lineOfInterest
          )

          await page.getByTestId('overlay-menu').click()
          await page.waitForTimeout(100)
          await page.getByText('Delete Segment').click()

          await page.getByText('Cancel').click()

          await page.mouse.move(hoverPos.x + x, hoverPos.y + y)
          await page.mouse.move(hoverPos.x, hoverPos.y, { steps: 5 })

          await expect(page.locator('.cm-content')).toContainText(
            lineOfInterest
          )

          await page.getByTestId('overlay-menu').click()
          await page.waitForTimeout(100)
          await page.getByText('Delete Segment').click()

          await page.getByText('Continue and unconstrain').last().click()

          if (doesHaveTagOutsideSketch) {
            // eslint-disable-next-line jest/no-conditional-expect
            await expect(
              page.getByText(
                'Segment tag used outside of current Sketch. Could not delete.'
              )
            ).toBeTruthy()
            // eslint-disable-next-line jest/no-conditional-expect
            await expect(page.locator('.cm-content')).toContainText(
              lineOfInterest
            )
          } else {
            // eslint-disable-next-line jest/no-conditional-expect
            await expect(page.locator('.cm-content')).not.toContainText(
              lineOfInterest
            )
            // eslint-disable-next-line jest/no-conditional-expect
            await expect(page.locator('.cm-content')).not.toContainText('seg01')
          }
        })
      }
    }
  })
  test.describe('Testing remove constraints segments', () => {
    const cases = [
      {
        before: `line([22 + 0, 2 + 0], %, $seg01)`,
        after: `line([22, 2], %, $seg01)`,
      },

      {
        before: `angledLine([5 + 0, 23.03 + 0], %, $seg01)`,
        after: `line([22.94, 2.01], %, $seg01)`,
      },
      {
        before: `xLine(23 + 0, %, $seg01)`,
        after: `line([23, 0], %, $seg01)`,
      },
      {
        before: `yLine(-8 + 0, %, $seg01)`,
        after: `line([0, -8], %, $seg01)`,
      },
      {
        before: `xLineTo(30 + 0, %, $seg01)`,
        after: `line([25, 0], %, $seg01)`,
      },
      {
        before: `yLineTo(-4 + 0, %, $seg01)`,
        after: `line([0, -10], %, $seg01)`,
      },
      {
        before: `angledLineOfXLength([3 + 0, 30 + 0], %, $seg01)`,
        after: `line([30, 1.57], %, $seg01)`,
      },
      {
        before: `angledLineOfYLength([3 + 0, 1.5 + 0], %, $seg01)`,
        after: `line([28.62, 1.5], %, $seg01)`,
      },
      {
        before: `angledLineToX([3 + 0, 30 + 0], %, $seg01)`,
        after: `line([25, 1.31], %, $seg01)`,
      },
      {
        before: `angledLineToY([3 + 0, 7 + 0], %, $seg01)`,
        after: `line([19.08, 1], %, $seg01)`,
      },
      {
        before: `angledLineOfXLength({ angle: 3 + 0, length: 30 + 0 }, %, $seg01)`,
        after: `line([30, 1.57], %, $seg01)`,
      },
      {
        before: `angledLineOfYLength({ angle: 3 + 0, length: 1.5 + 0 }, %, $seg01)`,
        after: `line([28.62, 1.5], %, $seg01)`,
      },
      {
        before: `angledLineToX({ angle: 3 + 0, to: 30 + 0 }, %, $seg01)`,
        after: `line([25, 1.31], %, $seg01)`,
      },
      {
        before: `angledLineToY({ angle: 3 + 0, to: 7 + 0 }, %, $seg01)`,
        after: `line([19.08, 1], %, $seg01)`,
      },
    ]

    for (const { before, after } of cases) {
      const isObj = before.includes('{ angle: 3')
      test(`${before.split('(')[0]}${isObj ? '-[obj-input]' : ''}`, async ({
        page,
      }) => {
        await page.addInitScript(
          async ({ lineToBeDeleted }) => {
            localStorage.setItem(
              'persistCode',
              `const part001 = startSketchOn('XZ')
  |> startProfileAt([5, 6], %)
  |> ${lineToBeDeleted}
  |> line([-10, -15], %)
  |> angledLine([-176, segLen(seg01, %)], %)`
            )
          },
          {
            lineToBeDeleted: before,
          }
        )
        const u = await getUtils(page)
        await page.setViewportSize({ width: 1200, height: 500 })

        await u.waitForAuthSkipAppStart()
        await page.waitForTimeout(300)

        await page.getByText(before).click()
        await page.waitForTimeout(100)
        await page.getByRole('button', { name: 'Edit Sketch' }).click()
        await page.waitForTimeout(500)

        await expect(page.getByTestId('segment-overlay')).toHaveCount(3)
        await expect(page.getByText('Added variable')).not.toBeVisible()

        const hoverPos = await u.getBoundingBox(`[data-overlay-index="0"]`)
        let ang = await u.getAngle(`[data-overlay-index="${0}"]`)
        ang += 180

        await page.mouse.move(0, 0)
        await page.waitForTimeout(1000)
        let x = 0,
          y = 0
        x = hoverPos.x + Math.cos(ang * deg) * 32
        y = hoverPos.y - Math.sin(ang * deg) * 32
        await page.mouse.move(x, y)
        await wiggleMove(
          page,
          x,
          y,
          20,
          30,
          ang,
          10,
          5,
          '[data-overlay-toolbar-index="0"]'
        )

        await expect(page.locator('.cm-content')).toContainText(before)

        await page.getByTestId('overlay-menu').click()
        await page.waitForTimeout(100)
        await page.getByText('Remove constraints').click()

        await expect(page.locator('.cm-content')).toContainText(after)
        // check the cursor was left in the correct place after transform
        await expect(page.locator('.cm-activeLine')).toHaveText('|> ' + after)
        await expect(page.getByTestId('segment-overlay')).toHaveCount(3)
      })
    }
  })
})

test.describe('Test network and connection issues', () => {
  test('simulate network down and network little widget', async ({
    page,
    browserName,
  }) => {
    // TODO: Don't skip Mac for these. After `window.tearDown` is working in Safari, these should work on webkit
    test.skip(
      browserName === 'webkit',
      'Skip on Safari until `window.tearDown` is working there'
    )
    const u = await getUtils(page)
    await page.setViewportSize({ width: 1200, height: 500 })

    await u.waitForAuthSkipAppStart()

    const networkToggle = page.getByTestId('network-toggle')

    // This is how we wait until the stream is online
    await expect(
      page.getByRole('button', { name: 'Start Sketch' })
    ).not.toBeDisabled({ timeout: 15000 })

    const networkWidget = page.locator('[data-testid="network-toggle"]')
    await expect(networkWidget).toBeVisible()
    await networkWidget.hover()

    const networkPopover = page.locator('[data-testid="network-popover"]')
    await expect(networkPopover).not.toBeVisible()

    // (First check) Expect the network to be up
    await expect(networkToggle).toContainText('Connected')

    // Click the network widget
    await networkWidget.click()

    // Check the modal opened.
    await expect(networkPopover).toBeVisible()

    // Click off the modal.
    await page.mouse.click(100, 100)
    await expect(networkPopover).not.toBeVisible()

    // Turn off the network
    await u.emulateNetworkConditions({
      offline: true,
      // values of 0 remove any active throttling. crbug.com/456324#c9
      latency: 0,
      downloadThroughput: -1,
      uploadThroughput: -1,
    })

    // Expect the network to be down
    await expect(networkToggle).toContainText('Offline')

    // Click the network widget
    await networkWidget.click()

    // Check the modal opened.
    await expect(networkPopover).toBeVisible()

    // Click off the modal.
    await page.mouse.click(0, 0)
    await expect(networkPopover).not.toBeVisible()

    // Turn back on the network
    await u.emulateNetworkConditions({
      offline: false,
      // values of 0 remove any active throttling. crbug.com/456324#c9
      latency: 0,
      downloadThroughput: -1,
      uploadThroughput: -1,
    })

    await expect(
      page.getByRole('button', { name: 'Start Sketch' })
    ).not.toBeDisabled({ timeout: 15000 })

    // (Second check) expect the network to be up
    await expect(networkToggle).toContainText('Connected')
  })

  test('Engine disconnect & reconnect in sketch mode', async ({
    page,
    browserName,
  }) => {
    // TODO: Don't skip Mac for these. After `window.tearDown` is working in Safari, these should work on webkit
    test.skip(
      browserName === 'webkit',
      'Skip on Safari until `window.tearDown` is working there'
    )
    const networkToggle = page.getByTestId('network-toggle')

    const u = await getUtils(page)
    await page.setViewportSize({ width: 1200, height: 500 })
    const PUR = 400 / 37.5 //pixeltoUnitRatio

    await u.waitForAuthSkipAppStart()
    await u.openDebugPanel()

    await expect(
      page.getByRole('button', { name: 'Start Sketch' })
    ).not.toBeDisabled({ timeout: 15000 })

    // click on "Start Sketch" button
    await u.clearCommandLogs()
    await page.getByRole('button', { name: 'Start Sketch' }).click()
    await page.waitForTimeout(100)

    // select a plane
    await page.mouse.click(700, 200)

    await expect(page.locator('.cm-content')).toHaveText(
      `const sketch001 = startSketchOn('XZ')`
    )
    await u.closeDebugPanel()

    await page.waitForTimeout(500) // TODO detect animation ending, or disable animation

    const startXPx = 600
    await page.mouse.click(startXPx + PUR * 10, 500 - PUR * 10)
    await expect(page.locator('.cm-content'))
      .toHaveText(`const sketch001 = startSketchOn('XZ')
    |> startProfileAt(${commonPoints.startAt}, %)`)
    await page.waitForTimeout(100)

    await page.mouse.click(startXPx + PUR * 20, 500 - PUR * 10)
    await page.waitForTimeout(100)

    await expect(page.locator('.cm-content'))
      .toHaveText(`const sketch001 = startSketchOn('XZ')
    |> startProfileAt(${commonPoints.startAt}, %)
    |> line([${commonPoints.num1}, 0], %)`)

    // Expect the network to be up
    await expect(networkToggle).toContainText('Connected')

    // simulate network down
    await u.emulateNetworkConditions({
      offline: true,
      // values of 0 remove any active throttling. crbug.com/456324#c9
      latency: 0,
      downloadThroughput: -1,
      uploadThroughput: -1,
    })

    // Expect the network to be down
    await expect(networkToggle).toContainText('Offline')

    // Ensure we are not in sketch mode
    await expect(
      page.getByRole('button', { name: 'Exit Sketch' })
    ).not.toBeVisible()
    await expect(
      page.getByRole('button', { name: 'Start Sketch' })
    ).toBeVisible()

    // simulate network up
    await u.emulateNetworkConditions({
      offline: false,
      // values of 0 remove any active throttling. crbug.com/456324#c9
      latency: 0,
      downloadThroughput: -1,
      uploadThroughput: -1,
    })

    // Wait for the app to be ready for use
    await expect(
      page.getByRole('button', { name: 'Start Sketch' })
    ).not.toBeDisabled({ timeout: 15000 })

    // Expect the network to be up
    await expect(networkToggle).toContainText('Connected')
    await expect(page.getByTestId('loading-stream')).not.toBeAttached()

    // Click off the code pane.
    await page.mouse.click(100, 100)

    // select a line
    await page.getByText(`startProfileAt(${commonPoints.startAt}, %)`).click()

    // enter sketch again
    await u.doAndWaitForCmd(
      () => page.getByRole('button', { name: 'Edit Sketch' }).click(),
      'default_camera_get_settings'
    )
    await page.waitForTimeout(150)

    // Click the line tool
    await page.getByRole('button', { name: 'Line', exact: true }).click()

    await page.waitForTimeout(150)

    // Ensure we can continue sketching
    await page.mouse.click(startXPx + PUR * 20, 500 - PUR * 20)
    await expect(page.locator('.cm-content'))
      .toHaveText(`const sketch001 = startSketchOn('XZ')
    |> startProfileAt(${commonPoints.startAt}, %)
    |> line([${commonPoints.num1}, 0], %)
    |> line([-9.16, 8.81], %)`)
    await page.waitForTimeout(100)
    await page.mouse.click(startXPx, 500 - PUR * 20)
    await expect(page.locator('.cm-content'))
      .toHaveText(`const sketch001 = startSketchOn('XZ')
    |> startProfileAt(${commonPoints.startAt}, %)
    |> line([${commonPoints.num1}, 0], %)
    |> line([-9.16, 8.81], %)
    |> line([-5.28, 0], %)`)

    // Unequip line tool
    await page.keyboard.press('Escape')
    // Make sure we didn't pop out of sketch mode.
    await expect(
      page.getByRole('button', { name: 'Exit Sketch' })
    ).toBeVisible()
    await expect(
      page.getByRole('button', { name: 'Line', exact: true })
    ).not.toHaveAttribute('aria-pressed', 'true')

    // Exit sketch
    await page.keyboard.press('Escape')
    await expect(
      page.getByRole('button', { name: 'Exit Sketch' })
    ).not.toBeVisible()
  })
})

test.describe('Testing Gizmo', () => {
  const cases = [
    {
      testDescription: 'top view',
      clickPosition: { x: 951, y: 385 },
      expectedCameraPosition: { x: 800, y: -152, z: 4886.02 },
      expectedCameraTarget: { x: 800, y: -152, z: 26 },
    },
    {
      testDescription: 'bottom view',
      clickPosition: { x: 951, y: 429 },
      expectedCameraPosition: { x: 800, y: -152, z: -4834.02 },
      expectedCameraTarget: { x: 800, y: -152, z: 26 },
    },
    {
      testDescription: 'right view',
      clickPosition: { x: 929, y: 417 },
      expectedCameraPosition: { x: 5660.02, y: -152, z: 26 },
      expectedCameraTarget: { x: 800, y: -152, z: 26 },
    },
    {
      testDescription: 'left view',
      clickPosition: { x: 974, y: 397 },
      expectedCameraPosition: { x: -4060.02, y: -152, z: 26 },
      expectedCameraTarget: { x: 800, y: -152, z: 26 },
    },
    {
      testDescription: 'back view',
      clickPosition: { x: 967, y: 421 },
      expectedCameraPosition: { x: 800, y: 4708.02, z: 26 },
      expectedCameraTarget: { x: 800, y: -152, z: 26 },
    },
    {
      testDescription: 'front view',
      clickPosition: { x: 935, y: 393 },
      expectedCameraPosition: { x: 800, y: -5012.02, z: 26 },
      expectedCameraTarget: { x: 800, y: -152, z: 26 },
    },
  ] as const
  for (const {
    clickPosition,
    expectedCameraPosition,
    expectedCameraTarget,
    testDescription,
  } of cases) {
    test(`check ${testDescription}`, async ({ page, browserName }) => {
      const u = await getUtils(page)
      await page.addInitScript((TEST_CODE_GIZMO) => {
        localStorage.setItem('persistCode', TEST_CODE_GIZMO)
      }, TEST_CODE_GIZMO)
      await page.setViewportSize({ width: 1000, height: 500 })

      await u.waitForAuthSkipAppStart()
      await page.waitForTimeout(100)
      // wait for execution done
      await u.openDebugPanel()
      await u.expectCmdLog('[data-message-type="execution-done"]')
      await u.sendCustomCmd({
        type: 'modeling_cmd_req',
        cmd_id: uuidv4(),
        cmd: {
          type: 'default_camera_look_at',
          vantage: {
            x: 3000,
            y: 3000,
            z: 3000,
          },
          center: {
            x: 800,
            y: -152,
            z: 26,
          },
          up: { x: 0, y: 0, z: 1 },
        },
      })
      await page.waitForTimeout(100)
      await u.clearCommandLogs()
      await u.sendCustomCmd({
        type: 'modeling_cmd_req',
        cmd_id: uuidv4(),
        cmd: {
          type: 'default_camera_get_settings',
        },
      })
      await u.waitForCmdReceive('default_camera_get_settings')

      await u.clearCommandLogs()
      await page.mouse.move(clickPosition.x, clickPosition.y)
      await page.waitForTimeout(100)
      await page.mouse.click(clickPosition.x, clickPosition.y)
      await page.mouse.move(0, 0)
      await u.waitForCmdReceive('default_camera_look_at')
      await u.clearCommandLogs()

      await u.sendCustomCmd({
        type: 'modeling_cmd_req',
        cmd_id: uuidv4(),
        cmd: {
          type: 'default_camera_get_settings',
        },
      })
      await u.waitForCmdReceive('default_camera_get_settings')

      await Promise.all([
        // position
        expect(page.getByTestId('cam-x-position')).toHaveValue(
          expectedCameraPosition.x.toString()
        ),
        expect(page.getByTestId('cam-y-position')).toHaveValue(
          expectedCameraPosition.y.toString()
        ),
        expect(page.getByTestId('cam-z-position')).toHaveValue(
          expectedCameraPosition.z.toString()
        ),
        // target
        expect(page.getByTestId('cam-x-target')).toHaveValue(
          expectedCameraTarget.x.toString()
        ),
        expect(page.getByTestId('cam-y-target')).toHaveValue(
          expectedCameraTarget.y.toString()
        ),
        expect(page.getByTestId('cam-z-target')).toHaveValue(
          expectedCameraTarget.z.toString()
        ),
      ])
    })
  }

  test('Context menu', async ({ page }) => {
    const testCase = {
      testDescription: 'Right view',
      expectedCameraPosition: { x: 5660.02, y: -152, z: 26 },
      expectedCameraTarget: { x: 800, y: -152, z: 26 },
    }

    // Test prelude taken from the above test
    const u = await getUtils(page)
    await page.addInitScript((TEST_CODE_GIZMO) => {
      localStorage.setItem('persistCode', TEST_CODE_GIZMO)
    }, TEST_CODE_GIZMO)
    await page.setViewportSize({ width: 1000, height: 500 })

    await u.waitForAuthSkipAppStart()
    await page.waitForTimeout(100)
    // wait for execution done
    await u.openDebugPanel()
    await u.expectCmdLog('[data-message-type="execution-done"]')
    await u.sendCustomCmd({
      type: 'modeling_cmd_req',
      cmd_id: uuidv4(),
      cmd: {
        type: 'default_camera_look_at',
        vantage: {
          x: 3000,
          y: 3000,
          z: 3000,
        },
        center: {
          x: 800,
          y: -152,
          z: 26,
        },
        up: { x: 0, y: 0, z: 1 },
      },
    })
    await page.waitForTimeout(100)
    await u.clearCommandLogs()
    await u.sendCustomCmd({
      type: 'modeling_cmd_req',
      cmd_id: uuidv4(),
      cmd: {
        type: 'default_camera_get_settings',
      },
    })
    await u.waitForCmdReceive('default_camera_get_settings')

    // Now find and select the correct
    // view from the context menu
    await u.clearCommandLogs()
    const gizmo = page.locator('[aria-label*=gizmo]')
    await gizmo.click({ button: 'right' })
    const buttonToTest = page.getByRole('button', {
      name: testCase.testDescription,
    })
    await expect(buttonToTest).toBeVisible()
    await buttonToTest.click()

    // Now assert we've moved to the correct view
    // Taken from the above test
    await u.waitForCmdReceive('default_camera_look_at')

    await u.sendCustomCmd({
      type: 'modeling_cmd_req',
      cmd_id: uuidv4(),
      cmd: {
        type: 'default_camera_get_settings',
      },
    })
    await u.waitForCmdReceive('default_camera_get_settings')
    await page.waitForTimeout(400)

    await Promise.all([
      // position
      expect(page.getByTestId('cam-x-position')).toHaveValue(
        testCase.expectedCameraPosition.x.toString()
      ),
      expect(page.getByTestId('cam-y-position')).toHaveValue(
        testCase.expectedCameraPosition.y.toString()
      ),
      expect(page.getByTestId('cam-z-position')).toHaveValue(
        testCase.expectedCameraPosition.z.toString()
      ),
      // target
      expect(page.getByTestId('cam-x-target')).toHaveValue(
        testCase.expectedCameraTarget.x.toString()
      ),
      expect(page.getByTestId('cam-y-target')).toHaveValue(
        testCase.expectedCameraTarget.y.toString()
      ),
      expect(page.getByTestId('cam-z-target')).toHaveValue(
        testCase.expectedCameraTarget.z.toString()
      ),
    ])
  })
})

test('Units menu', async ({ page }) => {
  const u = await getUtils(page)
  await page.setViewportSize({ width: 1200, height: 500 })
  await page.goto('/')
  await page.waitForURL('**/file/**', { waitUntil: 'domcontentloaded' })

  await u.waitForAuthSkipAppStart()

  const unitsMenuButton = page.getByRole('button', {
    name: 'Current Units',
    exact: false,
  })
  await expect(unitsMenuButton).toBeVisible()
  await expect(unitsMenuButton).toContainText('in')

  await unitsMenuButton.click()
  const millimetersButton = page.getByRole('button', { name: 'Millimeters' })

  await expect(millimetersButton).toBeVisible()
  await millimetersButton.click()

  // Look out for the toast message
  const toastMessage = page.getByText(
    `Set default unit to "mm" for this project`
  )
  await expect(toastMessage).toBeVisible()

  // Verify that the popover has closed
  await expect(millimetersButton).not.toBeAttached()

  // Verify that the button label has updated
  await expect(unitsMenuButton).toContainText('mm')
})

test('Successful export shows a success toast', async ({ page }) => {
  // FYI this test doesn't work with only engine running locally
  // And you will need to have the KittyCAD CLI installed
  const u = await getUtils(page)
  await page.addInitScript(async () => {
    ;(window as any).playwrightSkipFilePicker = true
    localStorage.setItem(
      'persistCode',
      `const topAng = 25
const bottomAng = 35
const baseLen = 3.5
const baseHeight = 1
const totalHeightHalf = 2
const armThick = 0.5
const totalLen = 9.5
const part001 = startSketchOn('-XZ')
  |> startProfileAt([0, 0], %)
  |> yLine(baseHeight, %)
  |> xLine(baseLen, %)
  |> angledLineToY({
        angle: topAng,
        to: totalHeightHalf,
      }, %, $seg04)
  |> xLineTo(totalLen, %, $seg03)
  |> yLine(-armThick, %, $seg01)
  |> angledLineThatIntersects({
        angle: HALF_TURN,
        offset: -armThick,
        intersectTag: seg04
      }, %)
  |> angledLineToY([segAng(seg04, %) + 180, ZERO], %)
  |> angledLineToY({
        angle: -bottomAng,
        to: -totalHeightHalf - armThick,
      }, %, $seg02)
  |> xLineTo(segEndX(seg03, %) + 0, %)
  |> yLine(-segLen(seg01, %), %)
  |> angledLineThatIntersects({
        angle: HALF_TURN,
        offset: -armThick,
        intersectTag: seg02
      }, %)
  |> angledLineToY([segAng(seg02, %) + 180, -baseHeight], %)
  |> xLineTo(ZERO, %)
  |> close(%)
  |> extrude(4, %)`
    )
  })
  await page.setViewportSize({ width: 1200, height: 500 })

  await u.waitForAuthSkipAppStart()
  await u.openDebugPanel()
  await u.expectCmdLog('[data-message-type="execution-done"]')
  await u.waitForCmdReceive('extrude')
  await page.waitForTimeout(1000)
  await u.clearAndCloseDebugPanel()

  await doExport(
    {
      type: 'gltf',
      storage: 'embedded',
      presentation: 'pretty',
    },
    page
  )

  // This is the main thing we're testing,
  // We test the export functionality across all
  // file types in snapshot-tests.spec.ts
  await expect(page.getByText('Exported successfully')).toBeVisible()
})

test('Paste should not work unless an input is focused', async ({
  page,
  browserName,
}) => {
  // To run this test locally, uncomment Firefox in playwright.config.ts
  test.skip(
    browserName !== 'firefox',
    "This bug is really Firefox-only, which we don't run in CI."
  )
  const u = await getUtils(page)
  await page.setViewportSize({ width: 1200, height: 500 })
  await u.waitForAuthSkipAppStart()
  await page
    .getByRole('button', { name: 'Start Sketch' })
    .waitFor({ state: 'visible' })

  const codeEditorText = page.locator('.cm-content')
  const pasteContent = `// was this pasted?`
  const typeContent = `// this should be typed`

  // Load text into the clipboard
  await page.evaluate((t) => navigator.clipboard.writeText(t), pasteContent)

  // Focus the text editor
  await codeEditorText.focus()

  // Show that we can type into it
  await page.keyboard.type(typeContent)
  await page.keyboard.press('Enter')

  // Paste without the code pane focused
  await codeEditorText.blur()
  await page.keyboard.press(`${metaModifier}+KeyV`)

  // Show that the paste didn't work but typing did
  await expect(codeEditorText).not.toContainText(pasteContent)
  await expect(codeEditorText).toContainText(typeContent)

  // Paste with the code editor focused
  // Following this guidance: https://github.com/microsoft/playwright/issues/8114
  await codeEditorText.focus()
  await page.keyboard.press(`${metaModifier}+KeyV`)
  await expect(
    await page.evaluate(
      () => document.querySelector('.cm-content')?.textContent
    )
  ).toContain(pasteContent)
})

test('Keyboard shortcuts can be viewed through the help menu', async ({
  page,
}) => {
  const u = await getUtils(page)
  await page.setViewportSize({ width: 1200, height: 500 })
  await u.waitForAuthSkipAppStart()

  await page.waitForURL('**/file/**', { waitUntil: 'domcontentloaded' })
  await page
    .getByRole('button', { name: 'Start Sketch' })
    .waitFor({ state: 'visible' })

  // Open the help menu
  await page.getByRole('button', { name: 'Help and resources' }).click()

  // Open the keyboard shortcuts
  await page.getByRole('button', { name: 'Keyboard Shortcuts' }).click()

  // Verify the URL and that you can see a list of shortcuts
  await expect(page.url()).toContain('?tab=keybindings')
  await expect(
    page.getByRole('heading', { name: 'Enter Sketch Mode' })
  ).toBeAttached()
})

test('First escape in tool pops you out of tool, second exits sketch mode', async ({
  page,
}) => {
  // Wait for the app to be ready for use
  const u = await getUtils(page)
  await page.setViewportSize({ width: 1200, height: 500 })

  await u.waitForAuthSkipAppStart()
  await u.openDebugPanel()
  await u.expectCmdLog('[data-message-type="execution-done"]')
  await u.closeDebugPanel()

  const lineButton = page.getByRole('button', { name: 'Line', exact: true })
  const arcButton = page.getByRole('button', {
    name: 'Tangential Arc',
    exact: true,
  })

  // Test these hotkeys perform actions when
  // focus is on the canvas
  await page.mouse.move(600, 250)
  await page.mouse.click(600, 250)

  // Start a sketch
  await page.keyboard.press('s')
  await page.mouse.move(800, 300)
  await page.mouse.click(800, 300)
  await page.waitForTimeout(1000)
  await expect(lineButton).toBeVisible()
  await expect(lineButton).toHaveAttribute('aria-pressed', 'true')

  // Draw a line
  await page.mouse.move(700, 200, { steps: 5 })
  await page.mouse.click(700, 200)
  await page.mouse.move(800, 250, { steps: 5 })
  await page.mouse.click(800, 250)
  // Unequip line tool
  await page.keyboard.press('Escape')
  // Make sure we didn't pop out of sketch mode.
  await expect(page.getByRole('button', { name: 'Exit Sketch' })).toBeVisible()
  await expect(lineButton).not.toHaveAttribute('aria-pressed', 'true')
  // Equip arc tool
  await page.keyboard.press('a')
  await expect(arcButton).toHaveAttribute('aria-pressed', 'true')
  await page.mouse.move(1000, 100, { steps: 5 })
  await page.mouse.click(1000, 100)
  await page.keyboard.press('Escape')
  await page.keyboard.press('l')
  await expect(lineButton).toHaveAttribute('aria-pressed', 'true')

  // Do not close the sketch.
  // On close it will exit sketch mode.

  // Unequip line tool
  await page.keyboard.press('Escape')
  await expect(lineButton).toHaveAttribute('aria-pressed', 'false')
  await expect(arcButton).toHaveAttribute('aria-pressed', 'false')
  // Make sure we didn't pop out of sketch mode.
  await expect(page.getByRole('button', { name: 'Exit Sketch' })).toBeVisible()
  // Exit sketch
  await page.keyboard.press('Escape')
  await expect(
    page.getByRole('button', { name: 'Exit Sketch' })
  ).not.toBeVisible()
})

test('Basic default modeling and sketch hotkeys work', async ({ page }) => {
  // This test can run long if it takes a little too long to load
  // the engine.
  test.setTimeout(90000)
  // This test has a weird bug on ubuntu
  test.skip(
    process.platform === 'linux',
    'weird playwright bug on ubuntu https://github.com/KittyCAD/modeling-app/issues/2444'
  )
  // Load the app with the code pane open
  await page.addInitScript(async () => {
    localStorage.setItem(
      'store',
      JSON.stringify({
        state: {
          openPanes: ['code'],
        },
        version: 0,
      })
    )
  })

  // Wait for the app to be ready for use
  const u = await getUtils(page)
  await page.setViewportSize({ width: 1200, height: 500 })

  await u.waitForAuthSkipAppStart()
  await u.openDebugPanel()
  await u.expectCmdLog('[data-message-type="execution-done"]')
  await u.closeDebugPanel()

  const codePane = page.getByRole('textbox').locator('div')
  const codePaneButton = page.getByTestId('code-pane-button')
  const lineButton = page.getByRole('button', { name: 'Line', exact: true })
  const arcButton = page.getByRole('button', {
    name: 'Tangential Arc',
    exact: true,
  })
  const extrudeButton = page.getByRole('button', { name: 'Extrude' })

  // Test that the hotkeys do nothing when
  // focus is on the code pane
  await codePane.click()
  await page.keyboard.press('/')
  await page.keyboard.press('/')
  await page.keyboard.press('s')
  await page.keyboard.press('l')
  await page.keyboard.press('a')
  await page.keyboard.press('e')
  await expect(page.locator('.cm-content')).toHaveText('//slae')
  await page.keyboard.press('Meta+/')
  await page.waitForTimeout(1000)
  // Test these hotkeys perform actions when
  // focus is on the canvas
  await page.mouse.move(600, 250)
  await page.mouse.click(600, 250)

  // work-around: to stop "keyboard.press('s')" from typing in the editor even when it should be blurred
  await page.getByRole('button', { name: 'Commands' }).click()
  await page.waitForTimeout(100)
  await page.keyboard.press('Escape')
  await page.waitForTimeout(100)
  // end work-around

  // Start a sketch
  await page.keyboard.press('s')
  await page.waitForTimeout(1000)
  await page.mouse.move(800, 300, { steps: 5 })
  await page.mouse.click(800, 300)
  await page.waitForTimeout(1000)
  await expect(lineButton).toHaveAttribute('aria-pressed', 'true', {
    timeout: 15_000,
  })
  /**
   * TODO: There is a bug somewhere that causes this test to fail
   * if you toggle the codePane closed before your trigger the
   * start of the sketch.
   * and a separate Safari-only bug that causes the test to fail
   * if the pane is open the entire test. The maintainer of CodeMirror
   * has pinpointed this to the unusual browser behavior:
   * https://discuss.codemirror.net/t/how-to-force-unfocus-of-the-codemirror-element-in-safari/8095/3
   */
  await codePaneButton.click()
  await expect(u.codeLocator).not.toBeVisible()
  await page.waitForTimeout(300)

  // Draw a line
  await page.mouse.move(700, 200, { steps: 5 })
  await page.mouse.click(700, 200)
  await page.waitForTimeout(300)
  await page.mouse.move(800, 250, { steps: 5 })
  await page.mouse.click(800, 250)
  // Unequip line tool
  await page.keyboard.press('l')
  await expect(lineButton).not.toHaveAttribute('aria-pressed', 'true')
  // Equip arc tool
  await page.keyboard.press('a')
  await expect(arcButton).toHaveAttribute('aria-pressed', 'true', {
    timeout: 10_000,
  })
  await page.mouse.move(1000, 100, { steps: 5 })
  await page.mouse.click(1000, 100)
  await page.keyboard.press('Escape')
  await page.keyboard.press('l')
  await expect(lineButton).toHaveAttribute('aria-pressed', 'true')
  // Close profile
  await page.mouse.move(700, 200, { steps: 5 })
  await page.mouse.click(700, 200)
  // On  close it will unequip the line tool.
  await expect(lineButton).toHaveAttribute('aria-pressed', 'false')
  // Exit sketch
  await page.keyboard.press('Escape')
  await expect(
    page.getByRole('button', { name: 'Exit Sketch' })
  ).not.toBeVisible()
  await page.waitForTimeout(400)

  // Extrude
  await page.mouse.click(750, 150)
  await expect(extrudeButton).not.toBeDisabled()
  await page.keyboard.press('e')
  await page.waitForTimeout(100)
  await page.mouse.move(800, 200, { steps: 5 })
  await page.mouse.click(800, 200)
  await page.waitForTimeout(300)
  await expect(page.getByRole('button', { name: 'Continue' })).toBeVisible()
  await page.getByRole('button', { name: 'Continue' }).click()
  await page.waitForTimeout(300)
  await expect(
    page.getByRole('button', { name: 'Submit command' })
  ).toBeVisible()
  await page.getByRole('button', { name: 'Submit command' }).click()

  await codePaneButton.click()
  await expect(page.locator('.cm-content')).toContainText('extrude(')
})

test('Delete key does not navigate back', async ({ page }) => {
  await page.setViewportSize({ width: 1200, height: 500 })
  await page.goto('/')
  await page.waitForURL('**/file/**', { waitUntil: 'domcontentloaded' })

  const settingsButton = page.getByRole('link', {
    name: 'Settings',
    exact: false,
  })
  const settingsCloseButton = page.getByTestId('settings-close-button')

  await settingsButton.click()
  await expect(page.url()).toContain('/settings')

  // Make sure that delete doesn't go back from settings
  await page.keyboard.press('Delete')
  await expect(page.url()).toContain('/settings')

  // Now close the settings and try delete again,
  // make sure it doesn't go back to settings
  await settingsCloseButton.click()
  await page.keyboard.press('Delete')
  await expect(page.url()).not.toContain('/settings')
})

test('Sketch on face', async ({ page }) => {
  test.setTimeout(90_000)
  const u = await getUtils(page)
  await page.addInitScript(async () => {
    localStorage.setItem(
      'persistCode',
      `const sketch001 = startSketchOn('XZ')
  |> startProfileAt([3.29, 7.86], %)
  |> line([2.48, 2.44], %)
  |> line([2.66, 1.17], %)
  |> line([3.75, 0.46], %)
  |> line([4.99, -0.46], %)
  |> line([3.3, -2.12], %)
  |> line([2.16, -3.33], %)
  |> line([0.85, -3.08], %)
  |> line([-0.18, -3.36], %)
  |> line([-3.86, -2.73], %)
  |> line([-17.67, 0.85], %)
  |> close(%)
  const extrude001 = extrude(5 + 7, sketch001)`
    )
  })

  await page.setViewportSize({ width: 1200, height: 500 })

  await u.waitForAuthSkipAppStart()

  // wait for execution done
  await u.openDebugPanel()
  await u.expectCmdLog('[data-message-type="execution-done"]')
  await u.closeDebugPanel()

  await expect(
    page.getByRole('button', { name: 'Start Sketch' })
  ).not.toBeDisabled()

  await page.getByRole('button', { name: 'Start Sketch' }).click()
  await page.waitForTimeout(300)

  let previousCodeContent = await page.locator('.cm-content').innerText()

  await u.openAndClearDebugPanel()
  await u.doAndWaitForCmd(
    () => page.mouse.click(625, 133),
    'default_camera_get_settings',
    true
  )
  await page.waitForTimeout(150)
  await u.closeDebugPanel()

  const firstClickPosition = [612, 238]
  const secondClickPosition = [661, 242]
  const thirdClickPosition = [609, 267]

  await page.mouse.click(firstClickPosition[0], firstClickPosition[1])
  await expect(page.locator('.cm-content')).not.toHaveText(previousCodeContent)
  previousCodeContent = await page.locator('.cm-content').innerText()

  await page.waitForTimeout(100)
  await page.mouse.click(secondClickPosition[0], secondClickPosition[1])
  await expect(page.locator('.cm-content')).not.toHaveText(previousCodeContent)
  previousCodeContent = await page.locator('.cm-content').innerText()

  await page.waitForTimeout(100)
  await page.mouse.click(thirdClickPosition[0], thirdClickPosition[1])
  await expect(page.locator('.cm-content')).not.toHaveText(previousCodeContent)
  previousCodeContent = await page.locator('.cm-content').innerText()

  await page.waitForTimeout(100)
  await page.mouse.click(firstClickPosition[0], firstClickPosition[1])
  await expect(page.locator('.cm-content')).not.toHaveText(previousCodeContent)
  previousCodeContent = await page.locator('.cm-content').innerText()

  await expect(page.locator('.cm-content'))
    .toContainText(`const sketch002 = startSketchOn(extrude001, seg01)
  |> startProfileAt([-12.94, 6.6], %)
  |> line([2.45, -0.2], %)
  |> line([-2.6, -1.25], %)
  |> lineTo([profileStartX(%), profileStartY(%)], %)
  |> close(%)`)

  await u.openAndClearDebugPanel()
  await page.getByRole('button', { name: 'Exit Sketch' }).click()
  await u.expectCmdLog('[data-message-type="execution-done"]')

  await u.updateCamPosition([1049, 239, 686])
  await u.closeDebugPanel()

  await page.getByText('startProfileAt([-12.94, 6.6], %)').click()
  await expect(page.getByRole('button', { name: 'Edit Sketch' })).toBeVisible()
  await page.getByRole('button', { name: 'Edit Sketch' }).click()
  await page.waitForTimeout(400)
  await page.waitForTimeout(150)
  await page.setViewportSize({ width: 1200, height: 1200 })
  await u.openAndClearDebugPanel()
  await u.updateCamPosition([452, -152, 1166])
  await u.closeDebugPanel()
  await page.waitForTimeout(200)

  const pointToDragFirst = [787, 565]
  await page.mouse.move(pointToDragFirst[0], pointToDragFirst[1])
  await page.mouse.down()
  await page.mouse.move(pointToDragFirst[0] - 20, pointToDragFirst[1], {
    steps: 5,
  })
  await page.mouse.up()
  await page.waitForTimeout(100)
  await expect(page.locator('.cm-content')).not.toHaveText(previousCodeContent)
  previousCodeContent = await page.locator('.cm-content').innerText()

  const result = makeTemplate`const sketch002 = startSketchOn(extrude001, seg01)
  |> startProfileAt([-12.83, 6.7], %)
  |> line([${[2.28, 2.35]}, -${0.07}], %)
  |> line([-3.05, -1.47], %)
  |> lineTo([profileStartX(%), profileStartY(%)], %)
  |> close(%)`

  await expect(page.locator('.cm-content')).toHaveText(result.regExp)

  // exit sketch
  await u.openAndClearDebugPanel()
  await page.getByRole('button', { name: 'Exit Sketch' }).click()
  await u.expectCmdLog('[data-message-type="execution-done"]')

  await page.getByText('startProfileAt([-12.94, 6.6], %)').click()

  await expect(page.getByRole('button', { name: 'Extrude' })).not.toBeDisabled()
  await page.waitForTimeout(100)
  await page.getByRole('button', { name: 'Extrude' }).click()

  await expect(page.getByTestId('command-bar')).toBeVisible()
  await page.waitForTimeout(100)

  await page.keyboard.press('Enter')
  await page.waitForTimeout(100)
  await expect(page.getByText('Confirm Extrude')).toBeVisible()
  await page.keyboard.press('Enter')

  const result2 = result.genNext`
const sketch002 = extrude(${[5, 5]} + 7, sketch002)`
  await expect(page.locator('.cm-content')).toHaveText(result2.regExp)
})<|MERGE_RESOLUTION|>--- conflicted
+++ resolved
@@ -4154,13 +4154,8 @@
       await u.expectCmdLog('[data-message-type="execution-done"]', 10_000)
       await page.waitForTimeout(100)
 
-<<<<<<< HEAD
-      await page.getByRole('button', { name: 'Line' }).click()
-      await page.waitForTimeout(100)
-=======
     await page.getByRole('button', { name: 'Line', exact: true }).click()
     await page.waitForTimeout(100)
->>>>>>> af842aed
 
       await page.mouse.click(700, 200)
 
