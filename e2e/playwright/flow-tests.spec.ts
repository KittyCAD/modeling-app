--- conflicted
+++ resolved
@@ -6851,19 +6851,6 @@
   |> startProfileAt([5, 6], %)
   |> ${lineToBeDeleted}
   |> line([-10, -15], %)
-<<<<<<< HEAD
-  |> angledLine([-176, segLen(seg01, %)], %)        
-${extraLine ? 'const myVar = segLen(seg01, part001)' : ''}`
-                )
-              },
-              {
-                lineToBeDeleted: lineOfInterest,
-                extraLine: doesHaveTagOutsideSketch,
-              }
-            )
-            const u = await getUtils(page)
-            await page.setViewportSize({ width: 1200, height: 500 })
-=======
   |> angledLine([-176, segLen(seg01)], %)        
 ${extraLine ? 'const myVar = segLen(seg01)' : ''}`
               )
@@ -6875,15 +6862,6 @@
           )
           const u = await getUtils(page)
           await page.setViewportSize({ width: 1200, height: 500 })
-
-          await u.waitForAuthSkipAppStart()
-          await page.waitForTimeout(300)
-
-          await page.getByText(lineOfInterest).click()
-          await page.waitForTimeout(100)
-          await page.getByRole('button', { name: 'Edit Sketch' }).click()
-          await page.waitForTimeout(500)
->>>>>>> fb7b2be4
 
             await u.waitForAuthSkipAppStart()
             await page.waitForTimeout(300)
@@ -7037,17 +7015,6 @@
   |> startProfileAt([5, 6], %)
   |> ${lineToBeDeleted}
   |> line([-10, -15], %)
-<<<<<<< HEAD
-  |> angledLine([-176, segLen(seg01, %)], %)`
-              )
-            },
-            {
-              lineToBeDeleted: before,
-            }
-          )
-          const u = await getUtils(page)
-          await page.setViewportSize({ width: 1200, height: 500 })
-=======
   |> angledLine([-176, segLen(seg01)], %)`
             )
           },
@@ -7057,10 +7024,6 @@
         )
         const u = await getUtils(page)
         await page.setViewportSize({ width: 1200, height: 500 })
-
-        await u.waitForAuthSkipAppStart()
-        await page.waitForTimeout(300)
->>>>>>> fb7b2be4
 
           await u.waitForAuthSkipAppStart()
           await page.waitForTimeout(300)
