import { test, expect, Page } from '@playwright/test'
import { makeTemplate, getUtils } from './test-utils'
import waitOn from 'wait-on'
import { roundOff, uuidv4 } from 'lib/utils'
import { SaveSettingsPayload } from 'lib/settings/settingsTypes'
import { secrets } from './secrets'
import {
  TEST_SETTINGS,
  TEST_SETTINGS_KEY,
  TEST_SETTINGS_CORRUPTED,
  TEST_SETTINGS_ONBOARDING_EXPORT,
  TEST_SETTINGS_ONBOARDING_START,
} from './storageStates'
import * as TOML from '@iarna/toml'
import { LineInputsType } from 'lang/std/sketchcombos'
import { Coords2d } from 'lang/std/sketch'
import { KCL_DEFAULT_LENGTH } from 'lib/constants'
import { EngineCommand } from 'lang/std/engineConnection'

/*
debug helper: unfortunately we do rely on exact coord mouse clicks in a few places
just from the nature of the stream, running the test with debugger and pasting the below
into the console can be useful to get coords

document.addEventListener('mousemove', (e) =>
  console.log(`await page.mouse.click(${e.clientX}, ${e.clientY})`)
)
*/

const commonPoints = {
  startAt: '[9.06, -12.22]',
  num1: 9.14,
  num2: 18.2,
  // num1: 9.64,
  // num2: 19.19,
}

test.beforeEach(async ({ context, page }) => {
  // wait for Vite preview server to be up
  await waitOn({
    resources: ['tcp:3000'],
    timeout: 5000,
  })

  await context.addInitScript(
    async ({ token, settingsKey, settings }) => {
      localStorage.setItem('TOKEN_PERSIST_KEY', token)
      localStorage.setItem('persistCode', ``)
      localStorage.setItem(settingsKey, settings)
    },
    {
      token: secrets.token,
      settingsKey: TEST_SETTINGS_KEY,
      settings: TOML.stringify({ settings: TEST_SETTINGS }),
    }
  )
  // kill animations, speeds up tests and reduced flakiness
  await page.emulateMedia({ reducedMotion: 'reduce' })
})

test.setTimeout(60000)

test('Basic sketch', async ({ page }) => {
  const u = await getUtils(page)
  await page.setViewportSize({ width: 1200, height: 500 })
  const PUR = 400 / 37.5 //pixeltoUnitRatio
  await page.goto('/')
  await u.waitForAuthSkipAppStart()
  await u.openDebugPanel()

  await expect(
    page.getByRole('button', { name: 'Start Sketch' })
  ).not.toBeDisabled()
  await expect(page.getByRole('button', { name: 'Start Sketch' })).toBeVisible()

  // click on "Start Sketch" button
  await u.clearCommandLogs()
  await page.getByRole('button', { name: 'Start Sketch' }).click()
  await page.waitForTimeout(100)

  // select a plane
  await page.mouse.click(700, 200)

  await expect(page.locator('.cm-content')).toHaveText(
    `const part001 = startSketchOn('XZ')`
  )
  await u.closeDebugPanel()

  await page.waitForTimeout(300) // TODO detect animation ending, or disable animation

  const startXPx = 600
  await page.mouse.click(startXPx + PUR * 10, 500 - PUR * 10)
  await expect(page.locator('.cm-content'))
    .toHaveText(`const part001 = startSketchOn('XZ')
  |> startProfileAt(${commonPoints.startAt}, %)`)
  await page.waitForTimeout(100)

  await page.mouse.click(startXPx + PUR * 20, 500 - PUR * 10)
  await page.waitForTimeout(100)

  await expect(page.locator('.cm-content'))
    .toHaveText(`const part001 = startSketchOn('XZ')
  |> startProfileAt(${commonPoints.startAt}, %)
  |> line([${commonPoints.num1}, 0], %)`)

  await page.mouse.click(startXPx + PUR * 20, 500 - PUR * 20)
  await expect(page.locator('.cm-content'))
    .toHaveText(`const part001 = startSketchOn('XZ')
  |> startProfileAt(${commonPoints.startAt}, %)
  |> line([${commonPoints.num1}, 0], %)
  |> line([0, ${commonPoints.num1}], %)`)
  await page.waitForTimeout(100)
  await page.mouse.click(startXPx, 500 - PUR * 20)
  await expect(page.locator('.cm-content'))
    .toHaveText(`const part001 = startSketchOn('XZ')
  |> startProfileAt(${commonPoints.startAt}, %)
  |> line([${commonPoints.num1}, 0], %)
  |> line([0, ${commonPoints.num1}], %)
  |> line([-${commonPoints.num2}, 0], %)`)

  // deselect line tool
  await page.getByRole('button', { name: 'Line' }).click()
  await page.waitForTimeout(100)

  // click between first two clicks to get center of the line
  await page.mouse.click(startXPx + PUR * 15, 500 - PUR * 10)
  await page.waitForTimeout(100)

  // hold down shift
  await page.keyboard.down('Shift')
  // click between the latest two clicks to get center of the line
  await page.mouse.click(startXPx + PUR * 10, 500 - PUR * 20)

  // selected two lines therefore there should be two cursors
  await expect(page.locator('.cm-cursor')).toHaveCount(2)

  await page.getByRole('button', { name: 'Constrain' }).click()
  await page.getByRole('button', { name: 'Equal Length' }).click()

  await expect(page.locator('.cm-content'))
    .toHaveText(`const part001 = startSketchOn('XZ')
  |> startProfileAt(${commonPoints.startAt}, %)
  |> line([${commonPoints.num1}, 0], %, 'seg01')
  |> line([0, ${commonPoints.num1}], %)
  |> angledLine([180, segLen('seg01', %)], %)`)
})

test('Can moving camera', async ({ page, context }) => {
  test.skip(process.platform === 'darwin', 'Can moving camera')
  const u = await getUtils(page)
  await page.setViewportSize({ width: 1200, height: 500 })
  await page.goto('/')
  await u.waitForAuthSkipAppStart()
  await u.openAndClearDebugPanel()
  await u.closeKclCodePanel()

  const camPos: [number, number, number] = [0, 85, 85]
  const bakeInRetries = async (
    mouseActions: any,
    xyz: [number, number, number],
    cnt = 0
  ) => {
    // hack that we're implemented our own retry instead of using retries built into playwright.
    // however each of these camera drags can be flaky, because of udp
    // and so putting them together means only one needs to fail to make this test extra flaky.
    // this way we can retry within the test
    // We could break them out into separate tests, but the longest past of the test is waiting
    // for the stream to start, so it can be good to bundle related things together.

    const camCommand: EngineCommand = {
      type: 'modeling_cmd_req',
      cmd_id: uuidv4(),
      cmd: {
        type: 'default_camera_look_at',
        center: { x: 0, y: 0, z: 0 },
        vantage: { x: camPos[0], y: camPos[1], z: camPos[2] },
        up: { x: 0, y: 0, z: 1 },
      },
    }
    const updateCamCommand: EngineCommand = {
      type: 'modeling_cmd_req',
      cmd_id: uuidv4(),
      cmd: {
        type: 'default_camera_get_settings',
      },
    }
    await u.sendCustomCmd(camCommand)
    await page.waitForTimeout(100)
    await u.sendCustomCmd(updateCamCommand)
    await page.waitForTimeout(100)

    // rotate
    await u.closeDebugPanel()
    await page.getByRole('button', { name: 'Start Sketch' }).click()
    await page.waitForTimeout(100)
    // const yo = page.getByTestId('cam-x-position').inputValue()

    await u.doAndWaitForImageDiff(async () => {
      await mouseActions()

      await u.openAndClearDebugPanel()

      await u.closeDebugPanel()
      await page.waitForTimeout(100)
    }, 300)

    await u.openAndClearDebugPanel()
    await page.getByTestId('cam-x-position').isVisible()

    const vals = await Promise.all([
      page.getByTestId('cam-x-position').inputValue(),
      page.getByTestId('cam-y-position').inputValue(),
      page.getByTestId('cam-z-position').inputValue(),
    ])
    const xError = Math.abs(Number(vals[0]) + xyz[0])
    const yError = Math.abs(Number(vals[1]) + xyz[1])
    const zError = Math.abs(Number(vals[2]) + xyz[2])

    let shouldRetry = false

    if (xError > 5 || yError > 5 || zError > 5) {
      if (cnt > 2) {
        console.log('xVal', vals[0], 'xError', xError)
        console.log('yVal', vals[1], 'yError', yError)
        console.log('zVal', vals[2], 'zError', zError)

        throw new Error('Camera position not as expected')
      }
      shouldRetry = true
    }
    await page.getByRole('button', { name: 'Exit Sketch' }).click()
    await page.waitForTimeout(100)
    if (shouldRetry) await bakeInRetries(mouseActions, xyz, cnt + 1)
  }
  await bakeInRetries(async () => {
    await page.mouse.move(700, 200)
    await page.mouse.down({ button: 'right' })
    await page.mouse.move(600, 303)
    await page.mouse.up({ button: 'right' })
  }, [4, -10.5, -120])

  await bakeInRetries(async () => {
    await page.keyboard.down('Shift')
    await page.mouse.move(600, 200)
    await page.mouse.down({ button: 'right' })
    await page.mouse.move(700, 200, { steps: 2 })
    await page.mouse.up({ button: 'right' })
    await page.keyboard.up('Shift')
  }, [-19, -85, -85])

  const camCommand: EngineCommand = {
    type: 'modeling_cmd_req',
    cmd_id: uuidv4(),
    cmd: {
      type: 'default_camera_look_at',
      center: { x: 0, y: 0, z: 0 },
      vantage: { x: camPos[0], y: camPos[1], z: camPos[2] },
      up: { x: 0, y: 0, z: 1 },
    },
  }
  const updateCamCommand: EngineCommand = {
    type: 'modeling_cmd_req',
    cmd_id: uuidv4(),
    cmd: {
      type: 'default_camera_get_settings',
    },
  }
  await u.sendCustomCmd(camCommand)
  await page.waitForTimeout(100)
  await u.sendCustomCmd(updateCamCommand)
  await page.waitForTimeout(100)

  await u.clearCommandLogs()
  await u.closeDebugPanel()

  await page.getByRole('button', { name: 'Start Sketch' }).click()
  await page.waitForTimeout(200)

  // zoom
  await u.doAndWaitForImageDiff(async () => {
    await page.keyboard.down('Control')
    await page.mouse.move(700, 400)
    await page.mouse.down({ button: 'right' })
    await page.mouse.move(700, 300)
    await page.mouse.up({ button: 'right' })
    await page.keyboard.up('Control')

    await u.openDebugPanel()
    await page.waitForTimeout(300)
    await u.clearCommandLogs()

    await u.closeDebugPanel()
  }, 300)

  // zoom with scroll
  await u.openAndClearDebugPanel()
  // TODO, it appears we don't get the cam setting back from the engine when the interaction is zoom into `backInRetries` once the information is sent back on zoom
  // await expect(Math.abs(Number(await page.getByTestId('cam-x-position').inputValue()) + 12)).toBeLessThan(1.5)
  // await expect(Math.abs(Number(await page.getByTestId('cam-y-position').inputValue()) - 85)).toBeLessThan(1.5)
  // await expect(Math.abs(Number(await page.getByTestId('cam-z-position').inputValue()) - 85)).toBeLessThan(1.5)

  await page.getByRole('button', { name: 'Exit Sketch' }).click()

  await bakeInRetries(async () => {
    await page.mouse.move(700, 400)
    await page.mouse.wheel(0, -100)
  }, [1, -68, -68])
})

test('if you click the format button it formats your code', async ({
  page,
}) => {
  const u = await getUtils(page)
  await page.setViewportSize({ width: 1000, height: 500 })
  await page.goto('/')

  await u.waitForAuthSkipAppStart()

  // check no error to begin with
  await expect(page.locator('.cm-lint-marker-error')).not.toBeVisible()

  await page.click('.cm-content')
  await page.keyboard.type(`const part001 = startSketchOn('XY')
|> startProfileAt([-10, -10], %)
|> line([20, 0], %)
|> line([0, 20], %)
|> line([-20, 0], %)
|> close(%)`)
  await page.click('#code-pane button:first-child')
  await page.click('button:has-text("Format code")')

  await expect(page.locator('.cm-content'))
    .toHaveText(`const part001 = startSketchOn('XY')
  |> startProfileAt([-10, -10], %)
  |> line([20, 0], %)
  |> line([0, 20], %)
  |> line([-20, 0], %)
  |> close(%)`)
})

test('if you use the format keyboard binding it formats your code', async ({
  page,
}) => {
  const u = await getUtils(page)
  await page.addInitScript(async () => {
    localStorage.setItem(
      'persistCode',
      `const part001 = startSketchOn('XY')
|> startProfileAt([-10, -10], %)
|> line([20, 0], %)
|> line([0, 20], %)
|> line([-20, 0], %)
|> close(%)`
    )
  })
  await page.setViewportSize({ width: 1000, height: 500 })
  const lspStartPromise = page.waitForEvent('console', async (message) => {
    // it would be better to wait for a message that the kcl lsp has started by looking for the message  message.text().includes('[lsp] [window/logMessage]')
    // but that doesn't seem to make it to the console for macos/safari :(
    if (message.text().includes('start kcl lsp')) {
      await new Promise((resolve) => setTimeout(resolve, 200))
      return true
    }
    return false
  })
  await page.goto('/')
  await u.waitForAuthSkipAppStart()
  await lspStartPromise

  // check no error to begin with
  await expect(page.locator('.cm-lint-marker-error')).not.toBeVisible()

  await u.openDebugPanel()
  await u.expectCmdLog('[data-message-type="execution-done"]')
  await u.closeDebugPanel()

  // focus the editor
  await page.click('.cm-line')

  // Hit alt+shift+f to format the code
  await page.keyboard.press('Alt+Shift+KeyF')

  await expect(page.locator('.cm-content'))
    .toHaveText(`const part001 = startSketchOn('XY')
  |> startProfileAt([-10, -10], %)
  |> line([20, 0], %)
  |> line([0, 20], %)
  |> line([-20, 0], %)
  |> close(%)`)
})

test('ensure the Zoo logo is not a link in browser app', async ({ page }) => {
  await page.setViewportSize({ width: 1000, height: 500 })
  await page.goto('/')

  const zooLogo = page.locator('[data-testid="app-logo"]')
  // Make sure it's not a link
  await expect(zooLogo).not.toHaveAttribute('href')
})

test('if you write invalid kcl you get inlined errors', async ({ page }) => {
  const u = await getUtils(page)
  await page.setViewportSize({ width: 1000, height: 500 })
  await page.goto('/')

  await u.waitForAuthSkipAppStart()

  // check no error to begin with
  await expect(page.locator('.cm-lint-marker-error')).not.toBeVisible()

  /* add the following code to the editor (# error is not a valid line)
    # error
    const topAng = 30
    const bottomAng = 25
   */
  await page.click('.cm-content')
  await page.keyboard.type('$ error')

  // press arrows to clear autocomplete
  await page.keyboard.press('ArrowLeft')
  await page.keyboard.press('ArrowRight')

  await page.keyboard.press('Enter')
  await page.keyboard.type('const topAng = 30')
  await page.keyboard.press('Enter')
  await page.keyboard.type('const bottomAng = 25')
  await page.keyboard.press('Enter')

  // error in guter
  await expect(page.locator('.cm-lint-marker-error')).toBeVisible()

  // error text on hover
  await page.hover('.cm-lint-marker-error')
  await expect(page.getByText("found unknown token '$'")).toBeVisible()

  // select the line that's causing the error and delete it
  await page.getByText('$ error').click()
  await page.keyboard.press('End')
  await page.keyboard.down('Shift')
  await page.keyboard.press('Home')
  await page.keyboard.up('Shift')
  await page.keyboard.press('Backspace')

  // wait for .cm-lint-marker-error not to be visible
  await expect(page.locator('.cm-lint-marker-error')).not.toBeVisible()

  // let's check we get an error when defining the same variable twice
  await page.getByText('const bottomAng = 25').click()
  await page.keyboard.press('Enter')
  await page.keyboard.type("// Let's define the same thing twice")
  await page.keyboard.press('Enter')
  await page.keyboard.type('const topAng = 42')

  await expect(page.locator('.cm-lint-marker-error')).toBeVisible()
  await expect(page.locator('.cm-lintRange.cm-lintRange-error')).toBeVisible()

  await page.locator('.cm-lintRange.cm-lintRange-error').hover()
  await expect(page.locator('.cm-diagnosticText')).toBeVisible()
  await expect(page.getByText('Cannot redefine topAng')).toBeVisible()

  const secondTopAng = await page.getByText('topAng').first()
  await secondTopAng?.dblclick()
  await page.keyboard.type('otherAng')

  await expect(page.locator('.cm-lint-marker-error')).not.toBeVisible()
})

test('error with 2 source ranges gets 2 diagnostics', async ({ page }) => {
  const u = await getUtils(page)
  await page.addInitScript(async () => {
    localStorage.setItem(
      'persistCode',
      `const length = .750
const width = 0.500
const height = 0.500
const dia = 4

fn squareHole = (l, w) => {
  const squareHoleSketch = startSketchOn('XY')
  |> startProfileAt([-width / 2, -length / 2], %)
  |> lineTo([width / 2, -length / 2], %)
  |> lineTo([width / 2, length / 2], %)
  |> lineTo([-width / 2, length / 2], %)
  |> close(%)
  return squareHoleSketch
}
`
    )
  })
  await page.setViewportSize({ width: 1000, height: 500 })
  await page.goto('/')
  const lspStartPromise = page.waitForEvent('console', async (message) => {
    // it would be better to wait for a message that the kcl lsp has started by looking for the message  message.text().includes('[lsp] [window/logMessage]')
    // but that doesn't seem to make it to the console for macos/safari :(
    if (message.text().includes('start kcl lsp')) {
      await new Promise((resolve) => setTimeout(resolve, 200))
      return true
    }
    return false
  })
  await page.goto('/')
  await u.waitForAuthSkipAppStart()
  await lspStartPromise

  await u.openDebugPanel()
  await u.expectCmdLog('[data-message-type="execution-done"]')
  await u.closeDebugPanel()

  // check no error to begin with
  await expect(page.locator('.cm-lint-marker-error')).not.toBeVisible()

  // Click on the bottom of the code editor to add a new line
  await page.click('.cm-content')
  await page.keyboard.press('ArrowDown')
  await page.keyboard.press('ArrowDown')
  await page.keyboard.press('ArrowDown')
  await page.keyboard.press('ArrowDown')
  await page.keyboard.press('ArrowDown')
  await page.keyboard.press('ArrowDown')
  await page.keyboard.press('ArrowDown')
  await page.keyboard.press('ArrowDown')
  await page.keyboard.press('ArrowDown')
  await page.keyboard.press('ArrowDown')
  await page.keyboard.press('ArrowDown')
  await page.keyboard.press('ArrowDown')
  await page.keyboard.press('ArrowDown')
  await page.keyboard.press('Enter')
  await page.keyboard.type(`const extrusion = startSketchOn('XY')
  |> circle([0, 0], dia/2, %)
|> hole(squareHole(length, width, height), %)
|> extrude(height, %)`)

  // error in gutter
  await expect(page.locator('.cm-lint-marker-error').first()).toBeVisible()
  await page.hover('.cm-lint-marker-error:first-child')
  await expect(page.getByText('Expected 2 arguments, got 3')).toBeVisible()

  // Make sure there are two diagnostics
  await expect(page.locator('.cm-lint-marker-error')).toHaveCount(2)
})

test('if your kcl gets an error from the engine it is inlined', async ({
  page,
}) => {
  const u = await getUtils(page)
  await page.addInitScript(async () => {
    localStorage.setItem(
      'persistCode',
      `const box = startSketchOn('XY')
|> startProfileAt([0, 0], %)
|> line([0, 10], %)
|> line([10, 0], %)
|> line([0, -10], %, 'revolveAxis')
|> close(%)
|> extrude(10, %)

const sketch001 = startSketchOn(box, "revolveAxis")
|> startProfileAt([5, 10], %)
|> line([0, -10], %)
|> line([2, 0], %)
|> line([0, -10], %)
|> close(%)
|> revolve({
axis: getEdge('revolveAxis', box),
angle: 90
}, %)
    `
    )
  })

  await page.setViewportSize({ width: 1000, height: 500 })
  await page.goto('/')

  await u.waitForAuthSkipAppStart()

  await u.openDebugPanel()
  await u.expectCmdLog('[data-message-type="execution-done"]')
  await u.closeDebugPanel()

  // error in guter
  await expect(page.locator('.cm-lint-marker-error')).toBeVisible()

  // error text on hover
  await page.hover('.cm-lint-marker-error')
  await expect(
    page.getByText(
      'sketch profile must lie entirely on one side of the revolution axis'
    )
  ).toBeVisible()
})

test('executes on load', async ({ page }) => {
  const u = await getUtils(page)
  await page.addInitScript(async () => {
    localStorage.setItem(
      'persistCode',
      `const part001 = startSketchOn('-XZ')
  |> startProfileAt([-6.95, 4.98], %)
  |> line([25.1, 0.41], %)
  |> line([0.73, -14.93], %)
  |> line([-23.44, 0.52], %)`
    )
  })
  await page.setViewportSize({ width: 1000, height: 500 })
  await page.goto('/')
  await u.waitForAuthSkipAppStart()

  // expand variables section
  const variablesTabButton = page.getByRole('tab', {
    name: 'Variables',
    exact: false,
  })
  await variablesTabButton.click()

  // can find part001 in the variables summary (pretty-json-container, makes sure we're not looking in the code editor)
  // part001 only shows up in the variables summary if it's been executed
  await page.waitForFunction(() => {
    const variablesElement = document.querySelector(
      '.pretty-json-container'
    ) as HTMLDivElement
    return variablesElement.innerHTML.includes('part001')
  })
  await expect(
    page.locator('.pretty-json-container >> text=part001')
  ).toBeVisible()
})

test('re-executes', async ({ page }) => {
  const u = await getUtils(page)
  await page.addInitScript(async () => {
    localStorage.setItem('persistCode', `const myVar = 5`)
  })
  await page.setViewportSize({ width: 1000, height: 500 })
  await page.goto('/')
  await u.waitForAuthSkipAppStart()

  const variablesTabButton = page.getByRole('tab', {
    name: 'Variables',
    exact: false,
  })
  await variablesTabButton.click()
  // expect to see "myVar:5"
  await expect(
    page.locator('.pretty-json-container >> text=myVar:5')
  ).toBeVisible()

  // change 5 to 67
  await page.getByText('const myVar').click()
  await page.keyboard.press('End')
  await page.keyboard.press('Backspace')
  await page.keyboard.type('67')

  await expect(
    page.locator('.pretty-json-container >> text=myVar:67')
  ).toBeVisible()
})

const sketchOnPlaneAndBackSideTest = async (
  page: any,
  plane: string,
  clickCoords: { x: number; y: number }
) => {
  const u = await getUtils(page)
  const PUR = 400 / 37.5 //pixeltoUnitRatio
  await page.setViewportSize({ width: 1200, height: 500 })
  await page.goto('/')
  await u.waitForAuthSkipAppStart()
  await u.openDebugPanel()

  const coord =
    plane === '-XY' || plane === '-YZ' || plane === 'XZ' ? -100 : 100
  const camCommand: EngineCommand = {
    type: 'modeling_cmd_req',
    cmd_id: uuidv4(),
    cmd: {
      type: 'default_camera_look_at',
      center: { x: 0, y: 0, z: 0 },
      vantage: { x: coord, y: coord, z: coord },
      up: { x: 0, y: 0, z: 1 },
    },
  }
  const updateCamCommand: EngineCommand = {
    type: 'modeling_cmd_req',
    cmd_id: uuidv4(),
    cmd: {
      type: 'default_camera_get_settings',
    },
  }

  const code = `const part001 = startSketchOn('${plane}')
  |> startProfileAt([1.14, -1.54], %)`

  await u.openDebugPanel()

  await u.clearCommandLogs()
  await page.getByRole('button', { name: 'Start Sketch' }).click()

  await u.sendCustomCmd(camCommand)
  await page.waitForTimeout(100)
  await u.sendCustomCmd(updateCamCommand)

  await u.closeDebugPanel()
  await page.mouse.click(clickCoords.x, clickCoords.y)
  await page.waitForTimeout(300) // wait for animation

  await expect(page.getByRole('button', { name: 'Line' })).toBeVisible()

  // draw a line
  const startXPx = 600

  await u.closeDebugPanel()
  await page.mouse.click(startXPx + PUR * 10, 500 - PUR * 10)

  await expect(page.locator('.cm-content')).toHaveText(code)

  await page.getByRole('button', { name: 'Line' }).click()
  await u.openAndClearDebugPanel()
  await page.getByRole('button', { name: 'Exit Sketch' }).click()
  await u.expectCmdLog('[data-message-type="execution-done"]')

  await u.clearCommandLogs()
  await u.removeCurrentCode()
}

test.describe('Can create sketches on all planes and their back sides', () => {
  test('XY', async ({ page }) => {
    await sketchOnPlaneAndBackSideTest(
      page,
      'XY',
      { x: 600, y: 388 } // red plane
      // { x: 600, y: 400 }, // red plane // clicks grid helper and that causes problems, should fix so that these coords work too.
    )
  })

  test('YZ', async ({ page }) => {
    await sketchOnPlaneAndBackSideTest(page, 'YZ', { x: 700, y: 250 }) // green plane
  })

  test('XZ', async ({ page }) => {
    await sketchOnPlaneAndBackSideTest(page, '-XZ', { x: 700, y: 80 }) // blue plane
  })

  test('-XY', async ({ page }) => {
    await sketchOnPlaneAndBackSideTest(page, '-XY', { x: 600, y: 118 }) // back of red plane
  })

  test('-YZ', async ({ page }) => {
    await sketchOnPlaneAndBackSideTest(page, '-YZ', { x: 700, y: 219 }) // back of green plane
  })

  test('-XZ', async ({ page }) => {
    await sketchOnPlaneAndBackSideTest(page, 'XZ', { x: 700, y: 427 }) // back of blue plane
  })
})

test('Auto complete works', async ({ page }) => {
  const u = await getUtils(page)
  // const PUR = 400 / 37.5 //pixeltoUnitRatio
  await page.setViewportSize({ width: 1200, height: 500 })
  const lspStartPromise = page.waitForEvent('console', async (message) => {
    // it would be better to wait for a message that the kcl lsp has started by looking for the message  message.text().includes('[lsp] [window/logMessage]')
    // but that doesn't seem to make it to the console for macos/safari :(
    if (message.text().includes('start kcl lsp')) {
      await new Promise((resolve) => setTimeout(resolve, 200))
      return true
    }
    return false
  })
  await page.goto('/')
  await u.waitForAuthSkipAppStart()
  await lspStartPromise

  // this test might be brittle as we add and remove functions
  // but should also be easy to update.
  // tests clicking on an option, selection the first option
  // and arrowing down to an option

  await page.click('.cm-content')
  await page.keyboard.type('const part001 = start')

  // expect there to be six auto complete options
  await expect(page.locator('.cm-completionLabel')).toHaveCount(6)
  await page.getByText('startSketchOn').click()
  await page.keyboard.type("'XZ'")
  await page.keyboard.press('Tab')
  await page.keyboard.press('Enter')
  await page.keyboard.type('  |> startProfi')
  // expect there be a single auto complete option that we can just hit enter on
  await expect(page.locator('.cm-completionLabel')).toBeVisible()
  await page.waitForTimeout(100)
  await page.keyboard.press('Enter') // accepting the auto complete, not a new line

  await page.keyboard.press('Tab')
  await page.keyboard.type('12')
  await page.waitForTimeout(100)
  await page.keyboard.press('Tab')
  await page.waitForTimeout(100)
  await page.keyboard.press('Tab')
  await page.keyboard.press('Tab')
  await page.keyboard.press('Enter')
  await page.keyboard.type('  |> lin')

  await expect(page.locator('.cm-tooltip-autocomplete')).toBeVisible()
  await page.waitForTimeout(100)
  // press arrow down twice then enter to accept xLine
  await page.keyboard.press('ArrowDown')
  await page.keyboard.press('ArrowDown')
  await page.keyboard.press('Enter')
  // finish line with comment
  await page.keyboard.type('5')
  await page.keyboard.press('Tab')
  await page.keyboard.press('Tab')
  await page.keyboard.type(' // lin')
  await page.waitForTimeout(100)
  // there shouldn't be any auto complete options for 'lin' in the comment
  await expect(page.locator('.cm-completionLabel')).not.toBeVisible()

  await expect(page.locator('.cm-content'))
    .toHaveText(`const part001 = startSketchOn('XZ')
  |> startProfileAt([3.14, 12], %)
  |> xLine(5, %) // lin`)
})

test('Stored settings are validated and fall back to defaults', async ({
  page,
}) => {
  const u = await getUtils(page)

  // Override beforeEach test setup
  // with corrupted settings
  await page.addInitScript(
    async ({ settingsKey, settings }) => {
      localStorage.setItem(settingsKey, settings)
    },
    {
      settingsKey: TEST_SETTINGS_KEY,
      settings: TOML.stringify({ settings: TEST_SETTINGS_CORRUPTED }),
    }
  )

  await page.setViewportSize({ width: 1200, height: 500 })
  await page.goto('/')
  await u.waitForAuthSkipAppStart()

  // Check the settings were reset
  const storedSettings = TOML.parse(
    await page.evaluate(
      ({ settingsKey }) => localStorage.getItem(settingsKey) || '',
      { settingsKey: TEST_SETTINGS_KEY }
    )
  ) as { settings: SaveSettingsPayload }

  expect(storedSettings.settings?.app?.theme).toBe(undefined)

  // Check that the invalid settings were removed
  expect(storedSettings.settings?.modeling?.defaultUnit).toBe(undefined)
  expect(storedSettings.settings?.modeling?.mouseControls).toBe(undefined)
  expect(storedSettings.settings?.app?.projectDirectory).toBe(undefined)
  expect(storedSettings.settings?.projects?.defaultProjectName).toBe(undefined)
})

test('Project settings can be set and override user settings', async ({
  page,
}) => {
  await page.setViewportSize({ width: 1200, height: 500 })
  await page.goto('/', { waitUntil: 'domcontentloaded' })
  await page
    .getByRole('button', { name: 'Start Sketch' })
    .waitFor({ state: 'visible' })

  // Open the settings modal with the browser keyboard shortcut
  await page.keyboard.press('Meta+Shift+,')

  await expect(
    page.getByRole('heading', { name: 'Settings', exact: true })
  ).toBeVisible()
  await page
    .locator('select[name="app-theme"]')
    .selectOption({ value: 'light' })

  // Verify the toast appeared
  await expect(
    page.getByText(`Set theme to "light" for this project`)
  ).toBeVisible()
  // Check that the theme changed
  await expect(page.locator('body')).not.toHaveClass(`body-bg dark`)

  // Check that the user setting was not changed
  await page.getByRole('radio', { name: 'User' }).click()
  await expect(page.locator('select[name="app-theme"]')).toHaveValue('dark')

  // Roll back to default "system" theme
  await page
    .getByText(
      'themeRoll back themeRoll back to match defaultThe overall appearance of the appl'
    )
    .hover()
  await page
    .getByRole('button', {
      name: 'Roll back theme ; Has tooltip: Roll back to match default',
    })
    .click()
  await expect(page.locator('select[name="app-theme"]')).toHaveValue('system')

  // Check that the project setting did not change
  await page.getByRole('radio', { name: 'Project' }).click()
  await expect(page.locator('select[name="app-theme"]')).toHaveValue('light')
})

test('Project settings can be opened with keybinding from the editor', async ({
  page,
}) => {
  await page.setViewportSize({ width: 1200, height: 500 })
  await page.goto('/', { waitUntil: 'domcontentloaded' })
  await page
    .getByRole('button', { name: 'Start Sketch' })
    .waitFor({ state: 'visible' })

  // Put the cursor in the editor
  await page.click('.cm-content')

  // Open the settings modal with the browser keyboard shortcut
  await page.keyboard.press('Meta+Shift+,')

  await expect(
    page.getByRole('heading', { name: 'Settings', exact: true })
  ).toBeVisible()
  await page
    .locator('select[name="app-theme"]')
    .selectOption({ value: 'light' })

  // Verify the toast appeared
  await expect(
    page.getByText(`Set theme to "light" for this project`)
  ).toBeVisible()
  // Check that the theme changed
  await expect(page.locator('body')).not.toHaveClass(`body-bg dark`)

  // Check that the user setting was not changed
  await page.getByRole('radio', { name: 'User' }).click()
  await expect(page.locator('select[name="app-theme"]')).toHaveValue('dark')

  // Roll back to default "system" theme
  await page
    .getByText(
      'themeRoll back themeRoll back to match defaultThe overall appearance of the appl'
    )
    .hover()
  await page
    .getByRole('button', {
      name: 'Roll back theme ; Has tooltip: Roll back to match default',
    })
    .click()
  await expect(page.locator('select[name="app-theme"]')).toHaveValue('system')

  // Check that the project setting did not change
  await page.getByRole('radio', { name: 'Project' }).click()
  await expect(page.locator('select[name="app-theme"]')).toHaveValue('light')
})

test('Project and user settings can be reset', async ({ page }) => {
  await page.setViewportSize({ width: 1200, height: 500 })
  await page.goto('/', { waitUntil: 'domcontentloaded' })
  await page
    .getByRole('button', { name: 'Start Sketch' })
    .waitFor({ state: 'visible' })

  // Put the cursor in the editor
  await page.click('.cm-content')

  // Open the settings modal with the browser keyboard shortcut
  await page.keyboard.press('Meta+Shift+,')

  await expect(
    page.getByRole('heading', { name: 'Settings', exact: true })
  ).toBeVisible()

  // Click the reset settings button.
  await page.getByRole('button', { name: 'Restore default settings' }).click()

  await page
    .locator('select[name="app-theme"]')
    .selectOption({ value: 'light' })

  // Verify the toast appeared
  await expect(
    page.getByText(`Set theme to "light" for this project`)
  ).toBeVisible()
  // Check that the theme changed
  await expect(page.locator('body')).not.toHaveClass(`body-bg dark`)
  await expect(page.locator('select[name="app-theme"]')).toHaveValue('light')

  // Check that the user setting was not changed
  await page.getByRole('radio', { name: 'User' }).click()
  await expect(page.locator('select[name="app-theme"]')).toHaveValue('system')

  // Click the reset settings button.
  await page.getByRole('button', { name: 'Restore default settings' }).click()

  // Verify it is now set to the default value
  await expect(page.locator('select[name="app-theme"]')).toHaveValue('system')

  // Set the user theme to light.
  await page
    .locator('select[name="app-theme"]')
    .selectOption({ value: 'light' })

  // Verify the toast appeared
  await expect(
    page.getByText(`Set theme to "light" as a user default`)
  ).toBeVisible()
  // Check that the theme changed
  await expect(page.locator('body')).not.toHaveClass(`body-bg dark`)
  await expect(page.locator('select[name="app-theme"]')).toHaveValue('light')

  await page.getByRole('radio', { name: 'Project' }).click()
  await expect(page.locator('select[name="app-theme"]')).toHaveValue('light')

  // Click the reset settings button.
  await page.getByRole('button', { name: 'Restore default settings' }).click()
  // Verify it is now set to the default value
  await expect(page.locator('select[name="app-theme"]')).toHaveValue('system')

  await page.getByRole('radio', { name: 'User' }).click()
  await expect(page.locator('select[name="app-theme"]')).toHaveValue('system')

  // Click the reset settings button.
  await page.getByRole('button', { name: 'Restore default settings' }).click()

  // Verify it is now set to the default value
  await expect(page.locator('select[name="app-theme"]')).toHaveValue('system')
})

test('Click through each onboarding step', async ({ page }) => {
  const u = await getUtils(page)

  // Override beforeEach test setup
  await page.addInitScript(
    async ({ settingsKey, settings }) => {
      // Give no initial code, so that the onboarding start is shown immediately
      localStorage.setItem('persistCode', '')
      localStorage.setItem(settingsKey, settings)
    },
    {
      settingsKey: TEST_SETTINGS_KEY,
      settings: TOML.stringify({ settings: TEST_SETTINGS_ONBOARDING_START }),
    }
  )

  await page.setViewportSize({ width: 1200, height: 1080 })
  await page.goto('/')
  await u.waitForAuthSkipAppStart()

  // Test that the onboarding pane loaded
  await expect(page.getByText('Welcome to Modeling App! This')).toBeVisible()

  const nextButton = page.getByTestId('onboarding-next')

  while ((await nextButton.innerText()) !== 'Finish') {
    await expect(nextButton).toBeVisible()
    await nextButton.click()
  }

  // Finish the onboarding
  await expect(nextButton).toBeVisible()
  await nextButton.click()

  // Test that the onboarding pane is gone
  await expect(page.getByTestId('onboarding-content')).not.toBeVisible()
  await expect(page.url()).not.toContain('onboarding')
})

test('Onboarding redirects and code updating', async ({ page }) => {
  const u = await getUtils(page)

  // Override beforeEach test setup
  await page.addInitScript(
    async ({ settingsKey, settings }) => {
      // Give some initial code, so we can test that it's cleared
      localStorage.setItem('persistCode', 'const sigmaAllow = 15000')
      localStorage.setItem(settingsKey, settings)
    },
    {
      settingsKey: TEST_SETTINGS_KEY,
      settings: TOML.stringify({ settings: TEST_SETTINGS_ONBOARDING_EXPORT }),
    }
  )

  await page.setViewportSize({ width: 1200, height: 500 })
  await page.goto('/')
  await u.waitForAuthSkipAppStart()

  // Test that the redirect happened
  await expect(page.url().split(':3000').slice(-1)[0]).toBe(
    `/file/%2Fbrowser%2Fmain.kcl/onboarding/export`
  )

  // Test that you come back to this page when you refresh
  await page.reload()
  await expect(page.url().split(':3000').slice(-1)[0]).toBe(
    `/file/%2Fbrowser%2Fmain.kcl/onboarding/export`
  )

  // Test that the onboarding pane loaded
  const title = page.locator('[data-testid="onboarding-content"]')
  await expect(title).toBeAttached()

  // Test that the code changes when you advance to the next step
  await page.locator('[data-testid="onboarding-next"]').click()
  await expect(page.locator('.cm-content')).toHaveText('')

  // Test that the code is not empty when you click on the next step
  await page.locator('[data-testid="onboarding-next"]').click()
  await expect(page.locator('.cm-content')).toHaveText(/.+/)
})

test('Selections work on fresh and edited sketch', async ({ page }) => {
  // tests mapping works on fresh sketch and edited sketch
  // tests using hovers which is the same as selections, because if
  // source ranges are wrong, hovers won't work
  const u = await getUtils(page)
  const PUR = 400 / 37.5 //pixeltoUnitRatio
  await page.setViewportSize({ width: 1200, height: 500 })
  await page.goto('/')
  await u.waitForAuthSkipAppStart()
  await u.openDebugPanel()

  const xAxisClick = () =>
    page.mouse.click(700, 253).then(() => page.waitForTimeout(100))
  const emptySpaceClick = () =>
    page.mouse.click(700, 343).then(() => page.waitForTimeout(100))
  const topHorzSegmentClick = () =>
    page.mouse.click(709, 290).then(() => page.waitForTimeout(100))
  const bottomHorzSegmentClick = () =>
    page.mouse.click(767, 396).then(() => page.waitForTimeout(100))

  await u.clearCommandLogs()
  await expect(
    page.getByRole('button', { name: 'Start Sketch' })
  ).not.toBeDisabled()
  await page.getByRole('button', { name: 'Start Sketch' }).click()

  // select a plane
  await page.mouse.click(700, 200)
  await page.waitForTimeout(700) // wait for animation

  const startXPx = 600
  await u.closeDebugPanel()
  await page.mouse.click(startXPx + PUR * 10, 500 - PUR * 10)
  await expect(page.locator('.cm-content'))
    .toHaveText(`const part001 = startSketchOn('XZ')
  |> startProfileAt(${commonPoints.startAt}, %)`)

  await page.waitForTimeout(100)
  await page.mouse.click(startXPx + PUR * 20, 500 - PUR * 10)

  await expect(page.locator('.cm-content'))
    .toHaveText(`const part001 = startSketchOn('XZ')
  |> startProfileAt(${commonPoints.startAt}, %)
  |> line([${commonPoints.num1}, 0], %)`)

  await page.waitForTimeout(100)
  await page.mouse.click(startXPx + PUR * 20, 500 - PUR * 20)
  await expect(page.locator('.cm-content'))
    .toHaveText(`const part001 = startSketchOn('XZ')
  |> startProfileAt(${commonPoints.startAt}, %)
  |> line([${commonPoints.num1}, 0], %)
  |> line([0, ${commonPoints.num1}], %)`)
  await page.waitForTimeout(100)
  await page.mouse.click(startXPx, 500 - PUR * 20)
  await expect(page.locator('.cm-content'))
    .toHaveText(`const part001 = startSketchOn('XZ')
  |> startProfileAt(${commonPoints.startAt}, %)
  |> line([${commonPoints.num1}, 0], %)
  |> line([0, ${commonPoints.num1}], %)
  |> line([-${commonPoints.num2}, 0], %)`)

  // deselect line tool
  await page.getByRole('button', { name: 'Line' }).click()

  await u.closeDebugPanel()
  const selectionSequence = async (isSecondTime = false) => {
    await expect(page.getByTestId('hover-highlight')).not.toBeVisible()

    await page.waitForTimeout(100)
    await page.mouse.move(
      startXPx + PUR * 15,
      isSecondTime ? 430 : 500 - PUR * 10
    )

    await expect(page.getByTestId('hover-highlight')).toBeVisible()
    // bg-yellow-200 is more brittle than hover-highlight, but is closer to the user experience
    // and will be an easy fix if it breaks because we change the colour
    await expect(page.locator('.bg-yellow-200')).toBeVisible()

    // check mousing off, than mousing onto another line
    await page.mouse.move(startXPx + PUR * 10, 500 - PUR * 15) // mouse off
    await expect(page.getByTestId('hover-highlight')).not.toBeVisible()
    await page.mouse.move(
      startXPx + PUR * 10,
      isSecondTime ? 295 : 500 - PUR * 20
    ) // mouse onto another line
    await expect(page.getByTestId('hover-highlight')).toBeVisible()

    // now check clicking works including axis

    // click a segment hold shift and click an axis, see that a relevant constraint is enabled
    await topHorzSegmentClick()
    await page.keyboard.down('Shift')
    const constrainButton = page.getByRole('button', { name: 'Constrain' })
    const absYButton = page.getByRole('button', { name: 'ABS Y' })
    await constrainButton.click()
    await expect(absYButton).toBeDisabled()
    await page.waitForTimeout(100)
    await xAxisClick()
    await page.keyboard.up('Shift')
    await constrainButton.click()
    await absYButton.and(page.locator(':not([disabled])')).waitFor()
    await expect(absYButton).not.toBeDisabled()

    // clear selection by clicking on nothing
    await emptySpaceClick()

    await page.waitForTimeout(100)
    // same selection but click the axis first
    await xAxisClick()
    await constrainButton.click()
    await expect(absYButton).toBeDisabled()
    await page.keyboard.down('Shift')
    await page.waitForTimeout(100)
    await topHorzSegmentClick()

    await page.keyboard.up('Shift')
    await constrainButton.click()
    await expect(absYButton).not.toBeDisabled()

    // clear selection by clicking on nothing
    await emptySpaceClick()

    // check the same selection again by putting cursor in code first then selecting axis
    await page.getByText(`  |> line([-${commonPoints.num2}, 0], %)`).click()
    await page.keyboard.down('Shift')
    await constrainButton.click()
    await expect(absYButton).toBeDisabled()
    await page.waitForTimeout(100)
    await xAxisClick()
    await page.keyboard.up('Shift')
    await constrainButton.click()
    await expect(absYButton).not.toBeDisabled()

    // clear selection by clicking on nothing
    await emptySpaceClick()

    // select segment in editor than another segment in scene and check there are two cursors
    // TODO change this back to shift click in the scene, not cmd click in the editor
    await bottomHorzSegmentClick()

    await expect(page.locator('.cm-cursor')).toHaveCount(1)

    await page.keyboard.down(process.platform === 'linux' ? 'Control' : 'Meta')
    await page.waitForTimeout(100)
    await page.getByText(`  |> line([-${commonPoints.num2}, 0], %)`).click()

    await expect(page.locator('.cm-cursor')).toHaveCount(2)
    await page.waitForTimeout(500)
    await page.keyboard.up(process.platform === 'linux' ? 'Control' : 'Meta')

    // clear selection by clicking on nothing
    await emptySpaceClick()
  }

  await selectionSequence()

  // hovering in fresh sketch worked, lets try exiting and re-entering
  await u.openAndClearDebugPanel()
  await page.getByRole('button', { name: 'Exit Sketch' }).click()
  await page.waitForTimeout(200)
  // wait for execution done

  await u.expectCmdLog('[data-message-type="execution-done"]')
  await u.closeDebugPanel()

  // select a line
  // await topHorzSegmentClick()
  await page.getByText(commonPoints.startAt).click() // TODO remove this and reinstate // await topHorzSegmentClick()
  await page.waitForTimeout(100)

  // enter sketch again
  await u.doAndWaitForCmd(
    () => page.getByRole('button', { name: 'Edit Sketch' }).click(),
    'default_camera_get_settings'
  )
  await page.waitForTimeout(150)

  await page.waitForTimeout(300) // wait for animation

  // hover again and check it works
  await selectionSequence(true)
})

test.describe('Command bar tests', () => {
  test('Command bar works and can change a setting', async ({ page }) => {
    // Brief boilerplate
    await page.setViewportSize({ width: 1200, height: 500 })
    await page.goto('/', { waitUntil: 'domcontentloaded' })

    let cmdSearchBar = page.getByPlaceholder('Search commands')

    // First try opening the command bar and closing it
    await page
      .getByRole('button', { name: 'Commands', exact: false })
      .or(page.getByRole('button', { name: '⌘K' }))
      .click()
    await expect(cmdSearchBar).toBeVisible()
    await page.keyboard.press('Escape')
    await expect(cmdSearchBar).not.toBeVisible()

    // Now try the same, but with the keyboard shortcut, check focus
    await page.keyboard.press('Meta+K')
    await expect(cmdSearchBar).toBeVisible()
    await expect(cmdSearchBar).toBeFocused()

    // Try typing in the command bar
    await page.keyboard.type('theme')
    const themeOption = page.getByRole('option', {
      name: 'Settings · app · theme',
    })
    await expect(themeOption).toBeVisible()
    await themeOption.click()
    const themeInput = page.getByPlaceholder('Select an option')
    await expect(themeInput).toBeVisible()
    await expect(themeInput).toBeFocused()
    // Select dark theme
    await page.keyboard.press('ArrowDown')
    await page.keyboard.press('ArrowDown')
    await page.keyboard.press('ArrowDown')
    await expect(page.getByRole('option', { name: 'system' })).toHaveAttribute(
      'data-headlessui-state',
      'active'
    )
    await page.keyboard.press('Enter')

    // Check the toast appeared
    await expect(
      page.getByText(`Set theme to "system" for this project`)
    ).toBeVisible()
    // Check that the theme changed
    await expect(page.locator('body')).not.toHaveClass(`body-bg dark`)
  })

  test('Command bar keybinding works from code editor and can change a setting', async ({
    page,
  }) => {
    // Brief boilerplate
    await page.setViewportSize({ width: 1200, height: 500 })
    await page.goto('/', { waitUntil: 'domcontentloaded' })

    let cmdSearchBar = page.getByPlaceholder('Search commands')

    // Put the cursor in the code editor
    await page.click('.cm-content')

    // Now try the same, but with the keyboard shortcut, check focus
    await page.keyboard.press('Meta+K')
    await expect(cmdSearchBar).toBeVisible()
    await expect(cmdSearchBar).toBeFocused()

    // Try typing in the command bar
    await page.keyboard.type('theme')
    const themeOption = page.getByRole('option', {
      name: 'Settings · app · theme',
    })
    await expect(themeOption).toBeVisible()
    await themeOption.click()
    const themeInput = page.getByPlaceholder('Select an option')
    await expect(themeInput).toBeVisible()
    await expect(themeInput).toBeFocused()
    // Select dark theme
    await page.keyboard.press('ArrowDown')
    await page.keyboard.press('ArrowDown')
    await page.keyboard.press('ArrowDown')
    await expect(page.getByRole('option', { name: 'system' })).toHaveAttribute(
      'data-headlessui-state',
      'active'
    )
    await page.keyboard.press('Enter')

    // Check the toast appeared
    await expect(
      page.getByText(`Set theme to "system" for this project`)
    ).toBeVisible()
    // Check that the theme changed
    await expect(page.locator('body')).not.toHaveClass(`body-bg dark`)
  })

  test('Can extrude from the command bar', async ({ page }) => {
    await page.addInitScript(async () => {
      localStorage.setItem(
        'persistCode',
        `const distance = sqrt(20)
      const part001 = startSketchOn('XZ')
      |> startProfileAt([-6.95, 10.98], %)
      |> line([25.1, 0.41], %)
      |> line([0.73, -20.93], %)
      |> line([-23.44, 0.52], %)
      |> close(%)
          `
      )
    })

    const u = await getUtils(page)
    await page.setViewportSize({ width: 1200, height: 500 })
    await page.goto('/')
    await u.waitForAuthSkipAppStart()

    // Make sure the stream is up
    await u.openDebugPanel()
    await u.expectCmdLog('[data-message-type="execution-done"]')

    await expect(
      page.getByRole('button', { name: 'Start Sketch' })
    ).not.toBeDisabled()
    await u.clearCommandLogs()
    await page.getByRole('button', { name: 'Extrude' }).isEnabled()

    let cmdSearchBar = page.getByPlaceholder('Search commands')
    await page.keyboard.press('Meta+K')
    await expect(cmdSearchBar).toBeVisible()

    // Search for extrude command and choose it
    await page.getByRole('option', { name: 'Extrude' }).click()

    // Assert that we're on the selection step
    await expect(page.getByRole('button', { name: 'selection' })).toBeDisabled()
    // Select a face
    await page.mouse.move(700, 200)
    await page.mouse.click(700, 200)

    // Assert that we're on the distance step
    await expect(page.getByRole('button', { name: 'distance' })).toBeDisabled()

    // Assert that the an alternative variable name is chosen,
    // since the default variable name is already in use (distance)
    await page.getByRole('button', { name: 'Create new variable' }).click()
    await expect(page.getByPlaceholder('Variable name')).toHaveValue(
      'distance001'
    )

    const continueButton = page.getByRole('button', { name: 'Continue' })
    const submitButton = page.getByRole('button', { name: 'Submit command' })
    await continueButton.click()

    // Review step and argument hotkeys
    await expect(submitButton).toBeEnabled()
    await page.keyboard.press('Backspace')

    // Assert we're back on the distance step
    await expect(
      page.getByRole('button', { name: 'Distance 5', exact: false })
    ).toBeDisabled()

    await continueButton.click()
    await submitButton.click()

    // Check that the code was updated
    await u.waitForCmdReceive('extrude')
    // Unfortunately this indentation seems to matter for the test
    await expect(page.locator('.cm-content')).toHaveText(
      `const distance = sqrt(20)
const distance001 = ${KCL_DEFAULT_LENGTH}
const part001 = startSketchOn('XZ')
    |> startProfileAt([-6.95, 10.98], %)
    |> line([25.1, 0.41], %)
    |> line([0.73, -20.93], %)
    |> line([-23.44, 0.52], %)
    |> close(%)
    |> extrude(distance001, %)`.replace(/(\r\n|\n|\r)/gm, '') // remove newlines
    )
  })
})

test('Can add multiple sketches', async ({ page }) => {
  test.skip(process.platform === 'darwin', 'Can add multiple sketches')
  const u = await getUtils(page)
  await page.setViewportSize({ width: 1200, height: 500 })
  const PUR = 400 / 37.5 //pixeltoUnitRatio
  await page.goto('/')
  await u.waitForAuthSkipAppStart()
  await u.openDebugPanel()

  await expect(
    page.getByRole('button', { name: 'Start Sketch' })
  ).not.toBeDisabled()
  await expect(page.getByRole('button', { name: 'Start Sketch' })).toBeVisible()

  // click on "Start Sketch" button
  await u.clearCommandLogs()
  await u.doAndWaitForImageDiff(
    () => page.getByRole('button', { name: 'Start Sketch' }).click(),
    200
  )

  // select a plane
  await page.mouse.click(700, 200)

  await expect(page.locator('.cm-content')).toHaveText(
    `const part001 = startSketchOn('XZ')`
  )

  await page.waitForTimeout(500) // TODO detect animation ending, or disable animation

  const startXPx = 600
  await u.closeDebugPanel()
  await page.mouse.click(startXPx + PUR * 10, 500 - PUR * 10)
  await expect(page.locator('.cm-content'))
    .toHaveText(`const part001 = startSketchOn('XZ')
  |> startProfileAt(${commonPoints.startAt}, %)`)
  await page.waitForTimeout(100)

  await page.mouse.click(startXPx + PUR * 20, 500 - PUR * 10)
  await page.waitForTimeout(100)

  await expect(page.locator('.cm-content'))
    .toHaveText(`const part001 = startSketchOn('XZ')
  |> startProfileAt(${commonPoints.startAt}, %)
  |> line([${commonPoints.num1}, 0], %)`)

  await page.mouse.click(startXPx + PUR * 20, 500 - PUR * 20)
  await expect(page.locator('.cm-content'))
    .toHaveText(`const part001 = startSketchOn('XZ')
  |> startProfileAt(${commonPoints.startAt}, %)
  |> line([${commonPoints.num1}, 0], %)
  |> line([0, ${commonPoints.num1}], %)`)
  await page.waitForTimeout(100)
  await page.mouse.click(startXPx, 500 - PUR * 20)
  const finalCodeFirstSketch = `const part001 = startSketchOn('XZ')
  |> startProfileAt(${commonPoints.startAt}, %)
  |> line([${commonPoints.num1}, 0], %)
  |> line([0, ${commonPoints.num1}], %)
  |> line([-${commonPoints.num2}, 0], %)`
  await expect(page.locator('.cm-content')).toHaveText(finalCodeFirstSketch)

  // exit the sketch

  await u.openAndClearDebugPanel()
  await page.getByRole('button', { name: 'Exit Sketch' }).click()

  await u.expectCmdLog('[data-message-type="execution-done"]')

  await u.updateCamPosition([100, 100, 100])
  await page.waitForTimeout(250)

  // start a new sketch
  await u.clearCommandLogs()
  await page.getByRole('button', { name: 'Start Sketch' }).click()
  await page.waitForTimeout(400)
  await page.mouse.click(650, 450)

  await page.waitForTimeout(500) // TODO detect animation ending, or disable animation
  await u.clearAndCloseDebugPanel()

  // on mock os there are issues with getting the camera to update
  // it should not be selecting the 'XZ' plane here if the camera updated
  // properly, but if we just role with it we can still verify everything
  // in the rest of the test
  const plane = process.platform === 'darwin' ? 'XZ' : 'XY'

  await page.waitForTimeout(100)
  await page.mouse.click(startXPx + PUR * 10, 500 - PUR * 10)
  const startAt2 =
    process.platform === 'darwin' ? '[9.75, -13.16]' : '[0.93, -1.25]'
  await expect(
    (await page.locator('.cm-content').innerText()).replace(/\s/g, '')
  ).toBe(
    `${finalCodeFirstSketch}
const part002 = startSketchOn('${plane}')
  |> startProfileAt(${startAt2}, %)`.replace(/\s/g, '')
  )
  await page.waitForTimeout(100)

  await u.closeDebugPanel()
  await page.mouse.click(startXPx + PUR * 20, 500 - PUR * 10)
  await page.waitForTimeout(100)

  const num2 = process.platform === 'darwin' ? 9.84 : 0.94
  await expect(
    (await page.locator('.cm-content').innerText()).replace(/\s/g, '')
  ).toBe(
    `${finalCodeFirstSketch}
const part002 = startSketchOn('${plane}')
  |> startProfileAt(${startAt2}, %)
  |> line([${num2}, 0], %)`.replace(/\s/g, '')
  )

  await page.mouse.click(startXPx + PUR * 20, 500 - PUR * 20)
  await expect(
    (await page.locator('.cm-content').innerText()).replace(/\s/g, '')
  ).toBe(
    `${finalCodeFirstSketch}
const part002 = startSketchOn('${plane}')
  |> startProfileAt(${startAt2}, %)
  |> line([${num2}, 0], %)
  |> line([0, ${roundOff(
    num2 + (process.platform === 'darwin' ? 0.01 : -0.01)
  )}], %)`.replace(/\s/g, '')
  )
  await page.waitForTimeout(100)
  await page.mouse.click(startXPx, 500 - PUR * 20)
  await expect(
    (await page.locator('.cm-content').innerText()).replace(/\s/g, '')
  ).toBe(
    `${finalCodeFirstSketch}
const part002 = startSketchOn('${plane}')
  |> startProfileAt(${startAt2}, %)
  |> line([${num2}, 0], %)
  |> line([0, ${roundOff(
    num2 + (process.platform === 'darwin' ? 0.01 : -0.01)
  )}], %)
  |> line([-${process.platform === 'darwin' ? 19.59 : 1.87}, 0], %)`.replace(
      /\s/g,
      ''
    )
  )
})

test('ProgramMemory can be serialised', async ({ page }) => {
  const u = await getUtils(page)
  await page.addInitScript(async () => {
    localStorage.setItem(
      'persistCode',
      `const part = startSketchOn('XY')
  |> startProfileAt([0, 0], %)
  |> line([0, 1], %)
  |> line([1, 0], %)
  |> line([0, -1], %)
  |> close(%)
  |> extrude(1, %)
  |> patternLinear3d({
        axis: [1, 0, 1],
        repetitions: 3,
        distance: 6
      }, %)`
    )
  })
  await page.setViewportSize({ width: 1000, height: 500 })
  await page.goto('/')
  const messages: string[] = []

  // Listen for all console events and push the message text to an array
  page.on('console', (message) => messages.push(message.text()))
  await u.waitForAuthSkipAppStart()

  // wait for execution done
  await u.openDebugPanel()
  await u.expectCmdLog('[data-message-type="execution-done"]')

  const forbiddenMessages = ['cannot serialize tagged newtype variant']
  forbiddenMessages.forEach((forbiddenMessage) => {
    messages.forEach((message) => {
      expect(message).not.toContain(forbiddenMessage)
    })
  })
})

test('Hovering over 3d features highlights code', async ({ page }) => {
  const u = await getUtils(page)
  await page.addInitScript(async (KCL_DEFAULT_LENGTH) => {
    localStorage.setItem(
      'persistCode',
      `const part001 = startSketchOn('XZ')
  |> startProfileAt([20, 0], %)
  |> line([7.13, 4 + 0], %)
  |> angledLine({ angle: 3 + 0, length: 3.14 + 0 }, %)
  |> lineTo([20.14 + 0, -0.14 + 0], %)
  |> xLineTo(29 + 0, %)
  |> yLine(-3.14 + 0, %, 'a')
  |> xLine(1.63, %)
  |> angledLineOfXLength({ angle: 3 + 0, length: 3.14 }, %)
  |> angledLineOfYLength({ angle: 30, length: 3 + 0 }, %)
  |> angledLineToX({ angle: 22.14 + 0, to: 12 }, %)
  |> angledLineToY({ angle: 30, to: 11.14 }, %)
  |> angledLineThatIntersects({
        angle: 3.14,
        intersectTag: 'a',
        offset: 0
      }, %)
  |> tangentialArcTo([13.14 + 0, 13.14], %)
  |> close(%)
  |> extrude(5 + 7, %)
`
    )
  }, KCL_DEFAULT_LENGTH)
  await page.setViewportSize({ width: 1000, height: 500 })
  await page.goto('/')
  await u.waitForAuthSkipAppStart()

  await page.waitForTimeout(100)
  await u.openAndClearDebugPanel()
  await u.sendCustomCmd({
    type: 'modeling_cmd_req',
    cmd_id: uuidv4(),
    cmd: {
      type: 'default_camera_look_at',
      vantage: { x: 0, y: -1250, z: 580 },
      center: { x: 0, y: 0, z: 0 },
      up: { x: 0, y: 0, z: 1 },
    },
  })
  await page.waitForTimeout(100)
  await u.sendCustomCmd({
    type: 'modeling_cmd_req',
    cmd_id: uuidv4(),
    cmd: {
      type: 'default_camera_get_settings',
    },
  })
  await page.waitForTimeout(100)

  const extrusionTop: Coords2d = [800, 240]
  const flatExtrusionFace: Coords2d = [960, 160]
  const arc: Coords2d = [840, 160]
  const close: Coords2d = [720, 200]
  const nothing: Coords2d = [600, 200]

  await page.mouse.move(nothing[0], nothing[1])
  await page.mouse.click(nothing[0], nothing[1])

  await expect(page.getByTestId('hover-highlight')).not.toBeVisible()
  await page.waitForTimeout(200)

  await page.mouse.move(extrusionTop[0], extrusionTop[1])
  await expect(page.getByTestId('hover-highlight')).toBeVisible()
  await page.mouse.move(nothing[0], nothing[1])
  await expect(page.getByTestId('hover-highlight')).not.toBeVisible()

  await page.mouse.move(arc[0], arc[1])
  await expect(page.getByTestId('hover-highlight')).toBeVisible()
  await page.mouse.move(nothing[0], nothing[1])
  await expect(page.getByTestId('hover-highlight')).not.toBeVisible()

  await page.mouse.move(close[0], close[1])
  await expect(page.getByTestId('hover-highlight')).toBeVisible()
  await page.mouse.move(nothing[0], nothing[1])
  await expect(page.getByTestId('hover-highlight')).not.toBeVisible()

  await page.mouse.move(flatExtrusionFace[0], flatExtrusionFace[1])
  await expect(page.getByTestId('hover-highlight')).toHaveCount(5) // multiple lines
  await page.mouse.move(nothing[0], nothing[1])
  await page.waitForTimeout(100)
  await expect(page.getByTestId('hover-highlight')).not.toBeVisible()
})

test("Various pipe expressions should and shouldn't allow edit and or extrude", async ({
  page,
}) => {
  const u = await getUtils(page)
  const selectionsSnippets = {
    extrudeAndEditBlocked: '|> startProfileAt([10.81, 32.99], %)',
    extrudeAndEditBlockedInFunction: '|> startProfileAt(pos, %)',
    extrudeAndEditAllowed: '|> startProfileAt([15.72, 4.7], %)',
    editOnly: '|> startProfileAt([15.79, -14.6], %)',
  }
  await page.addInitScript(
    async ({
      extrudeAndEditBlocked,
      extrudeAndEditBlockedInFunction,
      extrudeAndEditAllowed,
      editOnly,
    }: any) => {
      localStorage.setItem(
        'persistCode',
        `const part001 = startSketchOn('XZ')
  ${extrudeAndEditBlocked}
  |> line([25.96, 2.93], %)
  |> line([5.25, -5.72], %)
  |> line([-2.01, -10.35], %)
  |> line([-27.65, -2.78], %)
  |> close(%)
  |> extrude(5, %)
const part002 = startSketchOn('XZ')
  ${extrudeAndEditAllowed}
  |> line([10.32, 6.47], %)
  |> line([9.71, -6.16], %)
  |> line([-3.08, -9.86], %)
  |> line([-12.02, -1.54], %)
  |> close(%)
const part003 = startSketchOn('XZ')
  ${editOnly}
  |> line([27.55, -1.65], %)
  |> line([4.95, -8], %)
  |> line([-20.38, -10.12], %)
  |> line([-15.79, 17.08], %)

fn yohey = (pos) => {
  const part004 = startSketchOn('XZ')
  ${extrudeAndEditBlockedInFunction}
  |> line([27.55, -1.65], %)
  |> line([4.95, -10.53], %)
  |> line([-20.38, -8], %)
  |> line([-15.79, 17.08], %)
  return ''
}

    yohey([15.79, -34.6])
`
      )
    },
    selectionsSnippets
  )
  await page.setViewportSize({ width: 1200, height: 1000 })
  await page.goto('/')
  await u.waitForAuthSkipAppStart()

  // wait for execution done
  await u.openDebugPanel()
  await u.expectCmdLog('[data-message-type="execution-done"]')
  await u.closeDebugPanel()

  // wait for start sketch as a proxy for the stream being ready
  await expect(
    page.getByRole('button', { name: 'Start Sketch' })
  ).not.toBeDisabled()

  await page.getByText(selectionsSnippets.extrudeAndEditBlocked).click()
  await expect(page.getByRole('button', { name: 'Extrude' })).toBeDisabled()
  await expect(
    page.getByRole('button', { name: 'Edit Sketch' })
  ).not.toBeVisible()

  await page.getByText(selectionsSnippets.extrudeAndEditAllowed).click()
  await expect(page.getByRole('button', { name: 'Extrude' })).not.toBeDisabled()
  await expect(
    page.getByRole('button', { name: 'Edit Sketch' })
  ).not.toBeDisabled()

  await page.getByText(selectionsSnippets.editOnly).click()
  await expect(page.getByRole('button', { name: 'Extrude' })).toBeDisabled()
  await expect(
    page.getByRole('button', { name: 'Edit Sketch' })
  ).not.toBeDisabled()

  await page
    .getByText(selectionsSnippets.extrudeAndEditBlockedInFunction)
    .click()
  await expect(page.getByRole('button', { name: 'Extrude' })).toBeDisabled()
  await expect(
    page.getByRole('button', { name: 'Edit Sketch' })
  ).not.toBeVisible()

  // selecting an editable sketch but clicking "start sktech" should start a new sketch and not edit the existing one
  await page.getByText(selectionsSnippets.extrudeAndEditAllowed).click()
  await page.getByRole('button', { name: 'Start Sketch' }).click()
  await page.getByTestId('KCL Code').click()
  await page.mouse.click(300, 500)
  await page.getByTestId('KCL Code').click()
  // expect main content to contain `part005` i.e. started a new sketch
  await expect(page.locator('.cm-content')).toHaveText(
    /part005 = startSketchOn\('XZ'\)/
  )
})

test('Deselecting line tool should mean nothing happens on click', async ({
  page,
}) => {
  const u = await getUtils(page)
  await page.setViewportSize({ width: 1200, height: 500 })
  await page.goto('/')
  await u.waitForAuthSkipAppStart()
  await u.openDebugPanel()

  await expect(
    page.getByRole('button', { name: 'Start Sketch' })
  ).not.toBeDisabled()
  await expect(page.getByRole('button', { name: 'Start Sketch' })).toBeVisible()

  // click on "Start Sketch" button
  await u.clearCommandLogs()
  await u.doAndWaitForImageDiff(
    () => page.getByRole('button', { name: 'Start Sketch' }).click(),
    200
  )

  await page.mouse.click(700, 200)

  await expect(page.locator('.cm-content')).toHaveText(
    `const part001 = startSketchOn('XZ')`
  )

  await page.waitForTimeout(600)

  let previousCodeContent = await page.locator('.cm-content').innerText()

  // deselect the line tool by clicking it
  await page.getByRole('button', { name: 'Line' }).click()

  await page.mouse.click(700, 200)
  await page.waitForTimeout(100)
  await page.mouse.click(700, 250)
  await page.waitForTimeout(100)
  await page.mouse.click(750, 200)
  await page.waitForTimeout(100)

  // expect no change
  await expect(page.locator('.cm-content')).toHaveText(previousCodeContent)

  // select line tool again
  await page.getByRole('button', { name: 'Line' }).click()

  await u.closeDebugPanel()

  // line tool should work as expected again
  await page.mouse.click(700, 200)
  await expect(page.locator('.cm-content')).not.toHaveText(previousCodeContent)
  previousCodeContent = await page.locator('.cm-content').innerText()

  await page.waitForTimeout(100)
  await page.mouse.click(700, 300)
  await expect(page.locator('.cm-content')).not.toHaveText(previousCodeContent)
  previousCodeContent = await page.locator('.cm-content').innerText()

  await page.waitForTimeout(100)
  await page.mouse.click(750, 300)
  await expect(page.locator('.cm-content')).not.toHaveText(previousCodeContent)
  previousCodeContent = await page.locator('.cm-content').innerText()
})

test('multi-sketch file shows multiple Edit Sketch buttons', async ({
  page,
  context,
}) => {
  const u = await getUtils(page)
  const selectionsSnippets = {
    startProfileAt1:
      '|> startProfileAt([-width / 4 + screwRadius, height / 2], %)',
    startProfileAt2: '|> startProfileAt([-width / 2, 0], %)',
    startProfileAt3: '|> startProfileAt([0, thickness], %)',
  }
  await context.addInitScript(
    async ({ startProfileAt1, startProfileAt2, startProfileAt3 }: any) => {
      localStorage.setItem(
        'persistCode',
        `
const width = 20
const height = 10
const thickness = 5
const screwRadius = 3
const wireRadius = 2
const wireOffset = 0.5

const screwHole = startSketchOn('XY')
  ${startProfileAt1}
  |> arc({
        radius: screwRadius,
        angle_start: 0,
        angle_end: 360
      }, %)

const part001 = startSketchOn('XY')
  ${startProfileAt2}
  |> xLine(width * .5, %)
  |> yLine(height, %)
  |> xLine(-width * .5, %)
  |> close(%)
  |> hole(screwHole, %)
  |> extrude(thickness, %)

const part002 = startSketchOn('-XZ')
  ${startProfileAt3}
  |> xLine(width / 4, %)
  |> tangentialArcTo([width / 2, 0], %)
  |> xLine(-width / 4 + wireRadius, %)
  |> yLine(wireOffset, %)
  |> arc({
        radius: wireRadius,
        angle_start: 0,
        angle_end: 180
      }, %)
  |> yLine(-wireOffset, %)
  |> xLine(-width / 4, %)
  |> close(%)
  |> extrude(-height, %)
`
      )
    },
    selectionsSnippets
  )
  await page.setViewportSize({ width: 1200, height: 500 })
  await page.goto('/')
  await u.waitForAuthSkipAppStart()

  // wait for execution done
  await u.openDebugPanel()
  await u.expectCmdLog('[data-message-type="execution-done"]')
  await u.closeDebugPanel()

  await page.getByText(selectionsSnippets.startProfileAt1).click()
  await expect(page.getByRole('button', { name: 'Extrude' })).toBeDisabled()
  await expect(page.getByRole('button', { name: 'Edit Sketch' })).toBeVisible()

  await page.getByText(selectionsSnippets.startProfileAt2).click()
  await expect(page.getByRole('button', { name: 'Extrude' })).toBeDisabled()
  await expect(page.getByRole('button', { name: 'Edit Sketch' })).toBeVisible()

  await page.getByText(selectionsSnippets.startProfileAt3).click()
  await expect(page.getByRole('button', { name: 'Extrude' })).toBeDisabled()
  await expect(page.getByRole('button', { name: 'Edit Sketch' })).toBeVisible()
})

test('Can edit segments by dragging their handles', async ({ page }) => {
  const u = await getUtils(page)
  await page.addInitScript(async () => {
    localStorage.setItem(
      'persistCode',
      `const part001 = startSketchOn('XZ')
  |> startProfileAt([4.61, -14.01], %)
  |> line([12.73, -0.09], %)
  |> tangentialArcTo([24.95, -5.38], %)`
    )
  })

  await page.setViewportSize({ width: 1200, height: 500 })
  await page.goto('/')
  await u.waitForAuthSkipAppStart()
  await expect(
    page.getByRole('button', { name: 'Start Sketch' })
  ).not.toBeDisabled()

  await page.waitForTimeout(100)
  await u.openAndClearDebugPanel()
  await u.sendCustomCmd({
    type: 'modeling_cmd_req',
    cmd_id: uuidv4(),
    cmd: {
      type: 'default_camera_look_at',
      vantage: { x: 0, y: -1250, z: 580 },
      center: { x: 0, y: 0, z: 0 },
      up: { x: 0, y: 0, z: 1 },
    },
  })
  await page.waitForTimeout(100)
  await u.sendCustomCmd({
    type: 'modeling_cmd_req',
    cmd_id: uuidv4(),
    cmd: {
      type: 'default_camera_get_settings',
    },
  })
  await page.waitForTimeout(100)

  const startPX = [665, 458]

  const dragPX = 30

  await page.getByText('startProfileAt([4.61, -14.01], %)').click()
  await expect(page.getByRole('button', { name: 'Edit Sketch' })).toBeVisible()
  await page.getByRole('button', { name: 'Edit Sketch' }).click()
  await page.waitForTimeout(400)
  let prevContent = await page.locator('.cm-content').innerText()

  const step5 = { steps: 5 }

  await expect(page.getByTestId('segment-overlay')).toHaveCount(2)

  // drag startProfieAt handle
  await page.mouse.move(startPX[0], startPX[1])
  await page.mouse.down()
  await page.mouse.move(startPX[0] + dragPX, startPX[1] - dragPX, step5)
  await page.mouse.up()

  await expect(page.locator('.cm-content')).not.toHaveText(prevContent)
  prevContent = await page.locator('.cm-content').innerText()

  // drag line handle
  await page.waitForTimeout(100)

  const lineEnd = await u.getBoundingBox('[data-overlay-index="0"]')
  await page.mouse.move(lineEnd.x - 5, lineEnd.y)
  await page.mouse.down()
  await page.mouse.move(lineEnd.x + dragPX, lineEnd.y - dragPX, step5)
  await page.mouse.up()
  await page.waitForTimeout(100)
  await expect(page.locator('.cm-content')).not.toHaveText(prevContent)
  prevContent = await page.locator('.cm-content').innerText()

  // drag tangentialArcTo handle
  const tangentEnd = await u.getBoundingBox('[data-overlay-index="1"]')
  await page.mouse.move(tangentEnd.x, tangentEnd.y - 5)
  await page.mouse.down()
  await page.mouse.move(tangentEnd.x + dragPX, tangentEnd.y - dragPX, step5)
  await page.mouse.up()
  await page.waitForTimeout(100)
  await expect(page.locator('.cm-content')).not.toHaveText(prevContent)

  // expect the code to have changed
  await expect(page.locator('.cm-content'))
    .toHaveText(`const part001 = startSketchOn('XZ')
  |> startProfileAt([6.44, -12.07], %)
  |> line([14.72, 1.97], %)
  |> tangentialArcTo([26.92, -3.32], %)`)
})

const doSnapAtDifferentScales = async (
  page: any,
  camPos: [number, number, number],
  scale = 1,
  fudge = 0
) => {
  const u = await getUtils(page)
  await page.setViewportSize({ width: 1200, height: 500 })
  await page.goto('/')
  await u.waitForAuthSkipAppStart()
  await u.openDebugPanel()

  const code = `const part001 = startSketchOn('-XZ')
|> startProfileAt([${roundOff(scale * 87.68)}, ${roundOff(scale * 43.84)}], %)
|> line([${roundOff(scale * 175.36)}, 0], %)
|> line([0, -${roundOff(scale * 175.36) + fudge}], %)
|> lineTo([profileStartX(%), profileStartY(%)], %)
|> close(%)`

  await expect(
    page.getByRole('button', { name: 'Start Sketch' })
  ).not.toBeDisabled()
  await expect(page.getByRole('button', { name: 'Start Sketch' })).toBeVisible()

  await u.clearCommandLogs()
  await page.getByRole('button', { name: 'Start Sketch' }).click()
  await page.waitForTimeout(100)

  await u.openAndClearDebugPanel()
  await u.updateCamPosition(camPos)
  await u.closeDebugPanel()

  // select a plane
  await page.mouse.click(700, 200)
  await expect(page.locator('.cm-content')).toHaveText(
    `const part001 = startSketchOn('-XZ')`
  )

  let prevContent = await page.locator('.cm-content').innerText()

  const pointA = [700, 200]
  const pointB = [900, 200]
  const pointC = [900, 400]

  // draw three lines
  await page.mouse.click(pointA[0], pointA[1])
  await page.waitForTimeout(100)
  await expect(page.locator('.cm-content')).not.toHaveText(prevContent)
  prevContent = await page.locator('.cm-content').innerText()

  await page.mouse.click(pointB[0], pointB[1])
  await page.waitForTimeout(100)
  await expect(page.locator('.cm-content')).not.toHaveText(prevContent)
  prevContent = await page.locator('.cm-content').innerText()

  await page.mouse.click(pointC[0], pointC[1])
  await page.waitForTimeout(100)
  await expect(page.locator('.cm-content')).not.toHaveText(prevContent)
  prevContent = await page.locator('.cm-content').innerText()

  await page.mouse.move(pointA[0] - 12, pointA[1] + 12)
  const pointNotQuiteA = [pointA[0] - 7, pointA[1] + 7]
  await page.mouse.move(pointNotQuiteA[0], pointNotQuiteA[1], { steps: 10 })

  await page.mouse.click(pointNotQuiteA[0], pointNotQuiteA[1])
  await expect(page.locator('.cm-content')).not.toHaveText(prevContent)
  prevContent = await page.locator('.cm-content').innerText()

  await expect(page.locator('.cm-content')).toHaveText(code)
  // Assert the tool was unequipped
  await expect(page.getByRole('button', { name: 'Line' })).not.toHaveAttribute(
    'aria-pressed',
    'true'
  )

  // exit sketch
  await u.openAndClearDebugPanel()
  await page.getByRole('button', { name: 'Exit Sketch' }).click()
  await u.expectCmdLog('[data-message-type="execution-done"]')
  await u.removeCurrentCode()
}

test.describe('Snap to close works (at any scale)', () => {
  test('[0, 100, 100]', async ({ page }) => {
    await doSnapAtDifferentScales(page, [0, 100, 100], 0.01, 0.01)
  })

  test('[0, 10000, 10000]', async ({ page }) => {
    await doSnapAtDifferentScales(page, [0, 10000, 10000])
  })
})

test('Sketch on face', async ({ page }) => {
  const u = await getUtils(page)
  await page.addInitScript(async () => {
    localStorage.setItem(
      'persistCode',
      `const part001 = startSketchOn('XZ')
  |> startProfileAt([3.29, 7.86], %)
  |> line([2.48, 2.44], %)
  |> line([2.66, 1.17], %)
  |> line([3.75, 0.46], %)
  |> line([4.99, -0.46], %)
  |> line([3.3, -2.12], %)
  |> line([2.16, -3.33], %)
  |> line([0.85, -3.08], %)
  |> line([-0.18, -3.36], %)
  |> line([-3.86, -2.73], %)
  |> line([-17.67, 0.85], %)
  |> close(%)
  |> extrude(5 + 7, %)`
    )
  })

  await page.setViewportSize({ width: 1200, height: 500 })
  await page.goto('/')
  await u.waitForAuthSkipAppStart()
  await expect(
    page.getByRole('button', { name: 'Start Sketch' })
  ).not.toBeDisabled()

  await page.getByRole('button', { name: 'Start Sketch' }).click()
  await page.waitForTimeout(300)

  let previousCodeContent = await page.locator('.cm-content').innerText()

  await u.openAndClearDebugPanel()
  await u.doAndWaitForCmd(
    () => page.mouse.click(625, 133),
    'default_camera_get_settings',
    true
  )
  await page.waitForTimeout(150)

  const firstClickPosition = [612, 238]
  const secondClickPosition = [661, 242]
  const thirdClickPosition = [609, 267]

  await page.mouse.click(firstClickPosition[0], firstClickPosition[1])
  await expect(page.locator('.cm-content')).not.toHaveText(previousCodeContent)
  previousCodeContent = await page.locator('.cm-content').innerText()

  await page.waitForTimeout(100)
  await page.mouse.click(secondClickPosition[0], secondClickPosition[1])
  await expect(page.locator('.cm-content')).not.toHaveText(previousCodeContent)
  previousCodeContent = await page.locator('.cm-content').innerText()

  await page.waitForTimeout(100)
  await page.mouse.click(thirdClickPosition[0], thirdClickPosition[1])
  await expect(page.locator('.cm-content')).not.toHaveText(previousCodeContent)
  previousCodeContent = await page.locator('.cm-content').innerText()

  await page.waitForTimeout(100)
  await page.mouse.click(firstClickPosition[0], firstClickPosition[1])
  await expect(page.locator('.cm-content')).not.toHaveText(previousCodeContent)
  previousCodeContent = await page.locator('.cm-content').innerText()

  await expect(page.locator('.cm-content'))
    .toContainText(`const part002 = startSketchOn(part001, 'seg01')
  |> startProfileAt([-13.02, 6.52], %)
  |> line([2.1, -0.18], %)
  |> line([-2.23, -1.07], %)
  |> lineTo([profileStartX(%), profileStartY(%)], %)
  |> close(%)`)

  await u.openAndClearDebugPanel()
  await page.getByRole('button', { name: 'Exit Sketch' }).click()
  await u.expectCmdLog('[data-message-type="execution-done"]')

  await u.updateCamPosition([1049, 239, 686])
  await u.closeDebugPanel()

  await page.getByText('startProfileAt([-13.02, 6.52], %)').click()
  await expect(page.getByRole('button', { name: 'Edit Sketch' })).toBeVisible()
  await u.doAndWaitForCmd(
    () => page.getByRole('button', { name: 'Edit Sketch' }).click(),
    'default_camera_get_settings',
    true
  )
  await page.waitForTimeout(150)
  await page.setViewportSize({ width: 1200, height: 1200 })
  await u.openAndClearDebugPanel()
  await u.updateCamPosition([452, -152, 1166])
  await u.closeDebugPanel()
  await page.waitForTimeout(200)

  const pointToDragFirst = [787, 565]
  await page.mouse.move(pointToDragFirst[0], pointToDragFirst[1])
  await page.mouse.down()
  await page.mouse.move(pointToDragFirst[0] - 20, pointToDragFirst[1], {
    steps: 5,
  })
  await page.mouse.up()
  await page.waitForTimeout(100)
  await expect(page.locator('.cm-content')).not.toHaveText(previousCodeContent)
  previousCodeContent = await page.locator('.cm-content').innerText()

  const result = makeTemplate`const part002 = startSketchOn(part001, 'seg01')
  |> startProfileAt([-12.83, 6.7], %)
  |> line([${[2.28, 2.35]}, -${0.07}], %)
  |> line([-3.05, -1.47], %)
  |> lineTo([profileStartX(%), profileStartY(%)], %)
  |> close(%)`

  await expect(page.locator('.cm-content')).toHaveText(result.regExp)

  // exit sketch
  await u.openAndClearDebugPanel()
  await page.getByRole('button', { name: 'Exit Sketch' }).click()
  await u.expectCmdLog('[data-message-type="execution-done"]')

  await page.getByText('startProfileAt([-13.02, 6.52], %)').click()

  await expect(page.getByRole('button', { name: 'Extrude' })).not.toBeDisabled()
  await page.waitForTimeout(100)
  await page.getByRole('button', { name: 'Extrude' }).click()

  await expect(page.getByTestId('command-bar')).toBeVisible()
  await page.waitForTimeout(100)

  await page.keyboard.press('Enter')
  await page.waitForTimeout(100)
  await expect(page.getByText('Confirm Extrude')).toBeVisible()
  await page.keyboard.press('Enter')

  const result2 = result.genNext`
  |> extrude(${[5, 5]} + 7, %)`
  await expect(page.locator('.cm-content')).toHaveText(result2.regExp)
})

test('Can code mod a line length', async ({ page }) => {
  await page.addInitScript(async () => {
    localStorage.setItem(
      'persistCode',
      `const part001 = startSketchOn('XY')
  |> startProfileAt([-10, -10], %)
  |> line([20, 0], %)
  |> line([0, 20], %)
  |> xLine(-20, %)
`
    )
  })

  const u = await getUtils(page)
  const PUR = 400 / 37.5 //pixeltoUnitRatio
  await page.setViewportSize({ width: 1200, height: 500 })
  await page.goto('/')
  await u.waitForAuthSkipAppStart()
  await u.openDebugPanel()
  await u.expectCmdLog('[data-message-type="execution-done"]')
  await u.closeDebugPanel()

  // Click the line of code for line.
  await page.getByText(`line([0, 20], %)`).click() // TODO remove this and reinstate // await topHorzSegmentClick()
  await page.waitForTimeout(100)

  // enter sketch again
  await page.getByRole('button', { name: 'Edit Sketch' }).click()
  await page.waitForTimeout(500) // wait for animation

  const startXPx = 500
  await page.mouse.move(startXPx + PUR * 15, 250 - PUR * 10)
  await page.keyboard.down('Shift')
  await page.mouse.click(834, 244)
  await page.keyboard.up('Shift')

  await page.getByRole('button', { name: 'Constrain', exact: true }).click()
  await page.getByRole('button', { name: 'length', exact: true }).click()
  await page.getByText('Add constraining value').click()

  await expect(page.locator('.cm-content')).toHaveText(
    `const length001 = 20const part001 = startSketchOn('XY')  |> startProfileAt([-10, -10], %)  |> line([20, 0], %)  |> angledLine([90, length001], %)  |> xLine(-20, %)`
  )

  // Make sure we didn't pop out of sketch mode.
  await expect(page.getByRole('button', { name: 'Exit Sketch' })).toBeVisible()

  await page.waitForTimeout(500) // wait for animation

  // Exit sketch
  await page.mouse.move(startXPx + PUR * 15, 250 - PUR * 10)
  await page.keyboard.press('Escape')
  await expect(
    page.getByRole('button', { name: 'Exit Sketch' })
  ).not.toBeVisible()
})

test('Extrude from command bar selects extrude line after', async ({
  page,
}) => {
  await page.addInitScript(async () => {
    localStorage.setItem(
      'persistCode',
      `const part001 = startSketchOn('XY')
  |> startProfileAt([-10, -10], %)
  |> line([20, 0], %)
  |> line([0, 20], %)
  |> xLine(-20, %)
  |> close(%)
    `
    )
  })

  const u = await getUtils(page)
  await page.setViewportSize({ width: 1200, height: 500 })
  await page.goto('/')
  await u.waitForAuthSkipAppStart()
  await u.openDebugPanel()
  await u.expectCmdLog('[data-message-type="execution-done"]')
  await u.closeDebugPanel()

  // Click the line of code for xLine.
  await page.getByText(`close(%)`).click() // TODO remove this and reinstate // await topHorzSegmentClick()
  await page.waitForTimeout(100)

  await page.getByRole('button', { name: 'Extrude' }).click()
  await page.waitForTimeout(100)
  await page.keyboard.press('Enter')
  await page.waitForTimeout(100)
  await page.keyboard.press('Enter')
  await page.waitForTimeout(100)
  await expect(page.locator('.cm-activeLine')).toHaveText(
    `  |> extrude(${KCL_DEFAULT_LENGTH}, %)`
  )
})

<<<<<<< HEAD
test.describe('Testing segment overlays', () => {
  test.describe('Hover over a segment should show its overlay, hovering over the input overlays should show its popover, clicking the input overlay should constrain/unconstrain it:\nfor the following segments', () => {
    /**
     * Clicks on an constrained element
     * @param {Page} page - The page to perform the action on
     * @param {Object} options - The options for the action
     * @param {Object} options.hoverPos - The position to hover over
     * @param {Object} options.constraintType - The type of constraint
     * @param {number} options.ang - The angle
     * @param {number} options.steps - The number of steps to perform
     */
    const _clickConstrained =
      (page: Page) =>
      async ({
        hoverPos,
        constraintType,
        expectBeforeUnconstrained,
        expectAfterUnconstrained,
        expectFinal,
        ang = 45,
        steps = 6,
      }: {
        hoverPos: { x: number; y: number }
        constraintType:
          | 'horizontal'
          | 'vertical'
          | 'tangentialWithPrevious'
          | LineInputsType
        expectBeforeUnconstrained: string
        expectAfterUnconstrained: string
        expectFinal: string
        ang?: number
        steps?: number
      }) => {
        await expect(page.getByText('Added variable')).not.toBeVisible()
        const [x, y] = [
          Math.cos((ang * Math.PI) / 180) * 45,
          Math.sin((ang * Math.PI) / 180) * 45,
        ]

        await page.mouse.move(hoverPos.x + x, hoverPos.y + y)
        await page.mouse.move(hoverPos.x, hoverPos.y, { steps })
        await expect(page.locator('.cm-content')).toContainText(
          expectBeforeUnconstrained
        )
        const constrainedLocator = page.locator(
          `[data-constraint-type="${constraintType}"][data-is-constrained="true"]`
        )
        await constrainedLocator.hover()
        await expect(
          await page.getByTestId('constraint-symbol-popover').count()
        ).toBeGreaterThan(0)
        await constrainedLocator.click()
        await expect(page.locator('.cm-content')).toContainText(
          expectAfterUnconstrained
        )
        const unconstrainedLocator = page.locator(
          `[data-constraint-type="${constraintType}"][data-is-constrained="false"]`
        )
        await unconstrainedLocator.hover()
        await expect(
          await page.getByTestId('constraint-symbol-popover').count()
        ).toBeGreaterThan(0)
        await unconstrainedLocator.click()
        await page.getByText('Add variable').click()
        await expect(page.locator('.cm-content')).toContainText(expectFinal)
      }

    /**
     * Clicks on an unconstrained element
     * @param {Page} page - The page to perform the action on
     * @param {Object} options - The options for the action
     * @param {Object} options.hoverPos - The position to hover over
     * @param {Object} options.constraintType - The type of constraint
     * @param {number} options.ang - The angle
     * @param {number} options.steps - The number of steps to perform
     */
    const _clickUnconstrained =
      (page: Page) =>
      async ({
        hoverPos,
        constraintType,
        expectBeforeUnconstrained,
        expectAfterUnconstrained,
        expectFinal,
        ang = 45,
        steps = 5,
      }: {
        hoverPos: { x: number; y: number }
        constraintType:
          | 'horizontal'
          | 'vertical'
          | 'tangentialWithPrevious'
          | LineInputsType
        expectBeforeUnconstrained: string
        expectAfterUnconstrained: string
        expectFinal: string
        ang?: number
        steps?: number
      }) => {
        const [x, y] = [
          Math.cos((ang * Math.PI) / 180) * 45,
          Math.sin((ang * Math.PI) / 180) * 45,
        ]
        await page.mouse.move(hoverPos.x + x, hoverPos.y + y)

        await expect(page.getByText('Added variable')).not.toBeVisible()
        await page.mouse.move(hoverPos.x, hoverPos.y, { steps })
        await expect(page.locator('.cm-content')).toContainText(
          expectBeforeUnconstrained
        )
        const unconstrainedLocator = page.locator(
          `[data-constraint-type="${constraintType}"][data-is-constrained="false"]`
        )
        await unconstrainedLocator.hover()
        await expect(
          await page.getByTestId('constraint-symbol-popover').count()
        ).toBeGreaterThan(0)
        await unconstrainedLocator.click()
        await page.getByText('Add variable').click()
        await expect(page.locator('.cm-content')).toContainText(
          expectAfterUnconstrained
        )
        await expect(page.getByText('Added variable')).not.toBeVisible()
        await page.mouse.move(hoverPos.x, hoverPos.y, { steps })
        const constrainedLocator = page.locator(
          `[data-constraint-type="${constraintType}"][data-is-constrained="true"]`
        )
        await constrainedLocator.hover()
        await expect(
          await page.getByTestId('constraint-symbol-popover').count()
        ).toBeGreaterThan(0)
        await constrainedLocator.click()
        await expect(page.locator('.cm-content')).toContainText(expectFinal)
      }
    test('for segments [line, angledLine, lineTo, xLineTo, yLineTo, xLine]', async ({
      page,
    }) => {
      await page.addInitScript(async () => {
        localStorage.setItem(
          'persistCode',
          `const part001 = startSketchOn('-XZ')
    |> startProfileAt([0, 0], %)
    |> line([0.5, -14 + 0], %)
    |> angledLine({ angle: 3 + 0, length: 32 + 0 }, %)
    |> lineTo([33, 11.5 + 0], %)
    |> xLineTo(9 - 5, %)
    |> yLineTo(-10.77, %, 'a')
    |> xLine(26.04, %)
    |> yLine(21.14 + 0, %)
    |> angledLineOfXLength({ angle: 181 + 0, length: 23.14 }, %)
    |> angledLineOfYLength({ angle: -91, length: 19 + 0 }, %)
    |> angledLineToX({ angle: 3 + 0, to: 26 }, %)
    |> angledLineToY({ angle: 89, to: 9.14 + 0 }, %)
    |> angledLineThatIntersects({
          angle: 4.14,
          intersectTag: 'a',
          offset: 9
        }, %)
    |> tangentialArcTo([3.14 + 13, 3.14], %)
        `
        )
        localStorage.setItem('playwright', 'true')
      })
      const u = await getUtils(page)
      await page.setViewportSize({ width: 1200, height: 500 })
      await page.goto('/')
      await u.waitForAuthSkipAppStart()

      await page.getByText('xLineTo(9 - 5, %)').click()
      await page.waitForTimeout(100)
      await page.getByRole('button', { name: 'Edit Sketch' }).click()
      await page.waitForTimeout(500)

      await expect(page.getByTestId('segment-overlay')).toHaveCount(13)

      const clickUnconstrained = _clickUnconstrained(page)
      const clickConstrained = _clickConstrained(page)

      const line = await u.getBoundingBox(`[data-overlay-index="${0}"]`)
      console.log('line1')
      await clickConstrained({
        hoverPos: { x: line.x, y: line.y - 10 },
        constraintType: 'yRelative',
        expectBeforeUnconstrained: '|> line([0.5, -14 + 0], %)',
        expectAfterUnconstrained: '|> line([0.5, -14], %)',
        expectFinal: '|> line([0.5, yRel001], %)',
        ang: 135,
      })
      console.log('line2')
      await clickUnconstrained({
        hoverPos: { x: line.x, y: line.y - 10 },
        constraintType: 'xRelative',
        expectBeforeUnconstrained: '|> line([0.5, yRel001], %)',
        expectAfterUnconstrained: 'line([xRel001, yRel001], %)',
        expectFinal: '|> line([0.5, yRel001], %)',
        ang: -45,
      })

      const angledLine = await u.getBoundingBox(`[data-overlay-index="1"]`)
      console.log('angledLine1')
      await clickConstrained({
        hoverPos: { x: angledLine.x - 10, y: angledLine.y },
        constraintType: 'angle',
        expectBeforeUnconstrained:
          'angledLine({ angle: 3 + 0, length: 32 + 0 }, %)',
        expectAfterUnconstrained: 'angledLine({ angle: 3, length: 32 + 0 }, %)',
        expectFinal: 'angledLine({ angle: angle001, length: 32 + 0 }, %)',
      })
      console.log('angledLine2')
      await clickConstrained({
        hoverPos: { x: angledLine.x - 10, y: angledLine.y },
        constraintType: 'length',
        expectBeforeUnconstrained:
          'angledLine({ angle: angle001, length: 32 + 0 }, %)',
        expectAfterUnconstrained:
          'angledLine({ angle: angle001, length: 32 }, %)',
        expectFinal: 'angledLine({ angle: angle001, length: len001 }, %)',
      })

      const lineTo = await u.getBoundingBox(`[data-overlay-index="2"]`)
      console.log('lineTo1')
      await clickConstrained({
        hoverPos: { x: lineTo.x, y: lineTo.y + 15 },
        constraintType: 'yAbsolute',
        expectBeforeUnconstrained: 'lineTo([33, 11.5 + 0], %)',
        expectAfterUnconstrained: 'lineTo([33, 11.5], %)',
        expectFinal: 'lineTo([33, yAbs001], %)',
      })
      console.log('lineTo2')
      await clickUnconstrained({
        hoverPos: { x: lineTo.x, y: lineTo.y + 15 },
        constraintType: 'xAbsolute',
        expectBeforeUnconstrained: 'lineTo([33, yAbs001], %)',
        expectAfterUnconstrained: 'lineTo([xAbs001, yAbs001], %)',
        expectFinal: 'lineTo([33, yAbs001], %)',
      })

      const xLineTo = await u.getBoundingBox(`[data-overlay-index="3"]`)
      console.log('xlineTo1')
      await clickConstrained({
        hoverPos: { x: xLineTo.x + 15, y: xLineTo.y },
        constraintType: 'xAbsolute',
        expectBeforeUnconstrained: 'xLineTo(9 - 5, %)',
        expectAfterUnconstrained: 'xLineTo(4, %)',
        expectFinal: 'xLineTo(xAbs002, %)',
        ang: -45,
      })

      const yLineTo = await u.getBoundingBox(`[data-overlay-index="4"]`)
      console.log('ylineTo1')
      await clickUnconstrained({
        hoverPos: { x: yLineTo.x, y: yLineTo.y - 30 },
        constraintType: 'yAbsolute',
        expectBeforeUnconstrained: "yLineTo(-10.77, %, 'a')",
        expectAfterUnconstrained: "yLineTo(yAbs002, %, 'a')",
        expectFinal: "yLineTo(-10.77, %, 'a')",
        ang: 110,
        steps: 6,
      })

      const xLine = await u.getBoundingBox(`[data-overlay-index="5"]`)
      console.log('xline')
      await clickUnconstrained({
        hoverPos: { x: xLine.x - 30, y: xLine.y },
        constraintType: 'xRelative',
        expectBeforeUnconstrained: 'xLine(26.04, %)',
        expectAfterUnconstrained: 'xLine(xRel002, %)',
        expectFinal: 'xLine(26.04, %)',
        ang: 135,
        steps: 7,
      })
    })
    test('for segments [yLine, angledLineOfXLength, angledLineOfYLength]', async ({
      page,
    }) => {
      await page.addInitScript(async () => {
        localStorage.setItem(
          'persistCode',
          `const part001 = startSketchOn('-XZ')
    |> startProfileAt([0, 0], %)
    |> line([0.5, -14 + 0], %)
    |> angledLine({ angle: 3 + 0, length: 32 + 0 }, %)
    |> lineTo([33, 11.5 + 0], %)
    |> xLineTo(9 - 5, %)
    |> yLineTo(-10.77, %, 'a')
    |> xLine(26.04, %)
    |> yLine(21.14 + 0, %)
    |> angledLineOfXLength({ angle: 181 + 0, length: 23.14 }, %)
    |> angledLineOfYLength({ angle: -91, length: 19 + 0 }, %)
    |> angledLineToX({ angle: 3 + 0, to: 26 }, %)
    |> angledLineToY({ angle: 89, to: 9.14 + 0 }, %)
    |> angledLineThatIntersects({
          angle: 4.14,
          intersectTag: 'a',
          offset: 9
        }, %)
    |> tangentialArcTo([3.14 + 13, 3.14], %)
        `
        )
        localStorage.setItem('playwright', 'true')
      })
      const u = await getUtils(page)
      await page.setViewportSize({ width: 1200, height: 500 })
      await page.goto('/')
      await u.waitForAuthSkipAppStart()

      await page.getByText('xLineTo(9 - 5, %)').click()
      await page.waitForTimeout(100)
      await page.getByRole('button', { name: 'Edit Sketch' }).click()
      await page.waitForTimeout(500)

      await expect(page.getByTestId('segment-overlay')).toHaveCount(13)

      const clickUnconstrained = _clickUnconstrained(page)
      const clickConstrained = _clickConstrained(page)

      const yLine = await u.getBoundingBox(`[data-overlay-index="6"]`)
      console.log('yline1')
      await clickConstrained({
        hoverPos: { x: yLine.x, y: yLine.y + 20 },
        constraintType: 'yRelative',
        expectBeforeUnconstrained: 'yLine(21.14 + 0, %)',
        expectAfterUnconstrained: 'yLine(21.14, %)',
        expectFinal: 'yLine(yRel001, %)',
      })

      const angledLineOfXLength = await u.getBoundingBox(
        `[data-overlay-index="7"]`
      )
      console.log('angledLineOfXLength1')
      await clickConstrained({
        hoverPos: { x: angledLineOfXLength.x + 20, y: angledLineOfXLength.y },
        constraintType: 'angle',
        expectBeforeUnconstrained:
          'angledLineOfXLength({ angle: 181 + 0, length: 23.14 }, %)',
        expectAfterUnconstrained:
          'angledLineOfXLength({ angle: -179, length: 23.14 }, %)',
        expectFinal:
          'angledLineOfXLength({ angle: angle001, length: 23.14 }, %)',
      })
      console.log('angledLineOfXLength2')
      await clickUnconstrained({
        hoverPos: { x: angledLineOfXLength.x + 25, y: angledLineOfXLength.y },
        constraintType: 'xRelative',
        expectBeforeUnconstrained:
          'angledLineOfXLength({ angle: angle001, length: 23.14 }, %)',
        expectAfterUnconstrained:
          'angledLineOfXLength({ angle: angle001, length: xRel001 }, %)',
        expectFinal:
          'angledLineOfXLength({ angle: angle001, length: 23.14 }, %)',
        steps: 7,
      })

      const angledLineOfYLength = await u.getBoundingBox(
        `[data-overlay-index="8"]`
      )
      console.log('angledLineOfYLength1')
      await clickUnconstrained({
        hoverPos: { x: angledLineOfYLength.x, y: angledLineOfYLength.y - 20 },
        constraintType: 'angle',
        expectBeforeUnconstrained:
          'angledLineOfYLength({ angle: -91, length: 19 + 0 }, %)',
        expectAfterUnconstrained:
          'angledLineOfYLength({ angle: angle002, length: 19 + 0 }, %)',
        expectFinal: 'angledLineOfYLength({ angle: -91, length: 19 + 0 }, %)',
        ang: 135,
        steps: 6,
      })
      console.log('angledLineOfYLength2')
      await clickConstrained({
        hoverPos: { x: angledLineOfYLength.x, y: angledLineOfYLength.y - 20 },
        constraintType: 'yRelative',
        expectBeforeUnconstrained:
          'angledLineOfYLength({ angle: -91, length: 19 + 0 }, %)',
        expectAfterUnconstrained:
          'angledLineOfYLength({ angle: -91, length: 19 }, %)',
        expectFinal: 'angledLineOfYLength({ angle: -91, length: yRel002 }, %)',
        ang: -45,
        steps: 7,
      })
    })
    test('for segments [angledLineToX, angledLineToY, angledLineThatIntersects]', async ({
      page,
    }) => {
      await page.addInitScript(async () => {
        localStorage.setItem(
          'persistCode',
          `const part001 = startSketchOn('-XZ')
    |> startProfileAt([0, 0], %)
    |> line([0.5, -14 + 0], %)
    |> angledLine({ angle: 3 + 0, length: 32 + 0 }, %)
    |> lineTo([33, 11.5 + 0], %)
    |> xLineTo(9 - 5, %)
    |> yLineTo(-10.77, %, 'a')
    |> xLine(26.04, %)
    |> yLine(21.14 + 0, %)
    |> angledLineOfXLength({ angle: 181 + 0, length: 23.14 }, %)
    |> angledLineOfYLength({ angle: -91, length: 19 + 0 }, %)
    |> angledLineToX({ angle: 3 + 0, to: 26 }, %)
    |> angledLineToY({ angle: 89, to: 9.14 + 0 }, %)
    |> angledLineThatIntersects({
          angle: 4.14,
          intersectTag: 'a',
          offset: 9
        }, %)
    |> tangentialArcTo([3.14 + 13, 1.14], %)
        `
        )
        localStorage.setItem('playwright', 'true')
      })
      const u = await getUtils(page)
      await page.setViewportSize({ width: 1200, height: 500 })
      await page.goto('/')
      await u.waitForAuthSkipAppStart()

      await page.getByText('xLineTo(9 - 5, %)').click()
      await page.waitForTimeout(100)
      await page.getByRole('button', { name: 'Edit Sketch' }).click()
      await page.waitForTimeout(500)

      await expect(page.getByTestId('segment-overlay')).toHaveCount(13)

      const clickUnconstrained = _clickUnconstrained(page)
      const clickConstrained = _clickConstrained(page)

      const angledLineToX = await u.getBoundingBox(`[data-overlay-index="9"]`)
      console.log('angledLineToX')
      await clickConstrained({
        hoverPos: { x: angledLineToX.x - 20, y: angledLineToX.y },
        constraintType: 'angle',
        expectBeforeUnconstrained: 'angledLineToX({ angle: 3 + 0, to: 26 }, %)',
        expectAfterUnconstrained: 'angledLineToX({ angle: 3, to: 26 }, %)',
        expectFinal: 'angledLineToX({ angle: angle001, to: 26 }, %)',
      })
      console.log('angledLineToX2')
      await clickUnconstrained({
        hoverPos: { x: angledLineToX.x - 20, y: angledLineToX.y },
        constraintType: 'xAbsolute',
        expectBeforeUnconstrained:
          'angledLineToX({ angle: angle001, to: 26 }, %)',
        expectAfterUnconstrained:
          'angledLineToX({ angle: angle001, to: xAbs001 }, %)',
        expectFinal: 'angledLineToX({ angle: angle001, to: 26 }, %)',
      })

      const angledLineToY = await u.getBoundingBox(`[data-overlay-index="10"]`)
      console.log('angledLineToY')
      await clickUnconstrained({
        hoverPos: { x: angledLineToY.x, y: angledLineToY.y + 20 },
        constraintType: 'angle',
        expectBeforeUnconstrained:
          'angledLineToY({ angle: 89, to: 9.14 + 0 }, %)',
        expectAfterUnconstrained:
          'angledLineToY({ angle: angle002, to: 9.14 + 0 }, %)',
        expectFinal: 'angledLineToY({ angle: 89, to: 9.14 + 0 }, %)',
        steps: 7,
      })
      console.log('angledLineToY2')
      await clickConstrained({
        hoverPos: { x: angledLineToY.x, y: angledLineToY.y + 20 },
        constraintType: 'yAbsolute',
        expectBeforeUnconstrained:
          'angledLineToY({ angle: 89, to: 9.14 + 0 }, %)',
        expectAfterUnconstrained: 'angledLineToY({ angle: 89, to: 9.14 }, %)',
        expectFinal: 'angledLineToY({ angle: 89, to: yAbs001 }, %)',
      })

      const angledLineThatIntersects = await u.getBoundingBox(
        `[data-overlay-index="11"]`
      )
      console.log('angledLineThatIntersects')
      await clickUnconstrained({
        hoverPos: {
          x: angledLineThatIntersects.x + 20,
          y: angledLineThatIntersects.y,
        },
        constraintType: 'angle',
        expectBeforeUnconstrained: `angledLineThatIntersects({
      angle: 4.14,
      intersectTag: 'a',
      offset: 9
    }, %)`,
        expectAfterUnconstrained: `angledLineThatIntersects({
      angle: angle003,
      intersectTag: 'a',
      offset: 9
    }, %)`,
        expectFinal: `angledLineThatIntersects({
      angle: -176,
      offset: 9,
      intersectTag: 'a'
    }, %)`,
        ang: -45,
      })
      console.log('angledLineThatIntersects2')
      await clickUnconstrained({
        hoverPos: {
          x: angledLineThatIntersects.x + 20,
          y: angledLineThatIntersects.y,
        },
        constraintType: 'intersectionOffset',
        expectBeforeUnconstrained: `angledLineThatIntersects({
      angle: -176,
      offset: 9,
      intersectTag: 'a'
    }, %)`,
        expectAfterUnconstrained: `angledLineThatIntersects({
      angle: -176,
      offset: perpDist001,
      intersectTag: 'a'
    }, %)`,
        expectFinal: `angledLineThatIntersects({
      angle: -176,
      offset: 9,
      intersectTag: 'a'
    }, %)`,
        ang: -25,
      })
    })
    test('for segment [tangentialArcTo]', async ({ page }) => {
      await page.addInitScript(async () => {
        localStorage.setItem(
          'persistCode',
          `const part001 = startSketchOn('-XZ')
    |> startProfileAt([0, 0], %)
    |> line([0.5, -14 + 0], %)
    |> angledLine({ angle: 3 + 0, length: 32 + 0 }, %)
    |> lineTo([33, 11.5 + 0], %)
    |> xLineTo(9 - 5, %)
    |> yLineTo(-10.77, %, 'a')
    |> xLine(26.04, %)
    |> yLine(21.14 + 0, %)
    |> angledLineOfXLength({ angle: 181 + 0, length: 23.14 }, %)
    |> angledLineOfYLength({ angle: -91, length: 19 + 0 }, %)
    |> angledLineToX({ angle: 3 + 0, to: 26 }, %)
    |> angledLineToY({ angle: 89, to: 9.14 + 0 }, %)
    |> angledLineThatIntersects({
          angle: 4.14,
          intersectTag: 'a',
          offset: 9
        }, %)
    |> tangentialArcTo([3.14 + 13, -3.14], %)
        `
        )
        localStorage.setItem('playwright', 'true')
      })
      const u = await getUtils(page)
      await page.setViewportSize({ width: 1200, height: 500 })
      await page.goto('/')
      await u.waitForAuthSkipAppStart()

      await page.getByText('xLineTo(9 - 5, %)').click()
      await page.waitForTimeout(100)
      await page.getByRole('button', { name: 'Edit Sketch' }).click()
      await page.waitForTimeout(500)

      await expect(page.getByTestId('segment-overlay')).toHaveCount(13)

      const clickUnconstrained = _clickUnconstrained(page)
      const clickConstrained = _clickConstrained(page)

      const tangentialArcTo = await u.getBoundingBox(
        `[data-overlay-index="12"]`
      )
      console.log('tangentialArcTo')
      await clickConstrained({
        hoverPos: { x: tangentialArcTo.x - 10, y: tangentialArcTo.y + 20 },
        constraintType: 'xAbsolute',
        expectBeforeUnconstrained: 'tangentialArcTo([3.14 + 13, -3.14], %)',
        expectAfterUnconstrained: 'tangentialArcTo([16.14, -3.14], %)',
        expectFinal: 'tangentialArcTo([xAbs001, -3.14], %)',
        ang: -45,
        steps: 6,
      })
      console.log('tangentialArcTo2')
      await clickUnconstrained({
        hoverPos: { x: tangentialArcTo.x - 10, y: tangentialArcTo.y + 20 },
        constraintType: 'yAbsolute',
        expectBeforeUnconstrained: 'tangentialArcTo([xAbs001, -3.14], %)',
        expectAfterUnconstrained: 'tangentialArcTo([xAbs001, yAbs001], %)',
        expectFinal: 'tangentialArcTo([xAbs001, -3.14], %)',
        ang: -135,
        steps: 10,
      })
    })
  })
  test.describe('Testing deleting a segment', () => {
    const _deleteSegmentSequence =
      (page: Page) =>
      async ({
        hoverPos,
        codeToBeDeleted,
        stdLibFnName,
        ang = 45,
        steps = 6,
      }: {
        hoverPos: { x: number; y: number }
        codeToBeDeleted: string
        stdLibFnName: string
        ang?: number
        steps?: number
      }) => {
        await expect(page.getByText('Added variable')).not.toBeVisible()
        const [x, y] = [
          Math.cos((ang * Math.PI) / 180) * 45,
          Math.sin((ang * Math.PI) / 180) * 45,
        ]

        await page.mouse.move(hoverPos.x + x, hoverPos.y + y)
        await page.mouse.move(hoverPos.x, hoverPos.y, { steps })
        await expect(page.locator('.cm-content')).toContainText(codeToBeDeleted)

        await page.locator(`[data-stdlib-fn-name="${stdLibFnName}"]`).click()
        await page.getByText('Delete Segment').click()

        await expect(page.locator('.cm-content')).not.toContainText(
          codeToBeDeleted
        )
      }
    test('all segment types', async ({ page }) => {
      await page.addInitScript(async () => {
        localStorage.setItem(
          'persistCode',
          `const part001 = startSketchOn('-XZ')
  |> startProfileAt([0, 0], %)
  |> line([0.5, -14 + 0], %)
  |> angledLine({ angle: 3 + 0, length: 32 + 0 }, %)
  |> lineTo([33, 11.5 + 0], %)
  |> xLineTo(9 - 5, %)
  |> yLineTo(-10.77, %, 'a')
  |> xLine(26.04, %)
  |> yLine(21.14 + 0, %)
  |> angledLineOfXLength({ angle: 181 + 0, length: 23.14 }, %)
  |> angledLineOfYLength({ angle: -91, length: 19 + 0 }, %)
  |> angledLineToX({ angle: 3 + 0, to: 26 }, %)
  |> angledLineToY({ angle: 89, to: 9.14 + 0 }, %)
  |> angledLineThatIntersects({
       angle: 4.14,
       intersectTag: 'a',
       offset: 9
     }, %)
  |> tangentialArcTo([3.14 + 13, 1.14], %)
        `
        )
        localStorage.setItem('playwright', 'true')
      })
      const u = await getUtils(page)
      await page.setViewportSize({ width: 1200, height: 500 })
      await page.goto('/')
      await u.waitForAuthSkipAppStart()

      await page.getByText('xLineTo(9 - 5, %)').click()
      await page.waitForTimeout(100)
      await page.getByRole('button', { name: 'Edit Sketch' }).click()
      await page.waitForTimeout(500)

      await expect(page.getByTestId('segment-overlay')).toHaveCount(13)
      const deleteSegmentSequence = _deleteSegmentSequence(page)

      let segmentToDelete

      const getOverlayByIndex = (index: number) =>
        u.getBoundingBox(`[data-overlay-index="${index}"]`)
      segmentToDelete = await getOverlayByIndex(12)
      await deleteSegmentSequence({
        hoverPos: { x: segmentToDelete.x - 10, y: segmentToDelete.y + 20 },
        codeToBeDeleted: 'tangentialArcTo([3.14 + 13, 1.14], %)',
        stdLibFnName: 'tangentialArcTo',
        ang: -45,
        steps: 6,
      })

      segmentToDelete = await getOverlayByIndex(0)
      await deleteSegmentSequence({
        hoverPos: { x: segmentToDelete.x, y: segmentToDelete.y - 20 },
        codeToBeDeleted: 'line([0.5, -14 + 0], %)',
        stdLibFnName: 'line',
        ang: -45,
      })

      segmentToDelete = await getOverlayByIndex(0)
      await deleteSegmentSequence({
        hoverPos: { x: segmentToDelete.x - 20, y: segmentToDelete.y },
        codeToBeDeleted: 'angledLine({ angle: 3 + 0, length: 32 + 0 }, %)',
        stdLibFnName: 'angledLine',
        ang: 135,
      })

      await page.waitForTimeout(200)

      segmentToDelete = await getOverlayByIndex(9)
      await deleteSegmentSequence({
        hoverPos: { x: segmentToDelete.x + 10, y: segmentToDelete.y },
        codeToBeDeleted: `angledLineThatIntersects({
      angle: 4.14,
      intersectTag: 'a',
      offset: 9
    }, %)`,
        stdLibFnName: 'angledLineThatIntersects',
        ang: -45,
        steps: 7,
      })

      segmentToDelete = await getOverlayByIndex(8)
      await deleteSegmentSequence({
        hoverPos: { x: segmentToDelete.x + 10, y: segmentToDelete.y },
        codeToBeDeleted: 'angledLineToY({ angle: 89, to: 9.14 + 0 }, %)',
        stdLibFnName: 'angledLineToY',
      })

      segmentToDelete = await getOverlayByIndex(7)
      await deleteSegmentSequence({
        hoverPos: { x: segmentToDelete.x - 10, y: segmentToDelete.y },
        codeToBeDeleted: 'angledLineToX({ angle: 3 + 0, to: 26 }, %)',
        stdLibFnName: 'angledLineToX',
      })

      segmentToDelete = await getOverlayByIndex(6)
      await deleteSegmentSequence({
        hoverPos: { x: segmentToDelete.x, y: segmentToDelete.y - 10 },
        codeToBeDeleted:
          'angledLineOfYLength({ angle: -91, length: 19 + 0 }, %)',
        stdLibFnName: 'angledLineOfYLength',
      })

      segmentToDelete = await getOverlayByIndex(5)
      await deleteSegmentSequence({
        hoverPos: { x: segmentToDelete.x + 10, y: segmentToDelete.y },
        codeToBeDeleted:
          'angledLineOfXLength({ angle: 181 + 0, length: 23.14 }, %)',
        stdLibFnName: 'angledLineOfXLength',
      })

      segmentToDelete = await getOverlayByIndex(4)
      await deleteSegmentSequence({
        hoverPos: { x: segmentToDelete.x, y: segmentToDelete.y + 10 },
        codeToBeDeleted: 'yLine(21.14 + 0, %)',
        stdLibFnName: 'yLine',
      })

      segmentToDelete = await getOverlayByIndex(3)
      await deleteSegmentSequence({
        hoverPos: { x: segmentToDelete.x - 10, y: segmentToDelete.y },
        codeToBeDeleted: 'xLine(26.04, %)',
        stdLibFnName: 'xLine',
      })

      segmentToDelete = await getOverlayByIndex(2)
      await deleteSegmentSequence({
        hoverPos: { x: segmentToDelete.x, y: segmentToDelete.y - 10 },
        codeToBeDeleted: "yLineTo(-10.77, %, 'a')",
        stdLibFnName: 'yLineTo',
      })

      segmentToDelete = await getOverlayByIndex(1)
      await deleteSegmentSequence({
        hoverPos: { x: segmentToDelete.x + 10, y: segmentToDelete.y },
        codeToBeDeleted: 'xLineTo(9 - 5, %)',
        stdLibFnName: 'xLineTo',
      })

      for (let i = 0; i < 15; i++) {
        await page.mouse.wheel(0, 100)
        await page.waitForTimeout(25)
      }

      await page.waitForTimeout(200)

      segmentToDelete = await getOverlayByIndex(0)
      const hoverPos = { x: segmentToDelete.x - 10, y: segmentToDelete.y + 10 }
      await expect(page.getByText('Added variable')).not.toBeVisible()
      const [x, y] = [
        Math.cos((45 * Math.PI) / 180) * 45,
        Math.sin((45 * Math.PI) / 180) * 45,
      ]

      await page.mouse.move(hoverPos.x + x, hoverPos.y + y)
      await page.mouse.move(hoverPos.x, hoverPos.y, { steps: 5 })
      const codeToBeDeleted = 'lineTo([33, 11.5 + 0], %)'
      await expect(page.locator('.cm-content')).toContainText(codeToBeDeleted)

      await page.getByTestId('overlay-menu').click()
      await page.getByText('Delete Segment').click()

      await expect(page.locator('.cm-content')).not.toContainText(
        codeToBeDeleted
      )
    })
  })
  test.describe('Testing delete with dependent segments', () => {
    const cases = [
      "line([22, 2], %, 'seg01')",
      "angledLine([5, 23.03], %, 'seg01')",
      "xLine(23, %, 'seg01')",
      "yLine(-8, %, 'seg01')",
      "xLineTo(30, %, 'seg01')",
      "yLineTo(-4, %, 'seg01')",
      "angledLineOfXLength([3, 30], %, 'seg01')",
      "angledLineOfXLength({ angle: 3, length: 30 }, %, 'seg01')",
      "angledLineOfYLength([3, 1.5], %, 'seg01')",
      "angledLineOfYLength({ angle: 3, length: 1.5 }, %, 'seg01')",
      "angledLineToX([3, 30], %, 'seg01')",
      "angledLineToX({ angle: 3, to: 30 }, %, 'seg01')",
      "angledLineToY([3, 7], %, 'seg01')",
      "angledLineToY({ angle: 3, to: 7 }, %, 'seg01')",
    ]
    for (const doesHaveTagOutsideSketch of [true, false]) {
      for (const lineOfInterest of cases) {
        const isObj = lineOfInterest.includes('{ angle: 3,')
        test(`${lineOfInterest.split('(')[0]}${isObj ? '-[obj-input]' : ''}${
          doesHaveTagOutsideSketch ? '-[tagOutsideSketch]' : ''
        }`, async ({ page }) => {
          await page.addInitScript(
            async ({ lineToBeDeleted, extraLine }) => {
              localStorage.setItem(
                'persistCode',
                `const part001 = startSketchOn('-XZ')
  |> startProfileAt([5, 6], %)
  |> ${lineToBeDeleted}
  |> line([-10, -15], %)
  |> angledLine([-176, segLen('seg01', %)], %)        
${extraLine ? "const myVar = segLen('seg01', part001)" : ''}`
              )
            },
            {
              lineToBeDeleted: lineOfInterest,
              extraLine: doesHaveTagOutsideSketch,
            }
          )
          const u = await getUtils(page)
          await page.setViewportSize({ width: 1200, height: 500 })
          await page.goto('/')
          await u.waitForAuthSkipAppStart()
          await page.waitForTimeout(300)

          await page.getByText(lineOfInterest).click()
          await page.waitForTimeout(100)
          await page.getByRole('button', { name: 'Edit Sketch' }).click()
          await page.waitForTimeout(500)

          await expect(page.getByTestId('segment-overlay')).toHaveCount(3)
          const segmentToDelete = await u.getBoundingBox(
            `[data-overlay-index="0"]`
          )

          const isYLine = lineOfInterest.toLowerCase().includes('yline')
          const hoverPos = {
            x: segmentToDelete.x + (isYLine ? 0 : -20),
            y: segmentToDelete.y + (isYLine ? -20 : 0),
          }
          await expect(page.getByText('Added variable')).not.toBeVisible()
          const ang = isYLine ? 45 : -45
          const [x, y] = [
            Math.cos((ang * Math.PI) / 180) * 45,
            Math.sin((ang * Math.PI) / 180) * 45,
          ]

          await page.mouse.move(hoverPos.x + x, hoverPos.y + y)
          await page.mouse.move(hoverPos.x, hoverPos.y, { steps: 5 })

          await expect(page.locator('.cm-content')).toContainText(
            lineOfInterest
          )

          await page.getByTestId('overlay-menu').click()
          await page.getByText('Delete Segment').click()

          await page.getByText('Cancel').click()

          await page.mouse.move(hoverPos.x + x, hoverPos.y + y)
          await page.mouse.move(hoverPos.x, hoverPos.y, { steps: 5 })

          await expect(page.locator('.cm-content')).toContainText(
            lineOfInterest
          )

          await page.getByTestId('overlay-menu').click()
          await page.getByText('Delete Segment').click()

          await page.getByText('Continue and unconstrain').last().click()

          if (doesHaveTagOutsideSketch) {
            // eslint-disable-next-line jest/no-conditional-expect
            await expect(
              page.getByText(
                'Segment tag used outside of current Sketch. Could not delete.'
              )
            ).toBeTruthy()
            // eslint-disable-next-line jest/no-conditional-expect
            await expect(page.locator('.cm-content')).toContainText(
              lineOfInterest
            )
          } else {
            // eslint-disable-next-line jest/no-conditional-expect
            await expect(page.locator('.cm-content')).not.toContainText(
              lineOfInterest
            )
            // eslint-disable-next-line jest/no-conditional-expect
            await expect(page.locator('.cm-content')).not.toContainText('seg01')
          }
        })
      }
    }
  })
})
=======
test('First escape in tool pops you out of tool, second exits sketch mode', async ({
  page,
}) => {
  // Wait for the app to be ready for use
  const u = await getUtils(page)
  await page.setViewportSize({ width: 1200, height: 500 })
  await page.goto('/')
  await u.waitForAuthSkipAppStart()
  await u.openDebugPanel()
  await u.expectCmdLog('[data-message-type="execution-done"]')
  await u.closeDebugPanel()

  const lineButton = page.getByRole('button', { name: 'Line' })
  const arcButton = page.getByRole('button', { name: 'Tangential Arc' })

  // Test these hotkeys perform actions when
  // focus is on the canvas
  await page.mouse.move(600, 250)
  await page.mouse.click(600, 250)

  // Start a sketch
  await page.keyboard.press('s')
  await page.mouse.move(800, 300)
  await page.mouse.click(800, 300)
  await page.waitForTimeout(1000)
  await expect(lineButton).toHaveAttribute('aria-pressed', 'true')

  // Draw a line
  await page.mouse.move(700, 200, { steps: 5 })
  await page.mouse.click(700, 200)
  await page.mouse.move(800, 250, { steps: 5 })
  await page.mouse.click(800, 250)
  // Unequip line tool
  await page.keyboard.press('Escape')
  // Make sure we didn't pop out of sketch mode.
  await expect(page.getByRole('button', { name: 'Exit Sketch' })).toBeVisible()
  await expect(lineButton).not.toHaveAttribute('aria-pressed', 'true')
  // Equip arc tool
  await page.keyboard.press('a')
  await expect(arcButton).toHaveAttribute('aria-pressed', 'true')
  await page.mouse.move(1000, 100, { steps: 5 })
  await page.mouse.click(1000, 100)
  await page.keyboard.press('Escape')
  await page.keyboard.press('l')
  await expect(lineButton).toHaveAttribute('aria-pressed', 'true')

  // Do not close the sketch.
  // On close it will exit sketch mode.

  // Unequip line tool
  await page.keyboard.press('Escape')
  await expect(lineButton).toHaveAttribute('aria-pressed', 'false')
  await expect(arcButton).toHaveAttribute('aria-pressed', 'false')
  // Make sure we didn't pop out of sketch mode.
  await expect(page.getByRole('button', { name: 'Exit Sketch' })).toBeVisible()
  // Exit sketch
  await page.keyboard.press('Escape')
  await expect(
    page.getByRole('button', { name: 'Exit Sketch' })
  ).not.toBeVisible()
})

>>>>>>> ae6373e4
test('Basic default modeling and sketch hotkeys work', async ({ page }) => {
  // This test can run long if it takes a little too long to load
  // the engine.
  test.setTimeout(90000)
  // This test has a weird bug on ubuntu
  test.skip(
    process.platform === 'linux',
    'weird playwright bug on ubuntu https://github.com/KittyCAD/modeling-app/issues/2444'
  )
  // Load the app with the code pane open
  await page.addInitScript(async () => {
    localStorage.setItem(
      'store',
      JSON.stringify({
        state: {
          openPanes: ['code'],
        },
        version: 0,
      })
    )
  })

  // Wait for the app to be ready for use
  const u = await getUtils(page)
  await page.setViewportSize({ width: 1200, height: 500 })
  await page.goto('/')
  await u.waitForAuthSkipAppStart()
  await u.openDebugPanel()
  await u.expectCmdLog('[data-message-type="execution-done"]')
  await u.closeDebugPanel()

  const codePane = page.getByRole('textbox').locator('div')
  const codePaneButton = page.getByRole('tab', { name: 'KCL Code' })
  const lineButton = page.getByRole('button', { name: 'Line' })
  const arcButton = page.getByRole('button', { name: 'Tangential Arc' })
  const extrudeButton = page.getByRole('button', { name: 'Extrude' })

  // Test that the hotkeys do nothing when
  // focus is on the code pane
  await codePane.click()
  await page.keyboard.press('s')
  await page.keyboard.press('l')
  await page.keyboard.press('a')
  await page.keyboard.press('e')
  await expect(page.locator('.cm-content')).toHaveText('slae')
  await page.keyboard.press('Meta+/')

  // Test these hotkeys perform actions when
  // focus is on the canvas
  await page.mouse.move(600, 250)
  await page.mouse.click(600, 250)
  // Start a sketch
  await page.keyboard.press('s')
  await page.mouse.move(800, 300)
  await page.mouse.click(800, 300)
  await page.waitForTimeout(1000)
  await expect(lineButton).toHaveAttribute('aria-pressed', 'true')
  /**
   * TODO: There is a bug somewhere that causes this test to fail
   * if you toggle the codePane closed before your trigger the
   * start of the sketch.
   */
  await codePaneButton.click()

  // Draw a line
  await page.mouse.move(700, 200, { steps: 5 })
  await page.mouse.click(700, 200)
  await page.mouse.move(800, 250, { steps: 5 })
  await page.mouse.click(800, 250)
  // Unequip line tool
  await page.keyboard.press('l')
  await expect(lineButton).not.toHaveAttribute('aria-pressed', 'true')
  // Equip arc tool
  await page.keyboard.press('a')
  await expect(arcButton).toHaveAttribute('aria-pressed', 'true')
  await page.mouse.move(1000, 100, { steps: 5 })
  await page.mouse.click(1000, 100)
  await page.keyboard.press('Escape')
  await page.keyboard.press('l')
  await expect(lineButton).toHaveAttribute('aria-pressed', 'true')
  // Close profile
  await page.mouse.move(700, 200, { steps: 5 })
  await page.mouse.click(700, 200)
  // On  close it will unequip the line tool.
  await expect(lineButton).toHaveAttribute('aria-pressed', 'false')
  // Exit sketch
  await page.keyboard.press('Escape')
  await expect(
    page.getByRole('button', { name: 'Exit Sketch' })
  ).not.toBeVisible()

  // Extrude
  await page.mouse.click(750, 150)
  await expect(extrudeButton).not.toBeDisabled()
  await page.keyboard.press('e')
  await page.mouse.move(730, 230, { steps: 5 })
  await page.mouse.click(730, 230)
  await page.waitForTimeout(100)
  await page.getByRole('button', { name: 'Continue' }).click()
  await page.getByRole('button', { name: 'Submit command' }).click()

  await codePaneButton.click()
  await expect(page.locator('.cm-content')).toContainText('extrude(')
})

test('simulate network down and network little widget', async ({ page }) => {
  const u = await getUtils(page)
  await page.setViewportSize({ width: 1200, height: 500 })
  await page.goto('/')
  await u.waitForAuthSkipAppStart()

  const networkWidget = page.locator('[data-testid="network-toggle"]')
  await expect(networkWidget).toBeVisible()
  await networkWidget.hover()

  const networkPopover = page.locator('[data-testid="network-popover"]')
  await expect(networkPopover).not.toBeVisible()

  // Expect the network to be up
  await expect(page.getByText('Network Health (Connected)')).toBeVisible()

  // Click the network widget
  await networkWidget.click()

  // Check the modal opened.
  await expect(networkPopover).toBeVisible()

  // Click off the modal.
  await page.mouse.click(100, 100)
  await expect(networkPopover).not.toBeVisible()

  // Turn off the network
  await u.emulateNetworkConditions({
    offline: true,
    // values of 0 remove any active throttling. crbug.com/456324#c9
    latency: 0,
    downloadThroughput: -1,
    uploadThroughput: -1,
  })

  // Expect the network to be down
  await expect(page.getByText('Network Health (Offline)')).toBeVisible()

  // Click the network widget
  await networkWidget.click()

  // Check the modal opened.
  await expect(networkPopover).toBeVisible()

  // Click off the modal.
  await page.mouse.click(100, 100)
  await expect(networkPopover).not.toBeVisible()

  // Turn back on the network
  await u.emulateNetworkConditions({
    offline: false,
    // values of 0 remove any active throttling. crbug.com/456324#c9
    latency: 0,
    downloadThroughput: -1,
    uploadThroughput: -1,
  })

  // Expect the network to be up
  await expect(page.getByText('Network Health (Connected)')).toBeVisible()
})<|MERGE_RESOLUTION|>--- conflicted
+++ resolved
@@ -2425,7 +2425,6 @@
   )
 })
 
-<<<<<<< HEAD
 test.describe('Testing segment overlays', () => {
   test.describe('Hover over a segment should show its overlay, hovering over the input overlays should show its popover, clicking the input overlay should constrain/unconstrain it:\nfor the following segments', () => {
     /**
@@ -3332,7 +3331,6 @@
     }
   })
 })
-=======
 test('First escape in tool pops you out of tool, second exits sketch mode', async ({
   page,
 }) => {
@@ -3395,7 +3393,6 @@
   ).not.toBeVisible()
 })
 
->>>>>>> ae6373e4
 test('Basic default modeling and sketch hotkeys work', async ({ page }) => {
   // This test can run long if it takes a little too long to load
   // the engine.
