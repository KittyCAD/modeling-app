import { test, expect, Page } from '@playwright/test'
import { makeTemplate, getUtils } from './test-utils'
import waitOn from 'wait-on'
import { roundOff, uuidv4 } from 'lib/utils'
import { SaveSettingsPayload } from 'lib/settings/settingsTypes'
import { secrets } from './secrets'
import {
  TEST_SETTINGS,
  TEST_SETTINGS_KEY,
  TEST_SETTINGS_CORRUPTED,
  TEST_SETTINGS_ONBOARDING_EXPORT,
  TEST_SETTINGS_ONBOARDING_START,
} from './storageStates'
import * as TOML from '@iarna/toml'
import { LineInputsType } from 'lang/std/sketchcombos'
import { Coords2d } from 'lang/std/sketch'
import { KCL_DEFAULT_LENGTH } from 'lib/constants'
import { EngineCommand } from 'lang/std/engineConnection'

/*
debug helper: unfortunately we do rely on exact coord mouse clicks in a few places
just from the nature of the stream, running the test with debugger and pasting the below
into the console can be useful to get coords

document.addEventListener('mousemove', (e) =>
  console.log(`await page.mouse.click(${e.clientX}, ${e.clientY})`)
)
*/

const commonPoints = {
  startAt: '[9.06, -12.22]',
  num1: 9.14,
  num2: 18.2,
  // num1: 9.64,
  // num2: 19.19,
}

test.beforeEach(async ({ context, page }) => {
  // wait for Vite preview server to be up
  await waitOn({
    resources: ['tcp:3000'],
    timeout: 5000,
  })

  await context.addInitScript(
    async ({ token, settingsKey, settings }) => {
      localStorage.setItem('TOKEN_PERSIST_KEY', token)
      localStorage.setItem('persistCode', ``)
      localStorage.setItem(settingsKey, settings)
    },
    {
      token: secrets.token,
      settingsKey: TEST_SETTINGS_KEY,
      settings: TOML.stringify({ settings: TEST_SETTINGS }),
    }
  )
  // kill animations, speeds up tests and reduced flakiness
  await page.emulateMedia({ reducedMotion: 'reduce' })
})

test.setTimeout(60000)

test('Basic sketch', async ({ page }) => {
  const u = await getUtils(page)
  await page.setViewportSize({ width: 1200, height: 500 })
  const PUR = 400 / 37.5 //pixeltoUnitRatio
  await page.goto('/')
  await u.waitForAuthSkipAppStart()
  await u.openDebugPanel()

  await expect(
    page.getByRole('button', { name: 'Start Sketch' })
  ).not.toBeDisabled()
  await expect(page.getByRole('button', { name: 'Start Sketch' })).toBeVisible()

  // click on "Start Sketch" button
  await u.clearCommandLogs()
  await page.getByRole('button', { name: 'Start Sketch' }).click()
  await page.waitForTimeout(100)

  // select a plane
  await page.mouse.click(700, 200)

  await expect(page.locator('.cm-content')).toHaveText(
    `const part001 = startSketchOn('XZ')`
  )
  await u.closeDebugPanel()

  await page.waitForTimeout(300) // TODO detect animation ending, or disable animation

  const startXPx = 600
  await page.mouse.click(startXPx + PUR * 10, 500 - PUR * 10)
  await expect(page.locator('.cm-content'))
    .toHaveText(`const part001 = startSketchOn('XZ')
  |> startProfileAt(${commonPoints.startAt}, %)`)
  await page.waitForTimeout(100)

  await page.mouse.click(startXPx + PUR * 20, 500 - PUR * 10)
  await page.waitForTimeout(100)

  await expect(page.locator('.cm-content'))
    .toHaveText(`const part001 = startSketchOn('XZ')
  |> startProfileAt(${commonPoints.startAt}, %)
  |> line([${commonPoints.num1}, 0], %)`)

  await page.mouse.click(startXPx + PUR * 20, 500 - PUR * 20)
  await expect(page.locator('.cm-content'))
    .toHaveText(`const part001 = startSketchOn('XZ')
  |> startProfileAt(${commonPoints.startAt}, %)
  |> line([${commonPoints.num1}, 0], %)
  |> line([0, ${commonPoints.num1}], %)`)
  await page.waitForTimeout(100)
  await page.mouse.click(startXPx, 500 - PUR * 20)
  await expect(page.locator('.cm-content'))
    .toHaveText(`const part001 = startSketchOn('XZ')
  |> startProfileAt(${commonPoints.startAt}, %)
  |> line([${commonPoints.num1}, 0], %)
  |> line([0, ${commonPoints.num1}], %)
  |> line([-${commonPoints.num2}, 0], %)`)

  // deselect line tool
  await page.getByRole('button', { name: 'Line' }).click()
  await page.waitForTimeout(100)

  // click between first two clicks to get center of the line
  await page.mouse.click(startXPx + PUR * 15, 500 - PUR * 10)
  await page.waitForTimeout(100)

  // hold down shift
  await page.keyboard.down('Shift')
  // click between the latest two clicks to get center of the line
  await page.mouse.click(startXPx + PUR * 10, 500 - PUR * 20)

  // selected two lines therefore there should be two cursors
  await expect(page.locator('.cm-cursor')).toHaveCount(2)

  await page.getByRole('button', { name: 'Constrain' }).click()
  await page.getByRole('button', { name: 'Equal Length' }).click()

  await expect(page.locator('.cm-content'))
    .toHaveText(`const part001 = startSketchOn('XZ')
  |> startProfileAt(${commonPoints.startAt}, %)
  |> line([${commonPoints.num1}, 0], %, 'seg01')
  |> line([0, ${commonPoints.num1}], %)
  |> angledLine([180, segLen('seg01', %)], %)`)
})

test('Can moving camera', async ({ page, context }) => {
  test.skip(process.platform === 'darwin', 'Can moving camera')
  const u = await getUtils(page)
  await page.setViewportSize({ width: 1200, height: 500 })
  await page.goto('/')
  await u.waitForAuthSkipAppStart()
  await u.openAndClearDebugPanel()
  await u.closeKclCodePanel()

  const camPos: [number, number, number] = [0, 85, 85]
  const bakeInRetries = async (
    mouseActions: any,
    xyz: [number, number, number],
    cnt = 0
  ) => {
    // hack that we're implemented our own retry instead of using retries built into playwright.
    // however each of these camera drags can be flaky, because of udp
    // and so putting them together means only one needs to fail to make this test extra flaky.
    // this way we can retry within the test
    // We could break them out into separate tests, but the longest past of the test is waiting
    // for the stream to start, so it can be good to bundle related things together.

    const camCommand: EngineCommand = {
      type: 'modeling_cmd_req',
      cmd_id: uuidv4(),
      cmd: {
        type: 'default_camera_look_at',
        center: { x: 0, y: 0, z: 0 },
        vantage: { x: camPos[0], y: camPos[1], z: camPos[2] },
        up: { x: 0, y: 0, z: 1 },
      },
    }
    const updateCamCommand: EngineCommand = {
      type: 'modeling_cmd_req',
      cmd_id: uuidv4(),
      cmd: {
        type: 'default_camera_get_settings',
      },
    }
    await u.sendCustomCmd(camCommand)
    await page.waitForTimeout(100)
    await u.sendCustomCmd(updateCamCommand)
    await page.waitForTimeout(100)

    // rotate
    await u.closeDebugPanel()
    await page.getByRole('button', { name: 'Start Sketch' }).click()
    await page.waitForTimeout(100)
    // const yo = page.getByTestId('cam-x-position').inputValue()

    await u.doAndWaitForImageDiff(async () => {
      await mouseActions()

      await u.openAndClearDebugPanel()

      await u.closeDebugPanel()
      await page.waitForTimeout(100)
    }, 300)

    await u.openAndClearDebugPanel()
    await page.getByTestId('cam-x-position').isVisible()

    const vals = await Promise.all([
      page.getByTestId('cam-x-position').inputValue(),
      page.getByTestId('cam-y-position').inputValue(),
      page.getByTestId('cam-z-position').inputValue(),
    ])
    const xError = Math.abs(Number(vals[0]) + xyz[0])
    const yError = Math.abs(Number(vals[1]) + xyz[1])
    const zError = Math.abs(Number(vals[2]) + xyz[2])

    let shouldRetry = false

    if (xError > 5 || yError > 5 || zError > 5) {
      if (cnt > 2) {
        console.log('xVal', vals[0], 'xError', xError)
        console.log('yVal', vals[1], 'yError', yError)
        console.log('zVal', vals[2], 'zError', zError)

        throw new Error('Camera position not as expected')
      }
      shouldRetry = true
    }
    await page.getByRole('button', { name: 'Exit Sketch' }).click()
    await page.waitForTimeout(100)
    if (shouldRetry) await bakeInRetries(mouseActions, xyz, cnt + 1)
  }
  await bakeInRetries(async () => {
    await page.mouse.move(700, 200)
    await page.mouse.down({ button: 'right' })
    await page.mouse.move(600, 303)
    await page.mouse.up({ button: 'right' })
  }, [4, -10.5, -120])

  await bakeInRetries(async () => {
    await page.keyboard.down('Shift')
    await page.mouse.move(600, 200)
    await page.mouse.down({ button: 'right' })
    await page.mouse.move(700, 200, { steps: 2 })
    await page.mouse.up({ button: 'right' })
    await page.keyboard.up('Shift')
  }, [-19, -85, -85])

  const camCommand: EngineCommand = {
    type: 'modeling_cmd_req',
    cmd_id: uuidv4(),
    cmd: {
      type: 'default_camera_look_at',
      center: { x: 0, y: 0, z: 0 },
      vantage: { x: camPos[0], y: camPos[1], z: camPos[2] },
      up: { x: 0, y: 0, z: 1 },
    },
  }
  const updateCamCommand: EngineCommand = {
    type: 'modeling_cmd_req',
    cmd_id: uuidv4(),
    cmd: {
      type: 'default_camera_get_settings',
    },
  }
  await u.sendCustomCmd(camCommand)
  await page.waitForTimeout(100)
  await u.sendCustomCmd(updateCamCommand)
  await page.waitForTimeout(100)

  await u.clearCommandLogs()
  await u.closeDebugPanel()

  await page.getByRole('button', { name: 'Start Sketch' }).click()
  await page.waitForTimeout(200)

  // zoom
  await u.doAndWaitForImageDiff(async () => {
    await page.keyboard.down('Control')
    await page.mouse.move(700, 400)
    await page.mouse.down({ button: 'right' })
    await page.mouse.move(700, 300)
    await page.mouse.up({ button: 'right' })
    await page.keyboard.up('Control')

    await u.openDebugPanel()
    await page.waitForTimeout(300)
    await u.clearCommandLogs()

    await u.closeDebugPanel()
  }, 300)

  // zoom with scroll
  await u.openAndClearDebugPanel()
  // TODO, it appears we don't get the cam setting back from the engine when the interaction is zoom into `backInRetries` once the information is sent back on zoom
  // await expect(Math.abs(Number(await page.getByTestId('cam-x-position').inputValue()) + 12)).toBeLessThan(1.5)
  // await expect(Math.abs(Number(await page.getByTestId('cam-y-position').inputValue()) - 85)).toBeLessThan(1.5)
  // await expect(Math.abs(Number(await page.getByTestId('cam-z-position').inputValue()) - 85)).toBeLessThan(1.5)

  await page.getByRole('button', { name: 'Exit Sketch' }).click()

  await bakeInRetries(async () => {
    await page.mouse.move(700, 400)
    await page.mouse.wheel(0, -100)
  }, [1, -68, -68])
})

test('if you click the format button it formats your code', async ({
  page,
}) => {
  const u = await getUtils(page)
  await page.setViewportSize({ width: 1000, height: 500 })
  await page.goto('/')

  await u.waitForAuthSkipAppStart()

  // check no error to begin with
  await expect(page.locator('.cm-lint-marker-error')).not.toBeVisible()

  await page.click('.cm-content')
  await page.keyboard.type(`const part001 = startSketchOn('XY')
|> startProfileAt([-10, -10], %)
|> line([20, 0], %)
|> line([0, 20], %)
|> line([-20, 0], %)
|> close(%)`)
  await page.click('#code-pane button:first-child')
  await page.click('button:has-text("Format code")')

  await expect(page.locator('.cm-content'))
    .toHaveText(`const part001 = startSketchOn('XY')
  |> startProfileAt([-10, -10], %)
  |> line([20, 0], %)
  |> line([0, 20], %)
  |> line([-20, 0], %)
  |> close(%)`)
})

test('if you use the format keyboard binding it formats your code', async ({
  page,
}) => {
  const u = await getUtils(page)
  await page.addInitScript(async () => {
    localStorage.setItem(
      'persistCode',
      `const part001 = startSketchOn('XY')
|> startProfileAt([-10, -10], %)
|> line([20, 0], %)
|> line([0, 20], %)
|> line([-20, 0], %)
|> close(%)`
    )
  })
  await page.setViewportSize({ width: 1000, height: 500 })
  const lspStartPromise = page.waitForEvent('console', async (message) => {
    // it would be better to wait for a message that the kcl lsp has started by looking for the message  message.text().includes('[lsp] [window/logMessage]')
    // but that doesn't seem to make it to the console for macos/safari :(
    if (message.text().includes('start kcl lsp')) {
      await new Promise((resolve) => setTimeout(resolve, 200))
      return true
    }
    return false
  })
  await page.goto('/')
  await u.waitForAuthSkipAppStart()
  await lspStartPromise

  // check no error to begin with
  await expect(page.locator('.cm-lint-marker-error')).not.toBeVisible()

  await u.openDebugPanel()
  await u.expectCmdLog('[data-message-type="execution-done"]')
  await u.closeDebugPanel()

  // focus the editor
  await page.click('.cm-line')

  // Hit alt+shift+f to format the code
  await page.keyboard.press('Alt+Shift+KeyF')

  await expect(page.locator('.cm-content'))
    .toHaveText(`const part001 = startSketchOn('XY')
  |> startProfileAt([-10, -10], %)
  |> line([20, 0], %)
  |> line([0, 20], %)
  |> line([-20, 0], %)
  |> close(%)`)
})

test('ensure the Zoo logo is not a link in browser app', async ({ page }) => {
  await page.setViewportSize({ width: 1000, height: 500 })
  await page.goto('/')

  const zooLogo = page.locator('[data-testid="app-logo"]')
  // Make sure it's not a link
  await expect(zooLogo).not.toHaveAttribute('href')
})

test('if you write invalid kcl you get inlined errors', async ({ page }) => {
  const u = await getUtils(page)
  await page.setViewportSize({ width: 1000, height: 500 })
  await page.goto('/')

  await u.waitForAuthSkipAppStart()

  // check no error to begin with
  await expect(page.locator('.cm-lint-marker-error')).not.toBeVisible()

  /* add the following code to the editor (# error is not a valid line)
    # error
    const topAng = 30
    const bottomAng = 25
   */
  await page.click('.cm-content')
  await page.keyboard.type('$ error')

  // press arrows to clear autocomplete
  await page.keyboard.press('ArrowLeft')
  await page.keyboard.press('ArrowRight')

  await page.keyboard.press('Enter')
  await page.keyboard.type('const topAng = 30')
  await page.keyboard.press('Enter')
  await page.keyboard.type('const bottomAng = 25')
  await page.keyboard.press('Enter')

  // error in guter
  await expect(page.locator('.cm-lint-marker-error')).toBeVisible()

  // error text on hover
  await page.hover('.cm-lint-marker-error')
  await expect(page.getByText("found unknown token '$'")).toBeVisible()

  // select the line that's causing the error and delete it
  await page.getByText('$ error').click()
  await page.keyboard.press('End')
  await page.keyboard.down('Shift')
  await page.keyboard.press('Home')
  await page.keyboard.up('Shift')
  await page.keyboard.press('Backspace')

  // wait for .cm-lint-marker-error not to be visible
  await expect(page.locator('.cm-lint-marker-error')).not.toBeVisible()

  // let's check we get an error when defining the same variable twice
  await page.getByText('const bottomAng = 25').click()
  await page.keyboard.press('Enter')
  await page.keyboard.type("// Let's define the same thing twice")
  await page.keyboard.press('Enter')
  await page.keyboard.type('const topAng = 42')

  await expect(page.locator('.cm-lint-marker-error')).toBeVisible()
  await expect(page.locator('.cm-lintRange.cm-lintRange-error')).toBeVisible()

  await page.locator('.cm-lintRange.cm-lintRange-error').hover()
  await expect(page.locator('.cm-diagnosticText')).toBeVisible()
  await expect(page.getByText('Cannot redefine topAng')).toBeVisible()

  const secondTopAng = await page.getByText('topAng').first()
  await secondTopAng?.dblclick()
  await page.keyboard.type('otherAng')

  await expect(page.locator('.cm-lint-marker-error')).not.toBeVisible()
})

test('error with 2 source ranges gets 2 diagnostics', async ({ page }) => {
  const u = await getUtils(page)
  await page.addInitScript(async () => {
    localStorage.setItem(
      'persistCode',
      `const length = .750
const width = 0.500
const height = 0.500
const dia = 4

fn squareHole = (l, w) => {
  const squareHoleSketch = startSketchOn('XY')
  |> startProfileAt([-width / 2, -length / 2], %)
  |> lineTo([width / 2, -length / 2], %)
  |> lineTo([width / 2, length / 2], %)
  |> lineTo([-width / 2, length / 2], %)
  |> close(%)
  return squareHoleSketch
}
`
    )
  })
  await page.setViewportSize({ width: 1000, height: 500 })
  await page.goto('/')
  const lspStartPromise = page.waitForEvent('console', async (message) => {
    // it would be better to wait for a message that the kcl lsp has started by looking for the message  message.text().includes('[lsp] [window/logMessage]')
    // but that doesn't seem to make it to the console for macos/safari :(
    if (message.text().includes('start kcl lsp')) {
      await new Promise((resolve) => setTimeout(resolve, 200))
      return true
    }
    return false
  })
  await page.goto('/')
  await u.waitForAuthSkipAppStart()
  await lspStartPromise

  await u.openDebugPanel()
  await u.expectCmdLog('[data-message-type="execution-done"]')
  await u.closeDebugPanel()

  // check no error to begin with
  await expect(page.locator('.cm-lint-marker-error')).not.toBeVisible()

  // Click on the bottom of the code editor to add a new line
  await page.click('.cm-content')
  await page.keyboard.press('ArrowDown')
  await page.keyboard.press('ArrowDown')
  await page.keyboard.press('ArrowDown')
  await page.keyboard.press('ArrowDown')
  await page.keyboard.press('ArrowDown')
  await page.keyboard.press('ArrowDown')
  await page.keyboard.press('ArrowDown')
  await page.keyboard.press('ArrowDown')
  await page.keyboard.press('ArrowDown')
  await page.keyboard.press('ArrowDown')
  await page.keyboard.press('ArrowDown')
  await page.keyboard.press('ArrowDown')
  await page.keyboard.press('ArrowDown')
  await page.keyboard.press('Enter')
  await page.keyboard.type(`const extrusion = startSketchOn('XY')
  |> circle([0, 0], dia/2, %)
|> hole(squareHole(length, width, height), %)
|> extrude(height, %)`)

  // error in gutter
  await expect(page.locator('.cm-lint-marker-error').first()).toBeVisible()
  await page.hover('.cm-lint-marker-error:first-child')
  await expect(page.getByText('Expected 2 arguments, got 3')).toBeVisible()

  // Make sure there are two diagnostics
  await expect(page.locator('.cm-lint-marker-error')).toHaveCount(2)
})

test('if your kcl gets an error from the engine it is inlined', async ({
  page,
}) => {
  const u = await getUtils(page)
  await page.addInitScript(async () => {
    localStorage.setItem(
      'persistCode',
      `const box = startSketchOn('XY')
|> startProfileAt([0, 0], %)
|> line([0, 10], %)
|> line([10, 0], %)
|> line([0, -10], %, 'revolveAxis')
|> close(%)
|> extrude(10, %)

const sketch001 = startSketchOn(box, "revolveAxis")
|> startProfileAt([5, 10], %)
|> line([0, -10], %)
|> line([2, 0], %)
|> line([0, -10], %)
|> close(%)
|> revolve({
axis: getEdge('revolveAxis', box),
angle: 90
}, %)
    `
    )
  })

  await page.setViewportSize({ width: 1000, height: 500 })
  await page.goto('/')

  await u.waitForAuthSkipAppStart()

  await u.openDebugPanel()
  await u.expectCmdLog('[data-message-type="execution-done"]')
  await u.closeDebugPanel()

  // error in guter
  await expect(page.locator('.cm-lint-marker-error')).toBeVisible()

  // error text on hover
  await page.hover('.cm-lint-marker-error')
  await expect(
    page.getByText(
      'sketch profile must lie entirely on one side of the revolution axis'
    )
  ).toBeVisible()
})

test('executes on load', async ({ page }) => {
  const u = await getUtils(page)
  await page.addInitScript(async () => {
    localStorage.setItem(
      'persistCode',
      `const part001 = startSketchOn('-XZ')
  |> startProfileAt([-6.95, 4.98], %)
  |> line([25.1, 0.41], %)
  |> line([0.73, -14.93], %)
  |> line([-23.44, 0.52], %)`
    )
  })
  await page.setViewportSize({ width: 1000, height: 500 })
  await page.goto('/')
  await u.waitForAuthSkipAppStart()

  // expand variables section
  const variablesTabButton = page.getByRole('tab', {
    name: 'Variables',
    exact: false,
  })
  await variablesTabButton.click()

  // can find part001 in the variables summary (pretty-json-container, makes sure we're not looking in the code editor)
  // part001 only shows up in the variables summary if it's been executed
  await page.waitForFunction(() => {
    const variablesElement = document.querySelector(
      '.pretty-json-container'
    ) as HTMLDivElement
    return variablesElement.innerHTML.includes('part001')
  })
  await expect(
    page.locator('.pretty-json-container >> text=part001')
  ).toBeVisible()
})

test('re-executes', async ({ page }) => {
  const u = await getUtils(page)
  await page.addInitScript(async () => {
    localStorage.setItem('persistCode', `const myVar = 5`)
  })
  await page.setViewportSize({ width: 1000, height: 500 })
  await page.goto('/')
  await u.waitForAuthSkipAppStart()

  const variablesTabButton = page.getByRole('tab', {
    name: 'Variables',
    exact: false,
  })
  await variablesTabButton.click()
  // expect to see "myVar:5"
  await expect(
    page.locator('.pretty-json-container >> text=myVar:5')
  ).toBeVisible()

  // change 5 to 67
  await page.getByText('const myVar').click()
  await page.keyboard.press('End')
  await page.keyboard.press('Backspace')
  await page.keyboard.type('67')

  await expect(
    page.locator('.pretty-json-container >> text=myVar:67')
  ).toBeVisible()
})

const sketchOnPlaneAndBackSideTest = async (
  page: any,
  plane: string,
  clickCoords: { x: number; y: number }
) => {
  const u = await getUtils(page)
  const PUR = 400 / 37.5 //pixeltoUnitRatio
  await page.setViewportSize({ width: 1200, height: 500 })
  await page.goto('/')
  await u.waitForAuthSkipAppStart()
  await u.openDebugPanel()

  const coord =
    plane === '-XY' || plane === '-YZ' || plane === 'XZ' ? -100 : 100
  const camCommand: EngineCommand = {
    type: 'modeling_cmd_req',
    cmd_id: uuidv4(),
    cmd: {
      type: 'default_camera_look_at',
      center: { x: 0, y: 0, z: 0 },
      vantage: { x: coord, y: coord, z: coord },
      up: { x: 0, y: 0, z: 1 },
    },
  }
  const updateCamCommand: EngineCommand = {
    type: 'modeling_cmd_req',
    cmd_id: uuidv4(),
    cmd: {
      type: 'default_camera_get_settings',
    },
  }

  const code = `const part001 = startSketchOn('${plane}')
  |> startProfileAt([1.14, -1.54], %)`

  await u.openDebugPanel()

  await u.clearCommandLogs()
  await page.getByRole('button', { name: 'Start Sketch' }).click()

  await u.sendCustomCmd(camCommand)
  await page.waitForTimeout(100)
  await u.sendCustomCmd(updateCamCommand)

  await u.closeDebugPanel()
  await page.mouse.click(clickCoords.x, clickCoords.y)
  await page.waitForTimeout(300) // wait for animation

  await expect(page.getByRole('button', { name: 'Line' })).toBeVisible()

  // draw a line
  const startXPx = 600

  await u.closeDebugPanel()
  await page.mouse.click(startXPx + PUR * 10, 500 - PUR * 10)

  await expect(page.locator('.cm-content')).toHaveText(code)

  await page.getByRole('button', { name: 'Line' }).click()
  await u.openAndClearDebugPanel()
  await page.getByRole('button', { name: 'Exit Sketch' }).click()
  await u.expectCmdLog('[data-message-type="execution-done"]')

  await u.clearCommandLogs()
  await u.removeCurrentCode()
}

test.describe('Can create sketches on all planes and their back sides', () => {
  test('XY', async ({ page }) => {
    await sketchOnPlaneAndBackSideTest(
      page,
      'XY',
      { x: 600, y: 388 } // red plane
      // { x: 600, y: 400 }, // red plane // clicks grid helper and that causes problems, should fix so that these coords work too.
    )
  })

  test('YZ', async ({ page }) => {
    await sketchOnPlaneAndBackSideTest(page, 'YZ', { x: 700, y: 250 }) // green plane
  })

  test('XZ', async ({ page }) => {
    await sketchOnPlaneAndBackSideTest(page, '-XZ', { x: 700, y: 80 }) // blue plane
  })

  test('-XY', async ({ page }) => {
    await sketchOnPlaneAndBackSideTest(page, '-XY', { x: 600, y: 118 }) // back of red plane
  })

  test('-YZ', async ({ page }) => {
    await sketchOnPlaneAndBackSideTest(page, '-YZ', { x: 700, y: 219 }) // back of green plane
  })

  test('-XZ', async ({ page }) => {
    await sketchOnPlaneAndBackSideTest(page, 'XZ', { x: 700, y: 427 }) // back of blue plane
  })
})

test('Auto complete works', async ({ page }) => {
  const u = await getUtils(page)
  // const PUR = 400 / 37.5 //pixeltoUnitRatio
  await page.setViewportSize({ width: 1200, height: 500 })
  const lspStartPromise = page.waitForEvent('console', async (message) => {
    // it would be better to wait for a message that the kcl lsp has started by looking for the message  message.text().includes('[lsp] [window/logMessage]')
    // but that doesn't seem to make it to the console for macos/safari :(
    if (message.text().includes('start kcl lsp')) {
      await new Promise((resolve) => setTimeout(resolve, 200))
      return true
    }
    return false
  })
  await page.goto('/')
  await u.waitForAuthSkipAppStart()
  await lspStartPromise

  // this test might be brittle as we add and remove functions
  // but should also be easy to update.
  // tests clicking on an option, selection the first option
  // and arrowing down to an option

  await page.click('.cm-content')
  await page.keyboard.type('const part001 = start')

  // expect there to be six auto complete options
  await expect(page.locator('.cm-completionLabel')).toHaveCount(6)
  await page.getByText('startSketchOn').click()
  await page.keyboard.type("'XZ'")
  await page.keyboard.press('Tab')
  await page.keyboard.press('Enter')
  await page.keyboard.type('  |> startProfi')
  // expect there be a single auto complete option that we can just hit enter on
  await expect(page.locator('.cm-completionLabel')).toBeVisible()
  await page.waitForTimeout(100)
  await page.keyboard.press('Enter') // accepting the auto complete, not a new line

  await page.keyboard.press('Tab')
  await page.keyboard.type('12')
  await page.waitForTimeout(100)
  await page.keyboard.press('Tab')
  await page.waitForTimeout(100)
  await page.keyboard.press('Tab')
  await page.keyboard.press('Tab')
  await page.keyboard.press('Enter')
  await page.keyboard.type('  |> lin')

  await expect(page.locator('.cm-tooltip-autocomplete')).toBeVisible()
  await page.waitForTimeout(100)
  // press arrow down twice then enter to accept xLine
  await page.keyboard.press('ArrowDown')
  await page.keyboard.press('ArrowDown')
  await page.keyboard.press('Enter')
  // finish line with comment
  await page.keyboard.type('5')
  await page.keyboard.press('Tab')
  await page.keyboard.press('Tab')
  await page.keyboard.type(' // lin')
  await page.waitForTimeout(100)
  // there shouldn't be any auto complete options for 'lin' in the comment
  await expect(page.locator('.cm-completionLabel')).not.toBeVisible()

  await expect(page.locator('.cm-content'))
    .toHaveText(`const part001 = startSketchOn('XZ')
  |> startProfileAt([3.14, 12], %)
  |> xLine(5, %) // lin`)
})

test('Stored settings are validated and fall back to defaults', async ({
  page,
}) => {
  const u = await getUtils(page)

  // Override beforeEach test setup
  // with corrupted settings
  await page.addInitScript(
    async ({ settingsKey, settings }) => {
      localStorage.setItem(settingsKey, settings)
    },
    {
      settingsKey: TEST_SETTINGS_KEY,
      settings: TOML.stringify({ settings: TEST_SETTINGS_CORRUPTED }),
    }
  )

  await page.setViewportSize({ width: 1200, height: 500 })
  await page.goto('/')
  await u.waitForAuthSkipAppStart()

  // Check the settings were reset
  const storedSettings = TOML.parse(
    await page.evaluate(
      ({ settingsKey }) => localStorage.getItem(settingsKey) || '',
      { settingsKey: TEST_SETTINGS_KEY }
    )
  ) as { settings: SaveSettingsPayload }

  expect(storedSettings.settings?.app?.theme).toBe(undefined)

  // Check that the invalid settings were removed
  expect(storedSettings.settings?.modeling?.defaultUnit).toBe(undefined)
  expect(storedSettings.settings?.modeling?.mouseControls).toBe(undefined)
  expect(storedSettings.settings?.app?.projectDirectory).toBe(undefined)
  expect(storedSettings.settings?.projects?.defaultProjectName).toBe(undefined)
})

test('Project settings can be set and override user settings', async ({
  page,
}) => {
  await page.setViewportSize({ width: 1200, height: 500 })
  await page.goto('/', { waitUntil: 'domcontentloaded' })
  await page
    .getByRole('button', { name: 'Start Sketch' })
    .waitFor({ state: 'visible' })

  // Open the settings modal with the browser keyboard shortcut
  await page.keyboard.press('Meta+Shift+,')

  await expect(
    page.getByRole('heading', { name: 'Settings', exact: true })
  ).toBeVisible()
  await page
    .locator('select[name="app-theme"]')
    .selectOption({ value: 'light' })

  // Verify the toast appeared
  await expect(
    page.getByText(`Set theme to "light" for this project`)
  ).toBeVisible()
  // Check that the theme changed
  await expect(page.locator('body')).not.toHaveClass(`body-bg dark`)

  // Check that the user setting was not changed
  await page.getByRole('radio', { name: 'User' }).click()
  await expect(page.locator('select[name="app-theme"]')).toHaveValue('dark')

  // Roll back to default "system" theme
  await page
    .getByText(
      'themeRoll back themeRoll back to match defaultThe overall appearance of the appl'
    )
    .hover()
  await page
    .getByRole('button', {
      name: 'Roll back theme ; Has tooltip: Roll back to match default',
    })
    .click()
  await expect(page.locator('select[name="app-theme"]')).toHaveValue('system')

  // Check that the project setting did not change
  await page.getByRole('radio', { name: 'Project' }).click()
  await expect(page.locator('select[name="app-theme"]')).toHaveValue('light')
})

test('Project settings can be opened with keybinding from the editor', async ({
  page,
}) => {
  await page.setViewportSize({ width: 1200, height: 500 })
  await page.goto('/', { waitUntil: 'domcontentloaded' })
  await page
    .getByRole('button', { name: 'Start Sketch' })
    .waitFor({ state: 'visible' })

  // Put the cursor in the editor
  await page.click('.cm-content')

  // Open the settings modal with the browser keyboard shortcut
  await page.keyboard.press('Meta+Shift+,')

  await expect(
    page.getByRole('heading', { name: 'Settings', exact: true })
  ).toBeVisible()
  await page
    .locator('select[name="app-theme"]')
    .selectOption({ value: 'light' })

  // Verify the toast appeared
  await expect(
    page.getByText(`Set theme to "light" for this project`)
  ).toBeVisible()
  // Check that the theme changed
  await expect(page.locator('body')).not.toHaveClass(`body-bg dark`)

  // Check that the user setting was not changed
  await page.getByRole('radio', { name: 'User' }).click()
  await expect(page.locator('select[name="app-theme"]')).toHaveValue('dark')

  // Roll back to default "system" theme
  await page
    .getByText(
      'themeRoll back themeRoll back to match defaultThe overall appearance of the appl'
    )
    .hover()
  await page
    .getByRole('button', {
      name: 'Roll back theme ; Has tooltip: Roll back to match default',
    })
    .click()
  await expect(page.locator('select[name="app-theme"]')).toHaveValue('system')

  // Check that the project setting did not change
  await page.getByRole('radio', { name: 'Project' }).click()
  await expect(page.locator('select[name="app-theme"]')).toHaveValue('light')
})

test('Project and user settings can be reset', async ({ page }) => {
  await page.setViewportSize({ width: 1200, height: 500 })
  await page.goto('/', { waitUntil: 'domcontentloaded' })
  await page
    .getByRole('button', { name: 'Start Sketch' })
    .waitFor({ state: 'visible' })

  // Put the cursor in the editor
  await page.click('.cm-content')

  // Open the settings modal with the browser keyboard shortcut
  await page.keyboard.press('Meta+Shift+,')

  await expect(
    page.getByRole('heading', { name: 'Settings', exact: true })
  ).toBeVisible()

  // Click the reset settings button.
  await page.getByRole('button', { name: 'Restore default settings' }).click()

  await page
    .locator('select[name="app-theme"]')
    .selectOption({ value: 'light' })

  // Verify the toast appeared
  await expect(
    page.getByText(`Set theme to "light" for this project`)
  ).toBeVisible()
  // Check that the theme changed
  await expect(page.locator('body')).not.toHaveClass(`body-bg dark`)
  await expect(page.locator('select[name="app-theme"]')).toHaveValue('light')

  // Check that the user setting was not changed
  await page.getByRole('radio', { name: 'User' }).click()
  await expect(page.locator('select[name="app-theme"]')).toHaveValue('system')

  // Click the reset settings button.
  await page.getByRole('button', { name: 'Restore default settings' }).click()

  // Verify it is now set to the default value
  await expect(page.locator('select[name="app-theme"]')).toHaveValue('system')

  // Set the user theme to light.
  await page
    .locator('select[name="app-theme"]')
    .selectOption({ value: 'light' })

  // Verify the toast appeared
  await expect(
    page.getByText(`Set theme to "light" as a user default`)
  ).toBeVisible()
  // Check that the theme changed
  await expect(page.locator('body')).not.toHaveClass(`body-bg dark`)
  await expect(page.locator('select[name="app-theme"]')).toHaveValue('light')

  await page.getByRole('radio', { name: 'Project' }).click()
  await expect(page.locator('select[name="app-theme"]')).toHaveValue('light')

  // Click the reset settings button.
  await page.getByRole('button', { name: 'Restore default settings' }).click()
  // Verify it is now set to the default value
  await expect(page.locator('select[name="app-theme"]')).toHaveValue('system')

  await page.getByRole('radio', { name: 'User' }).click()
  await expect(page.locator('select[name="app-theme"]')).toHaveValue('system')

  // Click the reset settings button.
  await page.getByRole('button', { name: 'Restore default settings' }).click()

  // Verify it is now set to the default value
  await expect(page.locator('select[name="app-theme"]')).toHaveValue('system')
})

test('Click through each onboarding step', async ({ page }) => {
  const u = await getUtils(page)

  // Override beforeEach test setup
  await page.addInitScript(
    async ({ settingsKey, settings }) => {
      // Give no initial code, so that the onboarding start is shown immediately
      localStorage.setItem('persistCode', '')
      localStorage.setItem(settingsKey, settings)
    },
    {
      settingsKey: TEST_SETTINGS_KEY,
      settings: TOML.stringify({ settings: TEST_SETTINGS_ONBOARDING_START }),
    }
  )

  await page.setViewportSize({ width: 1200, height: 1080 })
  await page.goto('/')
  await u.waitForAuthSkipAppStart()

  // Test that the onboarding pane loaded
  await expect(page.getByText('Welcome to Modeling App! This')).toBeVisible()

  const nextButton = page.getByTestId('onboarding-next')

  while ((await nextButton.innerText()) !== 'Finish') {
    await expect(nextButton).toBeVisible()
    await nextButton.click()
  }

  // Finish the onboarding
  await expect(nextButton).toBeVisible()
  await nextButton.click()

  // Test that the onboarding pane is gone
  await expect(page.getByTestId('onboarding-content')).not.toBeVisible()
  await expect(page.url()).not.toContain('onboarding')
})

test('Onboarding redirects and code updating', async ({ page }) => {
  const u = await getUtils(page)

  // Override beforeEach test setup
  await page.addInitScript(
    async ({ settingsKey, settings }) => {
      // Give some initial code, so we can test that it's cleared
      localStorage.setItem('persistCode', 'const sigmaAllow = 15000')
      localStorage.setItem(settingsKey, settings)
    },
    {
      settingsKey: TEST_SETTINGS_KEY,
      settings: TOML.stringify({ settings: TEST_SETTINGS_ONBOARDING_EXPORT }),
    }
  )

  await page.setViewportSize({ width: 1200, height: 500 })
  await page.goto('/')
  await u.waitForAuthSkipAppStart()

  // Test that the redirect happened
  await expect(page.url().split(':3000').slice(-1)[0]).toBe(
    `/file/%2Fbrowser%2Fmain.kcl/onboarding/export`
  )

  // Test that you come back to this page when you refresh
  await page.reload()
  await expect(page.url().split(':3000').slice(-1)[0]).toBe(
    `/file/%2Fbrowser%2Fmain.kcl/onboarding/export`
  )

  // Test that the onboarding pane loaded
  const title = page.locator('[data-testid="onboarding-content"]')
  await expect(title).toBeAttached()

  // Test that the code changes when you advance to the next step
  await page.locator('[data-testid="onboarding-next"]').click()
  await expect(page.locator('.cm-content')).toHaveText('')

  // Test that the code is not empty when you click on the next step
  await page.locator('[data-testid="onboarding-next"]').click()
  await expect(page.locator('.cm-content')).toHaveText(/.+/)
})

test('Selections work on fresh and edited sketch', async ({ page }) => {
  // tests mapping works on fresh sketch and edited sketch
  // tests using hovers which is the same as selections, because if
  // source ranges are wrong, hovers won't work
  const u = await getUtils(page)
  const PUR = 400 / 37.5 //pixeltoUnitRatio
  await page.setViewportSize({ width: 1200, height: 500 })
  await page.goto('/')
  await u.waitForAuthSkipAppStart()
  await u.openDebugPanel()

  const xAxisClick = () =>
    page.mouse.click(700, 253).then(() => page.waitForTimeout(100))
  const emptySpaceClick = () =>
    page.mouse.click(700, 343).then(() => page.waitForTimeout(100))
  const topHorzSegmentClick = () =>
    page.mouse.click(709, 290).then(() => page.waitForTimeout(100))
  const bottomHorzSegmentClick = () =>
    page.mouse.click(767, 396).then(() => page.waitForTimeout(100))

  await u.clearCommandLogs()
  await expect(
    page.getByRole('button', { name: 'Start Sketch' })
  ).not.toBeDisabled()
  await page.getByRole('button', { name: 'Start Sketch' }).click()

  // select a plane
  await page.mouse.click(700, 200)
  await page.waitForTimeout(700) // wait for animation

  const startXPx = 600
  await u.closeDebugPanel()
  await page.mouse.click(startXPx + PUR * 10, 500 - PUR * 10)
  await expect(page.locator('.cm-content'))
    .toHaveText(`const part001 = startSketchOn('XZ')
  |> startProfileAt(${commonPoints.startAt}, %)`)

  await page.waitForTimeout(100)
  await page.mouse.click(startXPx + PUR * 20, 500 - PUR * 10)

  await expect(page.locator('.cm-content'))
    .toHaveText(`const part001 = startSketchOn('XZ')
  |> startProfileAt(${commonPoints.startAt}, %)
  |> line([${commonPoints.num1}, 0], %)`)

  await page.waitForTimeout(100)
  await page.mouse.click(startXPx + PUR * 20, 500 - PUR * 20)
  await expect(page.locator('.cm-content'))
    .toHaveText(`const part001 = startSketchOn('XZ')
  |> startProfileAt(${commonPoints.startAt}, %)
  |> line([${commonPoints.num1}, 0], %)
  |> line([0, ${commonPoints.num1}], %)`)
  await page.waitForTimeout(100)
  await page.mouse.click(startXPx, 500 - PUR * 20)
  await expect(page.locator('.cm-content'))
    .toHaveText(`const part001 = startSketchOn('XZ')
  |> startProfileAt(${commonPoints.startAt}, %)
  |> line([${commonPoints.num1}, 0], %)
  |> line([0, ${commonPoints.num1}], %)
  |> line([-${commonPoints.num2}, 0], %)`)

  // deselect line tool
  await page.getByRole('button', { name: 'Line' }).click()

  await u.closeDebugPanel()
  const selectionSequence = async (isSecondTime = false) => {
    await expect(page.getByTestId('hover-highlight')).not.toBeVisible()

    await page.waitForTimeout(100)
    await page.mouse.move(
      startXPx + PUR * 15,
      isSecondTime ? 430 : 500 - PUR * 10
    )

    await expect(page.getByTestId('hover-highlight')).toBeVisible()
    // bg-yellow-200 is more brittle than hover-highlight, but is closer to the user experience
    // and will be an easy fix if it breaks because we change the colour
    await expect(page.locator('.bg-yellow-200')).toBeVisible()

    // check mousing off, than mousing onto another line
    await page.mouse.move(startXPx + PUR * 10, 500 - PUR * 15) // mouse off
    await expect(page.getByTestId('hover-highlight')).not.toBeVisible()
    await page.mouse.move(
      startXPx + PUR * 10,
      isSecondTime ? 295 : 500 - PUR * 20
    ) // mouse onto another line
    await expect(page.getByTestId('hover-highlight')).toBeVisible()

    // now check clicking works including axis

    // click a segment hold shift and click an axis, see that a relevant constraint is enabled
    await topHorzSegmentClick()
    await page.keyboard.down('Shift')
    const constrainButton = page.getByRole('button', { name: 'Constrain' })
    const absYButton = page.getByRole('button', { name: 'ABS Y' })
    await constrainButton.click()
    await expect(absYButton).toBeDisabled()
    await page.waitForTimeout(100)
    await xAxisClick()
    await page.keyboard.up('Shift')
    await constrainButton.click()
    await absYButton.and(page.locator(':not([disabled])')).waitFor()
    await expect(absYButton).not.toBeDisabled()

    // clear selection by clicking on nothing
    await emptySpaceClick()

    await page.waitForTimeout(100)
    // same selection but click the axis first
    await xAxisClick()
    await constrainButton.click()
    await expect(absYButton).toBeDisabled()
    await page.keyboard.down('Shift')
    await page.waitForTimeout(100)
    await topHorzSegmentClick()

    await page.keyboard.up('Shift')
    await constrainButton.click()
    await expect(absYButton).not.toBeDisabled()

    // clear selection by clicking on nothing
    await emptySpaceClick()

    // check the same selection again by putting cursor in code first then selecting axis
    await page.getByText(`  |> line([-${commonPoints.num2}, 0], %)`).click()
    await page.keyboard.down('Shift')
    await constrainButton.click()
    await expect(absYButton).toBeDisabled()
    await page.waitForTimeout(100)
    await xAxisClick()
    await page.keyboard.up('Shift')
    await constrainButton.click()
    await expect(absYButton).not.toBeDisabled()

    // clear selection by clicking on nothing
    await emptySpaceClick()

    // select segment in editor than another segment in scene and check there are two cursors
    // TODO change this back to shift click in the scene, not cmd click in the editor
    await bottomHorzSegmentClick()

    await expect(page.locator('.cm-cursor')).toHaveCount(1)

    await page.keyboard.down(process.platform === 'linux' ? 'Control' : 'Meta')
    await page.waitForTimeout(100)
    await page.getByText(`  |> line([-${commonPoints.num2}, 0], %)`).click()

    await expect(page.locator('.cm-cursor')).toHaveCount(2)
    await page.waitForTimeout(500)
    await page.keyboard.up(process.platform === 'linux' ? 'Control' : 'Meta')

    // clear selection by clicking on nothing
    await emptySpaceClick()
  }

  await selectionSequence()

  // hovering in fresh sketch worked, lets try exiting and re-entering
  await u.openAndClearDebugPanel()
  await page.getByRole('button', { name: 'Exit Sketch' }).click()
  await page.waitForTimeout(200)
  // wait for execution done

  await u.expectCmdLog('[data-message-type="execution-done"]')
  await u.closeDebugPanel()

  // select a line
  // await topHorzSegmentClick()
  await page.getByText(commonPoints.startAt).click() // TODO remove this and reinstate // await topHorzSegmentClick()
  await page.waitForTimeout(100)

  // enter sketch again
  await u.doAndWaitForCmd(
    () => page.getByRole('button', { name: 'Edit Sketch' }).click(),
    'default_camera_get_settings'
  )
  await page.waitForTimeout(150)

  await page.waitForTimeout(300) // wait for animation

  // hover again and check it works
  await selectionSequence(true)
})

test.describe('Command bar tests', () => {
  test('Command bar works and can change a setting', async ({ page }) => {
    // Brief boilerplate
    await page.setViewportSize({ width: 1200, height: 500 })
    await page.goto('/', { waitUntil: 'domcontentloaded' })

    let cmdSearchBar = page.getByPlaceholder('Search commands')

    // First try opening the command bar and closing it
    await page
      .getByRole('button', { name: 'Commands', exact: false })
      .or(page.getByRole('button', { name: '⌘K' }))
      .click()
    await expect(cmdSearchBar).toBeVisible()
    await page.keyboard.press('Escape')
    await expect(cmdSearchBar).not.toBeVisible()

    // Now try the same, but with the keyboard shortcut, check focus
    await page.keyboard.press('Meta+K')
    await expect(cmdSearchBar).toBeVisible()
    await expect(cmdSearchBar).toBeFocused()

    // Try typing in the command bar
    await page.keyboard.type('theme')
    const themeOption = page.getByRole('option', {
      name: 'Settings · app · theme',
    })
    await expect(themeOption).toBeVisible()
    await themeOption.click()
    const themeInput = page.getByPlaceholder('Select an option')
    await expect(themeInput).toBeVisible()
    await expect(themeInput).toBeFocused()
    // Select dark theme
    await page.keyboard.press('ArrowDown')
    await page.keyboard.press('ArrowDown')
    await page.keyboard.press('ArrowDown')
    await expect(page.getByRole('option', { name: 'system' })).toHaveAttribute(
      'data-headlessui-state',
      'active'
    )
    await page.keyboard.press('Enter')

    // Check the toast appeared
    await expect(
      page.getByText(`Set theme to "system" for this project`)
    ).toBeVisible()
    // Check that the theme changed
    await expect(page.locator('body')).not.toHaveClass(`body-bg dark`)
  })

  test('Command bar keybinding works from code editor and can change a setting', async ({
    page,
  }) => {
    // Brief boilerplate
    await page.setViewportSize({ width: 1200, height: 500 })
    await page.goto('/', { waitUntil: 'domcontentloaded' })

    let cmdSearchBar = page.getByPlaceholder('Search commands')

    // Put the cursor in the code editor
    await page.click('.cm-content')

    // Now try the same, but with the keyboard shortcut, check focus
    await page.keyboard.press('Meta+K')
    await expect(cmdSearchBar).toBeVisible()
    await expect(cmdSearchBar).toBeFocused()

    // Try typing in the command bar
    await page.keyboard.type('theme')
    const themeOption = page.getByRole('option', {
      name: 'Settings · app · theme',
    })
    await expect(themeOption).toBeVisible()
    await themeOption.click()
    const themeInput = page.getByPlaceholder('Select an option')
    await expect(themeInput).toBeVisible()
    await expect(themeInput).toBeFocused()
    // Select dark theme
    await page.keyboard.press('ArrowDown')
    await page.keyboard.press('ArrowDown')
    await page.keyboard.press('ArrowDown')
    await expect(page.getByRole('option', { name: 'system' })).toHaveAttribute(
      'data-headlessui-state',
      'active'
    )
    await page.keyboard.press('Enter')

    // Check the toast appeared
    await expect(
      page.getByText(`Set theme to "system" for this project`)
    ).toBeVisible()
    // Check that the theme changed
    await expect(page.locator('body')).not.toHaveClass(`body-bg dark`)
  })

  test('Can extrude from the command bar', async ({ page }) => {
    await page.addInitScript(async () => {
      localStorage.setItem(
        'persistCode',
        `const distance = sqrt(20)
      const part001 = startSketchOn('XZ')
      |> startProfileAt([-6.95, 10.98], %)
      |> line([25.1, 0.41], %)
      |> line([0.73, -20.93], %)
      |> line([-23.44, 0.52], %)
      |> close(%)
          `
      )
    })

    const u = await getUtils(page)
    await page.setViewportSize({ width: 1200, height: 500 })
    await page.goto('/')
    await u.waitForAuthSkipAppStart()

    // Make sure the stream is up
    await u.openDebugPanel()
    await u.expectCmdLog('[data-message-type="execution-done"]')

    await expect(
      page.getByRole('button', { name: 'Start Sketch' })
    ).not.toBeDisabled()
    await u.clearCommandLogs()
    await page.getByRole('button', { name: 'Extrude' }).isEnabled()

    let cmdSearchBar = page.getByPlaceholder('Search commands')
    await page.keyboard.press('Meta+K')
    await expect(cmdSearchBar).toBeVisible()

    // Search for extrude command and choose it
    await page.getByRole('option', { name: 'Extrude' }).click()

    // Assert that we're on the selection step
    await expect(page.getByRole('button', { name: 'selection' })).toBeDisabled()
    // Select a face
    await page.mouse.move(700, 200)
    await page.mouse.click(700, 200)

    // Assert that we're on the distance step
    await expect(page.getByRole('button', { name: 'distance' })).toBeDisabled()

    // Assert that the an alternative variable name is chosen,
    // since the default variable name is already in use (distance)
    await page.getByRole('button', { name: 'Create new variable' }).click()
    await expect(page.getByPlaceholder('Variable name')).toHaveValue(
      'distance001'
    )

    const continueButton = page.getByRole('button', { name: 'Continue' })
    const submitButton = page.getByRole('button', { name: 'Submit command' })
    await continueButton.click()

    // Review step and argument hotkeys
    await expect(submitButton).toBeEnabled()
    await page.keyboard.press('Backspace')

    // Assert we're back on the distance step
    await expect(
      page.getByRole('button', { name: 'Distance 5', exact: false })
    ).toBeDisabled()

    await continueButton.click()
    await submitButton.click()

    // Check that the code was updated
    await u.waitForCmdReceive('extrude')
    // Unfortunately this indentation seems to matter for the test
    await expect(page.locator('.cm-content')).toHaveText(
      `const distance = sqrt(20)
const distance001 = ${KCL_DEFAULT_LENGTH}
const part001 = startSketchOn('XZ')
    |> startProfileAt([-6.95, 10.98], %)
    |> line([25.1, 0.41], %)
    |> line([0.73, -20.93], %)
    |> line([-23.44, 0.52], %)
    |> close(%)
    |> extrude(distance001, %)`.replace(/(\r\n|\n|\r)/gm, '') // remove newlines
    )
  })
})

test('Can add multiple sketches', async ({ page }) => {
  test.skip(process.platform === 'darwin', 'Can add multiple sketches')
  const u = await getUtils(page)
  await page.setViewportSize({ width: 1200, height: 500 })
  const PUR = 400 / 37.5 //pixeltoUnitRatio
  await page.goto('/')
  await u.waitForAuthSkipAppStart()
  await u.openDebugPanel()

  await expect(
    page.getByRole('button', { name: 'Start Sketch' })
  ).not.toBeDisabled()
  await expect(page.getByRole('button', { name: 'Start Sketch' })).toBeVisible()

  // click on "Start Sketch" button
  await u.clearCommandLogs()
  await u.doAndWaitForImageDiff(
    () => page.getByRole('button', { name: 'Start Sketch' }).click(),
    200
  )

  // select a plane
  await page.mouse.click(700, 200)

  await expect(page.locator('.cm-content')).toHaveText(
    `const part001 = startSketchOn('XZ')`
  )

  await page.waitForTimeout(500) // TODO detect animation ending, or disable animation

  const startXPx = 600
  await u.closeDebugPanel()
  await page.mouse.click(startXPx + PUR * 10, 500 - PUR * 10)
  await expect(page.locator('.cm-content'))
    .toHaveText(`const part001 = startSketchOn('XZ')
  |> startProfileAt(${commonPoints.startAt}, %)`)
  await page.waitForTimeout(100)

  await page.mouse.click(startXPx + PUR * 20, 500 - PUR * 10)
  await page.waitForTimeout(100)

  await expect(page.locator('.cm-content'))
    .toHaveText(`const part001 = startSketchOn('XZ')
  |> startProfileAt(${commonPoints.startAt}, %)
  |> line([${commonPoints.num1}, 0], %)`)

  await page.mouse.click(startXPx + PUR * 20, 500 - PUR * 20)
  await expect(page.locator('.cm-content'))
    .toHaveText(`const part001 = startSketchOn('XZ')
  |> startProfileAt(${commonPoints.startAt}, %)
  |> line([${commonPoints.num1}, 0], %)
  |> line([0, ${commonPoints.num1}], %)`)
  await page.waitForTimeout(100)
  await page.mouse.click(startXPx, 500 - PUR * 20)
  const finalCodeFirstSketch = `const part001 = startSketchOn('XZ')
  |> startProfileAt(${commonPoints.startAt}, %)
  |> line([${commonPoints.num1}, 0], %)
  |> line([0, ${commonPoints.num1}], %)
  |> line([-${commonPoints.num2}, 0], %)`
  await expect(page.locator('.cm-content')).toHaveText(finalCodeFirstSketch)

  // exit the sketch

  await u.openAndClearDebugPanel()
  await page.getByRole('button', { name: 'Exit Sketch' }).click()

  await u.expectCmdLog('[data-message-type="execution-done"]')

  await u.updateCamPosition([100, 100, 100])
  await page.waitForTimeout(250)

  // start a new sketch
  await u.clearCommandLogs()
  await page.getByRole('button', { name: 'Start Sketch' }).click()
  await page.waitForTimeout(400)
  await page.mouse.click(650, 450)

  await page.waitForTimeout(500) // TODO detect animation ending, or disable animation
  await u.clearAndCloseDebugPanel()

  // on mock os there are issues with getting the camera to update
  // it should not be selecting the 'XZ' plane here if the camera updated
  // properly, but if we just role with it we can still verify everything
  // in the rest of the test
  const plane = process.platform === 'darwin' ? 'XZ' : 'XY'

  await page.waitForTimeout(100)
  await page.mouse.click(startXPx + PUR * 10, 500 - PUR * 10)
  const startAt2 =
    process.platform === 'darwin' ? '[9.75, -13.16]' : '[0.93, -1.25]'
  await expect(
    (await page.locator('.cm-content').innerText()).replace(/\s/g, '')
  ).toBe(
    `${finalCodeFirstSketch}
const part002 = startSketchOn('${plane}')
  |> startProfileAt(${startAt2}, %)`.replace(/\s/g, '')
  )
  await page.waitForTimeout(100)

  await u.closeDebugPanel()
  await page.mouse.click(startXPx + PUR * 20, 500 - PUR * 10)
  await page.waitForTimeout(100)

  const num2 = process.platform === 'darwin' ? 9.84 : 0.94
  await expect(
    (await page.locator('.cm-content').innerText()).replace(/\s/g, '')
  ).toBe(
    `${finalCodeFirstSketch}
const part002 = startSketchOn('${plane}')
  |> startProfileAt(${startAt2}, %)
  |> line([${num2}, 0], %)`.replace(/\s/g, '')
  )

  await page.mouse.click(startXPx + PUR * 20, 500 - PUR * 20)
  await expect(
    (await page.locator('.cm-content').innerText()).replace(/\s/g, '')
  ).toBe(
    `${finalCodeFirstSketch}
const part002 = startSketchOn('${plane}')
  |> startProfileAt(${startAt2}, %)
  |> line([${num2}, 0], %)
  |> line([0, ${roundOff(
    num2 + (process.platform === 'darwin' ? 0.01 : -0.01)
  )}], %)`.replace(/\s/g, '')
  )
  await page.waitForTimeout(100)
  await page.mouse.click(startXPx, 500 - PUR * 20)
  await expect(
    (await page.locator('.cm-content').innerText()).replace(/\s/g, '')
  ).toBe(
    `${finalCodeFirstSketch}
const part002 = startSketchOn('${plane}')
  |> startProfileAt(${startAt2}, %)
  |> line([${num2}, 0], %)
  |> line([0, ${roundOff(
    num2 + (process.platform === 'darwin' ? 0.01 : -0.01)
  )}], %)
  |> line([-${process.platform === 'darwin' ? 19.59 : 1.87}, 0], %)`.replace(
      /\s/g,
      ''
    )
  )
})

test('ProgramMemory can be serialised', async ({ page }) => {
  const u = await getUtils(page)
  await page.addInitScript(async () => {
    localStorage.setItem(
      'persistCode',
      `const part = startSketchOn('XY')
  |> startProfileAt([0, 0], %)
  |> line([0, 1], %)
  |> line([1, 0], %)
  |> line([0, -1], %)
  |> close(%)
  |> extrude(1, %)
  |> patternLinear3d({
        axis: [1, 0, 1],
        repetitions: 3,
        distance: 6
      }, %)`
    )
  })
  await page.setViewportSize({ width: 1000, height: 500 })
  await page.goto('/')
  const messages: string[] = []

  // Listen for all console events and push the message text to an array
  page.on('console', (message) => messages.push(message.text()))
  await u.waitForAuthSkipAppStart()

  // wait for execution done
  await u.openDebugPanel()
  await u.expectCmdLog('[data-message-type="execution-done"]')

  const forbiddenMessages = ['cannot serialize tagged newtype variant']
  forbiddenMessages.forEach((forbiddenMessage) => {
    messages.forEach((message) => {
      expect(message).not.toContain(forbiddenMessage)
    })
  })
})

test('Hovering over 3d features highlights code', async ({ page }) => {
  const u = await getUtils(page)
  await page.addInitScript(async (KCL_DEFAULT_LENGTH) => {
    localStorage.setItem(
      'persistCode',
      `const part001 = startSketchOn('XZ')
  |> startProfileAt([20, 0], %)
  |> line([7.13, 4 + 0], %)
  |> angledLine({ angle: 3 + 0, length: 3.14 + 0 }, %)
  |> lineTo([20.14 + 0, -0.14 + 0], %)
  |> xLineTo(29 + 0, %)
  |> yLine(-3.14 + 0, %, 'a')
  |> xLine(1.63, %)
  |> angledLineOfXLength({ angle: 3 + 0, length: 3.14 }, %)
  |> angledLineOfYLength({ angle: 30, length: 3 + 0 }, %)
  |> angledLineToX({ angle: 22.14 + 0, to: 12 }, %)
  |> angledLineToY({ angle: 30, to: 11.14 }, %)
  |> angledLineThatIntersects({
        angle: 3.14,
        intersectTag: 'a',
        offset: 0
      }, %)
  |> tangentialArcTo([13.14 + 0, 13.14], %)
  |> close(%)
  |> extrude(5 + 7, %)
`
    )
  }, KCL_DEFAULT_LENGTH)
  await page.setViewportSize({ width: 1000, height: 500 })
  await page.goto('/')
  await u.waitForAuthSkipAppStart()

  await page.waitForTimeout(100)
  await u.openAndClearDebugPanel()
  await u.sendCustomCmd({
    type: 'modeling_cmd_req',
    cmd_id: uuidv4(),
    cmd: {
      type: 'default_camera_look_at',
      vantage: { x: 0, y: -1250, z: 580 },
      center: { x: 0, y: 0, z: 0 },
      up: { x: 0, y: 0, z: 1 },
    },
  })
  await page.waitForTimeout(100)
  await u.sendCustomCmd({
    type: 'modeling_cmd_req',
    cmd_id: uuidv4(),
    cmd: {
      type: 'default_camera_get_settings',
    },
  })
  await page.waitForTimeout(100)

  const extrusionTop: Coords2d = [800, 240]
  const flatExtrusionFace: Coords2d = [960, 160]
  const arc: Coords2d = [840, 160]
  const close: Coords2d = [720, 200]
  const nothing: Coords2d = [600, 200]

  await page.mouse.move(nothing[0], nothing[1])
  await page.mouse.click(nothing[0], nothing[1])

  await expect(page.getByTestId('hover-highlight')).not.toBeVisible()
  await page.waitForTimeout(200)

  await page.mouse.move(extrusionTop[0], extrusionTop[1])
  await expect(page.getByTestId('hover-highlight')).toBeVisible()
  await page.mouse.move(nothing[0], nothing[1])
  await expect(page.getByTestId('hover-highlight')).not.toBeVisible()

  await page.mouse.move(arc[0], arc[1])
  await expect(page.getByTestId('hover-highlight')).toBeVisible()
  await page.mouse.move(nothing[0], nothing[1])
  await expect(page.getByTestId('hover-highlight')).not.toBeVisible()

  await page.mouse.move(close[0], close[1])
  await expect(page.getByTestId('hover-highlight')).toBeVisible()
  await page.mouse.move(nothing[0], nothing[1])
  await expect(page.getByTestId('hover-highlight')).not.toBeVisible()

  await page.mouse.move(flatExtrusionFace[0], flatExtrusionFace[1])
  await expect(page.getByTestId('hover-highlight')).toHaveCount(5) // multiple lines
  await page.mouse.move(nothing[0], nothing[1])
  await page.waitForTimeout(100)
  await expect(page.getByTestId('hover-highlight')).not.toBeVisible()
})

test("Various pipe expressions should and shouldn't allow edit and or extrude", async ({
  page,
}) => {
  const u = await getUtils(page)
  const selectionsSnippets = {
    extrudeAndEditBlocked: '|> startProfileAt([10.81, 32.99], %)',
    extrudeAndEditBlockedInFunction: '|> startProfileAt(pos, %)',
    extrudeAndEditAllowed: '|> startProfileAt([15.72, 4.7], %)',
    editOnly: '|> startProfileAt([15.79, -14.6], %)',
  }
  await page.addInitScript(
    async ({
      extrudeAndEditBlocked,
      extrudeAndEditBlockedInFunction,
      extrudeAndEditAllowed,
      editOnly,
    }: any) => {
      localStorage.setItem(
        'persistCode',
        `const part001 = startSketchOn('XZ')
  ${extrudeAndEditBlocked}
  |> line([25.96, 2.93], %)
  |> line([5.25, -5.72], %)
  |> line([-2.01, -10.35], %)
  |> line([-27.65, -2.78], %)
  |> close(%)
  |> extrude(5, %)
const part002 = startSketchOn('XZ')
  ${extrudeAndEditAllowed}
  |> line([10.32, 6.47], %)
  |> line([9.71, -6.16], %)
  |> line([-3.08, -9.86], %)
  |> line([-12.02, -1.54], %)
  |> close(%)
const part003 = startSketchOn('XZ')
  ${editOnly}
  |> line([27.55, -1.65], %)
  |> line([4.95, -8], %)
  |> line([-20.38, -10.12], %)
  |> line([-15.79, 17.08], %)

fn yohey = (pos) => {
  const part004 = startSketchOn('XZ')
  ${extrudeAndEditBlockedInFunction}
  |> line([27.55, -1.65], %)
  |> line([4.95, -10.53], %)
  |> line([-20.38, -8], %)
  |> line([-15.79, 17.08], %)
  return ''
}

    yohey([15.79, -34.6])
`
      )
    },
    selectionsSnippets
  )
  await page.setViewportSize({ width: 1200, height: 1000 })
  await page.goto('/')
  await u.waitForAuthSkipAppStart()

  // wait for execution done
  await u.openDebugPanel()
  await u.expectCmdLog('[data-message-type="execution-done"]')
  await u.closeDebugPanel()

  // wait for start sketch as a proxy for the stream being ready
  await expect(
    page.getByRole('button', { name: 'Start Sketch' })
  ).not.toBeDisabled()

  await page.getByText(selectionsSnippets.extrudeAndEditBlocked).click()
  await expect(page.getByRole('button', { name: 'Extrude' })).toBeDisabled()
  await expect(
    page.getByRole('button', { name: 'Edit Sketch' })
  ).not.toBeVisible()

  await page.getByText(selectionsSnippets.extrudeAndEditAllowed).click()
  await expect(page.getByRole('button', { name: 'Extrude' })).not.toBeDisabled()
  await expect(
    page.getByRole('button', { name: 'Edit Sketch' })
  ).not.toBeDisabled()

  await page.getByText(selectionsSnippets.editOnly).click()
  await expect(page.getByRole('button', { name: 'Extrude' })).toBeDisabled()
  await expect(
    page.getByRole('button', { name: 'Edit Sketch' })
  ).not.toBeDisabled()

  await page
    .getByText(selectionsSnippets.extrudeAndEditBlockedInFunction)
    .click()
  await expect(page.getByRole('button', { name: 'Extrude' })).toBeDisabled()
  await expect(
    page.getByRole('button', { name: 'Edit Sketch' })
  ).not.toBeVisible()

  // selecting an editable sketch but clicking "start sktech" should start a new sketch and not edit the existing one
  await page.getByText(selectionsSnippets.extrudeAndEditAllowed).click()
  await page.getByRole('button', { name: 'Start Sketch' }).click()
  await page.getByTestId('KCL Code').click()
  await page.mouse.click(300, 500)
  await page.getByTestId('KCL Code').click()
  // expect main content to contain `part005` i.e. started a new sketch
  await expect(page.locator('.cm-content')).toHaveText(
    /part005 = startSketchOn\('XZ'\)/
  )
})

test('Deselecting line tool should mean nothing happens on click', async ({
  page,
}) => {
  const u = await getUtils(page)
  await page.setViewportSize({ width: 1200, height: 500 })
  await page.goto('/')
  await u.waitForAuthSkipAppStart()
  await u.openDebugPanel()

  await expect(
    page.getByRole('button', { name: 'Start Sketch' })
  ).not.toBeDisabled()
  await expect(page.getByRole('button', { name: 'Start Sketch' })).toBeVisible()

  // click on "Start Sketch" button
  await u.clearCommandLogs()
  await u.doAndWaitForImageDiff(
    () => page.getByRole('button', { name: 'Start Sketch' }).click(),
    200
  )

  await page.mouse.click(700, 200)

  await expect(page.locator('.cm-content')).toHaveText(
    `const part001 = startSketchOn('XZ')`
  )

  await page.waitForTimeout(600)

  let previousCodeContent = await page.locator('.cm-content').innerText()

  // deselect the line tool by clicking it
  await page.getByRole('button', { name: 'Line' }).click()

  await page.mouse.click(700, 200)
  await page.waitForTimeout(100)
  await page.mouse.click(700, 250)
  await page.waitForTimeout(100)
  await page.mouse.click(750, 200)
  await page.waitForTimeout(100)

  // expect no change
  await expect(page.locator('.cm-content')).toHaveText(previousCodeContent)

  // select line tool again
  await page.getByRole('button', { name: 'Line' }).click()

  await u.closeDebugPanel()

  // line tool should work as expected again
  await page.mouse.click(700, 200)
  await expect(page.locator('.cm-content')).not.toHaveText(previousCodeContent)
  previousCodeContent = await page.locator('.cm-content').innerText()

  await page.waitForTimeout(100)
  await page.mouse.click(700, 300)
  await expect(page.locator('.cm-content')).not.toHaveText(previousCodeContent)
  previousCodeContent = await page.locator('.cm-content').innerText()

  await page.waitForTimeout(100)
  await page.mouse.click(750, 300)
  await expect(page.locator('.cm-content')).not.toHaveText(previousCodeContent)
  previousCodeContent = await page.locator('.cm-content').innerText()
})

test('multi-sketch file shows multiple Edit Sketch buttons', async ({
  page,
  context,
}) => {
  const u = await getUtils(page)
  const selectionsSnippets = {
    startProfileAt1:
      '|> startProfileAt([-width / 4 + screwRadius, height / 2], %)',
    startProfileAt2: '|> startProfileAt([-width / 2, 0], %)',
    startProfileAt3: '|> startProfileAt([0, thickness], %)',
  }
  await context.addInitScript(
    async ({ startProfileAt1, startProfileAt2, startProfileAt3 }: any) => {
      localStorage.setItem(
        'persistCode',
        `
const width = 20
const height = 10
const thickness = 5
const screwRadius = 3
const wireRadius = 2
const wireOffset = 0.5

const screwHole = startSketchOn('XY')
  ${startProfileAt1}
  |> arc({
        radius: screwRadius,
        angle_start: 0,
        angle_end: 360
      }, %)

const part001 = startSketchOn('XY')
  ${startProfileAt2}
  |> xLine(width * .5, %)
  |> yLine(height, %)
  |> xLine(-width * .5, %)
  |> close(%)
  |> hole(screwHole, %)
  |> extrude(thickness, %)

const part002 = startSketchOn('-XZ')
  ${startProfileAt3}
  |> xLine(width / 4, %)
  |> tangentialArcTo([width / 2, 0], %)
  |> xLine(-width / 4 + wireRadius, %)
  |> yLine(wireOffset, %)
  |> arc({
        radius: wireRadius,
        angle_start: 0,
        angle_end: 180
      }, %)
  |> yLine(-wireOffset, %)
  |> xLine(-width / 4, %)
  |> close(%)
  |> extrude(-height, %)
`
      )
    },
    selectionsSnippets
  )
  await page.setViewportSize({ width: 1200, height: 500 })
  await page.goto('/')
  await u.waitForAuthSkipAppStart()

  // wait for execution done
  await u.openDebugPanel()
  await u.expectCmdLog('[data-message-type="execution-done"]')
  await u.closeDebugPanel()

  await page.getByText(selectionsSnippets.startProfileAt1).click()
  await expect(page.getByRole('button', { name: 'Extrude' })).toBeDisabled()
  await expect(page.getByRole('button', { name: 'Edit Sketch' })).toBeVisible()

  await page.getByText(selectionsSnippets.startProfileAt2).click()
  await expect(page.getByRole('button', { name: 'Extrude' })).toBeDisabled()
  await expect(page.getByRole('button', { name: 'Edit Sketch' })).toBeVisible()

  await page.getByText(selectionsSnippets.startProfileAt3).click()
  await expect(page.getByRole('button', { name: 'Extrude' })).toBeDisabled()
  await expect(page.getByRole('button', { name: 'Edit Sketch' })).toBeVisible()
})

test('Can edit segments by dragging their handles', async ({ page }) => {
  const u = await getUtils(page)
  await page.addInitScript(async () => {
    localStorage.setItem(
      'persistCode',
      `const part001 = startSketchOn('XZ')
  |> startProfileAt([4.61, -14.01], %)
  |> line([12.73, -0.09], %)
  |> tangentialArcTo([24.95, -5.38], %)`
    )
  })

  await page.setViewportSize({ width: 1200, height: 500 })
  await page.goto('/')
  await u.waitForAuthSkipAppStart()
  await expect(
    page.getByRole('button', { name: 'Start Sketch' })
  ).not.toBeDisabled()

  await page.waitForTimeout(100)
  await u.openAndClearDebugPanel()
  await u.sendCustomCmd({
    type: 'modeling_cmd_req',
    cmd_id: uuidv4(),
    cmd: {
      type: 'default_camera_look_at',
      vantage: { x: 0, y: -1250, z: 580 },
      center: { x: 0, y: 0, z: 0 },
      up: { x: 0, y: 0, z: 1 },
    },
  })
  await page.waitForTimeout(100)
  await u.sendCustomCmd({
    type: 'modeling_cmd_req',
    cmd_id: uuidv4(),
    cmd: {
      type: 'default_camera_get_settings',
    },
  })
  await page.waitForTimeout(100)

  const startPX = [665, 458]

  const dragPX = 30

  await page.getByText('startProfileAt([4.61, -14.01], %)').click()
  await expect(page.getByRole('button', { name: 'Edit Sketch' })).toBeVisible()
  await page.getByRole('button', { name: 'Edit Sketch' }).click()
  await page.waitForTimeout(400)
  let prevContent = await page.locator('.cm-content').innerText()

  const step5 = { steps: 5 }

  await expect(page.getByTestId('segment-overlay')).toHaveCount(2)

  // drag startProfieAt handle
  await page.mouse.move(startPX[0], startPX[1])
  await page.mouse.down()
  await page.mouse.move(startPX[0] + dragPX, startPX[1] - dragPX, step5)
  await page.mouse.up()

  await expect(page.locator('.cm-content')).not.toHaveText(prevContent)
  prevContent = await page.locator('.cm-content').innerText()

  // drag line handle
  await page.waitForTimeout(100)

  const lineEnd = await u.getBoundingBox('[data-overlay-index="0"]')
  await page.mouse.move(lineEnd.x - 5, lineEnd.y)
  await page.mouse.down()
  await page.mouse.move(lineEnd.x + dragPX, lineEnd.y - dragPX, step5)
  await page.mouse.up()
  await page.waitForTimeout(100)
  await expect(page.locator('.cm-content')).not.toHaveText(prevContent)
  prevContent = await page.locator('.cm-content').innerText()

  // drag tangentialArcTo handle
  const tangentEnd = await u.getBoundingBox('[data-overlay-index="1"]')
  await page.mouse.move(tangentEnd.x, tangentEnd.y - 5)
  await page.mouse.down()
  await page.mouse.move(tangentEnd.x + dragPX, tangentEnd.y - dragPX, step5)
  await page.mouse.up()
  await page.waitForTimeout(100)
  await expect(page.locator('.cm-content')).not.toHaveText(prevContent)

  // expect the code to have changed
  await expect(page.locator('.cm-content'))
    .toHaveText(`const part001 = startSketchOn('XZ')
  |> startProfileAt([6.44, -12.07], %)
  |> line([14.72, 1.97], %)
  |> tangentialArcTo([26.92, -3.32], %)`)
})

const doSnapAtDifferentScales = async (
  page: any,
  camPos: [number, number, number],
  scale = 1,
  fudge = 0
) => {
  const u = await getUtils(page)
  await page.setViewportSize({ width: 1200, height: 500 })
  await page.goto('/')
  await u.waitForAuthSkipAppStart()
  await u.openDebugPanel()

  const code = `const part001 = startSketchOn('-XZ')
|> startProfileAt([${roundOff(scale * 87.68)}, ${roundOff(scale * 43.84)}], %)
|> line([${roundOff(scale * 175.36)}, 0], %)
|> line([0, -${roundOff(scale * 175.36) + fudge}], %)
|> lineTo([profileStartX(%), profileStartY(%)], %)
|> close(%)`

  await expect(
    page.getByRole('button', { name: 'Start Sketch' })
  ).not.toBeDisabled()
  await expect(page.getByRole('button', { name: 'Start Sketch' })).toBeVisible()

  await u.clearCommandLogs()
  await page.getByRole('button', { name: 'Start Sketch' }).click()
  await page.waitForTimeout(100)

  await u.openAndClearDebugPanel()
  await u.updateCamPosition(camPos)
  await u.closeDebugPanel()

  // select a plane
  await page.mouse.click(700, 200)
  await expect(page.locator('.cm-content')).toHaveText(
    `const part001 = startSketchOn('-XZ')`
  )

  let prevContent = await page.locator('.cm-content').innerText()

  const pointA = [700, 200]
  const pointB = [900, 200]
  const pointC = [900, 400]

  // draw three lines
  await page.mouse.click(pointA[0], pointA[1])
  await page.waitForTimeout(100)
  await expect(page.locator('.cm-content')).not.toHaveText(prevContent)
  prevContent = await page.locator('.cm-content').innerText()

  await page.mouse.click(pointB[0], pointB[1])
  await page.waitForTimeout(100)
  await expect(page.locator('.cm-content')).not.toHaveText(prevContent)
  prevContent = await page.locator('.cm-content').innerText()

  await page.mouse.click(pointC[0], pointC[1])
  await page.waitForTimeout(100)
  await expect(page.locator('.cm-content')).not.toHaveText(prevContent)
  prevContent = await page.locator('.cm-content').innerText()

  await page.mouse.move(pointA[0] - 12, pointA[1] + 12)
  const pointNotQuiteA = [pointA[0] - 7, pointA[1] + 7]
  await page.mouse.move(pointNotQuiteA[0], pointNotQuiteA[1], { steps: 10 })

  await page.mouse.click(pointNotQuiteA[0], pointNotQuiteA[1])
  await expect(page.locator('.cm-content')).not.toHaveText(prevContent)
  prevContent = await page.locator('.cm-content').innerText()

  await expect(page.locator('.cm-content')).toHaveText(code)
  // Assert the tool was unequipped
  await expect(page.getByRole('button', { name: 'Line' })).not.toHaveAttribute(
    'aria-pressed',
    'true'
  )

  // exit sketch
  await u.openAndClearDebugPanel()
  await page.getByRole('button', { name: 'Exit Sketch' }).click()
  await u.expectCmdLog('[data-message-type="execution-done"]')
  await u.removeCurrentCode()
}

test.describe('Snap to close works (at any scale)', () => {
  test('[0, 100, 100]', async ({ page }) => {
    await doSnapAtDifferentScales(page, [0, 100, 100], 0.01, 0.01)
  })

  test('[0, 10000, 10000]', async ({ page }) => {
    await doSnapAtDifferentScales(page, [0, 10000, 10000])
  })
})

test('Sketch on face', async ({ page }) => {
  const u = await getUtils(page)
  await page.addInitScript(async () => {
    localStorage.setItem(
      'persistCode',
      `const part001 = startSketchOn('XZ')
  |> startProfileAt([3.29, 7.86], %)
  |> line([2.48, 2.44], %)
  |> line([2.66, 1.17], %)
  |> line([3.75, 0.46], %)
  |> line([4.99, -0.46], %)
  |> line([3.3, -2.12], %)
  |> line([2.16, -3.33], %)
  |> line([0.85, -3.08], %)
  |> line([-0.18, -3.36], %)
  |> line([-3.86, -2.73], %)
  |> line([-17.67, 0.85], %)
  |> close(%)
  |> extrude(5 + 7, %)`
    )
  })

  await page.setViewportSize({ width: 1200, height: 500 })
  await page.goto('/')
  await u.waitForAuthSkipAppStart()
  await expect(
    page.getByRole('button', { name: 'Start Sketch' })
  ).not.toBeDisabled()

  await page.getByRole('button', { name: 'Start Sketch' }).click()
  await page.waitForTimeout(300)

  let previousCodeContent = await page.locator('.cm-content').innerText()

  await u.openAndClearDebugPanel()
  await u.doAndWaitForCmd(
    () => page.mouse.click(625, 133),
    'default_camera_get_settings',
    true
  )
  await page.waitForTimeout(150)

  const firstClickPosition = [612, 238]
  const secondClickPosition = [661, 242]
  const thirdClickPosition = [609, 267]

  await page.mouse.click(firstClickPosition[0], firstClickPosition[1])
  await expect(page.locator('.cm-content')).not.toHaveText(previousCodeContent)
  previousCodeContent = await page.locator('.cm-content').innerText()

  await page.waitForTimeout(100)
  await page.mouse.click(secondClickPosition[0], secondClickPosition[1])
  await expect(page.locator('.cm-content')).not.toHaveText(previousCodeContent)
  previousCodeContent = await page.locator('.cm-content').innerText()

  await page.waitForTimeout(100)
  await page.mouse.click(thirdClickPosition[0], thirdClickPosition[1])
  await expect(page.locator('.cm-content')).not.toHaveText(previousCodeContent)
  previousCodeContent = await page.locator('.cm-content').innerText()

  await page.waitForTimeout(100)
  await page.mouse.click(firstClickPosition[0], firstClickPosition[1])
  await expect(page.locator('.cm-content')).not.toHaveText(previousCodeContent)
  previousCodeContent = await page.locator('.cm-content').innerText()

  await expect(page.locator('.cm-content'))
    .toContainText(`const part002 = startSketchOn(part001, 'seg01')
  |> startProfileAt([-13.02, 6.52], %)
  |> line([2.1, -0.18], %)
  |> line([-2.23, -1.07], %)
  |> lineTo([profileStartX(%), profileStartY(%)], %)
  |> close(%)`)

  await u.openAndClearDebugPanel()
  await page.getByRole('button', { name: 'Exit Sketch' }).click()
  await u.expectCmdLog('[data-message-type="execution-done"]')

  await u.updateCamPosition([1049, 239, 686])
  await u.closeDebugPanel()

  await page.getByText('startProfileAt([-13.02, 6.52], %)').click()
  await expect(page.getByRole('button', { name: 'Edit Sketch' })).toBeVisible()
  await u.doAndWaitForCmd(
    () => page.getByRole('button', { name: 'Edit Sketch' }).click(),
    'default_camera_get_settings',
    true
  )
  await page.waitForTimeout(150)
  await page.setViewportSize({ width: 1200, height: 1200 })
  await u.openAndClearDebugPanel()
  await u.updateCamPosition([452, -152, 1166])
  await u.closeDebugPanel()
  await page.waitForTimeout(200)

  const pointToDragFirst = [787, 565]
  await page.mouse.move(pointToDragFirst[0], pointToDragFirst[1])
  await page.mouse.down()
  await page.mouse.move(pointToDragFirst[0] - 20, pointToDragFirst[1], {
    steps: 5,
  })
  await page.mouse.up()
  await page.waitForTimeout(100)
  await expect(page.locator('.cm-content')).not.toHaveText(previousCodeContent)
  previousCodeContent = await page.locator('.cm-content').innerText()

  const result = makeTemplate`const part002 = startSketchOn(part001, 'seg01')
  |> startProfileAt([-12.83, 6.7], %)
  |> line([${[2.28, 2.35]}, -${0.07}], %)
  |> line([-3.05, -1.47], %)
  |> lineTo([profileStartX(%), profileStartY(%)], %)
  |> close(%)`

  await expect(page.locator('.cm-content')).toHaveText(result.regExp)

  // exit sketch
  await u.openAndClearDebugPanel()
  await page.getByRole('button', { name: 'Exit Sketch' }).click()
  await u.expectCmdLog('[data-message-type="execution-done"]')

  await page.getByText('startProfileAt([-13.02, 6.52], %)').click()

  await expect(page.getByRole('button', { name: 'Extrude' })).not.toBeDisabled()
  await page.waitForTimeout(100)
  await page.getByRole('button', { name: 'Extrude' }).click()

  await expect(page.getByTestId('command-bar')).toBeVisible()
  await page.waitForTimeout(100)

  await page.keyboard.press('Enter')
  await page.waitForTimeout(100)
  await expect(page.getByText('Confirm Extrude')).toBeVisible()
  await page.keyboard.press('Enter')

  const result2 = result.genNext`
  |> extrude(${[5, 5]} + 7, %)`
  await expect(page.locator('.cm-content')).toHaveText(result2.regExp)
})

test('Can code mod a line length', async ({ page }) => {
  await page.addInitScript(async () => {
    localStorage.setItem(
      'persistCode',
      `const part001 = startSketchOn('XY')
  |> startProfileAt([-10, -10], %)
  |> line([20, 0], %)
  |> line([0, 20], %)
  |> xLine(-20, %)
`
    )
  })

  const u = await getUtils(page)
  const PUR = 400 / 37.5 //pixeltoUnitRatio
  await page.setViewportSize({ width: 1200, height: 500 })
  await page.goto('/')
  await u.waitForAuthSkipAppStart()
  await u.openDebugPanel()
  await u.expectCmdLog('[data-message-type="execution-done"]')
  await u.closeDebugPanel()

  // Click the line of code for line.
  await page.getByText(`line([0, 20], %)`).click() // TODO remove this and reinstate // await topHorzSegmentClick()
  await page.waitForTimeout(100)

  // enter sketch again
  await page.getByRole('button', { name: 'Edit Sketch' }).click()
  await page.waitForTimeout(500) // wait for animation

  const startXPx = 500
  await page.mouse.move(startXPx + PUR * 15, 250 - PUR * 10)
  await page.keyboard.down('Shift')
  await page.mouse.click(834, 244)
  await page.keyboard.up('Shift')

  await page.getByRole('button', { name: 'Constrain', exact: true }).click()
  await page.getByRole('button', { name: 'length', exact: true }).click()
  await page.getByText('Add constraining value').click()

  await expect(page.locator('.cm-content')).toHaveText(
    `const length001 = 20const part001 = startSketchOn('XY')  |> startProfileAt([-10, -10], %)  |> line([20, 0], %)  |> angledLine([90, length001], %)  |> xLine(-20, %)`
  )

  // Make sure we didn't pop out of sketch mode.
  await expect(page.getByRole('button', { name: 'Exit Sketch' })).toBeVisible()

  await page.waitForTimeout(500) // wait for animation

  // Exit sketch
  await page.mouse.move(startXPx + PUR * 15, 250 - PUR * 10)
  await page.keyboard.press('Escape')
  await expect(
    page.getByRole('button', { name: 'Exit Sketch' })
  ).not.toBeVisible()
})

test('Extrude from command bar selects extrude line after', async ({
  page,
}) => {
  await page.addInitScript(async () => {
    localStorage.setItem(
      'persistCode',
      `const part001 = startSketchOn('XY')
  |> startProfileAt([-10, -10], %)
  |> line([20, 0], %)
  |> line([0, 20], %)
  |> xLine(-20, %)
  |> close(%)
    `
    )
  })

  const u = await getUtils(page)
  await page.setViewportSize({ width: 1200, height: 500 })
  await page.goto('/')
  await u.waitForAuthSkipAppStart()
  await u.openDebugPanel()
  await u.expectCmdLog('[data-message-type="execution-done"]')
  await u.closeDebugPanel()

  // Click the line of code for xLine.
  await page.getByText(`close(%)`).click() // TODO remove this and reinstate // await topHorzSegmentClick()
  await page.waitForTimeout(100)

  await page.getByRole('button', { name: 'Extrude' }).click()
  await page.waitForTimeout(100)
  await page.keyboard.press('Enter')
  await page.waitForTimeout(100)
  await page.keyboard.press('Enter')
  await page.waitForTimeout(100)
  await expect(page.locator('.cm-activeLine')).toHaveText(
    `  |> extrude(${KCL_DEFAULT_LENGTH}, %)`
  )
})

<<<<<<< HEAD
test.describe('Testing segment overlays', () => {
  test.describe('Hover over a segment should show its overlay, hovering over the input overlays should show its popover, clicking the input overlay should constrain/unconstrain it:\nfor the following segments', () => {
    /**
     * Clicks on an constrained element
     * @param {Page} page - The page to perform the action on
     * @param {Object} options - The options for the action
     * @param {Object} options.hoverPos - The position to hover over
     * @param {Object} options.constraintType - The type of constraint
     * @param {number} options.ang - The angle
     * @param {number} options.steps - The number of steps to perform
     */
    const _clickConstrained =
      (page: Page) =>
      async ({
        hoverPos,
        constraintType,
        expectBeforeUnconstrained,
        expectAfterUnconstrained,
        expectFinal,
        ang = 45,
        steps = 6,
      }: {
        hoverPos: { x: number; y: number }
        constraintType:
          | 'horizontal'
          | 'vertical'
          | 'tangentialWithPrevious'
          | LineInputsType
        expectBeforeUnconstrained: string
        expectAfterUnconstrained: string
        expectFinal: string
        ang?: number
        steps?: number
      }) => {
        await expect(page.getByText('Added variable')).not.toBeVisible()
        const [x, y] = [
          Math.cos((ang * Math.PI) / 180) * 45,
          Math.sin((ang * Math.PI) / 180) * 45,
        ]

        await page.mouse.move(hoverPos.x + x, hoverPos.y + y)
        await page.mouse.move(hoverPos.x, hoverPos.y, { steps })
        await expect(page.locator('.cm-content')).toContainText(
          expectBeforeUnconstrained
        )
        const constrainedLocator = page.locator(
          `[data-constraint-type="${constraintType}"][data-is-constrained="true"]`
        )
        await constrainedLocator.hover()
        await expect(
          await page.getByTestId('constraint-symbol-popover').count()
        ).toBeGreaterThan(0)
        await constrainedLocator.click()
        await expect(page.locator('.cm-content')).toContainText(
          expectAfterUnconstrained
        )
        const unconstrainedLocator = page.locator(
          `[data-constraint-type="${constraintType}"][data-is-constrained="false"]`
        )
        await unconstrainedLocator.hover()
        await expect(
          await page.getByTestId('constraint-symbol-popover').count()
        ).toBeGreaterThan(0)
        await unconstrainedLocator.click()
        await page.getByText('Add variable').click()
        await expect(page.locator('.cm-content')).toContainText(expectFinal)
      }

    /**
     * Clicks on an unconstrained element
     * @param {Page} page - The page to perform the action on
     * @param {Object} options - The options for the action
     * @param {Object} options.hoverPos - The position to hover over
     * @param {Object} options.constraintType - The type of constraint
     * @param {number} options.ang - The angle
     * @param {number} options.steps - The number of steps to perform
     */
    const _clickUnconstrained =
      (page: Page) =>
      async ({
        hoverPos,
        constraintType,
        expectBeforeUnconstrained,
        expectAfterUnconstrained,
        expectFinal,
        ang = 45,
        steps = 5,
      }: {
        hoverPos: { x: number; y: number }
        constraintType:
          | 'horizontal'
          | 'vertical'
          | 'tangentialWithPrevious'
          | LineInputsType
        expectBeforeUnconstrained: string
        expectAfterUnconstrained: string
        expectFinal: string
        ang?: number
        steps?: number
      }) => {
        const [x, y] = [
          Math.cos((ang * Math.PI) / 180) * 45,
          Math.sin((ang * Math.PI) / 180) * 45,
        ]
        await page.mouse.move(hoverPos.x + x, hoverPos.y + y)

        await expect(page.getByText('Added variable')).not.toBeVisible()
        await page.mouse.move(hoverPos.x, hoverPos.y, { steps })
        await expect(page.locator('.cm-content')).toContainText(
          expectBeforeUnconstrained
        )
        const unconstrainedLocator = page.locator(
          `[data-constraint-type="${constraintType}"][data-is-constrained="false"]`
        )
        await unconstrainedLocator.hover()
        await expect(
          await page.getByTestId('constraint-symbol-popover').count()
        ).toBeGreaterThan(0)
        await unconstrainedLocator.click()
        await page.getByText('Add variable').click()
        await expect(page.locator('.cm-content')).toContainText(
          expectAfterUnconstrained
        )
        await expect(page.getByText('Added variable')).not.toBeVisible()
        await page.mouse.move(hoverPos.x, hoverPos.y, { steps })
        const constrainedLocator = page.locator(
          `[data-constraint-type="${constraintType}"][data-is-constrained="true"]`
        )
        await constrainedLocator.hover()
        await expect(
          await page.getByTestId('constraint-symbol-popover').count()
        ).toBeGreaterThan(0)
        await constrainedLocator.click()
        await expect(page.locator('.cm-content')).toContainText(expectFinal)
      }
    test('for segments [line, angledLine, lineTo, xLineTo, yLineTo, xLine]', async ({
      page,
    }) => {
      await page.addInitScript(async () => {
        localStorage.setItem(
          'persistCode',
          `const part001 = startSketchOn('-XZ')
    |> startProfileAt([0, 0], %)
    |> line([0.5, -14 + 0], %)
    |> angledLine({ angle: 3 + 0, length: 32 + 0 }, %)
    |> lineTo([33, 11.5 + 0], %)
    |> xLineTo(9 - 5, %)
    |> yLineTo(-10.77, %, 'a')
    |> xLine(26.04, %)
    |> yLine(21.14 + 0, %)
    |> angledLineOfXLength({ angle: 181 + 0, length: 23.14 }, %)
    |> angledLineOfYLength({ angle: -91, length: 19 + 0 }, %)
    |> angledLineToX({ angle: 3 + 0, to: 26 }, %)
    |> angledLineToY({ angle: 89, to: 9.14 + 0 }, %)
    |> angledLineThatIntersects({
          angle: 4.14,
          intersectTag: 'a',
          offset: 9
        }, %)
    |> tangentialArcTo([3.14 + 13, 3.14], %)
        `
        )
        localStorage.setItem('playwright', 'true')
      })
      const u = getUtils(page)
      await page.setViewportSize({ width: 1200, height: 500 })
      await page.goto('/')
      await u.waitForAuthSkipAppStart()

      await page.getByText('xLineTo(9 - 5, %)').click()
      await page.waitForTimeout(100)
      await page.getByRole('button', { name: 'Edit Sketch' }).click()
      await page.waitForTimeout(500)

      await expect(page.getByTestId('segment-overlay')).toHaveCount(13)

      const clickUnconstrained = _clickUnconstrained(page)
      const clickConstrained = _clickConstrained(page)

      const line = await u.getBoundingBox(`[data-overlay-index="${0}"]`)
      console.log('line1')
      await clickConstrained({
        hoverPos: { x: line.x, y: line.y - 10 },
        constraintType: 'yRelative',
        expectBeforeUnconstrained: '|> line([0.5, -14 + 0], %)',
        expectAfterUnconstrained: '|> line([0.5, -14], %)',
        expectFinal: '|> line([0.5, yRel001], %)',
        ang: 135,
      })
      console.log('line2')
      await clickUnconstrained({
        hoverPos: { x: line.x, y: line.y - 10 },
        constraintType: 'xRelative',
        expectBeforeUnconstrained: '|> line([0.5, yRel001], %)',
        expectAfterUnconstrained: 'line([xRel001, yRel001], %)',
        expectFinal: '|> line([0.5, yRel001], %)',
        ang: -45,
      })

      const angledLine = await u.getBoundingBox(`[data-overlay-index="1"]`)
      console.log('angledLine1')
      await clickConstrained({
        hoverPos: { x: angledLine.x - 10, y: angledLine.y },
        constraintType: 'angle',
        expectBeforeUnconstrained:
          'angledLine({ angle: 3 + 0, length: 32 + 0 }, %)',
        expectAfterUnconstrained: 'angledLine({ angle: 3, length: 32 + 0 }, %)',
        expectFinal: 'angledLine({ angle: angle001, length: 32 + 0 }, %)',
      })
      console.log('angledLine2')
      await clickConstrained({
        hoverPos: { x: angledLine.x - 10, y: angledLine.y },
        constraintType: 'length',
        expectBeforeUnconstrained:
          'angledLine({ angle: angle001, length: 32 + 0 }, %)',
        expectAfterUnconstrained:
          'angledLine({ angle: angle001, length: 32 }, %)',
        expectFinal: 'angledLine({ angle: angle001, length: len001 }, %)',
      })

      const lineTo = await u.getBoundingBox(`[data-overlay-index="2"]`)
      console.log('lineTo1')
      await clickConstrained({
        hoverPos: { x: lineTo.x, y: lineTo.y + 15 },
        constraintType: 'yAbsolute',
        expectBeforeUnconstrained: 'lineTo([33, 11.5 + 0], %)',
        expectAfterUnconstrained: 'lineTo([33, 11.5], %)',
        expectFinal: 'lineTo([33, yAbs001], %)',
      })
      console.log('lineTo2')
      await clickUnconstrained({
        hoverPos: { x: lineTo.x, y: lineTo.y + 15 },
        constraintType: 'xAbsolute',
        expectBeforeUnconstrained: 'lineTo([33, yAbs001], %)',
        expectAfterUnconstrained: 'lineTo([xAbs001, yAbs001], %)',
        expectFinal: 'lineTo([33, yAbs001], %)',
      })

      const xLineTo = await u.getBoundingBox(`[data-overlay-index="3"]`)
      console.log('xlineTo1')
      await clickConstrained({
        hoverPos: { x: xLineTo.x + 15, y: xLineTo.y },
        constraintType: 'xAbsolute',
        expectBeforeUnconstrained: 'xLineTo(9 - 5, %)',
        expectAfterUnconstrained: 'xLineTo(4, %)',
        expectFinal: 'xLineTo(xAbs002, %)',
        ang: -45,
      })

      const yLineTo = await u.getBoundingBox(`[data-overlay-index="4"]`)
      console.log('ylineTo1')
      await clickUnconstrained({
        hoverPos: { x: yLineTo.x, y: yLineTo.y - 30 },
        constraintType: 'yAbsolute',
        expectBeforeUnconstrained: "yLineTo(-10.77, %, 'a')",
        expectAfterUnconstrained: "yLineTo(yAbs002, %, 'a')",
        expectFinal: "yLineTo(-10.77, %, 'a')",
        ang: 110,
        steps: 6,
      })

      const xLine = await u.getBoundingBox(`[data-overlay-index="5"]`)
      console.log('xline')
      await clickUnconstrained({
        hoverPos: { x: xLine.x - 30, y: xLine.y },
        constraintType: 'xRelative',
        expectBeforeUnconstrained: 'xLine(26.04, %)',
        expectAfterUnconstrained: 'xLine(xRel002, %)',
        expectFinal: 'xLine(26.04, %)',
        ang: 135,
        steps: 7,
      })
    })
    test('for segments [yLine, angledLineOfXLength, angledLineOfYLength]', async ({
      page,
    }) => {
      await page.addInitScript(async () => {
        localStorage.setItem(
          'persistCode',
          `const part001 = startSketchOn('-XZ')
    |> startProfileAt([0, 0], %)
    |> line([0.5, -14 + 0], %)
    |> angledLine({ angle: 3 + 0, length: 32 + 0 }, %)
    |> lineTo([33, 11.5 + 0], %)
    |> xLineTo(9 - 5, %)
    |> yLineTo(-10.77, %, 'a')
    |> xLine(26.04, %)
    |> yLine(21.14 + 0, %)
    |> angledLineOfXLength({ angle: 181 + 0, length: 23.14 }, %)
    |> angledLineOfYLength({ angle: -91, length: 19 + 0 }, %)
    |> angledLineToX({ angle: 3 + 0, to: 26 }, %)
    |> angledLineToY({ angle: 89, to: 9.14 + 0 }, %)
    |> angledLineThatIntersects({
          angle: 4.14,
          intersectTag: 'a',
          offset: 9
        }, %)
    |> tangentialArcTo([3.14 + 13, 3.14], %)
        `
        )
        localStorage.setItem('playwright', 'true')
      })
      const u = getUtils(page)
      await page.setViewportSize({ width: 1200, height: 500 })
      await page.goto('/')
      await u.waitForAuthSkipAppStart()

      await page.getByText('xLineTo(9 - 5, %)').click()
      await page.waitForTimeout(100)
      await page.getByRole('button', { name: 'Edit Sketch' }).click()
      await page.waitForTimeout(500)

      await expect(page.getByTestId('segment-overlay')).toHaveCount(13)

      const clickUnconstrained = _clickUnconstrained(page)
      const clickConstrained = _clickConstrained(page)

      const yLine = await u.getBoundingBox(`[data-overlay-index="6"]`)
      console.log('yline1')
      await clickConstrained({
        hoverPos: { x: yLine.x, y: yLine.y + 20 },
        constraintType: 'yRelative',
        expectBeforeUnconstrained: 'yLine(21.14 + 0, %)',
        expectAfterUnconstrained: 'yLine(21.14, %)',
        expectFinal: 'yLine(yRel001, %)',
      })

      const angledLineOfXLength = await u.getBoundingBox(
        `[data-overlay-index="7"]`
      )
      console.log('angledLineOfXLength1')
      await clickConstrained({
        hoverPos: { x: angledLineOfXLength.x + 20, y: angledLineOfXLength.y },
        constraintType: 'angle',
        expectBeforeUnconstrained:
          'angledLineOfXLength({ angle: 181 + 0, length: 23.14 }, %)',
        expectAfterUnconstrained:
          'angledLineOfXLength({ angle: -179, length: 23.14 }, %)',
        expectFinal:
          'angledLineOfXLength({ angle: angle001, length: 23.14 }, %)',
      })
      console.log('angledLineOfXLength2')
      await clickUnconstrained({
        hoverPos: { x: angledLineOfXLength.x + 25, y: angledLineOfXLength.y },
        constraintType: 'xRelative',
        expectBeforeUnconstrained:
          'angledLineOfXLength({ angle: angle001, length: 23.14 }, %)',
        expectAfterUnconstrained:
          'angledLineOfXLength({ angle: angle001, length: xRel001 }, %)',
        expectFinal:
          'angledLineOfXLength({ angle: angle001, length: 23.14 }, %)',
        steps: 7,
      })

      const angledLineOfYLength = await u.getBoundingBox(
        `[data-overlay-index="8"]`
      )
      console.log('angledLineOfYLength1')
      await clickUnconstrained({
        hoverPos: { x: angledLineOfYLength.x, y: angledLineOfYLength.y - 20 },
        constraintType: 'angle',
        expectBeforeUnconstrained:
          'angledLineOfYLength({ angle: -91, length: 19 + 0 }, %)',
        expectAfterUnconstrained:
          'angledLineOfYLength({ angle: angle002, length: 19 + 0 }, %)',
        expectFinal: 'angledLineOfYLength({ angle: -91, length: 19 + 0 }, %)',
        ang: 135,
        steps: 6,
      })
      console.log('angledLineOfYLength2')
      await clickConstrained({
        hoverPos: { x: angledLineOfYLength.x, y: angledLineOfYLength.y - 20 },
        constraintType: 'yRelative',
        expectBeforeUnconstrained:
          'angledLineOfYLength({ angle: -91, length: 19 + 0 }, %)',
        expectAfterUnconstrained:
          'angledLineOfYLength({ angle: -91, length: 19 }, %)',
        expectFinal: 'angledLineOfYLength({ angle: -91, length: yRel002 }, %)',
        ang: -45,
        steps: 7,
      })
    })
    test('for segments [angledLineToX, angledLineToY, angledLineThatIntersects]', async ({
      page,
    }) => {
      await page.addInitScript(async () => {
        localStorage.setItem(
          'persistCode',
          `const part001 = startSketchOn('-XZ')
    |> startProfileAt([0, 0], %)
    |> line([0.5, -14 + 0], %)
    |> angledLine({ angle: 3 + 0, length: 32 + 0 }, %)
    |> lineTo([33, 11.5 + 0], %)
    |> xLineTo(9 - 5, %)
    |> yLineTo(-10.77, %, 'a')
    |> xLine(26.04, %)
    |> yLine(21.14 + 0, %)
    |> angledLineOfXLength({ angle: 181 + 0, length: 23.14 }, %)
    |> angledLineOfYLength({ angle: -91, length: 19 + 0 }, %)
    |> angledLineToX({ angle: 3 + 0, to: 26 }, %)
    |> angledLineToY({ angle: 89, to: 9.14 + 0 }, %)
    |> angledLineThatIntersects({
          angle: 4.14,
          intersectTag: 'a',
          offset: 9
        }, %)
    |> tangentialArcTo([3.14 + 13, 1.14], %)
        `
        )
        localStorage.setItem('playwright', 'true')
      })
      const u = getUtils(page)
      await page.setViewportSize({ width: 1200, height: 500 })
      await page.goto('/')
      await u.waitForAuthSkipAppStart()

      await page.getByText('xLineTo(9 - 5, %)').click()
      await page.waitForTimeout(100)
      await page.getByRole('button', { name: 'Edit Sketch' }).click()
      await page.waitForTimeout(500)

      await expect(page.getByTestId('segment-overlay')).toHaveCount(13)

      const clickUnconstrained = _clickUnconstrained(page)
      const clickConstrained = _clickConstrained(page)

      const angledLineToX = await u.getBoundingBox(`[data-overlay-index="9"]`)
      console.log('angledLineToX')
      await clickConstrained({
        hoverPos: { x: angledLineToX.x - 20, y: angledLineToX.y },
        constraintType: 'angle',
        expectBeforeUnconstrained: 'angledLineToX({ angle: 3 + 0, to: 26 }, %)',
        expectAfterUnconstrained: 'angledLineToX({ angle: 3, to: 26 }, %)',
        expectFinal: 'angledLineToX({ angle: angle001, to: 26 }, %)',
      })
      console.log('angledLineToX2')
      await clickUnconstrained({
        hoverPos: { x: angledLineToX.x - 20, y: angledLineToX.y },
        constraintType: 'xAbsolute',
        expectBeforeUnconstrained:
          'angledLineToX({ angle: angle001, to: 26 }, %)',
        expectAfterUnconstrained:
          'angledLineToX({ angle: angle001, to: xAbs001 }, %)',
        expectFinal: 'angledLineToX({ angle: angle001, to: 26 }, %)',
      })

      const angledLineToY = await u.getBoundingBox(`[data-overlay-index="10"]`)
      console.log('angledLineToY')
      await clickUnconstrained({
        hoverPos: { x: angledLineToY.x, y: angledLineToY.y + 20 },
        constraintType: 'angle',
        expectBeforeUnconstrained:
          'angledLineToY({ angle: 89, to: 9.14 + 0 }, %)',
        expectAfterUnconstrained:
          'angledLineToY({ angle: angle002, to: 9.14 + 0 }, %)',
        expectFinal: 'angledLineToY({ angle: 89, to: 9.14 + 0 }, %)',
        steps: 7,
      })
      console.log('angledLineToY2')
      await clickConstrained({
        hoverPos: { x: angledLineToY.x, y: angledLineToY.y + 20 },
        constraintType: 'yAbsolute',
        expectBeforeUnconstrained:
          'angledLineToY({ angle: 89, to: 9.14 + 0 }, %)',
        expectAfterUnconstrained: 'angledLineToY({ angle: 89, to: 9.14 }, %)',
        expectFinal: 'angledLineToY({ angle: 89, to: yAbs001 }, %)',
      })

      const angledLineThatIntersects = await u.getBoundingBox(
        `[data-overlay-index="11"]`
      )
      console.log('angledLineThatIntersects')
      await clickUnconstrained({
        hoverPos: {
          x: angledLineThatIntersects.x + 20,
          y: angledLineThatIntersects.y,
        },
        constraintType: 'angle',
        expectBeforeUnconstrained: `angledLineThatIntersects({
      angle: 4.14,
      intersectTag: 'a',
      offset: 9
    }, %)`,
        expectAfterUnconstrained: `angledLineThatIntersects({
      angle: angle003,
      intersectTag: 'a',
      offset: 9
    }, %)`,
        expectFinal: `angledLineThatIntersects({
      angle: -176,
      offset: 9,
      intersectTag: 'a'
    }, %)`,
        ang: -45,
      })
      console.log('angledLineThatIntersects2')
      await clickUnconstrained({
        hoverPos: {
          x: angledLineThatIntersects.x + 20,
          y: angledLineThatIntersects.y,
        },
        constraintType: 'intersectionOffset',
        expectBeforeUnconstrained: `angledLineThatIntersects({
      angle: -176,
      offset: 9,
      intersectTag: 'a'
    }, %)`,
        expectAfterUnconstrained: `angledLineThatIntersects({
      angle: -176,
      offset: perpDist001,
      intersectTag: 'a'
    }, %)`,
        expectFinal: `angledLineThatIntersects({
      angle: -176,
      offset: 9,
      intersectTag: 'a'
    }, %)`,
        ang: -25,
      })
    })
    test('for segment [tangentialArcTo]', async ({ page }) => {
      await page.addInitScript(async () => {
        localStorage.setItem(
          'persistCode',
          `const part001 = startSketchOn('-XZ')
    |> startProfileAt([0, 0], %)
    |> line([0.5, -14 + 0], %)
    |> angledLine({ angle: 3 + 0, length: 32 + 0 }, %)
    |> lineTo([33, 11.5 + 0], %)
    |> xLineTo(9 - 5, %)
    |> yLineTo(-10.77, %, 'a')
    |> xLine(26.04, %)
    |> yLine(21.14 + 0, %)
    |> angledLineOfXLength({ angle: 181 + 0, length: 23.14 }, %)
    |> angledLineOfYLength({ angle: -91, length: 19 + 0 }, %)
    |> angledLineToX({ angle: 3 + 0, to: 26 }, %)
    |> angledLineToY({ angle: 89, to: 9.14 + 0 }, %)
    |> angledLineThatIntersects({
          angle: 4.14,
          intersectTag: 'a',
          offset: 9
        }, %)
    |> tangentialArcTo([3.14 + 13, -3.14], %)
        `
        )
        localStorage.setItem('playwright', 'true')
      })
      const u = getUtils(page)
      await page.setViewportSize({ width: 1200, height: 500 })
      await page.goto('/')
      await u.waitForAuthSkipAppStart()

      await page.getByText('xLineTo(9 - 5, %)').click()
      await page.waitForTimeout(100)
      await page.getByRole('button', { name: 'Edit Sketch' }).click()
      await page.waitForTimeout(500)

      await expect(page.getByTestId('segment-overlay')).toHaveCount(13)

      const clickUnconstrained = _clickUnconstrained(page)
      const clickConstrained = _clickConstrained(page)

      const tangentialArcTo = await u.getBoundingBox(
        `[data-overlay-index="12"]`
      )
      console.log('tangentialArcTo')
      await clickConstrained({
        hoverPos: { x: tangentialArcTo.x - 10, y: tangentialArcTo.y + 20 },
        constraintType: 'xAbsolute',
        expectBeforeUnconstrained: 'tangentialArcTo([3.14 + 13, -3.14], %)',
        expectAfterUnconstrained: 'tangentialArcTo([16.14, -3.14], %)',
        expectFinal: 'tangentialArcTo([xAbs001, -3.14], %)',
        ang: -45,
        steps: 6,
      })
      console.log('tangentialArcTo2')
      await clickUnconstrained({
        hoverPos: { x: tangentialArcTo.x - 10, y: tangentialArcTo.y + 20 },
        constraintType: 'yAbsolute',
        expectBeforeUnconstrained: 'tangentialArcTo([xAbs001, -3.14], %)',
        expectAfterUnconstrained: 'tangentialArcTo([xAbs001, yAbs001], %)',
        expectFinal: 'tangentialArcTo([xAbs001, -3.14], %)',
        ang: -135,
        steps: 10,
      })
    })
  })
  test.describe('Testing deleting a segment', () => {
    const _deleteSegmentSequence =
      (page: Page) =>
      async ({
        hoverPos,
        codeToBeDeleted,
        stdLibFnName,
        ang = 45,
        steps = 6,
      }: {
        hoverPos: { x: number; y: number }
        codeToBeDeleted: string
        stdLibFnName: string
        ang?: number
        steps?: number
      }) => {
        await expect(page.getByText('Added variable')).not.toBeVisible()
        const [x, y] = [
          Math.cos((ang * Math.PI) / 180) * 45,
          Math.sin((ang * Math.PI) / 180) * 45,
        ]

        await page.mouse.move(hoverPos.x + x, hoverPos.y + y)
        await page.mouse.move(hoverPos.x, hoverPos.y, { steps })
        await expect(page.locator('.cm-content')).toContainText(codeToBeDeleted)

        await page.locator(`[data-stdlib-fn-name="${stdLibFnName}"]`).click()
        await page.getByText('Delete Segment').click()

        await expect(page.locator('.cm-content')).not.toContainText(
          codeToBeDeleted
        )
      }
    test('all segment types', async ({ page }) => {
      await page.addInitScript(async () => {
        localStorage.setItem(
          'persistCode',
          `const part001 = startSketchOn('-XZ')
  |> startProfileAt([0, 0], %)
  |> line([0.5, -14 + 0], %)
  |> angledLine({ angle: 3 + 0, length: 32 + 0 }, %)
  |> lineTo([33, 11.5 + 0], %)
  |> xLineTo(9 - 5, %)
  |> yLineTo(-10.77, %, 'a')
  |> xLine(26.04, %)
  |> yLine(21.14 + 0, %)
  |> angledLineOfXLength({ angle: 181 + 0, length: 23.14 }, %)
  |> angledLineOfYLength({ angle: -91, length: 19 + 0 }, %)
  |> angledLineToX({ angle: 3 + 0, to: 26 }, %)
  |> angledLineToY({ angle: 89, to: 9.14 + 0 }, %)
  |> angledLineThatIntersects({
       angle: 4.14,
       intersectTag: 'a',
       offset: 9
     }, %)
  |> tangentialArcTo([3.14 + 13, 1.14], %)
        `
        )
        localStorage.setItem('playwright', 'true')
      })
      const u = getUtils(page)
      await page.setViewportSize({ width: 1200, height: 500 })
      await page.goto('/')
      await u.waitForAuthSkipAppStart()

      await page.getByText('xLineTo(9 - 5, %)').click()
      await page.waitForTimeout(100)
      await page.getByRole('button', { name: 'Edit Sketch' }).click()
      await page.waitForTimeout(500)

      await expect(page.getByTestId('segment-overlay')).toHaveCount(13)
      const deleteSegmentSequence = _deleteSegmentSequence(page)

      let segmentToDelete

      const getOverlayByIndex = (index: number) =>
        u.getBoundingBox(`[data-overlay-index="${index}"]`)
      segmentToDelete = await getOverlayByIndex(12)
      await deleteSegmentSequence({
        hoverPos: { x: segmentToDelete.x - 10, y: segmentToDelete.y + 20 },
        codeToBeDeleted: 'tangentialArcTo([3.14 + 13, 1.14], %)',
        stdLibFnName: 'tangentialArcTo',
        ang: -45,
        steps: 6,
      })

      segmentToDelete = await getOverlayByIndex(0)
      await deleteSegmentSequence({
        hoverPos: { x: segmentToDelete.x, y: segmentToDelete.y - 20 },
        codeToBeDeleted: 'line([0.5, -14 + 0], %)',
        stdLibFnName: 'line',
        ang: -45,
      })

      segmentToDelete = await getOverlayByIndex(0)
      await deleteSegmentSequence({
        hoverPos: { x: segmentToDelete.x - 20, y: segmentToDelete.y },
        codeToBeDeleted: 'angledLine({ angle: 3 + 0, length: 32 + 0 }, %)',
        stdLibFnName: 'angledLine',
        ang: 135,
      })

      await page.waitForTimeout(200)

      segmentToDelete = await getOverlayByIndex(9)
      await deleteSegmentSequence({
        hoverPos: { x: segmentToDelete.x + 10, y: segmentToDelete.y },
        codeToBeDeleted: `angledLineThatIntersects({
      angle: 4.14,
      intersectTag: 'a',
      offset: 9
    }, %)`,
        stdLibFnName: 'angledLineThatIntersects',
        ang: -45,
        steps: 7,
      })

      segmentToDelete = await getOverlayByIndex(8)
      await deleteSegmentSequence({
        hoverPos: { x: segmentToDelete.x + 10, y: segmentToDelete.y },
        codeToBeDeleted: 'angledLineToY({ angle: 89, to: 9.14 + 0 }, %)',
        stdLibFnName: 'angledLineToY',
      })

      segmentToDelete = await getOverlayByIndex(7)
      await deleteSegmentSequence({
        hoverPos: { x: segmentToDelete.x - 10, y: segmentToDelete.y },
        codeToBeDeleted: 'angledLineToX({ angle: 3 + 0, to: 26 }, %)',
        stdLibFnName: 'angledLineToX',
      })

      segmentToDelete = await getOverlayByIndex(6)
      await deleteSegmentSequence({
        hoverPos: { x: segmentToDelete.x, y: segmentToDelete.y - 10 },
        codeToBeDeleted:
          'angledLineOfYLength({ angle: -91, length: 19 + 0 }, %)',
        stdLibFnName: 'angledLineOfYLength',
      })

      segmentToDelete = await getOverlayByIndex(5)
      await deleteSegmentSequence({
        hoverPos: { x: segmentToDelete.x + 10, y: segmentToDelete.y },
        codeToBeDeleted:
          'angledLineOfXLength({ angle: 181 + 0, length: 23.14 }, %)',
        stdLibFnName: 'angledLineOfXLength',
      })

      segmentToDelete = await getOverlayByIndex(4)
      await deleteSegmentSequence({
        hoverPos: { x: segmentToDelete.x, y: segmentToDelete.y + 10 },
        codeToBeDeleted: 'yLine(21.14 + 0, %)',
        stdLibFnName: 'yLine',
      })

      segmentToDelete = await getOverlayByIndex(3)
      await deleteSegmentSequence({
        hoverPos: { x: segmentToDelete.x - 10, y: segmentToDelete.y },
        codeToBeDeleted: 'xLine(26.04, %)',
        stdLibFnName: 'xLine',
      })

      segmentToDelete = await getOverlayByIndex(2)
      await deleteSegmentSequence({
        hoverPos: { x: segmentToDelete.x, y: segmentToDelete.y - 10 },
        codeToBeDeleted: "yLineTo(-10.77, %, 'a')",
        stdLibFnName: 'yLineTo',
      })

      segmentToDelete = await getOverlayByIndex(1)
      await deleteSegmentSequence({
        hoverPos: { x: segmentToDelete.x + 10, y: segmentToDelete.y },
        codeToBeDeleted: 'xLineTo(9 - 5, %)',
        stdLibFnName: 'xLineTo',
      })

      for (let i = 0; i < 15; i++) {
        await page.mouse.wheel(0, 100)
        await page.waitForTimeout(25)
      }

      await page.waitForTimeout(200)

      segmentToDelete = await getOverlayByIndex(0)
      const hoverPos = { x: segmentToDelete.x - 10, y: segmentToDelete.y + 10 }
      await expect(page.getByText('Added variable')).not.toBeVisible()
      const [x, y] = [
        Math.cos((45 * Math.PI) / 180) * 45,
        Math.sin((45 * Math.PI) / 180) * 45,
      ]

      await page.mouse.move(hoverPos.x + x, hoverPos.y + y)
      await page.mouse.move(hoverPos.x, hoverPos.y, { steps: 5 })
      const codeToBeDeleted = 'lineTo([33, 11.5 + 0], %)'
      await expect(page.locator('.cm-content')).toContainText(codeToBeDeleted)

      await page.getByTestId('overlay-menu').click()
      await page.getByText('Delete Segment').click()

      await expect(page.locator('.cm-content')).not.toContainText(
        codeToBeDeleted
      )
    })
  })
  test.describe('Testing delete with dependent segments', () => {
    const cases = [
      "line([22, 2], %, 'seg01')",
      "angledLine([5, 23.03], %, 'seg01')",
      "xLine(23, %, 'seg01')",
      "yLine(-8, %, 'seg01')",
      "xLineTo(30, %, 'seg01')",
      "yLineTo(-4, %, 'seg01')",
      "angledLineOfXLength([3, 30], %, 'seg01')",
      "angledLineOfXLength({ angle: 3, length: 30 }, %, 'seg01')",
      "angledLineOfYLength([3, 1.5], %, 'seg01')",
      "angledLineOfYLength({ angle: 3, length: 1.5 }, %, 'seg01')",
      "angledLineToX([3, 30], %, 'seg01')",
      "angledLineToX({ angle: 3, to: 30 }, %, 'seg01')",
      "angledLineToY([3, 7], %, 'seg01')",
      "angledLineToY({ angle: 3, to: 7 }, %, 'seg01')",
    ]
    for (const doesHaveTagOutsideSketch of [true, false]) {
      for (const lineOfInterest of cases) {
        const isObj = lineOfInterest.includes('{ angle: 3,')
        test(`${lineOfInterest.split('(')[0]}${isObj ? '-[obj-input]' : ''}${
          doesHaveTagOutsideSketch ? '-[tagOutsideSketch]' : ''
        }`, async ({ page }) => {
          await page.addInitScript(
            async ({ lineToBeDeleted, extraLine }) => {
              localStorage.setItem(
                'persistCode',
                `const part001 = startSketchOn('-XZ')
  |> startProfileAt([5, 6], %)
  |> ${lineToBeDeleted}
  |> line([-10, -15], %)
  |> angledLine([-176, segLen('seg01', %)], %)        
${extraLine ? "const myVar = segLen('seg01', part001)" : ''}`
              )
            },
            {
              lineToBeDeleted: lineOfInterest,
              extraLine: doesHaveTagOutsideSketch,
            }
          )
          const u = getUtils(page)
          await page.setViewportSize({ width: 1200, height: 500 })
          await page.goto('/')
          await u.waitForAuthSkipAppStart()
          await page.waitForTimeout(300)

          await page.getByText(lineOfInterest).click()
          await page.waitForTimeout(100)
          await page.getByRole('button', { name: 'Edit Sketch' }).click()
          await page.waitForTimeout(500)

          await expect(page.getByTestId('segment-overlay')).toHaveCount(3)
          const segmentToDelete = await u.getBoundingBox(
            `[data-overlay-index="0"]`
          )

          const isYLine = lineOfInterest.toLowerCase().includes('yline')
          const hoverPos = {
            x: segmentToDelete.x + (isYLine ? 0 : -20),
            y: segmentToDelete.y + (isYLine ? -20 : 0),
          }
          await expect(page.getByText('Added variable')).not.toBeVisible()
          const ang = isYLine ? 45 : -45
          const [x, y] = [
            Math.cos((ang * Math.PI) / 180) * 45,
            Math.sin((ang * Math.PI) / 180) * 45,
          ]

          await page.mouse.move(hoverPos.x + x, hoverPos.y + y)
          await page.mouse.move(hoverPos.x, hoverPos.y, { steps: 5 })

          await expect(page.locator('.cm-content')).toContainText(
            lineOfInterest
          )

          await page.getByTestId('overlay-menu').click()
          await page.getByText('Delete Segment').click()

          await page.getByText('Cancel').click()

          await page.mouse.move(hoverPos.x + x, hoverPos.y + y)
          await page.mouse.move(hoverPos.x, hoverPos.y, { steps: 5 })

          await expect(page.locator('.cm-content')).toContainText(
            lineOfInterest
          )

          await page.getByTestId('overlay-menu').click()
          await page.getByText('Delete Segment').click()

          await page.getByText('Continue and unconstrain').last().click()

          if (doesHaveTagOutsideSketch) {
            // eslint-disable-next-line jest/no-conditional-expect
            await expect(
              page.getByText(
                'Segment tag used outside of current Sketch. Could not delete.'
              )
            ).toBeTruthy()
            // eslint-disable-next-line jest/no-conditional-expect
            await expect(page.locator('.cm-content')).toContainText(
              lineOfInterest
            )
          } else {
            // eslint-disable-next-line jest/no-conditional-expect
            await expect(page.locator('.cm-content')).not.toContainText(
              lineOfInterest
            )
            // eslint-disable-next-line jest/no-conditional-expect
            await expect(page.locator('.cm-content')).not.toContainText('seg01')
          }
        })
      }
    }
  })
=======
test('Basic default modeling and sketch hotkeys work', async ({ page }) => {
  // This test can run long if it takes a little too long to load
  // the engine.
  test.setTimeout(90000)
  // This test has a weird bug on ubuntu
  test.skip(
    process.platform === 'linux',
    'weird playwright bug on ubuntu https://github.com/KittyCAD/modeling-app/issues/2444'
  )
  // Load the app with the code pane open
  await page.addInitScript(async () => {
    localStorage.setItem(
      'store',
      JSON.stringify({
        state: {
          openPanes: ['code'],
        },
        version: 0,
      })
    )
  })

  // Wait for the app to be ready for use
  const u = await getUtils(page)
  await page.setViewportSize({ width: 1200, height: 500 })
  await page.goto('/')
  await u.waitForAuthSkipAppStart()
  await u.openDebugPanel()
  await u.expectCmdLog('[data-message-type="execution-done"]')
  await u.closeDebugPanel()

  const codePane = page.getByRole('textbox').locator('div')
  const codePaneButton = page.getByRole('tab', { name: 'KCL Code' })
  const lineButton = page.getByRole('button', { name: 'Line' })
  const arcButton = page.getByRole('button', { name: 'Tangential Arc' })
  const extrudeButton = page.getByRole('button', { name: 'Extrude' })

  // Test that the hotkeys do nothing when
  // focus is on the code pane
  await codePane.click()
  await page.keyboard.press('s')
  await page.keyboard.press('l')
  await page.keyboard.press('a')
  await page.keyboard.press('e')
  await expect(page.locator('.cm-content')).toHaveText('slae')
  await page.keyboard.press('Meta+/')

  // Test these hotkeys perform actions when
  // focus is on the canvas
  await page.mouse.move(600, 250)
  await page.mouse.click(600, 250)
  // Start a sketch
  await page.keyboard.press('s')
  await page.mouse.move(800, 300)
  await page.mouse.click(800, 300)
  await page.waitForTimeout(1000)
  await expect(lineButton).toHaveAttribute('aria-pressed', 'true')
  /**
   * TODO: There is a bug somewhere that causes this test to fail
   * if you toggle the codePane closed before your trigger the
   * start of the sketch.
   */
  await codePaneButton.click()

  // Draw a line
  await page.mouse.move(700, 200, { steps: 5 })
  await page.mouse.click(700, 200)
  await page.mouse.move(800, 250, { steps: 5 })
  await page.mouse.click(800, 250)
  // Unequip line tool
  await page.keyboard.press('l')
  await expect(lineButton).not.toHaveAttribute('aria-pressed', 'true')
  // Equip arc tool
  await page.keyboard.press('a')
  await expect(arcButton).toHaveAttribute('aria-pressed', 'true')
  await page.mouse.move(1000, 100, { steps: 5 })
  await page.mouse.click(1000, 100)
  await page.keyboard.press('Escape')
  await page.keyboard.press('l')
  await expect(lineButton).toHaveAttribute('aria-pressed', 'true')
  // Close profile
  await page.mouse.move(700, 200, { steps: 5 })
  await page.mouse.click(700, 200)
  // Unequip line tool
  await page.keyboard.press('Escape')
  // Exit sketch
  await page.keyboard.press('Escape')

  // Extrude
  await page.mouse.click(750, 150)
  await expect(extrudeButton).not.toBeDisabled()
  await page.keyboard.press('e')
  await page.mouse.move(730, 230, { steps: 5 })
  await page.mouse.click(730, 230)
  await page.waitForTimeout(100)
  await page.getByRole('button', { name: 'Continue' }).click()
  await page.getByRole('button', { name: 'Submit command' }).click()

  await codePaneButton.click()
  await expect(page.locator('.cm-content')).toContainText('extrude(')
})

test('simulate network down and network little widget', async ({ page }) => {
  const u = await getUtils(page)
  await page.setViewportSize({ width: 1200, height: 500 })
  await page.goto('/')
  await u.waitForAuthSkipAppStart()

  const networkWidget = page.locator('[data-testid="network-toggle"]')
  await expect(networkWidget).toBeVisible()
  await networkWidget.hover()

  const networkPopover = page.locator('[data-testid="network-popover"]')
  await expect(networkPopover).not.toBeVisible()

  // Expect the network to be up
  await expect(page.getByText('Network Health (Connected)')).toBeVisible()

  // Click the network widget
  await networkWidget.click()

  // Check the modal opened.
  await expect(networkPopover).toBeVisible()

  // Click off the modal.
  await page.mouse.click(100, 100)
  await expect(networkPopover).not.toBeVisible()

  // Turn off the network
  await u.emulateNetworkConditions({
    offline: true,
    // values of 0 remove any active throttling. crbug.com/456324#c9
    latency: 0,
    downloadThroughput: -1,
    uploadThroughput: -1,
  })

  // Expect the network to be down
  await expect(page.getByText('Network Health (Offline)')).toBeVisible()

  // Click the network widget
  await networkWidget.click()

  // Check the modal opened.
  await expect(networkPopover).toBeVisible()

  // Click off the modal.
  await page.mouse.click(100, 100)
  await expect(networkPopover).not.toBeVisible()

  // Turn back on the network
  await u.emulateNetworkConditions({
    offline: false,
    // values of 0 remove any active throttling. crbug.com/456324#c9
    latency: 0,
    downloadThroughput: -1,
    uploadThroughput: -1,
  })

  // Expect the network to be up
  await expect(page.getByText('Network Health (Connected)')).toBeVisible()
>>>>>>> 87979b17
})<|MERGE_RESOLUTION|>--- conflicted
+++ resolved
@@ -2425,7 +2425,6 @@
   )
 })
 
-<<<<<<< HEAD
 test.describe('Testing segment overlays', () => {
   test.describe('Hover over a segment should show its overlay, hovering over the input overlays should show its popover, clicking the input overlay should constrain/unconstrain it:\nfor the following segments', () => {
     /**
@@ -2590,7 +2589,7 @@
         )
         localStorage.setItem('playwright', 'true')
       })
-      const u = getUtils(page)
+      const u = await getUtils(page)
       await page.setViewportSize({ width: 1200, height: 500 })
       await page.goto('/')
       await u.waitForAuthSkipAppStart()
@@ -2728,7 +2727,7 @@
         )
         localStorage.setItem('playwright', 'true')
       })
-      const u = getUtils(page)
+      const u = await getUtils(page)
       await page.setViewportSize({ width: 1200, height: 500 })
       await page.goto('/')
       await u.waitForAuthSkipAppStart()
@@ -2837,7 +2836,7 @@
         )
         localStorage.setItem('playwright', 'true')
       })
-      const u = getUtils(page)
+      const u = await getUtils(page)
       await page.setViewportSize({ width: 1200, height: 500 })
       await page.goto('/')
       await u.waitForAuthSkipAppStart()
@@ -2973,7 +2972,7 @@
         )
         localStorage.setItem('playwright', 'true')
       })
-      const u = getUtils(page)
+      const u = await getUtils(page)
       await page.setViewportSize({ width: 1200, height: 500 })
       await page.goto('/')
       await u.waitForAuthSkipAppStart()
@@ -3073,7 +3072,7 @@
         )
         localStorage.setItem('playwright', 'true')
       })
-      const u = getUtils(page)
+      const u = await getUtils(page)
       await page.setViewportSize({ width: 1200, height: 500 })
       await page.goto('/')
       await u.waitForAuthSkipAppStart()
@@ -3256,7 +3255,7 @@
               extraLine: doesHaveTagOutsideSketch,
             }
           )
-          const u = getUtils(page)
+          const u = await getUtils(page)
           await page.setViewportSize({ width: 1200, height: 500 })
           await page.goto('/')
           await u.waitForAuthSkipAppStart()
@@ -3331,7 +3330,7 @@
       }
     }
   })
-=======
+})
 test('Basic default modeling and sketch hotkeys work', async ({ page }) => {
   // This test can run long if it takes a little too long to load
   // the engine.
@@ -3493,5 +3492,4 @@
 
   // Expect the network to be up
   await expect(page.getByText('Network Health (Connected)')).toBeVisible()
->>>>>>> 87979b17
 })