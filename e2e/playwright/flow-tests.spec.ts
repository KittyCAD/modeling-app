import { test, expect, Page } from '@playwright/test'
import { makeTemplate, getUtils } from './test-utils'
import waitOn from 'wait-on'
import { roundOff, uuidv4 } from 'lib/utils'
import { SaveSettingsPayload } from 'lib/settings/settingsTypes'
import { secrets } from './secrets'
import {
  TEST_SETTINGS,
  TEST_SETTINGS_KEY,
  TEST_SETTINGS_CORRUPTED,
  TEST_SETTINGS_ONBOARDING_EXPORT,
  TEST_SETTINGS_ONBOARDING_START,
} from './storageStates'
import * as TOML from '@iarna/toml'
import { LineInputsType } from 'lang/std/sketchcombos'
import { Coords2d } from 'lang/std/sketch'
import { KCL_DEFAULT_LENGTH } from 'lib/constants'
import { EngineCommand } from 'lang/std/engineConnection'

/*
debug helper: unfortunately we do rely on exact coord mouse clicks in a few places
just from the nature of the stream, running the test with debugger and pasting the below
into the console can be useful to get coords

document.addEventListener('mousemove', (e) =>
  console.log(`await page.mouse.click(${e.clientX}, ${e.clientY})`)
)
*/

const commonPoints = {
  startAt: '[9.06, -12.22]',
  num1: 9.14,
  num2: 18.2,
  // num1: 9.64,
  // num2: 19.19,
}

test.beforeEach(async ({ context, page }) => {
  // wait for Vite preview server to be up
  await waitOn({
    resources: ['tcp:3000'],
    timeout: 5000,
  })

  await context.addInitScript(
    async ({ token, settingsKey, settings }) => {
      localStorage.setItem('TOKEN_PERSIST_KEY', token)
      localStorage.setItem('persistCode', ``)
      localStorage.setItem(settingsKey, settings)
      localStorage.setItem('playwright', 'true')
    },
    {
      token: secrets.token,
      settingsKey: TEST_SETTINGS_KEY,
      settings: TOML.stringify({ settings: TEST_SETTINGS }),
    }
  )
  // kill animations, speeds up tests and reduced flakiness
  await page.emulateMedia({ reducedMotion: 'reduce' })
})

test.setTimeout(60000)

test('Basic sketch', async ({ page }) => {
  const u = await getUtils(page)
  await page.setViewportSize({ width: 1200, height: 500 })
  const PUR = 400 / 37.5 //pixeltoUnitRatio
  await page.goto('/')
  await u.waitForAuthSkipAppStart()
  await u.openDebugPanel()

  await expect(
    page.getByRole('button', { name: 'Start Sketch' })
  ).not.toBeDisabled()
  await expect(page.getByRole('button', { name: 'Start Sketch' })).toBeVisible()

  // click on "Start Sketch" button
  await u.clearCommandLogs()
  await page.getByRole('button', { name: 'Start Sketch' }).click()
  await page.waitForTimeout(100)

  // select a plane
  await page.mouse.click(700, 200)

  await expect(page.locator('.cm-content')).toHaveText(
<<<<<<< HEAD
    `const sketch001 = startSketchOn('-XZ')`
=======
    `const part001 = startSketchOn('XZ')`
>>>>>>> 450afb16
  )
  await u.closeDebugPanel()

  await page.waitForTimeout(300) // TODO detect animation ending, or disable animation

  const startXPx = 600
  await page.mouse.click(startXPx + PUR * 10, 500 - PUR * 10)
  await expect(page.locator('.cm-content'))
<<<<<<< HEAD
    .toHaveText(`const sketch001 = startSketchOn('-XZ')
=======
    .toHaveText(`const part001 = startSketchOn('XZ')
>>>>>>> 450afb16
  |> startProfileAt(${commonPoints.startAt}, %)`)
  await page.waitForTimeout(100)

  await page.mouse.click(startXPx + PUR * 20, 500 - PUR * 10)
  await page.waitForTimeout(100)

  await expect(page.locator('.cm-content'))
<<<<<<< HEAD
    .toHaveText(`const sketch001 = startSketchOn('-XZ')
=======
    .toHaveText(`const part001 = startSketchOn('XZ')
>>>>>>> 450afb16
  |> startProfileAt(${commonPoints.startAt}, %)
  |> line([${commonPoints.num1}, 0], %)`)

  await page.mouse.click(startXPx + PUR * 20, 500 - PUR * 20)
  await expect(page.locator('.cm-content'))
<<<<<<< HEAD
    .toHaveText(`const sketch001 = startSketchOn('-XZ')
=======
    .toHaveText(`const part001 = startSketchOn('XZ')
>>>>>>> 450afb16
  |> startProfileAt(${commonPoints.startAt}, %)
  |> line([${commonPoints.num1}, 0], %)
  |> line([0, ${commonPoints.num1}], %)`)
  await page.waitForTimeout(100)
  await page.mouse.click(startXPx, 500 - PUR * 20)
  await expect(page.locator('.cm-content'))
<<<<<<< HEAD
    .toHaveText(`const sketch001 = startSketchOn('-XZ')
=======
    .toHaveText(`const part001 = startSketchOn('XZ')
>>>>>>> 450afb16
  |> startProfileAt(${commonPoints.startAt}, %)
  |> line([${commonPoints.num1}, 0], %)
  |> line([0, ${commonPoints.num1}], %)
  |> line([-${commonPoints.num2}, 0], %)`)

  // deselect line tool
  await page.getByRole('button', { name: 'Line' }).click()
  await page.waitForTimeout(100)

  // click between first two clicks to get center of the line
  await page.mouse.click(startXPx + PUR * 15, 500 - PUR * 10)
  await page.waitForTimeout(100)

  // hold down shift
  await page.keyboard.down('Shift')
  // click between the latest two clicks to get center of the line
  await page.mouse.click(startXPx + PUR * 10, 500 - PUR * 20)

  // selected two lines therefore there should be two cursors
  await expect(page.locator('.cm-cursor')).toHaveCount(2)

  await page.getByRole('button', { name: 'Constrain' }).click()
  await page.getByRole('button', { name: 'Equal Length' }).click()

  await expect(page.locator('.cm-content'))
<<<<<<< HEAD
    .toHaveText(`const sketch001 = startSketchOn('-XZ')
=======
    .toHaveText(`const part001 = startSketchOn('XZ')
>>>>>>> 450afb16
  |> startProfileAt(${commonPoints.startAt}, %)
  |> line([${commonPoints.num1}, 0], %, 'seg01')
  |> line([0, ${commonPoints.num1}], %)
  |> angledLine([180, segLen('seg01', %)], %)`)
})

test('Can moving camera', async ({ page, context }) => {
  test.skip(process.platform === 'darwin', 'Can moving camera')
  const u = await getUtils(page)
  await page.setViewportSize({ width: 1200, height: 500 })
  await page.goto('/')
  await u.waitForAuthSkipAppStart()
  await u.openAndClearDebugPanel()
  await u.closeKclCodePanel()

  const camPos: [number, number, number] = [0, 85, 85]
  const bakeInRetries = async (
    mouseActions: any,
    xyz: [number, number, number],
    cnt = 0
  ) => {
    // hack that we're implemented our own retry instead of using retries built into playwright.
    // however each of these camera drags can be flaky, because of udp
    // and so putting them together means only one needs to fail to make this test extra flaky.
    // this way we can retry within the test
    // We could break them out into separate tests, but the longest past of the test is waiting
    // for the stream to start, so it can be good to bundle related things together.

    const camCommand: EngineCommand = {
      type: 'modeling_cmd_req',
      cmd_id: uuidv4(),
      cmd: {
        type: 'default_camera_look_at',
        center: { x: 0, y: 0, z: 0 },
        vantage: { x: camPos[0], y: camPos[1], z: camPos[2] },
        up: { x: 0, y: 0, z: 1 },
      },
    }
    const updateCamCommand: EngineCommand = {
      type: 'modeling_cmd_req',
      cmd_id: uuidv4(),
      cmd: {
        type: 'default_camera_get_settings',
      },
    }
    await u.sendCustomCmd(camCommand)
    await page.waitForTimeout(100)
    await u.sendCustomCmd(updateCamCommand)
    await page.waitForTimeout(100)

    // rotate
    await u.closeDebugPanel()
    await page.getByRole('button', { name: 'Start Sketch' }).click()
    await page.waitForTimeout(100)
    // const yo = page.getByTestId('cam-x-position').inputValue()

    await u.doAndWaitForImageDiff(async () => {
      await mouseActions()

      await u.openAndClearDebugPanel()

      await u.closeDebugPanel()
      await page.waitForTimeout(100)
    }, 300)

    await u.openAndClearDebugPanel()
    await page.getByTestId('cam-x-position').isVisible()

    const vals = await Promise.all([
      page.getByTestId('cam-x-position').inputValue(),
      page.getByTestId('cam-y-position').inputValue(),
      page.getByTestId('cam-z-position').inputValue(),
    ])
    const xError = Math.abs(Number(vals[0]) + xyz[0])
    const yError = Math.abs(Number(vals[1]) + xyz[1])
    const zError = Math.abs(Number(vals[2]) + xyz[2])

    let shouldRetry = false

    if (xError > 5 || yError > 5 || zError > 5) {
      if (cnt > 2) {
        console.log('xVal', vals[0], 'xError', xError)
        console.log('yVal', vals[1], 'yError', yError)
        console.log('zVal', vals[2], 'zError', zError)

        throw new Error('Camera position not as expected')
      }
      shouldRetry = true
    }
    await page.getByRole('button', { name: 'Exit Sketch' }).click()
    await page.waitForTimeout(100)
    if (shouldRetry) await bakeInRetries(mouseActions, xyz, cnt + 1)
  }
  await bakeInRetries(async () => {
    await page.mouse.move(700, 200)
    await page.mouse.down({ button: 'right' })
    await page.mouse.move(600, 303)
    await page.mouse.up({ button: 'right' })
  }, [4, -10.5, -120])

  await bakeInRetries(async () => {
    await page.keyboard.down('Shift')
    await page.mouse.move(600, 200)
    await page.mouse.down({ button: 'right' })
    await page.mouse.move(700, 200, { steps: 2 })
    await page.mouse.up({ button: 'right' })
    await page.keyboard.up('Shift')
  }, [-19, -85, -85])

  const camCommand: EngineCommand = {
    type: 'modeling_cmd_req',
    cmd_id: uuidv4(),
    cmd: {
      type: 'default_camera_look_at',
      center: { x: 0, y: 0, z: 0 },
      vantage: { x: camPos[0], y: camPos[1], z: camPos[2] },
      up: { x: 0, y: 0, z: 1 },
    },
  }
  const updateCamCommand: EngineCommand = {
    type: 'modeling_cmd_req',
    cmd_id: uuidv4(),
    cmd: {
      type: 'default_camera_get_settings',
    },
  }
  await u.sendCustomCmd(camCommand)
  await page.waitForTimeout(100)
  await u.sendCustomCmd(updateCamCommand)
  await page.waitForTimeout(100)

  await u.clearCommandLogs()
  await u.closeDebugPanel()

  await page.getByRole('button', { name: 'Start Sketch' }).click()
  await page.waitForTimeout(200)

  // zoom
  await u.doAndWaitForImageDiff(async () => {
    await page.keyboard.down('Control')
    await page.mouse.move(700, 400)
    await page.mouse.down({ button: 'right' })
    await page.mouse.move(700, 300)
    await page.mouse.up({ button: 'right' })
    await page.keyboard.up('Control')

    await u.openDebugPanel()
    await page.waitForTimeout(300)
    await u.clearCommandLogs()

    await u.closeDebugPanel()
  }, 300)

  // zoom with scroll
  await u.openAndClearDebugPanel()
  // TODO, it appears we don't get the cam setting back from the engine when the interaction is zoom into `backInRetries` once the information is sent back on zoom
  // await expect(Math.abs(Number(await page.getByTestId('cam-x-position').inputValue()) + 12)).toBeLessThan(1.5)
  // await expect(Math.abs(Number(await page.getByTestId('cam-y-position').inputValue()) - 85)).toBeLessThan(1.5)
  // await expect(Math.abs(Number(await page.getByTestId('cam-z-position').inputValue()) - 85)).toBeLessThan(1.5)

  await page.getByRole('button', { name: 'Exit Sketch' }).click()

  await bakeInRetries(async () => {
    await page.mouse.move(700, 400)
    await page.mouse.wheel(0, -100)
  }, [1, -68, -68])
})

test('if you click the format button it formats your code', async ({
  page,
}) => {
  const u = await getUtils(page)
  await page.setViewportSize({ width: 1000, height: 500 })
  await page.goto('/')

  await u.waitForAuthSkipAppStart()

  // check no error to begin with
  await expect(page.locator('.cm-lint-marker-error')).not.toBeVisible()

  await page.click('.cm-content')
  await page.keyboard.type(`const sketch001 = startSketchOn('XY')
|> startProfileAt([-10, -10], %)
|> line([20, 0], %)
|> line([0, 20], %)
|> line([-20, 0], %)
|> close(%)`)
  await page.click('#code-pane button:first-child')
  await page.click('button:has-text("Format code")')

  await expect(page.locator('.cm-content'))
    .toHaveText(`const sketch001 = startSketchOn('XY')
  |> startProfileAt([-10, -10], %)
  |> line([20, 0], %)
  |> line([0, 20], %)
  |> line([-20, 0], %)
  |> close(%)`)
})

test('if you use the format keyboard binding it formats your code', async ({
  page,
}) => {
  const u = await getUtils(page)
  await page.addInitScript(async () => {
    localStorage.setItem(
      'persistCode',
      `const sketch001 = startSketchOn('XY')
|> startProfileAt([-10, -10], %)
|> line([20, 0], %)
|> line([0, 20], %)
|> line([-20, 0], %)
|> close(%)`
    )
  })
  await page.setViewportSize({ width: 1000, height: 500 })
  const lspStartPromise = page.waitForEvent('console', async (message) => {
    // it would be better to wait for a message that the kcl lsp has started by looking for the message  message.text().includes('[lsp] [window/logMessage]')
    // but that doesn't seem to make it to the console for macos/safari :(
    if (message.text().includes('start kcl lsp')) {
      await new Promise((resolve) => setTimeout(resolve, 200))
      return true
    }
    return false
  })
  await page.goto('/')
  await u.waitForAuthSkipAppStart()
  await lspStartPromise

  // check no error to begin with
  await expect(page.locator('.cm-lint-marker-error')).not.toBeVisible()

  await u.openDebugPanel()
  await u.expectCmdLog('[data-message-type="execution-done"]')
  await u.closeDebugPanel()

  // focus the editor
  await page.click('.cm-line')

  // Hit alt+shift+f to format the code
  await page.keyboard.press('Alt+Shift+KeyF')

  await expect(page.locator('.cm-content'))
    .toHaveText(`const sketch001 = startSketchOn('XY')
  |> startProfileAt([-10, -10], %)
  |> line([20, 0], %)
  |> line([0, 20], %)
  |> line([-20, 0], %)
  |> close(%)`)
})

test('ensure the Zoo logo is not a link in browser app', async ({ page }) => {
  await page.setViewportSize({ width: 1000, height: 500 })
  await page.goto('/')

  const zooLogo = page.locator('[data-testid="app-logo"]')
  // Make sure it's not a link
  await expect(zooLogo).not.toHaveAttribute('href')
})

test('if you write invalid kcl you get inlined errors', async ({ page }) => {
  const u = await getUtils(page)
  await page.setViewportSize({ width: 1000, height: 500 })
  await page.goto('/')

  await u.waitForAuthSkipAppStart()

  // check no error to begin with
  await expect(page.locator('.cm-lint-marker-error')).not.toBeVisible()

  /* add the following code to the editor (# error is not a valid line)
    # error
    const topAng = 30
    const bottomAng = 25
   */
  await page.click('.cm-content')
  await page.keyboard.type('$ error')

  // press arrows to clear autocomplete
  await page.keyboard.press('ArrowLeft')
  await page.keyboard.press('ArrowRight')

  await page.keyboard.press('Enter')
  await page.keyboard.type('const topAng = 30')
  await page.keyboard.press('Enter')
  await page.keyboard.type('const bottomAng = 25')
  await page.keyboard.press('Enter')

  // error in guter
  await expect(page.locator('.cm-lint-marker-error')).toBeVisible()

  // error text on hover
  await page.hover('.cm-lint-marker-error')
  await expect(page.getByText("found unknown token '$'")).toBeVisible()

  // select the line that's causing the error and delete it
  await page.getByText('$ error').click()
  await page.keyboard.press('End')
  await page.keyboard.down('Shift')
  await page.keyboard.press('Home')
  await page.keyboard.up('Shift')
  await page.keyboard.press('Backspace')

  // wait for .cm-lint-marker-error not to be visible
  await expect(page.locator('.cm-lint-marker-error')).not.toBeVisible()

  // let's check we get an error when defining the same variable twice
  await page.getByText('const bottomAng = 25').click()
  await page.keyboard.press('Enter')
  await page.keyboard.type("// Let's define the same thing twice")
  await page.keyboard.press('Enter')
  await page.keyboard.type('const topAng = 42')

  await expect(page.locator('.cm-lint-marker-error')).toBeVisible()
  await expect(page.locator('.cm-lintRange.cm-lintRange-error')).toBeVisible()

  await page.locator('.cm-lintRange.cm-lintRange-error').hover()
  await expect(page.locator('.cm-diagnosticText')).toBeVisible()
  await expect(page.getByText('Cannot redefine topAng')).toBeVisible()

  const secondTopAng = await page.getByText('topAng').first()
  await secondTopAng?.dblclick()
  await page.keyboard.type('otherAng')

  await expect(page.locator('.cm-lint-marker-error')).not.toBeVisible()
})

test('error with 2 source ranges gets 2 diagnostics', async ({ page }) => {
  const u = await getUtils(page)
  await page.addInitScript(async () => {
    localStorage.setItem(
      'persistCode',
      `const length = .750
const width = 0.500
const height = 0.500
const dia = 4

fn squareHole = (l, w) => {
  const squareHoleSketch = startSketchOn('XY')
  |> startProfileAt([-width / 2, -length / 2], %)
  |> lineTo([width / 2, -length / 2], %)
  |> lineTo([width / 2, length / 2], %)
  |> lineTo([-width / 2, length / 2], %)
  |> close(%)
  return squareHoleSketch
}
`
    )
  })
  await page.setViewportSize({ width: 1000, height: 500 })
  await page.goto('/')
  const lspStartPromise = page.waitForEvent('console', async (message) => {
    // it would be better to wait for a message that the kcl lsp has started by looking for the message  message.text().includes('[lsp] [window/logMessage]')
    // but that doesn't seem to make it to the console for macos/safari :(
    if (message.text().includes('start kcl lsp')) {
      await new Promise((resolve) => setTimeout(resolve, 200))
      return true
    }
    return false
  })
  await page.goto('/')
  await u.waitForAuthSkipAppStart()
  await lspStartPromise

  await u.openDebugPanel()
  await u.expectCmdLog('[data-message-type="execution-done"]')
  await u.closeDebugPanel()

  // check no error to begin with
  await expect(page.locator('.cm-lint-marker-error')).not.toBeVisible()

  // Click on the bottom of the code editor to add a new line
  await page.click('.cm-content')
  await page.keyboard.press('ArrowDown')
  await page.keyboard.press('ArrowDown')
  await page.keyboard.press('ArrowDown')
  await page.keyboard.press('ArrowDown')
  await page.keyboard.press('ArrowDown')
  await page.keyboard.press('ArrowDown')
  await page.keyboard.press('ArrowDown')
  await page.keyboard.press('ArrowDown')
  await page.keyboard.press('ArrowDown')
  await page.keyboard.press('ArrowDown')
  await page.keyboard.press('ArrowDown')
  await page.keyboard.press('ArrowDown')
  await page.keyboard.press('ArrowDown')
  await page.keyboard.press('Enter')
  await page.keyboard.type(`const extrusion = startSketchOn('XY')
  |> circle([0, 0], dia/2, %)
|> hole(squareHole(length, width, height), %)
|> extrude(height, %)`)

  // error in gutter
  await expect(page.locator('.cm-lint-marker-error').first()).toBeVisible()
  await page.hover('.cm-lint-marker-error:first-child')
  await expect(page.getByText('Expected 2 arguments, got 3')).toBeVisible()

  // Make sure there are two diagnostics
  await expect(page.locator('.cm-lint-marker-error')).toHaveCount(2)
})

test('if your kcl gets an error from the engine it is inlined', async ({
  page,
}) => {
  const u = await getUtils(page)
  await page.addInitScript(async () => {
    localStorage.setItem(
      'persistCode',
      `const box = startSketchOn('XY')
|> startProfileAt([0, 0], %)
|> line([0, 10], %)
|> line([10, 0], %)
|> line([0, -10], %, 'revolveAxis')
|> close(%)
|> extrude(10, %)

const sketch001 = startSketchOn(box, "revolveAxis")
|> startProfileAt([5, 10], %)
|> line([0, -10], %)
|> line([2, 0], %)
|> line([0, -10], %)
|> close(%)
|> revolve({
axis: getEdge('revolveAxis', box),
angle: 90
}, %)
    `
    )
  })

  await page.setViewportSize({ width: 1000, height: 500 })
  await page.goto('/')

  await u.waitForAuthSkipAppStart()

  await u.openDebugPanel()
  await u.expectCmdLog('[data-message-type="execution-done"]')
  await u.closeDebugPanel()

  // error in guter
  await expect(page.locator('.cm-lint-marker-error')).toBeVisible()

  // error text on hover
  await page.hover('.cm-lint-marker-error')
  await expect(
    page.getByText(
      'sketch profile must lie entirely on one side of the revolution axis'
    )
  ).toBeVisible()
})

test('executes on load', async ({ page }) => {
  const u = await getUtils(page)
  await page.addInitScript(async () => {
    localStorage.setItem(
      'persistCode',
      `const sketch001 = startSketchOn('-XZ')
  |> startProfileAt([-6.95, 4.98], %)
  |> line([25.1, 0.41], %)
  |> line([0.73, -14.93], %)
  |> line([-23.44, 0.52], %)`
    )
  })
  await page.setViewportSize({ width: 1000, height: 500 })
  await page.goto('/')
  await u.waitForAuthSkipAppStart()

  // expand variables section
  const variablesTabButton = page.getByRole('tab', {
    name: 'Variables',
    exact: false,
  })
  await variablesTabButton.click()

  // can find sketch001 in the variables summary (pretty-json-container, makes sure we're not looking in the code editor)
  // sketch001 only shows up in the variables summary if it's been executed
  await page.waitForFunction(() => {
    const variablesElement = document.querySelector(
      '.pretty-json-container'
    ) as HTMLDivElement
    return variablesElement.innerHTML.includes('sketch001')
  })
  await expect(
    page.locator('.pretty-json-container >> text=sketch001')
  ).toBeVisible()
})

test('re-executes', async ({ page }) => {
  const u = await getUtils(page)
  await page.addInitScript(async () => {
    localStorage.setItem('persistCode', `const myVar = 5`)
  })
  await page.setViewportSize({ width: 1000, height: 500 })
  await page.goto('/')
  await u.waitForAuthSkipAppStart()

  const variablesTabButton = page.getByRole('tab', {
    name: 'Variables',
    exact: false,
  })
  await variablesTabButton.click()
  // expect to see "myVar:5"
  await expect(
    page.locator('.pretty-json-container >> text=myVar:5')
  ).toBeVisible()

  // change 5 to 67
  await page.getByText('const myVar').click()
  await page.keyboard.press('End')
  await page.keyboard.press('Backspace')
  await page.keyboard.type('67')

  await expect(
    page.locator('.pretty-json-container >> text=myVar:67')
  ).toBeVisible()
})

const sketchOnPlaneAndBackSideTest = async (
  page: any,
  plane: string,
  clickCoords: { x: number; y: number }
) => {
  const u = await getUtils(page)
  const PUR = 400 / 37.5 //pixeltoUnitRatio
  await page.setViewportSize({ width: 1200, height: 500 })
  await page.goto('/')
  await u.waitForAuthSkipAppStart()
  await u.openDebugPanel()

  const coord =
    plane === '-XY' || plane === '-YZ' || plane === 'XZ' ? -100 : 100
  const camCommand: EngineCommand = {
    type: 'modeling_cmd_req',
    cmd_id: uuidv4(),
    cmd: {
      type: 'default_camera_look_at',
      center: { x: 0, y: 0, z: 0 },
      vantage: { x: coord, y: coord, z: coord },
      up: { x: 0, y: 0, z: 1 },
    },
  }
  const updateCamCommand: EngineCommand = {
    type: 'modeling_cmd_req',
    cmd_id: uuidv4(),
    cmd: {
      type: 'default_camera_get_settings',
    },
  }

  const code = `const sketch001 = startSketchOn('${plane}')
  |> startProfileAt([1.14, -1.54], %)`

  await u.openDebugPanel()

  await u.clearCommandLogs()
  await page.getByRole('button', { name: 'Start Sketch' }).click()

  await u.sendCustomCmd(camCommand)
  await page.waitForTimeout(100)
  await u.sendCustomCmd(updateCamCommand)

  await u.closeDebugPanel()
  await page.mouse.click(clickCoords.x, clickCoords.y)
  await page.waitForTimeout(300) // wait for animation

  await expect(page.getByRole('button', { name: 'Line' })).toBeVisible()

  // draw a line
  const startXPx = 600

  await u.closeDebugPanel()
  await page.mouse.click(startXPx + PUR * 10, 500 - PUR * 10)

  await expect(page.locator('.cm-content')).toHaveText(code)

  await page.getByRole('button', { name: 'Line' }).click()
  await u.openAndClearDebugPanel()
  await page.getByRole('button', { name: 'Exit Sketch' }).click()
  await u.expectCmdLog('[data-message-type="execution-done"]')

  await u.clearCommandLogs()
  await u.removeCurrentCode()
}

test.describe('Can create sketches on all planes and their back sides', () => {
  test('XY', async ({ page }) => {
    await sketchOnPlaneAndBackSideTest(
      page,
      'XY',
      { x: 600, y: 388 } // red plane
      // { x: 600, y: 400 }, // red plane // clicks grid helper and that causes problems, should fix so that these coords work too.
    )
  })

  test('YZ', async ({ page }) => {
    await sketchOnPlaneAndBackSideTest(page, 'YZ', { x: 700, y: 250 }) // green plane
  })

  test('XZ', async ({ page }) => {
    await sketchOnPlaneAndBackSideTest(page, '-XZ', { x: 700, y: 80 }) // blue plane
  })

  test('-XY', async ({ page }) => {
    await sketchOnPlaneAndBackSideTest(page, '-XY', { x: 600, y: 118 }) // back of red plane
  })

  test('-YZ', async ({ page }) => {
    await sketchOnPlaneAndBackSideTest(page, '-YZ', { x: 700, y: 219 }) // back of green plane
  })

  test('-XZ', async ({ page }) => {
    await sketchOnPlaneAndBackSideTest(page, 'XZ', { x: 700, y: 427 }) // back of blue plane
  })
})

test('Auto complete works', async ({ page }) => {
  const u = await getUtils(page)
  // const PUR = 400 / 37.5 //pixeltoUnitRatio
  await page.setViewportSize({ width: 1200, height: 500 })
  const lspStartPromise = page.waitForEvent('console', async (message) => {
    // it would be better to wait for a message that the kcl lsp has started by looking for the message  message.text().includes('[lsp] [window/logMessage]')
    // but that doesn't seem to make it to the console for macos/safari :(
    if (message.text().includes('start kcl lsp')) {
      await new Promise((resolve) => setTimeout(resolve, 200))
      return true
    }
    return false
  })
  await page.goto('/')
  await u.waitForAuthSkipAppStart()
  await lspStartPromise

  // this test might be brittle as we add and remove functions
  // but should also be easy to update.
  // tests clicking on an option, selection the first option
  // and arrowing down to an option

  await page.click('.cm-content')
  await page.keyboard.type('const sketch001 = start')

  // expect there to be six auto complete options
  await expect(page.locator('.cm-completionLabel')).toHaveCount(6)
  await page.getByText('startSketchOn').click()
  await page.keyboard.type("'XZ'")
  await page.keyboard.press('Tab')
  await page.keyboard.press('Enter')
  await page.keyboard.type('  |> startProfi')
  // expect there be a single auto complete option that we can just hit enter on
  await expect(page.locator('.cm-completionLabel')).toBeVisible()
  await page.waitForTimeout(100)
  await page.keyboard.press('Enter') // accepting the auto complete, not a new line

  await page.keyboard.press('Tab')
  await page.keyboard.type('12')
  await page.waitForTimeout(100)
  await page.keyboard.press('Tab')
  await page.waitForTimeout(100)
  await page.keyboard.press('Tab')
  await page.keyboard.press('Tab')
  await page.keyboard.press('Enter')
  await page.keyboard.type('  |> lin')

  await expect(page.locator('.cm-tooltip-autocomplete')).toBeVisible()
  await page.waitForTimeout(100)
  // press arrow down twice then enter to accept xLine
  await page.keyboard.press('ArrowDown')
  await page.keyboard.press('ArrowDown')
  await page.keyboard.press('Enter')
  // finish line with comment
  await page.keyboard.type('5')
  await page.keyboard.press('Tab')
  await page.keyboard.press('Tab')
  await page.keyboard.type(' // lin')
  await page.waitForTimeout(100)
  // there shouldn't be any auto complete options for 'lin' in the comment
  await expect(page.locator('.cm-completionLabel')).not.toBeVisible()

  await expect(page.locator('.cm-content'))
    .toHaveText(`const sketch001 = startSketchOn('XZ')
  |> startProfileAt([3.14, 12], %)
  |> xLine(5, %) // lin`)
})

test('Stored settings are validated and fall back to defaults', async ({
  page,
}) => {
  const u = await getUtils(page)

  // Override beforeEach test setup
  // with corrupted settings
  await page.addInitScript(
    async ({ settingsKey, settings }) => {
      localStorage.setItem(settingsKey, settings)
    },
    {
      settingsKey: TEST_SETTINGS_KEY,
      settings: TOML.stringify({ settings: TEST_SETTINGS_CORRUPTED }),
    }
  )

  await page.setViewportSize({ width: 1200, height: 500 })
  await page.goto('/')
  await u.waitForAuthSkipAppStart()

  // Check the settings were reset
  const storedSettings = TOML.parse(
    await page.evaluate(
      ({ settingsKey }) => localStorage.getItem(settingsKey) || '',
      { settingsKey: TEST_SETTINGS_KEY }
    )
  ) as { settings: SaveSettingsPayload }

  expect(storedSettings.settings?.app?.theme).toBe(undefined)

  // Check that the invalid settings were removed
  expect(storedSettings.settings?.modeling?.defaultUnit).toBe(undefined)
  expect(storedSettings.settings?.modeling?.mouseControls).toBe(undefined)
  expect(storedSettings.settings?.app?.projectDirectory).toBe(undefined)
  expect(storedSettings.settings?.projects?.defaultProjectName).toBe(undefined)
})

test('Project settings can be set and override user settings', async ({
  page,
}) => {
  await page.setViewportSize({ width: 1200, height: 500 })
  await page.goto('/', { waitUntil: 'domcontentloaded' })
  await page
    .getByRole('button', { name: 'Start Sketch' })
    .waitFor({ state: 'visible' })

  // Open the settings modal with the browser keyboard shortcut
  await page.keyboard.press('Meta+Shift+,')

  await expect(
    page.getByRole('heading', { name: 'Settings', exact: true })
  ).toBeVisible()
  await page
    .locator('select[name="app-theme"]')
    .selectOption({ value: 'light' })

  // Verify the toast appeared
  await expect(
    page.getByText(`Set theme to "light" for this project`)
  ).toBeVisible()
  // Check that the theme changed
  await expect(page.locator('body')).not.toHaveClass(`body-bg dark`)

  // Check that the user setting was not changed
  await page.getByRole('radio', { name: 'User' }).click()
  await expect(page.locator('select[name="app-theme"]')).toHaveValue('dark')

  // Roll back to default "system" theme
  await page
    .getByText(
      'themeRoll back themeRoll back to match defaultThe overall appearance of the appl'
    )
    .hover()
  await page
    .getByRole('button', {
      name: 'Roll back theme ; Has tooltip: Roll back to match default',
    })
    .click()
  await expect(page.locator('select[name="app-theme"]')).toHaveValue('system')

  // Check that the project setting did not change
  await page.getByRole('radio', { name: 'Project' }).click()
  await expect(page.locator('select[name="app-theme"]')).toHaveValue('light')
})

test('Project settings can be opened with keybinding from the editor', async ({
  page,
}) => {
  await page.setViewportSize({ width: 1200, height: 500 })
  await page.goto('/', { waitUntil: 'domcontentloaded' })
  await page
    .getByRole('button', { name: 'Start Sketch' })
    .waitFor({ state: 'visible' })

  // Put the cursor in the editor
  await page.click('.cm-content')

  // Open the settings modal with the browser keyboard shortcut
  await page.keyboard.press('Meta+Shift+,')

  await expect(
    page.getByRole('heading', { name: 'Settings', exact: true })
  ).toBeVisible()
  await page
    .locator('select[name="app-theme"]')
    .selectOption({ value: 'light' })

  // Verify the toast appeared
  await expect(
    page.getByText(`Set theme to "light" for this project`)
  ).toBeVisible()
  // Check that the theme changed
  await expect(page.locator('body')).not.toHaveClass(`body-bg dark`)

  // Check that the user setting was not changed
  await page.getByRole('radio', { name: 'User' }).click()
  await expect(page.locator('select[name="app-theme"]')).toHaveValue('dark')

  // Roll back to default "system" theme
  await page
    .getByText(
      'themeRoll back themeRoll back to match defaultThe overall appearance of the appl'
    )
    .hover()
  await page
    .getByRole('button', {
      name: 'Roll back theme ; Has tooltip: Roll back to match default',
    })
    .click()
  await expect(page.locator('select[name="app-theme"]')).toHaveValue('system')

  // Check that the project setting did not change
  await page.getByRole('radio', { name: 'Project' }).click()
  await expect(page.locator('select[name="app-theme"]')).toHaveValue('light')
})

test('Project and user settings can be reset', async ({ page }) => {
  await page.setViewportSize({ width: 1200, height: 500 })
  await page.goto('/', { waitUntil: 'domcontentloaded' })
  await page
    .getByRole('button', { name: 'Start Sketch' })
    .waitFor({ state: 'visible' })

  // Put the cursor in the editor
  await page.click('.cm-content')

  // Open the settings modal with the browser keyboard shortcut
  await page.keyboard.press('Meta+Shift+,')

  await expect(
    page.getByRole('heading', { name: 'Settings', exact: true })
  ).toBeVisible()

  // Click the reset settings button.
  await page.getByRole('button', { name: 'Restore default settings' }).click()

  await page
    .locator('select[name="app-theme"]')
    .selectOption({ value: 'light' })

  // Verify the toast appeared
  await expect(
    page.getByText(`Set theme to "light" for this project`)
  ).toBeVisible()
  // Check that the theme changed
  await expect(page.locator('body')).not.toHaveClass(`body-bg dark`)
  await expect(page.locator('select[name="app-theme"]')).toHaveValue('light')

  // Check that the user setting was not changed
  await page.getByRole('radio', { name: 'User' }).click()
  await expect(page.locator('select[name="app-theme"]')).toHaveValue('system')

  // Click the reset settings button.
  await page.getByRole('button', { name: 'Restore default settings' }).click()

  // Verify it is now set to the default value
  await expect(page.locator('select[name="app-theme"]')).toHaveValue('system')

  // Set the user theme to light.
  await page
    .locator('select[name="app-theme"]')
    .selectOption({ value: 'light' })

  // Verify the toast appeared
  await expect(
    page.getByText(`Set theme to "light" as a user default`)
  ).toBeVisible()
  // Check that the theme changed
  await expect(page.locator('body')).not.toHaveClass(`body-bg dark`)
  await expect(page.locator('select[name="app-theme"]')).toHaveValue('light')

  await page.getByRole('radio', { name: 'Project' }).click()
  await expect(page.locator('select[name="app-theme"]')).toHaveValue('light')

  // Click the reset settings button.
  await page.getByRole('button', { name: 'Restore default settings' }).click()
  // Verify it is now set to the default value
  await expect(page.locator('select[name="app-theme"]')).toHaveValue('system')

  await page.getByRole('radio', { name: 'User' }).click()
  await expect(page.locator('select[name="app-theme"]')).toHaveValue('system')

  // Click the reset settings button.
  await page.getByRole('button', { name: 'Restore default settings' }).click()

  // Verify it is now set to the default value
  await expect(page.locator('select[name="app-theme"]')).toHaveValue('system')
})

test('Click through each onboarding step', async ({ page }) => {
  const u = await getUtils(page)

  // Override beforeEach test setup
  await page.addInitScript(
    async ({ settingsKey, settings }) => {
      // Give no initial code, so that the onboarding start is shown immediately
      localStorage.setItem('persistCode', '')
      localStorage.setItem(settingsKey, settings)
    },
    {
      settingsKey: TEST_SETTINGS_KEY,
      settings: TOML.stringify({ settings: TEST_SETTINGS_ONBOARDING_START }),
    }
  )

  await page.setViewportSize({ width: 1200, height: 1080 })
  await page.goto('/')
  await u.waitForAuthSkipAppStart()

  // Test that the onboarding pane loaded
  await expect(page.getByText('Welcome to Modeling App! This')).toBeVisible()

  const nextButton = page.getByTestId('onboarding-next')

  while ((await nextButton.innerText()) !== 'Finish') {
    await expect(nextButton).toBeVisible()
    await nextButton.click()
  }

  // Finish the onboarding
  await expect(nextButton).toBeVisible()
  await nextButton.click()

  // Test that the onboarding pane is gone
  await expect(page.getByTestId('onboarding-content')).not.toBeVisible()
  await expect(page.url()).not.toContain('onboarding')
})

test('Onboarding redirects and code updating', async ({ page }) => {
  const u = await getUtils(page)

  // Override beforeEach test setup
  await page.addInitScript(
    async ({ settingsKey, settings }) => {
      // Give some initial code, so we can test that it's cleared
      localStorage.setItem('persistCode', 'const sigmaAllow = 15000')
      localStorage.setItem(settingsKey, settings)
    },
    {
      settingsKey: TEST_SETTINGS_KEY,
      settings: TOML.stringify({ settings: TEST_SETTINGS_ONBOARDING_EXPORT }),
    }
  )

  await page.setViewportSize({ width: 1200, height: 500 })
  await page.goto('/')
  await u.waitForAuthSkipAppStart()

  // Test that the redirect happened
  await expect(page.url().split(':3000').slice(-1)[0]).toBe(
    `/file/%2Fbrowser%2Fmain.kcl/onboarding/export`
  )

  // Test that you come back to this page when you refresh
  await page.reload()
  await expect(page.url().split(':3000').slice(-1)[0]).toBe(
    `/file/%2Fbrowser%2Fmain.kcl/onboarding/export`
  )

  // Test that the onboarding pane loaded
  const title = page.locator('[data-testid="onboarding-content"]')
  await expect(title).toBeAttached()

  // Test that the code changes when you advance to the next step
  await page.locator('[data-testid="onboarding-next"]').click()
  await expect(page.locator('.cm-content')).toHaveText('')

  // Test that the code is not empty when you click on the next step
  await page.locator('[data-testid="onboarding-next"]').click()
  await expect(page.locator('.cm-content')).toHaveText(/.+/)
})

test('Selections work on fresh and edited sketch', async ({ page }) => {
  // tests mapping works on fresh sketch and edited sketch
  // tests using hovers which is the same as selections, because if
  // source ranges are wrong, hovers won't work
  const u = await getUtils(page)
  const PUR = 400 / 37.5 //pixeltoUnitRatio
  await page.setViewportSize({ width: 1200, height: 500 })
  await page.goto('/')
  await u.waitForAuthSkipAppStart()
  await u.openDebugPanel()

  const xAxisClick = () =>
    page.mouse.click(700, 253).then(() => page.waitForTimeout(100))
  const emptySpaceClick = () =>
    page.mouse.click(700, 343).then(() => page.waitForTimeout(100))
  const topHorzSegmentClick = () =>
    page.mouse.click(709, 290).then(() => page.waitForTimeout(100))
  const bottomHorzSegmentClick = () =>
    page.mouse.click(767, 396).then(() => page.waitForTimeout(100))

  await u.clearCommandLogs()
  await expect(
    page.getByRole('button', { name: 'Start Sketch' })
  ).not.toBeDisabled()
  await page.getByRole('button', { name: 'Start Sketch' }).click()

  // select a plane
  await page.mouse.click(700, 200)
  await page.waitForTimeout(700) // wait for animation

  const startXPx = 600
  await u.closeDebugPanel()
  await page.mouse.click(startXPx + PUR * 10, 500 - PUR * 10)
  await expect(page.locator('.cm-content'))
<<<<<<< HEAD
    .toHaveText(`const sketch001 = startSketchOn('-XZ')
=======
    .toHaveText(`const part001 = startSketchOn('XZ')
>>>>>>> 450afb16
  |> startProfileAt(${commonPoints.startAt}, %)`)

  await page.waitForTimeout(100)
  await page.mouse.click(startXPx + PUR * 20, 500 - PUR * 10)

  await expect(page.locator('.cm-content'))
<<<<<<< HEAD
    .toHaveText(`const sketch001 = startSketchOn('-XZ')
=======
    .toHaveText(`const part001 = startSketchOn('XZ')
>>>>>>> 450afb16
  |> startProfileAt(${commonPoints.startAt}, %)
  |> line([${commonPoints.num1}, 0], %)`)

  await page.waitForTimeout(100)
  await page.mouse.click(startXPx + PUR * 20, 500 - PUR * 20)
  await expect(page.locator('.cm-content'))
<<<<<<< HEAD
    .toHaveText(`const sketch001 = startSketchOn('-XZ')
=======
    .toHaveText(`const part001 = startSketchOn('XZ')
>>>>>>> 450afb16
  |> startProfileAt(${commonPoints.startAt}, %)
  |> line([${commonPoints.num1}, 0], %)
  |> line([0, ${commonPoints.num1}], %)`)
  await page.waitForTimeout(100)
  await page.mouse.click(startXPx, 500 - PUR * 20)
  await expect(page.locator('.cm-content'))
<<<<<<< HEAD
    .toHaveText(`const sketch001 = startSketchOn('-XZ')
=======
    .toHaveText(`const part001 = startSketchOn('XZ')
>>>>>>> 450afb16
  |> startProfileAt(${commonPoints.startAt}, %)
  |> line([${commonPoints.num1}, 0], %)
  |> line([0, ${commonPoints.num1}], %)
  |> line([-${commonPoints.num2}, 0], %)`)

  // deselect line tool
  await page.getByRole('button', { name: 'Line' }).click()

  await u.closeDebugPanel()
  const selectionSequence = async (isSecondTime = false) => {
    await expect(page.getByTestId('hover-highlight')).not.toBeVisible()

    await page.waitForTimeout(100)
    await page.mouse.move(
      startXPx + PUR * 15,
      isSecondTime ? 430 : 500 - PUR * 10
    )

    await expect(page.getByTestId('hover-highlight')).toBeVisible()
    // bg-yellow-200 is more brittle than hover-highlight, but is closer to the user experience
    // and will be an easy fix if it breaks because we change the colour
    await expect(page.locator('.bg-yellow-200')).toBeVisible()

    // check mousing off, than mousing onto another line
    await page.mouse.move(startXPx + PUR * 10, 500 - PUR * 15) // mouse off
    await expect(page.getByTestId('hover-highlight')).not.toBeVisible()
    await page.mouse.move(
      startXPx + PUR * 10,
      isSecondTime ? 295 : 500 - PUR * 20
    ) // mouse onto another line
    await expect(page.getByTestId('hover-highlight')).toBeVisible()

    // now check clicking works including axis

    // click a segment hold shift and click an axis, see that a relevant constraint is enabled
    await topHorzSegmentClick()
    await page.keyboard.down('Shift')
    const constrainButton = page.getByRole('button', { name: 'Constrain' })
    const absYButton = page.getByRole('button', { name: 'ABS Y' })
    await constrainButton.click()
    await expect(absYButton).toBeDisabled()
    await page.waitForTimeout(100)
    await xAxisClick()
    await page.keyboard.up('Shift')
    await constrainButton.click()
    await absYButton.and(page.locator(':not([disabled])')).waitFor()
    await expect(absYButton).not.toBeDisabled()

    // clear selection by clicking on nothing
    await emptySpaceClick()

    await page.waitForTimeout(100)
    // same selection but click the axis first
    await xAxisClick()
    await constrainButton.click()
    await expect(absYButton).toBeDisabled()
    await page.keyboard.down('Shift')
    await page.waitForTimeout(100)
    await topHorzSegmentClick()
    await page.waitForTimeout(100)

    await page.keyboard.up('Shift')
    await constrainButton.click()
    await expect(absYButton).not.toBeDisabled()

    // clear selection by clicking on nothing
    await emptySpaceClick()

    // check the same selection again by putting cursor in code first then selecting axis
    await page.getByText(`  |> line([-${commonPoints.num2}, 0], %)`).click()
    await page.keyboard.down('Shift')
    await constrainButton.click()
    await expect(absYButton).toBeDisabled()
    await page.waitForTimeout(100)
    await xAxisClick()
    await page.keyboard.up('Shift')
    await constrainButton.click()
    await expect(absYButton).not.toBeDisabled()

    // clear selection by clicking on nothing
    await emptySpaceClick()

    // select segment in editor than another segment in scene and check there are two cursors
    // TODO change this back to shift click in the scene, not cmd click in the editor
    await bottomHorzSegmentClick()

    await expect(page.locator('.cm-cursor')).toHaveCount(1)

    await page.keyboard.down(process.platform === 'linux' ? 'Control' : 'Meta')
    await page.waitForTimeout(100)
    await page.getByText(`  |> line([-${commonPoints.num2}, 0], %)`).click()

    await expect(page.locator('.cm-cursor')).toHaveCount(2)
    await page.waitForTimeout(500)
    await page.keyboard.up(process.platform === 'linux' ? 'Control' : 'Meta')

    // clear selection by clicking on nothing
    await emptySpaceClick()
  }

  await selectionSequence()

  // hovering in fresh sketch worked, lets try exiting and re-entering
  await u.openAndClearDebugPanel()
  await page.getByRole('button', { name: 'Exit Sketch' }).click()
  await page.waitForTimeout(200)
  // wait for execution done

  await u.expectCmdLog('[data-message-type="execution-done"]')
  await u.closeDebugPanel()

  // select a line
  // await topHorzSegmentClick()
  await page.getByText(commonPoints.startAt).click() // TODO remove this and reinstate // await topHorzSegmentClick()
  await page.waitForTimeout(100)

  // enter sketch again
  await u.doAndWaitForCmd(
    () => page.getByRole('button', { name: 'Edit Sketch' }).click(),
    'default_camera_get_settings'
  )
  await page.waitForTimeout(150)

  await page.waitForTimeout(300) // wait for animation

  // hover again and check it works
  await selectionSequence(true)
})

test.describe('Command bar tests', () => {
  test('Command bar works and can change a setting', async ({ page }) => {
    // Brief boilerplate
    await page.setViewportSize({ width: 1200, height: 500 })
    await page.goto('/', { waitUntil: 'domcontentloaded' })

    let cmdSearchBar = page.getByPlaceholder('Search commands')

    // First try opening the command bar and closing it
    await page
      .getByRole('button', { name: 'Commands', exact: false })
      .or(page.getByRole('button', { name: '⌘K' }))
      .click()
    await expect(cmdSearchBar).toBeVisible()
    await page.keyboard.press('Escape')
    await expect(cmdSearchBar).not.toBeVisible()

    // Now try the same, but with the keyboard shortcut, check focus
    await page.keyboard.press('Meta+K')
    await expect(cmdSearchBar).toBeVisible()
    await expect(cmdSearchBar).toBeFocused()

    // Try typing in the command bar
    await page.keyboard.type('theme')
    const themeOption = page.getByRole('option', {
      name: 'Settings · app · theme',
    })
    await expect(themeOption).toBeVisible()
    await themeOption.click()
    const themeInput = page.getByPlaceholder('Select an option')
    await expect(themeInput).toBeVisible()
    await expect(themeInput).toBeFocused()
    // Select dark theme
    await page.keyboard.press('ArrowDown')
    await page.keyboard.press('ArrowDown')
    await page.keyboard.press('ArrowDown')
    await expect(page.getByRole('option', { name: 'system' })).toHaveAttribute(
      'data-headlessui-state',
      'active'
    )
    await page.keyboard.press('Enter')

    // Check the toast appeared
    await expect(
      page.getByText(`Set theme to "system" for this project`)
    ).toBeVisible()
    // Check that the theme changed
    await expect(page.locator('body')).not.toHaveClass(`body-bg dark`)
  })

  test('Command bar keybinding works from code editor and can change a setting', async ({
    page,
  }) => {
    // Brief boilerplate
    await page.setViewportSize({ width: 1200, height: 500 })
    await page.goto('/', { waitUntil: 'domcontentloaded' })

    let cmdSearchBar = page.getByPlaceholder('Search commands')

    // Put the cursor in the code editor
    await page.click('.cm-content')

    // Now try the same, but with the keyboard shortcut, check focus
    await page.keyboard.press('Meta+K')
    await expect(cmdSearchBar).toBeVisible()
    await expect(cmdSearchBar).toBeFocused()

    // Try typing in the command bar
    await page.keyboard.type('theme')
    const themeOption = page.getByRole('option', {
      name: 'Settings · app · theme',
    })
    await expect(themeOption).toBeVisible()
    await themeOption.click()
    const themeInput = page.getByPlaceholder('Select an option')
    await expect(themeInput).toBeVisible()
    await expect(themeInput).toBeFocused()
    // Select dark theme
    await page.keyboard.press('ArrowDown')
    await page.keyboard.press('ArrowDown')
    await page.keyboard.press('ArrowDown')
    await expect(page.getByRole('option', { name: 'system' })).toHaveAttribute(
      'data-headlessui-state',
      'active'
    )
    await page.keyboard.press('Enter')

    // Check the toast appeared
    await expect(
      page.getByText(`Set theme to "system" for this project`)
    ).toBeVisible()
    // Check that the theme changed
    await expect(page.locator('body')).not.toHaveClass(`body-bg dark`)
  })

  test('Can extrude from the command bar', async ({ page }) => {
    await page.addInitScript(async () => {
      localStorage.setItem(
        'persistCode',
        `const distance = sqrt(20)
<<<<<<< HEAD
      const sketch001 = startSketchOn('-XZ')
=======
      const part001 = startSketchOn('XZ')
>>>>>>> 450afb16
      |> startProfileAt([-6.95, 10.98], %)
      |> line([25.1, 0.41], %)
      |> line([0.73, -20.93], %)
      |> line([-23.44, 0.52], %)
      |> close(%)
          `
      )
    })

    const u = await getUtils(page)
    await page.setViewportSize({ width: 1200, height: 500 })
    await page.goto('/')
    await u.waitForAuthSkipAppStart()

    // Make sure the stream is up
    await u.openDebugPanel()
    await u.expectCmdLog('[data-message-type="execution-done"]')

    await expect(
      page.getByRole('button', { name: 'Start Sketch' })
    ).not.toBeDisabled()
    await u.clearCommandLogs()
    await page.getByRole('button', { name: 'Extrude' }).isEnabled()

    let cmdSearchBar = page.getByPlaceholder('Search commands')
    await page.keyboard.press('Meta+K')
    await expect(cmdSearchBar).toBeVisible()

    // Search for extrude command and choose it
    await page.getByRole('option', { name: 'Extrude' }).click()

    // Assert that we're on the selection step
    await expect(page.getByRole('button', { name: 'selection' })).toBeDisabled()
    // Select a face
    await page.mouse.move(700, 200)
    await page.mouse.click(700, 200)

    // Assert that we're on the distance step
    await expect(page.getByRole('button', { name: 'distance' })).toBeDisabled()

    // Assert that the an alternative variable name is chosen,
    // since the default variable name is already in use (distance)
    await page.getByRole('button', { name: 'Create new variable' }).click()
    await expect(page.getByPlaceholder('Variable name')).toHaveValue(
      'distance001'
    )

    const continueButton = page.getByRole('button', { name: 'Continue' })
    const submitButton = page.getByRole('button', { name: 'Submit command' })
    await continueButton.click()

    // Review step and argument hotkeys
    await expect(submitButton).toBeEnabled()
    await page.keyboard.press('Backspace')

    // Assert we're back on the distance step
    await expect(
      page.getByRole('button', { name: 'Distance 5', exact: false })
    ).toBeDisabled()

    await continueButton.click()
    await submitButton.click()

    // Check that the code was updated
    await u.waitForCmdReceive('extrude')
    // Unfortunately this indentation seems to matter for the test
    await expect(page.locator('.cm-content')).toHaveText(
      `const distance = sqrt(20)
const distance001 = ${KCL_DEFAULT_LENGTH}
<<<<<<< HEAD
const sketch001 = startSketchOn('-XZ')
=======
const part001 = startSketchOn('XZ')
>>>>>>> 450afb16
    |> startProfileAt([-6.95, 10.98], %)
    |> line([25.1, 0.41], %)
    |> line([0.73, -20.93], %)
    |> line([-23.44, 0.52], %)
    |> close(%)
const part001 = extrude(distance001, sketch001)`.replace(/(\r\n|\n|\r)/gm, '') // remove newlines
    )
  })
})

test('Can add multiple sketches', async ({ page }) => {
  test.skip(process.platform === 'darwin', 'Can add multiple sketches')
  const u = await getUtils(page)
  await page.setViewportSize({ width: 1200, height: 500 })
  const PUR = 400 / 37.5 //pixeltoUnitRatio
  await page.goto('/')
  await u.waitForAuthSkipAppStart()
  await u.openDebugPanel()

  await expect(
    page.getByRole('button', { name: 'Start Sketch' })
  ).not.toBeDisabled()
  await expect(page.getByRole('button', { name: 'Start Sketch' })).toBeVisible()

  // click on "Start Sketch" button
  await u.clearCommandLogs()
  await u.doAndWaitForImageDiff(
    () => page.getByRole('button', { name: 'Start Sketch' }).click(),
    200
  )

  // select a plane
  await page.mouse.click(700, 200)

  await expect(page.locator('.cm-content')).toHaveText(
<<<<<<< HEAD
    `const sketch001 = startSketchOn('-XZ')`
=======
    `const part001 = startSketchOn('XZ')`
>>>>>>> 450afb16
  )

  await page.waitForTimeout(500) // TODO detect animation ending, or disable animation

  const startXPx = 600
  await u.closeDebugPanel()
  await page.mouse.click(startXPx + PUR * 10, 500 - PUR * 10)
  await expect(page.locator('.cm-content'))
<<<<<<< HEAD
    .toHaveText(`const sketch001 = startSketchOn('-XZ')
=======
    .toHaveText(`const part001 = startSketchOn('XZ')
>>>>>>> 450afb16
  |> startProfileAt(${commonPoints.startAt}, %)`)
  await page.waitForTimeout(100)

  await page.mouse.click(startXPx + PUR * 20, 500 - PUR * 10)
  await page.waitForTimeout(100)

  await expect(page.locator('.cm-content'))
<<<<<<< HEAD
    .toHaveText(`const sketch001 = startSketchOn('-XZ')
=======
    .toHaveText(`const part001 = startSketchOn('XZ')
>>>>>>> 450afb16
  |> startProfileAt(${commonPoints.startAt}, %)
  |> line([${commonPoints.num1}, 0], %)`)

  await page.mouse.click(startXPx + PUR * 20, 500 - PUR * 20)
  await expect(page.locator('.cm-content'))
<<<<<<< HEAD
    .toHaveText(`const sketch001 = startSketchOn('-XZ')
=======
    .toHaveText(`const part001 = startSketchOn('XZ')
>>>>>>> 450afb16
  |> startProfileAt(${commonPoints.startAt}, %)
  |> line([${commonPoints.num1}, 0], %)
  |> line([0, ${commonPoints.num1}], %)`)
  await page.waitForTimeout(100)
  await page.mouse.click(startXPx, 500 - PUR * 20)
<<<<<<< HEAD
  const finalCodeFirstSketch = `const sketch001 = startSketchOn('-XZ')
=======
  const finalCodeFirstSketch = `const part001 = startSketchOn('XZ')
>>>>>>> 450afb16
  |> startProfileAt(${commonPoints.startAt}, %)
  |> line([${commonPoints.num1}, 0], %)
  |> line([0, ${commonPoints.num1}], %)
  |> line([-${commonPoints.num2}, 0], %)`
  await expect(page.locator('.cm-content')).toHaveText(finalCodeFirstSketch)

  // exit the sketch

  await u.openAndClearDebugPanel()
  await page.getByRole('button', { name: 'Exit Sketch' }).click()

  await u.expectCmdLog('[data-message-type="execution-done"]')

  await u.updateCamPosition([100, 100, 100])
  await page.waitForTimeout(250)

  // start a new sketch
  await u.clearCommandLogs()
  await page.getByRole('button', { name: 'Start Sketch' }).click()
  await page.waitForTimeout(400)
  await page.mouse.click(650, 450)

  await page.waitForTimeout(500) // TODO detect animation ending, or disable animation
  await u.clearAndCloseDebugPanel()

  // on mock os there are issues with getting the camera to update
  // it should not be selecting the 'XZ' plane here if the camera updated
  // properly, but if we just role with it we can still verify everything
  // in the rest of the test
  const plane = process.platform === 'darwin' ? 'XZ' : 'XY'

  await page.waitForTimeout(100)
  await page.mouse.click(startXPx + PUR * 10, 500 - PUR * 10)
  const startAt2 =
    process.platform === 'darwin' ? '[9.75, -13.16]' : '[0.93, -1.25]'
  await expect(
    (await page.locator('.cm-content').innerText()).replace(/\s/g, '')
  ).toBe(
    `${finalCodeFirstSketch}
const part002 = startSketchOn('${plane}')
  |> startProfileAt(${startAt2}, %)`.replace(/\s/g, '')
  )
  await page.waitForTimeout(100)

  await u.closeDebugPanel()
  await page.mouse.click(startXPx + PUR * 20, 500 - PUR * 10)
  await page.waitForTimeout(100)

  const num2 = process.platform === 'darwin' ? 9.84 : 0.94
  await expect(
    (await page.locator('.cm-content').innerText()).replace(/\s/g, '')
  ).toBe(
    `${finalCodeFirstSketch}
const part002 = startSketchOn('${plane}')
  |> startProfileAt(${startAt2}, %)
  |> line([${num2}, 0], %)`.replace(/\s/g, '')
  )

  await page.mouse.click(startXPx + PUR * 20, 500 - PUR * 20)
  await expect(
    (await page.locator('.cm-content').innerText()).replace(/\s/g, '')
  ).toBe(
    `${finalCodeFirstSketch}
const part002 = startSketchOn('${plane}')
  |> startProfileAt(${startAt2}, %)
  |> line([${num2}, 0], %)
  |> line([0, ${roundOff(
    num2 + (process.platform === 'darwin' ? 0.01 : -0.01)
  )}], %)`.replace(/\s/g, '')
  )
  await page.waitForTimeout(100)
  await page.mouse.click(startXPx, 500 - PUR * 20)
  await expect(
    (await page.locator('.cm-content').innerText()).replace(/\s/g, '')
  ).toBe(
    `${finalCodeFirstSketch}
const part002 = startSketchOn('${plane}')
  |> startProfileAt(${startAt2}, %)
  |> line([${num2}, 0], %)
  |> line([0, ${roundOff(
    num2 + (process.platform === 'darwin' ? 0.01 : -0.01)
  )}], %)
  |> line([-${process.platform === 'darwin' ? 19.59 : 1.87}, 0], %)`.replace(
      /\s/g,
      ''
    )
  )
})

test('ProgramMemory can be serialised', async ({ page }) => {
  const u = await getUtils(page)
  await page.addInitScript(async () => {
    localStorage.setItem(
      'persistCode',
      `const part = startSketchOn('XY')
  |> startProfileAt([0, 0], %)
  |> line([0, 1], %)
  |> line([1, 0], %)
  |> line([0, -1], %)
  |> close(%)
  |> extrude(1, %)
  |> patternLinear3d({
        axis: [1, 0, 1],
        repetitions: 3,
        distance: 6
      }, %)`
    )
  })
  await page.setViewportSize({ width: 1000, height: 500 })
  await page.goto('/')
  const messages: string[] = []

  // Listen for all console events and push the message text to an array
  page.on('console', (message) => messages.push(message.text()))
  await u.waitForAuthSkipAppStart()

  // wait for execution done
  await u.openDebugPanel()
  await u.expectCmdLog('[data-message-type="execution-done"]')

  const forbiddenMessages = ['cannot serialize tagged newtype variant']
  forbiddenMessages.forEach((forbiddenMessage) => {
    messages.forEach((message) => {
      expect(message).not.toContain(forbiddenMessage)
    })
  })
})

test('Hovering over 3d features highlights code', async ({ page }) => {
  const u = await getUtils(page)
  await page.addInitScript(async (KCL_DEFAULT_LENGTH) => {
    localStorage.setItem(
      'persistCode',
<<<<<<< HEAD
      `const sketch001 = startSketchOn('-XZ')
=======
      `const part001 = startSketchOn('XZ')
>>>>>>> 450afb16
  |> startProfileAt([20, 0], %)
  |> line([7.13, 4 + 0], %)
  |> angledLine({ angle: 3 + 0, length: 3.14 + 0 }, %)
  |> lineTo([20.14 + 0, -0.14 + 0], %)
  |> xLineTo(29 + 0, %)
  |> yLine(-3.14 + 0, %, 'a')
  |> xLine(1.63, %)
  |> angledLineOfXLength({ angle: 3 + 0, length: 3.14 }, %)
  |> angledLineOfYLength({ angle: 30, length: 3 + 0 }, %)
  |> angledLineToX({ angle: 22.14 + 0, to: 12 }, %)
  |> angledLineToY({ angle: 30, to: 11.14 }, %)
  |> angledLineThatIntersects({
        angle: 3.14,
        intersectTag: 'a',
        offset: 0
      }, %)
  |> tangentialArcTo([13.14 + 0, 13.14], %)
  |> close(%)
  |> extrude(5 + 7, %)
`
    )
  }, KCL_DEFAULT_LENGTH)
  await page.setViewportSize({ width: 1000, height: 500 })
  await page.goto('/')
  await u.waitForAuthSkipAppStart()

  // wait for execution done
  await u.openDebugPanel()
  await u.expectCmdLog('[data-message-type="execution-done"]')
  await u.closeDebugPanel()

  await u.openAndClearDebugPanel()
  await u.sendCustomCmd({
    type: 'modeling_cmd_req',
    cmd_id: uuidv4(),
    cmd: {
      type: 'default_camera_look_at',
      vantage: { x: 0, y: -1250, z: 580 },
      center: { x: 0, y: 0, z: 0 },
      up: { x: 0, y: 0, z: 1 },
    },
  })
  await page.waitForTimeout(100)
  await u.sendCustomCmd({
    type: 'modeling_cmd_req',
    cmd_id: uuidv4(),
    cmd: {
      type: 'default_camera_get_settings',
    },
  })
  await page.waitForTimeout(100)

  const extrusionTop: Coords2d = [800, 240]
  const flatExtrusionFace: Coords2d = [960, 160]
  const arc: Coords2d = [840, 160]
  const close: Coords2d = [720, 200]
  const nothing: Coords2d = [600, 200]

  await page.mouse.move(nothing[0], nothing[1])
  await page.mouse.click(nothing[0], nothing[1])

  await expect(page.getByTestId('hover-highlight')).not.toBeVisible()
  await page.waitForTimeout(200)

  await page.mouse.move(extrusionTop[0], extrusionTop[1])
  await expect(page.getByTestId('hover-highlight')).toBeVisible()
  await page.mouse.move(nothing[0], nothing[1])
  await expect(page.getByTestId('hover-highlight')).not.toBeVisible()

  await page.mouse.move(arc[0], arc[1])
  await expect(page.getByTestId('hover-highlight')).toBeVisible()
  await page.mouse.move(nothing[0], nothing[1])
  await expect(page.getByTestId('hover-highlight')).not.toBeVisible()

  await page.mouse.move(close[0], close[1])
  await expect(page.getByTestId('hover-highlight')).toBeVisible()
  await page.mouse.move(nothing[0], nothing[1])
  await expect(page.getByTestId('hover-highlight')).not.toBeVisible()

  await page.mouse.move(flatExtrusionFace[0], flatExtrusionFace[1])
  await expect(page.getByTestId('hover-highlight')).toHaveCount(5) // multiple lines
  await page.mouse.move(nothing[0], nothing[1])
  await page.waitForTimeout(100)
  await expect(page.getByTestId('hover-highlight')).not.toBeVisible()
})

test("Various pipe expressions should and shouldn't allow edit and or extrude", async ({
  page,
}) => {
  const u = await getUtils(page)
  const selectionsSnippets = {
    extrudeAndEditBlocked: '|> startProfileAt([10.81, 32.99], %)',
    extrudeAndEditBlockedInFunction: '|> startProfileAt(pos, %)',
    extrudeAndEditAllowed: '|> startProfileAt([15.72, 4.7], %)',
    editOnly: '|> startProfileAt([15.79, -14.6], %)',
  }
  await page.addInitScript(
    async ({
      extrudeAndEditBlocked,
      extrudeAndEditBlockedInFunction,
      extrudeAndEditAllowed,
      editOnly,
    }: any) => {
      localStorage.setItem(
        'persistCode',
<<<<<<< HEAD
        `const sketch001 = startSketchOn('-XZ')
=======
        `const part001 = startSketchOn('XZ')
>>>>>>> 450afb16
  ${extrudeAndEditBlocked}
  |> line([25.96, 2.93], %)
  |> line([5.25, -5.72], %)
  |> line([-2.01, -10.35], %)
  |> line([-27.65, -2.78], %)
  |> close(%)
  |> extrude(5, %)
<<<<<<< HEAD
const sketch002 = startSketchOn('-XZ')
=======
const part002 = startSketchOn('XZ')
>>>>>>> 450afb16
  ${extrudeAndEditAllowed}
  |> line([10.32, 6.47], %)
  |> line([9.71, -6.16], %)
  |> line([-3.08, -9.86], %)
  |> line([-12.02, -1.54], %)
  |> close(%)
<<<<<<< HEAD
const sketch003 = startSketchOn('-XZ')
=======
const part003 = startSketchOn('XZ')
>>>>>>> 450afb16
  ${editOnly}
  |> line([27.55, -1.65], %)
  |> line([4.95, -8], %)
  |> line([-20.38, -10.12], %)
  |> line([-15.79, 17.08], %)

fn yohey = (pos) => {
<<<<<<< HEAD
  const sketch004 = startSketchOn('-XZ')
=======
  const part004 = startSketchOn('XZ')
>>>>>>> 450afb16
  ${extrudeAndEditBlockedInFunction}
  |> line([27.55, -1.65], %)
  |> line([4.95, -10.53], %)
  |> line([-20.38, -8], %)
  |> line([-15.79, 17.08], %)
  return ''
}

    yohey([15.79, -34.6])
`
      )
    },
    selectionsSnippets
  )
  await page.setViewportSize({ width: 1200, height: 1000 })
  await page.goto('/')
  await u.waitForAuthSkipAppStart()

  // wait for execution done
  await u.openDebugPanel()
  await u.expectCmdLog('[data-message-type="execution-done"]')
  await u.closeDebugPanel()

  // wait for start sketch as a proxy for the stream being ready
  await expect(
    page.getByRole('button', { name: 'Start Sketch' })
  ).not.toBeDisabled()

  await page.getByText(selectionsSnippets.extrudeAndEditBlocked).click()
  await expect(page.getByRole('button', { name: 'Extrude' })).toBeDisabled()
  await expect(
    page.getByRole('button', { name: 'Edit Sketch' })
  ).not.toBeVisible()

  await page.getByText(selectionsSnippets.extrudeAndEditAllowed).click()
  await expect(page.getByRole('button', { name: 'Extrude' })).not.toBeDisabled()
  await expect(
    page.getByRole('button', { name: 'Edit Sketch' })
  ).not.toBeDisabled()

  await page.getByText(selectionsSnippets.editOnly).click()
  await expect(page.getByRole('button', { name: 'Extrude' })).toBeDisabled()
  await expect(
    page.getByRole('button', { name: 'Edit Sketch' })
  ).not.toBeDisabled()

  await page
    .getByText(selectionsSnippets.extrudeAndEditBlockedInFunction)
    .click()
  await expect(page.getByRole('button', { name: 'Extrude' })).toBeDisabled()
  await expect(
    page.getByRole('button', { name: 'Edit Sketch' })
  ).not.toBeVisible()

  // selecting an editable sketch but clicking "start sketch" should start a new sketch and not edit the existing one
  await page.getByText(selectionsSnippets.extrudeAndEditAllowed).click()
  await page.getByRole('button', { name: 'Start Sketch' }).click()
<<<<<<< HEAD
  await page.mouse.click(700, 200)
  // expect main content to contain `sketch005` i.e. started a new sketch
  await expect(page.locator('.cm-content')).toHaveText(
    /sketch005 = startSketchOn\('-XZ'\)/
=======
  await page.getByTestId('KCL Code').click()
  await page.mouse.click(734, 134)
  await page.getByTestId('KCL Code').click()
  // expect main content to contain `part005` i.e. started a new sketch
  await expect(page.locator('.cm-content')).toHaveText(
    /part005 = startSketchOn\('XZ'\)/
>>>>>>> 450afb16
  )
})

test('Deselecting line tool should mean nothing happens on click', async ({
  page,
}) => {
  const u = await getUtils(page)
  await page.setViewportSize({ width: 1200, height: 500 })
  await page.goto('/')
  await u.waitForAuthSkipAppStart()
  await u.openDebugPanel()

  await expect(
    page.getByRole('button', { name: 'Start Sketch' })
  ).not.toBeDisabled()
  await expect(page.getByRole('button', { name: 'Start Sketch' })).toBeVisible()

  // click on "Start Sketch" button
  await u.clearCommandLogs()
  await u.doAndWaitForImageDiff(
    () => page.getByRole('button', { name: 'Start Sketch' }).click(),
    200
  )

  await page.mouse.click(700, 200)

  await expect(page.locator('.cm-content')).toHaveText(
<<<<<<< HEAD
    `const sketch001 = startSketchOn('-XZ')`
=======
    `const part001 = startSketchOn('XZ')`
>>>>>>> 450afb16
  )

  await page.waitForTimeout(600)

  let previousCodeContent = await page.locator('.cm-content').innerText()

  // deselect the line tool by clicking it
  await page.getByRole('button', { name: 'Line' }).click()

  await page.mouse.click(700, 200)
  await page.waitForTimeout(100)
  await page.mouse.click(700, 250)
  await page.waitForTimeout(100)
  await page.mouse.click(750, 200)
  await page.waitForTimeout(100)

  // expect no change
  await expect(page.locator('.cm-content')).toHaveText(previousCodeContent)

  // select line tool again
  await page.getByRole('button', { name: 'Line' }).click()

  await u.closeDebugPanel()

  // line tool should work as expected again
  await page.mouse.click(700, 200)
  await expect(page.locator('.cm-content')).not.toHaveText(previousCodeContent)
  previousCodeContent = await page.locator('.cm-content').innerText()

  await page.waitForTimeout(100)
  await page.mouse.click(700, 300)
  await expect(page.locator('.cm-content')).not.toHaveText(previousCodeContent)
  previousCodeContent = await page.locator('.cm-content').innerText()

  await page.waitForTimeout(100)
  await page.mouse.click(750, 300)
  await expect(page.locator('.cm-content')).not.toHaveText(previousCodeContent)
  previousCodeContent = await page.locator('.cm-content').innerText()
})

<<<<<<< HEAD
test('Can edit segments by dragging their handles', async ({ page }) => {
  const u = getUtils(page)
  await page.addInitScript(async () => {
    localStorage.setItem(
      'persistCode',
      `const sketch001 = startSketchOn('-XZ')
=======
test('multi-sketch file shows multiple Edit Sketch buttons', async ({
  page,
  context,
}) => {
  const u = await getUtils(page)
  const selectionsSnippets = {
    startProfileAt1:
      '|> startProfileAt([-width / 4 + screwRadius, height / 2], %)',
    startProfileAt2: '|> startProfileAt([-width / 2, 0], %)',
    startProfileAt3: '|> startProfileAt([0, thickness], %)',
  }
  await context.addInitScript(
    async ({ startProfileAt1, startProfileAt2, startProfileAt3 }: any) => {
      localStorage.setItem(
        'persistCode',
        `
const width = 20
const height = 10
const thickness = 5
const screwRadius = 3
const wireRadius = 2
const wireOffset = 0.5

const screwHole = startSketchOn('XY')
  ${startProfileAt1}
  |> arc({
        radius: screwRadius,
        angle_start: 0,
        angle_end: 360
      }, %)

const part001 = startSketchOn('XY')
  ${startProfileAt2}
  |> xLine(width * .5, %)
  |> yLine(height, %)
  |> xLine(-width * .5, %)
  |> close(%)
  |> hole(screwHole, %)
  |> extrude(thickness, %)

const part002 = startSketchOn('-XZ')
  ${startProfileAt3}
  |> xLine(width / 4, %)
  |> tangentialArcTo([width / 2, 0], %)
  |> xLine(-width / 4 + wireRadius, %)
  |> yLine(wireOffset, %)
  |> arc({
        radius: wireRadius,
        angle_start: 0,
        angle_end: 180
      }, %)
  |> yLine(-wireOffset, %)
  |> xLine(-width / 4, %)
  |> close(%)
  |> extrude(-height, %)
`
      )
    },
    selectionsSnippets
  )
  await page.setViewportSize({ width: 1200, height: 500 })
  await page.goto('/')
  await u.waitForAuthSkipAppStart()

  // wait for execution done
  await u.openDebugPanel()
  await u.expectCmdLog('[data-message-type="execution-done"]')
  await u.closeDebugPanel()

  await page.getByText(selectionsSnippets.startProfileAt1).click()
  await expect(page.getByRole('button', { name: 'Extrude' })).toBeDisabled()
  await expect(page.getByRole('button', { name: 'Edit Sketch' })).toBeVisible()

  await page.getByText(selectionsSnippets.startProfileAt2).click()
  await expect(page.getByRole('button', { name: 'Extrude' })).toBeDisabled()
  await expect(page.getByRole('button', { name: 'Edit Sketch' })).toBeVisible()

  await page.getByText(selectionsSnippets.startProfileAt3).click()
  await expect(page.getByRole('button', { name: 'Extrude' })).toBeDisabled()
  await expect(page.getByRole('button', { name: 'Edit Sketch' })).toBeVisible()
})

test('Can edit segments by dragging their handles', async ({ page }) => {
  const u = await getUtils(page)
  await page.addInitScript(async () => {
    localStorage.setItem(
      'persistCode',
      `const part001 = startSketchOn('XZ')
>>>>>>> 450afb16
  |> startProfileAt([4.61, -14.01], %)
  |> line([12.73, -0.09], %)
  |> tangentialArcTo([24.95, -5.38], %)`
    )
  })

  await page.setViewportSize({ width: 1200, height: 500 })
  await page.goto('/')
  await u.waitForAuthSkipAppStart()
  await expect(
    page.getByRole('button', { name: 'Start Sketch' })
  ).not.toBeDisabled()

  await page.waitForTimeout(100)
  await u.openAndClearDebugPanel()
  await u.sendCustomCmd({
    type: 'modeling_cmd_req',
    cmd_id: uuidv4(),
    cmd: {
      type: 'default_camera_look_at',
      vantage: { x: 0, y: -1250, z: 580 },
      center: { x: 0, y: 0, z: 0 },
      up: { x: 0, y: 0, z: 1 },
    },
  })
  await page.waitForTimeout(100)
  await u.sendCustomCmd({
    type: 'modeling_cmd_req',
    cmd_id: uuidv4(),
    cmd: {
      type: 'default_camera_get_settings',
    },
  })
  await page.waitForTimeout(100)

  const startPX = [665, 458]

  const dragPX = 30

  await page.getByText('startProfileAt([4.61, -14.01], %)').click()
  await expect(page.getByRole('button', { name: 'Edit Sketch' })).toBeVisible()
  await page.getByRole('button', { name: 'Edit Sketch' }).click()
  await page.waitForTimeout(400)
  let prevContent = await page.locator('.cm-content').innerText()

  const step5 = { steps: 5 }

  await expect(page.getByTestId('segment-overlay')).toHaveCount(2)

  // drag startProfieAt handle
  await page.mouse.move(startPX[0], startPX[1])
  await page.mouse.down()
  await page.mouse.move(startPX[0] + dragPX, startPX[1] - dragPX, step5)
  await page.mouse.up()

  await expect(page.locator('.cm-content')).not.toHaveText(prevContent)
  prevContent = await page.locator('.cm-content').innerText()

  // drag line handle
  await page.waitForTimeout(100)

  const lineEnd = await u.getBoundingBox('[data-overlay-index="0"]')
  await page.mouse.move(lineEnd.x - 5, lineEnd.y)
  await page.mouse.down()
  await page.mouse.move(lineEnd.x + dragPX, lineEnd.y - dragPX, step5)
  await page.mouse.up()
  await page.waitForTimeout(100)
  await expect(page.locator('.cm-content')).not.toHaveText(prevContent)
  prevContent = await page.locator('.cm-content').innerText()

  // drag tangentialArcTo handle
  const tangentEnd = await u.getBoundingBox('[data-overlay-index="1"]')
  await page.mouse.move(tangentEnd.x, tangentEnd.y - 5)
  await page.mouse.down()
  await page.mouse.move(tangentEnd.x + dragPX, tangentEnd.y - dragPX, step5)
  await page.mouse.up()
  await page.waitForTimeout(100)
  await expect(page.locator('.cm-content')).not.toHaveText(prevContent)

  // expect the code to have changed
  await expect(page.locator('.cm-content'))
<<<<<<< HEAD
    .toHaveText(`const sketch001 = startSketchOn('-XZ')
=======
    .toHaveText(`const part001 = startSketchOn('XZ')
>>>>>>> 450afb16
  |> startProfileAt([6.44, -12.07], %)
  |> line([14.72, 1.97], %)
  |> tangentialArcTo([26.92, -3.32], %)`)
})

const doSnapAtDifferentScales = async (
  page: any,
  camPos: [number, number, number],
  scale = 1,
  fudge = 0
) => {
  const u = await getUtils(page)
  await page.setViewportSize({ width: 1200, height: 500 })
  await page.goto('/')
  await u.waitForAuthSkipAppStart()
  await u.openDebugPanel()

<<<<<<< HEAD
  const code = `const sketch001 = startSketchOn('XZ')
=======
  const code = `const part001 = startSketchOn('-XZ')
>>>>>>> 450afb16
|> startProfileAt([${roundOff(scale * 87.68)}, ${roundOff(scale * 43.84)}], %)
|> line([${roundOff(scale * 175.36)}, 0], %)
|> line([0, -${roundOff(scale * 175.36) + fudge}], %)
|> lineTo([profileStartX(%), profileStartY(%)], %)
|> close(%)`

  await expect(
    page.getByRole('button', { name: 'Start Sketch' })
  ).not.toBeDisabled()
  await expect(page.getByRole('button', { name: 'Start Sketch' })).toBeVisible()

  await u.clearCommandLogs()
  await page.getByRole('button', { name: 'Start Sketch' }).click()
  await page.waitForTimeout(100)

  await u.openAndClearDebugPanel()
  await u.updateCamPosition(camPos)
  await u.closeDebugPanel()

  // select a plane
  await page.mouse.click(700, 200)
  await expect(page.locator('.cm-content')).toHaveText(
<<<<<<< HEAD
    `const sketch001 = startSketchOn('XZ')`
=======
    `const part001 = startSketchOn('-XZ')`
>>>>>>> 450afb16
  )

  let prevContent = await page.locator('.cm-content').innerText()

  const pointA = [700, 200]
  const pointB = [900, 200]
  const pointC = [900, 400]

  // draw three lines
  await page.mouse.click(pointA[0], pointA[1])
  await page.waitForTimeout(100)
  await expect(page.locator('.cm-content')).not.toHaveText(prevContent)
  prevContent = await page.locator('.cm-content').innerText()

  await page.mouse.click(pointB[0], pointB[1])
  await page.waitForTimeout(100)
  await expect(page.locator('.cm-content')).not.toHaveText(prevContent)
  prevContent = await page.locator('.cm-content').innerText()

  await page.mouse.click(pointC[0], pointC[1])
  await page.waitForTimeout(100)
  await expect(page.locator('.cm-content')).not.toHaveText(prevContent)
  prevContent = await page.locator('.cm-content').innerText()

  await page.mouse.move(pointA[0] - 12, pointA[1] + 12)
  const pointNotQuiteA = [pointA[0] - 7, pointA[1] + 7]
  await page.mouse.move(pointNotQuiteA[0], pointNotQuiteA[1], { steps: 10 })

  await page.mouse.click(pointNotQuiteA[0], pointNotQuiteA[1])
  await expect(page.locator('.cm-content')).not.toHaveText(prevContent)
  prevContent = await page.locator('.cm-content').innerText()

  await expect(page.locator('.cm-content')).toHaveText(code)
  // Assert the tool was unequipped
  await expect(page.getByRole('button', { name: 'Line' })).not.toHaveAttribute(
    'aria-pressed',
    'true'
  )

  // exit sketch
  await u.openAndClearDebugPanel()
  await page.getByRole('button', { name: 'Exit Sketch' }).click()
  await u.expectCmdLog('[data-message-type="execution-done"]')
  await u.removeCurrentCode()
}

test.describe('Snap to close works (at any scale)', () => {
  test('[0, 100, 100]', async ({ page }) => {
    await doSnapAtDifferentScales(page, [0, 100, 100], 0.01, 0.01)
  })

  test('[0, 10000, 10000]', async ({ page }) => {
    await doSnapAtDifferentScales(page, [0, 10000, 10000])
  })
})

test('Sketch on face', async ({ page }) => {
  const u = await getUtils(page)
  await page.addInitScript(async () => {
    localStorage.setItem(
      'persistCode',
<<<<<<< HEAD
      `const sketch001 = startSketchOn('-XZ')
=======
      `const part001 = startSketchOn('XZ')
>>>>>>> 450afb16
  |> startProfileAt([3.29, 7.86], %)
  |> line([2.48, 2.44], %)
  |> line([2.66, 1.17], %)
  |> line([3.75, 0.46], %)
  |> line([4.99, -0.46], %)
  |> line([3.3, -2.12], %)
  |> line([2.16, -3.33], %)
  |> line([0.85, -3.08], %)
  |> line([-0.18, -3.36], %)
  |> line([-3.86, -2.73], %)
  |> line([-17.67, 0.85], %)
  |> close(%)
  const part001 = extrude(5 + 7, sketch001)`
    )
  })

  await page.setViewportSize({ width: 1200, height: 500 })
  await page.goto('/')
  await u.waitForAuthSkipAppStart()

  // wait for execution done
  await u.openDebugPanel()
  await u.expectCmdLog('[data-message-type="execution-done"]')
  await u.closeDebugPanel()

  await expect(
    page.getByRole('button', { name: 'Start Sketch' })
  ).not.toBeDisabled()

  await page.getByRole('button', { name: 'Start Sketch' }).click()
  await page.waitForTimeout(300)

  let previousCodeContent = await page.locator('.cm-content').innerText()

  await u.openAndClearDebugPanel()
  await u.doAndWaitForCmd(
    () => page.mouse.click(625, 133),
    'default_camera_get_settings',
    true
  )
  await page.waitForTimeout(150)

  const firstClickPosition = [612, 238]
  const secondClickPosition = [661, 242]
  const thirdClickPosition = [609, 267]

  await page.mouse.click(firstClickPosition[0], firstClickPosition[1])
  await expect(page.locator('.cm-content')).not.toHaveText(previousCodeContent)
  previousCodeContent = await page.locator('.cm-content').innerText()

  await page.waitForTimeout(100)
  await page.mouse.click(secondClickPosition[0], secondClickPosition[1])
  await expect(page.locator('.cm-content')).not.toHaveText(previousCodeContent)
  previousCodeContent = await page.locator('.cm-content').innerText()

  await page.waitForTimeout(100)
  await page.mouse.click(thirdClickPosition[0], thirdClickPosition[1])
  await expect(page.locator('.cm-content')).not.toHaveText(previousCodeContent)
  previousCodeContent = await page.locator('.cm-content').innerText()

  await page.waitForTimeout(100)
  await page.mouse.click(firstClickPosition[0], firstClickPosition[1])
  await expect(page.locator('.cm-content')).not.toHaveText(previousCodeContent)
  previousCodeContent = await page.locator('.cm-content').innerText()

  await expect(page.locator('.cm-content'))
<<<<<<< HEAD
    .toContainText(`const sketch002 = startSketchOn(sketch001, 'seg01')
  |> startProfileAt([-12.83, 6.7], %)
  |> line([2.87, -0.23], %)
  |> line([-3.05, -1.47], %)
=======
    .toContainText(`const part002 = startSketchOn(part001, 'seg01')
  |> startProfileAt([-12.94, 6.6], %)
  |> line([2.45, -0.2], %)
  |> line([-2.6, -1.25], %)
  |> lineTo([profileStartX(%), profileStartY(%)], %)
>>>>>>> 450afb16
  |> close(%)`)

  await u.openAndClearDebugPanel()
  await page.getByRole('button', { name: 'Exit Sketch' }).click()
  await u.expectCmdLog('[data-message-type="execution-done"]')

  await u.updateCamPosition([1049, 239, 686])
  await u.closeDebugPanel()

  await page.getByText('startProfileAt([-12.94, 6.6], %)').click()
  await expect(page.getByRole('button', { name: 'Edit Sketch' })).toBeVisible()
  await u.doAndWaitForCmd(
    () => page.getByRole('button', { name: 'Edit Sketch' }).click(),
    'default_camera_get_settings',
    true
  )
  await page.waitForTimeout(150)
  await page.setViewportSize({ width: 1200, height: 1200 })
  await u.openAndClearDebugPanel()
  await u.updateCamPosition([452, -152, 1166])
  await u.closeDebugPanel()
  await page.waitForTimeout(200)

  const pointToDragFirst = [787, 565]
  await page.mouse.move(pointToDragFirst[0], pointToDragFirst[1])
  await page.mouse.down()
  await page.mouse.move(pointToDragFirst[0] - 20, pointToDragFirst[1], {
    steps: 5,
  })
  await page.mouse.up()
  await page.waitForTimeout(100)
  await expect(page.locator('.cm-content')).not.toHaveText(previousCodeContent)
  previousCodeContent = await page.locator('.cm-content').innerText()

  const result = makeTemplate`const sketch002 = startSketchOn(sketch001, 'seg01')
  |> startProfileAt([-12.83, 6.7], %)
  |> line([${[2.28, 2.35]}, -${0.07}], %)
  |> line([-3.05, -1.47], %)
  |> lineTo([profileStartX(%), profileStartY(%)], %)
  |> close(%)`

  await expect(page.locator('.cm-content')).toHaveText(result.regExp)

  // exit sketch
  await u.openAndClearDebugPanel()
  await page.getByRole('button', { name: 'Exit Sketch' }).click()
  await u.expectCmdLog('[data-message-type="execution-done"]')

  await page.getByText('startProfileAt([-12.94, 6.6], %)').click()

  await expect(page.getByRole('button', { name: 'Extrude' })).not.toBeDisabled()
  await page.waitForTimeout(100)
  await page.getByRole('button', { name: 'Extrude' }).click()

  await expect(page.getByTestId('command-bar')).toBeVisible()
  await page.waitForTimeout(100)

  await page.keyboard.press('Enter')
  await page.waitForTimeout(100)
  await expect(page.getByText('Confirm Extrude')).toBeVisible()
  await page.keyboard.press('Enter')

  const result2 = result.genNext`
const part002 = extrude(${[5, 5]} + 7, sketch002)`
  await expect(page.locator('.cm-content')).toHaveText(result2.regExp)
})

test('Can code mod a line length', async ({ page }) => {
  await page.addInitScript(async () => {
    localStorage.setItem(
      'persistCode',
      `const sketch001 = startSketchOn('XY')
  |> startProfileAt([-10, -10], %)
  |> line([20, 0], %)
  |> line([0, 20], %)
  |> xLine(-20, %)
`
    )
  })

  const u = await getUtils(page)
  const PUR = 400 / 37.5 //pixeltoUnitRatio
  await page.setViewportSize({ width: 1200, height: 500 })
  await page.goto('/')
  await u.waitForAuthSkipAppStart()

  await u.openDebugPanel()
  await u.expectCmdLog('[data-message-type="execution-done"]')
  await u.closeDebugPanel()

  // Click the line of code for line.
  await page.getByText(`line([0, 20], %)`).click() // TODO remove this and reinstate // await topHorzSegmentClick()
  await page.waitForTimeout(100)

  // enter sketch again
  await page.getByRole('button', { name: 'Edit Sketch' }).click()
  await page.waitForTimeout(500) // wait for animation

  const startXPx = 500
  await page.mouse.move(startXPx + PUR * 15, 250 - PUR * 10)
  await page.keyboard.down('Shift')
  await page.mouse.click(834, 244)
  await page.keyboard.up('Shift')

  await page.getByRole('button', { name: 'Constrain', exact: true }).click()
  await page.getByRole('button', { name: 'length', exact: true }).click()
  await page.getByText('Add constraining value').click()

  await expect(page.locator('.cm-content')).toHaveText(
<<<<<<< HEAD
    `const length001 = 20const sketch001 = startSketchOn('XY')  |> startProfileAt([-10, -10], %)  |> line([20, 0], %)  |> line([0, 20], %)  |> xLine(-length001, %)`
=======
    `const length001 = 20const part001 = startSketchOn('XY')  |> startProfileAt([-10, -10], %)  |> line([20, 0], %)  |> angledLine([90, length001], %)  |> xLine(-20, %)`
>>>>>>> 450afb16
  )

  // Make sure we didn't pop out of sketch mode.
  await expect(page.getByRole('button', { name: 'Exit Sketch' })).toBeVisible()

  await page.waitForTimeout(500) // wait for animation

  // Exit sketch
  await page.mouse.move(startXPx + PUR * 15, 250 - PUR * 10)
  await page.keyboard.press('Escape')
  await expect(
    page.getByRole('button', { name: 'Exit Sketch' })
  ).not.toBeVisible()
})

test('Extrude from command bar selects extrude line after', async ({
  page,
}) => {
  await page.addInitScript(async () => {
    localStorage.setItem(
      'persistCode',
      `const sketch001 = startSketchOn('XY')
  |> startProfileAt([-10, -10], %)
  |> line([20, 0], %)
  |> line([0, 20], %)
  |> xLine(-20, %)
  |> close(%)
    `
    )
  })

  const u = await getUtils(page)
  await page.setViewportSize({ width: 1200, height: 500 })
  await page.goto('/')
  await u.waitForAuthSkipAppStart()

  await u.openDebugPanel()
  await u.expectCmdLog('[data-message-type="execution-done"]')
  await u.closeDebugPanel()

  // Click the line of code for xLine.
  await page.getByText(`close(%)`).click() // TODO remove this and reinstate // await topHorzSegmentClick()
  await page.waitForTimeout(100)

  await page.getByRole('button', { name: 'Extrude' }).click()
  await page.waitForTimeout(100)
  await page.keyboard.press('Enter')
  await page.waitForTimeout(100)
  await page.keyboard.press('Enter')
  await page.waitForTimeout(100)
  await expect(page.locator('.cm-activeLine')).toHaveText(
    `const part001 = extrude(${KCL_DEFAULT_LENGTH}, sketch001)`
  )
})

test.describe('Testing segment overlays', () => {
  test.describe('Hover over a segment should show its overlay, hovering over the input overlays should show its popover, clicking the input overlay should constrain/unconstrain it:\nfor the following segments', () => {
    /**
     * Clicks on an constrained element
     * @param {Page} page - The page to perform the action on
     * @param {Object} options - The options for the action
     * @param {Object} options.hoverPos - The position to hover over
     * @param {Object} options.constraintType - The type of constraint
     * @param {number} options.ang - The angle
     * @param {number} options.steps - The number of steps to perform
     */
    const _clickConstrained =
      (page: Page) =>
      async ({
        hoverPos,
        constraintType,
        expectBeforeUnconstrained,
        expectAfterUnconstrained,
        expectFinal,
        ang = 45,
        steps = 6,
      }: {
        hoverPos: { x: number; y: number }
        constraintType:
          | 'horizontal'
          | 'vertical'
          | 'tangentialWithPrevious'
          | LineInputsType
        expectBeforeUnconstrained: string
        expectAfterUnconstrained: string
        expectFinal: string
        ang?: number
        steps?: number
      }) => {
        await expect(page.getByText('Added variable')).not.toBeVisible()
        const [x, y] = [
          Math.cos((ang * Math.PI) / 180) * 45,
          Math.sin((ang * Math.PI) / 180) * 45,
        ]

        await page.mouse.move(hoverPos.x + x, hoverPos.y + y)
        await page.mouse.move(hoverPos.x, hoverPos.y, { steps })
        await expect(page.locator('.cm-content')).toContainText(
          expectBeforeUnconstrained
        )
        const constrainedLocator = page.locator(
          `[data-constraint-type="${constraintType}"][data-is-constrained="true"]`
        )
        await expect(constrainedLocator).toBeVisible()
        await constrainedLocator.hover()
        await expect(
          await page.getByTestId('constraint-symbol-popover').count()
        ).toBeGreaterThan(0)
        await constrainedLocator.click()
        await expect(page.locator('.cm-content')).toContainText(
          expectAfterUnconstrained
        )
        const unconstrainedLocator = page.locator(
          `[data-constraint-type="${constraintType}"][data-is-constrained="false"]`
        )
        await expect(unconstrainedLocator).toBeVisible()
        await unconstrainedLocator.hover()
        await expect(
          await page.getByTestId('constraint-symbol-popover').count()
        ).toBeGreaterThan(0)
        await unconstrainedLocator.click()
        await page.getByText('Add variable').click()
        await expect(page.locator('.cm-content')).toContainText(expectFinal)
      }

    /**
     * Clicks on an unconstrained element
     * @param {Page} page - The page to perform the action on
     * @param {Object} options - The options for the action
     * @param {Object} options.hoverPos - The position to hover over
     * @param {Object} options.constraintType - The type of constraint
     * @param {number} options.ang - The angle
     * @param {number} options.steps - The number of steps to perform
     */
    const _clickUnconstrained =
      (page: Page) =>
      async ({
        hoverPos,
        constraintType,
        expectBeforeUnconstrained,
        expectAfterUnconstrained,
        expectFinal,
        ang = 45,
        steps = 5,
      }: {
        hoverPos: { x: number; y: number }
        constraintType:
          | 'horizontal'
          | 'vertical'
          | 'tangentialWithPrevious'
          | LineInputsType
        expectBeforeUnconstrained: string
        expectAfterUnconstrained: string
        expectFinal: string
        ang?: number
        steps?: number
      }) => {
        const [x, y] = [
          Math.cos((ang * Math.PI) / 180) * 45,
          Math.sin((ang * Math.PI) / 180) * 45,
        ]
        await page.mouse.move(hoverPos.x + x, hoverPos.y + y)

        await expect(page.getByText('Added variable')).not.toBeVisible()
        await page.mouse.move(hoverPos.x, hoverPos.y, { steps })
        await expect(page.locator('.cm-content')).toContainText(
          expectBeforeUnconstrained
        )
        const unconstrainedLocator = page.locator(
          `[data-constraint-type="${constraintType}"][data-is-constrained="false"]`
        )
        await expect(unconstrainedLocator).toBeVisible()
        await unconstrainedLocator.hover()
        await expect(
          await page.getByTestId('constraint-symbol-popover').count()
        ).toBeGreaterThan(0)
        await unconstrainedLocator.click()
        await page.getByText('Add variable').click()
        await expect(page.locator('.cm-content')).toContainText(
          expectAfterUnconstrained
        )
        await expect(page.getByText('Added variable')).not.toBeVisible()
        await page.mouse.move(hoverPos.x, hoverPos.y, { steps })
        const constrainedLocator = page.locator(
          `[data-constraint-type="${constraintType}"][data-is-constrained="true"]`
        )
        await expect(constrainedLocator).toBeVisible()
        await constrainedLocator.hover()
        await expect(
          await page.getByTestId('constraint-symbol-popover').count()
        ).toBeGreaterThan(0)
        await constrainedLocator.click()
        await expect(page.locator('.cm-content')).toContainText(expectFinal)
      }
    test('for segments [line, angledLine, lineTo, xLineTo]', async ({
      page,
    }) => {
      await page.addInitScript(async () => {
        localStorage.setItem(
          'persistCode',
          `const part001 = startSketchOn('XZ')
    |> startProfileAt([0, 0], %)
    |> line([0.5, -14 + 0], %)
    |> angledLine({ angle: 3 + 0, length: 32 + 0 }, %)
    |> lineTo([33, 11.5 + 0], %)
    |> xLineTo(9 - 5, %)
    |> yLineTo(-10.77, %, 'a')
    |> xLine(26.04, %)
    |> yLine(21.14 + 0, %)
    |> angledLineOfXLength({ angle: 181 + 0, length: 23.14 }, %)
    |> angledLineOfYLength({ angle: -91, length: 19 + 0 }, %)
    |> angledLineToX({ angle: 3 + 0, to: 26 }, %)
    |> angledLineToY({ angle: 89, to: 9.14 + 0 }, %)
    |> angledLineThatIntersects({
          angle: 4.14,
          intersectTag: 'a',
          offset: 9
        }, %)
    |> tangentialArcTo([3.14 + 13, 3.14], %)
        `
        )
      })
      const u = await getUtils(page)
      await page.setViewportSize({ width: 1200, height: 500 })
      await page.goto('/')
      await u.waitForAuthSkipAppStart()

      // wait for execution done
      await u.openDebugPanel()
      await u.expectCmdLog('[data-message-type="execution-done"]')
      await u.closeDebugPanel()

      await u.openAndClearDebugPanel()
      await u.sendCustomCmd({
        type: 'modeling_cmd_req',
        cmd_id: uuidv4(),
        cmd: {
          type: 'default_camera_look_at',
          vantage: { x: 0, y: -1250, z: 580 },
          center: { x: 0, y: 0, z: 0 },
          up: { x: 0, y: 0, z: 1 },
        },
      })
      await page.waitForTimeout(100)
      await u.sendCustomCmd({
        type: 'modeling_cmd_req',
        cmd_id: uuidv4(),
        cmd: {
          type: 'default_camera_get_settings',
        },
      })
      await page.waitForTimeout(100)

      await page.getByText('xLineTo(9 - 5, %)').click()
      await page.waitForTimeout(100)
      await page.getByRole('button', { name: 'Edit Sketch' }).click()
      await page.waitForTimeout(500)

      await expect(page.getByTestId('segment-overlay')).toHaveCount(13)

      const clickUnconstrained = _clickUnconstrained(page)
      const clickConstrained = _clickConstrained(page)

      const line = await u.getBoundingBox(`[data-overlay-index="${0}"]`)
      console.log('line1')
      await clickConstrained({
        hoverPos: { x: line.x, y: line.y - 10 },
        constraintType: 'yRelative',
        expectBeforeUnconstrained: '|> line([0.5, -14 + 0], %)',
        expectAfterUnconstrained: '|> line([0.5, -14], %)',
        expectFinal: '|> line([0.5, yRel001], %)',
        ang: 135,
      })
      console.log('line2')
      await clickUnconstrained({
        hoverPos: { x: line.x, y: line.y - 10 },
        constraintType: 'xRelative',
        expectBeforeUnconstrained: '|> line([0.5, yRel001], %)',
        expectAfterUnconstrained: 'line([xRel001, yRel001], %)',
        expectFinal: '|> line([0.5, yRel001], %)',
        ang: -45,
      })

      const angledLine = await u.getBoundingBox(`[data-overlay-index="1"]`)
      console.log('angledLine1')
      await clickConstrained({
        hoverPos: { x: angledLine.x - 10, y: angledLine.y },
        constraintType: 'angle',
        expectBeforeUnconstrained:
          'angledLine({ angle: 3 + 0, length: 32 + 0 }, %)',
        expectAfterUnconstrained: 'angledLine({ angle: 3, length: 32 + 0 }, %)',
        expectFinal: 'angledLine({ angle: angle001, length: 32 + 0 }, %)',
      })
      console.log('angledLine2')
      await clickConstrained({
        hoverPos: { x: angledLine.x - 10, y: angledLine.y },
        constraintType: 'length',
        expectBeforeUnconstrained:
          'angledLine({ angle: angle001, length: 32 + 0 }, %)',
        expectAfterUnconstrained:
          'angledLine({ angle: angle001, length: 32 }, %)',
        expectFinal: 'angledLine({ angle: angle001, length: len001 }, %)',
      })

      await page.mouse.move(700, 250)
      for (let i = 0; i < 5; i++) {
        await page.mouse.wheel(0, 100)
        await page.waitForTimeout(25)
      }
      await page.waitForTimeout(200)

      const lineTo = await u.getBoundingBox(`[data-overlay-index="2"]`)
      console.log('lineTo1')
      await clickConstrained({
        hoverPos: { x: lineTo.x, y: lineTo.y + 21 },
        constraintType: 'yAbsolute',
        expectBeforeUnconstrained: 'lineTo([33, 11.5 + 0], %)',
        expectAfterUnconstrained: 'lineTo([33, 11.5], %)',
        expectFinal: 'lineTo([33, yAbs001], %)',
        steps: 8,
        ang: 55,
      })
      console.log('lineTo2')
      await clickUnconstrained({
        hoverPos: { x: lineTo.x, y: lineTo.y + 25 },
        constraintType: 'xAbsolute',
        expectBeforeUnconstrained: 'lineTo([33, yAbs001], %)',
        expectAfterUnconstrained: 'lineTo([xAbs001, yAbs001], %)',
        expectFinal: 'lineTo([33, yAbs001], %)',
        steps: 8,
      })

      const xLineTo = await u.getBoundingBox(`[data-overlay-index="3"]`)
      console.log('xlineTo1')
      await clickConstrained({
        hoverPos: { x: xLineTo.x + 15, y: xLineTo.y },
        constraintType: 'xAbsolute',
        expectBeforeUnconstrained: 'xLineTo(9 - 5, %)',
        expectAfterUnconstrained: 'xLineTo(4, %)',
        expectFinal: 'xLineTo(xAbs002, %)',
        ang: -45,
        steps: 8,
      })
    })
    test('for segments [yLineTo, xLine]', async ({ page }) => {
      await page.addInitScript(async () => {
        localStorage.setItem(
          'persistCode',
          `const yRel001 = -14
const xRel001 = 0.5
const angle001 = 3
const len001 = 32
const yAbs001 = 11.5
const xAbs001 = 33
const xAbs002 = 4
const part001 = startSketchOn('XZ')
  |> startProfileAt([0, 0], %)
  |> line([0.5, yRel001], %)
  |> angledLine({ angle: angle001, length: len001 }, %)
  |> lineTo([33, yAbs001], %)
  |> xLineTo(xAbs002, %)
  |> yLineTo(-10.77, %, 'a')
  |> xLine(26.04, %)
  |> yLine(21.14 + 0, %)
  |> angledLineOfXLength({ angle: 181 + 0, length: 23.14 }, %)
        `
        )
      })
      const u = await getUtils(page)
      await page.setViewportSize({ width: 1200, height: 500 })
      await page.goto('/')
      await u.waitForAuthSkipAppStart()

      // wait for execution done
      await u.openDebugPanel()
      await u.expectCmdLog('[data-message-type="execution-done"]')
      await u.closeDebugPanel()

      await page.getByText('xLine(26.04, %)').click()
      await page.waitForTimeout(100)
      await page.getByRole('button', { name: 'Edit Sketch' }).click()
      await page.waitForTimeout(500)

      await expect(page.getByTestId('segment-overlay')).toHaveCount(8)

      const clickUnconstrained = _clickUnconstrained(page)

      await page.mouse.move(700, 250)
      for (let i = 0; i < 7; i++) {
        await page.mouse.wheel(0, 100)
        await page.waitForTimeout(25)
      }

      await page.waitForTimeout(300)

      const yLineTo = await u.getBoundingBox(`[data-overlay-index="4"]`)
      console.log('ylineTo1')
      await clickUnconstrained({
        hoverPos: { x: yLineTo.x, y: yLineTo.y - 30 },
        constraintType: 'yAbsolute',
        expectBeforeUnconstrained: "yLineTo(-10.77, %, 'a')",
        expectAfterUnconstrained: "yLineTo(yAbs002, %, 'a')",
        expectFinal: "yLineTo(-10.77, %, 'a')",
      })

      const xLine = await u.getBoundingBox(`[data-overlay-index="5"]`)
      console.log('xline')
      await clickUnconstrained({
        hoverPos: { x: xLine.x - 25, y: xLine.y },
        constraintType: 'xRelative',
        expectBeforeUnconstrained: 'xLine(26.04, %)',
        expectAfterUnconstrained: 'xLine(xRel002, %)',
        expectFinal: 'xLine(26.04, %)',
        steps: 10,
        ang: 50,
      })
    })
    test('for segments [yLine, angledLineOfXLength, angledLineOfYLength]', async ({
      page,
    }) => {
      await page.addInitScript(async () => {
        localStorage.setItem(
          'persistCode',
          `const part001 = startSketchOn('XZ')
    |> startProfileAt([0, 0], %)
    |> line([0.5, -14 + 0], %)
    |> angledLine({ angle: 3 + 0, length: 32 + 0 }, %)
    |> lineTo([33, 11.5 + 0], %)
    |> xLineTo(9 - 5, %)
    |> yLineTo(-10.77, %, 'a')
    |> xLine(26.04, %)
    |> yLine(21.14 + 0, %)
    |> angledLineOfXLength({ angle: 181 + 0, length: 23.14 }, %)
    |> angledLineOfYLength({ angle: -91, length: 19 + 0 }, %)
    |> angledLineToX({ angle: 3 + 0, to: 26 }, %)
    |> angledLineToY({ angle: 89, to: 9.14 + 0 }, %)
    |> angledLineThatIntersects({
          angle: 4.14,
          intersectTag: 'a',
          offset: 9
        }, %)
    |> tangentialArcTo([3.14 + 13, 3.14], %)
        `
        )
      })
      const u = await getUtils(page)
      await page.setViewportSize({ width: 1200, height: 500 })
      await page.goto('/')
      await u.waitForAuthSkipAppStart()

      // wait for execution done
      await u.openDebugPanel()
      await u.expectCmdLog('[data-message-type="execution-done"]')
      await u.closeDebugPanel()

      await page.getByText('xLineTo(9 - 5, %)').click()
      await page.waitForTimeout(100)
      await page.getByRole('button', { name: 'Edit Sketch' }).click()
      await page.waitForTimeout(500)

      await expect(page.getByTestId('segment-overlay')).toHaveCount(13)

      const clickUnconstrained = _clickUnconstrained(page)
      const clickConstrained = _clickConstrained(page)

      const yLine = await u.getBoundingBox(`[data-overlay-index="6"]`)
      console.log('yline1')
      await clickConstrained({
        hoverPos: { x: yLine.x, y: yLine.y + 20 },
        constraintType: 'yRelative',
        expectBeforeUnconstrained: 'yLine(21.14 + 0, %)',
        expectAfterUnconstrained: 'yLine(21.14, %)',
        expectFinal: 'yLine(yRel001, %)',
      })

      const angledLineOfXLength = await u.getBoundingBox(
        `[data-overlay-index="7"]`
      )
      console.log('angledLineOfXLength1')
      await clickConstrained({
        hoverPos: { x: angledLineOfXLength.x + 20, y: angledLineOfXLength.y },
        constraintType: 'angle',
        expectBeforeUnconstrained:
          'angledLineOfXLength({ angle: 181 + 0, length: 23.14 }, %)',
        expectAfterUnconstrained:
          'angledLineOfXLength({ angle: -179, length: 23.14 }, %)',
        expectFinal:
          'angledLineOfXLength({ angle: angle001, length: 23.14 }, %)',
      })
      console.log('angledLineOfXLength2')
      await clickUnconstrained({
        hoverPos: { x: angledLineOfXLength.x + 25, y: angledLineOfXLength.y },
        constraintType: 'xRelative',
        expectBeforeUnconstrained:
          'angledLineOfXLength({ angle: angle001, length: 23.14 }, %)',
        expectAfterUnconstrained:
          'angledLineOfXLength({ angle: angle001, length: xRel001 }, %)',
        expectFinal:
          'angledLineOfXLength({ angle: angle001, length: 23.14 }, %)',
        steps: 7,
      })

      const angledLineOfYLength = await u.getBoundingBox(
        `[data-overlay-index="8"]`
      )
      console.log('angledLineOfYLength1')
      await clickUnconstrained({
        hoverPos: { x: angledLineOfYLength.x, y: angledLineOfYLength.y - 20 },
        constraintType: 'angle',
        expectBeforeUnconstrained:
          'angledLineOfYLength({ angle: -91, length: 19 + 0 }, %)',
        expectAfterUnconstrained:
          'angledLineOfYLength({ angle: angle002, length: 19 + 0 }, %)',
        expectFinal: 'angledLineOfYLength({ angle: -91, length: 19 + 0 }, %)',
        ang: 135,
        steps: 6,
      })
      console.log('angledLineOfYLength2')
      await clickConstrained({
        hoverPos: { x: angledLineOfYLength.x, y: angledLineOfYLength.y - 20 },
        constraintType: 'yRelative',
        expectBeforeUnconstrained:
          'angledLineOfYLength({ angle: -91, length: 19 + 0 }, %)',
        expectAfterUnconstrained:
          'angledLineOfYLength({ angle: -91, length: 19 }, %)',
        expectFinal: 'angledLineOfYLength({ angle: -91, length: yRel002 }, %)',
        ang: -45,
        steps: 7,
      })
    })
    test('for segments [angledLineToX, angledLineToY, angledLineThatIntersects]', async ({
      page,
    }) => {
      test.skip(process.platform !== 'darwin', 'too flakey on ubuntu')
      await page.addInitScript(async () => {
        localStorage.setItem(
          'persistCode',
          `const part001 = startSketchOn('XZ')
    |> startProfileAt([0, 0], %)
    |> line([0.5, -14 + 0], %)
    |> angledLine({ angle: 3 + 0, length: 32 + 0 }, %)
    |> lineTo([33, 11.5 + 0], %)
    |> xLineTo(9 - 5, %)
    |> yLineTo(-10.77, %, 'a')
    |> xLine(26.04, %)
    |> yLine(21.14 + 0, %)
    |> angledLineOfXLength({ angle: 181 + 0, length: 23.14 }, %)
    |> angledLineOfYLength({ angle: -91, length: 19 + 0 }, %)
    |> angledLineToX({ angle: 3 + 0, to: 26 }, %)
    |> angledLineToY({ angle: 89, to: 9.14 + 0 }, %)
    |> angledLineThatIntersects({
          angle: 4.14,
          intersectTag: 'a',
          offset: 9
        }, %)
    |> tangentialArcTo([3.14 + 13, 1.14], %)
        `
        )
      })
      const u = await getUtils(page)
      await page.setViewportSize({ width: 1200, height: 500 })
      await page.goto('/')
      await u.waitForAuthSkipAppStart()

      // wait for execution done
      await u.openDebugPanel()
      await u.expectCmdLog('[data-message-type="execution-done"]')
      await u.closeDebugPanel()

      await page.getByText('xLineTo(9 - 5, %)').click()
      await page.waitForTimeout(100)
      await page.getByRole('button', { name: 'Edit Sketch' }).click()
      await page.waitForTimeout(500)

      await expect(page.getByTestId('segment-overlay')).toHaveCount(13)

      const clickUnconstrained = _clickUnconstrained(page)
      const clickConstrained = _clickConstrained(page)

      const angledLineToX = await u.getBoundingBox(`[data-overlay-index="9"]`)
      console.log('angledLineToX')
      await clickConstrained({
        hoverPos: { x: angledLineToX.x - 20, y: angledLineToX.y },
        constraintType: 'angle',
        expectBeforeUnconstrained: 'angledLineToX({ angle: 3 + 0, to: 26 }, %)',
        expectAfterUnconstrained: 'angledLineToX({ angle: 3, to: 26 }, %)',
        expectFinal: 'angledLineToX({ angle: angle001, to: 26 }, %)',
      })
      console.log('angledLineToX2')
      await clickUnconstrained({
        hoverPos: { x: angledLineToX.x - 20, y: angledLineToX.y },
        constraintType: 'xAbsolute',
        expectBeforeUnconstrained:
          'angledLineToX({ angle: angle001, to: 26 }, %)',
        expectAfterUnconstrained:
          'angledLineToX({ angle: angle001, to: xAbs001 }, %)',
        expectFinal: 'angledLineToX({ angle: angle001, to: 26 }, %)',
      })

      const angledLineToY = await u.getBoundingBox(`[data-overlay-index="10"]`)
      console.log('angledLineToY')
      await clickUnconstrained({
        hoverPos: { x: angledLineToY.x, y: angledLineToY.y + 20 },
        constraintType: 'angle',
        expectBeforeUnconstrained:
          'angledLineToY({ angle: 89, to: 9.14 + 0 }, %)',
        expectAfterUnconstrained:
          'angledLineToY({ angle: angle002, to: 9.14 + 0 }, %)',
        expectFinal: 'angledLineToY({ angle: 89, to: 9.14 + 0 }, %)',
        steps: process.platform === 'darwin' ? 8 : 9,
        ang: 135,
      })
      console.log('angledLineToY2')
      await clickConstrained({
        hoverPos: { x: angledLineToY.x, y: angledLineToY.y + 20 },
        constraintType: 'yAbsolute',
        expectBeforeUnconstrained:
          'angledLineToY({ angle: 89, to: 9.14 + 0 }, %)',
        expectAfterUnconstrained: 'angledLineToY({ angle: 89, to: 9.14 }, %)',
        expectFinal: 'angledLineToY({ angle: 89, to: yAbs001 }, %)',
        ang: 135,
      })

      const angledLineThatIntersects = await u.getBoundingBox(
        `[data-overlay-index="11"]`
      )
      console.log('angledLineThatIntersects')
      await clickUnconstrained({
        hoverPos: {
          x: angledLineThatIntersects.x + 20,
          y: angledLineThatIntersects.y,
        },
        constraintType: 'angle',
        expectBeforeUnconstrained: `angledLineThatIntersects({
      angle: 4.14,
      intersectTag: 'a',
      offset: 9
    }, %)`,
        expectAfterUnconstrained: `angledLineThatIntersects({
      angle: angle003,
      intersectTag: 'a',
      offset: 9
    }, %)`,
        expectFinal: `angledLineThatIntersects({
      angle: -176,
      offset: 9,
      intersectTag: 'a'
    }, %)`,
        ang: -45,
      })
      console.log('angledLineThatIntersects2')
      await clickUnconstrained({
        hoverPos: {
          x: angledLineThatIntersects.x + 20,
          y: angledLineThatIntersects.y,
        },
        constraintType: 'intersectionOffset',
        expectBeforeUnconstrained: `angledLineThatIntersects({
      angle: -176,
      offset: 9,
      intersectTag: 'a'
    }, %)`,
        expectAfterUnconstrained: `angledLineThatIntersects({
      angle: -176,
      offset: perpDist001,
      intersectTag: 'a'
    }, %)`,
        expectFinal: `angledLineThatIntersects({
      angle: -176,
      offset: 9,
      intersectTag: 'a'
    }, %)`,
        ang: -25,
      })
    })
    test('for segment [tangentialArcTo]', async ({ page }) => {
      await page.addInitScript(async () => {
        localStorage.setItem(
          'persistCode',
          `const part001 = startSketchOn('XZ')
    |> startProfileAt([0, 0], %)
    |> line([0.5, -14 + 0], %)
    |> angledLine({ angle: 3 + 0, length: 32 + 0 }, %)
    |> lineTo([33, 11.5 + 0], %)
    |> xLineTo(9 - 5, %)
    |> yLineTo(-10.77, %, 'a')
    |> xLine(26.04, %)
    |> yLine(21.14 + 0, %)
    |> angledLineOfXLength({ angle: 181 + 0, length: 23.14 }, %)
    |> angledLineOfYLength({ angle: -91, length: 19 + 0 }, %)
    |> angledLineToX({ angle: 3 + 0, to: 26 }, %)
    |> angledLineToY({ angle: 89, to: 9.14 + 0 }, %)
    |> angledLineThatIntersects({
          angle: 4.14,
          intersectTag: 'a',
          offset: 9
        }, %)
    |> tangentialArcTo([3.14 + 13, -3.14], %)
        `
        )
      })
      const u = await getUtils(page)
      await page.setViewportSize({ width: 1200, height: 500 })
      await page.goto('/')
      await u.waitForAuthSkipAppStart()

      // wait for execution done
      await u.openDebugPanel()
      await u.expectCmdLog('[data-message-type="execution-done"]')
      await u.closeDebugPanel()

      await page.getByText('xLineTo(9 - 5, %)').click()
      await page.waitForTimeout(100)
      await page.getByRole('button', { name: 'Edit Sketch' }).click()
      await page.waitForTimeout(500)

      await expect(page.getByTestId('segment-overlay')).toHaveCount(13)

      const clickUnconstrained = _clickUnconstrained(page)
      const clickConstrained = _clickConstrained(page)

      const tangentialArcTo = await u.getBoundingBox(
        `[data-overlay-index="12"]`
      )
      console.log('tangentialArcTo')
      await clickConstrained({
        hoverPos: { x: tangentialArcTo.x - 10, y: tangentialArcTo.y + 20 },
        constraintType: 'xAbsolute',
        expectBeforeUnconstrained: 'tangentialArcTo([3.14 + 13, -3.14], %)',
        expectAfterUnconstrained: 'tangentialArcTo([16.14, -3.14], %)',
        expectFinal: 'tangentialArcTo([xAbs001, -3.14], %)',
        ang: -45,
        steps: 6,
      })
      console.log('tangentialArcTo2')
      await clickUnconstrained({
        hoverPos: { x: tangentialArcTo.x - 10, y: tangentialArcTo.y + 20 },
        constraintType: 'yAbsolute',
        expectBeforeUnconstrained: 'tangentialArcTo([xAbs001, -3.14], %)',
        expectAfterUnconstrained: 'tangentialArcTo([xAbs001, yAbs001], %)',
        expectFinal: 'tangentialArcTo([xAbs001, -3.14], %)',
        ang: -135,
        steps: 10,
      })
    })
  })
  test.describe('Testing deleting a segment', () => {
    const _deleteSegmentSequence =
      (page: Page) =>
      async ({
        hoverPos,
        codeToBeDeleted,
        stdLibFnName,
        ang = 45,
        steps = 6,
      }: {
        hoverPos: { x: number; y: number }
        codeToBeDeleted: string
        stdLibFnName: string
        ang?: number
        steps?: number
      }) => {
        await expect(page.getByText('Added variable')).not.toBeVisible()
        const [x, y] = [
          Math.cos((ang * Math.PI) / 180) * 45,
          Math.sin((ang * Math.PI) / 180) * 45,
        ]

        await page.mouse.move(hoverPos.x + x, hoverPos.y + y)
        await page.mouse.move(hoverPos.x, hoverPos.y, { steps })
        await expect(page.locator('.cm-content')).toContainText(codeToBeDeleted)

        await page.locator(`[data-stdlib-fn-name="${stdLibFnName}"]`).click()
        await page.getByText('Delete Segment').click()

        await expect(page.locator('.cm-content')).not.toContainText(
          codeToBeDeleted
        )
      }
    test('all segment types', async ({ page }) => {
      await page.addInitScript(async () => {
        localStorage.setItem(
          'persistCode',
          `const part001 = startSketchOn('XZ')
  |> startProfileAt([0, 0], %)
  |> line([0.5, -14 + 0], %)
  |> angledLine({ angle: 3 + 0, length: 32 + 0 }, %)
  |> lineTo([33, 11.5 + 0], %)
  |> xLineTo(9 - 5, %)
  |> yLineTo(-10.77, %, 'a')
  |> xLine(26.04, %)
  |> yLine(21.14 + 0, %)
  |> angledLineOfXLength({ angle: 181 + 0, length: 23.14 }, %)
  |> angledLineOfYLength({ angle: -91, length: 19 + 0 }, %)
  |> angledLineToX({ angle: 3 + 0, to: 26 }, %)
  |> angledLineToY({ angle: 89, to: 9.14 + 0 }, %)
  |> angledLineThatIntersects({
       angle: 4.14,
       intersectTag: 'a',
       offset: 9
     }, %)
  |> tangentialArcTo([3.14 + 13, 1.14], %)
        `
        )
      })
      const u = await getUtils(page)
      await page.setViewportSize({ width: 1200, height: 500 })
      await page.goto('/')
      await u.waitForAuthSkipAppStart()

      // wait for execution done
      await u.openDebugPanel()
      await u.expectCmdLog('[data-message-type="execution-done"]')
      await u.closeDebugPanel()

      await page.getByText('xLineTo(9 - 5, %)').click()
      await page.waitForTimeout(100)
      await page.getByRole('button', { name: 'Edit Sketch' }).click()
      await page.waitForTimeout(500)

      await expect(page.getByTestId('segment-overlay')).toHaveCount(13)
      const deleteSegmentSequence = _deleteSegmentSequence(page)

      let segmentToDelete

      const getOverlayByIndex = (index: number) =>
        u.getBoundingBox(`[data-overlay-index="${index}"]`)
      segmentToDelete = await getOverlayByIndex(12)
      await deleteSegmentSequence({
        hoverPos: { x: segmentToDelete.x - 10, y: segmentToDelete.y + 20 },
        codeToBeDeleted: 'tangentialArcTo([3.14 + 13, 1.14], %)',
        stdLibFnName: 'tangentialArcTo',
        ang: -45,
        steps: 6,
      })

      segmentToDelete = await getOverlayByIndex(0)
      await deleteSegmentSequence({
        hoverPos: { x: segmentToDelete.x, y: segmentToDelete.y - 20 },
        codeToBeDeleted: 'line([0.5, -14 + 0], %)',
        stdLibFnName: 'line',
        ang: -45,
      })

      segmentToDelete = await getOverlayByIndex(0)
      await deleteSegmentSequence({
        hoverPos: { x: segmentToDelete.x - 20, y: segmentToDelete.y },
        codeToBeDeleted: 'angledLine({ angle: 3 + 0, length: 32 + 0 }, %)',
        stdLibFnName: 'angledLine',
        ang: 135,
      })

      await page.waitForTimeout(200)

      segmentToDelete = await getOverlayByIndex(9)
      await deleteSegmentSequence({
        hoverPos: { x: segmentToDelete.x + 10, y: segmentToDelete.y },
        codeToBeDeleted: `angledLineThatIntersects({
      angle: 4.14,
      intersectTag: 'a',
      offset: 9
    }, %)`,
        stdLibFnName: 'angledLineThatIntersects',
        ang: -45,
        steps: 7,
      })

      segmentToDelete = await getOverlayByIndex(8)
      await deleteSegmentSequence({
        hoverPos: { x: segmentToDelete.x + 10, y: segmentToDelete.y },
        codeToBeDeleted: 'angledLineToY({ angle: 89, to: 9.14 + 0 }, %)',
        stdLibFnName: 'angledLineToY',
      })

      segmentToDelete = await getOverlayByIndex(7)
      await deleteSegmentSequence({
        hoverPos: { x: segmentToDelete.x - 10, y: segmentToDelete.y },
        codeToBeDeleted: 'angledLineToX({ angle: 3 + 0, to: 26 }, %)',
        stdLibFnName: 'angledLineToX',
      })

      segmentToDelete = await getOverlayByIndex(6)
      await deleteSegmentSequence({
        hoverPos: { x: segmentToDelete.x, y: segmentToDelete.y - 10 },
        codeToBeDeleted:
          'angledLineOfYLength({ angle: -91, length: 19 + 0 }, %)',
        stdLibFnName: 'angledLineOfYLength',
      })

      segmentToDelete = await getOverlayByIndex(5)
      await deleteSegmentSequence({
        hoverPos: { x: segmentToDelete.x + 10, y: segmentToDelete.y },
        codeToBeDeleted:
          'angledLineOfXLength({ angle: 181 + 0, length: 23.14 }, %)',
        stdLibFnName: 'angledLineOfXLength',
      })

      segmentToDelete = await getOverlayByIndex(4)
      await deleteSegmentSequence({
        hoverPos: { x: segmentToDelete.x, y: segmentToDelete.y + 10 },
        codeToBeDeleted: 'yLine(21.14 + 0, %)',
        stdLibFnName: 'yLine',
      })

      segmentToDelete = await getOverlayByIndex(3)
      await deleteSegmentSequence({
        hoverPos: { x: segmentToDelete.x - 10, y: segmentToDelete.y },
        codeToBeDeleted: 'xLine(26.04, %)',
        stdLibFnName: 'xLine',
      })

      segmentToDelete = await getOverlayByIndex(2)
      await deleteSegmentSequence({
        hoverPos: { x: segmentToDelete.x, y: segmentToDelete.y - 10 },
        codeToBeDeleted: "yLineTo(-10.77, %, 'a')",
        stdLibFnName: 'yLineTo',
      })

      segmentToDelete = await getOverlayByIndex(1)
      await deleteSegmentSequence({
        hoverPos: { x: segmentToDelete.x + 10, y: segmentToDelete.y },
        codeToBeDeleted: 'xLineTo(9 - 5, %)',
        stdLibFnName: 'xLineTo',
      })

      for (let i = 0; i < 15; i++) {
        await page.mouse.wheel(0, 100)
        await page.waitForTimeout(25)
      }

      await page.waitForTimeout(200)

      segmentToDelete = await getOverlayByIndex(0)
      const hoverPos = { x: segmentToDelete.x - 10, y: segmentToDelete.y + 10 }
      await expect(page.getByText('Added variable')).not.toBeVisible()
      const [x, y] = [
        Math.cos((45 * Math.PI) / 180) * 45,
        Math.sin((45 * Math.PI) / 180) * 45,
      ]

      await page.mouse.move(hoverPos.x + x, hoverPos.y + y)
      await page.mouse.move(hoverPos.x, hoverPos.y, { steps: 5 })
      const codeToBeDeleted = 'lineTo([33, 11.5 + 0], %)'
      await expect(page.locator('.cm-content')).toContainText(codeToBeDeleted)

      await page.getByTestId('overlay-menu').click()
      await page.getByText('Delete Segment').click()

      await expect(page.locator('.cm-content')).not.toContainText(
        codeToBeDeleted
      )
    })
  })
  test.describe('Testing delete with dependent segments', () => {
    const cases = [
      "line([22, 2], %, 'seg01')",
      "angledLine([5, 23.03], %, 'seg01')",
      "xLine(23, %, 'seg01')",
      "yLine(-8, %, 'seg01')",
      "xLineTo(30, %, 'seg01')",
      "yLineTo(-4, %, 'seg01')",
      "angledLineOfXLength([3, 30], %, 'seg01')",
      "angledLineOfXLength({ angle: 3, length: 30 }, %, 'seg01')",
      "angledLineOfYLength([3, 1.5], %, 'seg01')",
      "angledLineOfYLength({ angle: 3, length: 1.5 }, %, 'seg01')",
      "angledLineToX([3, 30], %, 'seg01')",
      "angledLineToX({ angle: 3, to: 30 }, %, 'seg01')",
      "angledLineToY([3, 7], %, 'seg01')",
      "angledLineToY({ angle: 3, to: 7 }, %, 'seg01')",
    ]
    for (const doesHaveTagOutsideSketch of [true, false]) {
      for (const lineOfInterest of cases) {
        const isObj = lineOfInterest.includes('{ angle: 3,')
        test(`${lineOfInterest.split('(')[0]}${isObj ? '-[obj-input]' : ''}${
          doesHaveTagOutsideSketch ? '-[tagOutsideSketch]' : ''
        }`, async ({ page }) => {
          await page.addInitScript(
            async ({ lineToBeDeleted, extraLine }) => {
              localStorage.setItem(
                'persistCode',
                `const part001 = startSketchOn('XZ')
  |> startProfileAt([5, 6], %)
  |> ${lineToBeDeleted}
  |> line([-10, -15], %)
  |> angledLine([-176, segLen('seg01', %)], %)        
${extraLine ? "const myVar = segLen('seg01', part001)" : ''}`
              )
            },
            {
              lineToBeDeleted: lineOfInterest,
              extraLine: doesHaveTagOutsideSketch,
            }
          )
          const u = await getUtils(page)
          await page.setViewportSize({ width: 1200, height: 500 })
          await page.goto('/')
          await u.waitForAuthSkipAppStart()
          await page.waitForTimeout(300)

          await page.getByText(lineOfInterest).click()
          await page.waitForTimeout(100)
          await page.getByRole('button', { name: 'Edit Sketch' }).click()
          await page.waitForTimeout(500)

          await expect(page.getByTestId('segment-overlay')).toHaveCount(3)
          const segmentToDelete = await u.getBoundingBox(
            `[data-overlay-index="0"]`
          )

          const isYLine = lineOfInterest.toLowerCase().includes('yline')
          const hoverPos = {
            x: segmentToDelete.x + (isYLine ? 0 : -20),
            y: segmentToDelete.y + (isYLine ? -20 : 0),
          }
          await expect(page.getByText('Added variable')).not.toBeVisible()
          const ang = isYLine ? 45 : -45
          const [x, y] = [
            Math.cos((ang * Math.PI) / 180) * 45,
            Math.sin((ang * Math.PI) / 180) * 45,
          ]

          await page.mouse.move(hoverPos.x + x, hoverPos.y + y)
          await page.mouse.move(hoverPos.x, hoverPos.y, { steps: 5 })

          await expect(page.locator('.cm-content')).toContainText(
            lineOfInterest
          )

          await page.getByTestId('overlay-menu').click()
          await page.getByText('Delete Segment').click()

          await page.getByText('Cancel').click()

          await page.mouse.move(hoverPos.x + x, hoverPos.y + y)
          await page.mouse.move(hoverPos.x, hoverPos.y, { steps: 5 })

          await expect(page.locator('.cm-content')).toContainText(
            lineOfInterest
          )

          await page.getByTestId('overlay-menu').click()
          await page.getByText('Delete Segment').click()

          await page.getByText('Continue and unconstrain').last().click()

          if (doesHaveTagOutsideSketch) {
            // eslint-disable-next-line jest/no-conditional-expect
            await expect(
              page.getByText(
                'Segment tag used outside of current Sketch. Could not delete.'
              )
            ).toBeTruthy()
            // eslint-disable-next-line jest/no-conditional-expect
            await expect(page.locator('.cm-content')).toContainText(
              lineOfInterest
            )
          } else {
            // eslint-disable-next-line jest/no-conditional-expect
            await expect(page.locator('.cm-content')).not.toContainText(
              lineOfInterest
            )
            // eslint-disable-next-line jest/no-conditional-expect
            await expect(page.locator('.cm-content')).not.toContainText('seg01')
          }
        })
      }
    }
  })
})
test('First escape in tool pops you out of tool, second exits sketch mode', async ({
  page,
}) => {
  // Wait for the app to be ready for use
  const u = await getUtils(page)
  await page.setViewportSize({ width: 1200, height: 500 })
  await page.goto('/')
  await u.waitForAuthSkipAppStart()
  await u.openDebugPanel()
  await u.expectCmdLog('[data-message-type="execution-done"]')
  await u.closeDebugPanel()

  const lineButton = page.getByRole('button', { name: 'Line' })
  const arcButton = page.getByRole('button', { name: 'Tangential Arc' })

  // Test these hotkeys perform actions when
  // focus is on the canvas
  await page.mouse.move(600, 250)
  await page.mouse.click(600, 250)

  // Start a sketch
  await page.keyboard.press('s')
  await page.mouse.move(800, 300)
  await page.mouse.click(800, 300)
  await page.waitForTimeout(1000)
  await expect(lineButton).toHaveAttribute('aria-pressed', 'true')

  // Draw a line
  await page.mouse.move(700, 200, { steps: 5 })
  await page.mouse.click(700, 200)
  await page.mouse.move(800, 250, { steps: 5 })
  await page.mouse.click(800, 250)
  // Unequip line tool
  await page.keyboard.press('Escape')
  // Make sure we didn't pop out of sketch mode.
  await expect(page.getByRole('button', { name: 'Exit Sketch' })).toBeVisible()
  await expect(lineButton).not.toHaveAttribute('aria-pressed', 'true')
  // Equip arc tool
  await page.keyboard.press('a')
  await expect(arcButton).toHaveAttribute('aria-pressed', 'true')
  await page.mouse.move(1000, 100, { steps: 5 })
  await page.mouse.click(1000, 100)
  await page.keyboard.press('Escape')
  await page.keyboard.press('l')
  await expect(lineButton).toHaveAttribute('aria-pressed', 'true')

  // Do not close the sketch.
  // On close it will exit sketch mode.

  // Unequip line tool
  await page.keyboard.press('Escape')
  await expect(lineButton).toHaveAttribute('aria-pressed', 'false')
  await expect(arcButton).toHaveAttribute('aria-pressed', 'false')
  // Make sure we didn't pop out of sketch mode.
  await expect(page.getByRole('button', { name: 'Exit Sketch' })).toBeVisible()
  // Exit sketch
  await page.keyboard.press('Escape')
  await expect(
    page.getByRole('button', { name: 'Exit Sketch' })
  ).not.toBeVisible()
})

test('Basic default modeling and sketch hotkeys work', async ({ page }) => {
  // This test can run long if it takes a little too long to load
  // the engine.
  test.setTimeout(90000)
  // This test has a weird bug on ubuntu
  test.skip(
    process.platform === 'linux',
    'weird playwright bug on ubuntu https://github.com/KittyCAD/modeling-app/issues/2444'
  )
  // Load the app with the code pane open
  await page.addInitScript(async () => {
    localStorage.setItem(
      'store',
      JSON.stringify({
        state: {
          openPanes: ['code'],
        },
        version: 0,
      })
    )
  })

  // Wait for the app to be ready for use
  const u = await getUtils(page)
  await page.setViewportSize({ width: 1200, height: 500 })
  await page.goto('/')
  await u.waitForAuthSkipAppStart()
  await u.openDebugPanel()
  await u.expectCmdLog('[data-message-type="execution-done"]')
  await u.closeDebugPanel()

  const codePane = page.getByRole('textbox').locator('div')
  const codePaneButton = page.getByRole('tab', { name: 'KCL Code' })
  const lineButton = page.getByRole('button', { name: 'Line' })
  const arcButton = page.getByRole('button', { name: 'Tangential Arc' })
  const extrudeButton = page.getByRole('button', { name: 'Extrude' })

  // Test that the hotkeys do nothing when
  // focus is on the code pane
  await codePane.click()
  await page.keyboard.press('s')
  await page.keyboard.press('l')
  await page.keyboard.press('a')
  await page.keyboard.press('e')
  await expect(page.locator('.cm-content')).toHaveText('slae')
  await page.keyboard.press('Meta+/')

  // Test these hotkeys perform actions when
  // focus is on the canvas
  await page.mouse.move(600, 250)
  await page.mouse.click(600, 250)
  // Start a sketch
  await page.keyboard.press('s')
  await page.mouse.move(800, 300)
  await page.mouse.click(800, 300)
  await page.waitForTimeout(1000)
  await expect(lineButton).toHaveAttribute('aria-pressed', 'true')
  /**
   * TODO: There is a bug somewhere that causes this test to fail
   * if you toggle the codePane closed before your trigger the
   * start of the sketch.
   * and a separate Safari-only bug that causes the test to fail
   * if the pane is open the entire test. The maintainer of CodeMirror
   * has pinpointed this to the unusual browser behavior:
   * https://discuss.codemirror.net/t/how-to-force-unfocus-of-the-codemirror-element-in-safari/8095/3
   */
  await codePaneButton.click()

  // Draw a line
  await page.mouse.move(700, 200, { steps: 5 })
  await page.mouse.click(700, 200)
  await page.mouse.move(800, 250, { steps: 5 })
  await page.mouse.click(800, 250)
  // Unequip line tool
  await page.keyboard.press('l')
  await expect(lineButton).not.toHaveAttribute('aria-pressed', 'true')
  // Equip arc tool
  await page.keyboard.press('a')
  await expect(arcButton).toHaveAttribute('aria-pressed', 'true')
  await page.mouse.move(1000, 100, { steps: 5 })
  await page.mouse.click(1000, 100)
  await page.keyboard.press('Escape')
  await page.keyboard.press('l')
  await expect(lineButton).toHaveAttribute('aria-pressed', 'true')
  // Close profile
  await page.mouse.move(700, 200, { steps: 5 })
  await page.mouse.click(700, 200)
  // On  close it will unequip the line tool.
  await expect(lineButton).toHaveAttribute('aria-pressed', 'false')
  // Exit sketch
  await page.keyboard.press('Escape')
  await expect(
    page.getByRole('button', { name: 'Exit Sketch' })
  ).not.toBeVisible()

  // Extrude
  await page.mouse.click(750, 150)
  await expect(extrudeButton).not.toBeDisabled()
  await page.keyboard.press('e')
  await page.mouse.move(730, 230, { steps: 5 })
  await page.mouse.click(730, 230)
  await page.waitForTimeout(100)
  await page.getByRole('button', { name: 'Continue' }).click()
  await page.getByRole('button', { name: 'Submit command' }).click()

  await codePaneButton.click()
  await expect(page.locator('.cm-content')).toContainText('extrude(')
})

test('simulate network down and network little widget', async ({ page }) => {
  const u = await getUtils(page)
  await page.setViewportSize({ width: 1200, height: 500 })
  await page.goto('/')
  await u.waitForAuthSkipAppStart()

  const networkWidget = page.locator('[data-testid="network-toggle"]')
  await expect(networkWidget).toBeVisible()
  await networkWidget.hover()

  const networkPopover = page.locator('[data-testid="network-popover"]')
  await expect(networkPopover).not.toBeVisible()

  // Expect the network to be up
  await expect(page.getByText('Network Health (Connected)')).toBeVisible()

  // Click the network widget
  await networkWidget.click()

  // Check the modal opened.
  await expect(networkPopover).toBeVisible()

  // Click off the modal.
  await page.mouse.click(100, 100)
  await expect(networkPopover).not.toBeVisible()

  // Turn off the network
  await u.emulateNetworkConditions({
    offline: true,
    // values of 0 remove any active throttling. crbug.com/456324#c9
    latency: 0,
    downloadThroughput: -1,
    uploadThroughput: -1,
  })

  // Expect the network to be down
  await expect(page.getByText('Network Health (Offline)')).toBeVisible()

  // Click the network widget
  await networkWidget.click()

  // Check the modal opened.
  await expect(networkPopover).toBeVisible()

  // Click off the modal.
  await page.mouse.click(100, 100)
  await expect(networkPopover).not.toBeVisible()

  // Turn back on the network
  await u.emulateNetworkConditions({
    offline: false,
    // values of 0 remove any active throttling. crbug.com/456324#c9
    latency: 0,
    downloadThroughput: -1,
    uploadThroughput: -1,
  })

  // Expect the network to be up
  await expect(page.getByText('Network Health (Connected)')).toBeVisible()
})

test('Engine disconnect & reconnect in sketch mode', async ({ page }) => {
  const u = await getUtils(page)
  await page.setViewportSize({ width: 1200, height: 500 })
  const PUR = 400 / 37.5 //pixeltoUnitRatio
  await page.goto('/')
  await u.waitForAuthSkipAppStart()
  await u.openDebugPanel()

  await expect(
    page.getByRole('button', { name: 'Start Sketch' })
  ).not.toBeDisabled()
  await expect(page.getByRole('button', { name: 'Start Sketch' })).toBeVisible()

  // click on "Start Sketch" button
  await u.clearCommandLogs()
  await page.getByRole('button', { name: 'Start Sketch' }).click()
  await page.waitForTimeout(100)

  // select a plane
  await page.mouse.click(700, 200)

  await expect(page.locator('.cm-content')).toHaveText(
    `const part001 = startSketchOn('XZ')`
  )
  await u.closeDebugPanel()

  await page.waitForTimeout(300) // TODO detect animation ending, or disable animation

  const startXPx = 600
  await page.mouse.click(startXPx + PUR * 10, 500 - PUR * 10)
  await expect(page.locator('.cm-content'))
    .toHaveText(`const part001 = startSketchOn('XZ')
  |> startProfileAt(${commonPoints.startAt}, %)`)
  await page.waitForTimeout(100)

  await page.mouse.click(startXPx + PUR * 20, 500 - PUR * 10)
  await page.waitForTimeout(100)

  await expect(page.locator('.cm-content'))
    .toHaveText(`const part001 = startSketchOn('XZ')
  |> startProfileAt(${commonPoints.startAt}, %)
  |> line([${commonPoints.num1}, 0], %)`)

  // Expect the network to be up
  await expect(page.getByText('Network Health (Connected)')).toBeVisible()

  // simulate network down
  await u.emulateNetworkConditions({
    offline: true,
    // values of 0 remove any active throttling. crbug.com/456324#c9
    latency: 0,
    downloadThroughput: -1,
    uploadThroughput: -1,
  })

  // Expect the network to be down
  await expect(page.getByText('Network Health (Offline)')).toBeVisible()

  // Ensure we are not in sketch mode
  await expect(
    page.getByRole('button', { name: 'Exit Sketch' })
  ).not.toBeVisible()
  await expect(page.getByRole('button', { name: 'Start Sketch' })).toBeVisible()

  // simulate network up
  await u.emulateNetworkConditions({
    offline: false,
    // values of 0 remove any active throttling. crbug.com/456324#c9
    latency: 0,
    downloadThroughput: -1,
    uploadThroughput: -1,
  })

  // Wait for the app to be ready for use
  // Expect the network to be up
  await expect(page.getByText('Network Health (Connected)')).toBeVisible()

  // Click off the code pane.
  await page.mouse.click(100, 100)

  // select a line
  await page.getByText(`startProfileAt(${commonPoints.startAt}, %)`).click()

  // enter sketch again
  await u.doAndWaitForCmd(
    () => page.getByRole('button', { name: 'Edit Sketch' }).click(),
    'default_camera_get_settings'
  )
  await page.waitForTimeout(150)

  // Click the line tool
  await page.getByRole('button', { name: 'Line' }).click()

  await page.waitForTimeout(150)

  // Ensure we can continue sketching
  await page.mouse.click(startXPx + PUR * 20, 500 - PUR * 20)
  await expect(page.locator('.cm-content'))
    .toHaveText(`const part001 = startSketchOn('XZ')
  |> startProfileAt(${commonPoints.startAt}, %)
  |> line([${commonPoints.num1}, 0], %)
  |> line([-11.59, 11.1], %)`)
  await page.waitForTimeout(100)
  await page.mouse.click(startXPx, 500 - PUR * 20)
  await expect(page.locator('.cm-content'))
    .toHaveText(`const part001 = startSketchOn('XZ')
  |> startProfileAt(${commonPoints.startAt}, %)
  |> line([${commonPoints.num1}, 0], %)
  |> line([-11.59, 11.1], %)
  |> line([-6.61, 0], %)`)

  // Unequip line tool
  await page.keyboard.press('Escape')
  // Make sure we didn't pop out of sketch mode.
  await expect(page.getByRole('button', { name: 'Exit Sketch' })).toBeVisible()
  await expect(page.getByRole('button', { name: 'Line' })).not.toHaveAttribute(
    'aria-pressed',
    'true'
  )

  // Exit sketch
  await page.keyboard.press('Escape')
  await expect(
    page.getByRole('button', { name: 'Exit Sketch' })
  ).not.toBeVisible()
})<|MERGE_RESOLUTION|>--- conflicted
+++ resolved
@@ -83,11 +83,7 @@
   await page.mouse.click(700, 200)
 
   await expect(page.locator('.cm-content')).toHaveText(
-<<<<<<< HEAD
-    `const sketch001 = startSketchOn('-XZ')`
-=======
-    `const part001 = startSketchOn('XZ')`
->>>>>>> 450afb16
+    `const sketch001 = startSketchOn('XZ')`
   )
   await u.closeDebugPanel()
 
@@ -96,11 +92,7 @@
   const startXPx = 600
   await page.mouse.click(startXPx + PUR * 10, 500 - PUR * 10)
   await expect(page.locator('.cm-content'))
-<<<<<<< HEAD
-    .toHaveText(`const sketch001 = startSketchOn('-XZ')
-=======
-    .toHaveText(`const part001 = startSketchOn('XZ')
->>>>>>> 450afb16
+    .toHaveText(`const sketch001 = startSketchOn('XZ')
   |> startProfileAt(${commonPoints.startAt}, %)`)
   await page.waitForTimeout(100)
 
@@ -108,32 +100,20 @@
   await page.waitForTimeout(100)
 
   await expect(page.locator('.cm-content'))
-<<<<<<< HEAD
-    .toHaveText(`const sketch001 = startSketchOn('-XZ')
-=======
-    .toHaveText(`const part001 = startSketchOn('XZ')
->>>>>>> 450afb16
+    .toHaveText(`const sketch001 = startSketchOn('XZ')
   |> startProfileAt(${commonPoints.startAt}, %)
   |> line([${commonPoints.num1}, 0], %)`)
 
   await page.mouse.click(startXPx + PUR * 20, 500 - PUR * 20)
   await expect(page.locator('.cm-content'))
-<<<<<<< HEAD
-    .toHaveText(`const sketch001 = startSketchOn('-XZ')
-=======
-    .toHaveText(`const part001 = startSketchOn('XZ')
->>>>>>> 450afb16
+    .toHaveText(`const sketch001 = startSketchOn('XZ')
   |> startProfileAt(${commonPoints.startAt}, %)
   |> line([${commonPoints.num1}, 0], %)
   |> line([0, ${commonPoints.num1}], %)`)
   await page.waitForTimeout(100)
   await page.mouse.click(startXPx, 500 - PUR * 20)
   await expect(page.locator('.cm-content'))
-<<<<<<< HEAD
-    .toHaveText(`const sketch001 = startSketchOn('-XZ')
-=======
-    .toHaveText(`const part001 = startSketchOn('XZ')
->>>>>>> 450afb16
+    .toHaveText(`const sketch001 = startSketchOn('XZ')
   |> startProfileAt(${commonPoints.startAt}, %)
   |> line([${commonPoints.num1}, 0], %)
   |> line([0, ${commonPoints.num1}], %)
@@ -159,11 +139,7 @@
   await page.getByRole('button', { name: 'Equal Length' }).click()
 
   await expect(page.locator('.cm-content'))
-<<<<<<< HEAD
-    .toHaveText(`const sketch001 = startSketchOn('-XZ')
-=======
-    .toHaveText(`const part001 = startSketchOn('XZ')
->>>>>>> 450afb16
+    .toHaveText(`const sketch001 = startSketchOn('XZ')
   |> startProfileAt(${commonPoints.startAt}, %)
   |> line([${commonPoints.num1}, 0], %, 'seg01')
   |> line([0, ${commonPoints.num1}], %)
@@ -1173,44 +1149,28 @@
   await u.closeDebugPanel()
   await page.mouse.click(startXPx + PUR * 10, 500 - PUR * 10)
   await expect(page.locator('.cm-content'))
-<<<<<<< HEAD
-    .toHaveText(`const sketch001 = startSketchOn('-XZ')
-=======
-    .toHaveText(`const part001 = startSketchOn('XZ')
->>>>>>> 450afb16
+    .toHaveText(`const sketch001 = startSketchOn('XZ')
   |> startProfileAt(${commonPoints.startAt}, %)`)
 
   await page.waitForTimeout(100)
   await page.mouse.click(startXPx + PUR * 20, 500 - PUR * 10)
 
   await expect(page.locator('.cm-content'))
-<<<<<<< HEAD
-    .toHaveText(`const sketch001 = startSketchOn('-XZ')
-=======
-    .toHaveText(`const part001 = startSketchOn('XZ')
->>>>>>> 450afb16
+    .toHaveText(`const sketch001 = startSketchOn('XZ')
   |> startProfileAt(${commonPoints.startAt}, %)
   |> line([${commonPoints.num1}, 0], %)`)
 
   await page.waitForTimeout(100)
   await page.mouse.click(startXPx + PUR * 20, 500 - PUR * 20)
   await expect(page.locator('.cm-content'))
-<<<<<<< HEAD
-    .toHaveText(`const sketch001 = startSketchOn('-XZ')
-=======
-    .toHaveText(`const part001 = startSketchOn('XZ')
->>>>>>> 450afb16
+    .toHaveText(`const sketch001 = startSketchOn('XZ')
   |> startProfileAt(${commonPoints.startAt}, %)
   |> line([${commonPoints.num1}, 0], %)
   |> line([0, ${commonPoints.num1}], %)`)
   await page.waitForTimeout(100)
   await page.mouse.click(startXPx, 500 - PUR * 20)
   await expect(page.locator('.cm-content'))
-<<<<<<< HEAD
-    .toHaveText(`const sketch001 = startSketchOn('-XZ')
-=======
-    .toHaveText(`const part001 = startSketchOn('XZ')
->>>>>>> 450afb16
+    .toHaveText(`const sketch001 = startSketchOn('XZ')
   |> startProfileAt(${commonPoints.startAt}, %)
   |> line([${commonPoints.num1}, 0], %)
   |> line([0, ${commonPoints.num1}], %)
@@ -1440,11 +1400,7 @@
       localStorage.setItem(
         'persistCode',
         `const distance = sqrt(20)
-<<<<<<< HEAD
-      const sketch001 = startSketchOn('-XZ')
-=======
-      const part001 = startSketchOn('XZ')
->>>>>>> 450afb16
+      const sketch001 = startSketchOn('XZ')
       |> startProfileAt([-6.95, 10.98], %)
       |> line([25.1, 0.41], %)
       |> line([0.73, -20.93], %)
@@ -1514,11 +1470,7 @@
     await expect(page.locator('.cm-content')).toHaveText(
       `const distance = sqrt(20)
 const distance001 = ${KCL_DEFAULT_LENGTH}
-<<<<<<< HEAD
-const sketch001 = startSketchOn('-XZ')
-=======
-const part001 = startSketchOn('XZ')
->>>>>>> 450afb16
+const sketch001 = startSketchOn('XZ')
     |> startProfileAt([-6.95, 10.98], %)
     |> line([25.1, 0.41], %)
     |> line([0.73, -20.93], %)
@@ -1554,11 +1506,7 @@
   await page.mouse.click(700, 200)
 
   await expect(page.locator('.cm-content')).toHaveText(
-<<<<<<< HEAD
-    `const sketch001 = startSketchOn('-XZ')`
-=======
-    `const part001 = startSketchOn('XZ')`
->>>>>>> 450afb16
+    `const sketch001 = startSketchOn('XZ')`
   )
 
   await page.waitForTimeout(500) // TODO detect animation ending, or disable animation
@@ -1567,11 +1515,7 @@
   await u.closeDebugPanel()
   await page.mouse.click(startXPx + PUR * 10, 500 - PUR * 10)
   await expect(page.locator('.cm-content'))
-<<<<<<< HEAD
-    .toHaveText(`const sketch001 = startSketchOn('-XZ')
-=======
-    .toHaveText(`const part001 = startSketchOn('XZ')
->>>>>>> 450afb16
+    .toHaveText(`const sketch001 = startSketchOn('XZ')
   |> startProfileAt(${commonPoints.startAt}, %)`)
   await page.waitForTimeout(100)
 
@@ -1579,31 +1523,19 @@
   await page.waitForTimeout(100)
 
   await expect(page.locator('.cm-content'))
-<<<<<<< HEAD
-    .toHaveText(`const sketch001 = startSketchOn('-XZ')
-=======
-    .toHaveText(`const part001 = startSketchOn('XZ')
->>>>>>> 450afb16
+    .toHaveText(`const sketch001 = startSketchOn('XZ')
   |> startProfileAt(${commonPoints.startAt}, %)
   |> line([${commonPoints.num1}, 0], %)`)
 
   await page.mouse.click(startXPx + PUR * 20, 500 - PUR * 20)
   await expect(page.locator('.cm-content'))
-<<<<<<< HEAD
-    .toHaveText(`const sketch001 = startSketchOn('-XZ')
-=======
-    .toHaveText(`const part001 = startSketchOn('XZ')
->>>>>>> 450afb16
+    .toHaveText(`const sketch001 = startSketchOn('XZ')
   |> startProfileAt(${commonPoints.startAt}, %)
   |> line([${commonPoints.num1}, 0], %)
   |> line([0, ${commonPoints.num1}], %)`)
   await page.waitForTimeout(100)
   await page.mouse.click(startXPx, 500 - PUR * 20)
-<<<<<<< HEAD
-  const finalCodeFirstSketch = `const sketch001 = startSketchOn('-XZ')
-=======
-  const finalCodeFirstSketch = `const part001 = startSketchOn('XZ')
->>>>>>> 450afb16
+  const finalCodeFirstSketch = `const sketch001 = startSketchOn('XZ')
   |> startProfileAt(${commonPoints.startAt}, %)
   |> line([${commonPoints.num1}, 0], %)
   |> line([0, ${commonPoints.num1}], %)
@@ -1737,11 +1669,7 @@
   await page.addInitScript(async (KCL_DEFAULT_LENGTH) => {
     localStorage.setItem(
       'persistCode',
-<<<<<<< HEAD
-      `const sketch001 = startSketchOn('-XZ')
-=======
-      `const part001 = startSketchOn('XZ')
->>>>>>> 450afb16
+      `const sketch001 = startSketchOn('XZ')
   |> startProfileAt([20, 0], %)
   |> line([7.13, 4 + 0], %)
   |> angledLine({ angle: 3 + 0, length: 3.14 + 0 }, %)
@@ -1847,11 +1775,7 @@
     }: any) => {
       localStorage.setItem(
         'persistCode',
-<<<<<<< HEAD
-        `const sketch001 = startSketchOn('-XZ')
-=======
-        `const part001 = startSketchOn('XZ')
->>>>>>> 450afb16
+        `const sketch001 = startSketchOn('XZ')
   ${extrudeAndEditBlocked}
   |> line([25.96, 2.93], %)
   |> line([5.25, -5.72], %)
@@ -1859,22 +1783,14 @@
   |> line([-27.65, -2.78], %)
   |> close(%)
   |> extrude(5, %)
-<<<<<<< HEAD
-const sketch002 = startSketchOn('-XZ')
-=======
-const part002 = startSketchOn('XZ')
->>>>>>> 450afb16
+const sketch002 = startSketchOn('XZ')
   ${extrudeAndEditAllowed}
   |> line([10.32, 6.47], %)
   |> line([9.71, -6.16], %)
   |> line([-3.08, -9.86], %)
   |> line([-12.02, -1.54], %)
   |> close(%)
-<<<<<<< HEAD
-const sketch003 = startSketchOn('-XZ')
-=======
-const part003 = startSketchOn('XZ')
->>>>>>> 450afb16
+const sketch003 = startSketchOn('XZ')
   ${editOnly}
   |> line([27.55, -1.65], %)
   |> line([4.95, -8], %)
@@ -1882,11 +1798,7 @@
   |> line([-15.79, 17.08], %)
 
 fn yohey = (pos) => {
-<<<<<<< HEAD
-  const sketch004 = startSketchOn('-XZ')
-=======
-  const part004 = startSketchOn('XZ')
->>>>>>> 450afb16
+  const sketch004 = startSketchOn('XZ')
   ${extrudeAndEditBlockedInFunction}
   |> line([27.55, -1.65], %)
   |> line([4.95, -10.53], %)
@@ -1944,19 +1856,12 @@
   // selecting an editable sketch but clicking "start sketch" should start a new sketch and not edit the existing one
   await page.getByText(selectionsSnippets.extrudeAndEditAllowed).click()
   await page.getByRole('button', { name: 'Start Sketch' }).click()
-<<<<<<< HEAD
-  await page.mouse.click(700, 200)
-  // expect main content to contain `sketch005` i.e. started a new sketch
-  await expect(page.locator('.cm-content')).toHaveText(
-    /sketch005 = startSketchOn\('-XZ'\)/
-=======
   await page.getByTestId('KCL Code').click()
   await page.mouse.click(734, 134)
   await page.getByTestId('KCL Code').click()
-  // expect main content to contain `part005` i.e. started a new sketch
+  // expect main content to contain `sketch005` i.e. started a new sketch
   await expect(page.locator('.cm-content')).toHaveText(
-    /part005 = startSketchOn\('XZ'\)/
->>>>>>> 450afb16
+    /sketch005 = startSketchOn\('XZ'\)/
   )
 })
 
@@ -1984,11 +1889,7 @@
   await page.mouse.click(700, 200)
 
   await expect(page.locator('.cm-content')).toHaveText(
-<<<<<<< HEAD
-    `const sketch001 = startSketchOn('-XZ')`
-=======
-    `const part001 = startSketchOn('XZ')`
->>>>>>> 450afb16
+    `const sketch001 = startSketchOn('XZ')`
   )
 
   await page.waitForTimeout(600)
@@ -2029,14 +1930,6 @@
   previousCodeContent = await page.locator('.cm-content').innerText()
 })
 
-<<<<<<< HEAD
-test('Can edit segments by dragging their handles', async ({ page }) => {
-  const u = getUtils(page)
-  await page.addInitScript(async () => {
-    localStorage.setItem(
-      'persistCode',
-      `const sketch001 = startSketchOn('-XZ')
-=======
 test('multi-sketch file shows multiple Edit Sketch buttons', async ({
   page,
   context,
@@ -2124,8 +2017,7 @@
   await page.addInitScript(async () => {
     localStorage.setItem(
       'persistCode',
-      `const part001 = startSketchOn('XZ')
->>>>>>> 450afb16
+      `const sketch001 = startSketchOn('XZ')
   |> startProfileAt([4.61, -14.01], %)
   |> line([12.73, -0.09], %)
   |> tangentialArcTo([24.95, -5.38], %)`
@@ -2207,11 +2099,7 @@
 
   // expect the code to have changed
   await expect(page.locator('.cm-content'))
-<<<<<<< HEAD
-    .toHaveText(`const sketch001 = startSketchOn('-XZ')
-=======
-    .toHaveText(`const part001 = startSketchOn('XZ')
->>>>>>> 450afb16
+    .toHaveText(`const sketch001 = startSketchOn('XZ')
   |> startProfileAt([6.44, -12.07], %)
   |> line([14.72, 1.97], %)
   |> tangentialArcTo([26.92, -3.32], %)`)
@@ -2229,11 +2117,7 @@
   await u.waitForAuthSkipAppStart()
   await u.openDebugPanel()
 
-<<<<<<< HEAD
-  const code = `const sketch001 = startSketchOn('XZ')
-=======
-  const code = `const part001 = startSketchOn('-XZ')
->>>>>>> 450afb16
+  const code = `const sketch001 = startSketchOn('-XZ')
 |> startProfileAt([${roundOff(scale * 87.68)}, ${roundOff(scale * 43.84)}], %)
 |> line([${roundOff(scale * 175.36)}, 0], %)
 |> line([0, -${roundOff(scale * 175.36) + fudge}], %)
@@ -2256,11 +2140,7 @@
   // select a plane
   await page.mouse.click(700, 200)
   await expect(page.locator('.cm-content')).toHaveText(
-<<<<<<< HEAD
-    `const sketch001 = startSketchOn('XZ')`
-=======
-    `const part001 = startSketchOn('-XZ')`
->>>>>>> 450afb16
+    `const sketch001 = startSketchOn('-XZ')`
   )
 
   let prevContent = await page.locator('.cm-content').innerText()
@@ -2322,11 +2202,7 @@
   await page.addInitScript(async () => {
     localStorage.setItem(
       'persistCode',
-<<<<<<< HEAD
-      `const sketch001 = startSketchOn('-XZ')
-=======
-      `const part001 = startSketchOn('XZ')
->>>>>>> 450afb16
+      `const sketch001 = startSketchOn('XZ')
   |> startProfileAt([3.29, 7.86], %)
   |> line([2.48, 2.44], %)
   |> line([2.66, 1.17], %)
@@ -2393,18 +2269,11 @@
   previousCodeContent = await page.locator('.cm-content').innerText()
 
   await expect(page.locator('.cm-content'))
-<<<<<<< HEAD
     .toContainText(`const sketch002 = startSketchOn(sketch001, 'seg01')
-  |> startProfileAt([-12.83, 6.7], %)
-  |> line([2.87, -0.23], %)
-  |> line([-3.05, -1.47], %)
-=======
-    .toContainText(`const part002 = startSketchOn(part001, 'seg01')
   |> startProfileAt([-12.94, 6.6], %)
   |> line([2.45, -0.2], %)
   |> line([-2.6, -1.25], %)
   |> lineTo([profileStartX(%), profileStartY(%)], %)
->>>>>>> 450afb16
   |> close(%)`)
 
   await u.openAndClearDebugPanel()
@@ -2514,11 +2383,7 @@
   await page.getByText('Add constraining value').click()
 
   await expect(page.locator('.cm-content')).toHaveText(
-<<<<<<< HEAD
-    `const length001 = 20const sketch001 = startSketchOn('XY')  |> startProfileAt([-10, -10], %)  |> line([20, 0], %)  |> line([0, 20], %)  |> xLine(-length001, %)`
-=======
-    `const length001 = 20const part001 = startSketchOn('XY')  |> startProfileAt([-10, -10], %)  |> line([20, 0], %)  |> angledLine([90, length001], %)  |> xLine(-20, %)`
->>>>>>> 450afb16
+    `const length001 = 20const sketch001 = startSketchOn('XY')  |> startProfileAt([-10, -10], %)  |> line([20, 0], %)  |> angledLine([90, length001], %)  |> xLine(-20, %)`
   )
 
   // Make sure we didn't pop out of sketch mode.
