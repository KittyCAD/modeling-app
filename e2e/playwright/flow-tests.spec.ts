import { test, expect } from '@playwright/test'
import { makeTemplate, getUtils } from './test-utils'
import waitOn from 'wait-on'
import { roundOff } from 'lib/utils'
import { SaveSettingsPayload } from 'lib/settings/settingsTypes'
import { secrets } from './secrets'
import {
  TEST_SETTINGS,
  TEST_SETTINGS_KEY,
  TEST_SETTINGS_CORRUPTED,
  TEST_SETTINGS_ONBOARDING_EXPORT,
  TEST_SETTINGS_ONBOARDING_START,
} from './storageStates'
import * as TOML from '@iarna/toml'
import { Coords2d } from 'lang/std/sketch'
import { KCL_DEFAULT_LENGTH } from 'lib/constants'

/*
debug helper: unfortunately we do rely on exact coord mouse clicks in a few places
just from the nature of the stream, running the test with debugger and pasting the below
into the console can be useful to get coords

document.addEventListener('mousemove', (e) =>
  console.log(`await page.mouse.click(${e.clientX}, ${e.clientY})`)
)
*/

const commonPoints = {
  startAt: '[9.06, -12.22]',
  num1: 9.14,
  num2: 18.2,
  // num1: 9.64,
  // num2: 19.19,
}

test.beforeEach(async ({ context, page }) => {
  // wait for Vite preview server to be up
  await waitOn({
    resources: ['tcp:3000'],
    timeout: 5000,
  })

  await context.addInitScript(
    async ({ token, settingsKey, settings }) => {
      localStorage.setItem('TOKEN_PERSIST_KEY', token)
      localStorage.setItem('persistCode', ``)
      localStorage.setItem(settingsKey, settings)
    },
    {
      token: secrets.token,
      settingsKey: TEST_SETTINGS_KEY,
      settings: TOML.stringify({ settings: TEST_SETTINGS }),
    }
  )
  // kill animations, speeds up tests and reduced flakiness
  await page.emulateMedia({ reducedMotion: 'reduce' })
})

test.setTimeout(60000)

test('Basic sketch', async ({ page }) => {
  const u = getUtils(page)
  await page.setViewportSize({ width: 1200, height: 500 })
  const PUR = 400 / 37.5 //pixeltoUnitRatio
  await page.goto('/')
  await u.waitForAuthSkipAppStart()
  await u.openDebugPanel()

  await expect(
    page.getByRole('button', { name: 'Start Sketch' })
  ).not.toBeDisabled()
  await expect(page.getByRole('button', { name: 'Start Sketch' })).toBeVisible()

  // click on "Start Sketch" button
  await u.clearCommandLogs()
  await page.getByRole('button', { name: 'Start Sketch' }).click()
  await page.waitForTimeout(100)

  // select a plane
  await page.mouse.click(700, 200)

  await expect(page.locator('.cm-content')).toHaveText(
    `const sketch001 = startSketchOn('-XZ')`
  )
  await u.closeDebugPanel()

  await page.waitForTimeout(300) // TODO detect animation ending, or disable animation

  const startXPx = 600
  await page.mouse.click(startXPx + PUR * 10, 500 - PUR * 10)
  await expect(page.locator('.cm-content'))
    .toHaveText(`const sketch001 = startSketchOn('-XZ')
  |> startProfileAt(${commonPoints.startAt}, %)`)
  await page.waitForTimeout(100)

  await page.mouse.click(startXPx + PUR * 20, 500 - PUR * 10)
  await page.waitForTimeout(100)

  await expect(page.locator('.cm-content'))
    .toHaveText(`const sketch001 = startSketchOn('-XZ')
  |> startProfileAt(${commonPoints.startAt}, %)
  |> line([${commonPoints.num1}, 0], %)`)

  await page.mouse.click(startXPx + PUR * 20, 500 - PUR * 20)
  await expect(page.locator('.cm-content'))
    .toHaveText(`const sketch001 = startSketchOn('-XZ')
  |> startProfileAt(${commonPoints.startAt}, %)
  |> line([${commonPoints.num1}, 0], %)
  |> line([0, ${commonPoints.num1}], %)`)
  await page.waitForTimeout(100)
  await page.mouse.click(startXPx, 500 - PUR * 20)
  await expect(page.locator('.cm-content'))
    .toHaveText(`const sketch001 = startSketchOn('-XZ')
  |> startProfileAt(${commonPoints.startAt}, %)
  |> line([${commonPoints.num1}, 0], %)
  |> line([0, ${commonPoints.num1}], %)
  |> line([-${commonPoints.num2}, 0], %)`)

  // deselect line tool
  await page.getByRole('button', { name: 'Line' }).click()
  await page.waitForTimeout(100)

  // click between first two clicks to get center of the line
  await page.mouse.click(startXPx + PUR * 15, 500 - PUR * 10)
  await page.waitForTimeout(100)

  // hold down shift
  await page.keyboard.down('Shift')
  // click between the latest two clicks to get center of the line
  await page.mouse.click(startXPx + PUR * 10, 500 - PUR * 20)

  // selected two lines therefore there should be two cursors
  await expect(page.locator('.cm-cursor')).toHaveCount(2)

  await page.getByRole('button', { name: 'Constrain' }).click()
  await page.getByRole('button', { name: 'Equal Length' }).click()

  await expect(page.locator('.cm-content'))
    .toHaveText(`const sketch001 = startSketchOn('-XZ')
  |> startProfileAt(${commonPoints.startAt}, %)
  |> line([${commonPoints.num1}, 0], %, 'seg01')
  |> line([0, ${commonPoints.num1}], %)
  |> angledLine([180, segLen('seg01', %)], %)`)
})

test('Can moving camera', async ({ page, context }) => {
  test.skip(process.platform === 'darwin', 'Can moving camera')
  const u = getUtils(page)
  await page.setViewportSize({ width: 1200, height: 500 })
  await page.goto('/')
  await u.waitForAuthSkipAppStart()
  await u.openAndClearDebugPanel()
  await u.closeKclCodePanel()

  const camPos: [number, number, number] = [0, 85, 85]
  const bakeInRetries = async (
    mouseActions: any,
    xyz: [number, number, number],
    cnt = 0
  ) => {
    // hack that we're implemented our own retry instead of using retries built into playwright.
    // however each of these camera drags can be flaky, because of udp
    // and so putting them together means only one needs to fail to make this test extra flaky.
    // this way we can retry within the test
    // We could break them out into separate tests, but the longest past of the test is waiting
    // for the stream to start, so it can be good to bundle related things together.

    await u.updateCamPosition(camPos)
    await page.waitForTimeout(100)

    // rotate
    await u.closeDebugPanel()
    await page.getByRole('button', { name: 'Start Sketch' }).click()
    await page.waitForTimeout(100)
    // const yo = page.getByTestId('cam-x-position').inputValue()

    await u.doAndWaitForImageDiff(async () => {
      await mouseActions()

      await u.openAndClearDebugPanel()

      await u.closeDebugPanel()
      await page.waitForTimeout(100)
    }, 300)

    await u.openAndClearDebugPanel()
    await page.getByTestId('cam-x-position').isVisible()

    const vals = await Promise.all([
      page.getByTestId('cam-x-position').inputValue(),
      page.getByTestId('cam-y-position').inputValue(),
      page.getByTestId('cam-z-position').inputValue(),
    ])
    const xError = Math.abs(Number(vals[0]) + xyz[0])
    const yError = Math.abs(Number(vals[1]) + xyz[1])
    const zError = Math.abs(Number(vals[2]) + xyz[2])

    let shouldRetry = false

    if (xError > 5 || yError > 5 || zError > 5) {
      if (cnt > 2) {
        console.log('xVal', vals[0], 'xError', xError)
        console.log('yVal', vals[1], 'yError', yError)
        console.log('zVal', vals[2], 'zError', zError)

        throw new Error('Camera position not as expected')
      }
      shouldRetry = true
    }
    await page.getByRole('button', { name: 'Exit Sketch' }).click()
    await page.waitForTimeout(100)
    if (shouldRetry) await bakeInRetries(mouseActions, xyz, cnt + 1)
  }
  await bakeInRetries(async () => {
    await page.mouse.move(700, 200)
    await page.mouse.down({ button: 'right' })
    await page.mouse.move(600, 303)
    await page.mouse.up({ button: 'right' })
  }, [4, -10.5, -120])

  await bakeInRetries(async () => {
    await page.keyboard.down('Shift')
    await page.mouse.move(600, 200)
    await page.mouse.down({ button: 'right' })
    await page.mouse.move(700, 200, { steps: 2 })
    await page.mouse.up({ button: 'right' })
    await page.keyboard.up('Shift')
  }, [-10, -85, -85])

  await u.updateCamPosition(camPos)

  await u.clearCommandLogs()
  await u.closeDebugPanel()

  await page.getByRole('button', { name: 'Start Sketch' }).click()
  await page.waitForTimeout(200)

  // zoom
  await u.doAndWaitForImageDiff(async () => {
    await page.keyboard.down('Control')
    await page.mouse.move(700, 400)
    await page.mouse.down({ button: 'right' })
    await page.mouse.move(700, 300)
    await page.mouse.up({ button: 'right' })
    await page.keyboard.up('Control')

    await u.openDebugPanel()
    await page.waitForTimeout(300)
    await u.clearCommandLogs()

    await u.closeDebugPanel()
  }, 300)

  // zoom with scroll
  await u.openAndClearDebugPanel()
  // TODO, it appears we don't get the cam setting back from the engine when the interaction is zoom into `backInRetries` once the information is sent back on zoom
  // await expect(Math.abs(Number(await page.getByTestId('cam-x-position').inputValue()) + 12)).toBeLessThan(1.5)
  // await expect(Math.abs(Number(await page.getByTestId('cam-y-position').inputValue()) - 85)).toBeLessThan(1.5)
  // await expect(Math.abs(Number(await page.getByTestId('cam-z-position').inputValue()) - 85)).toBeLessThan(1.5)

  await page.getByRole('button', { name: 'Exit Sketch' }).click()

  await bakeInRetries(async () => {
    await page.mouse.move(700, 400)
    await page.mouse.wheel(0, -100)
  }, [1, -94, -94])
})

test('if you click the format button it formats your code', async ({
  page,
}) => {
  const u = getUtils(page)
  await page.setViewportSize({ width: 1000, height: 500 })
  await page.goto('/')

  await u.waitForAuthSkipAppStart()

  // check no error to begin with
  await expect(page.locator('.cm-lint-marker-error')).not.toBeVisible()

  await page.click('.cm-content')
  await page.keyboard.type(`const sketch001 = startSketchOn('XY')
|> startProfileAt([-10, -10], %)
|> line([20, 0], %)
|> line([0, 20], %)
|> line([-20, 0], %)
|> close(%)`)
  await page.click('#code-pane button:first-child')
  await page.click('button:has-text("Format code")')

  await expect(page.locator('.cm-content'))
    .toHaveText(`const sketch001 = startSketchOn('XY')
  |> startProfileAt([-10, -10], %)
  |> line([20, 0], %)
  |> line([0, 20], %)
  |> line([-20, 0], %)
  |> close(%)`)
})

test('if you use the format keyboard binding it formats your code', async ({
  page,
}) => {
  const u = getUtils(page)
  await page.addInitScript(async () => {
    localStorage.setItem(
      'persistCode',
      `const sketch001 = startSketchOn('XY')
|> startProfileAt([-10, -10], %)
|> line([20, 0], %)
|> line([0, 20], %)
|> line([-20, 0], %)
|> close(%)`
    )
  })
  await page.setViewportSize({ width: 1000, height: 500 })
  const lspStartPromise = page.waitForEvent('console', async (message) => {
    // it would be better to wait for a message that the kcl lsp has started by looking for the message  message.text().includes('[lsp] [window/logMessage]')
    // but that doesn't seem to make it to the console for macos/safari :(
    if (message.text().includes('start kcl lsp')) {
      await new Promise((resolve) => setTimeout(resolve, 200))
      return true
    }
    return false
  })
  await page.goto('/')
  await u.waitForAuthSkipAppStart()
  await lspStartPromise

  // check no error to begin with
  await expect(page.locator('.cm-lint-marker-error')).not.toBeVisible()

  await u.openDebugPanel()
  await u.expectCmdLog('[data-message-type="execution-done"]')
  await u.closeDebugPanel()

  // focus the editor
  await page.click('.cm-line')

  // Hit alt+shift+f to format the code
  await page.keyboard.press('Alt+Shift+KeyF')

  await expect(page.locator('.cm-content'))
    .toHaveText(`const sketch001 = startSketchOn('XY')
  |> startProfileAt([-10, -10], %)
  |> line([20, 0], %)
  |> line([0, 20], %)
  |> line([-20, 0], %)
  |> close(%)`)
})

test('if you write invalid kcl you get inlined errors', async ({ page }) => {
  const u = getUtils(page)
  await page.setViewportSize({ width: 1000, height: 500 })
  await page.goto('/')

  await u.waitForAuthSkipAppStart()

  // check no error to begin with
  await expect(page.locator('.cm-lint-marker-error')).not.toBeVisible()

  /* add the following code to the editor (# error is not a valid line)
    # error
    const topAng = 30
    const bottomAng = 25
   */
  await page.click('.cm-content')
  await page.keyboard.type('$ error')

  // press arrows to clear autocomplete
  await page.keyboard.press('ArrowLeft')
  await page.keyboard.press('ArrowRight')

  await page.keyboard.press('Enter')
  await page.keyboard.type('const topAng = 30')
  await page.keyboard.press('Enter')
  await page.keyboard.type('const bottomAng = 25')
  await page.keyboard.press('Enter')

  // error in guter
  await expect(page.locator('.cm-lint-marker-error')).toBeVisible()

  // error text on hover
  await page.hover('.cm-lint-marker-error')
  await expect(page.getByText("found unknown token '$'")).toBeVisible()

  // select the line that's causing the error and delete it
  await page.getByText('$ error').click()
  await page.keyboard.press('End')
  await page.keyboard.down('Shift')
  await page.keyboard.press('Home')
  await page.keyboard.up('Shift')
  await page.keyboard.press('Backspace')

  // wait for .cm-lint-marker-error not to be visible
  await expect(page.locator('.cm-lint-marker-error')).not.toBeVisible()

  // let's check we get an error when defining the same variable twice
  await page.getByText('const bottomAng = 25').click()
  await page.keyboard.press('Enter')
  await page.keyboard.type("// Let's define the same thing twice")
  await page.keyboard.press('Enter')
  await page.keyboard.type('const topAng = 42')

  await expect(page.locator('.cm-lint-marker-error')).toBeVisible()
  await expect(page.locator('.cm-lintRange.cm-lintRange-error')).toBeVisible()

  await page.locator('.cm-lintRange.cm-lintRange-error').hover()
  await expect(page.locator('.cm-diagnosticText')).toBeVisible()
  await expect(page.getByText('Cannot redefine topAng')).toBeVisible()

  const secondTopAng = await page.getByText('topAng').first()
  await secondTopAng?.dblclick()
  await page.keyboard.type('otherAng')

  await expect(page.locator('.cm-lint-marker-error')).not.toBeVisible()
})

test('if your kcl gets an error from the engine it is inlined', async ({
  page,
}) => {
  const u = getUtils(page)
  await page.addInitScript(async () => {
    localStorage.setItem(
      'persistCode',
      `const box = startSketchOn('XY')
|> startProfileAt([0, 0], %)
|> line([0, 10], %)
|> line([10, 0], %)
|> line([0, -10], %, 'revolveAxis')
|> close(%)
|> extrude(10, %)

const sketch001 = startSketchOn(box, "revolveAxis")
|> startProfileAt([5, 10], %)
|> line([0, -10], %)
|> line([2, 0], %)
|> line([0, -10], %)
|> close(%)
|> revolve({
axis: getEdge('revolveAxis', box),
angle: 90
}, %)
    `
    )
  })

  await page.setViewportSize({ width: 1000, height: 500 })
  await page.goto('/')

  await u.waitForAuthSkipAppStart()

  await u.openDebugPanel()
  await u.expectCmdLog('[data-message-type="execution-done"]')
  await u.closeDebugPanel()

  // error in guter
  await expect(page.locator('.cm-lint-marker-error')).toBeVisible()

  // error text on hover
  await page.hover('.cm-lint-marker-error')
  await expect(
    page.getByText(
      'sketch profile must lie entirely on one side of the revolution axis'
    )
  ).toBeVisible()
})

test('executes on load', async ({ page }) => {
  const u = getUtils(page)
  await page.addInitScript(async () => {
    localStorage.setItem(
      'persistCode',
      `const sketch001 = startSketchOn('-XZ')
  |> startProfileAt([-6.95, 4.98], %)
  |> line([25.1, 0.41], %)
  |> line([0.73, -14.93], %)
  |> line([-23.44, 0.52], %)`
    )
  })
  await page.setViewportSize({ width: 1000, height: 500 })
  await page.goto('/')
  await u.waitForAuthSkipAppStart()

  // expand variables section
  const variablesTabButton = page.getByRole('tab', {
    name: 'Variables',
    exact: false,
  })
  await variablesTabButton.click()

  // can find sketch001 in the variables summary (pretty-json-container, makes sure we're not looking in the code editor)
  // sketch001 only shows up in the variables summary if it's been executed
  await page.waitForFunction(() => {
    const variablesElement = document.querySelector(
      '.pretty-json-container'
    ) as HTMLDivElement
    return variablesElement.innerHTML.includes('sketch001')
  })
  await expect(
    page.locator('.pretty-json-container >> text=sketch001')
  ).toBeVisible()
})

test('re-executes', async ({ page }) => {
  const u = getUtils(page)
  await page.addInitScript(async () => {
    localStorage.setItem('persistCode', `const myVar = 5`)
  })
  await page.setViewportSize({ width: 1000, height: 500 })
  await page.goto('/')
  await u.waitForAuthSkipAppStart()

  const variablesTabButton = page.getByRole('tab', {
    name: 'Variables',
    exact: false,
  })
  await variablesTabButton.click()
  // expect to see "myVar:5"
  await expect(
    page.locator('.pretty-json-container >> text=myVar:5')
  ).toBeVisible()

  // change 5 to 67
  await page.getByText('const myVar').click()
  await page.keyboard.press('End')
  await page.keyboard.press('Backspace')
  await page.keyboard.type('67')

  await expect(
    page.locator('.pretty-json-container >> text=myVar:67')
  ).toBeVisible()
})

const sketchOnPlaneAndBackSideTest = async (
  page: any,
  plane: string,
  clickCoords: { x: number; y: number }
) => {
  const u = getUtils(page)
  const PUR = 400 / 37.5 //pixeltoUnitRatio
  await page.setViewportSize({ width: 1200, height: 500 })
  await page.goto('/')
  await u.waitForAuthSkipAppStart()
  await u.openDebugPanel()

  const camCmdBackSide: [number, number, number] = [-100, -100, -100]
  let camPos: [number, number, number] = [100, 100, 100]
  if (plane === '-XY' || plane === '-YZ' || plane === '-XZ') {
    camPos = camCmdBackSide
  }

  const code = `const sketch001 = startSketchOn('${plane}')
  |> startProfileAt([1.14, -1.54], %)`

  await u.openDebugPanel()

  await u.clearCommandLogs()
  await page.getByRole('button', { name: 'Start Sketch' }).click()
  await u.updateCamPosition(camPos)

  await u.closeDebugPanel()
  await page.mouse.click(clickCoords.x, clickCoords.y)
  await page.waitForTimeout(300) // wait for animation

  await expect(page.getByRole('button', { name: 'Line' })).toBeVisible()

  // draw a line
  const startXPx = 600

  await u.closeDebugPanel()
  await page.mouse.click(startXPx + PUR * 10, 500 - PUR * 10)

  await expect(page.locator('.cm-content')).toHaveText(code)

  await page.getByRole('button', { name: 'Line' }).click()
  await u.openAndClearDebugPanel()
  await page.getByRole('button', { name: 'Exit Sketch' }).click()
  await u.expectCmdLog('[data-message-type="execution-done"]')

  await u.clearCommandLogs()
  await u.removeCurrentCode()
}

test.describe('Can create sketches on all planes and their back sides', () => {
  test('XY', async ({ page }) => {
    await sketchOnPlaneAndBackSideTest(
      page,
      'XY',
      { x: 600, y: 388 } // red plane
      // { x: 600, y: 400 }, // red plane // clicks grid helper and that causes problems, should fix so that these coords work too.
    )
  })

  test('YZ', async ({ page }) => {
    await sketchOnPlaneAndBackSideTest(page, 'YZ', { x: 700, y: 250 }) // green plane
  })

  test('XZ', async ({ page }) => {
    await sketchOnPlaneAndBackSideTest(page, 'XZ', { x: 700, y: 80 }) // blue plane
  })

  test('-XY', async ({ page }) => {
    await sketchOnPlaneAndBackSideTest(page, '-XY', { x: 600, y: 118 }) // back of red plane
  })

  test('-YZ', async ({ page }) => {
    await sketchOnPlaneAndBackSideTest(page, '-YZ', { x: 700, y: 219 }) // back of green plane
  })

  test('-XZ', async ({ page }) => {
    await sketchOnPlaneAndBackSideTest(page, '-XZ', { x: 700, y: 427 }) // back of blue plane
  })
})

test('Auto complete works', async ({ page }) => {
  const u = getUtils(page)
  // const PUR = 400 / 37.5 //pixeltoUnitRatio
  await page.setViewportSize({ width: 1200, height: 500 })
  const lspStartPromise = page.waitForEvent('console', async (message) => {
    // it would be better to wait for a message that the kcl lsp has started by looking for the message  message.text().includes('[lsp] [window/logMessage]')
    // but that doesn't seem to make it to the console for macos/safari :(
    if (message.text().includes('start kcl lsp')) {
      await new Promise((resolve) => setTimeout(resolve, 200))
      return true
    }
    return false
  })
  await page.goto('/')
  await u.waitForAuthSkipAppStart()
  await lspStartPromise

  // this test might be brittle as we add and remove functions
  // but should also be easy to update.
  // tests clicking on an option, selection the first option
  // and arrowing down to an option

  await page.click('.cm-content')
  await page.keyboard.type('const sketch001 = start')

  // expect there to be three auto complete options
  await expect(page.locator('.cm-completionLabel')).toHaveCount(3)
  await page.getByText('startSketchOn').click()
  await page.keyboard.type("'XZ'")
  await page.keyboard.press('Tab')
  await page.keyboard.press('Enter')
  await page.keyboard.type('  |> startProfi')
  // expect there be a single auto complete option that we can just hit enter on
  await expect(page.locator('.cm-completionLabel')).toBeVisible()
  await page.waitForTimeout(100)
  await page.keyboard.press('Enter') // accepting the auto complete, not a new line

  await page.keyboard.press('Tab')
  await page.keyboard.type('12')
  await page.waitForTimeout(100)
  await page.keyboard.press('Tab')
  await page.waitForTimeout(100)
  await page.keyboard.press('Tab')
  await page.keyboard.press('Tab')
  await page.keyboard.press('Enter')
  await page.keyboard.type('  |> lin')

  await expect(page.locator('.cm-tooltip-autocomplete')).toBeVisible()
  await page.waitForTimeout(100)
  // press arrow down twice then enter to accept xLine
  await page.keyboard.press('ArrowDown')
  await page.keyboard.press('ArrowDown')
  await page.keyboard.press('Enter')
  // finish line with comment
  await page.keyboard.type('5')
  await page.keyboard.press('Tab')
  await page.keyboard.press('Tab')
  await page.keyboard.type(' // lin')
  await page.waitForTimeout(100)
  // there shouldn't be any auto complete options for 'lin' in the comment
  await expect(page.locator('.cm-completionLabel')).not.toBeVisible()

  await expect(page.locator('.cm-content'))
    .toHaveText(`const sketch001 = startSketchOn('XZ')
  |> startProfileAt([3.14, 12], %)
  |> xLine(5, %) // lin`)
})

test('Stored settings are validated and fall back to defaults', async ({
  page,
}) => {
  const u = getUtils(page)

  // Override beforeEach test setup
  // with corrupted settings
  await page.addInitScript(
    async ({ settingsKey, settings }) => {
      localStorage.setItem(settingsKey, settings)
    },
    {
      settingsKey: TEST_SETTINGS_KEY,
      settings: TOML.stringify({ settings: TEST_SETTINGS_CORRUPTED }),
    }
  )

  await page.setViewportSize({ width: 1200, height: 500 })
  await page.goto('/')
  await u.waitForAuthSkipAppStart()

  // Check the settings were reset
  const storedSettings = TOML.parse(
    await page.evaluate(
      ({ settingsKey }) => localStorage.getItem(settingsKey) || '',
      { settingsKey: TEST_SETTINGS_KEY }
    )
  ) as { settings: SaveSettingsPayload }

  expect(storedSettings.settings?.app?.theme).toBe(undefined)

  // Check that the invalid settings were removed
  expect(storedSettings.settings?.modeling?.defaultUnit).toBe(undefined)
  expect(storedSettings.settings?.modeling?.mouseControls).toBe(undefined)
  expect(storedSettings.settings?.app?.projectDirectory).toBe(undefined)
  expect(storedSettings.settings?.projects?.defaultProjectName).toBe(undefined)
})

test('Project settings can be set and override user settings', async ({
  page,
}) => {
  await page.setViewportSize({ width: 1200, height: 500 })
  await page.goto('/', { waitUntil: 'domcontentloaded' })
  await page
    .getByRole('button', { name: 'Start Sketch' })
    .waitFor({ state: 'visible' })

  // Open the settings modal with the browser keyboard shortcut
  await page.keyboard.press('Meta+Shift+,')

  await expect(
    page.getByRole('heading', { name: 'Settings', exact: true })
  ).toBeVisible()
  await page
    .locator('select[name="app-theme"]')
    .selectOption({ value: 'light' })

  // Verify the toast appeared
  await expect(
    page.getByText(`Set theme to "light" for this project`)
  ).toBeVisible()
  // Check that the theme changed
  await expect(page.locator('body')).not.toHaveClass(`body-bg dark`)

  // Check that the user setting was not changed
  await page.getByRole('radio', { name: 'User' }).click()
  await expect(page.locator('select[name="app-theme"]')).toHaveValue('dark')

  // Roll back to default "system" theme
  await page
    .getByText(
      'themeRoll back themeRoll back to match defaultThe overall appearance of the appl'
    )
    .hover()
  await page
    .getByRole('button', {
      name: 'Roll back theme ; Has tooltip: Roll back to match default',
    })
    .click()
  await expect(page.locator('select[name="app-theme"]')).toHaveValue('system')

  // Check that the project setting did not change
  await page.getByRole('radio', { name: 'Project' }).click()
  await expect(page.locator('select[name="app-theme"]')).toHaveValue('light')
})

test('Click through each onboarding step', async ({ page }) => {
  const u = getUtils(page)

  // Override beforeEach test setup
  await page.addInitScript(
    async ({ settingsKey, settings }) => {
      // Give no initial code, so that the onboarding start is shown immediately
      localStorage.setItem('persistCode', '')
      localStorage.setItem(settingsKey, settings)
    },
    {
      settingsKey: TEST_SETTINGS_KEY,
      settings: TOML.stringify({ settings: TEST_SETTINGS_ONBOARDING_START }),
    }
  )

  await page.setViewportSize({ width: 1200, height: 1080 })
  await page.goto('/')
  await u.waitForAuthSkipAppStart()

  // Test that the onboarding pane loaded
  await expect(page.getByText('Welcome to Modeling App! This')).toBeVisible()

  const nextButton = page.getByTestId('onboarding-next')

  while ((await nextButton.innerText()) !== 'Finish') {
    await expect(nextButton).toBeVisible()
    await nextButton.click()
  }

  // Finish the onboarding
  await expect(nextButton).toBeVisible()
  await nextButton.click()

  // Test that the onboarding pane is gone
  await expect(page.getByTestId('onboarding-content')).not.toBeVisible()
  await expect(page.url()).not.toContain('onboarding')
})

test('Onboarding redirects and code updating', async ({ page }) => {
  const u = getUtils(page)

  // Override beforeEach test setup
  await page.addInitScript(
    async ({ settingsKey, settings }) => {
      // Give some initial code, so we can test that it's cleared
      localStorage.setItem('persistCode', 'const sigmaAllow = 15000')
      localStorage.setItem(settingsKey, settings)
    },
    {
      settingsKey: TEST_SETTINGS_KEY,
      settings: TOML.stringify({ settings: TEST_SETTINGS_ONBOARDING_EXPORT }),
    }
  )

  await page.setViewportSize({ width: 1200, height: 500 })
  await page.goto('/')
  await u.waitForAuthSkipAppStart()

  // Test that the redirect happened
  await expect(page.url().split(':3000').slice(-1)[0]).toBe(
    `/file/%2Fbrowser%2Fmain.kcl/onboarding/export`
  )

  // Test that you come back to this page when you refresh
  await page.reload()
  await expect(page.url().split(':3000').slice(-1)[0]).toBe(
    `/file/%2Fbrowser%2Fmain.kcl/onboarding/export`
  )

  // Test that the onboarding pane loaded
  const title = page.locator('[data-testid="onboarding-content"]')
  await expect(title).toBeAttached()

  // Test that the code changes when you advance to the next step
  await page.locator('[data-testid="onboarding-next"]').click()
  await expect(page.locator('.cm-content')).toHaveText('')

  // Test that the code is not empty when you click on the next step
  await page.locator('[data-testid="onboarding-next"]').click()
  await expect(page.locator('.cm-content')).toHaveText(/.+/)
})

test('Selections work on fresh and edited sketch', async ({ page }) => {
  // tests mapping works on fresh sketch and edited sketch
  // tests using hovers which is the same as selections, because if
  // source ranges are wrong, hovers won't work
  const u = getUtils(page)
  const PUR = 400 / 37.5 //pixeltoUnitRatio
  await page.setViewportSize({ width: 1200, height: 500 })
  await page.goto('/')
  await u.waitForAuthSkipAppStart()
  await u.openDebugPanel()

  const xAxisClick = () =>
    page.mouse.click(700, 253).then(() => page.waitForTimeout(100))
  const emptySpaceClick = () =>
    page.mouse.click(728, 343).then(() => page.waitForTimeout(100))
  const topHorzSegmentClick = () =>
    page.mouse.click(709, 290).then(() => page.waitForTimeout(100))
  const bottomHorzSegmentClick = () =>
    page.mouse.click(767, 396).then(() => page.waitForTimeout(100))

  await u.clearCommandLogs()
  await expect(
    page.getByRole('button', { name: 'Start Sketch' })
  ).not.toBeDisabled()
  await page.getByRole('button', { name: 'Start Sketch' }).click()

  // select a plane
  await page.mouse.click(700, 200)
  await page.waitForTimeout(700) // wait for animation

  const startXPx = 600
  await u.closeDebugPanel()
  await page.mouse.click(startXPx + PUR * 10, 500 - PUR * 10)
  await expect(page.locator('.cm-content'))
    .toHaveText(`const sketch001 = startSketchOn('-XZ')
  |> startProfileAt(${commonPoints.startAt}, %)`)

  await page.waitForTimeout(100)
  await page.mouse.click(startXPx + PUR * 20, 500 - PUR * 10)

  await expect(page.locator('.cm-content'))
    .toHaveText(`const sketch001 = startSketchOn('-XZ')
  |> startProfileAt(${commonPoints.startAt}, %)
  |> line([${commonPoints.num1}, 0], %)`)

  await page.waitForTimeout(100)
  await page.mouse.click(startXPx + PUR * 20, 500 - PUR * 20)
  await expect(page.locator('.cm-content'))
    .toHaveText(`const sketch001 = startSketchOn('-XZ')
  |> startProfileAt(${commonPoints.startAt}, %)
  |> line([${commonPoints.num1}, 0], %)
  |> line([0, ${commonPoints.num1}], %)`)
  await page.waitForTimeout(100)
  await page.mouse.click(startXPx, 500 - PUR * 20)
  await expect(page.locator('.cm-content'))
    .toHaveText(`const sketch001 = startSketchOn('-XZ')
  |> startProfileAt(${commonPoints.startAt}, %)
  |> line([${commonPoints.num1}, 0], %)
  |> line([0, ${commonPoints.num1}], %)
  |> line([-${commonPoints.num2}, 0], %)`)

  // deselect line tool
  await page.getByRole('button', { name: 'Line' }).click()

  await u.closeDebugPanel()
  const selectionSequence = async (isSecondTime = false) => {
    await expect(page.getByTestId('hover-highlight')).not.toBeVisible()

    await page.waitForTimeout(100)
    await page.mouse.move(
      startXPx + PUR * 15,
      isSecondTime ? 430 : 500 - PUR * 10
    )

    await expect(page.getByTestId('hover-highlight')).toBeVisible()
    // bg-yellow-200 is more brittle than hover-highlight, but is closer to the user experience
    // and will be an easy fix if it breaks because we change the colour
    await expect(page.locator('.bg-yellow-200')).toBeVisible()

    // check mousing off, than mousing onto another line
    await page.mouse.move(startXPx + PUR * 10, 500 - PUR * 15) // mouse off
    await expect(page.getByTestId('hover-highlight')).not.toBeVisible()
    await page.mouse.move(
      startXPx + PUR * 10,
      isSecondTime ? 295 : 500 - PUR * 20
    ) // mouse onto another line
    await expect(page.getByTestId('hover-highlight')).toBeVisible()

    // now check clicking works including axis

    // click a segment hold shift and click an axis, see that a relevant constraint is enabled
    await topHorzSegmentClick()
    await page.keyboard.down('Shift')
    const constrainButton = page.getByRole('button', { name: 'Constrain' })
    const absYButton = page.getByRole('button', { name: 'ABS Y' })
    await constrainButton.click()
    await expect(absYButton).toBeDisabled()
    await page.waitForTimeout(100)
    await xAxisClick()
    await page.keyboard.up('Shift')
    await constrainButton.click()
    await absYButton.and(page.locator(':not([disabled])')).waitFor()
    await expect(absYButton).not.toBeDisabled()

    // clear selection by clicking on nothing
    await emptySpaceClick()

    await page.waitForTimeout(100)
    // same selection but click the axis first
    await xAxisClick()
    await constrainButton.click()
    await expect(absYButton).toBeDisabled()
    await page.keyboard.down('Shift')
    await page.waitForTimeout(100)
    await topHorzSegmentClick()

    await page.keyboard.up('Shift')
    await constrainButton.click()
    await expect(absYButton).not.toBeDisabled()

    // clear selection by clicking on nothing
    await emptySpaceClick()

    // check the same selection again by putting cursor in code first then selecting axis
    await page.getByText(`  |> line([-${commonPoints.num2}, 0], %)`).click()
    await page.keyboard.down('Shift')
    await constrainButton.click()
    await expect(absYButton).toBeDisabled()
    await page.waitForTimeout(100)
    await xAxisClick()
    await page.keyboard.up('Shift')
    await constrainButton.click()
    await expect(absYButton).not.toBeDisabled()

    // clear selection by clicking on nothing
    await emptySpaceClick()

    // select segment in editor than another segment in scene and check there are two cursors
    // TODO change this back to shift click in the scene, not cmd click in the editor
    await bottomHorzSegmentClick()

    await expect(page.locator('.cm-cursor')).toHaveCount(1)

    await page.keyboard.down(process.platform === 'linux' ? 'Control' : 'Meta')
    await page.waitForTimeout(100)
    await page.getByText(`  |> line([-${commonPoints.num2}, 0], %)`).click()

    await expect(page.locator('.cm-cursor')).toHaveCount(2)
    await page.waitForTimeout(500)
    await page.keyboard.up(process.platform === 'linux' ? 'Control' : 'Meta')

    // clear selection by clicking on nothing
    await emptySpaceClick()
  }

  await selectionSequence()

  // hovering in fresh sketch worked, lets try exiting and re-entering
  await u.openAndClearDebugPanel()
  await page.getByRole('button', { name: 'Exit Sketch' }).click()
  await page.waitForTimeout(200)
  // wait for execution done

  await u.expectCmdLog('[data-message-type="execution-done"]')
  await u.closeDebugPanel()

  // select a line
  // await topHorzSegmentClick()
  await page.getByText(commonPoints.startAt).click() // TODO remove this and reinstate // await topHorzSegmentClick()
  await page.waitForTimeout(100)

  // enter sketch again
  await u.doAndWaitForCmd(
    () => page.getByRole('button', { name: 'Edit Sketch' }).click(),
    'default_camera_get_settings'
  )
  await page.waitForTimeout(150)

  await page.waitForTimeout(300) // wait for animation

  // hover again and check it works
  await selectionSequence(true)
})

test.describe('Command bar tests', () => {
  test('Command bar works and can change a setting', async ({ page }) => {
    // Brief boilerplate
    await page.setViewportSize({ width: 1200, height: 500 })
    await page.goto('/', { waitUntil: 'domcontentloaded' })

    let cmdSearchBar = page.getByPlaceholder('Search commands')

    // First try opening the command bar and closing it
    await page
      .getByRole('button', { name: 'Commands', exact: false })
      .or(page.getByRole('button', { name: '⌘K' }))
      .click()
    await expect(cmdSearchBar).toBeVisible()
    await page.keyboard.press('Escape')
    await expect(cmdSearchBar).not.toBeVisible()

    // Now try the same, but with the keyboard shortcut, check focus
    await page.keyboard.press('Meta+K')
    await expect(cmdSearchBar).toBeVisible()
    await expect(cmdSearchBar).toBeFocused()

    // Try typing in the command bar
    await page.keyboard.type('theme')
    const themeOption = page.getByRole('option', {
      name: 'Settings · app · theme',
    })
    await expect(themeOption).toBeVisible()
    await themeOption.click()
    const themeInput = page.getByPlaceholder('Select an option')
    await expect(themeInput).toBeVisible()
    await expect(themeInput).toBeFocused()
    // Select dark theme
    await page.keyboard.press('ArrowDown')
    await page.keyboard.press('ArrowDown')
    await page.keyboard.press('ArrowDown')
    await expect(page.getByRole('option', { name: 'system' })).toHaveAttribute(
      'data-headlessui-state',
      'active'
    )
    await page.keyboard.press('Enter')

    // Check the toast appeared
    await expect(
      page.getByText(`Set theme to "system" for this project`)
    ).toBeVisible()
    // Check that the theme changed
    await expect(page.locator('body')).not.toHaveClass(`body-bg dark`)
  })

  test('Can extrude from the command bar', async ({ page }) => {
    await page.addInitScript(async () => {
      localStorage.setItem(
        'persistCode',
        `const distance = sqrt(20)
      const sketch001 = startSketchOn('-XZ')
      |> startProfileAt([-6.95, 10.98], %)
      |> line([25.1, 0.41], %)
      |> line([0.73, -20.93], %)
      |> line([-23.44, 0.52], %)
      |> close(%)
          `
      )
    })

    const u = getUtils(page)
    await page.setViewportSize({ width: 1200, height: 500 })
    await page.goto('/')
    await u.waitForAuthSkipAppStart()

    // Make sure the stream is up
    await u.openDebugPanel()
    await u.expectCmdLog('[data-message-type="execution-done"]')

    await expect(
      page.getByRole('button', { name: 'Start Sketch' })
    ).not.toBeDisabled()
    await u.clearCommandLogs()
    await page.getByRole('button', { name: 'Extrude' }).isEnabled()

    let cmdSearchBar = page.getByPlaceholder('Search commands')
    await page.keyboard.press('Meta+K')
    await expect(cmdSearchBar).toBeVisible()

    // Search for extrude command and choose it
    await page.getByRole('option', { name: 'Extrude' }).click()

    // Assert that we're on the selection step
    await expect(page.getByRole('button', { name: 'selection' })).toBeDisabled()
    // Select a face
    await page.mouse.move(700, 200)
    await page.mouse.click(700, 200)

    // Assert that we're on the distance step
    await expect(page.getByRole('button', { name: 'distance' })).toBeDisabled()

    // Assert that the an alternative variable name is chosen,
    // since the default variable name is already in use (distance)
    await page.getByRole('button', { name: 'Create new variable' }).click()
    await expect(page.getByPlaceholder('Variable name')).toHaveValue(
      'distance001'
    )

    const continueButton = page.getByRole('button', { name: 'Continue' })
    const submitButton = page.getByRole('button', { name: 'Submit command' })
    await continueButton.click()

    // Review step and argument hotkeys
    await expect(submitButton).toBeEnabled()
    await page.keyboard.press('Backspace')

    // Assert we're back on the distance step
    await expect(
      page.getByRole('button', { name: 'Distance 5', exact: false })
    ).toBeDisabled()

    await continueButton.click()
    await submitButton.click()

    // Check that the code was updated
    await u.waitForCmdReceive('extrude')
    // Unfortunately this indentation seems to matter for the test
    await expect(page.locator('.cm-content')).toHaveText(
      `const distance = sqrt(20)
<<<<<<< HEAD
const distance001 = 5 + 7
const sketch001 = startSketchOn('-XZ')
=======
const distance001 = ${KCL_DEFAULT_LENGTH}
const part001 = startSketchOn('-XZ')
>>>>>>> 1b878865
    |> startProfileAt([-6.95, 10.98], %)
    |> line([25.1, 0.41], %)
    |> line([0.73, -20.93], %)
    |> line([-23.44, 0.52], %)
    |> close(%)
const part001 = extrude(distance001, sketch001)`.replace(/(\r\n|\n|\r)/gm, '') // remove newlines
    )
  })
})

test('Can add multiple sketches', async ({ page }) => {
  test.skip(process.platform === 'darwin', 'Can add multiple sketches')
  const u = getUtils(page)
  await page.setViewportSize({ width: 1200, height: 500 })
  const PUR = 400 / 37.5 //pixeltoUnitRatio
  await page.goto('/')
  await u.waitForAuthSkipAppStart()
  await u.openDebugPanel()

  await expect(
    page.getByRole('button', { name: 'Start Sketch' })
  ).not.toBeDisabled()
  await expect(page.getByRole('button', { name: 'Start Sketch' })).toBeVisible()

  // click on "Start Sketch" button
  await u.clearCommandLogs()
  await u.doAndWaitForImageDiff(
    () => page.getByRole('button', { name: 'Start Sketch' }).click(),
    200
  )

  // select a plane
  await page.mouse.click(700, 200)

  await expect(page.locator('.cm-content')).toHaveText(
    `const sketch001 = startSketchOn('-XZ')`
  )

  await page.waitForTimeout(500) // TODO detect animation ending, or disable animation

  const startXPx = 600
  await u.closeDebugPanel()
  await page.mouse.click(startXPx + PUR * 10, 500 - PUR * 10)
  await expect(page.locator('.cm-content'))
    .toHaveText(`const sketch001 = startSketchOn('-XZ')
  |> startProfileAt(${commonPoints.startAt}, %)`)
  await page.waitForTimeout(100)

  await page.mouse.click(startXPx + PUR * 20, 500 - PUR * 10)
  await page.waitForTimeout(100)

  await expect(page.locator('.cm-content'))
    .toHaveText(`const sketch001 = startSketchOn('-XZ')
  |> startProfileAt(${commonPoints.startAt}, %)
  |> line([${commonPoints.num1}, 0], %)`)

  await page.mouse.click(startXPx + PUR * 20, 500 - PUR * 20)
  await expect(page.locator('.cm-content'))
    .toHaveText(`const sketch001 = startSketchOn('-XZ')
  |> startProfileAt(${commonPoints.startAt}, %)
  |> line([${commonPoints.num1}, 0], %)
  |> line([0, ${commonPoints.num1}], %)`)
  await page.waitForTimeout(100)
  await page.mouse.click(startXPx, 500 - PUR * 20)
  const finalCodeFirstSketch = `const sketch001 = startSketchOn('-XZ')
  |> startProfileAt(${commonPoints.startAt}, %)
  |> line([${commonPoints.num1}, 0], %)
  |> line([0, ${commonPoints.num1}], %)
  |> line([-${commonPoints.num2}, 0], %)`
  await expect(page.locator('.cm-content')).toHaveText(finalCodeFirstSketch)

  // exit the sketch

  await u.openAndClearDebugPanel()
  await page.getByRole('button', { name: 'Exit Sketch' }).click()

  await u.expectCmdLog('[data-message-type="execution-done"]')

  await u.updateCamPosition([100, 100, 100])
  await page.waitForTimeout(250)

  // start a new sketch
  await u.clearCommandLogs()
  await page.getByRole('button', { name: 'Start Sketch' }).click()
  await page.waitForTimeout(400)
  await page.mouse.click(650, 450)

  await page.waitForTimeout(500) // TODO detect animation ending, or disable animation
  await u.clearAndCloseDebugPanel()

  // on mock os there are issues with getting the camera to update
  // it should not be selecting the 'XZ' plane here if the camera updated
  // properly, but if we just role with it we can still verify everything
  // in the rest of the test
  const plane = process.platform === 'darwin' ? 'XZ' : 'XY'

  await page.waitForTimeout(100)
  await page.mouse.click(startXPx + PUR * 10, 500 - PUR * 10)
  const startAt2 =
    process.platform === 'darwin' ? '[9.75, -13.16]' : '[0.93, -1.25]'
  await expect(
    (await page.locator('.cm-content').innerText()).replace(/\s/g, '')
  ).toBe(
    `${finalCodeFirstSketch}
const part002 = startSketchOn('${plane}')
  |> startProfileAt(${startAt2}, %)`.replace(/\s/g, '')
  )
  await page.waitForTimeout(100)

  await u.closeDebugPanel()
  await page.mouse.click(startXPx + PUR * 20, 500 - PUR * 10)
  await page.waitForTimeout(100)

  const num2 = process.platform === 'darwin' ? 9.84 : 0.94
  await expect(
    (await page.locator('.cm-content').innerText()).replace(/\s/g, '')
  ).toBe(
    `${finalCodeFirstSketch}
const part002 = startSketchOn('${plane}')
  |> startProfileAt(${startAt2}, %)
  |> line([${num2}, 0], %)`.replace(/\s/g, '')
  )

  await page.mouse.click(startXPx + PUR * 20, 500 - PUR * 20)
  await expect(
    (await page.locator('.cm-content').innerText()).replace(/\s/g, '')
  ).toBe(
    `${finalCodeFirstSketch}
const part002 = startSketchOn('${plane}')
  |> startProfileAt(${startAt2}, %)
  |> line([${num2}, 0], %)
  |> line([0, ${roundOff(
    num2 + (process.platform === 'darwin' ? 0.01 : -0.01)
  )}], %)`.replace(/\s/g, '')
  )
  await page.waitForTimeout(100)
  await page.mouse.click(startXPx, 500 - PUR * 20)
  await expect(
    (await page.locator('.cm-content').innerText()).replace(/\s/g, '')
  ).toBe(
    `${finalCodeFirstSketch}
const part002 = startSketchOn('${plane}')
  |> startProfileAt(${startAt2}, %)
  |> line([${num2}, 0], %)
  |> line([0, ${roundOff(
    num2 + (process.platform === 'darwin' ? 0.01 : -0.01)
  )}], %)
  |> line([-${process.platform === 'darwin' ? 19.59 : 1.87}, 0], %)`.replace(
      /\s/g,
      ''
    )
  )
})

test('ProgramMemory can be serialised', async ({ page }) => {
  const u = getUtils(page)
  await page.addInitScript(async () => {
    localStorage.setItem(
      'persistCode',
      `const part = startSketchOn('XY')
  |> startProfileAt([0, 0], %)
  |> line([0, 1], %)
  |> line([1, 0], %)
  |> line([0, -1], %)
  |> close(%)
  |> extrude(1, %)
  |> patternLinear3d({
        axis: [1, 0, 1],
        repetitions: 3,
        distance: 6
      }, %)`
    )
  })
  await page.setViewportSize({ width: 1000, height: 500 })
  await page.goto('/')
  const messages: string[] = []

  // Listen for all console events and push the message text to an array
  page.on('console', (message) => messages.push(message.text()))
  await u.waitForAuthSkipAppStart()

  // wait for execution done
  await u.openDebugPanel()
  await u.expectCmdLog('[data-message-type="execution-done"]')

  const forbiddenMessages = ['cannot serialize tagged newtype variant']
  forbiddenMessages.forEach((forbiddenMessage) => {
    messages.forEach((message) => {
      expect(message).not.toContain(forbiddenMessage)
    })
  })
})

test('Hovering over 3d features highlights code', async ({ page }) => {
  const u = getUtils(page)
  await page.addInitScript(async (KCL_DEFAULT_LENGTH) => {
    localStorage.setItem(
      'persistCode',
      `const sketch001 = startSketchOn('-XZ')
  |> startProfileAt([20, 0], %)
  |> line([7.13, 4 + 0], %)
  |> angledLine({ angle: 3 + 0, length: 3.14 + 0 }, %)
  |> lineTo([20.14 + 0, -0.14 + 0], %)
  |> xLineTo(29 + 0, %)
  |> yLine(-3.14 + 0, %, 'a')
  |> xLine(1.63, %)
  |> angledLineOfXLength({ angle: 3 + 0, length: 3.14 }, %)
  |> angledLineOfYLength({ angle: 30, length: 3 + 0 }, %)
  |> angledLineToX({ angle: 22.14 + 0, to: 12 }, %)
  |> angledLineToY({ angle: 30, to: 11.14 }, %)
  |> angledLineThatIntersects({
        angle: 3.14,
        intersectTag: 'a',
        offset: 0
      }, %)
  |> tangentialArcTo([13.14 + 0, 13.14], %)
  |> close(%)
  |> extrude(5 + 7, %)    
`
    )
  }, KCL_DEFAULT_LENGTH)
  await page.setViewportSize({ width: 1000, height: 500 })
  await page.goto('/')
  await u.waitForAuthSkipAppStart()

  const extrusionTop: Coords2d = [800, 240]
  const flatExtrusionFace: Coords2d = [960, 160]
  const arc: Coords2d = [840, 160]
  const close: Coords2d = [720, 200]
  const nothing: Coords2d = [600, 200]

  await page.mouse.move(nothing[0], nothing[1])
  await page.mouse.click(nothing[0], nothing[1])

  await expect(page.getByTestId('hover-highlight')).not.toBeVisible()
  await page.waitForTimeout(200)

  await page.mouse.move(extrusionTop[0], extrusionTop[1])
  await expect(page.getByTestId('hover-highlight')).toBeVisible()
  await page.mouse.move(nothing[0], nothing[1])
  await expect(page.getByTestId('hover-highlight')).not.toBeVisible()

  await page.mouse.move(arc[0], arc[1])
  await expect(page.getByTestId('hover-highlight')).toBeVisible()
  await page.mouse.move(nothing[0], nothing[1])
  await expect(page.getByTestId('hover-highlight')).not.toBeVisible()

  await page.mouse.move(close[0], close[1])
  await expect(page.getByTestId('hover-highlight')).toBeVisible()
  await page.mouse.move(nothing[0], nothing[1])
  await expect(page.getByTestId('hover-highlight')).not.toBeVisible()

  await page.mouse.move(flatExtrusionFace[0], flatExtrusionFace[1])
  await expect(page.getByTestId('hover-highlight')).toHaveCount(5) // multiple lines
  await page.mouse.move(nothing[0], nothing[1])
  await page.waitForTimeout(100)
  await expect(page.getByTestId('hover-highlight')).not.toBeVisible()
})

test("Various pipe expressions should and shouldn't allow edit and or extrude", async ({
  page,
}) => {
  const u = getUtils(page)
  const selectionsSnippets = {
    extrudeAndEditBlocked: '|> startProfileAt([10.81, 32.99], %)',
    extrudeAndEditBlockedInFunction: '|> startProfileAt(pos, %)',
    extrudeAndEditAllowed: '|> startProfileAt([15.72, 4.7], %)',
    editOnly: '|> startProfileAt([15.79, -14.6], %)',
  }
  await page.addInitScript(
    async ({
      extrudeAndEditBlocked,
      extrudeAndEditBlockedInFunction,
      extrudeAndEditAllowed,
      editOnly,
    }: any) => {
      localStorage.setItem(
        'persistCode',
        `const sketch001 = startSketchOn('-XZ')
  ${extrudeAndEditBlocked}
  |> line([25.96, 2.93], %)
  |> line([5.25, -5.72], %)
  |> line([-2.01, -10.35], %)
  |> line([-27.65, -2.78], %)
  |> close(%)
  |> extrude(5, %)
const sketch002 = startSketchOn('-XZ')
  ${extrudeAndEditAllowed}
  |> line([10.32, 6.47], %)
  |> line([9.71, -6.16], %)
  |> line([-3.08, -9.86], %)
  |> line([-12.02, -1.54], %)
  |> close(%)
const sketch003 = startSketchOn('-XZ')
  ${editOnly}
  |> line([27.55, -1.65], %)
  |> line([4.95, -8], %)
  |> line([-20.38, -10.12], %)
  |> line([-15.79, 17.08], %)

fn yohey = (pos) => {
  const sketch004 = startSketchOn('-XZ')
  ${extrudeAndEditBlockedInFunction}
  |> line([27.55, -1.65], %)
  |> line([4.95, -10.53], %)
  |> line([-20.38, -8], %)
  |> line([-15.79, 17.08], %)
  return ''
}

    yohey([15.79, -34.6])
`
      )
    },
    selectionsSnippets
  )
  await page.setViewportSize({ width: 1200, height: 1000 })
  await page.goto('/')
  await u.waitForAuthSkipAppStart()

  // wait for execution done
  await u.openDebugPanel()
  await u.expectCmdLog('[data-message-type="execution-done"]')
  await u.closeDebugPanel()

  // wait for start sketch as a proxy for the stream being ready
  await expect(
    page.getByRole('button', { name: 'Start Sketch' })
  ).not.toBeDisabled()

  await page.getByText(selectionsSnippets.extrudeAndEditBlocked).click()
  await expect(page.getByRole('button', { name: 'Extrude' })).toBeDisabled()
  await expect(
    page.getByRole('button', { name: 'Edit Sketch' })
  ).not.toBeVisible()

  await page.getByText(selectionsSnippets.extrudeAndEditAllowed).click()
  await expect(page.getByRole('button', { name: 'Extrude' })).not.toBeDisabled()
  await expect(
    page.getByRole('button', { name: 'Edit Sketch' })
  ).not.toBeDisabled()

  await page.getByText(selectionsSnippets.editOnly).click()
  await expect(page.getByRole('button', { name: 'Extrude' })).toBeDisabled()
  await expect(
    page.getByRole('button', { name: 'Edit Sketch' })
  ).not.toBeDisabled()

  await page
    .getByText(selectionsSnippets.extrudeAndEditBlockedInFunction)
    .click()
  await expect(page.getByRole('button', { name: 'Extrude' })).toBeDisabled()
  await expect(
    page.getByRole('button', { name: 'Edit Sketch' })
  ).not.toBeVisible()

  // selecting an editable sketch but clicking "start sketch" should start a new sketch and not edit the existing one
  await page.getByText(selectionsSnippets.extrudeAndEditAllowed).click()
  await page.getByRole('button', { name: 'Start Sketch' }).click()
  await page.mouse.click(700, 200)
  // expect main content to contain `sketch005` i.e. started a new sketch
  await expect(page.locator('.cm-content')).toHaveText(
    /sketch005 = startSketchOn\('-XZ'\)/
  )
})

test('Deselecting line tool should mean nothing happens on click', async ({
  page,
}) => {
  const u = getUtils(page)
  await page.setViewportSize({ width: 1200, height: 500 })
  await page.goto('/')
  await u.waitForAuthSkipAppStart()
  await u.openDebugPanel()

  await expect(
    page.getByRole('button', { name: 'Start Sketch' })
  ).not.toBeDisabled()
  await expect(page.getByRole('button', { name: 'Start Sketch' })).toBeVisible()

  // click on "Start Sketch" button
  await u.clearCommandLogs()
  await u.doAndWaitForImageDiff(
    () => page.getByRole('button', { name: 'Start Sketch' }).click(),
    200
  )

  await page.mouse.click(700, 200)

  await expect(page.locator('.cm-content')).toHaveText(
    `const sketch001 = startSketchOn('-XZ')`
  )

  await page.waitForTimeout(600)

  let previousCodeContent = await page.locator('.cm-content').innerText()

  // deselect the line tool by clicking it
  await page.getByRole('button', { name: 'Line' }).click()

  await page.mouse.click(700, 200)
  await page.waitForTimeout(100)
  await page.mouse.click(700, 250)
  await page.waitForTimeout(100)
  await page.mouse.click(750, 200)
  await page.waitForTimeout(100)

  // expect no change
  await expect(page.locator('.cm-content')).toHaveText(previousCodeContent)

  // select line tool again
  await page.getByRole('button', { name: 'Line' }).click()

  await u.closeDebugPanel()

  // line tool should work as expected again
  await page.mouse.click(700, 200)
  await expect(page.locator('.cm-content')).not.toHaveText(previousCodeContent)
  previousCodeContent = await page.locator('.cm-content').innerText()

  await page.waitForTimeout(100)
  await page.mouse.click(700, 300)
  await expect(page.locator('.cm-content')).not.toHaveText(previousCodeContent)
  previousCodeContent = await page.locator('.cm-content').innerText()

  await page.waitForTimeout(100)
  await page.mouse.click(750, 300)
  await expect(page.locator('.cm-content')).not.toHaveText(previousCodeContent)
  previousCodeContent = await page.locator('.cm-content').innerText()
})

test('Can edit segments by dragging their handles', async ({ page }) => {
  const u = getUtils(page)
  await page.addInitScript(async () => {
    localStorage.setItem(
      'persistCode',
      `const sketch001 = startSketchOn('-XZ')
  |> startProfileAt([4.61, -14.01], %)
  |> line([12.73, -0.09], %)
  |> tangentialArcTo([24.95, -5.38], %)`
    )
  })

  await page.setViewportSize({ width: 1200, height: 500 })
  await page.goto('/')
  await u.waitForAuthSkipAppStart()
  await expect(
    page.getByRole('button', { name: 'Start Sketch' })
  ).not.toBeDisabled()

  const startPX = [665, 458]
  const lineEndPX = [842, 458]
  const arcEndPX = [971, 342]

  const dragPX = 30

  await page.getByText('startProfileAt([4.61, -14.01], %)').click()
  await expect(page.getByRole('button', { name: 'Edit Sketch' })).toBeVisible()
  await page.getByRole('button', { name: 'Edit Sketch' }).click()
  await page.waitForTimeout(400)
  let prevContent = await page.locator('.cm-content').innerText()

  const step5 = { steps: 5 }

  // drag startProfieAt handle
  await page.mouse.move(startPX[0], startPX[1])
  await page.mouse.down()
  await page.mouse.move(startPX[0] + dragPX, startPX[1] - dragPX, step5)
  await page.mouse.up()

  await expect(page.locator('.cm-content')).not.toHaveText(prevContent)
  prevContent = await page.locator('.cm-content').innerText()

  // drag line handle
  await page.mouse.move(lineEndPX[0] + dragPX, lineEndPX[1] - dragPX)
  await page.mouse.down()
  await page.mouse.move(
    lineEndPX[0] + dragPX * 2,
    lineEndPX[1] - dragPX * 2,
    step5
  )
  await page.mouse.up()
  await page.waitForTimeout(100)
  await expect(page.locator('.cm-content')).not.toHaveText(prevContent)
  prevContent = await page.locator('.cm-content').innerText()

  // drag tangentialArcTo handle
  await page.mouse.move(arcEndPX[0], arcEndPX[1])
  await page.mouse.down()
  await page.mouse.move(arcEndPX[0] + dragPX, arcEndPX[1] - dragPX, step5)
  await page.mouse.up()
  await page.waitForTimeout(100)
  await expect(page.locator('.cm-content')).not.toHaveText(prevContent)

  // expect the code to have changed
  await expect(page.locator('.cm-content'))
    .toHaveText(`const sketch001 = startSketchOn('-XZ')
  |> startProfileAt([6.44, -12.07], %)
  |> line([14.04, 2.03], %)
  |> tangentialArcTo([27.19, -4.2], %)`)
})

const doSnapAtDifferentScales = async (
  page: any,
  camPos: [number, number, number],
  scale = 1,
  fudge = 0
) => {
  const u = getUtils(page)
  await page.setViewportSize({ width: 1200, height: 500 })
  await page.goto('/')
  await u.waitForAuthSkipAppStart()
  await u.openDebugPanel()

  const code = `const sketch001 = startSketchOn('XZ')
|> startProfileAt([${roundOff(scale * 87.68)}, ${roundOff(scale * 43.84)}], %)
|> line([${roundOff(scale * 175.36)}, 0], %)
|> line([0, -${roundOff(scale * 175.36) + fudge}], %)
|> close(%)`

  await expect(
    page.getByRole('button', { name: 'Start Sketch' })
  ).not.toBeDisabled()
  await expect(page.getByRole('button', { name: 'Start Sketch' })).toBeVisible()

  await u.clearCommandLogs()
  await page.getByRole('button', { name: 'Start Sketch' }).click()
  await page.waitForTimeout(100)

  await u.openAndClearDebugPanel()
  await u.updateCamPosition(camPos)
  await u.closeDebugPanel()

  // select a plane
  await page.mouse.click(700, 200)
  await expect(page.locator('.cm-content')).toHaveText(
    `const sketch001 = startSketchOn('XZ')`
  )

  let prevContent = await page.locator('.cm-content').innerText()

  const pointA = [700, 200]
  const pointB = [900, 200]
  const pointC = [900, 400]

  // draw three lines
  await page.mouse.click(pointA[0], pointA[1])
  await page.waitForTimeout(100)
  await expect(page.locator('.cm-content')).not.toHaveText(prevContent)
  prevContent = await page.locator('.cm-content').innerText()

  await page.mouse.click(pointB[0], pointB[1])
  await page.waitForTimeout(100)
  await expect(page.locator('.cm-content')).not.toHaveText(prevContent)
  prevContent = await page.locator('.cm-content').innerText()

  await page.mouse.click(pointC[0], pointC[1])
  await page.waitForTimeout(100)
  await expect(page.locator('.cm-content')).not.toHaveText(prevContent)
  prevContent = await page.locator('.cm-content').innerText()

  await page.mouse.move(pointA[0] - 12, pointA[1] + 12)
  const pointNotQuiteA = [pointA[0] - 7, pointA[1] + 7]
  await page.mouse.move(pointNotQuiteA[0], pointNotQuiteA[1], { steps: 10 })

  await page.mouse.click(pointNotQuiteA[0], pointNotQuiteA[1])
  await expect(page.locator('.cm-content')).not.toHaveText(prevContent)
  prevContent = await page.locator('.cm-content').innerText()

  await expect(page.locator('.cm-content')).toHaveText(code)

  // exit sketch
  await u.openAndClearDebugPanel()
  await page.getByRole('button', { name: 'Exit Sketch' }).click()
  await u.expectCmdLog('[data-message-type="execution-done"]')
  await u.removeCurrentCode()
}

test.describe('Snap to close works (at any scale)', () => {
  test('[0, 100, 100]', async ({ page }) => {
    await doSnapAtDifferentScales(page, [0, 100, 100], 0.01, 0.01)
  })

  test('[0, 10000, 10000]', async ({ page }) => {
    await doSnapAtDifferentScales(page, [0, 10000, 10000])
  })
})

test('Sketch on face', async ({ page }) => {
  const u = getUtils(page)
  await page.addInitScript(async () => {
    localStorage.setItem(
      'persistCode',
      `const sketch001 = startSketchOn('-XZ')
  |> startProfileAt([3.29, 7.86], %)
  |> line([2.48, 2.44], %)
  |> line([2.66, 1.17], %)
  |> line([3.75, 0.46], %)
  |> line([4.99, -0.46], %)
  |> line([3.3, -2.12], %)
  |> line([2.16, -3.33], %)
  |> line([0.85, -3.08], %)
  |> line([-0.18, -3.36], %)
  |> line([-3.86, -2.73], %)
  |> line([-17.67, 0.85], %)
  |> close(%)
  const part001 = extrude(5 + 7, sketch001)`
    )
  })

  await page.setViewportSize({ width: 1200, height: 500 })
  await page.goto('/')
  await u.waitForAuthSkipAppStart()
  await expect(
    page.getByRole('button', { name: 'Start Sketch' })
  ).not.toBeDisabled()

  await page.getByRole('button', { name: 'Start Sketch' }).click()
  await page.waitForTimeout(300)

  let previousCodeContent = await page.locator('.cm-content').innerText()

  await u.openAndClearDebugPanel()
  await u.doAndWaitForCmd(
    () => page.mouse.click(793, 133),
    'default_camera_get_settings',
    true
  )
  await page.waitForTimeout(150)

  const firstClickPosition = [612, 238]
  const secondClickPosition = [661, 242]
  const thirdClickPosition = [609, 267]

  await page.mouse.click(firstClickPosition[0], firstClickPosition[1])
  await expect(page.locator('.cm-content')).not.toHaveText(previousCodeContent)
  previousCodeContent = await page.locator('.cm-content').innerText()

  await page.waitForTimeout(100)
  await page.mouse.click(secondClickPosition[0], secondClickPosition[1])
  await expect(page.locator('.cm-content')).not.toHaveText(previousCodeContent)
  previousCodeContent = await page.locator('.cm-content').innerText()

  await page.waitForTimeout(100)
  await page.mouse.click(thirdClickPosition[0], thirdClickPosition[1])
  await expect(page.locator('.cm-content')).not.toHaveText(previousCodeContent)
  previousCodeContent = await page.locator('.cm-content').innerText()

  await page.waitForTimeout(100)
  await page.mouse.click(firstClickPosition[0], firstClickPosition[1])
  await expect(page.locator('.cm-content')).not.toHaveText(previousCodeContent)
  previousCodeContent = await page.locator('.cm-content').innerText()

  await expect(page.locator('.cm-content'))
    .toContainText(`const sketch002 = startSketchOn(sketch001, 'seg01')
  |> startProfileAt([-12.83, 6.7], %)
  |> line([2.87, -0.23], %)
  |> line([-3.05, -1.47], %)
  |> close(%)`)

  await u.openAndClearDebugPanel()
  await page.getByRole('button', { name: 'Exit Sketch' }).click()
  await u.expectCmdLog('[data-message-type="execution-done"]')

  await u.updateCamPosition([1049, 239, 686])
  await u.closeDebugPanel()

  await page.getByText('startProfileAt([-12.83, 6.7], %)').click()
  await expect(page.getByRole('button', { name: 'Edit Sketch' })).toBeVisible()
  await u.doAndWaitForCmd(
    () => page.getByRole('button', { name: 'Edit Sketch' }).click(),
    'default_camera_get_settings',
    true
  )
  await page.waitForTimeout(150)
  await page.setViewportSize({ width: 1200, height: 1200 })
  await u.openAndClearDebugPanel()
  await u.updateCamPosition([452, -152, 1166])
  await u.closeDebugPanel()
  await page.waitForTimeout(200)

  const pointToDragFirst = [787, 565]
  await page.mouse.move(pointToDragFirst[0], pointToDragFirst[1])
  await page.mouse.down()
  await page.mouse.move(pointToDragFirst[0] - 20, pointToDragFirst[1], {
    steps: 5,
  })
  await page.mouse.up()
  await page.waitForTimeout(100)
  await expect(page.locator('.cm-content')).not.toHaveText(previousCodeContent)
  previousCodeContent = await page.locator('.cm-content').innerText()

  const result = makeTemplate`const sketch002 = startSketchOn(sketch001, 'seg01')
  |> startProfileAt([-12.83, 6.7], %)
  |> line([${[2.28, 2.35]}, -${0.07}], %)
  |> line([-3.05, -1.47], %)
  |> close(%)`

  await expect(page.locator('.cm-content')).toHaveText(result.regExp)

  // exit sketch
  await u.openAndClearDebugPanel()
  await page.getByRole('button', { name: 'Exit Sketch' }).click()
  await u.expectCmdLog('[data-message-type="execution-done"]')

  await page.getByText('startProfileAt([-12.83, 6.7], %)').click()

  await expect(page.getByRole('button', { name: 'Extrude' })).not.toBeDisabled()
  await page.getByRole('button', { name: 'Extrude' }).click()

  await expect(page.getByTestId('command-bar')).toBeVisible()
  await page.waitForTimeout(100)

  await page.keyboard.press('Enter')
  await expect(page.getByText('Confirm Extrude')).toBeVisible()
  await page.keyboard.press('Enter')

  const result2 = result.genNext`
const part002 = extrude(${[5, 5]} + 7, sketch002)`
  await expect(page.locator('.cm-content')).toHaveText(result2.regExp)
})

test('Can code mod a line length', async ({ page }) => {
  await page.addInitScript(async () => {
    localStorage.setItem(
      'persistCode',
      `const sketch001 = startSketchOn('XY')
  |> startProfileAt([-10, -10], %)
  |> line([20, 0], %)
  |> line([0, 20], %)
  |> xLine(-20, %)
`
    )
  })

  const u = getUtils(page)
  const PUR = 400 / 37.5 //pixeltoUnitRatio
  await page.setViewportSize({ width: 1200, height: 500 })
  await page.goto('/')
  await u.waitForAuthSkipAppStart()
  await u.openDebugPanel()
  await u.expectCmdLog('[data-message-type="execution-done"]')
  await u.closeDebugPanel()

  // Click the line of code for xLine.
  await page.getByText(`xLine(-20, %)`).click() // TODO remove this and reinstate // await topHorzSegmentClick()
  await page.waitForTimeout(100)

  // enter sketch again
  await page.getByRole('button', { name: 'Edit Sketch' }).click()
  await page.waitForTimeout(350) // wait for animation

  const startXPx = 500
  await page.mouse.move(startXPx + PUR * 15, 250 - PUR * 10)
  await page.mouse.click(615, 102)
  await page.getByRole('button', { name: 'Constrain', exact: true }).click()
  await page.getByRole('button', { name: 'length', exact: true }).click()
  await page.getByText('Add constraining value').click()

  await expect(page.locator('.cm-content')).toHaveText(
    `const length001 = 20const sketch001 = startSketchOn('XY')  |> startProfileAt([-10, -10], %)  |> line([20, 0], %)  |> line([0, 20], %)  |> xLine(-length001, %)`
  )
})

test('Extrude from command bar selects extrude line after', async ({
  page,
}) => {
  await page.addInitScript(async () => {
    localStorage.setItem(
      'persistCode',
      `const sketch001 = startSketchOn('XY')
  |> startProfileAt([-10, -10], %)
  |> line([20, 0], %)
  |> line([0, 20], %)
  |> xLine(-20, %)
  |> close(%)
    `
    )
  })

  const u = getUtils(page)
  await page.setViewportSize({ width: 1200, height: 500 })
  await page.goto('/')
  await u.waitForAuthSkipAppStart()
  await u.openDebugPanel()
  await u.expectCmdLog('[data-message-type="execution-done"]')
  await u.closeDebugPanel()

  // Click the line of code for xLine.
  await page.getByText(`close(%)`).click() // TODO remove this and reinstate // await topHorzSegmentClick()
  await page.waitForTimeout(100)

  await page.getByRole('button', { name: 'Extrude' }).click()
  await page.waitForTimeout(100)
  await page.keyboard.press('Enter')
  await page.waitForTimeout(100)
  await page.keyboard.press('Enter')
  await page.waitForTimeout(100)
  await expect(page.locator('.cm-activeLine')).toHaveText(
<<<<<<< HEAD
    `const part001 = extrude(5 + 7, sketch001)`
=======
    `  |> extrude(${KCL_DEFAULT_LENGTH}, %)`
>>>>>>> 1b878865
  )
})<|MERGE_RESOLUTION|>--- conflicted
+++ resolved
@@ -1157,13 +1157,8 @@
     // Unfortunately this indentation seems to matter for the test
     await expect(page.locator('.cm-content')).toHaveText(
       `const distance = sqrt(20)
-<<<<<<< HEAD
-const distance001 = 5 + 7
+const distance001 = ${KCL_DEFAULT_LENGTH}
 const sketch001 = startSketchOn('-XZ')
-=======
-const distance001 = ${KCL_DEFAULT_LENGTH}
-const part001 = startSketchOn('-XZ')
->>>>>>> 1b878865
     |> startProfileAt([-6.95, 10.98], %)
     |> line([25.1, 0.41], %)
     |> line([0.73, -20.93], %)
@@ -1963,10 +1958,6 @@
   await page.keyboard.press('Enter')
   await page.waitForTimeout(100)
   await expect(page.locator('.cm-activeLine')).toHaveText(
-<<<<<<< HEAD
-    `const part001 = extrude(5 + 7, sketch001)`
-=======
-    `  |> extrude(${KCL_DEFAULT_LENGTH}, %)`
->>>>>>> 1b878865
+    `const part001 = extrude(${KCL_DEFAULT_LENGTH}, sketch001)`
   )
 })