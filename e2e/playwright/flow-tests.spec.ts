--- conflicted
+++ resolved
@@ -328,15 +328,10 @@
   await expect(page.locator('.cm-lint-marker-error')).not.toBeVisible()
 })
 
-<<<<<<< HEAD
-/* THIS test crashes the engine, comment it out for now
- *
-test('if your kcl gets an error from the engine it is inlined', async ({
-=======
+
 /* Ignore this test for now since its causing engine to crash
  *
  * test('if your kcl gets an error from the engine it is inlined', async ({
->>>>>>> f08d955d
   page,
 }) => {
   const u = getUtils(page)
