import { test, expect } from './zoo-test'

/* eslint-disable jest/no-conditional-expect */

const file = `sketch001 = startSketchOn('XZ')
profile001 = startProfileAt([57.81, 250.51], sketch001)
  |> line(end = [121.13, 56.63], tag = $seg02)
  |> line(end = [83.37, -34.61], tag = $seg01)
  |> line(end = [19.66, -116.4])
  |> line(end = [-221.8, -41.69])
  |> line(endAbsolute = [profileStartX(%), profileStartY(%)])
  |> close()
extrude001 = extrude(profile001, length = 200)
sketch002 = startSketchOn('XZ')
  |> startProfileAt([-73.64, -42.89], %)
  |> xLine(173.71, %)
  |> line(end = [-22.12, -94.4])
  |> xLine(-156.98, %)
  |> line(endAbsolute = [profileStartX(%), profileStartY(%)])
  |> close()
extrude002 = extrude(sketch002, length = 50)
sketch003 = startSketchOn('XY')
  |> startProfileAt([52.92, 157.81], %)
  |> angledLine([0, 176.4], %, $rectangleSegmentA001)
  |> angledLine([
       segAng(rectangleSegmentA001) - 90,
       53.4
     ], %, $rectangleSegmentB001)
  |> angledLine([
       segAng(rectangleSegmentA001),
       -segLen(rectangleSegmentA001)
     ], %, $rectangleSegmentC001)
  |> line(endAbsolute = [profileStartX(%), profileStartY(%)])
  |> close()
extrude003 = extrude(sketch003, length = 20)
`

<<<<<<< HEAD
test.describe('Check the happy path, for basic changing color', () => {
  const cases = [
    {
      desc: 'User accepts change',
      shouldReject: false,
    },
    {
      desc: 'User rejects change',
      shouldReject: true,
    },
  ] as const
  for (const { desc, shouldReject } of cases) {
    test(`${desc}`, async ({
      context,
      homePage,
      cmdBar,
      editor,
      page,
      scene,
    }) => {
      await context.addInitScript((file) => {
        localStorage.setItem('persistCode', file)
      }, file)
      await homePage.goToModelingScene()
      await scene.waitForExecutionDone()

      const body1CapCoords = { x: 571, y: 351 }
      const greenCheckCoords = { x: 565, y: 345 }
      const body2WallCoords = { x: 609, y: 153 }
      const [clickBody1Cap] = scene.makeMouseHelpers(
        body1CapCoords.x,
        body1CapCoords.y
      )
      const yellow: [number, number, number] = [179, 179, 131]
      const green: [number, number, number] = [108, 152, 75]
      const notGreen: [number, number, number] = [132, 132, 132]
      const body2NotGreen: [number, number, number] = [88, 88, 88]
      const submittingToast = page.getByText('Submitting to Text-to-CAD API...')
      const successToast = page.getByText('Prompt to edit successful')
      const acceptBtn = page.getByRole('button', { name: 'checkmark Accept' })
      const rejectBtn = page.getByRole('button', { name: 'close Reject' })

      await test.step('wait for scene to load select body and check selection came through', async () => {
        await scene.expectPixelColor([134, 134, 134], body1CapCoords, 15)
        await clickBody1Cap()
        await scene.expectPixelColor(yellow, body1CapCoords, 20)
        await editor.expectState({
          highlightedCode: '',
          activeLines: ['|>startProfileAt([-73.64,-42.89],%)'],
          diagnostics: [],
=======
test.describe('Prompt-to-edit tests', { tag: '@skipWin' }, () => {
  test.describe('Check the happy path, for basic changing color', () => {
    const cases = [
      {
        desc: 'User accepts change',
        shouldReject: false,
      },
      {
        desc: 'User rejects change',
        shouldReject: true,
      },
    ] as const
    for (const { desc, shouldReject } of cases) {
      test(`${desc}`, async ({
        context,
        homePage,
        cmdBar,
        editor,
        page,
        scene,
      }) => {
        await context.addInitScript((file) => {
          localStorage.setItem('persistCode', file)
        }, file)
        await homePage.goToModelingScene()

        const body1CapCoords = { x: 571, y: 351 }
        const greenCheckCoords = { x: 565, y: 345 }
        const body2WallCoords = { x: 609, y: 153 }
        const [clickBody1Cap] = scene.makeMouseHelpers(
          body1CapCoords.x,
          body1CapCoords.y
        )
        const yellow: [number, number, number] = [179, 179, 131]
        const green: [number, number, number] = [108, 152, 75]
        const notGreen: [number, number, number] = [132, 132, 132]
        const body2NotGreen: [number, number, number] = [88, 88, 88]
        const submittingToast = page.getByText(
          'Submitting to Text-to-CAD API...'
        )
        const successToast = page.getByText('Prompt to edit successful')
        const acceptBtn = page.getByRole('button', { name: 'checkmark Accept' })
        const rejectBtn = page.getByRole('button', { name: 'close Reject' })

        await test.step('wait for scene to load select body and check selection came through', async () => {
          await scene.expectPixelColor([134, 134, 134], body1CapCoords, 15)
          await clickBody1Cap()
          await scene.expectPixelColor(yellow, body1CapCoords, 20)
          await editor.expectState({
            highlightedCode: '',
            activeLines: ['|>startProfileAt([-73.64,-42.89],%)'],
            diagnostics: [],
          })
>>>>>>> 6c635bd7
        })

        await test.step('fire off edit prompt', async () => {
          await cmdBar.openCmdBar('promptToEdit')
          // being specific about the color with a hex means asserting pixel color is more stable
          await page
            .getByTestId('cmd-bar-arg-value')
            .fill('make this neon green please, use #39FF14')
          await page.waitForTimeout(100)
          await cmdBar.progressCmdBar()
          await expect(submittingToast).toBeVisible()
          await expect(submittingToast).not.toBeVisible({ timeout: 2 * 60_000 }) // can take a while
          await expect(successToast).toBeVisible()
        })

        await test.step('verify initial change', async () => {
          await scene.expectPixelColor(green, greenCheckCoords, 15)
          await scene.expectPixelColor(body2NotGreen, body2WallCoords, 15)
          await editor.expectEditor.toContain('appearance({')
        })

        if (!shouldReject) {
          await test.step('check accept works and can be "undo"ed', async () => {
            await acceptBtn.click()
            await expect(successToast).not.toBeVisible()

            await scene.expectPixelColor(green, greenCheckCoords, 15)
            await editor.expectEditor.toContain('appearance({')

            // ctrl-z works after accepting
            await page.keyboard.down('ControlOrMeta')
            await page.keyboard.press('KeyZ')
            await page.keyboard.up('ControlOrMeta')
            await editor.expectEditor.not.toContain('appearance({')
            await scene.expectPixelColor(notGreen, greenCheckCoords, 15)
          })
        } else {
          await test.step('check reject works', async () => {
            await rejectBtn.click()
            await expect(successToast).not.toBeVisible()

            await scene.expectPixelColor(notGreen, greenCheckCoords, 15)
            await editor.expectEditor.not.toContain('appearance({')
          })
        }
      })
    }
  })

  test(`bad edit prompt`, async ({
    context,
    homePage,
    cmdBar,
    editor,
    toolbar,
    page,
    scene,
  }) => {
    await context.addInitScript((file) => {
      localStorage.setItem('persistCode', file)
    }, file)
    await homePage.goToModelingScene()

    const body1CapCoords = { x: 571, y: 351 }
    const [clickBody1Cap] = scene.makeMouseHelpers(
      body1CapCoords.x,
      body1CapCoords.y
    )
    const yellow: [number, number, number] = [179, 179, 131]
    const submittingToast = page.getByText('Submitting to Text-to-CAD API...')
    const failToast = page.getByText(
      'Failed to edit your KCL code, please try again with a different prompt or selection'
    )

    await test.step('wait for scene to load and select body', async () => {
      await scene.expectPixelColor([134, 134, 134], body1CapCoords, 15)

      await clickBody1Cap()
      await scene.expectPixelColor(yellow, body1CapCoords, 20)

      await editor.expectState({
        highlightedCode: '',
        activeLines: ['|>startProfileAt([-73.64,-42.89],%)'],
        diagnostics: [],
      })
    })

    await test.step('fire of bad prompt', async () => {
      await cmdBar.openCmdBar('promptToEdit')
      await page
        .getByTestId('cmd-bar-arg-value')
        .fill('ansheusha asnthuatshoeuhtaoetuhthaeu laughs in dvorak')
      await page.waitForTimeout(100)
      await cmdBar.progressCmdBar()
      await expect(submittingToast).toBeVisible()
    })
    await test.step('check fail toast appeared', async () => {
      await expect(submittingToast).not.toBeVisible({ timeout: 2 * 60_000 }) // can take a while
      await expect(failToast).toBeVisible()
    })
  })
})<|MERGE_RESOLUTION|>--- conflicted
+++ resolved
@@ -1,4 +1,4 @@
-import { test, expect } from './zoo-test'
+import { test, expect } from "./zoo-test";
 
 /* eslint-disable jest/no-conditional-expect */
 
@@ -33,72 +33,20 @@
   |> line(endAbsolute = [profileStartX(%), profileStartY(%)])
   |> close()
 extrude003 = extrude(sketch003, length = 20)
-`
+`;
 
-<<<<<<< HEAD
-test.describe('Check the happy path, for basic changing color', () => {
-  const cases = [
-    {
-      desc: 'User accepts change',
-      shouldReject: false,
-    },
-    {
-      desc: 'User rejects change',
-      shouldReject: true,
-    },
-  ] as const
-  for (const { desc, shouldReject } of cases) {
-    test(`${desc}`, async ({
-      context,
-      homePage,
-      cmdBar,
-      editor,
-      page,
-      scene,
-    }) => {
-      await context.addInitScript((file) => {
-        localStorage.setItem('persistCode', file)
-      }, file)
-      await homePage.goToModelingScene()
-      await scene.waitForExecutionDone()
-
-      const body1CapCoords = { x: 571, y: 351 }
-      const greenCheckCoords = { x: 565, y: 345 }
-      const body2WallCoords = { x: 609, y: 153 }
-      const [clickBody1Cap] = scene.makeMouseHelpers(
-        body1CapCoords.x,
-        body1CapCoords.y
-      )
-      const yellow: [number, number, number] = [179, 179, 131]
-      const green: [number, number, number] = [108, 152, 75]
-      const notGreen: [number, number, number] = [132, 132, 132]
-      const body2NotGreen: [number, number, number] = [88, 88, 88]
-      const submittingToast = page.getByText('Submitting to Text-to-CAD API...')
-      const successToast = page.getByText('Prompt to edit successful')
-      const acceptBtn = page.getByRole('button', { name: 'checkmark Accept' })
-      const rejectBtn = page.getByRole('button', { name: 'close Reject' })
-
-      await test.step('wait for scene to load select body and check selection came through', async () => {
-        await scene.expectPixelColor([134, 134, 134], body1CapCoords, 15)
-        await clickBody1Cap()
-        await scene.expectPixelColor(yellow, body1CapCoords, 20)
-        await editor.expectState({
-          highlightedCode: '',
-          activeLines: ['|>startProfileAt([-73.64,-42.89],%)'],
-          diagnostics: [],
-=======
-test.describe('Prompt-to-edit tests', { tag: '@skipWin' }, () => {
-  test.describe('Check the happy path, for basic changing color', () => {
+test.describe("Prompt-to-edit tests", { tag: "@skipWin" }, () => {
+  test.describe("Check the happy path, for basic changing color", () => {
     const cases = [
       {
-        desc: 'User accepts change',
+        desc: "User accepts change",
         shouldReject: false,
       },
       {
-        desc: 'User rejects change',
+        desc: "User rejects change",
         shouldReject: true,
       },
-    ] as const
+    ] as const;
     for (const { desc, shouldReject } of cases) {
       test(`${desc}`, async ({
         context,
@@ -109,86 +57,90 @@
         scene,
       }) => {
         await context.addInitScript((file) => {
-          localStorage.setItem('persistCode', file)
-        }, file)
-        await homePage.goToModelingScene()
+          localStorage.setItem("persistCode", file);
+        }, file);
+        await homePage.goToModelingScene();
+        await scene.waitForExecutionDone();
 
-        const body1CapCoords = { x: 571, y: 351 }
-        const greenCheckCoords = { x: 565, y: 345 }
-        const body2WallCoords = { x: 609, y: 153 }
+        const body1CapCoords = { x: 571, y: 351 };
+        const greenCheckCoords = { x: 565, y: 345 };
+        const body2WallCoords = { x: 609, y: 153 };
         const [clickBody1Cap] = scene.makeMouseHelpers(
           body1CapCoords.x,
-          body1CapCoords.y
-        )
-        const yellow: [number, number, number] = [179, 179, 131]
-        const green: [number, number, number] = [108, 152, 75]
-        const notGreen: [number, number, number] = [132, 132, 132]
-        const body2NotGreen: [number, number, number] = [88, 88, 88]
+          body1CapCoords.y,
+        );
+        const yellow: [number, number, number] = [179, 179, 131];
+        const green: [number, number, number] = [108, 152, 75];
+        const notGreen: [number, number, number] = [132, 132, 132];
+        const body2NotGreen: [number, number, number] = [88, 88, 88];
         const submittingToast = page.getByText(
-          'Submitting to Text-to-CAD API...'
-        )
-        const successToast = page.getByText('Prompt to edit successful')
-        const acceptBtn = page.getByRole('button', { name: 'checkmark Accept' })
-        const rejectBtn = page.getByRole('button', { name: 'close Reject' })
+          "Submitting to Text-to-CAD API...",
+        );
+        const successToast = page.getByText("Prompt to edit successful");
+        const acceptBtn = page.getByRole("button", {
+          name: "checkmark Accept",
+        });
+        const rejectBtn = page.getByRole("button", { name: "close Reject" });
 
-        await test.step('wait for scene to load select body and check selection came through', async () => {
-          await scene.expectPixelColor([134, 134, 134], body1CapCoords, 15)
-          await clickBody1Cap()
-          await scene.expectPixelColor(yellow, body1CapCoords, 20)
+        await test.step("wait for scene to load select body and check selection came through", async () => {
+          await scene.expectPixelColor([134, 134, 134], body1CapCoords, 15);
+          await clickBody1Cap();
+          await scene.expectPixelColor(yellow, body1CapCoords, 20);
           await editor.expectState({
-            highlightedCode: '',
-            activeLines: ['|>startProfileAt([-73.64,-42.89],%)'],
+            highlightedCode: "",
+            activeLines: ["|>startProfileAt([-73.64,-42.89],%)"],
             diagnostics: [],
-          })
->>>>>>> 6c635bd7
-        })
+          });
+        });
 
-        await test.step('fire off edit prompt', async () => {
-          await cmdBar.openCmdBar('promptToEdit')
+        await test.step("fire off edit prompt", async () => {
+          await cmdBar.openCmdBar("promptToEdit");
           // being specific about the color with a hex means asserting pixel color is more stable
           await page
-            .getByTestId('cmd-bar-arg-value')
-            .fill('make this neon green please, use #39FF14')
-          await page.waitForTimeout(100)
-          await cmdBar.progressCmdBar()
-          await expect(submittingToast).toBeVisible()
-          await expect(submittingToast).not.toBeVisible({ timeout: 2 * 60_000 }) // can take a while
-          await expect(successToast).toBeVisible()
-        })
+            .getByTestId("cmd-bar-arg-value")
+            .fill("make this neon green please, use #39FF14");
+          await page.waitForTimeout(100);
+          await cmdBar.progressCmdBar();
+          await expect(submittingToast).toBeVisible();
+          await expect(submittingToast).not.toBeVisible({
+            timeout: 2 * 60_000,
+          }); // can take a while
+          await expect(successToast).toBeVisible();
+        });
 
-        await test.step('verify initial change', async () => {
-          await scene.expectPixelColor(green, greenCheckCoords, 15)
-          await scene.expectPixelColor(body2NotGreen, body2WallCoords, 15)
-          await editor.expectEditor.toContain('appearance({')
-        })
+        await test.step("verify initial change", async () => {
+          await scene.expectPixelColor(green, greenCheckCoords, 15);
+          await scene.expectPixelColor(body2NotGreen, body2WallCoords, 15);
+          await editor.expectEditor.toContain("appearance({");
+        });
 
         if (!shouldReject) {
           await test.step('check accept works and can be "undo"ed', async () => {
-            await acceptBtn.click()
-            await expect(successToast).not.toBeVisible()
+            await acceptBtn.click();
+            await expect(successToast).not.toBeVisible();
 
-            await scene.expectPixelColor(green, greenCheckCoords, 15)
-            await editor.expectEditor.toContain('appearance({')
+            await scene.expectPixelColor(green, greenCheckCoords, 15);
+            await editor.expectEditor.toContain("appearance({");
 
             // ctrl-z works after accepting
-            await page.keyboard.down('ControlOrMeta')
-            await page.keyboard.press('KeyZ')
-            await page.keyboard.up('ControlOrMeta')
-            await editor.expectEditor.not.toContain('appearance({')
-            await scene.expectPixelColor(notGreen, greenCheckCoords, 15)
-          })
+            await page.keyboard.down("ControlOrMeta");
+            await page.keyboard.press("KeyZ");
+            await page.keyboard.up("ControlOrMeta");
+            await editor.expectEditor.not.toContain("appearance({");
+            await scene.expectPixelColor(notGreen, greenCheckCoords, 15);
+          });
         } else {
-          await test.step('check reject works', async () => {
-            await rejectBtn.click()
-            await expect(successToast).not.toBeVisible()
+          await test.step("check reject works", async () => {
+            await rejectBtn.click();
+            await expect(successToast).not.toBeVisible();
 
-            await scene.expectPixelColor(notGreen, greenCheckCoords, 15)
-            await editor.expectEditor.not.toContain('appearance({')
-          })
+            await scene.expectPixelColor(notGreen, greenCheckCoords, 15);
+            await editor.expectEditor.not.toContain("appearance({");
+          });
         }
-      })
+      });
     }
-  })
+  });
 
   test(`bad edit prompt`, async ({
     context,
@@ -200,46 +152,46 @@
     scene,
   }) => {
     await context.addInitScript((file) => {
-      localStorage.setItem('persistCode', file)
-    }, file)
-    await homePage.goToModelingScene()
+      localStorage.setItem("persistCode", file);
+    }, file);
+    await homePage.goToModelingScene();
 
-    const body1CapCoords = { x: 571, y: 351 }
+    const body1CapCoords = { x: 571, y: 351 };
     const [clickBody1Cap] = scene.makeMouseHelpers(
       body1CapCoords.x,
-      body1CapCoords.y
-    )
-    const yellow: [number, number, number] = [179, 179, 131]
-    const submittingToast = page.getByText('Submitting to Text-to-CAD API...')
+      body1CapCoords.y,
+    );
+    const yellow: [number, number, number] = [179, 179, 131];
+    const submittingToast = page.getByText("Submitting to Text-to-CAD API...");
     const failToast = page.getByText(
-      'Failed to edit your KCL code, please try again with a different prompt or selection'
-    )
+      "Failed to edit your KCL code, please try again with a different prompt or selection",
+    );
 
-    await test.step('wait for scene to load and select body', async () => {
-      await scene.expectPixelColor([134, 134, 134], body1CapCoords, 15)
+    await test.step("wait for scene to load and select body", async () => {
+      await scene.expectPixelColor([134, 134, 134], body1CapCoords, 15);
 
-      await clickBody1Cap()
-      await scene.expectPixelColor(yellow, body1CapCoords, 20)
+      await clickBody1Cap();
+      await scene.expectPixelColor(yellow, body1CapCoords, 20);
 
       await editor.expectState({
-        highlightedCode: '',
-        activeLines: ['|>startProfileAt([-73.64,-42.89],%)'],
+        highlightedCode: "",
+        activeLines: ["|>startProfileAt([-73.64,-42.89],%)"],
         diagnostics: [],
-      })
-    })
+      });
+    });
 
-    await test.step('fire of bad prompt', async () => {
-      await cmdBar.openCmdBar('promptToEdit')
+    await test.step("fire of bad prompt", async () => {
+      await cmdBar.openCmdBar("promptToEdit");
       await page
-        .getByTestId('cmd-bar-arg-value')
-        .fill('ansheusha asnthuatshoeuhtaoetuhthaeu laughs in dvorak')
-      await page.waitForTimeout(100)
-      await cmdBar.progressCmdBar()
-      await expect(submittingToast).toBeVisible()
-    })
-    await test.step('check fail toast appeared', async () => {
-      await expect(submittingToast).not.toBeVisible({ timeout: 2 * 60_000 }) // can take a while
-      await expect(failToast).toBeVisible()
-    })
-  })
-})+        .getByTestId("cmd-bar-arg-value")
+        .fill("ansheusha asnthuatshoeuhtaoetuhthaeu laughs in dvorak");
+      await page.waitForTimeout(100);
+      await cmdBar.progressCmdBar();
+      await expect(submittingToast).toBeVisible();
+    });
+    await test.step("check fail toast appeared", async () => {
+      await expect(submittingToast).not.toBeVisible({ timeout: 2 * 60_000 }); // can take a while
+      await expect(failToast).toBeVisible();
+    });
+  });
+});