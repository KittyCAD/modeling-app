--- conflicted
+++ resolved
@@ -532,19 +532,11 @@
 
   await expect.poll(u.normalisedEditorCode).toContain(
     u.normalisedCode(`sketch002 = startSketchOn(extrude001, seg01)
-<<<<<<< HEAD
 profile001 = startProfileAt([-12.88, 6.66], sketch002)
-  |> line([2.71, -0.22], %)
-  |> line([-2.87, -1.38], %)
-  |> lineTo([profileStartX(%), profileStartY(%)], %)
+  |> line(end = [2.71, -0.22], %)
+  |> line(end = [-2.87, -1.38], %)
+  |> lineTo(endAbsolute = [profileStartX(%), profileStartY(%)], %)
   |> close(%)
-=======
-  |> startProfileAt([-12.94, 6.6], %)
-  |> line(end = [2.45, -0.2])
-  |> line(end = [-2.6, -1.25])
-  |> line(endAbsolute = [profileStartX(%), profileStartY(%)])
-  |> close()
->>>>>>> bc6f0fce
 `)
   )
 
