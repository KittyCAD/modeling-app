import { test, expect, Page } from '@playwright/test'
import * as fsp from 'fs/promises'
import { getUtils, setup, setupElectron, tearDown } from './test-utils'
import { TEST_CODE_TRIGGER_ENGINE_EXPORT_ERROR } from './storageStates'
import { bracket } from 'lib/exampleKcl'

test.beforeEach(async ({ context, page }) => {
  await setup(context, page)
})

test.afterEach(async ({ page }, testInfo) => {
  await tearDown(page, testInfo)
})

test.describe('Regression tests', () => {
  // bugs we found that don't fit neatly into other categories
  test('bad model has inline error #3251', async ({ page }) => {
    // because the model has `line([0,0]..` it is valid code, but the model is invalid
    // regression test for https://github.com/KittyCAD/modeling-app/issues/3251
    // Since the bad model also found as issue with the artifact graph, which in tern blocked the editor diognostics
    const u = await getUtils(page)
    await page.addInitScript(async () => {
      localStorage.setItem(
        'persistCode',
        `const sketch2 = startSketchOn("XY")
const sketch001 = startSketchAt([-0, -0])
  |> line([0, 0], %)
  |> line([-4.84, -5.29], %)
  |> lineTo([profileStartX(%), profileStartY(%)], %)
  |> close(%)`
      )
    })

    await page.setViewportSize({ width: 1000, height: 500 })

    await u.waitForAuthSkipAppStart()

    // error in guter
    await expect(page.locator('.cm-lint-marker-error')).toBeVisible()

    // error text on hover
    await page.hover('.cm-lint-marker-error')
    // this is a cryptic error message, fact that all the lines are co-linear from the `line([0,0])` is the issue why
    // the close doesn't work
    // when https://github.com/KittyCAD/modeling-app/issues/3268 is closed
    // this test will need updating
    const crypticErrorText = `ApiError`
    await expect(page.getByText(crypticErrorText).first()).toBeVisible()
  })
  test('executes on load', async ({ page }) => {
    const u = await getUtils(page)
    await page.addInitScript(async () => {
      localStorage.setItem(
        'persistCode',
        `const sketch001 = startSketchOn('-XZ')
    |> startProfileAt([-6.95, 4.98], %)
    |> line([25.1, 0.41], %)
    |> line([0.73, -14.93], %)
    |> line([-23.44, 0.52], %)`
      )
    })
    await page.setViewportSize({ width: 1000, height: 500 })

    await u.waitForAuthSkipAppStart()

    // expand variables section
    const variablesTabButton = page.getByTestId('variables-pane-button')
    await variablesTabButton.click()

    // can find sketch001 in the variables summary (pretty-json-container, makes sure we're not looking in the code editor)
    // sketch001 only shows up in the variables summary if it's been executed
    await page.waitForFunction(() => {
      const variablesElement = document.querySelector(
        '.pretty-json-container'
      ) as HTMLDivElement
      return variablesElement.innerHTML.includes('sketch001')
    })
    await expect(
      page.locator('.pretty-json-container >> text=sketch001')
    ).toBeVisible()
  })

  test('re-executes', async ({ page }) => {
    const u = await getUtils(page)
    await page.addInitScript(async () => {
      localStorage.setItem('persistCode', `const myVar = 5`)
    })
    await page.setViewportSize({ width: 1000, height: 500 })

    await u.waitForAuthSkipAppStart()

    const variablesTabButton = page.getByTestId('variables-pane-button')
    await variablesTabButton.click()
    // expect to see "myVar:5"
    await expect(
      page.locator('.pretty-json-container >> text=myVar:5')
    ).toBeVisible()

    // change 5 to 67
    await page.getByText('const myVar').click()
    await page.keyboard.press('End')
    await page.keyboard.press('Backspace')
    await page.keyboard.type('67')

    await expect(
      page.locator('.pretty-json-container >> text=myVar:67')
    ).toBeVisible()
  })
  test('ProgramMemory can be serialised', async ({ page }) => {
    const u = await getUtils(page)
    await page.addInitScript(async () => {
      localStorage.setItem(
        'persistCode',
        `const part = startSketchOn('XY')
    |> startProfileAt([0, 0], %)
    |> line([0, 1], %)
    |> line([1, 0], %)
    |> line([0, -1], %)
    |> close(%)
    |> extrude(1, %)
    |> patternLinear3d({
          axis: [1, 0, 1],
          repetitions: 3,
          distance: 6
        }, %)`
      )
    })
    await page.setViewportSize({ width: 1000, height: 500 })

    const messages: string[] = []

    // Listen for all console events and push the message text to an array
    page.on('console', (message) => messages.push(message.text()))
    await u.waitForAuthSkipAppStart()

    // wait for execution done
    await u.openDebugPanel()
    await u.expectCmdLog('[data-message-type="execution-done"]')

    const forbiddenMessages = ['cannot serialize tagged newtype variant']
    forbiddenMessages.forEach((forbiddenMessage) => {
      messages.forEach((message) => {
        expect(message).not.toContain(forbiddenMessage)
      })
    })
  })
  test('ensure the Zoo logo is not a link in browser app', async ({ page }) => {
    const u = await getUtils(page)
    await page.setViewportSize({ width: 1000, height: 500 })
    await u.waitForAuthSkipAppStart()

    const zooLogo = page.locator('[data-testid="app-logo"]')
    // Make sure it's not a link
    await expect(zooLogo).not.toHaveAttribute('href')
  })
  test('Position _ Is Out Of Range... regression test', async ({ page }) => {
    // SKip on windows, its being weird.
    test.skip(
      process.platform === 'win32',
      'This test is being weird on windows'
    )

    const u = await getUtils(page)
    // const PUR = 400 / 37.5 //pixeltoUnitRatio
    await page.setViewportSize({ width: 1200, height: 500 })
    await page.addInitScript(async () => {
      localStorage.setItem(
        'persistCode',
        `const exampleSketch = startSketchOn("XZ")
    |> startProfileAt([0, 0], %)
    |> angledLine({ angle: 50, length: 45 }, %)
    |> yLineTo(0, %)
    |> close(%)
    |>

  const example = extrude(5, exampleSketch)
  shell({ faces: ['end'], thickness: 0.25 }, exampleSketch)`
      )
    })

    await expect(async () => {
      await page.goto('/')
      await u.waitForPageLoad()
      // error in guter
      await expect(page.locator('.cm-lint-marker-error')).toBeVisible({
        timeout: 1_000,
      })
      await page.waitForTimeout(200)
      // expect it still to be there (sometimes it just clears for a bit?)
      await expect(page.locator('.cm-lint-marker-error')).toBeVisible({
        timeout: 1_000,
      })
    }).toPass({ timeout: 40_000, intervals: [1_000] })

    // error text on hover
    await page.hover('.cm-lint-marker-error')
    await expect(page.getByText('Unexpected token').first()).toBeVisible()

    // Okay execution finished, let's start editing text below the error.
    await u.codeLocator.click()
    // Go to the end of the editor
    // This bug happens when there is a diagnostic in the editor and you try to
    // edit text below it.
    // Or delete a huge chunk of text and then try to edit below it.
    await page.keyboard.press('End')
    await page.keyboard.down('Shift')
    await page.keyboard.press('ArrowUp')
    await page.keyboard.press('ArrowUp')
    await page.keyboard.press('ArrowUp')
    await page.keyboard.press('ArrowUp')
    await page.keyboard.press('ArrowUp')
    await page.keyboard.press('End')
    await page.keyboard.up('Shift')
    await page.keyboard.press('Backspace')
    await expect(page.locator('.cm-lint-marker-error')).not.toBeVisible()

    await page.keyboard.press('Enter')
    await page.keyboard.press('Enter')
    await page.keyboard.type('thing: "blah"', { delay: 100 })
    await page.keyboard.press('Enter')
    await page.keyboard.press('ArrowLeft')

    await expect(page.locator('.cm-content'))
      .toContainText(`const exampleSketch = startSketchOn("XZ")
    |> startProfileAt([0, 0], %)
    |> angledLine({ angle: 50, length: 45 }, %)
    |> yLineTo(0, %)
    |> close(%)

    thing: "blah"`)

    await expect(page.locator('.cm-lint-marker-error')).toBeVisible()
  })
<<<<<<< HEAD
  test('when engine fails export we handle the failure and alert the user', async ({
    page,
  }) => {
    const u = await getUtils(page)
    await page.addInitScript(async (code) => {
      localStorage.setItem('persistCode', code)
    }, TEST_CODE_TRIGGER_ENGINE_EXPORT_ERROR)

    await page.setViewportSize({ width: 1000, height: 500 })

    await u.waitForAuthSkipAppStart()

    // wait for execution done
    await u.openDebugPanel()
    await u.expectCmdLog('[data-message-type="execution-done"]')
    await u.closeDebugPanel()

    // expect zero errors in guter
    await expect(page.locator('.cm-lint-marker-error')).not.toBeVisible()

    // export the model
    const exportButton = page.getByTestId('export-pane-button')
    await expect(exportButton).toBeVisible()

    // Click the export button
    await exportButton.click()

    // Click the gltf.
    const gltfOption = page.getByText('glTF')
    await expect(gltfOption).toBeVisible()

    await page.keyboard.press('Enter')

    // Click the checkbox
    const submitButton = page.getByText('Confirm Export')
    await expect(submitButton).toBeVisible()

    await page.keyboard.press('Enter')

    // Find the toast.
    // Look out for the toast message
    const exportingToastMessage = page.getByText(`Exporting...`)
    await expect(exportingToastMessage).toBeVisible()

    const errorToastMessage = page.getByText(`Error while exporting`)
    await expect(errorToastMessage).toBeVisible()

    const engineErrorToastMessage = page.getByText(`Nothing to export`)
    await expect(engineErrorToastMessage).toBeVisible()

    // Make sure the exporting toast is gone
    await expect(exportingToastMessage).not.toBeVisible()

    // Click the code editor
    await page.locator('.cm-content').click()

    await page.waitForTimeout(2000)

    // Expect the toast to be gone
    await expect(errorToastMessage).not.toBeVisible()
    await expect(engineErrorToastMessage).not.toBeVisible()

    // Now add in code that works.
    await page.locator('.cm-content').fill(bracket)
    await page.keyboard.press('End')
    await page.keyboard.press('Enter')

    // wait for execution done
    await u.openDebugPanel()
    await u.clearCommandLogs()
    await u.expectCmdLog('[data-message-type="execution-done"]')
    await u.closeDebugPanel()

    // Now try exporting

    // Click the export button
    await exportButton.click()

    // Click the gltf.
    await expect(gltfOption).toBeVisible()

    await page.keyboard.press('Enter')

    // Click the checkbox
    await expect(submitButton).toBeVisible()

    await page.keyboard.press('Enter')

    // Find the toast.
    // Look out for the toast message
    await expect(exportingToastMessage).toBeVisible()

    // Expect it to succeed.
    await expect(exportingToastMessage).not.toBeVisible()
    await expect(errorToastMessage).not.toBeVisible()
    await expect(engineErrorToastMessage).not.toBeVisible()

=======

  test('when engine fails export we handle the failure and alert the user', async ({
    page,
  }) => {
    const u = await getUtils(page)
    await page.addInitScript(async (code) => {
      localStorage.setItem('persistCode', code)
    }, TEST_CODE_TRIGGER_ENGINE_EXPORT_ERROR)

    await page.setViewportSize({ width: 1000, height: 500 })

    await u.waitForAuthSkipAppStart()

    // wait for execution done
    await u.openDebugPanel()
    await u.expectCmdLog('[data-message-type="execution-done"]')
    await u.closeDebugPanel()

    // expect zero errors in guter
    await expect(page.locator('.cm-lint-marker-error')).not.toBeVisible()

    // export the model
    const exportButton = page.getByTestId('export-pane-button')
    await expect(exportButton).toBeVisible()

    // Click the export button
    await exportButton.click()

    // Click the stl.
    const stlOption = page.getByText('glTF')
    await expect(stlOption).toBeVisible()

    await page.keyboard.press('Enter')

    // Click the checkbox
    const submitButton = page.getByText('Confirm Export')
    await expect(submitButton).toBeVisible()

    await page.keyboard.press('Enter')

    // Find the toast.
    // Look out for the toast message
    const exportingToastMessage = page.getByText(`Exporting...`)
    await expect(exportingToastMessage).toBeVisible()

    const errorToastMessage = page.getByText(`Error while exporting`)
    await expect(errorToastMessage).toBeVisible()

    const engineErrorToastMessage = page.getByText(`Nothing to export`)
    await expect(engineErrorToastMessage).toBeVisible()

    // Make sure the exporting toast is gone
    await expect(exportingToastMessage).not.toBeVisible()

    // Click the code editor
    await page.locator('.cm-content').click()

    await page.waitForTimeout(2000)

    // Expect the toast to be gone
    await expect(errorToastMessage).not.toBeVisible()
    await expect(engineErrorToastMessage).not.toBeVisible()

    // Now add in code that works.
    await page.locator('.cm-content').fill(bracket)
    await page.keyboard.press('End')
    await page.keyboard.press('Enter')

    // wait for execution done
    await u.openDebugPanel()
    await u.clearCommandLogs()
    await u.expectCmdLog('[data-message-type="execution-done"]')
    await u.closeDebugPanel()

    // Now try exporting

    // Click the export button
    await exportButton.click()

    // Click the stl.
    await expect(stlOption).toBeVisible()

    await page.keyboard.press('Enter')

    // Click the checkbox
    await expect(submitButton).toBeVisible()

    await page.keyboard.press('Enter')

    // Find the toast.
    // Look out for the toast message
    await expect(exportingToastMessage).toBeVisible()

    // Expect it to succeed.
    await expect(exportingToastMessage).not.toBeVisible()
    await expect(errorToastMessage).not.toBeVisible()
    await expect(engineErrorToastMessage).not.toBeVisible()

>>>>>>> d9423219
    const successToastMessage = page.getByText(`Exported successfully`)
    await expect(successToastMessage).toBeVisible()
  })
  test('ensure you can not export while an export is already going', async ({
    page,
  }) => {
    // This is being weird on ubuntu and windows.
    test.skip(
      process.platform === 'linux' || process.platform === 'win32',
      'This test is being weird on ubuntu'
    )

    const u = await getUtils(page)
    await test.step('Set up the code and durations', async () => {
      await page.addInitScript(
        async ({ code }) => {
          localStorage.setItem('persistCode', code)
        },
        {
          code: bracket,
        }
      )

      await page.setViewportSize({ width: 1000, height: 500 })

      await u.waitForAuthSkipAppStart()

      // wait for execution done
      await u.openDebugPanel()
      await u.expectCmdLog('[data-message-type="execution-done"]')
      await u.closeDebugPanel()

      // expect zero errors in guter
      await expect(page.locator('.cm-lint-marker-error')).not.toBeVisible()
    })

    const errorToastMessage = page.getByText(`Error while exporting`)
    const exportingToastMessage = page.getByText(`Exporting...`)
    const engineErrorToastMessage = page.getByText(`Nothing to export`)
    const alreadyExportingToastMessage = page.getByText(`Already exporting`)
    const successToastMessage = page.getByText(`Exported successfully`)

    await test.step('Blocked second export', async () => {
      await clickExportButton(page)

      await expect(exportingToastMessage).toBeVisible()

      await clickExportButton(page)

      await test.step('The second export is blocked', async () => {
        // Find the toast.
        // Look out for the toast message
        await expect(exportingToastMessage).toBeVisible()
        await expect(alreadyExportingToastMessage).toBeVisible()

        await page.waitForTimeout(1000)
      })

      await test.step('The first export still succeeds', async () => {
        await expect(exportingToastMessage).not.toBeVisible()
        await expect(errorToastMessage).not.toBeVisible()
        await expect(engineErrorToastMessage).not.toBeVisible()

        await expect(successToastMessage).toBeVisible()

        await expect(alreadyExportingToastMessage).not.toBeVisible()
      })
    })

    await test.step('Successful, unblocked export', async () => {
      // Try exporting again.
      await clickExportButton(page)

      // Find the toast.
      // Look out for the toast message
      await expect(exportingToastMessage).toBeVisible()

      // Expect it to succeed.
      await expect(exportingToastMessage).not.toBeVisible()
      await expect(errorToastMessage).not.toBeVisible()
      await expect(engineErrorToastMessage).not.toBeVisible()
      await expect(alreadyExportingToastMessage).not.toBeVisible()

      await expect(successToastMessage).toBeVisible()
    })
  })

  test(
    `Network health indicator only appears in modeling view`,
    { tag: '@electron' },
    async ({ browserName: _ }, testInfo) => {
      const { electronApp, page } = await setupElectron({
        testInfo,
        folderSetupFn: async (dir) => {
          await fsp.mkdir(`${dir}/bracket`, { recursive: true })
          await fsp.copyFile(
            'src/wasm-lib/tests/executor/inputs/focusrite_scarlett_mounting_braket.kcl',
            `${dir}/bracket/main.kcl`
          )
        },
      })

      await page.setViewportSize({ width: 1200, height: 500 })
      const u = await getUtils(page)

      // Locators
      const projectsHeading = page.getByRole('heading', {
        name: 'Your projects',
      })
      const projectLink = page.getByRole('link', { name: 'bracket' })
      const networkHealthIndicator = page.getByTestId('network-toggle')

      await test.step('Check the home page', async () => {
        await expect(projectsHeading).toBeVisible()
        await expect(projectLink).toBeVisible()
        await expect(networkHealthIndicator).not.toBeVisible()
      })

      await test.step('Open the project', async () => {
        await projectLink.click()
      })

      await test.step('Check the modeling view', async () => {
        await expect(networkHealthIndicator).toBeVisible()
        await expect(networkHealthIndicator).toContainText('Problem')
        await u.waitForPageLoad()
        await expect(networkHealthIndicator).toContainText('Connected')
      })

      await electronApp.close()
    }
  )
})

async function clickExportButton(page: Page) {
  await test.step('Running export flow', async () => {
    // export the model
    const exportButton = page.getByTestId('export-pane-button')
    await expect(exportButton).toBeEnabled()

    // Click the export button
    await exportButton.click()

    // Click the gltf.
    const gltfOption = page.getByRole('option', { name: 'glTF' })
    await expect(gltfOption).toBeVisible()

    await page.keyboard.press('Enter')

    // Click the checkbox
    const submitButton = page.getByText('Confirm Export')
    await expect(submitButton).toBeVisible()

    await page.keyboard.press('Enter')
  })
}<|MERGE_RESOLUTION|>--- conflicted
+++ resolved
@@ -231,7 +231,7 @@
 
     await expect(page.locator('.cm-lint-marker-error')).toBeVisible()
   })
-<<<<<<< HEAD
+
   test('when engine fails export we handle the failure and alert the user', async ({
     page,
   }) => {
@@ -259,9 +259,9 @@
     // Click the export button
     await exportButton.click()
 
-    // Click the gltf.
-    const gltfOption = page.getByText('glTF')
-    await expect(gltfOption).toBeVisible()
+    // Click the stl.
+    const stlOption = page.getByText('glTF')
+    await expect(stlOption).toBeVisible()
 
     await page.keyboard.press('Enter')
 
@@ -310,8 +310,8 @@
     // Click the export button
     await exportButton.click()
 
-    // Click the gltf.
-    await expect(gltfOption).toBeVisible()
+    // Click the stl.
+    await expect(stlOption).toBeVisible()
 
     await page.keyboard.press('Enter')
 
@@ -329,106 +329,6 @@
     await expect(errorToastMessage).not.toBeVisible()
     await expect(engineErrorToastMessage).not.toBeVisible()
 
-=======
-
-  test('when engine fails export we handle the failure and alert the user', async ({
-    page,
-  }) => {
-    const u = await getUtils(page)
-    await page.addInitScript(async (code) => {
-      localStorage.setItem('persistCode', code)
-    }, TEST_CODE_TRIGGER_ENGINE_EXPORT_ERROR)
-
-    await page.setViewportSize({ width: 1000, height: 500 })
-
-    await u.waitForAuthSkipAppStart()
-
-    // wait for execution done
-    await u.openDebugPanel()
-    await u.expectCmdLog('[data-message-type="execution-done"]')
-    await u.closeDebugPanel()
-
-    // expect zero errors in guter
-    await expect(page.locator('.cm-lint-marker-error')).not.toBeVisible()
-
-    // export the model
-    const exportButton = page.getByTestId('export-pane-button')
-    await expect(exportButton).toBeVisible()
-
-    // Click the export button
-    await exportButton.click()
-
-    // Click the stl.
-    const stlOption = page.getByText('glTF')
-    await expect(stlOption).toBeVisible()
-
-    await page.keyboard.press('Enter')
-
-    // Click the checkbox
-    const submitButton = page.getByText('Confirm Export')
-    await expect(submitButton).toBeVisible()
-
-    await page.keyboard.press('Enter')
-
-    // Find the toast.
-    // Look out for the toast message
-    const exportingToastMessage = page.getByText(`Exporting...`)
-    await expect(exportingToastMessage).toBeVisible()
-
-    const errorToastMessage = page.getByText(`Error while exporting`)
-    await expect(errorToastMessage).toBeVisible()
-
-    const engineErrorToastMessage = page.getByText(`Nothing to export`)
-    await expect(engineErrorToastMessage).toBeVisible()
-
-    // Make sure the exporting toast is gone
-    await expect(exportingToastMessage).not.toBeVisible()
-
-    // Click the code editor
-    await page.locator('.cm-content').click()
-
-    await page.waitForTimeout(2000)
-
-    // Expect the toast to be gone
-    await expect(errorToastMessage).not.toBeVisible()
-    await expect(engineErrorToastMessage).not.toBeVisible()
-
-    // Now add in code that works.
-    await page.locator('.cm-content').fill(bracket)
-    await page.keyboard.press('End')
-    await page.keyboard.press('Enter')
-
-    // wait for execution done
-    await u.openDebugPanel()
-    await u.clearCommandLogs()
-    await u.expectCmdLog('[data-message-type="execution-done"]')
-    await u.closeDebugPanel()
-
-    // Now try exporting
-
-    // Click the export button
-    await exportButton.click()
-
-    // Click the stl.
-    await expect(stlOption).toBeVisible()
-
-    await page.keyboard.press('Enter')
-
-    // Click the checkbox
-    await expect(submitButton).toBeVisible()
-
-    await page.keyboard.press('Enter')
-
-    // Find the toast.
-    // Look out for the toast message
-    await expect(exportingToastMessage).toBeVisible()
-
-    // Expect it to succeed.
-    await expect(exportingToastMessage).not.toBeVisible()
-    await expect(errorToastMessage).not.toBeVisible()
-    await expect(engineErrorToastMessage).not.toBeVisible()
-
->>>>>>> d9423219
     const successToastMessage = page.getByText(`Exported successfully`)
     await expect(successToastMessage).toBeVisible()
   })
