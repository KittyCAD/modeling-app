--- conflicted
+++ resolved
@@ -239,20 +239,6 @@
     await expect(zooLogo).not.toHaveAttribute('href')
   })
 
-<<<<<<< HEAD
-  test(
-    'Position _ Is Out Of Range... regression test',
-    { tag: ['@skipWin'] },
-    async ({ context, page, homePage }) => {
-      const u = await getUtils(page)
-      // const PUR = 400 / 37.5 //pixeltoUnitRatio
-      await page.setBodyDimensions({ width: 1200, height: 500 })
-      await context.addInitScript(async () => {
-        localStorage.setItem(
-          'persistCode',
-          `exampleSketch = startSketchOn("XZ")
-      |> startProfile(at = [0, 0])
-=======
   test('Position _ Is Out Of Range... regression test', async ({
     context,
     page,
@@ -265,8 +251,7 @@
       localStorage.setItem(
         'persistCode',
         `exampleSketch = startSketchOn("XZ")
-      |> startProfileAt([0, 0], %)
->>>>>>> bff13f6b
+      |> startProfile(at = [0, 0])
       |> angledLine(angle = 50, length = 45 )
       |> yLine(endAbsolute = 0)
       |> close()
@@ -314,12 +299,6 @@
     await page.keyboard.press('Backspace')
     await expect(page.locator('.cm-lint-marker-error')).not.toBeVisible()
 
-<<<<<<< HEAD
-      await expect(
-        page.locator('.cm-content')
-      ).toContainText(`exampleSketch = startSketchOn("XZ")
-      |> startProfile(at = [0, 0])
-=======
     await page.keyboard.press('Enter')
     await page.keyboard.press('Enter')
     await page.keyboard.type('thing: "blah"', { delay: 100 })
@@ -329,8 +308,7 @@
     await expect(
       page.locator('.cm-content')
     ).toContainText(`exampleSketch = startSketchOn("XZ")
-      |> startProfileAt([0, 0], %)
->>>>>>> bff13f6b
+      |> startProfile(at = [0, 0])
       |> angledLine(angle = 50, length = 45 )
       |> yLine(endAbsolute = 0)
       |> close()
