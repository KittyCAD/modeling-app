import path from 'path'
import { bracket } from '@e2e/playwright/fixtures/bracket'
import type { CmdBarFixture } from '@e2e/playwright/fixtures/cmdBarFixture'
import type { Page } from '@playwright/test'
import * as fsp from 'fs/promises'

import { TEST_CODE_TRIGGER_ENGINE_EXPORT_ERROR } from '@e2e/playwright/storageStates'
import type { TestColor } from '@e2e/playwright/test-utils'
import {
  TEST_COLORS,
  executorInputPath,
  getUtils,
} from '@e2e/playwright/test-utils'
import { expect, test } from '@e2e/playwright/zoo-test'

test.describe('Regression tests', () => {
  // bugs we found that don't fit neatly into other categories
  test('bad model has inline error #3251', async ({
    context,
    page,
    homePage,
    scene,
  }) => {
    // because the model has `line([0,0]..` it is valid code, but the model is invalid
    // regression test for https://github.com/KittyCAD/modeling-app/issues/3251
    // Since the bad model also found as issue with the artifact graph, which in tern blocked the editor diognostics
    // const u = await getUtils(page)
    await context.addInitScript(async () => {
      localStorage.setItem(
        'persistCode',
        `sketch2 = startSketchOn(XY)
  sketch001 = startSketchOn(XY)
    |> startProfile(at = [-0, -0])
    |> line(end = [0, 0])
    |> line(end = [-4.84, -5.29])
    |> line(endAbsolute = [profileStartX(%), profileStartY(%)])
    |> close()`
      )
    })

    await page.setBodyDimensions({ width: 1000, height: 500 })

    await homePage.goToModelingScene()
    await scene.connectionEstablished()
    // await u.waitForPageLoad()

    // error in guter
    await expect(page.locator('.cm-lint-marker-error')).toBeVisible()

    // error text on hover
    await page.hover('.cm-lint-marker-error')
    // this is a cryptic error message, fact that all the lines are co-linear from the `line([0,0])` is the issue why
    // the close doesn't work
    // when https://github.com/KittyCAD/modeling-app/issues/3268 is closed
    // this test will need updating
    const crypticErrorText = `Cannot close a path that is non-planar or with duplicate vertices.
Internal engine error on request`
    await expect(page.getByText(crypticErrorText).first()).toBeVisible()
    // Ensure we didn't nest the json.
    await expect(page.getByText('ApiError')).not.toBeVisible()
  })
  test('user should not have to press down twice in cmdbar', async ({
    page,
    homePage,
  }) => {
    // because the model has `line([0,0]..` it is valid code, but the model is invalid
    // regression test for https://github.com/KittyCAD/modeling-app/issues/3251
    // Since the bad model also found as issue with the artifact graph, which in tern blocked the editor diognostics
    const u = await getUtils(page)
    await page.addInitScript(async () => {
      localStorage.setItem(
        'persistCode',
        `sketch001 = startSketchOn(XY)
  |> startProfile(at = [82.33, 238.21])
  |> angledLine(angle = 0, length = 288.63, tag = $rectangleSegmentA001)
  |> angledLine(angle = segAng(rectangleSegmentA001) - 90, length = 197.97, tag = $rectangleSegmentB001)
  |> angledLine(angle = segAng(rectangleSegmentA001), length = -segLen(rectangleSegmentA001), tag = $rectangleSegmentC001)
  |> line(endAbsolute = [profileStartX(%), profileStartY(%)])
  |> close()
extrude001 = extrude(sketch001, length = 50)
`
      )
    })

    await page.setBodyDimensions({ width: 1000, height: 500 })

    await homePage.goToModelingScene()
    await u.waitForPageLoad()

    await test.step('Check arrow down works', async () => {
      await page.getByTestId('command-bar-open-button').hover()
      await page.getByTestId('command-bar-open-button').click()

      const floppy = page.getByRole('option', {
        name: 'floppy disk arrow Export',
      })

      await floppy.click()

      // press arrow down key twice
      await page.keyboard.press('ArrowDown')
      await page.waitForTimeout(100)
      await page.keyboard.press('ArrowDown')

      // STL is the third option, which makes sense for two arrow downs
      await expect(page.locator('[data-headlessui-state="active"]')).toHaveText(
        'STL'
      )

      await page.keyboard.press('Escape')
      await page.waitForTimeout(200)
      await page.keyboard.press('Escape')
      await page.waitForTimeout(200)
    })

    await test.step('Check arrow up works', async () => {
      // theme in test is dark, which is the second option, which means we can test arrow up
      await page.getByTestId('command-bar-open-button').click()

      await page.getByText('The overall appearance of the').click()

      await page.keyboard.press('ArrowUp')
      await page.waitForTimeout(100)

      await expect(page.locator('[data-headlessui-state="active"]')).toHaveText(
        'light'
      )
    })
  })
  test('executes on load', async ({ page, homePage }) => {
    const u = await getUtils(page)
    await page.addInitScript(async () => {
      localStorage.setItem(
        'persistCode',
        `sketch001 = startSketchOn(-XZ)
  |> startProfile(at = [-6.95, 4.98])
  |> line(end = [25.1, 0.41])
  |> line(end = [0.73, -14.93])
  |> line(end = [-23.44, 0.52])`
      )
    })
    await page.setBodyDimensions({ width: 1000, height: 500 })

    await homePage.goToModelingScene()
    await u.waitForPageLoad()

    // expand variables section
    const variablesTabButton = page.getByTestId('variables-pane-button')
    await variablesTabButton.click()

    // can find sketch001 in the variables summary (pretty-json-container, makes sure we're not looking in the code editor)
    // sketch001 only shows up in the variables summary if it's been executed
    await page.waitForFunction(() => {
      const variablesElement = document.querySelector(
        '.pretty-json-container'
      ) as HTMLDivElement
      return variablesElement.innerHTML.includes('sketch001')
    })
    await expect(
      page.locator('.pretty-json-container >> text=sketch001')
    ).toBeVisible()
  })

  test('re-executes', async ({ page, homePage }) => {
    const u = await getUtils(page)
    await page.addInitScript(async () => {
      localStorage.setItem('persistCode', `myVar = 5`)
    })
    await page.setBodyDimensions({ width: 1000, height: 500 })

    await homePage.goToModelingScene()
    await u.waitForPageLoad()

    const variablesTabButton = page.getByTestId('variables-pane-button')
    await variablesTabButton.click()
    // expect to see "myVar:5"
    await expect(
      // There's a double quote before the number value since the units are
      // formatted into a string.
      page.locator('.pretty-json-container >> text=myVar:"5')
    ).toBeVisible()

    // change 5 to 67
    await page.locator('#code-mirror-override').getByText('myVar').click()
    await page.keyboard.press('End')
    await page.keyboard.press('Backspace')
    await page.keyboard.type('67')

    await expect(
      page.locator('.pretty-json-container >> text=myVar:"67')
    ).toBeVisible()
  })
  test('ProgramMemory can be serialised', async ({ page, homePage, scene }) => {
    // const u = await getUtils(page)
    await page.addInitScript(async () => {
      localStorage.setItem(
        'persistCode',
        `part = startSketchOn(XY)
  |> startProfile(at = [0, 0])
  |> line(end = [0, 1])
  |> line(end = [1, 0])
  |> line(end = [0, -1])
  |> close()
  |> extrude(length = 1)
  |> patternLinear3d(
        axis = [1, 0, 1],
        repetitions = 3,
        distance = 6,
      )`
      )
    })
    await page.setBodyDimensions({ width: 1000, height: 500 })

    const messages: string[] = []

    // Listen for all console events and push the message text to an array
    page.on('console', (message) => messages.push(message.text()))
    await homePage.goToModelingScene()
    // await u.waitForPageLoad()
    await scene.connectionEstablished()

    // wait for execution done
    // await u.openDebugPanel()
    // await u.expectCmdLog('[data-message-type="execution-done"]')

    const forbiddenMessages = ['cannot serialize tagged newtype variant']
    forbiddenMessages.forEach((forbiddenMessage) => {
      messages.forEach((message) => {
        expect(message).not.toContain(forbiddenMessage)
      })
    })
  })

  test('Position _ Is Out Of Range... regression test', async ({
    context,
    page,
    homePage,
    scene,
  }) => {
    const u = await getUtils(page)
    // const PUR = 400 / 37.5 //pixeltoUnitRatio
    await page.setBodyDimensions({ width: 1200, height: 500 })
    await context.addInitScript(async () => {
      localStorage.setItem(
        'persistCode',
        `exampleSketch = startSketchOn(XZ)
      |> startProfile(at = [0, 0])
      |> angledLine(angle = 50, length = 45 )
      |> yLine(endAbsolute = 0)
      |> close()
      |>

    example = extrude(exampleSketch, length = 5)
    shell(exampleSketch, faces = ['end'], thickness = 0.25)`
      )
    })
    await homePage.goToModelingScene()
    await scene.connectionEstablished()

    await expect(async () => {
      // error in guter
      await expect(page.locator('.cm-lint-marker-error')).toBeVisible({
        timeout: 1_000,
      })
      await page.waitForTimeout(200)
      // expect it still to be there (sometimes it just clears for a bit?)
      await expect(page.locator('.cm-lint-marker-error')).toBeVisible({
        timeout: 1_000,
      })
    }).toPass({ timeout: 40_000, intervals: [1_000] })

    // error text on hover
    await page.hover('.cm-lint-marker-error')
    await expect(page.getByText('Unexpected token: |').first()).toBeVisible()

    // Okay execution finished, let's start editing text below the error.
    await u.codeLocator.click()
    // Go to the end of the editor
    // This bug happens when there is a diagnostic in the editor and you try to
    // edit text below it.
    // Or delete a huge chunk of text and then try to edit below it.
    await page.keyboard.press('ControlOrMeta+ArrowDown')
    await page.keyboard.press('End')
    await page.keyboard.down('Shift')
    await page.keyboard.press('ArrowUp')
    await page.keyboard.press('ArrowUp')
    await page.keyboard.press('ArrowUp')
    await page.keyboard.press('ArrowUp')
    await page.keyboard.press('End')
    await page.keyboard.up('Shift')
    await page.keyboard.press('Backspace')
    await expect(page.locator('.cm-lint-marker-error')).not.toBeVisible()

    await page.keyboard.press('Enter')
    await page.keyboard.press('Enter')
    await page.keyboard.type('thing: "blah"', { delay: 100 })
    await page.keyboard.press('Enter')
    await page.keyboard.press('ArrowLeft')

    await expect(
      page.locator('.cm-content')
    ).toContainText(`exampleSketch = startSketchOn(XZ)
      |> startProfile(at = [0, 0])
      |> angledLine(angle = 50, length = 45 )
      |> yLine(endAbsolute = 0)
      |> close()

      thing: "blah"`)

    await expect(page.locator('.cm-lint-marker-error')).toBeVisible()
  })

  test(
    'window resize updates should reconfigure the stream',
    { tag: '@skipLocalEngine' },
    async ({ scene, page, homePage, cmdBar, toolbar }) => {
      await page.addInitScript(async () => {
        localStorage.setItem(
          'persistCode',
          `@settings(defaultLengthUnit = mm)
sketch002 = startSketchOn(XY)
profile002 = startProfile(sketch002, at = [72.24, -52.05])
  |> angledLine(angle = 0, length = 181.26, tag = $rectangleSegmentA001)
  |> angledLine(angle = segAng(rectangleSegmentA001) - 90, length = 21.54)
  |> angledLine(angle = segAng(rectangleSegmentA001), length = -segLen(rectangleSegmentA001))
  |> line(endAbsolute = [profileStartX(%), profileStartY(%)])
  |> close()
extrude002 = extrude(profile002, length = 150)`
        )
      })

      await page.setBodyDimensions({ width: 500, height: 500 })

      await homePage.goToModelingScene()
      await toolbar.closePane('code')

      await scene.connectionEstablished()
      await scene.settled(cmdBar)

      // expect pixel color to be background color
      const offModelBefore = await scene.convertPagePositionToStream(
        0.1,
        0.9,
        'ratio'
      )
      const onModelBefore = await scene.convertPagePositionToStream(
        0.5,
        0.5,
        'ratio'
      )

      // not sure why old DARK_MODE_BKGD doesn't work anymore
      const bgColor: [number, number, number] = [30, 30, 30]
      await scene.expectPixelColor(bgColor, offModelBefore, 15)
      const standardModelGrey: TestColor = [100, 100, 100]
      await scene.expectPixelColor(standardModelGrey, onModelBefore, 15)

      await page.setBodyDimensions({ width: 1000, height: 500 })
      await scene.settled(cmdBar)

      const offModelAfter = await scene.convertPagePositionToStream(
        0.9,
        0.5,
        'ratio'
      )
      const onModelAfter = await scene.convertPagePositionToStream(
        0.5,
        0.5,
        'ratio'
      )

      await scene.expectPixelColor(bgColor, offModelAfter, 15)
      await scene.expectPixelColor(standardModelGrey, onModelAfter, 15)
    }
  )
  test(
    'when engine fails export we handle the failure and alert the user',
    { tag: '@skipLocalEngine' },
    async ({ scene, page, homePage, cmdBar }) => {
      await page.addInitScript(
        async ({ code }) => {
          localStorage.setItem('persistCode', code)
          ;(window as any).playwrightSkipFilePicker = true
        },
        { code: TEST_CODE_TRIGGER_ENGINE_EXPORT_ERROR }
      )

      await page.setBodyDimensions({ width: 1000, height: 500 })

      await homePage.goToModelingScene()

      await scene.connectionEstablished()
      await scene.settled(cmdBar)

      // export the model
      const exportButton = page.getByTestId('export-pane-button')
      await expect(exportButton).toBeVisible()

      // Click the export button
      await exportButton.click()

      // Click the stl.
      const stlOption = page.getByText('glTF')
      await expect(stlOption).toBeVisible()

      await page.keyboard.press('Enter')

      // Click the checkbox
      await cmdBar.submit()

      // Find the toast.
      // Look out for the toast message
      const exportingToastMessage = page.getByText(`Exporting...`)

      const engineErrorToastMessage = page.getByText(`Nothing to export`)
      await expect(engineErrorToastMessage).toBeVisible()

      // Make sure the exporting toast is gone
      await expect(exportingToastMessage).not.toBeVisible()

      // Click the code editor
      await page.locator('.cm-content').click()

      await page.waitForTimeout(2000)

      // Expect the toast to be gone
      await expect(engineErrorToastMessage).not.toBeVisible()

      // Now add in code that works.
      await page.locator('.cm-content').fill(bracket)
      await page.keyboard.press('End')
      await page.keyboard.press('Enter')

      await scene.settled(cmdBar)

      // Now try exporting

      // Click the export button
      await exportButton.click()

      // Click the stl.
      await expect(stlOption).toBeVisible()
      await page.keyboard.press('Enter')

      // Click the checkbox
      await cmdBar.submit()

      // Find the toast.
      // Look out for the toast message
      await expect(exportingToastMessage).toBeVisible()

      // Expect it to succeed.
      await expect(exportingToastMessage).not.toBeVisible()
      await expect(engineErrorToastMessage).not.toBeVisible()

      const successToastMessage = page.getByText(`Exported successfully`)
      await page.waitForTimeout(1_000)
      const count = await successToastMessage.count()
      await expect(count).toBeGreaterThanOrEqual(1)
    }
  )
  // We updated this test such that you can have multiple exports going at once.
  test('ensure you CAN export while an export is already going', async ({
    page,
    homePage,
    cmdBar,
  }) => {
    const u = await getUtils(page)
    await test.step('Set up the code and durations', async () => {
      await page.addInitScript(
        async ({ code }) => {
          localStorage.setItem('persistCode', code)
          ;(window as any).playwrightSkipFilePicker = true
        },
        {
          code: bracket,
        }
      )

      await page.setBodyDimensions({ width: 1000, height: 500 })

      await homePage.goToModelingScene()
      await u.waitForPageLoad()

      // wait for execution done
      await u.openDebugPanel()
      await u.expectCmdLog('[data-message-type="execution-done"]')
      await u.closeDebugPanel()

      // expect zero errors in guter
      await expect(page.locator('.cm-lint-marker-error')).not.toBeVisible()
    })

    const errorToastMessage = page.getByText(`Error while exporting`)
    const exportingToastMessage = page.getByText(`Exporting...`)
    const engineErrorToastMessage = page.getByText(`Nothing to export`)
    const alreadyExportingToastMessage = page.getByText(`Already exporting`)
    const successToastMessage = page.getByText(`Exported successfully`)

    await test.step('second export', async () => {
      await clickExportButton(page, cmdBar)

      await expect(exportingToastMessage).toBeVisible()

      await clickExportButton(page, cmdBar)

      await test.step('The first export still succeeds', async () => {
        await Promise.all([
          expect(exportingToastMessage).not.toBeVisible({ timeout: 15_000 }),
          expect(errorToastMessage).not.toBeVisible(),
          expect(engineErrorToastMessage).not.toBeVisible(),
          expect(successToastMessage).toBeVisible({ timeout: 15_000 }),
          expect(alreadyExportingToastMessage).not.toBeVisible({
            timeout: 15_000,
          }),
        ])
      })
    })

    await test.step('Successful, unblocked export', async () => {
      // Try exporting again.
      await clickExportButton(page, cmdBar)

      // Find the toast.
      // Look out for the toast message
      await expect(exportingToastMessage).toBeVisible()

      // Expect it to succeed.
      await Promise.all([
        expect(exportingToastMessage).not.toBeVisible(),
        expect(errorToastMessage).not.toBeVisible(),
        expect(engineErrorToastMessage).not.toBeVisible(),
        expect(alreadyExportingToastMessage).not.toBeVisible(),
      ])

      const count = await successToastMessage.count()
      await expect(count).toBeGreaterThanOrEqual(2)
    })
  })

  test(
    `Network health indicator only appears in modeling view`,
    { tag: '@desktop' },
    async ({ context, page }) => {
      await context.folderSetupFn(async (dir) => {
        const bracketDir = path.join(dir, 'bracket')
        await fsp.mkdir(bracketDir, { recursive: true })
        await fsp.copyFile(
          executorInputPath('cylinder-inches.kcl'),
          path.join(bracketDir, 'main.kcl')
        )
      })
      await page.setBodyDimensions({ width: 1200, height: 500 })

      // Locators
      const projectsHeading = page.getByRole('heading', {
        name: 'Projects',
      })
      const projectLink = page.getByRole('link', { name: 'bracket' })
      const networkHealthIndicator = page.getByTestId(/network-toggle/)

      await test.step('Check the home page', async () => {
        await expect(projectsHeading).toBeVisible()
        await expect(projectLink).toBeVisible()
        await expect(networkHealthIndicator).not.toBeVisible()
      })

      await test.step('Open the project', async () => {
        await projectLink.click()
      })

      await test.step('Check the modeling view', async () => {
        await expect(projectsHeading).not.toBeVisible()
        await expect(networkHealthIndicator).toBeVisible()
      })
    }
  )

  test(`View gizmo stays visible even when zoomed out all the way`, async ({
    page,
    homePage,
    scene,
  }) => {
    const u = await getUtils(page)

    // Constants and locators
<<<<<<< HEAD
    const planeColor: [number, number, number] = [100, 100, 100]
    const bgColor: [number, number, number] = TEST_COLORS.DARK_MODE_BKGD
=======
    const planeColor: [number, number, number] = [80, 60, 60]
    const bgColor: [number, number, number] = [30, 30, 30]
>>>>>>> 1868722c
    const middlePixelIsColor = async (color: [number, number, number]) => {
      return u.getGreatestPixDiff({ x: 600, y: 250 }, color)
    }
    const gizmo = page.locator('[aria-label*=gizmo]')

    await test.step(`Load an empty file`, async () => {
      await page.addInitScript(async () => {
        localStorage.setItem('persistCode', '@settings(defaultLengthUnit = in)')
      })
      await page.setBodyDimensions({ width: 1200, height: 500 })
      await homePage.goToModelingScene()
      await u.waitForPageLoad()
      await u.closeKclCodePanel()
    })

    await test.step(`Zoom out until you can't see the default planes`, async () => {
      await expect
        .poll(async () => middlePixelIsColor(planeColor), {
          timeout: 5000,
          message: 'Plane color is visible',
        })
        .toBeLessThanOrEqual(20)
      await expect(scene.startEditSketchBtn).toBeEnabled()

      let maxZoomOuts = 10
      let middlePixelIsBackgroundColor =
        (await middlePixelIsColor(bgColor)) < 10

      console.time('pressing control')
      await page.keyboard.down('Control')

      while (!middlePixelIsBackgroundColor && maxZoomOuts > 0) {
        await page.waitForTimeout(100)
        await page.mouse.move(650, 460)
        console.time('moved to start point')
        await page.mouse.down({ button: 'right' })
        console.time('moused down')
        await page.mouse.move(650, 50, { steps: 20 })
        console.time('moved to end point')
        await page.waitForTimeout(100)
        await page.mouse.up({ button: 'right' })
        console.time('moused up')
        maxZoomOuts--
        middlePixelIsBackgroundColor = (await middlePixelIsColor(bgColor)) < 15
      }
      await page.keyboard.up('Control')

      expect(middlePixelIsBackgroundColor, {
        message: 'We should not see the default planes',
      }).toBeTruthy()
    })

    await test.step(`Check that the gizmo is still visible`, async () => {
      await expect(gizmo).toBeVisible()
    })
  })

  test(`Refreshing the app doesn't cause the stream to pause on long-executing files`, async ({
    context,
    homePage,
    scene,
    toolbar,
    viewport,
  }) => {
    await context.folderSetupFn(async (dir) => {
      const legoDir = path.join(dir, 'lego')
      await fsp.mkdir(legoDir, { recursive: true })
      await fsp.copyFile(
        executorInputPath('e2e-can-sketch-on-chamfer.kcl'),
        path.join(legoDir, 'main.kcl')
      )
    })

    await test.step(`Test setup`, async () => {
      await homePage.openProject('lego')
      await toolbar.closePane('code')
    })
    await test.step(`Waiting for scene to settle`, async () => {
      await scene.connectionEstablished()
    })
    await test.step(`The part should start loading quickly, not waiting until execution is complete`, async () => {
      // TODO: use the viewport size to pick the center point, but the `viewport` fixture's values were wrong.
      await scene.expectPixelColor([116, 116, 116], { x: 500, y: 250 }, 15)
    })
  })

  test(`Toolbar doesn't show modeling tools during sketch plane selection animation`, async ({
    page,
    homePage,
    toolbar,
  }) => {
    await test.step('Load an empty file', async () => {
      await page.addInitScript(async () => {
        localStorage.setItem('persistCode', '')
      })
      await page.setBodyDimensions({ width: 1200, height: 500 })
      await homePage.goToModelingScene()
    })

    await test.step('Start sketch and select a plane', async () => {
      await toolbar.expectToolbarMode.toBe('modeling')
      // Click the start sketch button
      await toolbar.startSketchPlaneSelection()

      // Click on a default plane at position [700, 200]
      await page.mouse.click(700, 200)

      // Check that the modeling toolbar doesn't appear during the animation
      // The animation typically takes around 500ms, so we'll check for a second
      await toolbar.expectToolbarMode.not.toBe('modeling')

      // After animation completes, we should see the sketching toolbar
      await toolbar.expectToolbarMode.toBe('sketching')
    })
  })

  test(`Delete via feature tree then open code pane, never crash`, async ({
    homePage,
    toolbar,
    editor,
    context,
    page,
    scene,
    cmdBar,
  }) => {
    await context.folderSetupFn(async (dir) => {
      const bracketDir = path.join(dir, 'test-sample')
      await fsp.mkdir(bracketDir, { recursive: true })
      await fsp.writeFile(
        path.join(bracketDir, 'main.kcl'),
        `x = 5
plane001 = offsetPlane(XZ, offset = x)
plane002 = offsetPlane(XZ, offset = -2 * x)`
      )
    })
    await homePage.openProject('test-sample')
    await scene.settled(cmdBar)
    await expect(toolbar.startSketchBtn).toBeEnabled({ timeout: 20_000 })
    const operationButton = await toolbar.getFeatureTreeOperation(
      'Offset Plane',
      1
    )

    await test.step('Delete offset plane via feature tree selection', async () => {
      await expect(operationButton.last()).toBeVisible({ timeout: 10_000 })
      await editor.closePane()
      await operationButton.first().click({ button: 'left' })
      await page.keyboard.press('Delete')
      await scene.settled(cmdBar)
    })

    await test.step(`Open the code pane, don't crash`, async () => {
      await editor.openPane()
      await expect(page.getByText('unexpected error')).not.toBeVisible()
      await editor.expectEditor.toContain(`x = 5`)
      await editor.expectEditor.toContain(`plane001`)
      await editor.expectEditor.not.toContain(`plane002`)
    })
  })

  test.fail(
    'Console errors cause tests to fail',
    async ({ page, homePage }) => {
      const u = await getUtils(page)
      await homePage.goToModelingScene()
      await u.openAndClearDebugPanel()

      await page.getByTestId('custom-cmd-input').fill('foobar')
      await page.getByTestId('custom-cmd-send-button').scrollIntoViewIfNeeded()
      await page.getByTestId('custom-cmd-send-button').click()
    }
  )

  test('scale other than default works with sketch mode', async ({
    page,
    homePage,
    toolbar,
    editor,
    scene,
  }) => {
    await test.step('Load the washer code', async () => {
      await page.addInitScript(async () => {
        localStorage.setItem(
          'persistCode',
          `@settings(defaultLengthUnit = in)

innerDiameter = 0.203
outerDiameter = 0.438
thicknessMax = 0.038
thicknessMin = 0.024
washerSketch = startSketchOn(XY)
  |> circle(center = [0, 0], radius = outerDiameter / 2)

washer = extrude(washerSketch, length = thicknessMax)`
        )
      })
      await page.setBodyDimensions({ width: 1200, height: 500 })
      await homePage.goToModelingScene()
    })
    const [circleCenterClick] = scene.makeMouseHelpers(650, 300)
    const [circleRadiusClick] = scene.makeMouseHelpers(800, 320)
    const [washerFaceClick] = scene.makeMouseHelpers(657, 286)

    await page.waitForTimeout(100)
    await test.step('Start sketching on the washer face', async () => {
      await toolbar.startSketchPlaneSelection()
      await washerFaceClick()
      await page.waitForTimeout(600) // engine animation
      await toolbar.expectToolbarMode.toBe('sketching')
    })

    await test.step('Draw a circle and verify code', async () => {
      // select circle tool
      await expect
        .poll(async () => {
          await toolbar.circleBtn.click()
          return toolbar.circleBtn.getAttribute('aria-pressed')
        })
        .toBe('true')
      await page.waitForTimeout(100)
      await circleCenterClick()
      // this number will be different if the scale is not set correctly for inches
      await editor.expectEditor.toContain(
        'circle(sketch001, center = [0.04, -0.06]'
      )
      await circleRadiusClick()

      await editor.expectEditor.toContain(
        'circle(sketch001, center = [0.04, -0.06], radius = 0.12'
      )
    })

    await test.step('Exit sketch mode', async () => {
      await toolbar.exitSketch()
      await toolbar.expectToolbarMode.toBe('modeling')

      await toolbar.selectUnit('Yards')
      await editor.expectEditor.toContain('@settings(defaultLengthUnit = yd)')
    })
  })

  test('Exiting existing sketch without editing should not delete it', async ({
    page,
    editor,
    homePage,
    context,
    toolbar,
    scene,
    cmdBar,
  }) => {
    await context.folderSetupFn(async (dir) => {
      const testDir = path.join(dir, 'test')
      await fsp.mkdir(testDir, { recursive: true })
      await fsp.writeFile(
        path.join(testDir, 'main.kcl'),
        `s1 = startSketchOn(XY)
  |> startProfile(at = [0, 25])
  |> xLine(endAbsolute = -15 + 1.5)
s2 = startSketchOn(XY)
  |> startProfile(at = [25, 0])
  |> yLine(endAbsolute = -15 + 1.5)`,
        'utf-8'
      )
    })

    await homePage.openProject('test')
    await scene.settled(cmdBar)
    await toolbar.waitForFeatureTreeToBeBuilt()
    await toolbar.editSketch(1)
    await page.waitForTimeout(1000) // Just hang out for a second
    await toolbar.exitSketch()

    await editor.expectEditor.toContain('s2 = startSketchOn(XY)')
  })
})

async function clickExportButton(page: Page, cmdBar: CmdBarFixture) {
  await test.step('Running export flow', async () => {
    // export the model
    const exportButton = page.getByTestId('export-pane-button')
    await expect(exportButton).toBeEnabled()

    // Click the export button
    await exportButton.click()

    // Click the gltf.
    const gltfOption = page.getByRole('option', { name: 'glTF' })
    await expect(gltfOption).toBeVisible()

    await page.keyboard.press('Enter')

    // Click the checkbox
    await cmdBar.submit()
  })
}<|MERGE_RESOLUTION|>--- conflicted
+++ resolved
@@ -584,13 +584,8 @@
     const u = await getUtils(page)
 
     // Constants and locators
-<<<<<<< HEAD
-    const planeColor: [number, number, number] = [100, 100, 100]
+    const planeColor: [number, number, number] = [80, 60, 60]
     const bgColor: [number, number, number] = TEST_COLORS.DARK_MODE_BKGD
-=======
-    const planeColor: [number, number, number] = [80, 60, 60]
-    const bgColor: [number, number, number] = [30, 30, 30]
->>>>>>> 1868722c
     const middlePixelIsColor = async (color: [number, number, number]) => {
       return u.getGreatestPixDiff({ x: 600, y: 250 }, color)
     }
