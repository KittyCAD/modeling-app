--- conflicted
+++ resolved
@@ -432,22 +432,12 @@
   })
 
   // This will be fine once greg makes prompt at top of file deterministic
-<<<<<<< HEAD
-  test(
-    'can do many at once and get many prompts back, and interact with many',
-    { tag: ['@skipWin'] },
-    async ({ page, homePage }) => {
-      // Let this test run longer since we've seen it timeout.
-      test.setTimeout(180_000)
-=======
   test('can do many at once and get many prompts back, and interact with many', async ({
     page,
     homePage,
   }) => {
-    test.fixme(orRunWhenFullSuiteEnabled())
     // Let this test run longer since we've seen it timeout.
     test.setTimeout(180_000)
->>>>>>> bff13f6b
 
     const u = await getUtils(page)
 
