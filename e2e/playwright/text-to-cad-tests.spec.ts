--- conflicted
+++ resolved
@@ -1027,11 +1027,7 @@
   )
 
   test(
-<<<<<<< HEAD
-    'Home Page -> Text To CAD -> Exisiting Project -> Navigate to the project -> Reject -> should load main.kcl',
-=======
     'Home Page -> Text To CAD -> Existing Project -> Navigate to the project -> Reject -> should load main.kcl',
->>>>>>> 7ff47c11
     { tag: '@electron' },
     async ({ context, page }, testInfo) => {
       const u = await getUtils(page)
@@ -1086,11 +1082,7 @@
   )
 
   test(
-<<<<<<< HEAD
-    'Home Page -> Text To CAD -> Exisiting Project -> Navigate to the project -> Accept -> should load 2x2x2-cube.kcl',
-=======
     'Home Page -> Text To CAD -> Existing Project -> Navigate to the project -> Accept -> should load 2x2x2-cube.kcl',
->>>>>>> 7ff47c11
     { tag: '@electron' },
     async ({ context, page }, testInfo) => {
       const u = await getUtils(page)
