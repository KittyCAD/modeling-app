import fs from 'fs'
import { join } from 'path'
import type { Page } from '@playwright/test'

import { createProject, getUtils } from '@e2e/playwright/test-utils'
import { expect, test } from '@e2e/playwright/zoo-test'

test.describe('Text-to-CAD tests', () => {
  test('basic lego happy case', async ({ page, homePage }) => {
    const u = await getUtils(page)

    await test.step('Set up', async () => {
      await page.setBodyDimensions({ width: 1000, height: 500 })
      await homePage.goToModelingScene()
      await u.waitForPageLoad()
    })

    await sendPromptFromCommandBarTriggeredByButton(page, 'a 2x4 lego')

    // Find the toast.
    // Look out for the toast message
    const submittingToastMessage = page.getByText(
      `Submitting to Text-to-CAD API...`
    )
    await expect(submittingToastMessage).toBeVisible()

    const generatingToastMessage = page.getByText(
      `Generating parametric model...`
    )
    await expect(generatingToastMessage).toBeVisible({ timeout: 10000 })

    const successToastMessage = page.getByText(`Text-to-CAD successful`)
    await expect(successToastMessage).toBeVisible({ timeout: 15000 })

    // Hit accept.
    const acceptButton = page.getByRole('button', {
      name: 'Accept',
    })
    await expect(acceptButton).toBeVisible()

    await acceptButton.click()

    // Click in the code editor.
    await page.locator('.cm-content').click()

    // Expect the code to be pasted.
    await expect(page.locator('.cm-content')).toContainText(`startSketchOn`)

    // make sure a model renders.
    // wait for execution done
    await u.openDebugPanel()
    await u.expectCmdLog('[data-message-type="execution-done"]')
    await u.closeDebugPanel()
  })

  test('success model, then ignore success toast, user can create new prompt from command bar', async ({
    page,
    homePage,
  }) => {
    const u = await getUtils(page)

    await page.setBodyDimensions({ width: 1000, height: 500 })

    await homePage.goToModelingScene()
    await u.waitForPageLoad()

    await sendPromptFromCommandBarTriggeredByButton(page, 'a 2x6 lego')

    // Find the toast.
    // Look out for the toast message
    const submittingToastMessage = page.getByText(
      `Submitting to Text-to-CAD API...`
    )
    await expect(submittingToastMessage).toBeVisible()

    const generatingToastMessage = page.getByText(
      `Generating parametric model...`
    )
    await expect(generatingToastMessage).toBeVisible({ timeout: 10000 })

    const successToastMessage = page.getByText(`Text-to-CAD successful`)
    await expect(successToastMessage).toBeVisible({ timeout: 15000 })

    // Can send a new prompt from the command bar.
    await sendPromptFromCommandBarTriggeredByButton(page, 'a 2x4 lego')

    // Find the toast.
    // Look out for the toast message
    await expect(submittingToastMessage).toBeVisible()
    await expect(generatingToastMessage).toBeVisible({ timeout: 10000 })

    // Expect 2 success toasts.
    await expect(successToastMessage).toHaveCount(2, {
      timeout: 15000,
    })
    await expect(page.getByText('a 2x4 lego')).toBeVisible()
    await expect(page.getByText('a 2x6 lego')).toBeVisible()
  })

  test('you can reject text-to-cad output and it does nothing', async ({
    page,
    homePage,
  }) => {
    const u = await getUtils(page)

    await page.setBodyDimensions({ width: 1000, height: 500 })

    await homePage.goToModelingScene()
    await u.waitForPageLoad()

    await sendPromptFromCommandBarTriggeredByButton(page, 'a 2x4 lego')

    // Find the toast.
    // Look out for the toast message
    const submittingToastMessage = page.getByText(
      `Submitting to Text-to-CAD API...`
    )
    await expect(submittingToastMessage).toBeVisible()

    const generatingToastMessage = page.getByText(
      `Generating parametric model...`
    )
    await expect(generatingToastMessage).toBeVisible({ timeout: 10000 })

    const successToastMessage = page.getByText(`Text-to-CAD successful`)
    await expect(successToastMessage).toBeVisible({ timeout: 15000 })

    // Hit copy to clipboard.
    const rejectButton = page.getByRole('button', { name: 'Reject' })
    await expect(rejectButton).toBeVisible()

    await rejectButton.click()

    // The toast should disappear.
    await expect(successToastMessage).not.toBeVisible()

    // Expect no code.
    await expect(page.locator('.cm-content')).toContainText(``)
  })

  test('sending a bad prompt fails, can dismiss', async ({
    page,
    homePage,
  }) => {
    const u = await getUtils(page)

    await page.setBodyDimensions({ width: 1000, height: 500 })

    await homePage.goToModelingScene()
    await u.waitForPageLoad()

    const randomPrompt = `aslkdfja;` + Date.now() + `FFFFEIWJF`
    await sendPromptFromCommandBarTriggeredByButton(page, randomPrompt)

    // Find the toast.
    // Look out for the toast message
    const submittingToastMessage = page.getByText(
      `Submitting to Text-to-CAD API...`
    )
    await expect(submittingToastMessage).toBeVisible()

    const generatingToastMessage = page.getByText(
      `Generating parametric model...`
    )
    await expect(generatingToastMessage).toBeVisible()

    const failureToastMessage = page.getByText(
      `The prompt must clearly describe a CAD model`
    )
    await expect(failureToastMessage).toBeVisible()

    await page.waitForTimeout(1000)

    // Make sure the toast did not say it was successful.
    const successToastMessage = page.getByText(`Text-to-CAD successful`)
    await expect(successToastMessage).not.toBeVisible()
    await expect(page.getByText(`Text-to-CAD failed`)).toBeVisible()

    // Find the toast dismiss button.
    const dismissButton = page.getByRole('button', { name: 'Dismiss' })
    await expect(dismissButton).toBeVisible()
    await dismissButton.click()

    // The toast should disappear.
    await expect(failureToastMessage).not.toBeVisible()
  })

  test('sending a bad prompt fails, can start over from toast', async ({
    page,
    homePage,
  }) => {
    const u = await getUtils(page)

    await page.setBodyDimensions({ width: 1000, height: 500 })

    await homePage.goToModelingScene()
    await u.waitForPageLoad()

    const badPrompt = 'akjsndladf lajbhflauweyfaaaljhr472iouafyvsssssss'
    await sendPromptFromCommandBarTriggeredByButton(page, badPrompt)

    // Find the toast.
    // Look out for the toast message
    const submittingToastMessage = page.getByText(
      `Submitting to Text-to-CAD API...`
    )
    await expect(submittingToastMessage).toBeVisible()

    const generatingToastMessage = page.getByText(
      `Generating parametric model...`
    )
    await expect(generatingToastMessage).toBeVisible()

    const failureToastMessage = page.getByText(
      `The prompt must clearly describe a CAD model`
    )
    await expect(failureToastMessage).toBeVisible()

    await page.waitForTimeout(1000)

    // Make sure the toast did not say it was successful.
    const successToastMessage = page.getByText(`Text-to-CAD successful`)
    await expect(successToastMessage).not.toBeVisible()
    await expect(page.getByText(`Text-to-CAD failed`)).toBeVisible()

    // Click the edit prompt button to try again.
    const editPromptButton = page.getByRole('button', { name: 'Edit prompt' })
    await expect(editPromptButton).toBeVisible()
    await editPromptButton.click()

    // The toast should disappear.
    await expect(failureToastMessage).not.toBeVisible()

    // Make sure the old prompt is still there and can be edited.
    await expect(page.locator('textarea')).toContainText(badPrompt)

    // Select all and start a new prompt.
    await page.keyboard.down('ControlOrMeta')
    await page.keyboard.press('KeyA')
    await page.keyboard.up('ControlOrMeta')
    await page.keyboard.type('a 2x4 lego')

    // Submit the new prompt.
    await page.keyboard.press('Enter')

    // Make sure the new prompt works.
    // Find the toast.
    // Look out for the toast message
    await expect(submittingToastMessage).toBeVisible()

    await expect(generatingToastMessage).toBeVisible({ timeout: 10000 })

    await expect(successToastMessage).toBeVisible({ timeout: 15000 })
  })

  test('sending a bad prompt fails, can ignore toast, can start over from command bar', async ({
    page,
    homePage,
  }) => {
    const u = await getUtils(page)

    await page.setBodyDimensions({ width: 1000, height: 500 })

    await homePage.goToModelingScene()
    await u.waitForPageLoad()

    const badPrompt = 'akjsndladflajbhflauweyf15;'
    await sendPromptFromCommandBarTriggeredByButton(page, badPrompt)

    // Find the toast.
    // Look out for the toast message
    const submittingToastMessage = page.getByText(
      `Submitting to Text-to-CAD API...`
    )
    await expect(submittingToastMessage).toBeVisible()

    const generatingToastMessage = page.getByText(
      `Generating parametric model...`
    )
    await expect(generatingToastMessage).toBeVisible()

    const failureToastMessage = page.getByText(
      `The prompt must clearly describe a CAD model`
    )
    await expect(failureToastMessage).toBeVisible()

    await page.waitForTimeout(1000)

    // Make sure the toast did not say it was successful.
    const successToastMessage = page.getByText(`Text-to-CAD successful`)
    await expect(successToastMessage).not.toBeVisible()
    await expect(page.getByText(`Text-to-CAD failed`)).toBeVisible()

    // They should be able to try again from the command bar.
    await sendPromptFromCommandBarTriggeredByButton(page, 'a 2x4 lego')

    // Find the toast.
    // Look out for the toast message
    await expect(submittingToastMessage).toBeVisible()

    await expect(generatingToastMessage).toBeVisible({ timeout: 10000 })

    await expect(successToastMessage).toBeVisible({ timeout: 15000 })

    // old failure toast should stick around.
    await expect(failureToastMessage).toBeVisible()
    await expect(page.getByText(`Text-to-CAD failed`)).toBeVisible()
  })

  test('ensure you can shift+enter in the prompt box', async ({
    page,
    homePage,
  }) => {
    const u = await getUtils(page)

    await page.setBodyDimensions({ width: 1000, height: 500 })

    await homePage.goToModelingScene()
    await u.waitForPageLoad()

    const promptWithNewline = `a 2x4\nlego`

    await page.getByTestId('text-to-cad').click()

    // Type the prompt.
    await page.keyboard.type('a 2x4')
    await page.waitForTimeout(1000)
    await page.keyboard.down('Shift')
    await page.keyboard.press('Enter')
    await page.keyboard.up('Shift')
    await page.keyboard.type('lego')
    await page.waitForTimeout(1000)
    await page.keyboard.press('Enter')

    // Find the toast.
    // Look out for the toast message
    const submittingToastMessage = page.getByText(
      `Submitting to Text-to-CAD API...`
    )
    await expect(submittingToastMessage).toBeVisible()

    const generatingToastMessage = page.getByText(
      `Generating parametric model...`
    )
    await expect(generatingToastMessage).toBeVisible({ timeout: 10000 })

    const successToastMessage = page.getByText(`Text-to-CAD successful`)
    await expect(successToastMessage).toBeVisible({ timeout: 15000 })

    await expect(page.getByText(promptWithNewline)).toBeVisible()
  })

  // This will be fine once greg makes prompt at top of file deterministic
  test('can do many at once and get many prompts back, and interact with many', async ({
    page,
    homePage,
  }) => {
    // Let this test run longer since we've seen it timeout.
    test.setTimeout(180_000)

    const u = await getUtils(page)

    await page.setBodyDimensions({ width: 1000, height: 500 })

    await homePage.goToModelingScene()
    await u.waitForPageLoad()

    await sendPromptFromCommandBarTriggeredByButton(page, 'a 2x4 lego')

    await sendPromptFromCommandBarTriggeredByButton(page, 'a 2x8 lego')

    await sendPromptFromCommandBarTriggeredByButton(page, 'a 2x10 lego')

    // Find the toast.
    // Look out for the toast message
    const submittingToastMessage = page.getByText(
      `Submitting to Text-to-CAD API...`
    )
    await expect(submittingToastMessage.first()).toBeVisible()

    const generatingToastMessage = page.getByText(
      `Generating parametric model...`
    )
    await expect(generatingToastMessage.first()).toBeVisible({
      timeout: 10_000,
    })

    const successToastMessage = page.getByText(`Text-to-CAD successful`)
    // We should have three success toasts.
    await expect(successToastMessage).toHaveCount(3, { timeout: 25_000 })

    await expect(page.getByText(`a 2x4 lego`)).toBeVisible()
    await expect(page.getByText(`a 2x8 lego`)).toBeVisible()
    await expect(page.getByText(`a 2x10 lego`)).toBeVisible()

    // Ensure if you reject one, the others stay.
    const rejectButton = page.getByRole('button', { name: 'Reject' })
    await expect(rejectButton.first()).toBeVisible()
    // Click the reject button on the first toast.
    await rejectButton.first().click()

    // The first toast should disappear, but not the others.
    await expect(page.getByText(`a 2x10 lego`)).not.toBeVisible()
    await expect(page.getByText(`a 2x8 lego`)).toBeVisible()
    await expect(page.getByText(`a 2x4 lego`)).toBeVisible()

    // Ensure you can copy the code for one of the models remaining.
    const copyToClipboardButton = page.getByRole('button', {
      name: 'Accept',
    })
    await expect(copyToClipboardButton.first()).toBeVisible()
    // Click the button.
    await copyToClipboardButton.first().click()

    // Do NOT do AI tests like this: "Expect the code to be pasted."
    // Reason: AI tests are NONDETERMINISTIC. Thus we need to be as most
    // general as we can for the assertion.
    // We can use Kolmogorov complexity as a measurement of the
    // "probably most minimal version of this program" to have a lower
    // bound to work with. It is completely by feel because there are
    // no proofs that any program is its smallest self.
    const code2x8 = await page.locator('.cm-content').innerText()
    await expect(code2x8.length).toBeGreaterThan(249)

    // Ensure the final toast remains.
    await expect(page.getByText(`a 2x10 lego`)).not.toBeVisible()
    await expect(page.getByText(`Prompt: "a 2x8 lego`)).not.toBeVisible()
    await expect(page.getByText(`a 2x4 lego`)).toBeVisible()

    // Ensure you can copy the code for the final model.
    await expect(copyToClipboardButton).toBeVisible()
    // Click the button.
    await copyToClipboardButton.click()

    // Expect the code to be pasted.
    const code2x4 = await page.locator('.cm-content').innerText()
    await expect(code2x4.length).toBeGreaterThan(249)
  })

  test('can do many at once with errors, clicking dismiss error does not dismiss all', async ({
    page,
    homePage,
  }) => {
    const u = await getUtils(page)

    await page.setBodyDimensions({ width: 1000, height: 500 })

    await homePage.goToModelingScene()
    await u.waitForPageLoad()

    await sendPromptFromCommandBarTriggeredByButton(page, 'a 2x4 lego')

    await sendPromptFromCommandBarTriggeredByButton(
      page,
      'alkjsdnlajshdbfjlhsbdf a;askjdnf'
    )

    // Find the toast.
    // Look out for the toast message
    const submittingToastMessage = page.getByText(
      `Submitting to Text-to-CAD API...`
    )
    await expect(submittingToastMessage.first()).toBeVisible()

    const generatingToastMessage = page.getByText(
      `Generating parametric model...`
    )
    await expect(generatingToastMessage.first()).toBeVisible({
      timeout: 10000,
    })

    const successToastMessage = page.getByText(`Text-to-CAD successful`)
    // We should have three success toasts.
    await expect(successToastMessage).toHaveCount(1, { timeout: 15000 })

    await expect(page.getByText('Copied')).not.toBeVisible()

    const failureToastMessage = page.getByText(
      `The prompt must clearly describe a CAD model`
    )
    await expect(failureToastMessage).toBeVisible()

    // Make sure the toast did not say it was successful.
    await expect(page.getByText(`Text-to-CAD failed`)).toBeVisible()

    await expect(page.getByText(`a 2x4 lego`)).toBeVisible()

    // Ensure if you dismiss the error the others stay.
    const dismissButton = page.getByRole('button', { name: 'Dismiss' })
    await expect(dismissButton).toBeVisible()
    // Click the dismiss button on the first toast.
    await dismissButton.first().click()

    // Make sure the failure toast disappears.
    await expect(failureToastMessage).not.toBeVisible()
    await expect(page.getByText(`Text-to-CAD failed`)).not.toBeVisible()

    // The first toast should disappear, but not the others.
    await expect(page.getByText(`a 2x4 lego`)).toBeVisible()

    // Ensure you can copy the code for one of the models remaining.
    const copyToClipboardButton = page.getByRole('button', {
      name: 'Accept',
    })
    await expect(copyToClipboardButton.first()).toBeVisible()
    // Click the button.
    await copyToClipboardButton.first().click()

    // Expect the code to be pasted.
    await expect(page.locator('.cm-content')).toContainText(`2x4`)
  })
})

// Added underscore if we need this for later.
async function _sendPromptFromCommandBar(page: Page, promptStr: string) {
  await page.waitForTimeout(1000)
  await test.step(`Send prompt from command bar: ${promptStr}`, async () => {
    const commandBarButton = page.getByRole('button', { name: 'Commands' })
    await expect(commandBarButton).toBeVisible()
    // Click the command bar button
    await commandBarButton.hover()
    await commandBarButton.click()
    await page.waitForTimeout(1000)

    // Wait for the command bar to appear
    const cmdSearchBar = page.getByPlaceholder('Search commands')
    await expect(cmdSearchBar).toBeVisible()

    const textToCadCommand = page.getByText('Use the Zoo Text-to-CAD API')
    await expect(textToCadCommand.first()).toBeVisible()
    // Click the Text-to-CAD command
    await textToCadCommand.first().scrollIntoViewIfNeeded()
    await textToCadCommand.first().click()
    await page.waitForTimeout(1000)

    // Enter the prompt.
    const prompt = page.getByRole('textbox', { name: 'Prompt' })
    await expect(prompt.first()).toBeVisible()

    // Type the prompt.
    await page.keyboard.type(promptStr)
    await page.waitForTimeout(200)
    await page.keyboard.press('Enter')
  })
}

async function sendPromptFromCommandBarTriggeredByButton(
  page: Page,
  promptStr: string
) {
  await page.waitForTimeout(1000)
  await test.step(`Send prompt from command bar: ${promptStr}`, async () => {
    await page.getByTestId('text-to-cad').click()

    // Enter the prompt.
    const prompt = page.getByRole('textbox', { name: 'Prompt' })
    await expect(prompt.first()).toBeVisible()

    // Type the prompt.
    await page.keyboard.type(promptStr)
    await page.waitForTimeout(200)
    await page.keyboard.press('Enter')
  })
}

test(
  'Text-to-CAD functionality',
  { tag: '@electron' },
  async ({ context, page }, testInfo) => {
    const projectName = 'project-000'
    const prompt = 'lego 2x4'
    const textToCadFileName = 'lego-2x4.kcl'

    const { dir } = await context.folderSetupFn(async () => {})

    const fileExists = () =>
      fs.existsSync(join(dir, projectName, textToCadFileName))

    const { openFilePanel, openKclCodePanel, waitForPageLoad } = await getUtils(
      page,
      test
    )

    await page.setBodyDimensions({ width: 1200, height: 500 })

    // Locators
    const projectMenuButton = page
      .getByTestId('project-sidebar-toggle')
      .filter({ hasText: projectName })
    const textToCadFileButton = page.getByRole('listitem').filter({
      has: page.getByRole('button', { name: textToCadFileName }),
    })
    const textToCadComment = page.getByText(
      `// Generated by Text-to-CAD: ${prompt}`
    )

    // Create and navigate to the project
    await createProject({ name: 'project-000', page })

    // Wait for Start Sketch otherwise you will not have access Text-to-CAD command
    await waitForPageLoad()
    await openFilePanel()
    await openKclCodePanel()

    await test.step(`Test file creation`, async () => {
      await sendPromptFromCommandBarTriggeredByButton(page, prompt)
      // File is considered created if it shows up in the Project Files pane
      await expect(textToCadFileButton).toBeVisible({ timeout: 20_000 })
      expect(fileExists()).toBeTruthy()
    })

    await test.step(`Test file navigation`, async () => {
      await expect(projectMenuButton).toContainText('main.kcl')
      await textToCadFileButton.click()
      // File can be navigated and loaded assuming a specific KCL comment is loaded into the KCL code pane
      await expect(textToCadComment).toBeVisible({ timeout: 20_000 })
      await expect(projectMenuButton).toContainText(textToCadFileName)
    })

    await test.step(`Test file deletion on rejection`, async () => {
      const rejectButton = page.getByRole('button', { name: 'Reject' })
      // A file is created and can be navigated to while this prompt is still opened
      // Click the "Reject" button within the prompt and it will delete the file.
      await rejectButton.click()

      const submittingToastMessage = page.getByText(
        `Successfully deleted file "lego-2x4.kcl"`
      )
      await expect(submittingToastMessage).toBeVisible()
      expect(fileExists()).toBeFalsy()
      // Confirm we've navigated back to the main.kcl file after deletion
      await expect(projectMenuButton).toContainText('main.kcl')
    })
  }
)

/**
 * Below there are twelve (12) tests for testing the navigation and file creation
 * logic around text to cad. The Text to CAD command is now globally available
 * within the application and is the same command for all parts of the application.
 * There are many new user scenarios to test because we can navigate to any project
 * you can accept and reject the creation and everything needs to be updated properly.
 *
 *
 * Gotcha: The API requests for text to CAD are mocked! The return values are
 * from real API requests which are copied and pasted below
 *
 * Gotcha: The exports OBJ etc... are not in the output they are massive.
 *
 * Gotcha: Yes, the 3D render preview will be broken because the exported models
 * are not included. These tests do not care about this.
 *
 */
test.describe('Mocked Text-to-CAD API tests', { tag: ['@skipWin'] }, () => {
  async function mockPageTextToCAD(page: Page) {
    await page.route(
      'https://api.dev.zoo.dev/ai/text-to-cad/glb?kcl=true',
      async (route) => {
        const json = {
          id: 'bfc0ffc0-46c6-48bc-841e-1dc08f3428ce',
          created_at: '2025-04-24T16:50:48.857892376Z',
          user_id: '85de7740-3e38-4e86-abb5-e5afbb8a2183',
          status: 'queued',
          updated_at: '2025-04-24T16:50:48.857892376Z',
          prompt: '1x1x1 cube',
          output_format: 'glb',
          model_version: '',
          kcl_version: '0.2.63',
          model: 'kcl',
          feedback: null,
          mocked: true,
        }
        await route.fulfill({ json })
      }
    )
    await page.route(
      'https://api.dev.zoo.dev/user/text-to-cad/*',
      async (route) => {
        const json = {
          mocked: true,
          id: '6ecbb863-2766-47f0-95cb-7122ad7560ce',
          created_at: '2025-04-24T16:52:00.360Z',
          started_at: '2025-04-24T16:52:00.360Z',
          completed_at: '2025-04-24T16:52:00.363Z',
          user_id: '85de7740-3e38-4e86-abb5-e5afbb8a2183',
          status: 'completed',
          updated_at: '2025-04-24T16:52:00.360Z',
          prompt: '2x2x2 cube',
          outputs: {},
          output_format: 'step',
          model_version: '',
          kcl_version: '0.2.63',
          model: 'kcl',
          feedback: null,
          code: '/*\nGenerated by Text-to-CAD:\n2x2x2 cube\n*/\n@settings(defaultLengthUnit = mm)\n\n// Define the dimensions of the cube\ncubeSide = 2\n\n// Start a sketch on the XY plane\ncubeSketch = startSketchOn(XY)\n  |> startProfileAt([0, 0], %)\n  |> line(end = [cubeSide, 0])\n  |> line(end = [0, cubeSide])\n  |> line(end = [-cubeSide, 0])\n  |> close()\n\n// Extrude the sketch to create a 3D cube\ncube = extrude(cubeSketch, length = cubeSide)',
        }
        await route.fulfill({ json })
      }
    )
  }

  test(
    'Home Page -> Text To CAD -> New Project -> Stay in home page -> Reject -> Project should be deleted',
    { tag: '@electron' },
    async ({ context, page }, testInfo) => {
      const projectName = 'my-project-name'
      const prompt = '2x2x2 cube'
      await mockPageTextToCAD(page)

      // open commands
      await page.getByTestId('command-bar-open-button').click()

      // search Text To CAD
      await page.keyboard.type('Text To CAD')
      await page.keyboard.press('Enter')

      // new project
      await page.keyboard.type('New project')
      await page.keyboard.press('Enter')

      // write name
      await page.keyboard.type(projectName)
      await page.keyboard.press('Enter')

      // prompt
      await page.keyboard.type(prompt)
      await page.keyboard.press('Enter')

      await page.getByRole('button', { name: 'Reject' }).click()

      // Expect the entire project to be deleted
      await expect(
        page.getByText('Successfully deleted "my-project-name"')
      ).toBeVisible()
      // Project DOM card has this test id
      await expect(page.getByTestId(projectName)).not.toBeVisible()
    }
  )

  test(
    'Home Page -> Text To CAD -> New Project -> Stay in home page -> Accept -> should navigate to file',
    { tag: '@electron' },
    async ({ context, page }, testInfo) => {
      const u = await getUtils(page)
      const projectName = 'my-project-name'
      const prompt = '2x2x2 cube'
      await mockPageTextToCAD(page)

      // open commands
      await page.getByTestId('command-bar-open-button').click()

      // search Text To CAD
      await page.keyboard.type('Text To CAD')
      await page.keyboard.press('Enter')

      // new project
      await page.keyboard.type('New project')
      await page.keyboard.press('Enter')

      // write name
      await page.keyboard.type(projectName)
      await page.keyboard.press('Enter')

      // prompt
      await page.keyboard.type(prompt)
      await page.keyboard.press('Enter')

      await page.getByRole('button', { name: 'Accept' }).click()

      await expect(page.getByTestId('app-header-project-name')).toBeVisible()
      await expect(page.getByTestId('app-header-project-name')).toContainText(
        projectName
      )
      await expect(page.getByTestId('app-header-file-name')).toBeVisible()
      await expect(page.getByTestId('app-header-file-name')).toContainText(
        '2x2x2-cube.kcl'
      )

      await u.openFilePanel()
      await expect(
        page.getByTestId('file-tree-item').getByText('2x2x2-cube.kcl')
      ).toBeVisible()
    }
  )

  test(
    'Home Page -> Text To CAD -> Existing Project -> Stay in home page -> Reject -> should delete single file',
    { tag: '@electron' },
<<<<<<< HEAD
    async ({ context, page }, testInfo) => {
=======
    async ({ homePage, page }, testInfo) => {
>>>>>>> efba7736
      const projectName = 'my-project-name'
      const prompt = '2x2x2 cube'
      await mockPageTextToCAD(page)

      // Create and navigate to the project then come home
      await createProject({ name: projectName, page, returnHome: true })

<<<<<<< HEAD
      await expect(page.getByText('Your Projects')).toBeVisible()
=======
      await homePage.expectIsCurrentPage()
>>>>>>> efba7736

      await expect(page.getByText('1 file')).toBeVisible()

      // open commands
      await page.getByTestId('command-bar-open-button').click()

      // search Text To CAD
      await page.keyboard.type('Text To CAD')
      await page.keyboard.press('Enter')

      // new project
      await page.keyboard.type('Existing project')
      await page.keyboard.press('Enter')

      // write name
      await page.keyboard.type(projectName)
      await page.keyboard.press('Enter')

      // prompt
      await page.keyboard.type(prompt)
      await page.keyboard.press('Enter')

      await expect(page.getByRole('button', { name: 'Reject' })).toBeVisible()
      await expect(page.getByText('2 file')).toBeVisible()

      await page.getByRole('button', { name: 'Reject' }).click()

      await expect(page.getByText('1 file')).toBeVisible()
    }
  )

  test(
    'Home Page -> Text To CAD -> Existing Project -> Stay in home page -> Accept -> should navigate to file',
    { tag: '@electron' },
<<<<<<< HEAD
    async ({ context, page }, testInfo) => {
=======
    async ({ homePage, page }, testInfo) => {
>>>>>>> efba7736
      const u = await getUtils(page)
      const projectName = 'my-project-name'
      const prompt = '2x2x2 cube'
      await mockPageTextToCAD(page)

      // Create and navigate to the project then come home
      await createProject({ name: projectName, page, returnHome: true })

<<<<<<< HEAD
      await expect(page.getByText('Your Projects')).toBeVisible()
=======
      await homePage.expectIsCurrentPage()
>>>>>>> efba7736

      // open commands
      await page.getByTestId('command-bar-open-button').click()

      // search Text To CAD
      await page.keyboard.type('Text To CAD')
      await page.keyboard.press('Enter')

      // new project
      await page.keyboard.type('Existing project')
      await page.keyboard.press('Enter')

      // write name
      await page.keyboard.type(projectName)
      await page.keyboard.press('Enter')

      // prompt
      await page.keyboard.type(prompt)
      await page.keyboard.press('Enter')

      await page.getByRole('button', { name: 'Accept' }).click()

      await expect(page.getByTestId('app-header-project-name')).toBeVisible()
      await expect(page.getByTestId('app-header-project-name')).toContainText(
        projectName
      )
      await expect(page.getByTestId('app-header-file-name')).toBeVisible()
      await expect(page.getByTestId('app-header-file-name')).toContainText(
        '2x2x2-cube.kcl'
      )

      await u.openFilePanel()
      await expect(
        page.getByTestId('file-tree-item').getByText('2x2x2-cube.kcl')
      ).toBeVisible()
    }
  )

  test(
    'Home Page -> Text To CAD -> New Project -> Navigate to the project -> Reject -> should go to home page',
    { tag: '@electron' },
<<<<<<< HEAD
    async ({ context, page }, testInfo) => {
=======
    async ({ homePage, page }, testInfo) => {
>>>>>>> efba7736
      const projectName = 'my-project-name'
      const prompt = '2x2x2 cube'
      await mockPageTextToCAD(page)

      // open commands
      await page.getByTestId('command-bar-open-button').click()

      // search Text To CAD
      await page.keyboard.type('Text To CAD')
      await page.keyboard.press('Enter')

      // new project
      await page.keyboard.type('New project')
      await page.keyboard.press('Enter')

      // write name
      await page.keyboard.type(projectName)
      await page.keyboard.press('Enter')

      // prompt
      await page.keyboard.type(prompt)
      await page.keyboard.press('Enter')

      // Go into the project that was created from Text to CAD
      await page.getByText(projectName).click()

      await expect(page.getByTestId('app-header-project-name')).toBeVisible()
      await expect(page.getByTestId('app-header-project-name')).toContainText(
        projectName
      )
      await expect(page.getByTestId('app-header-file-name')).toBeVisible()
      await expect(page.getByTestId('app-header-file-name')).toContainText(
        '2x2x2-cube.kcl'
      )

      await page.getByRole('button', { name: 'Reject' }).click()

      // Make sure we went back home
<<<<<<< HEAD
      await expect(
        page.getByText('No Projects found, ready to make your first one?')
      ).toBeVisible()
=======
      await homePage.expectIsCurrentPage()
>>>>>>> efba7736
    }
  )

  test(
    'Home Page -> Text To CAD -> New Project -> Navigate to the project -> Accept -> should stay in same file',
    { tag: '@electron' },
<<<<<<< HEAD
    async ({ context, page }, testInfo) => {
=======
    async ({ homePage, page }, testInfo) => {
>>>>>>> efba7736
      const projectName = 'my-project-name'
      const prompt = '2x2x2 cube'
      await mockPageTextToCAD(page)

      // open commands
      await page.getByTestId('command-bar-open-button').click()

      // search Text To CAD
      await page.keyboard.type('Text To CAD')
      await page.keyboard.press('Enter')

      // new project
      await page.keyboard.type('New project')
      await page.keyboard.press('Enter')

      // write name
      await page.keyboard.type(projectName)
      await page.keyboard.press('Enter')

      // prompt
      await page.keyboard.type(prompt)
      await page.keyboard.press('Enter')

      // Go into the project that was created from Text to CAD
      await page.getByText(projectName).click()

      await page.getByRole('button', { name: 'Accept' }).click()

      await expect(page.getByTestId('app-header-project-name')).toBeVisible()
      await expect(page.getByTestId('app-header-project-name')).toContainText(
        projectName
      )
      await expect(page.getByTestId('app-header-file-name')).toBeVisible()
      await expect(page.getByTestId('app-header-file-name')).toContainText(
        '2x2x2-cube.kcl'
      )
    }
  )

  test(
    'Home Page -> Text To CAD -> Existing Project -> Navigate to the project -> Reject -> should load main.kcl',
    { tag: '@electron' },
<<<<<<< HEAD
    async ({ context, page }, testInfo) => {
=======
    async ({ homePage, page }, testInfo) => {
>>>>>>> efba7736
      const u = await getUtils(page)
      const projectName = 'my-project-name'
      const prompt = '2x2x2 cube'
      await mockPageTextToCAD(page)

      // Create and navigate to the project then come home
      await createProject({ name: projectName, page, returnHome: true })

<<<<<<< HEAD
      await expect(page.getByText('Your Projects')).toBeVisible()
=======
      await homePage.expectIsCurrentPage()
>>>>>>> efba7736

      // open commands
      await page.getByTestId('command-bar-open-button').click()

      // search Text To CAD
      await page.keyboard.type('Text To CAD')
      await page.keyboard.press('Enter')

      // new project
      await page.keyboard.type('Existing project')
      await page.keyboard.press('Enter')

      // write name
      await page.keyboard.type(projectName)
      await page.keyboard.press('Enter')

      // prompt
      await page.keyboard.type(prompt)
      await page.keyboard.press('Enter')

      // Go into the project that was created from Text to CAD
      // This only works because there is only 1 project. Each project has the same value of `data-test-id='project-title'`
      await page.getByTestId('project-title').click()

      await page.getByRole('button', { name: 'Reject' }).click()

      // Check header is populated with the project and file name
      await expect(page.getByTestId('app-header-project-name')).toBeVisible()
      await expect(page.getByTestId('app-header-project-name')).toContainText(
        projectName
      )
      await expect(page.getByTestId('app-header-file-name')).toBeVisible()
      await expect(page.getByTestId('app-header-file-name')).toContainText(
        'main.kcl'
      )

      // Check file is deleted
      await u.openFilePanel()
      await expect(page.getByText('2x2x2-cube.kcl')).not.toBeVisible()
    }
  )

  test(
    'Home Page -> Text To CAD -> Existing Project -> Navigate to the project -> Accept -> should load 2x2x2-cube.kcl',
    { tag: '@electron' },
<<<<<<< HEAD
    async ({ context, page }, testInfo) => {
=======
    async ({ homePage, page }, testInfo) => {
>>>>>>> efba7736
      const u = await getUtils(page)
      const projectName = 'my-project-name'
      const prompt = '2x2x2 cube'
      await mockPageTextToCAD(page)

      // Create and navigate to the project then come home
      await createProject({ name: projectName, page, returnHome: true })

<<<<<<< HEAD
      await expect(page.getByText('Your Projects')).toBeVisible()
=======
      await homePage.expectIsCurrentPage()
>>>>>>> efba7736

      // open commands
      await page.getByTestId('command-bar-open-button').click()

      // search Text To CAD
      await page.keyboard.type('Text To CAD')
      await page.keyboard.press('Enter')

      // new project
      await page.keyboard.type('Existing project')
      await page.keyboard.press('Enter')

      // write name
      await page.keyboard.type(projectName)
      await page.keyboard.press('Enter')

      // prompt
      await page.keyboard.type(prompt)
      await page.keyboard.press('Enter')

      // Go into the project that was created from Text to CAD
      // This only works because there is only 1 project. Each project has the same value of `data-test-id='project-title'`
      await page.getByTestId('project-title').click()

      await page.getByRole('button', { name: 'Accept' }).click()

      // Check header is populated with the project and file name
      await expect(page.getByTestId('app-header-project-name')).toBeVisible()
      await expect(page.getByTestId('app-header-project-name')).toContainText(
        projectName
      )
      await expect(page.getByTestId('app-header-file-name')).toBeVisible()
      await expect(page.getByTestId('app-header-file-name')).toContainText(
        '2x2x2-cube.kcl'
      )

      // Check file is created
      await u.openFilePanel()
      await expect(
        page.getByTestId('file-tree-item').getByText('2x2x2-cube.kcl')
      ).toBeVisible()
    }
  )

  test(
    'Home Page -> Text To CAD -> New Project -> Navigate to different project -> Reject -> should stay in project',
    { tag: '@electron' },
<<<<<<< HEAD
    async ({ context, page, homePage }, testInfo) => {
=======
    async ({ homePage, page }, testInfo) => {
>>>>>>> efba7736
      const u = await getUtils(page)
      const projectName = 'my-project-name'
      const unrelatedProjectName = 'unrelated-project'
      const prompt = '2x2x2 cube'
      await mockPageTextToCAD(page)

      // Create and navigate to the project then come home
      await createProject({
        name: unrelatedProjectName,
        page,
        returnHome: true,
      })

<<<<<<< HEAD
      await expect(page.getByText('Your Projects')).toBeVisible()
=======
      await homePage.expectIsCurrentPage()
>>>>>>> efba7736

      // open commands
      await page.getByTestId('command-bar-open-button').click()

      // search Text To CAD
      await page.keyboard.type('Text To CAD')
      await page.keyboard.press('Enter')

      // new project
      await page.keyboard.type('New project')
      await page.keyboard.press('Enter')

      // write name
      await page.keyboard.type(projectName)
      await page.keyboard.press('Enter')

      // prompt
      await page.keyboard.type(prompt)
      await page.keyboard.press('Enter')

      await homePage.openProject(unrelatedProjectName)
      // Check that we opened the unrelated project
      await expect(page.getByTestId('app-header-project-name')).toBeVisible()
      await expect(page.getByTestId('app-header-project-name')).toContainText(
        unrelatedProjectName
      )
      await expect(page.getByTestId('app-header-file-name')).toBeVisible()
      await expect(page.getByTestId('app-header-file-name')).toContainText(
        'main.kcl'
      )

      await page.getByRole('button', { name: 'Reject' }).click()

      // Check header is populated with the project and file name
      await expect(page.getByTestId('app-header-project-name')).toBeVisible()
      await expect(page.getByTestId('app-header-project-name')).toContainText(
        unrelatedProjectName
      )
      await expect(page.getByTestId('app-header-file-name')).toBeVisible()
      await expect(page.getByTestId('app-header-file-name')).toContainText(
        'main.kcl'
      )

      // Check file is created
      await u.openFilePanel()
      // File should be deleted
      await expect(
        page.getByTestId('file-tree-item').getByText('2x2x2-cube.kcl')
      ).not.toBeVisible()

      await u.goToHomePageFromModeling()

      // Project should be deleted
      await expect(
        page.getByTestId('home-section').getByText(projectName)
      ).not.toBeVisible()
    }
  )

  test(
    'Home Page -> Text To CAD -> New Project -> Navigate to different project -> Accept -> should go to new project',
    { tag: '@electron' },
<<<<<<< HEAD
    async ({ context, page, homePage }, testInfo) => {
=======
    async ({ page, homePage }, testInfo) => {
>>>>>>> efba7736
      const u = await getUtils(page)
      const projectName = 'my-project-name'
      const unrelatedProjectName = 'unrelated-project'
      const prompt = '2x2x2 cube'
      await mockPageTextToCAD(page)

      // Create and navigate to the project then come home
      await createProject({
        name: unrelatedProjectName,
        page,
        returnHome: true,
      })

<<<<<<< HEAD
      await expect(page.getByText('Your Projects')).toBeVisible()
=======
      await homePage.expectIsCurrentPage()
>>>>>>> efba7736

      // open commands
      await page.getByTestId('command-bar-open-button').click()

      // search Text To CAD
      await page.keyboard.type('Text To CAD')
      await page.keyboard.press('Enter')

      // new project
      await page.keyboard.type('New project')
      await page.keyboard.press('Enter')

      // write name
      await page.keyboard.type(projectName)
      await page.keyboard.press('Enter')

      // prompt
      await page.keyboard.type(prompt)
      await page.keyboard.press('Enter')

      await homePage.openProject(unrelatedProjectName)
      // Check that we opened the unrelated project
      await expect(page.getByTestId('app-header-project-name')).toBeVisible()
      await expect(page.getByTestId('app-header-project-name')).toContainText(
        unrelatedProjectName
      )
      await expect(page.getByTestId('app-header-file-name')).toBeVisible()
      await expect(page.getByTestId('app-header-file-name')).toContainText(
        'main.kcl'
      )

      await page.getByRole('button', { name: 'Accept' }).click()

      // Check header is populated with the project and file name
      await expect(page.getByTestId('app-header-project-name')).toBeVisible()
      await expect(page.getByTestId('app-header-project-name')).toContainText(
        projectName
      )
      await expect(page.getByTestId('app-header-file-name')).toBeVisible()
      await expect(page.getByTestId('app-header-file-name')).toContainText(
        '2x2x2-cube.kcl'
      )

      // Check file is created
      await u.openFilePanel()
      await expect(
        page.getByTestId('file-tree-item').getByText('2x2x2-cube.kcl')
      ).toBeVisible()

      await expect(
        page.getByTestId('file-tree-item').getByText('main.kcl')
      ).not.toBeVisible()
    }
  )

  test(
    'Home Page -> Text To CAD -> Existing Project -> Navigate to different project -> Reject -> should stay in same project',
    { tag: '@electron' },
<<<<<<< HEAD
    async ({ context, page, homePage }, testInfo) => {
=======
    async ({ page, homePage }, testInfo) => {
>>>>>>> efba7736
      const u = await getUtils(page)
      const projectName = 'my-project-name'
      const unrelatedProjectName = 'unrelated-project'
      const prompt = '2x2x2 cube'
      await mockPageTextToCAD(page)

      // Create and navigate to the project then come home
      await createProject({
        name: unrelatedProjectName,
        page,
        returnHome: true,
      })
<<<<<<< HEAD
      await expect(page.getByText('Your Projects')).toBeVisible()

      await createProject({ name: projectName, page, returnHome: true })
      await expect(page.getByText('Your Projects')).toBeVisible()
=======
      await homePage.expectIsCurrentPage()

      await createProject({ name: projectName, page, returnHome: true })
      await homePage.expectIsCurrentPage()
>>>>>>> efba7736

      // open commands
      await page.getByTestId('command-bar-open-button').click()

      // search Text To CAD
      await page.keyboard.type('Text To CAD')
      await page.keyboard.press('Enter')

      // new project
      await page.keyboard.type('Existing project')
      await page.keyboard.press('Enter')

      // write name
      await page.keyboard.type(projectName)
      await page.keyboard.press('Enter')

      // prompt
      await page.keyboard.type(prompt)
      await page.keyboard.press('Enter')

      await homePage.openProject(unrelatedProjectName)
      // Check that we opened the unrelated project
      await expect(page.getByTestId('app-header-project-name')).toBeVisible()
      await expect(page.getByTestId('app-header-project-name')).toContainText(
        unrelatedProjectName
      )
      await expect(page.getByTestId('app-header-file-name')).toBeVisible()
      await expect(page.getByTestId('app-header-file-name')).toContainText(
        'main.kcl'
      )

      await page.getByRole('button', { name: 'Reject' }).click()

      // Check header is populated with the project and file name
      await expect(page.getByTestId('app-header-project-name')).toBeVisible()
      await expect(page.getByTestId('app-header-project-name')).toContainText(
        unrelatedProjectName
      )
      await expect(page.getByTestId('app-header-file-name')).toBeVisible()
      await expect(page.getByTestId('app-header-file-name')).toContainText(
        'main.kcl'
      )

      await u.goToHomePageFromModeling()

      await expect(
        page.getByTestId('home-section').getByText(projectName)
      ).toBeVisible()

      await expect(
        page.getByTestId('home-section').getByText(unrelatedProjectName)
      ).toBeVisible()
    }
  )

  test(
    'Home Page -> Text To CAD -> Existing Project -> Navigate to different project -> Accept -> should navigate to new project',
    { tag: '@electron' },
<<<<<<< HEAD
    async ({ context, page, homePage }, testInfo) => {
=======
    async ({ page, homePage }, testInfo) => {
>>>>>>> efba7736
      const u = await getUtils(page)
      const projectName = 'my-project-name'
      const unrelatedProjectName = 'unrelated-project'
      const prompt = '2x2x2 cube'
      await mockPageTextToCAD(page)

      // Create and navigate to the project then come home
      await createProject({
        name: unrelatedProjectName,
        page,
        returnHome: true,
      })
<<<<<<< HEAD
      await expect(page.getByText('Your Projects')).toBeVisible()

      await createProject({ name: projectName, page, returnHome: true })
      await expect(page.getByText('Your Projects')).toBeVisible()
=======
      await homePage.expectIsCurrentPage()

      await createProject({ name: projectName, page, returnHome: true })
      await homePage.expectIsCurrentPage()
>>>>>>> efba7736

      // open commands
      await page.getByTestId('command-bar-open-button').click()

      // search Text To CAD
      await page.keyboard.type('Text To CAD')
      await page.keyboard.press('Enter')

      // new project
      await page.keyboard.type('Existing project')
      await page.keyboard.press('Enter')

      // write name
      await page.keyboard.type(projectName)
      await page.keyboard.press('Enter')

      // prompt
      await page.keyboard.type(prompt)
      await page.keyboard.press('Enter')

      await homePage.openProject(unrelatedProjectName)
      // Check that we opened the unrelated project
      await expect(page.getByTestId('app-header-project-name')).toBeVisible()
      await expect(page.getByTestId('app-header-project-name')).toContainText(
        unrelatedProjectName
      )
      await expect(page.getByTestId('app-header-file-name')).toBeVisible()
      await expect(page.getByTestId('app-header-file-name')).toContainText(
        'main.kcl'
      )

      await page.getByRole('button', { name: 'Accept' }).click()

      // Check header is populated with the project and file name
      await expect(page.getByTestId('app-header-project-name')).toBeVisible()
      await expect(page.getByTestId('app-header-project-name')).toContainText(
        projectName
      )
      await expect(page.getByTestId('app-header-file-name')).toBeVisible()
      await expect(page.getByTestId('app-header-file-name')).toContainText(
        '2x2x2-cube.kcl'
      )

      // Check file is created
      await u.openFilePanel()
      await expect(
        page.getByTestId('file-tree-item').getByText('2x2x2-cube.kcl')
      ).toBeVisible()
      await expect(
        page.getByTestId('file-tree-item').getByText('main.kcl')
      ).toBeVisible()
    }
  )
})<|MERGE_RESOLUTION|>--- conflicted
+++ resolved
@@ -786,11 +786,7 @@
   test(
     'Home Page -> Text To CAD -> Existing Project -> Stay in home page -> Reject -> should delete single file',
     { tag: '@electron' },
-<<<<<<< HEAD
-    async ({ context, page }, testInfo) => {
-=======
     async ({ homePage, page }, testInfo) => {
->>>>>>> efba7736
       const projectName = 'my-project-name'
       const prompt = '2x2x2 cube'
       await mockPageTextToCAD(page)
@@ -798,11 +794,7 @@
       // Create and navigate to the project then come home
       await createProject({ name: projectName, page, returnHome: true })
 
-<<<<<<< HEAD
-      await expect(page.getByText('Your Projects')).toBeVisible()
-=======
       await homePage.expectIsCurrentPage()
->>>>>>> efba7736
 
       await expect(page.getByText('1 file')).toBeVisible()
 
@@ -837,11 +829,7 @@
   test(
     'Home Page -> Text To CAD -> Existing Project -> Stay in home page -> Accept -> should navigate to file',
     { tag: '@electron' },
-<<<<<<< HEAD
-    async ({ context, page }, testInfo) => {
-=======
     async ({ homePage, page }, testInfo) => {
->>>>>>> efba7736
       const u = await getUtils(page)
       const projectName = 'my-project-name'
       const prompt = '2x2x2 cube'
@@ -850,11 +838,7 @@
       // Create and navigate to the project then come home
       await createProject({ name: projectName, page, returnHome: true })
 
-<<<<<<< HEAD
-      await expect(page.getByText('Your Projects')).toBeVisible()
-=======
       await homePage.expectIsCurrentPage()
->>>>>>> efba7736
 
       // open commands
       await page.getByTestId('command-bar-open-button').click()
@@ -896,11 +880,7 @@
   test(
     'Home Page -> Text To CAD -> New Project -> Navigate to the project -> Reject -> should go to home page',
     { tag: '@electron' },
-<<<<<<< HEAD
-    async ({ context, page }, testInfo) => {
-=======
     async ({ homePage, page }, testInfo) => {
->>>>>>> efba7736
       const projectName = 'my-project-name'
       const prompt = '2x2x2 cube'
       await mockPageTextToCAD(page)
@@ -939,24 +919,14 @@
       await page.getByRole('button', { name: 'Reject' }).click()
 
       // Make sure we went back home
-<<<<<<< HEAD
-      await expect(
-        page.getByText('No Projects found, ready to make your first one?')
-      ).toBeVisible()
-=======
       await homePage.expectIsCurrentPage()
->>>>>>> efba7736
     }
   )
 
   test(
     'Home Page -> Text To CAD -> New Project -> Navigate to the project -> Accept -> should stay in same file',
     { tag: '@electron' },
-<<<<<<< HEAD
-    async ({ context, page }, testInfo) => {
-=======
     async ({ homePage, page }, testInfo) => {
->>>>>>> efba7736
       const projectName = 'my-project-name'
       const prompt = '2x2x2 cube'
       await mockPageTextToCAD(page)
@@ -999,11 +969,7 @@
   test(
     'Home Page -> Text To CAD -> Existing Project -> Navigate to the project -> Reject -> should load main.kcl',
     { tag: '@electron' },
-<<<<<<< HEAD
-    async ({ context, page }, testInfo) => {
-=======
     async ({ homePage, page }, testInfo) => {
->>>>>>> efba7736
       const u = await getUtils(page)
       const projectName = 'my-project-name'
       const prompt = '2x2x2 cube'
@@ -1012,11 +978,7 @@
       // Create and navigate to the project then come home
       await createProject({ name: projectName, page, returnHome: true })
 
-<<<<<<< HEAD
-      await expect(page.getByText('Your Projects')).toBeVisible()
-=======
       await homePage.expectIsCurrentPage()
->>>>>>> efba7736
 
       // open commands
       await page.getByTestId('command-bar-open-button').click()
@@ -1062,11 +1024,7 @@
   test(
     'Home Page -> Text To CAD -> Existing Project -> Navigate to the project -> Accept -> should load 2x2x2-cube.kcl',
     { tag: '@electron' },
-<<<<<<< HEAD
-    async ({ context, page }, testInfo) => {
-=======
     async ({ homePage, page }, testInfo) => {
->>>>>>> efba7736
       const u = await getUtils(page)
       const projectName = 'my-project-name'
       const prompt = '2x2x2 cube'
@@ -1075,11 +1033,7 @@
       // Create and navigate to the project then come home
       await createProject({ name: projectName, page, returnHome: true })
 
-<<<<<<< HEAD
-      await expect(page.getByText('Your Projects')).toBeVisible()
-=======
       await homePage.expectIsCurrentPage()
->>>>>>> efba7736
 
       // open commands
       await page.getByTestId('command-bar-open-button').click()
@@ -1127,11 +1081,7 @@
   test(
     'Home Page -> Text To CAD -> New Project -> Navigate to different project -> Reject -> should stay in project',
     { tag: '@electron' },
-<<<<<<< HEAD
-    async ({ context, page, homePage }, testInfo) => {
-=======
     async ({ homePage, page }, testInfo) => {
->>>>>>> efba7736
       const u = await getUtils(page)
       const projectName = 'my-project-name'
       const unrelatedProjectName = 'unrelated-project'
@@ -1145,11 +1095,7 @@
         returnHome: true,
       })
 
-<<<<<<< HEAD
-      await expect(page.getByText('Your Projects')).toBeVisible()
-=======
       await homePage.expectIsCurrentPage()
->>>>>>> efba7736
 
       // open commands
       await page.getByTestId('command-bar-open-button').click()
@@ -1212,11 +1158,7 @@
   test(
     'Home Page -> Text To CAD -> New Project -> Navigate to different project -> Accept -> should go to new project',
     { tag: '@electron' },
-<<<<<<< HEAD
-    async ({ context, page, homePage }, testInfo) => {
-=======
     async ({ page, homePage }, testInfo) => {
->>>>>>> efba7736
       const u = await getUtils(page)
       const projectName = 'my-project-name'
       const unrelatedProjectName = 'unrelated-project'
@@ -1230,11 +1172,7 @@
         returnHome: true,
       })
 
-<<<<<<< HEAD
-      await expect(page.getByText('Your Projects')).toBeVisible()
-=======
       await homePage.expectIsCurrentPage()
->>>>>>> efba7736
 
       // open commands
       await page.getByTestId('command-bar-open-button').click()
@@ -1293,11 +1231,7 @@
   test(
     'Home Page -> Text To CAD -> Existing Project -> Navigate to different project -> Reject -> should stay in same project',
     { tag: '@electron' },
-<<<<<<< HEAD
-    async ({ context, page, homePage }, testInfo) => {
-=======
     async ({ page, homePage }, testInfo) => {
->>>>>>> efba7736
       const u = await getUtils(page)
       const projectName = 'my-project-name'
       const unrelatedProjectName = 'unrelated-project'
@@ -1310,17 +1244,10 @@
         page,
         returnHome: true,
       })
-<<<<<<< HEAD
-      await expect(page.getByText('Your Projects')).toBeVisible()
-
-      await createProject({ name: projectName, page, returnHome: true })
-      await expect(page.getByText('Your Projects')).toBeVisible()
-=======
       await homePage.expectIsCurrentPage()
 
       await createProject({ name: projectName, page, returnHome: true })
       await homePage.expectIsCurrentPage()
->>>>>>> efba7736
 
       // open commands
       await page.getByTestId('command-bar-open-button').click()
@@ -1379,11 +1306,7 @@
   test(
     'Home Page -> Text To CAD -> Existing Project -> Navigate to different project -> Accept -> should navigate to new project',
     { tag: '@electron' },
-<<<<<<< HEAD
-    async ({ context, page, homePage }, testInfo) => {
-=======
     async ({ page, homePage }, testInfo) => {
->>>>>>> efba7736
       const u = await getUtils(page)
       const projectName = 'my-project-name'
       const unrelatedProjectName = 'unrelated-project'
@@ -1396,17 +1319,10 @@
         page,
         returnHome: true,
       })
-<<<<<<< HEAD
-      await expect(page.getByText('Your Projects')).toBeVisible()
-
-      await createProject({ name: projectName, page, returnHome: true })
-      await expect(page.getByText('Your Projects')).toBeVisible()
-=======
       await homePage.expectIsCurrentPage()
 
       await createProject({ name: projectName, page, returnHome: true })
       await homePage.expectIsCurrentPage()
->>>>>>> efba7736
 
       // open commands
       await page.getByTestId('command-bar-open-button').click()
