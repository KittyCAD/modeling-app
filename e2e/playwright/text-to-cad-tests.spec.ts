import fs from "fs";
import { join } from "path";
import type { Page } from "@playwright/test";

<<<<<<< HEAD
import {
  createProject,
  getUtils,
  orRunWhenFullSuiteEnabled,
} from "@e2e/playwright/test-utils";
import { expect, test } from "@e2e/playwright/zoo-test";

test.describe("Text-to-CAD tests", { tag: ["@skipWin"] }, () => {
  test("basic lego happy case", async ({ page, homePage }) => {
    const u = await getUtils(page);
=======
import { createProject, getUtils } from '@e2e/playwright/test-utils'
import { expect, test } from '@e2e/playwright/zoo-test'

test.describe('Text-to-CAD tests', () => {
  test('basic lego happy case', async ({ page, homePage }) => {
    const u = await getUtils(page)
>>>>>>> be4a32a5

    await test.step("Set up", async () => {
      await page.setBodyDimensions({ width: 1000, height: 500 });
      await homePage.goToModelingScene();
      await u.waitForPageLoad();
    });

    await sendPromptFromCommandBar(page, "a 2x4 lego");

    // Find the toast.
    // Look out for the toast message
    const submittingToastMessage = page.getByText(
      `Submitting to Text-to-CAD API...`,
    );
    await expect(submittingToastMessage).toBeVisible();

    const generatingToastMessage = page.getByText(
      `Generating parametric model...`,
    );
    await expect(generatingToastMessage).toBeVisible({ timeout: 10000 });

    const successToastMessage = page.getByText(`Text-to-CAD successful`);
    await expect(successToastMessage).toBeVisible({ timeout: 15000 });

    // Hit accept.
    const acceptButton = page.getByRole("button", {
      name: "Accept",
    });
    await expect(acceptButton).toBeVisible();

    await acceptButton.click();

    // Click in the code editor.
    await page.locator(".cm-content").click();

    // Expect the code to be pasted.
    await expect(page.locator(".cm-content")).toContainText(`startSketchOn`);

    // make sure a model renders.
    // wait for execution done
    await u.openDebugPanel();
    await u.expectCmdLog('[data-message-type="execution-done"]');
    await u.closeDebugPanel();
  });

  test("success model, then ignore success toast, user can create new prompt from command bar", async ({
    page,
    homePage,
  }) => {
    const u = await getUtils(page);

    await page.setBodyDimensions({ width: 1000, height: 500 });

    await homePage.goToModelingScene();
    await u.waitForPageLoad();

    await sendPromptFromCommandBar(page, "a 2x6 lego");

    // Find the toast.
    // Look out for the toast message
    const submittingToastMessage = page.getByText(
      `Submitting to Text-to-CAD API...`,
    );
    await expect(submittingToastMessage).toBeVisible();

    const generatingToastMessage = page.getByText(
      `Generating parametric model...`,
    );
    await expect(generatingToastMessage).toBeVisible({ timeout: 10000 });

    const successToastMessage = page.getByText(`Text-to-CAD successful`);
    await expect(successToastMessage).toBeVisible({ timeout: 15000 });

    // Can send a new prompt from the command bar.
    await sendPromptFromCommandBar(page, "a 2x4 lego");

    // Find the toast.
    // Look out for the toast message
    await expect(submittingToastMessage).toBeVisible();
    await expect(generatingToastMessage).toBeVisible({ timeout: 10000 });

    // Expect 2 success toasts.
    await expect(successToastMessage).toHaveCount(2, {
      timeout: 15000,
    });
    await expect(page.getByText("a 2x4 lego")).toBeVisible();
    await expect(page.getByText("a 2x6 lego")).toBeVisible();
  });

  test("you can reject text-to-cad output and it does nothing", async ({
    page,
    homePage,
  }) => {
    const u = await getUtils(page);

    await page.setBodyDimensions({ width: 1000, height: 500 });

    await homePage.goToModelingScene();
    await u.waitForPageLoad();

    await sendPromptFromCommandBar(page, "a 2x4 lego");

    // Find the toast.
    // Look out for the toast message
    const submittingToastMessage = page.getByText(
      `Submitting to Text-to-CAD API...`,
    );
    await expect(submittingToastMessage).toBeVisible();

    const generatingToastMessage = page.getByText(
      `Generating parametric model...`,
    );
    await expect(generatingToastMessage).toBeVisible({ timeout: 10000 });

    const successToastMessage = page.getByText(`Text-to-CAD successful`);
    await expect(successToastMessage).toBeVisible({ timeout: 15000 });

    // Hit copy to clipboard.
    const rejectButton = page.getByRole("button", { name: "Reject" });
    await expect(rejectButton).toBeVisible();

    await rejectButton.click();

    // The toast should disappear.
    await expect(successToastMessage).not.toBeVisible();

    // Expect no code.
    await expect(page.locator(".cm-content")).toContainText(``);
  });

  test("sending a bad prompt fails, can dismiss", async ({
    page,
    homePage,
  }) => {
    const u = await getUtils(page);

    await page.setBodyDimensions({ width: 1000, height: 500 });

    await homePage.goToModelingScene();
    await u.waitForPageLoad();

    const commandBarButton = page.getByRole("button", { name: "Commands" });
    await expect(commandBarButton).toBeVisible();
    // Click the command bar button
    await commandBarButton.click();

    // Wait for the command bar to appear
    const cmdSearchBar = page.getByPlaceholder("Search commands");
    await expect(cmdSearchBar).toBeVisible();

    const textToCadCommand = page.getByRole("option", { name: "Text-to-CAD" });
    await expect(textToCadCommand.first()).toBeVisible();
    // Click the Text-to-CAD command
    await textToCadCommand.first().click();

    // Enter the prompt.
    const prompt = page.getByRole("textbox", { name: "Prompt" });
    await expect(prompt.first()).toBeVisible();

    // Type the prompt.
    const randomPrompt = `aslkdfja;` + Date.now() + `FFFFEIWJF`;
    await page.keyboard.type(randomPrompt);
    await page.waitForTimeout(1000);
    await page.keyboard.press("Enter");

    // Find the toast.
    // Look out for the toast message
    const submittingToastMessage = page.getByText(
      `Submitting to Text-to-CAD API...`,
    );
    await expect(submittingToastMessage).toBeVisible();

    const generatingToastMessage = page.getByText(
      `Generating parametric model...`,
    );
    await expect(generatingToastMessage).toBeVisible();

    const failureToastMessage = page.getByText(
      `The prompt must clearly describe a CAD model`,
    );
    await expect(failureToastMessage).toBeVisible();

    await page.waitForTimeout(1000);

    // Make sure the toast did not say it was successful.
    const successToastMessage = page.getByText(`Text-to-CAD successful`);
    await expect(successToastMessage).not.toBeVisible();
    await expect(page.getByText(`Text-to-CAD failed`)).toBeVisible();

    // Find the toast dismiss button.
    const dismissButton = page.getByRole("button", { name: "Dismiss" });
    await expect(dismissButton).toBeVisible();
    await dismissButton.click();

    // The toast should disappear.
    await expect(failureToastMessage).not.toBeVisible();
  });

  test("sending a bad prompt fails, can start over from toast", async ({
    page,
    homePage,
  }) => {
    const u = await getUtils(page);

    await page.setBodyDimensions({ width: 1000, height: 500 });

    await homePage.goToModelingScene();
    await u.waitForPageLoad();

    const commandBarButton = page.getByRole("button", { name: "Commands" });
    await expect(commandBarButton).toBeVisible();
    // Click the command bar button
    await commandBarButton.click();

    // Wait for the command bar to appear
    const cmdSearchBar = page.getByPlaceholder("Search commands");
    await expect(cmdSearchBar).toBeVisible();

    const textToCadCommand = page.getByRole("option", { name: "Text-to-CAD" });
    await expect(textToCadCommand.first()).toBeVisible();
    // Click the Text-to-CAD command
    await textToCadCommand.first().click();

    // Enter the prompt.
    const prompt = page.getByRole("textbox", { name: "Prompt" });
    await expect(prompt.first()).toBeVisible();

    const badPrompt = "akjsndladf lajbhflauweyfaaaljhr472iouafyvsssssss";

    // Type the prompt.
    await page.keyboard.type(badPrompt);
    await page.waitForTimeout(1000);
    await page.keyboard.press("Enter");

    // Find the toast.
    // Look out for the toast message
    const submittingToastMessage = page.getByText(
      `Submitting to Text-to-CAD API...`,
    );
    await expect(submittingToastMessage).toBeVisible();

    const generatingToastMessage = page.getByText(
      `Generating parametric model...`,
    );
    await expect(generatingToastMessage).toBeVisible();

    const failureToastMessage = page.getByText(
      `The prompt must clearly describe a CAD model`,
    );
    await expect(failureToastMessage).toBeVisible();

    await page.waitForTimeout(1000);

    // Make sure the toast did not say it was successful.
    const successToastMessage = page.getByText(`Text-to-CAD successful`);
    await expect(successToastMessage).not.toBeVisible();
    await expect(page.getByText(`Text-to-CAD failed`)).toBeVisible();

    // Click the edit prompt button to try again.
    const editPromptButton = page.getByRole("button", { name: "Edit prompt" });
    await expect(editPromptButton).toBeVisible();
    await editPromptButton.click();

    // The toast should disappear.
    await expect(failureToastMessage).not.toBeVisible();

    // Make sure the old prompt is still there and can be edited.
    await expect(page.locator("textarea")).toContainText(badPrompt);

    // Select all and start a new prompt.
    await page.keyboard.down("ControlOrMeta");
    await page.keyboard.press("KeyA");
    await page.keyboard.up("ControlOrMeta");
    await page.keyboard.type("a 2x4 lego");

    // Submit the new prompt.
    await page.keyboard.press("Enter");

    // Make sure the new prompt works.
    // Find the toast.
    // Look out for the toast message
    await expect(submittingToastMessage).toBeVisible();

    await expect(generatingToastMessage).toBeVisible({ timeout: 10000 });

    await expect(successToastMessage).toBeVisible({ timeout: 15000 });
  });

  test("sending a bad prompt fails, can ignore toast, can start over from command bar", async ({
    page,
    homePage,
  }) => {
    const u = await getUtils(page);

    await page.setBodyDimensions({ width: 1000, height: 500 });

    await homePage.goToModelingScene();
    await u.waitForPageLoad();

    const commandBarButton = page.getByRole("button", { name: "Commands" });
    await expect(commandBarButton).toBeVisible();
    // Click the command bar button
    await commandBarButton.click();

    // Wait for the command bar to appear
    const cmdSearchBar = page.getByPlaceholder("Search commands");
    await expect(cmdSearchBar).toBeVisible();

    const textToCadCommand = page.getByRole("option", { name: "Text-to-CAD" });
    await expect(textToCadCommand.first()).toBeVisible();
    // Click the Text-to-CAD command
    await textToCadCommand.first().click();

    // Enter the prompt.
    const prompt = page.getByRole("textbox", { name: "Prompt" });
    await expect(prompt.first()).toBeVisible();

    const badPrompt = "akjsndladflajbhflauweyf15;";

    // Type the prompt.
    await page.keyboard.type(badPrompt);
    await page.waitForTimeout(1000);
    await page.keyboard.press("Enter");

    // Find the toast.
    // Look out for the toast message
    const submittingToastMessage = page.getByText(
      `Submitting to Text-to-CAD API...`,
    );
    await expect(submittingToastMessage).toBeVisible();

    const generatingToastMessage = page.getByText(
      `Generating parametric model...`,
    );
    await expect(generatingToastMessage).toBeVisible();

    const failureToastMessage = page.getByText(
      `The prompt must clearly describe a CAD model`,
    );
    await expect(failureToastMessage).toBeVisible();

    await page.waitForTimeout(1000);

    // Make sure the toast did not say it was successful.
    const successToastMessage = page.getByText(`Text-to-CAD successful`);
    await expect(successToastMessage).not.toBeVisible();
    await expect(page.getByText(`Text-to-CAD failed`)).toBeVisible();

    // They should be able to try again from the command bar.
    await sendPromptFromCommandBar(page, "a 2x4 lego");

    // Find the toast.
    // Look out for the toast message
    await expect(submittingToastMessage).toBeVisible();

    await expect(generatingToastMessage).toBeVisible({ timeout: 10000 });

    await expect(successToastMessage).toBeVisible({ timeout: 15000 });

    // old failure toast should stick around.
    await expect(failureToastMessage).toBeVisible();
    await expect(page.getByText(`Text-to-CAD failed`)).toBeVisible();
  });

  test("ensure you can shift+enter in the prompt box", async ({
    page,
    homePage,
  }) => {
    const u = await getUtils(page);

    await page.setBodyDimensions({ width: 1000, height: 500 });

    await homePage.goToModelingScene();
    await u.waitForPageLoad();

    const promptWithNewline = `a 2x4\nlego`;

    const commandBarButton = page.getByRole("button", { name: "Commands" });
    await expect(commandBarButton).toBeVisible();
    // Click the command bar button
    await commandBarButton.click();

    // Wait for the command bar to appear
    const cmdSearchBar = page.getByPlaceholder("Search commands");
    await expect(cmdSearchBar).toBeVisible();

    const textToCadCommand = page.getByRole("option", { name: "Text-to-CAD" });
    await expect(textToCadCommand.first()).toBeVisible();
    // Click the Text-to-CAD command
    await textToCadCommand.first().click();

    // Enter the prompt.
    const prompt = page.getByRole("textbox", { name: "Prompt" });
    await expect(prompt.first()).toBeVisible();

    // Type the prompt.
    await page.keyboard.type("a 2x4");
    await page.waitForTimeout(1000);
    await page.keyboard.down("Shift");
    await page.keyboard.press("Enter");
    await page.keyboard.up("Shift");
    await page.keyboard.type("lego");
    await page.waitForTimeout(1000);
    await page.keyboard.press("Enter");

    // Find the toast.
    // Look out for the toast message
    const submittingToastMessage = page.getByText(
      `Submitting to Text-to-CAD API...`,
    );
    await expect(submittingToastMessage).toBeVisible();

    const generatingToastMessage = page.getByText(
      `Generating parametric model...`,
    );
    await expect(generatingToastMessage).toBeVisible({ timeout: 10000 });

    const successToastMessage = page.getByText(`Text-to-CAD successful`);
    await expect(successToastMessage).toBeVisible({ timeout: 15000 });

    await expect(page.getByText(promptWithNewline)).toBeVisible();
  });

  // This will be fine once greg makes prompt at top of file deterministic
<<<<<<< HEAD
  test(
    "can do many at once and get many prompts back, and interact with many",
    { tag: ["@skipWin"] },
    async ({ page, homePage }) => {
      test.fixme(orRunWhenFullSuiteEnabled());
      // Let this test run longer since we've seen it timeout.
      test.setTimeout(180_000);

      const u = await getUtils(page);

      await page.setBodyDimensions({ width: 1000, height: 500 });

      await homePage.goToModelingScene();
      await u.waitForPageLoad();

      await sendPromptFromCommandBar(page, "a 2x4 lego");

      await sendPromptFromCommandBar(page, "a 2x8 lego");

      await sendPromptFromCommandBar(page, "a 2x10 lego");

      // Find the toast.
      // Look out for the toast message
      const submittingToastMessage = page.getByText(
        `Submitting to Text-to-CAD API...`,
      );
      await expect(submittingToastMessage.first()).toBeVisible();

      const generatingToastMessage = page.getByText(
        `Generating parametric model...`,
      );
      await expect(generatingToastMessage.first()).toBeVisible({
        timeout: 10_000,
      });

      const successToastMessage = page.getByText(`Text-to-CAD successful`);
      // We should have three success toasts.
      await expect(successToastMessage).toHaveCount(3, { timeout: 25_000 });

      await expect(page.getByText(`a 2x4 lego`)).toBeVisible();
      await expect(page.getByText(`a 2x8 lego`)).toBeVisible();
      await expect(page.getByText(`a 2x10 lego`)).toBeVisible();

      // Ensure if you reject one, the others stay.
      const rejectButton = page.getByRole("button", { name: "Reject" });
      await expect(rejectButton.first()).toBeVisible();
      // Click the reject button on the first toast.
      await rejectButton.first().click();

      // The first toast should disappear, but not the others.
      await expect(page.getByText(`a 2x10 lego`)).not.toBeVisible();
      await expect(page.getByText(`a 2x8 lego`)).toBeVisible();
      await expect(page.getByText(`a 2x4 lego`)).toBeVisible();

      // Ensure you can copy the code for one of the models remaining.
      const copyToClipboardButton = page.getByRole("button", {
        name: "Accept",
      });
      await expect(copyToClipboardButton.first()).toBeVisible();
      // Click the button.
      await copyToClipboardButton.first().click();

      // Do NOT do AI tests like this: "Expect the code to be pasted."
      // Reason: AI tests are NONDETERMINISTIC. Thus we need to be as most
      // general as we can for the assertion.
      // We can use Kolmogorov complexity as a measurement of the
      // "probably most minimal version of this program" to have a lower
      // bound to work with. It is completely by feel because there are
      // no proofs that any program is its smallest self.
      const code2x8 = await page.locator(".cm-content").innerText();
      await expect(code2x8.length).toBeGreaterThan(249);

      // Ensure the final toast remains.
      await expect(page.getByText(`a 2x10 lego`)).not.toBeVisible();
      await expect(page.getByText(`Prompt: "a 2x8 lego`)).not.toBeVisible();
      await expect(page.getByText(`a 2x4 lego`)).toBeVisible();

      // Ensure you can copy the code for the final model.
      await expect(copyToClipboardButton).toBeVisible();
      // Click the button.
      await copyToClipboardButton.click();

      // Expect the code to be pasted.
      const code2x4 = await page.locator(".cm-content").innerText();
      await expect(code2x4.length).toBeGreaterThan(249);
    },
  );
=======
  test('can do many at once and get many prompts back, and interact with many', async ({
    page,
    homePage,
  }) => {
    // Let this test run longer since we've seen it timeout.
    test.setTimeout(180_000)

    const u = await getUtils(page)

    await page.setBodyDimensions({ width: 1000, height: 500 })

    await homePage.goToModelingScene()
    await u.waitForPageLoad()

    await sendPromptFromCommandBar(page, 'a 2x4 lego')

    await sendPromptFromCommandBar(page, 'a 2x8 lego')

    await sendPromptFromCommandBar(page, 'a 2x10 lego')

    // Find the toast.
    // Look out for the toast message
    const submittingToastMessage = page.getByText(
      `Submitting to Text-to-CAD API...`
    )
    await expect(submittingToastMessage.first()).toBeVisible()

    const generatingToastMessage = page.getByText(
      `Generating parametric model...`
    )
    await expect(generatingToastMessage.first()).toBeVisible({
      timeout: 10_000,
    })

    const successToastMessage = page.getByText(`Text-to-CAD successful`)
    // We should have three success toasts.
    await expect(successToastMessage).toHaveCount(3, { timeout: 25_000 })

    await expect(page.getByText(`a 2x4 lego`)).toBeVisible()
    await expect(page.getByText(`a 2x8 lego`)).toBeVisible()
    await expect(page.getByText(`a 2x10 lego`)).toBeVisible()

    // Ensure if you reject one, the others stay.
    const rejectButton = page.getByRole('button', { name: 'Reject' })
    await expect(rejectButton.first()).toBeVisible()
    // Click the reject button on the first toast.
    await rejectButton.first().click()

    // The first toast should disappear, but not the others.
    await expect(page.getByText(`a 2x10 lego`)).not.toBeVisible()
    await expect(page.getByText(`a 2x8 lego`)).toBeVisible()
    await expect(page.getByText(`a 2x4 lego`)).toBeVisible()

    // Ensure you can copy the code for one of the models remaining.
    const copyToClipboardButton = page.getByRole('button', {
      name: 'Accept',
    })
    await expect(copyToClipboardButton.first()).toBeVisible()
    // Click the button.
    await copyToClipboardButton.first().click()

    // Do NOT do AI tests like this: "Expect the code to be pasted."
    // Reason: AI tests are NONDETERMINISTIC. Thus we need to be as most
    // general as we can for the assertion.
    // We can use Kolmogorov complexity as a measurement of the
    // "probably most minimal version of this program" to have a lower
    // bound to work with. It is completely by feel because there are
    // no proofs that any program is its smallest self.
    const code2x8 = await page.locator('.cm-content').innerText()
    await expect(code2x8.length).toBeGreaterThan(249)

    // Ensure the final toast remains.
    await expect(page.getByText(`a 2x10 lego`)).not.toBeVisible()
    await expect(page.getByText(`Prompt: "a 2x8 lego`)).not.toBeVisible()
    await expect(page.getByText(`a 2x4 lego`)).toBeVisible()

    // Ensure you can copy the code for the final model.
    await expect(copyToClipboardButton).toBeVisible()
    // Click the button.
    await copyToClipboardButton.click()

    // Expect the code to be pasted.
    const code2x4 = await page.locator('.cm-content').innerText()
    await expect(code2x4.length).toBeGreaterThan(249)
  })
>>>>>>> be4a32a5

  test("can do many at once with errors, clicking dismiss error does not dismiss all", async ({
    page,
    homePage,
  }) => {
    const u = await getUtils(page);

    await page.setBodyDimensions({ width: 1000, height: 500 });

    await homePage.goToModelingScene();
    await u.waitForPageLoad();

    await sendPromptFromCommandBar(page, "a 2x4 lego");

    await sendPromptFromCommandBar(page, "alkjsdnlajshdbfjlhsbdf a;askjdnf");

    // Find the toast.
    // Look out for the toast message
    const submittingToastMessage = page.getByText(
      `Submitting to Text-to-CAD API...`,
    );
    await expect(submittingToastMessage.first()).toBeVisible();

    const generatingToastMessage = page.getByText(
      `Generating parametric model...`,
    );
    await expect(generatingToastMessage.first()).toBeVisible({
      timeout: 10000,
    });

    const successToastMessage = page.getByText(`Text-to-CAD successful`);
    // We should have three success toasts.
    await expect(successToastMessage).toHaveCount(1, { timeout: 15000 });

    await expect(page.getByText("Copied")).not.toBeVisible();

    const failureToastMessage = page.getByText(
      `The prompt must clearly describe a CAD model`,
    );
    await expect(failureToastMessage).toBeVisible();

    // Make sure the toast did not say it was successful.
    await expect(page.getByText(`Text-to-CAD failed`)).toBeVisible();

    await expect(page.getByText(`a 2x4 lego`)).toBeVisible();

    // Ensure if you dismiss the error the others stay.
    const dismissButton = page.getByRole("button", { name: "Dismiss" });
    await expect(dismissButton).toBeVisible();
    // Click the dismiss button on the first toast.
    await dismissButton.first().click();

    // Make sure the failure toast disappears.
    await expect(failureToastMessage).not.toBeVisible();
    await expect(page.getByText(`Text-to-CAD failed`)).not.toBeVisible();

    // The first toast should disappear, but not the others.
    await expect(page.getByText(`a 2x4 lego`)).toBeVisible();

    // Ensure you can copy the code for one of the models remaining.
    const copyToClipboardButton = page.getByRole("button", {
      name: "Accept",
    });
    await expect(copyToClipboardButton.first()).toBeVisible();
    // Click the button.
    await copyToClipboardButton.first().click();

    // Expect the code to be pasted.
    await expect(page.locator(".cm-content")).toContainText(`2x4`);
  });
});

async function sendPromptFromCommandBar(page: Page, promptStr: string) {
  await page.waitForTimeout(1000);
  await test.step(`Send prompt from command bar: ${promptStr}`, async () => {
    const commandBarButton = page.getByRole("button", { name: "Commands" });
    await expect(commandBarButton).toBeVisible();
    // Click the command bar button
    await commandBarButton.hover();
    await commandBarButton.click();
    await page.waitForTimeout(1000);

    // Wait for the command bar to appear
    const cmdSearchBar = page.getByPlaceholder("Search commands");
    await expect(cmdSearchBar).toBeVisible();

    const textToCadCommand = page.getByText("Use the Zoo Text-to-CAD API");
    await expect(textToCadCommand.first()).toBeVisible();
    // Click the Text-to-CAD command
    await textToCadCommand.first().scrollIntoViewIfNeeded();
    await textToCadCommand.first().click();
    await page.waitForTimeout(1000);

    // Enter the prompt.
    const prompt = page.getByRole("textbox", { name: "Prompt" });
    await expect(prompt.first()).toBeVisible();

    // Type the prompt.
    await page.keyboard.type(promptStr);
    await page.waitForTimeout(200);
    await page.keyboard.press("Enter");
  });
}

test(
  "Text-to-CAD functionality",
  { tag: "@electron" },
  async ({ context, page }, testInfo) => {
<<<<<<< HEAD
    test.fixme(orRunWhenFullSuiteEnabled());
    const projectName = "project-000";
    const prompt = "lego 2x4";
    const textToCadFileName = "lego-2x4.kcl";
=======
    const projectName = 'project-000'
    const prompt = 'lego 2x4'
    const textToCadFileName = 'lego-2x4.kcl'
>>>>>>> be4a32a5

    const { dir } = await context.folderSetupFn(async () => {});

    const fileExists = () =>
      fs.existsSync(join(dir, projectName, textToCadFileName));

    const { openFilePanel, openKclCodePanel, waitForPageLoad } = await getUtils(
      page,
      test,
    );

    await page.setBodyDimensions({ width: 1200, height: 500 });

    // Locators
    const projectMenuButton = page
      .getByTestId("project-sidebar-toggle")
      .filter({ hasText: projectName });
    const textToCadFileButton = page.getByRole("listitem").filter({
      has: page.getByRole("button", { name: textToCadFileName }),
    });
    const textToCadComment = page.getByText(
      `// Generated by Text-to-CAD: ${prompt}`,
    );

    // Create and navigate to the project
    await createProject({ name: "project-000", page });

    // Wait for Start Sketch otherwise you will not have access Text-to-CAD command
    await waitForPageLoad();
    await openFilePanel();
    await openKclCodePanel();

    await test.step(`Test file creation`, async () => {
      await sendPromptFromCommandBar(page, prompt);
      // File is considered created if it shows up in the Project Files pane
      await expect(textToCadFileButton).toBeVisible({ timeout: 20_000 });
      expect(fileExists()).toBeTruthy();
    });

    await test.step(`Test file navigation`, async () => {
      await expect(projectMenuButton).toContainText("main.kcl");
      await textToCadFileButton.click();
      // File can be navigated and loaded assuming a specific KCL comment is loaded into the KCL code pane
      await expect(textToCadComment).toBeVisible({ timeout: 20_000 });
      await expect(projectMenuButton).toContainText(textToCadFileName);
    });

    await test.step(`Test file deletion on rejection`, async () => {
      const rejectButton = page.getByRole("button", { name: "Reject" });
      // A file is created and can be navigated to while this prompt is still opened
      // Click the "Reject" button within the prompt and it will delete the file.
      await rejectButton.click();

      const submittingToastMessage = page.getByText(
        `Successfully deleted file "lego-2x4.kcl"`,
      );
      await expect(submittingToastMessage).toBeVisible();
      expect(fileExists()).toBeFalsy();
      // Confirm we've navigated back to the main.kcl file after deletion
      await expect(projectMenuButton).toContainText("main.kcl");
    });
  },
);

/**
 * Below there are twelve (12) tests for testing the navigation and file creation
 * logic around text to cad. The Text to CAD command is now globally available
 * within the application and is the same command for all parts of the application.
 * There are many new user scenarios to test because we can navigate to any project
 * you can accept and reject the creation and everything needs to be updated properly.
 *
 *
 * Gotcha: The API requests for text to CAD are mocked! The return values are
 * from real API requests which are copied and pasted below
 *
 * Gotcha: The exports OBJ etc... are not in the output they are massive.
 *
 * Gotcha: Yes, the 3D render preview will be broken because the exported models
 * are not included. These tests do not care about this.
 *
 */
test.describe("Mocked Text-to-CAD API tests", { tag: ["@skipWin"] }, () => {
  async function mockPageTextToCAD(page: Page) {
    await page.route(
      "https://api.dev.zoo.dev/ai/text-to-cad/glb?kcl=true",
      async (route) => {
        const json = {
          id: "bfc0ffc0-46c6-48bc-841e-1dc08f3428ce",
          created_at: "2025-04-24T16:50:48.857892376Z",
          user_id: "85de7740-3e38-4e86-abb5-e5afbb8a2183",
          status: "queued",
          updated_at: "2025-04-24T16:50:48.857892376Z",
          prompt: "1x1x1 cube",
          output_format: "glb",
          model_version: "",
          kcl_version: "0.2.63",
          model: "kcl",
          feedback: null,
          mocked: true,
        };
        await route.fulfill({ json });
      },
    );
    await page.route(
      "https://api.dev.zoo.dev/user/text-to-cad/*",
      async (route) => {
        const json = {
          mocked: true,
          id: "6ecbb863-2766-47f0-95cb-7122ad7560ce",
          created_at: "2025-04-24T16:52:00.360Z",
          started_at: "2025-04-24T16:52:00.360Z",
          completed_at: "2025-04-24T16:52:00.363Z",
          user_id: "85de7740-3e38-4e86-abb5-e5afbb8a2183",
          status: "completed",
          updated_at: "2025-04-24T16:52:00.360Z",
          prompt: "2x2x2 cube",
          outputs: {},
          output_format: "step",
          model_version: "",
          kcl_version: "0.2.63",
          model: "kcl",
          feedback: null,
          code: "/*\nGenerated by Text-to-CAD:\n2x2x2 cube\n*/\n@settings(defaultLengthUnit = mm)\n\n// Define the dimensions of the cube\ncubeSide = 2\n\n// Start a sketch on the XY plane\ncubeSketch = startSketchOn(XY)\n  |> startProfileAt([0, 0], %)\n  |> line(end = [cubeSide, 0])\n  |> line(end = [0, cubeSide])\n  |> line(end = [-cubeSide, 0])\n  |> close()\n\n// Extrude the sketch to create a 3D cube\ncube = extrude(cubeSketch, length = cubeSide)",
        };
        await route.fulfill({ json });
      },
    );
  }

  test(
    "Home Page -> Text To CAD -> New Project -> Stay in home page -> Reject -> Project should be deleted",
    { tag: "@electron" },
    async ({ context, page }, testInfo) => {
      const projectName = "my-project-name";
      const prompt = "2x2x2 cube";
      await mockPageTextToCAD(page);

      // open commands
      await page.getByTestId("command-bar-open-button").click();

      // search Text To CAD
      await page.keyboard.type("Text To CAD");
      await page.keyboard.press("Enter");

      // new project
      await page.keyboard.type("New project");
      await page.keyboard.press("Enter");

      // write name
      await page.keyboard.type(projectName);
      await page.keyboard.press("Enter");

      // prompt
      await page.keyboard.type(prompt);
      await page.keyboard.press("Enter");

      await page.getByRole("button", { name: "Reject" }).click();

      // Expect the entire project to be deleted
      await expect(
        page.getByText('Successfully deleted "my-project-name"'),
      ).toBeVisible();
      // Project DOM card has this test id
      await expect(page.getByTestId(projectName)).not.toBeVisible();
    },
  );

  test(
    "Home Page -> Text To CAD -> New Project -> Stay in home page -> Accept -> should navigate to file",
    { tag: "@electron" },
    async ({ context, page }, testInfo) => {
      const u = await getUtils(page);
      const projectName = "my-project-name";
      const prompt = "2x2x2 cube";
      await mockPageTextToCAD(page);

      // open commands
      await page.getByTestId("command-bar-open-button").click();

      // search Text To CAD
      await page.keyboard.type("Text To CAD");
      await page.keyboard.press("Enter");

      // new project
      await page.keyboard.type("New project");
      await page.keyboard.press("Enter");

      // write name
      await page.keyboard.type(projectName);
      await page.keyboard.press("Enter");

      // prompt
      await page.keyboard.type(prompt);
      await page.keyboard.press("Enter");

      await page.getByRole("button", { name: "Accept" }).click();

      await expect(page.getByTestId("app-header-project-name")).toBeVisible();
      await expect(page.getByTestId("app-header-project-name")).toContainText(
        projectName,
      );
      await expect(page.getByTestId("app-header-file-name")).toBeVisible();
      await expect(page.getByTestId("app-header-file-name")).toContainText(
        "2x2x2-cube.kcl",
      );

      await u.openFilePanel();
      await expect(
        page.getByTestId("file-tree-item").getByText("2x2x2-cube.kcl"),
      ).toBeVisible();
    },
  );

  test(
    "Home Page -> Text To CAD -> Existing Project -> Stay in home page -> Reject -> should delete single file",
    { tag: "@electron" },
    async ({ context, page }, testInfo) => {
      const projectName = "my-project-name";
      const prompt = "2x2x2 cube";
      await mockPageTextToCAD(page);

      // Create and navigate to the project then come home
      await createProject({ name: projectName, page, returnHome: true });

      await expect(page.getByText("Your Projects")).toBeVisible();

      await expect(page.getByText("1 file")).toBeVisible();

      // open commands
      await page.getByTestId("command-bar-open-button").click();

      // search Text To CAD
      await page.keyboard.type("Text To CAD");
      await page.keyboard.press("Enter");

      // new project
      await page.keyboard.type("Existing project");
      await page.keyboard.press("Enter");

      // write name
      await page.keyboard.type(projectName);
      await page.keyboard.press("Enter");

      // prompt
      await page.keyboard.type(prompt);
      await page.keyboard.press("Enter");

      await expect(page.getByRole("button", { name: "Reject" })).toBeVisible();
      await expect(page.getByText("2 file")).toBeVisible();

      await page.getByRole("button", { name: "Reject" }).click();

      await expect(page.getByText("1 file")).toBeVisible();
    },
  );

  test(
    "Home Page -> Text To CAD -> Existing Project -> Stay in home page -> Accept -> should navigate to file",
    { tag: "@electron" },
    async ({ context, page }, testInfo) => {
      const u = await getUtils(page);
      const projectName = "my-project-name";
      const prompt = "2x2x2 cube";
      await mockPageTextToCAD(page);

      // Create and navigate to the project then come home
      await createProject({ name: projectName, page, returnHome: true });

      await expect(page.getByText("Your Projects")).toBeVisible();

      // open commands
      await page.getByTestId("command-bar-open-button").click();

      // search Text To CAD
      await page.keyboard.type("Text To CAD");
      await page.keyboard.press("Enter");

      // new project
      await page.keyboard.type("Existing project");
      await page.keyboard.press("Enter");

      // write name
      await page.keyboard.type(projectName);
      await page.keyboard.press("Enter");

      // prompt
      await page.keyboard.type(prompt);
      await page.keyboard.press("Enter");

      await page.getByRole("button", { name: "Accept" }).click();

      await expect(page.getByTestId("app-header-project-name")).toBeVisible();
      await expect(page.getByTestId("app-header-project-name")).toContainText(
        projectName,
      );
      await expect(page.getByTestId("app-header-file-name")).toBeVisible();
      await expect(page.getByTestId("app-header-file-name")).toContainText(
        "2x2x2-cube.kcl",
      );

      await u.openFilePanel();
      await expect(
        page.getByTestId("file-tree-item").getByText("2x2x2-cube.kcl"),
      ).toBeVisible();
    },
  );

  test(
    "Home Page -> Text To CAD -> New Project -> Navigate to the project -> Reject -> should go to home page",
    { tag: "@electron" },
    async ({ context, page }, testInfo) => {
      const projectName = "my-project-name";
      const prompt = "2x2x2 cube";
      await mockPageTextToCAD(page);

      // open commands
      await page.getByTestId("command-bar-open-button").click();

      // search Text To CAD
      await page.keyboard.type("Text To CAD");
      await page.keyboard.press("Enter");

      // new project
      await page.keyboard.type("New project");
      await page.keyboard.press("Enter");

      // write name
      await page.keyboard.type(projectName);
      await page.keyboard.press("Enter");

      // prompt
      await page.keyboard.type(prompt);
      await page.keyboard.press("Enter");

      // Go into the project that was created from Text to CAD
      await page.getByText(projectName).click();

      await expect(page.getByTestId("app-header-project-name")).toBeVisible();
      await expect(page.getByTestId("app-header-project-name")).toContainText(
        projectName,
      );
      await expect(page.getByTestId("app-header-file-name")).toBeVisible();
      await expect(page.getByTestId("app-header-file-name")).toContainText(
        "2x2x2-cube.kcl",
      );

      await page.getByRole("button", { name: "Reject" }).click();

      // Make sure we went back home
      await expect(
        page.getByText("No Projects found, ready to make your first one?"),
      ).toBeVisible();
    },
  );

  test(
    "Home Page -> Text To CAD -> New Project -> Navigate to the project -> Accept -> should stay in same file",
    { tag: "@electron" },
    async ({ context, page }, testInfo) => {
      const projectName = "my-project-name";
      const prompt = "2x2x2 cube";
      await mockPageTextToCAD(page);

      // open commands
      await page.getByTestId("command-bar-open-button").click();

      // search Text To CAD
      await page.keyboard.type("Text To CAD");
      await page.keyboard.press("Enter");

      // new project
      await page.keyboard.type("New project");
      await page.keyboard.press("Enter");

      // write name
      await page.keyboard.type(projectName);
      await page.keyboard.press("Enter");

      // prompt
      await page.keyboard.type(prompt);
      await page.keyboard.press("Enter");

      // Go into the project that was created from Text to CAD
      await page.getByText(projectName).click();

      await page.getByRole("button", { name: "Accept" }).click();

      await expect(page.getByTestId("app-header-project-name")).toBeVisible();
      await expect(page.getByTestId("app-header-project-name")).toContainText(
        projectName,
      );
      await expect(page.getByTestId("app-header-file-name")).toBeVisible();
      await expect(page.getByTestId("app-header-file-name")).toContainText(
        "2x2x2-cube.kcl",
      );
    },
  );

  test(
    "Home Page -> Text To CAD -> Existing Project -> Navigate to the project -> Reject -> should load main.kcl",
    { tag: "@electron" },
    async ({ context, page }, testInfo) => {
      const u = await getUtils(page);
      const projectName = "my-project-name";
      const prompt = "2x2x2 cube";
      await mockPageTextToCAD(page);

      // Create and navigate to the project then come home
      await createProject({ name: projectName, page, returnHome: true });

      await expect(page.getByText("Your Projects")).toBeVisible();

      // open commands
      await page.getByTestId("command-bar-open-button").click();

      // search Text To CAD
      await page.keyboard.type("Text To CAD");
      await page.keyboard.press("Enter");

      // new project
      await page.keyboard.type("Existing project");
      await page.keyboard.press("Enter");

      // write name
      await page.keyboard.type(projectName);
      await page.keyboard.press("Enter");

      // prompt
      await page.keyboard.type(prompt);
      await page.keyboard.press("Enter");

      // Go into the project that was created from Text to CAD
      // This only works because there is only 1 project. Each project has the same value of `data-test-id='project-title'`
      await page.getByTestId("project-title").click();

      await page.getByRole("button", { name: "Reject" }).click();

      // Check header is populated with the project and file name
      await expect(page.getByTestId("app-header-project-name")).toBeVisible();
      await expect(page.getByTestId("app-header-project-name")).toContainText(
        projectName,
      );
      await expect(page.getByTestId("app-header-file-name")).toBeVisible();
      await expect(page.getByTestId("app-header-file-name")).toContainText(
        "main.kcl",
      );

      // Check file is deleted
      await u.openFilePanel();
      await expect(page.getByText("2x2x2-cube.kcl")).not.toBeVisible();
    },
  );

  test(
    "Home Page -> Text To CAD -> Existing Project -> Navigate to the project -> Accept -> should load 2x2x2-cube.kcl",
    { tag: "@electron" },
    async ({ context, page }, testInfo) => {
      const u = await getUtils(page);
      const projectName = "my-project-name";
      const prompt = "2x2x2 cube";
      await mockPageTextToCAD(page);

      // Create and navigate to the project then come home
      await createProject({ name: projectName, page, returnHome: true });

      await expect(page.getByText("Your Projects")).toBeVisible();

      // open commands
      await page.getByTestId("command-bar-open-button").click();

      // search Text To CAD
      await page.keyboard.type("Text To CAD");
      await page.keyboard.press("Enter");

      // new project
      await page.keyboard.type("Existing project");
      await page.keyboard.press("Enter");

      // write name
      await page.keyboard.type(projectName);
      await page.keyboard.press("Enter");

      // prompt
      await page.keyboard.type(prompt);
      await page.keyboard.press("Enter");

      // Go into the project that was created from Text to CAD
      // This only works because there is only 1 project. Each project has the same value of `data-test-id='project-title'`
      await page.getByTestId("project-title").click();

      await page.getByRole("button", { name: "Accept" }).click();

      // Check header is populated with the project and file name
      await expect(page.getByTestId("app-header-project-name")).toBeVisible();
      await expect(page.getByTestId("app-header-project-name")).toContainText(
        projectName,
      );
      await expect(page.getByTestId("app-header-file-name")).toBeVisible();
      await expect(page.getByTestId("app-header-file-name")).toContainText(
        "2x2x2-cube.kcl",
      );

      // Check file is created
      await u.openFilePanel();
      await expect(
        page.getByTestId("file-tree-item").getByText("2x2x2-cube.kcl"),
      ).toBeVisible();
    },
  );

  test(
    "Home Page -> Text To CAD -> New Project -> Navigate to different project -> Reject -> should stay in project",
    { tag: "@electron" },
    async ({ context, page, homePage }, testInfo) => {
      const u = await getUtils(page);
      const projectName = "my-project-name";
      const unrelatedProjectName = "unrelated-project";
      const prompt = "2x2x2 cube";
      await mockPageTextToCAD(page);

      // Create and navigate to the project then come home
      await createProject({
        name: unrelatedProjectName,
        page,
        returnHome: true,
      });

      await expect(page.getByText("Your Projects")).toBeVisible();

      // open commands
      await page.getByTestId("command-bar-open-button").click();

      // search Text To CAD
      await page.keyboard.type("Text To CAD");
      await page.keyboard.press("Enter");

      // new project
      await page.keyboard.type("New project");
      await page.keyboard.press("Enter");

      // write name
      await page.keyboard.type(projectName);
      await page.keyboard.press("Enter");

      // prompt
      await page.keyboard.type(prompt);
      await page.keyboard.press("Enter");

      await homePage.openProject(unrelatedProjectName);
      // Check that we opened the unrelated project
      await expect(page.getByTestId("app-header-project-name")).toBeVisible();
      await expect(page.getByTestId("app-header-project-name")).toContainText(
        unrelatedProjectName,
      );
      await expect(page.getByTestId("app-header-file-name")).toBeVisible();
      await expect(page.getByTestId("app-header-file-name")).toContainText(
        "main.kcl",
      );

      await page.getByRole("button", { name: "Reject" }).click();

      // Check header is populated with the project and file name
      await expect(page.getByTestId("app-header-project-name")).toBeVisible();
      await expect(page.getByTestId("app-header-project-name")).toContainText(
        unrelatedProjectName,
      );
      await expect(page.getByTestId("app-header-file-name")).toBeVisible();
      await expect(page.getByTestId("app-header-file-name")).toContainText(
        "main.kcl",
      );

      // Check file is created
      await u.openFilePanel();
      // File should be deleted
      await expect(
        page.getByTestId("file-tree-item").getByText("2x2x2-cube.kcl"),
      ).not.toBeVisible();

      await u.goToHomePageFromModeling();

      // Project should be deleted
      await expect(
        page.getByTestId("home-section").getByText(projectName),
      ).not.toBeVisible();
    },
  );

  test(
    "Home Page -> Text To CAD -> New Project -> Navigate to different project -> Accept -> should go to new project",
    { tag: "@electron" },
    async ({ context, page, homePage }, testInfo) => {
      const u = await getUtils(page);
      const projectName = "my-project-name";
      const unrelatedProjectName = "unrelated-project";
      const prompt = "2x2x2 cube";
      await mockPageTextToCAD(page);

      // Create and navigate to the project then come home
      await createProject({
        name: unrelatedProjectName,
        page,
        returnHome: true,
      });

      await expect(page.getByText("Your Projects")).toBeVisible();

      // open commands
      await page.getByTestId("command-bar-open-button").click();

      // search Text To CAD
      await page.keyboard.type("Text To CAD");
      await page.keyboard.press("Enter");

      // new project
      await page.keyboard.type("New project");
      await page.keyboard.press("Enter");

      // write name
      await page.keyboard.type(projectName);
      await page.keyboard.press("Enter");

      // prompt
      await page.keyboard.type(prompt);
      await page.keyboard.press("Enter");

      await homePage.openProject(unrelatedProjectName);
      // Check that we opened the unrelated project
      await expect(page.getByTestId("app-header-project-name")).toBeVisible();
      await expect(page.getByTestId("app-header-project-name")).toContainText(
        unrelatedProjectName,
      );
      await expect(page.getByTestId("app-header-file-name")).toBeVisible();
      await expect(page.getByTestId("app-header-file-name")).toContainText(
        "main.kcl",
      );

      await page.getByRole("button", { name: "Accept" }).click();

      // Check header is populated with the project and file name
      await expect(page.getByTestId("app-header-project-name")).toBeVisible();
      await expect(page.getByTestId("app-header-project-name")).toContainText(
        projectName,
      );
      await expect(page.getByTestId("app-header-file-name")).toBeVisible();
      await expect(page.getByTestId("app-header-file-name")).toContainText(
        "2x2x2-cube.kcl",
      );

      // Check file is created
      await u.openFilePanel();
      await expect(
        page.getByTestId("file-tree-item").getByText("2x2x2-cube.kcl"),
      ).toBeVisible();

      await expect(
        page.getByTestId("file-tree-item").getByText("main.kcl"),
      ).not.toBeVisible();
    },
  );

  test(
    "Home Page -> Text To CAD -> Existing Project -> Navigate to different project -> Reject -> should stay in same project",
    { tag: "@electron" },
    async ({ context, page, homePage }, testInfo) => {
      const u = await getUtils(page);
      const projectName = "my-project-name";
      const unrelatedProjectName = "unrelated-project";
      const prompt = "2x2x2 cube";
      await mockPageTextToCAD(page);

      // Create and navigate to the project then come home
      await createProject({
        name: unrelatedProjectName,
        page,
        returnHome: true,
      });
      await expect(page.getByText("Your Projects")).toBeVisible();

      await createProject({ name: projectName, page, returnHome: true });
      await expect(page.getByText("Your Projects")).toBeVisible();

      // open commands
      await page.getByTestId("command-bar-open-button").click();

      // search Text To CAD
      await page.keyboard.type("Text To CAD");
      await page.keyboard.press("Enter");

      // new project
      await page.keyboard.type("Existing project");
      await page.keyboard.press("Enter");

      // write name
      await page.keyboard.type(projectName);
      await page.keyboard.press("Enter");

      // prompt
      await page.keyboard.type(prompt);
      await page.keyboard.press("Enter");

      await homePage.openProject(unrelatedProjectName);
      // Check that we opened the unrelated project
      await expect(page.getByTestId("app-header-project-name")).toBeVisible();
      await expect(page.getByTestId("app-header-project-name")).toContainText(
        unrelatedProjectName,
      );
      await expect(page.getByTestId("app-header-file-name")).toBeVisible();
      await expect(page.getByTestId("app-header-file-name")).toContainText(
        "main.kcl",
      );

      await page.getByRole("button", { name: "Reject" }).click();

      // Check header is populated with the project and file name
      await expect(page.getByTestId("app-header-project-name")).toBeVisible();
      await expect(page.getByTestId("app-header-project-name")).toContainText(
        unrelatedProjectName,
      );
      await expect(page.getByTestId("app-header-file-name")).toBeVisible();
      await expect(page.getByTestId("app-header-file-name")).toContainText(
        "main.kcl",
      );

      await u.goToHomePageFromModeling();

      await expect(
        page.getByTestId("home-section").getByText(projectName),
      ).toBeVisible();

      await expect(
        page.getByTestId("home-section").getByText(unrelatedProjectName),
      ).toBeVisible();
    },
  );

  test(
    "Home Page -> Text To CAD -> Existing Project -> Navigate to different project -> Accept -> should navigate to new project",
    { tag: "@electron" },
    async ({ context, page, homePage }, testInfo) => {
      const u = await getUtils(page);
      const projectName = "my-project-name";
      const unrelatedProjectName = "unrelated-project";
      const prompt = "2x2x2 cube";
      await mockPageTextToCAD(page);

      // Create and navigate to the project then come home
      await createProject({
        name: unrelatedProjectName,
        page,
        returnHome: true,
      });
      await expect(page.getByText("Your Projects")).toBeVisible();

      await createProject({ name: projectName, page, returnHome: true });
      await expect(page.getByText("Your Projects")).toBeVisible();

      // open commands
      await page.getByTestId("command-bar-open-button").click();

      // search Text To CAD
      await page.keyboard.type("Text To CAD");
      await page.keyboard.press("Enter");

      // new project
      await page.keyboard.type("Existing project");
      await page.keyboard.press("Enter");

      // write name
      await page.keyboard.type(projectName);
      await page.keyboard.press("Enter");

      // prompt
      await page.keyboard.type(prompt);
      await page.keyboard.press("Enter");

      await homePage.openProject(unrelatedProjectName);
      // Check that we opened the unrelated project
      await expect(page.getByTestId("app-header-project-name")).toBeVisible();
      await expect(page.getByTestId("app-header-project-name")).toContainText(
        unrelatedProjectName,
      );
      await expect(page.getByTestId("app-header-file-name")).toBeVisible();
      await expect(page.getByTestId("app-header-file-name")).toContainText(
        "main.kcl",
      );

      await page.getByRole("button", { name: "Accept" }).click();

      // Check header is populated with the project and file name
      await expect(page.getByTestId("app-header-project-name")).toBeVisible();
      await expect(page.getByTestId("app-header-project-name")).toContainText(
        projectName,
      );
      await expect(page.getByTestId("app-header-file-name")).toBeVisible();
      await expect(page.getByTestId("app-header-file-name")).toContainText(
        "2x2x2-cube.kcl",
      );

      // Check file is created
      await u.openFilePanel();
      await expect(
        page.getByTestId("file-tree-item").getByText("2x2x2-cube.kcl"),
      ).toBeVisible();
      await expect(
        page.getByTestId("file-tree-item").getByText("main.kcl"),
      ).toBeVisible();
    },
  );
});<|MERGE_RESOLUTION|>--- conflicted
+++ resolved
@@ -2,25 +2,12 @@
 import { join } from "path";
 import type { Page } from "@playwright/test";
 
-<<<<<<< HEAD
-import {
-  createProject,
-  getUtils,
-  orRunWhenFullSuiteEnabled,
-} from "@e2e/playwright/test-utils";
+import { createProject, getUtils } from "@e2e/playwright/test-utils";
 import { expect, test } from "@e2e/playwright/zoo-test";
 
-test.describe("Text-to-CAD tests", { tag: ["@skipWin"] }, () => {
+test.describe("Text-to-CAD tests", () => {
   test("basic lego happy case", async ({ page, homePage }) => {
     const u = await getUtils(page);
-=======
-import { createProject, getUtils } from '@e2e/playwright/test-utils'
-import { expect, test } from '@e2e/playwright/zoo-test'
-
-test.describe('Text-to-CAD tests', () => {
-  test('basic lego happy case', async ({ page, homePage }) => {
-    const u = await getUtils(page)
->>>>>>> be4a32a5
 
     await test.step("Set up", async () => {
       await page.setBodyDimensions({ width: 1000, height: 500 });
@@ -445,155 +432,66 @@
   });
 
   // This will be fine once greg makes prompt at top of file deterministic
-<<<<<<< HEAD
-  test(
-    "can do many at once and get many prompts back, and interact with many",
-    { tag: ["@skipWin"] },
-    async ({ page, homePage }) => {
-      test.fixme(orRunWhenFullSuiteEnabled());
-      // Let this test run longer since we've seen it timeout.
-      test.setTimeout(180_000);
-
-      const u = await getUtils(page);
-
-      await page.setBodyDimensions({ width: 1000, height: 500 });
-
-      await homePage.goToModelingScene();
-      await u.waitForPageLoad();
-
-      await sendPromptFromCommandBar(page, "a 2x4 lego");
-
-      await sendPromptFromCommandBar(page, "a 2x8 lego");
-
-      await sendPromptFromCommandBar(page, "a 2x10 lego");
-
-      // Find the toast.
-      // Look out for the toast message
-      const submittingToastMessage = page.getByText(
-        `Submitting to Text-to-CAD API...`,
-      );
-      await expect(submittingToastMessage.first()).toBeVisible();
-
-      const generatingToastMessage = page.getByText(
-        `Generating parametric model...`,
-      );
-      await expect(generatingToastMessage.first()).toBeVisible({
-        timeout: 10_000,
-      });
-
-      const successToastMessage = page.getByText(`Text-to-CAD successful`);
-      // We should have three success toasts.
-      await expect(successToastMessage).toHaveCount(3, { timeout: 25_000 });
-
-      await expect(page.getByText(`a 2x4 lego`)).toBeVisible();
-      await expect(page.getByText(`a 2x8 lego`)).toBeVisible();
-      await expect(page.getByText(`a 2x10 lego`)).toBeVisible();
-
-      // Ensure if you reject one, the others stay.
-      const rejectButton = page.getByRole("button", { name: "Reject" });
-      await expect(rejectButton.first()).toBeVisible();
-      // Click the reject button on the first toast.
-      await rejectButton.first().click();
-
-      // The first toast should disappear, but not the others.
-      await expect(page.getByText(`a 2x10 lego`)).not.toBeVisible();
-      await expect(page.getByText(`a 2x8 lego`)).toBeVisible();
-      await expect(page.getByText(`a 2x4 lego`)).toBeVisible();
-
-      // Ensure you can copy the code for one of the models remaining.
-      const copyToClipboardButton = page.getByRole("button", {
-        name: "Accept",
-      });
-      await expect(copyToClipboardButton.first()).toBeVisible();
-      // Click the button.
-      await copyToClipboardButton.first().click();
-
-      // Do NOT do AI tests like this: "Expect the code to be pasted."
-      // Reason: AI tests are NONDETERMINISTIC. Thus we need to be as most
-      // general as we can for the assertion.
-      // We can use Kolmogorov complexity as a measurement of the
-      // "probably most minimal version of this program" to have a lower
-      // bound to work with. It is completely by feel because there are
-      // no proofs that any program is its smallest self.
-      const code2x8 = await page.locator(".cm-content").innerText();
-      await expect(code2x8.length).toBeGreaterThan(249);
-
-      // Ensure the final toast remains.
-      await expect(page.getByText(`a 2x10 lego`)).not.toBeVisible();
-      await expect(page.getByText(`Prompt: "a 2x8 lego`)).not.toBeVisible();
-      await expect(page.getByText(`a 2x4 lego`)).toBeVisible();
-
-      // Ensure you can copy the code for the final model.
-      await expect(copyToClipboardButton).toBeVisible();
-      // Click the button.
-      await copyToClipboardButton.click();
-
-      // Expect the code to be pasted.
-      const code2x4 = await page.locator(".cm-content").innerText();
-      await expect(code2x4.length).toBeGreaterThan(249);
-    },
-  );
-=======
-  test('can do many at once and get many prompts back, and interact with many', async ({
+  test("can do many at once and get many prompts back, and interact with many", async ({
     page,
     homePage,
   }) => {
     // Let this test run longer since we've seen it timeout.
-    test.setTimeout(180_000)
-
-    const u = await getUtils(page)
-
-    await page.setBodyDimensions({ width: 1000, height: 500 })
-
-    await homePage.goToModelingScene()
-    await u.waitForPageLoad()
-
-    await sendPromptFromCommandBar(page, 'a 2x4 lego')
-
-    await sendPromptFromCommandBar(page, 'a 2x8 lego')
-
-    await sendPromptFromCommandBar(page, 'a 2x10 lego')
+    test.setTimeout(180_000);
+
+    const u = await getUtils(page);
+
+    await page.setBodyDimensions({ width: 1000, height: 500 });
+
+    await homePage.goToModelingScene();
+    await u.waitForPageLoad();
+
+    await sendPromptFromCommandBar(page, "a 2x4 lego");
+
+    await sendPromptFromCommandBar(page, "a 2x8 lego");
+
+    await sendPromptFromCommandBar(page, "a 2x10 lego");
 
     // Find the toast.
     // Look out for the toast message
     const submittingToastMessage = page.getByText(
-      `Submitting to Text-to-CAD API...`
-    )
-    await expect(submittingToastMessage.first()).toBeVisible()
+      `Submitting to Text-to-CAD API...`,
+    );
+    await expect(submittingToastMessage.first()).toBeVisible();
 
     const generatingToastMessage = page.getByText(
-      `Generating parametric model...`
-    )
+      `Generating parametric model...`,
+    );
     await expect(generatingToastMessage.first()).toBeVisible({
       timeout: 10_000,
-    })
-
-    const successToastMessage = page.getByText(`Text-to-CAD successful`)
+    });
+
+    const successToastMessage = page.getByText(`Text-to-CAD successful`);
     // We should have three success toasts.
-    await expect(successToastMessage).toHaveCount(3, { timeout: 25_000 })
-
-    await expect(page.getByText(`a 2x4 lego`)).toBeVisible()
-    await expect(page.getByText(`a 2x8 lego`)).toBeVisible()
-    await expect(page.getByText(`a 2x10 lego`)).toBeVisible()
+    await expect(successToastMessage).toHaveCount(3, { timeout: 25_000 });
+
+    await expect(page.getByText(`a 2x4 lego`)).toBeVisible();
+    await expect(page.getByText(`a 2x8 lego`)).toBeVisible();
+    await expect(page.getByText(`a 2x10 lego`)).toBeVisible();
 
     // Ensure if you reject one, the others stay.
-    const rejectButton = page.getByRole('button', { name: 'Reject' })
-    await expect(rejectButton.first()).toBeVisible()
+    const rejectButton = page.getByRole("button", { name: "Reject" });
+    await expect(rejectButton.first()).toBeVisible();
     // Click the reject button on the first toast.
-    await rejectButton.first().click()
+    await rejectButton.first().click();
 
     // The first toast should disappear, but not the others.
-    await expect(page.getByText(`a 2x10 lego`)).not.toBeVisible()
-    await expect(page.getByText(`a 2x8 lego`)).toBeVisible()
-    await expect(page.getByText(`a 2x4 lego`)).toBeVisible()
+    await expect(page.getByText(`a 2x10 lego`)).not.toBeVisible();
+    await expect(page.getByText(`a 2x8 lego`)).toBeVisible();
+    await expect(page.getByText(`a 2x4 lego`)).toBeVisible();
 
     // Ensure you can copy the code for one of the models remaining.
-    const copyToClipboardButton = page.getByRole('button', {
-      name: 'Accept',
-    })
-    await expect(copyToClipboardButton.first()).toBeVisible()
+    const copyToClipboardButton = page.getByRole("button", {
+      name: "Accept",
+    });
+    await expect(copyToClipboardButton.first()).toBeVisible();
     // Click the button.
-    await copyToClipboardButton.first().click()
+    await copyToClipboardButton.first().click();
 
     // Do NOT do AI tests like this: "Expect the code to be pasted."
     // Reason: AI tests are NONDETERMINISTIC. Thus we need to be as most
@@ -602,24 +500,23 @@
     // "probably most minimal version of this program" to have a lower
     // bound to work with. It is completely by feel because there are
     // no proofs that any program is its smallest self.
-    const code2x8 = await page.locator('.cm-content').innerText()
-    await expect(code2x8.length).toBeGreaterThan(249)
+    const code2x8 = await page.locator(".cm-content").innerText();
+    await expect(code2x8.length).toBeGreaterThan(249);
 
     // Ensure the final toast remains.
-    await expect(page.getByText(`a 2x10 lego`)).not.toBeVisible()
-    await expect(page.getByText(`Prompt: "a 2x8 lego`)).not.toBeVisible()
-    await expect(page.getByText(`a 2x4 lego`)).toBeVisible()
+    await expect(page.getByText(`a 2x10 lego`)).not.toBeVisible();
+    await expect(page.getByText(`Prompt: "a 2x8 lego`)).not.toBeVisible();
+    await expect(page.getByText(`a 2x4 lego`)).toBeVisible();
 
     // Ensure you can copy the code for the final model.
-    await expect(copyToClipboardButton).toBeVisible()
+    await expect(copyToClipboardButton).toBeVisible();
     // Click the button.
-    await copyToClipboardButton.click()
+    await copyToClipboardButton.click();
 
     // Expect the code to be pasted.
-    const code2x4 = await page.locator('.cm-content').innerText()
-    await expect(code2x4.length).toBeGreaterThan(249)
-  })
->>>>>>> be4a32a5
+    const code2x4 = await page.locator(".cm-content").innerText();
+    await expect(code2x4.length).toBeGreaterThan(249);
+  });
 
   test("can do many at once with errors, clicking dismiss error does not dismiss all", async ({
     page,
@@ -728,16 +625,9 @@
   "Text-to-CAD functionality",
   { tag: "@electron" },
   async ({ context, page }, testInfo) => {
-<<<<<<< HEAD
-    test.fixme(orRunWhenFullSuiteEnabled());
     const projectName = "project-000";
     const prompt = "lego 2x4";
     const textToCadFileName = "lego-2x4.kcl";
-=======
-    const projectName = 'project-000'
-    const prompt = 'lego 2x4'
-    const textToCadFileName = 'lego-2x4.kcl'
->>>>>>> be4a32a5
 
     const { dir } = await context.folderSetupFn(async () => {});
 
