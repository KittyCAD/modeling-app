--- conflicted
+++ resolved
@@ -29,9 +29,5 @@
       }
     }
   ],
-<<<<<<< HEAD
-  "kcl_version": "0.2.44"
-=======
   "kcl_version": "0.2.46"
->>>>>>> f8ceab22
 }