{
  "original_source_code": "sketch001 = startSketchOn('XZ')\nprofile001 = startProfileAt([57.81, 250.51], sketch001)\n  |> line(end = [121.13, 56.63], tag = $seg02)\n  |> line(end = [83.37, -34.61], tag = $seg01)\n  |> line(end = [19.66, -116.4])\n  |> line(end = [-221.8, -41.69])\n  |> line(endAbsolute = [profileStartX(%), profileStartY(%)])\n  |> close()\nextrude001 = extrude(profile001, length = 200)\nsketch002 = startSketchOn('XZ')\n  |> startProfileAt([-73.64, -42.89], %)\n  |> xLine(173.71, %)\n  |> line(end = [-22.12, -94.4])\n  |> xLine(-156.98, %)\n  |> line(endAbsolute = [profileStartX(%), profileStartY(%)])\n  |> close()\nextrude002 = extrude(sketch002, length = 50)\nsketch003 = startSketchOn('XY')\n  |> startProfileAt([52.92, 157.81], %)\n  |> angledLine([0, 176.4], %, $rectangleSegmentA001)\n  |> angledLine([\n       segAng(rectangleSegmentA001) - 90,\n       53.4\n     ], %, $rectangleSegmentB001)\n  |> angledLine([\n       segAng(rectangleSegmentA001),\n       -segLen(rectangleSegmentA001)\n     ], %, $rectangleSegmentC001)\n  |> line(endAbsolute = [profileStartX(%), profileStartY(%)])\n  |> close()\nextrude003 = extrude(sketch003, length = 20)\n",
  "prompt": "make this neon green please, use #39FF14",
  "source_ranges": [
    {
      "prompt": "The users main selection is the end cap of a general-sweep (that is an extrusion, revolve, sweep or loft).\nThe source range most likely refers to \"startProfileAt\" simply because this is the start of the profile that was swept.\nIf you need to operate on this cap, for example for sketching on the face, you can use the special string END i.e. `startSketchOn(someSweepVariable, END)`\nWhen they made this selection they main have intended this surface directly or meant something more general like the sweep body.\nSee later source ranges for more context.",
      "range": {
        "start": {
          "line": 11,
          "column": 5
        },
        "end": {
          "line": 11,
          "column": 40
        }
      }
    },
    {
      "prompt": "This is the sweep's source range from the user's main selection of the end cap.",
      "range": {
        "start": {
          "line": 17,
          "column": 13
        },
        "end": {
          "line": 17,
          "column": 44
        }
      }
    }
  ],
<<<<<<< HEAD
  "kcl_version": "0.2.39"
=======
  "kcl_version": "0.2.41"
>>>>>>> da236d9a
}<|MERGE_RESOLUTION|>--- conflicted
+++ resolved
@@ -29,9 +29,5 @@
       }
     }
   ],
-<<<<<<< HEAD
-  "kcl_version": "0.2.39"
-=======
   "kcl_version": "0.2.41"
->>>>>>> da236d9a
 }