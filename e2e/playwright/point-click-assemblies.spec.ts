--- conflicted
+++ resolved
@@ -171,7 +171,6 @@
     }
   )
 
-<<<<<<< HEAD
   test(
     `Can still translate, rotate, and delete inserted parts even with non standard code`,
     { tag: ['@electron'] },
@@ -369,10 +368,6 @@
   )
 
   test(
-=======
-  // TODO: bring back in https://github.com/KittyCAD/modeling-app/issues/6570
-  test.fixme(
->>>>>>> 0002295c
     `Insert the bracket part into an assembly and transform it`,
     { tag: ['@electron'] },
     async ({
