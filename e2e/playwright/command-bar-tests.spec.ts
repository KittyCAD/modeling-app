import { test, expect } from './zoo-test'

import { getUtils } from './test-utils'
import { KCL_DEFAULT_LENGTH } from 'lib/constants'

test.describe('Command bar tests', () => {
  test('Extrude from command bar selects extrude line after', async ({
    page,
    homePage,
  }) => {
    await page.addInitScript(async () => {
      localStorage.setItem(
        'persistCode',
        `sketch001 = startSketchOn('XY')
  |> startProfileAt([-10, -10], %)
  |> line([20, 0], %)
  |> line([0, 20], %)
  |> xLine(-20, %)
  |> close(%)
    `
      )
    })

    const u = await getUtils(page)
    await page.setBodyDimensions({ width: 1200, height: 500 })

    await homePage.goToModelingScene()

    await u.openDebugPanel()
    await u.expectCmdLog('[data-message-type="execution-done"]')
    await u.closeDebugPanel()

    // Click the line of code for xLine.
    await page.getByText(`close(%)`).click() // TODO remove this and reinstate // await topHorzSegmentClick()
    await page.waitForTimeout(100)

    await page.getByRole('button', { name: 'Extrude' }).click()
    await page.waitForTimeout(200)
    await page.keyboard.press('Enter')
    await page.waitForTimeout(200)
    await page.keyboard.press('Enter')
    await page.waitForTimeout(200)
    await expect(page.locator('.cm-activeLine')).toHaveText(
      `extrude001 = extrude(${KCL_DEFAULT_LENGTH}, sketch001)`
    )
  })

<<<<<<< HEAD
  test('Fillet from command bar', async ({ page, homePage }) => {
=======
  // TODO: fix this test after the electron migration
  test.fixme('Fillet from command bar', async ({ page, homePage }) => {
>>>>>>> a572a33a
    await page.addInitScript(async () => {
      localStorage.setItem(
        'persistCode',
        `sketch001 = startSketchOn('XY')
    |> startProfileAt([-5, -5], %)
    |> line([0, 10], %)
    |> line([10, 0], %)
    |> line([0, -10], %)
    |> lineTo([profileStartX(%), profileStartY(%)], %)
    |> close(%)
  extrude001 = extrude(-10, sketch001)`
      )
    })

    const u = await getUtils(page)
    await page.setBodyDimensions({ width: 1000, height: 500 })
    await homePage.goToModelingScene()
    await u.openDebugPanel()
    await u.expectCmdLog('[data-message-type="execution-done"]')
    await u.closeDebugPanel()

    const selectSegment = () => page.getByText(`line([0, -10], %)`).click()

    await selectSegment()
    await page.waitForTimeout(100)
    await page.getByRole('button', { name: 'Fillet' }).click()
    await page.waitForTimeout(100)
    await page.keyboard.press('Enter') // skip selection
    await page.waitForTimeout(100)
    await page.keyboard.press('Enter') // accept default radius
    await page.waitForTimeout(100)
    await page.keyboard.press('Enter') // submit
    await page.waitForTimeout(100)
    await expect(page.locator('.cm-activeLine')).toContainText(
      `fillet({ radius = ${KCL_DEFAULT_LENGTH}, tags = [seg01] }, %)`
    )
  })

  test('Command bar can change a setting, and switch back and forth between arguments', async ({
    page,
    homePage,
  }) => {
    await page.setBodyDimensions({ width: 1200, height: 500 })
    await homePage.goToModelingScene()

    const commandBarButton = page.getByRole('button', { name: 'Commands' })
    const cmdSearchBar = page.getByPlaceholder('Search commands')
    const commandName = 'debug panel'
    const commandOption = page.getByRole('option', {
      name: commandName,
      exact: false,
    })
    const commandLevelArgButton = page.getByRole('button', { name: 'level' })
    const commandThemeArgButton = page.getByRole('button', { name: 'value' })
    const paneSelector = page.getByRole('button', { name: 'debug panel' })
    // This selector changes after we set the setting
    let commandOptionInput = page.getByPlaceholder('On')

    await expect(
      page.getByRole('button', { name: 'Start Sketch' })
    ).not.toBeDisabled()

    // First try opening the command bar and closing it
    await page
      .getByRole('button', { name: 'Commands', exact: false })
      .or(page.getByRole('button', { name: '⌘K' }))
      .click()

    await expect(cmdSearchBar).toBeVisible()
    await page.keyboard.press('Escape')
    await expect(cmdSearchBar).not.toBeVisible()

    // Now try the same, but with the keyboard shortcut, check focus
    await page.keyboard.press('ControlOrMeta+K')
    await expect(cmdSearchBar).toBeVisible()
    await expect(cmdSearchBar).toBeFocused()

    // Try typing in the command bar
    await cmdSearchBar.fill(commandName)
    await expect(commandOption).toBeVisible()
    await commandOption.click()
    const toggleInput = page.getByPlaceholder('On')
    await expect(toggleInput).toBeVisible()
    await expect(toggleInput).toBeFocused()
    // Select On
    await page.keyboard.press('ArrowDown')
    await page.keyboard.press('ArrowDown')
    await expect(page.getByRole('option', { name: 'Off' })).toHaveAttribute(
      'data-headlessui-state',
      'active'
    )
    await page.keyboard.press('Enter')

    // Check the toast appeared
    await expect(
      page.getByText(`Set show debug panel to "false" for this project`)
    ).toBeVisible()
    // Check that the visibility changed
    await expect(paneSelector).not.toBeVisible()

    commandOptionInput = page.locator('[id="option-input"]')

    // Test case for https://github.com/KittyCAD/modeling-app/issues/2882
    await commandBarButton.click()
    await cmdSearchBar.focus()
    await cmdSearchBar.fill(commandName)
    await commandOption.click()
    await expect(commandThemeArgButton).toBeDisabled()
    await commandOptionInput.focus()
    await commandOptionInput.fill('on')
    await commandLevelArgButton.click()
    await expect(commandLevelArgButton).toBeDisabled()

    // Test case for https://github.com/KittyCAD/modeling-app/issues/2881
    await commandThemeArgButton.click()
    await expect(commandThemeArgButton).toBeDisabled()
    await expect(commandLevelArgButton).toHaveText('level: project')
  })

  test('Command bar keybinding works from code editor and can change a setting', async ({
    page,
    homePage,
  }) => {
    await page.setBodyDimensions({ width: 1200, height: 500 })
    await homePage.goToModelingScene()

    await expect(
      page.getByRole('button', { name: 'Start Sketch' })
    ).not.toBeDisabled()

    // Put the cursor in the code editor
    await page.locator('.cm-content').click()

    // Now try the same, but with the keyboard shortcut, check focus
    await page.keyboard.press('ControlOrMeta+K')

    let cmdSearchBar = page.getByPlaceholder('Search commands')
    await expect(cmdSearchBar).toBeVisible()
    await expect(cmdSearchBar).toBeFocused()

    // Try typing in the command bar
    await cmdSearchBar.fill('theme')
    const themeOption = page.getByRole('option', {
      name: 'Settings · app · theme',
    })
    await expect(themeOption).toBeVisible()
    await themeOption.click()
    const themeInput = page.getByPlaceholder('dark')
    await expect(themeInput).toBeVisible()
    await expect(themeInput).toBeFocused()
    // Select dark theme
    await page.keyboard.press('ArrowDown')
    await page.keyboard.press('ArrowDown')
    await page.keyboard.press('ArrowDown')
    await expect(page.getByRole('option', { name: 'system' })).toHaveAttribute(
      'data-headlessui-state',
      'active'
    )
    await page.keyboard.press('Enter')

    // Check the toast appeared
    await expect(
      page.getByText(`Set theme to "system" as a user default`)
    ).toBeVisible()
    // Check that the theme changed
    await expect(page.locator('body')).not.toHaveClass(`body-bg dark`)
  })

  test('Can extrude from the command bar', async ({ page, homePage }) => {
    await page.addInitScript(async () => {
      localStorage.setItem(
        'persistCode',
        `distance = sqrt(20)
    sketch001 = startSketchOn('XZ')
    |> startProfileAt([-6.95, 10.98], %)
    |> line([25.1, 0.41], %)
    |> line([0.73, -20.93], %)
    |> line([-23.44, 0.52], %)
    |> close(%)
        `
      )
    })

    const u = await getUtils(page)
    await page.setBodyDimensions({ width: 1200, height: 500 })

    await homePage.goToModelingScene()

    // Make sure the stream is up
    await u.openDebugPanel()
    await u.expectCmdLog('[data-message-type="execution-done"]')

    await expect(
      page.getByRole('button', { name: 'Start Sketch' })
    ).not.toBeDisabled()
    await u.clearCommandLogs()
    await page.getByRole('button', { name: 'Extrude' }).isEnabled()

    let cmdSearchBar = page.getByPlaceholder('Search commands')
    await page.keyboard.press('ControlOrMeta+K')
    await expect(cmdSearchBar).toBeVisible()

    // Search for extrude command and choose it
    await page.getByRole('option', { name: 'Extrude' }).click()

    // Assert that we're on the selection step
    await expect(page.getByRole('button', { name: 'selection' })).toBeDisabled()
    // Select a face
    await page.mouse.move(700, 200)
    await page.mouse.click(700, 200)

    // Assert that we're on the distance step
    await expect(
      page.getByRole('button', { name: 'distance', exact: false })
    ).toBeDisabled()

    // Assert that the an alternative variable name is chosen,
    // since the default variable name is already in use (distance)
    await page.getByRole('button', { name: 'Create new variable' }).click()
    await expect(page.getByPlaceholder('Variable name')).toHaveValue(
      'distance001'
    )

    const continueButton = page.getByRole('button', { name: 'Continue' })
    const submitButton = page.getByRole('button', { name: 'Submit command' })
    await continueButton.click()

    // Review step and argument hotkeys
    await expect(submitButton).toBeEnabled()
    await expect(submitButton).toBeFocused()
    await submitButton.press('Backspace')

    // Assert we're back on the distance step
    await expect(
      page.getByRole('button', { name: 'distance', exact: false })
    ).toBeDisabled()

    await continueButton.click()
    await submitButton.click()

    await u.waitForCmdReceive('extrude')

    await expect(page.locator('.cm-content')).toContainText(
      'extrude001 = extrude(distance001, sketch001)'
    )
  })

  test('Can switch between sketch tools via command bar', async ({
    page,
    homePage,
  }) => {
    await page.setBodyDimensions({ width: 1200, height: 500 })
    await homePage.goToModelingScene()

    const sketchButton = page.getByRole('button', { name: 'Start Sketch' })
    const cmdBarButton = page.getByRole('button', { name: 'Commands' })
    const rectangleToolCommand = page.getByRole('option', {
      name: 'rectangle',
    })
    const rectangleToolButton = page.getByRole('button', {
      name: 'rectangle Corner rectangle',
    })
    const lineToolCommand = page.getByRole('option', {
      name: 'Line',
    })
    const lineToolButton = page.getByRole('button', {
      name: 'line Line',
      exact: true,
    })
    const arcToolCommand = page.getByRole('option', { name: 'Tangential Arc' })
    const arcToolButton = page.getByRole('button', {
      name: 'arc Tangential Arc',
    })

    // Start a sketch
    await sketchButton.click()
    await page.mouse.click(700, 200)

    // Switch between sketch tools via the command bar
    await expect(lineToolButton).toHaveAttribute('aria-pressed', 'true')
    await cmdBarButton.click()
    await rectangleToolCommand.click()
    await expect(rectangleToolButton).toHaveAttribute('aria-pressed', 'true')
    await cmdBarButton.click()
    await lineToolCommand.click()
    await expect(lineToolButton).toHaveAttribute('aria-pressed', 'true')

    // Click in the scene a couple times to draw a line
    // so tangential arc is valid
    await page.mouse.click(700, 200)
    await page.mouse.move(700, 300, { steps: 5 })
    await page.mouse.click(700, 300)

    // switch to tangential arc via command bar
    await cmdBarButton.click()
    await arcToolCommand.click()
    await expect(arcToolButton).toHaveAttribute('aria-pressed', 'true')
  })
})<|MERGE_RESOLUTION|>--- conflicted
+++ resolved
@@ -45,12 +45,8 @@
     )
   })
 
-<<<<<<< HEAD
-  test('Fillet from command bar', async ({ page, homePage }) => {
-=======
   // TODO: fix this test after the electron migration
   test.fixme('Fillet from command bar', async ({ page, homePage }) => {
->>>>>>> a572a33a
     await page.addInitScript(async () => {
       localStorage.setItem(
         'persistCode',
