import type { Page } from '@playwright/test'
import type { LineInputsType } from '@src/lang/std/sketchcombos'
import { uuidv4 } from '@src/lib/utils'

import type { EditorFixture } from '@e2e/playwright/fixtures/editorFixture'
import {
  deg,
  getUtils,
  orRunWhenFullSuiteEnabled,
  wiggleMove,
} from '@e2e/playwright/test-utils'
import { expect, test } from '@e2e/playwright/zoo-test'

test.describe('Testing segment overlays', { tag: ['@skipWin'] }, () => {
  test('Hover over a segment should show its overlay, hovering over the input overlays should show its popover, clicking the input overlay should constrain/unconstrain it:\nfor the following segments', () => {
    // TODO: fix this test on mac after the electron migration
    test.fixme(orRunWhenFullSuiteEnabled())
    /**
     * Clicks on an constrained element
     * @param {Page} page - The page to perform the action on
     * @param {Object} options - The options for the action
     * @param {Object} options.hoverPos - The position to hover over
     * @param {Object} options.constraintType - The type of constraint
     * @param {number} options.ang - The angle
     * @param {number} options.steps - The number of steps to perform
     */
    const _clickConstrained =
      (page: Page, editor: EditorFixture) =>
      async ({
        hoverPos,
        constraintType,
        expectBeforeUnconstrained,
        expectAfterUnconstrained,
        expectFinal,
        ang = 45,
        steps = 10,
        locator,
      }: {
        hoverPos: { x: number; y: number }
        constraintType:
          | 'horizontal'
          | 'vertical'
          | 'tangentialWithPrevious'
          | LineInputsType
        expectBeforeUnconstrained: string
        expectAfterUnconstrained: string
        expectFinal: string
        ang?: number
        steps?: number
        locator?: string
      }) => {
        await expect(page.getByText('Added variable')).not.toBeVisible()

        await page.mouse.move(0, 0)
        await page.waitForTimeout(1000)
        let x = 0,
          y = 0
        x = hoverPos.x + Math.cos(ang * deg) * 32
        y = hoverPos.y - Math.sin(ang * deg) * 32
        await page.mouse.move(x, y)
        await wiggleMove(page, x, y, 20, 30, ang, 10, 5, locator)
        await page.mouse.move(x, y)

        await editor.expectEditor.toContain(expectBeforeUnconstrained, {
          shouldNormalise: true,
        })
        const constrainedLocator = page.locator(
          `[data-constraint-type="${constraintType}"][data-is-constrained="true"]`
        )
        await expect(constrainedLocator).toBeVisible()
        await constrainedLocator.hover()
        await expect(
          await page.getByTestId('constraint-symbol-popover').count()
        ).toBeGreaterThan(0)
        await constrainedLocator.click()
        await editor.expectEditor.toContain(expectAfterUnconstrained, {
          shouldNormalise: true,
        })

        await page.mouse.move(0, 0)
        await page.waitForTimeout(1000)
        x = hoverPos.x + Math.cos(ang * deg) * 32
        y = hoverPos.y - Math.sin(ang * deg) * 32
        await page.mouse.move(x, y)
        await wiggleMove(page, x, y, 20, 30, ang, 10, 5, locator)
        await page.mouse.move(x, y)

        const unconstrainedLocator = page.locator(
          `[data-constraint-type="${constraintType}"][data-is-constrained="false"]`
        )
        await expect(unconstrainedLocator).toBeVisible()
        await unconstrainedLocator.hover()
        await expect(
          await page.getByTestId('constraint-symbol-popover').count()
        ).toBeGreaterThan(0)
        await unconstrainedLocator.click()
        await expect(
          page.getByTestId('cmd-bar-arg-value').getByRole('textbox')
        ).toBeFocused()
        await page
          .getByRole('button', {
            name: 'arrow right Continue',
          })
          .click()
        await expect(page.locator('.cm-content')).toContainText(expectFinal)
        await editor.expectEditor.toContain(expectFinal, {
          shouldNormalise: true,
        })
        await editor.expectEditor.toContain(expectFinal, {
          shouldNormalise: true,
        })
      }

    /**
     * Clicks on an unconstrained element
     * @param {Page} page - The page to perform the action on
     * @param {Object} options - The options for the action
     * @param {Object} options.hoverPos - The position to hover over
     * @param {Object} options.constraintType - The type of constraint
     * @param {number} options.ang - The angle
     * @param {number} options.steps - The number of steps to perform
     */
    const _clickUnconstrained =
      (page: Page, editor: EditorFixture) =>
      async ({
        hoverPos,
        constraintType,
        expectBeforeUnconstrained,
        expectAfterUnconstrained,
        expectFinal,
        ang = 45,
        steps = 5,
        locator,
      }: {
        hoverPos: { x: number; y: number }
        constraintType:
          | 'horizontal'
          | 'vertical'
          | 'tangentialWithPrevious'
          | LineInputsType
        expectBeforeUnconstrained: string
        expectAfterUnconstrained: string
        expectFinal: string
        ang?: number
        steps?: number
        locator?: string
      }) => {
        await page.mouse.move(0, 0)
        await page.waitForTimeout(1000)
        let x = 0,
          y = 0
        x = hoverPos.x + Math.cos(ang * deg) * 32
        y = hoverPos.y - Math.sin(ang * deg) * 32
        await page.mouse.move(x, y)
        await wiggleMove(page, x, y, 20, 30, ang, 10, 5, locator)
        await page.mouse.move(x, y)

        await expect(page.getByText('Added variable')).not.toBeVisible()
        await editor.expectEditor.toContain(expectBeforeUnconstrained, {
          shouldNormalise: true,
        })
        const unconstrainedLocator = page.locator(
          `[data-constraint-type="${constraintType}"][data-is-constrained="false"]`
        )
        await unconstrainedLocator.hover()
        await expect(
          await page.getByTestId('constraint-symbol-popover').count()
        ).toBeGreaterThan(0)
        await unconstrainedLocator.click()
        await expect(
          page.getByTestId('cmd-bar-arg-value').getByRole('textbox')
        ).toBeFocused()
        await page
          .getByRole('button', {
            name: 'arrow right Continue',
          })
          .click()
        await editor.expectEditor.toContain(expectAfterUnconstrained, {
          shouldNormalise: true,
        })
        await expect(page.getByText('Added variable')).not.toBeVisible()

        await page.mouse.move(0, 0)
        await page.waitForTimeout(1000)
        x = hoverPos.x + Math.cos(ang * deg) * 32
        y = hoverPos.y - Math.sin(ang * deg) * 32
        await page.mouse.move(x, y)
        await wiggleMove(page, x, y, 20, 30, ang, 10, 5, locator)
        await page.mouse.move(x, y)

        const constrainedLocator = page.locator(
          `[data-constraint-type="${constraintType}"][data-is-constrained="true"]`
        )
        await expect(constrainedLocator).toBeVisible()
        await constrainedLocator.hover()
        await expect(
          await page.getByTestId('constraint-symbol-popover').count()
        ).toBeGreaterThan(0)
        await constrainedLocator.click()
        await editor.expectEditor.toContain(expectFinal, {
          shouldNormalise: true,
        })
      }
    test.setTimeout(120000)
    test('for segments [line, angledLine, xLineTo]', async ({
      page,
      editor,
      homePage,
    }) => {
      await page.addInitScript(async () => {
        localStorage.setItem(
          'persistCode',
          `@settings(defaultLengthUnit = in)
      part001 = startSketchOn(XZ)
        |> startProfileAt([5 + 0, 20 + 0], %)
        |> line(end = [0.5, -14 + 0])
        |> angledLine(angle = 3 + 0, length = 32 + 0)
        |> line(endAbsolute = [5 + 33, 20 + 11.5 + 0])
        |> xLine(endAbsolute = 5 + 9 - 5)
        |> yLine(endAbsolute = 20 + -10.77, tag = $a)
        |> xLine(length = 26.04)
        |> yLine(length = 21.14 + 0)
        |> angledLine(angle = 181 + 0, lengthX = 23.14)
        |> angledLine(angle = -91, lengthY = 19 + 0)
        |> angledLine(angle = 3 + 0, endAbsoluteX = 5 + 26)
        |> angledLine(angle = 89, endAbsoluteY = 20 + 9.14 + 0)
        |> angledLineThatIntersects({
        angle = 4.14,
        intersectTag = a,
        offset = 9
      }, %)
        |> tangentialArc(endAbsolute = [5 + 3.14 + 13, 20 + 3.14])
      `
        )
      })
      const u = await getUtils(page)
      await page.setBodyDimensions({ width: 1200, height: 500 })

      await homePage.goToModelingScene()

      // wait for execution done
      await u.openDebugPanel()
      await u.expectCmdLog('[data-message-type="execution-done"]')
      await u.closeDebugPanel()

      await page.getByText('xLine(endAbsolute = 5 + 9 - 5)').click()
      await page.waitForTimeout(100)
      await page.getByRole('button', { name: 'Edit Sketch' }).click()
      await page.waitForTimeout(500)

      await expect(page.getByTestId('segment-overlay')).toHaveCount(13)

      const clickUnconstrained = _clickUnconstrained(page, editor)
      const clickConstrained = _clickConstrained(page, editor)

      await u.openAndClearDebugPanel()
      await u.sendCustomCmd({
        type: 'modeling_cmd_req',
        cmd_id: uuidv4(),
        cmd: {
          type: 'default_camera_look_at',
          vantage: { x: 80, y: -1350, z: 510 },
          center: { x: 80, y: 0, z: 510 },
          up: { x: 0, y: 0, z: 1 },
        },
      })
      await page.waitForTimeout(100)
      await u.sendCustomCmd({
        type: 'modeling_cmd_req',
        cmd_id: uuidv4(),
        cmd: {
          type: 'default_camera_get_settings',
        },
      })
      await page.waitForTimeout(100)
      await u.closeDebugPanel()

      let ang = 0

      const line = await u.getBoundingBox('[data-overlay-index="0"]')
      ang = await u.getAngle('[data-overlay-index="0"]')
      console.log('line1', line, ang)
      await clickConstrained({
        hoverPos: { x: line.x, y: line.y },
        constraintType: 'yRelative',
        expectBeforeUnconstrained: '|> line(end = [0.5, -14 + 0])',
        expectAfterUnconstrained: '|> line(end = [0.5, -14])',
        expectFinal: '|> line(end = [0.5, yRel001])',
        ang: ang + 180,
        locator: '[data-overlay-toolbar-index="0"]',
      })
      console.log('line2')
      await clickUnconstrained({
        hoverPos: { x: line.x, y: line.y },
        constraintType: 'xRelative',
        expectBeforeUnconstrained: '|> line(end = [0.5, yRel001])',
        expectAfterUnconstrained: 'line(end = [xRel001, yRel001])',
        expectFinal: '|> line(end = [0.5, yRel001])',
        ang: ang + 180,
        locator: '[data-overlay-index="0"]',
      })

      const angledLine = await u.getBoundingBox('[data-overlay-index="1"]')
      ang = await u.getAngle('[data-overlay-index="1"]')
      console.log('angledLine1')
      await clickConstrained({
        hoverPos: { x: angledLine.x, y: angledLine.y },
        constraintType: 'angle',
        expectBeforeUnconstrained: 'angledLine(angle = 3 + 0, length = 32 + 0)',
        expectAfterUnconstrained: 'angledLine(angle = 3, length = 32 + 0)',
        expectFinal: 'angledLine(angle = angle001, length = 32 + 0)',
        ang: ang + 180,
        locator: '[data-overlay-toolbar-index="1"]',
      })
      console.log('angledLine2')
      await clickConstrained({
        hoverPos: { x: angledLine.x, y: angledLine.y },
        constraintType: 'length',
        expectBeforeUnconstrained:
          'angledLine(angle = angle001, length = 32 + 0)',
        expectAfterUnconstrained: 'angledLine(angle = angle001, length = 32)',
        expectFinal: 'angledLine(angle = angle001, length = len001)',
        ang: ang + 180,
        locator: '[data-overlay-toolbar-index="1"]',
      })

      await page.mouse.move(700, 250)
      await page.waitForTimeout(100)

      let lineTo = await u.getBoundingBox('[data-overlay-index="2"]')
      ang = await u.getAngle('[data-overlay-index="2"]')
      console.log('lineTo1')
      await clickConstrained({
        hoverPos: { x: lineTo.x, y: lineTo.y },
        constraintType: 'yAbsolute',
        expectBeforeUnconstrained:
          'line(endAbsolute = [5 + 33, 20 + 11.5 + 0])',
        expectAfterUnconstrained: 'line(endAbsolute = [5 + 33, 31.5])',
        expectFinal: 'line(endAbsolute = [5 + 33, yAbs001])',
        steps: 8,
        ang: ang + 180,
        locator: '[data-overlay-toolbar-index="2"]',
      })
      console.log('lineTo2')
      await clickConstrained({
        hoverPos: { x: lineTo.x, y: lineTo.y },
        constraintType: 'xAbsolute',
        expectBeforeUnconstrained: 'line(endAbsolute = [5 + 33, yAbs001])',
        expectAfterUnconstrained: 'line(endAbsolute = [38, yAbs001])',
        expectFinal: 'line(endAbsolute = [xAbs001, yAbs001])',
        steps: 8,
        ang: ang + 180,
        locator: '[data-overlay-toolbar-index="2"]',
      })

      const xLineTo = await u.getBoundingBox('[data-overlay-index="3"]')
      ang = await u.getAngle('[data-overlay-index="3"]')
      console.log('xlineTo1')
      await clickConstrained({
        hoverPos: { x: xLineTo.x, y: xLineTo.y },
        constraintType: 'xAbsolute',
        expectBeforeUnconstrained: 'xLine(endAbsolute = 5 + 9 - 5)',
        expectAfterUnconstrained: 'xLine(endAbsolute = 9)',
        expectFinal: 'xLine(endAbsolute = xAbs002)',
        ang: ang + 180,
        steps: 8,
        locator: '[data-overlay-toolbar-index="3"]',
      })
    })

    // Broken on main at time of writing!
    test('for segments [yLineTo, xLine]', async ({
      page,
      editor,
      homePage,
    }) => {
      test.fixme(orRunWhenFullSuiteEnabled())
      await page.addInitScript(async () => {
        localStorage.setItem(
          'persistCode',
          `@settings(defaultLengthUnit = in)
    yRel001 = -14
    xRel001 = 0.5
    angle001 = 3
    len001 = 32
    yAbs001 = 11.5
    xAbs001 = 33
    xAbs002 = 4
    part001 = startSketchOn(XZ)
      |> startProfileAt([0, 0], %)
      |> line(end = [0.5, yRel001])
      |> angledLine(angle = angle001, length = len001)
      |> line(endAbsolute = [33, yAbs001])
      |> xLine(endAbsolute = xAbs002)
      |> yLine(endAbsolute = -10.77, tag = $a)
      |> xLine(length = 26.04)
      |> yLine(length = 21.14 + 0)
      |> angledLine(angle = 181 + 0, lengthX = 23.14)
      `
        )
      })
      const u = await getUtils(page)
      await page.setBodyDimensions({ width: 1200, height: 500 })

      await homePage.goToModelingScene()

      // wait for execution done
      await u.openDebugPanel()
      await u.expectCmdLog('[data-message-type="execution-done"]')
      await u.closeDebugPanel()

      await page.getByText('xLine(length = 26.04)').click()
      await page.waitForTimeout(100)
      await page.getByRole('button', { name: 'Edit Sketch' }).click()
      await page.waitForTimeout(500)

      await expect(page.getByTestId('segment-overlay')).toHaveCount(8)

      const clickUnconstrained = _clickUnconstrained(page, editor)

      await page.mouse.move(700, 250)
      await page.waitForTimeout(100)

      let ang = 0

      const yLineTo = await u.getBoundingBox('[data-overlay-index="4"]')
      ang = await u.getAngle('[data-overlay-index="4"]')
      console.log('ylineTo1')
      await clickUnconstrained({
        hoverPos: { x: yLineTo.x, y: yLineTo.y - 200 },
        constraintType: 'yAbsolute',
        expectBeforeUnconstrained: 'yLine(endAbsolute = -10.77, tag = $a)',
        expectAfterUnconstrained: 'yLine(endAbsolute = yAbs002, tag = $a)',
        expectFinal: 'yLine(endAbsolute = -10.77, tag = $a)',
        ang: ang + 180,
        locator: '[data-overlay-toolbar-index="4"]',
      })

      const xLine = await u.getBoundingBox('[data-overlay-index="5"]')
      ang = await u.getAngle('[data-overlay-index="5"]')
      console.log('xline')
      await clickUnconstrained({
        hoverPos: { x: xLine.x, y: xLine.y },
        constraintType: 'xRelative',
        expectBeforeUnconstrained: 'xLine(length = 26.04)',
        expectAfterUnconstrained: 'xLine(length = xRel002)',
        expectFinal: 'xLine(length = 26.04)',
        steps: 10,
        ang: ang + 180,
        locator: '[data-overlay-toolbar-index="5"]',
      })
    })
    test('for segments [yLine, angledLineOfXLength, angledLineOfYLength]', async ({
      page,
      editor,
      homePage,
    }) => {
      await page.addInitScript(async () => {
        localStorage.setItem(
          'persistCode',
          `@settings(defaultLengthUnit = in)
      part001 = startSketchOn(XZ)
        |> startProfileAt([0, 0], %)
        |> line(end = [0.5, -14 + 0])
        |> angledLine(angle = 3 + 0, length = 32 + 0)
        |> line(endAbsolute = [33, 11.5 + 0])
        |> xLine(endAbsolute = 9 - 5)
        |> yLine(endAbsolute = -10.77, tag = $a)
        |> xLine(length = 26.04)
        |> yLine(length = 21.14 + 0)
        |> angledLine(angle = 181 + 0, lengthX = 23.14)
        |> angledLine(angle = -91, lengthY = 19 + 0)
        |> angledLine(angle = 3 + 0, endAbsoluteX = 26)
        |> angledLine(angle = 89, endAbsoluteY = 9.14 + 0)
        |> angledLineThatIntersects({
        angle = 4.14,
        intersectTag = a,
        offset = 9
      }, %)
        |> tangentialArc(endAbsolute = [3.14 + 13, 3.14])
      `
        )
        localStorage.setItem('disableAxis', 'true')
      })
      const u = await getUtils(page)
      await page.setBodyDimensions({ width: 1200, height: 500 })

      await homePage.goToModelingScene()

      // wait for execution done
      await u.openDebugPanel()
      await u.expectCmdLog('[data-message-type="execution-done"]')
      await u.closeDebugPanel()
      await page.waitForTimeout(500)

      await page.getByText('xLine(endAbsolute = 9 - 5)').click()
      await page.waitForTimeout(100)
      await page.getByRole('button', { name: 'Edit Sketch' }).click()
      await page.waitForTimeout(500)

      await expect(page.getByTestId('segment-overlay')).toHaveCount(13)

      const clickUnconstrained = _clickUnconstrained(page, editor)
      const clickConstrained = _clickConstrained(page, editor)

      let ang = 0

      const yLine = await u.getBoundingBox('[data-overlay-index="6"]')
      ang = await u.getAngle('[data-overlay-index="6"]')
      console.log('yline1')
      await clickConstrained({
        hoverPos: { x: yLine.x, y: yLine.y },
        constraintType: 'yRelative',
        expectBeforeUnconstrained: 'yLine(length = 21.14 + 0)',
        expectAfterUnconstrained: 'yLine(length = 21.14)',
        expectFinal: 'yLine(length = yRel001)',
        ang: ang + 180,
        locator: '[data-overlay-toolbar-index="6"]',
      })

      const angledLineOfXLength = await u.getBoundingBox(
        '[data-overlay-index="7"]'
      )
      ang = await u.getAngle('[data-overlay-index="7"]')
      console.log('angledLineOfXLength1')
      await clickConstrained({
        hoverPos: { x: angledLineOfXLength.x, y: angledLineOfXLength.y },
        constraintType: 'angle',
        expectBeforeUnconstrained:
          'angledLine(angle = 181 + 0, lengthX = 23.14)',
        expectAfterUnconstrained: 'angledLine(angle = -179, lengthX = 23.14)',
        expectFinal: 'angledLine(angle = angle001, lengthX = 23.14)',
        ang: ang + 180,
        locator: '[data-overlay-toolbar-index="7"]',
      })
      console.log('angledLineOfXLength2')
      await clickUnconstrained({
        hoverPos: { x: angledLineOfXLength.x, y: angledLineOfXLength.y },
        constraintType: 'xRelative',
        expectBeforeUnconstrained:
          'angledLine(angle = angle001, lengthX = 23.14)',
        expectAfterUnconstrained:
          'angledLine(angle = angle001, lengthX = xRel001)',
        expectFinal: 'angledLine(angle = angle001, lengthX = 23.14)',
        steps: 7,
        ang: ang + 180,
        locator: '[data-overlay-toolbar-index="7"]',
      })

      const angledLineOfYLength = await u.getBoundingBox(
        '[data-overlay-index="8"]'
      )
      ang = await u.getAngle('[data-overlay-index="8"]')
      console.log('angledLineOfYLength1')
      await clickUnconstrained({
        hoverPos: { x: angledLineOfYLength.x, y: angledLineOfYLength.y },
        constraintType: 'angle',
        expectBeforeUnconstrained: 'angledLine(angle = -91, lengthY = 19 + 0)',
        expectAfterUnconstrained:
          'angledLine(angle = angle002, lengthY = 19 + 0)',
        expectFinal: 'angledLine(angle = -91, lengthY = 19 + 0)',
        ang: ang + 180,
        steps: 6,
        locator: '[data-overlay-toolbar-index="8"]',
      })
      console.log('angledLineOfYLength2')
      await clickConstrained({
        hoverPos: { x: angledLineOfYLength.x, y: angledLineOfYLength.y },
        constraintType: 'yRelative',
        expectBeforeUnconstrained: 'angledLine(angle = -91, lengthY = 19 + 0)',
        expectAfterUnconstrained: 'angledLine(angle = -91, lengthY = 19)',
        expectFinal: 'angledLine(angle = -91, lengthY = yRel002)',
        ang: ang + 180,
        steps: 7,
        locator: '[data-overlay-toolbar-index="8"]',
      })
    })
    test('for segments [angledLineToX, angledLineToY, angledLineThatIntersects]', async ({
      page,
      editor,
      homePage,
    }) => {
      await page.addInitScript(async () => {
        localStorage.setItem(
          'persistCode',
          `@settings(defaultLengthUnit = in)
      part001 = startSketchOn(XZ)
        |> startProfileAt([0, 0], %)
        |> line(end = [0.5, -14 + 0])
        |> angledLine(angle = 3 + 0, length = 32 + 0)
        |> line(endAbsolute = [33, 11.5 + 0])
        |> xLine(endAbsolute = 9 - 5)
        |> yLine(endAbsolute = -10.77, tag = $a)
        |> xLine(length = 26.04)
        |> yLine(length = 21.14 + 0)
        |> angledLine(angle = 181 + 0, lengthX = 23.14)
        |> angledLine(angle = -91, lengthY = 19 + 0)
        |> angledLine(angle = 3 + 0, endAbsoluteX = 26)
        |> angledLine(angle = 89, endAbsoluteY = 9.14 + 0)
        |> angledLineThatIntersects({
        angle = 4.14,
        intersectTag = a,
        offset = 9
      }, %)
        |> tangentialArc(endAbsolute = [3.14 + 13, 1.14])
      `
        )
        localStorage.setItem('disableAxis', 'true')
      })
      const u = await getUtils(page)
      await page.setBodyDimensions({ width: 1200, height: 500 })

      await homePage.goToModelingScene()

      // wait for execution done
      await u.openDebugPanel()
      await u.expectCmdLog('[data-message-type="execution-done"]')
      await u.closeDebugPanel()

      await page.getByText('xLine(endAbsolute = 9 - 5)').click()
      await page.waitForTimeout(100)
      await page.getByRole('button', { name: 'Edit Sketch' }).click()
      await page.waitForTimeout(500)

      await expect(page.getByTestId('segment-overlay')).toHaveCount(13)

      const clickUnconstrained = _clickUnconstrained(page, editor)
      const clickConstrained = _clickConstrained(page, editor)

      let ang = 0

      const angledLineToX = await u.getBoundingBox('[data-overlay-index="9"]')
      ang = await u.getAngle('[data-overlay-index="9"]')
      console.log('angledLineToX')
      await clickConstrained({
        hoverPos: { x: angledLineToX.x, y: angledLineToX.y },
        constraintType: 'angle',
        expectBeforeUnconstrained:
          'angledLine(angle = 3 + 0, endAbsoluteX = 26)',
        expectAfterUnconstrained: 'angledLine(angle = 3, endAbsoluteX = 26)',
        expectFinal: 'angledLine(angle = angle001, endAbsoluteX = 26)',
        ang: ang + 180,
        locator: '[data-overlay-toolbar-index="9"]',
      })
      console.log('angledLineToX2')
      await clickUnconstrained({
        hoverPos: { x: angledLineToX.x, y: angledLineToX.y },
        constraintType: 'xAbsolute',
        expectBeforeUnconstrained:
          'angledLine(angle = angle001, endAbsoluteX = 26)',
        expectAfterUnconstrained:
          'angledLine(angle = angle001, endAbsoluteX = xAbs001)',
        expectFinal: 'angledLine(angle = angle001, endAbsoluteX = 26)',
        ang: ang + 180,
        locator: '[data-overlay-toolbar-index="9"]',
      })

      const angledLineToY = await u.getBoundingBox('[data-overlay-index="10"]')
      ang = await u.getAngle('[data-overlay-index="10"]')
      console.log('angledLineToY')
      await clickUnconstrained({
        hoverPos: { x: angledLineToY.x, y: angledLineToY.y },
        constraintType: 'angle',
        expectBeforeUnconstrained: 'angledLine(angle = 89, to = 9.14 + 0)',
        expectAfterUnconstrained: 'angledLine(angle = angle002, to = 9.14 + 0)',
        expectFinal: 'angledLine(angle = 89, to = 9.14 + 0)',
        steps: process.platform === 'darwin' ? 8 : 9,
        ang: ang + 180,
        locator: '[data-overlay-toolbar-index="10"]',
      })
      console.log('angledLineToY2')
      await clickConstrained({
        hoverPos: { x: angledLineToY.x, y: angledLineToY.y },
        constraintType: 'yAbsolute',
        expectBeforeUnconstrained:
          'angledLine(angle = 89, endAbsoluteY = 9.14 + 0)',
        expectAfterUnconstrained: 'angledLine(angle = 89, endAbsoluteY = 9.14)',
        expectFinal: 'angledLine(angle = 89, endAbsoluteY = yAbs001)',
        ang: ang + 180,
        locator: '[data-overlay-toolbar-index="10"]',
      })

      const angledLineThatIntersects = await u.getBoundingBox(
        '[data-overlay-index="11"]'
      )
      ang = await u.getAngle('[data-overlay-index="11"]')
      console.log('angledLineThatIntersects')
      await clickUnconstrained({
        hoverPos: {
          x: angledLineThatIntersects.x,
          y: angledLineThatIntersects.y,
        },
        constraintType: 'angle',
        expectBeforeUnconstrained: `angledLineThatIntersects({
    angle = 4.14,
    intersectTag = a,
    offset = 9
        }, %)`,
        expectAfterUnconstrained: `angledLineThatIntersects({
    angle = angle003,
    intersectTag = a,
    offset = 9
        }, %)`,
        expectFinal: `angledLineThatIntersects({
    angle = -176,
    offset = 9,
    intersectTag = a
        }, %)`,
        ang: ang + 180,
        locator: '[data-overlay-toolbar-index="11"]',
      })
      console.log('angledLineThatIntersects2')
      await clickUnconstrained({
        hoverPos: {
          x: angledLineThatIntersects.x,
          y: angledLineThatIntersects.y,
        },
        constraintType: 'intersectionOffset',
        expectBeforeUnconstrained: `angledLineThatIntersects({
    angle = -176,
    offset = 9,
    intersectTag = a
        }, %)`,
        expectAfterUnconstrained: `angledLineThatIntersects({
    angle = -176,
    offset = perpDist001,
    intersectTag = a
        }, %)`,
        expectFinal: `angledLineThatIntersects({
    angle = -176,
    offset = 9,
    intersectTag = a
        }, %)`,
        ang: ang + 180,
        locator: '[data-overlay-toolbar-index="11"]',
      })
    })
    test('for segment [tangentialArc]', async ({ page, editor, homePage }) => {
      await page.addInitScript(async () => {
        localStorage.setItem(
          'persistCode',
          `@settings(defaultLengthUnit = in)
      part001 = startSketchOn(XZ)
        |> startProfileAt([0, 0], %)
        |> line(end = [0.5, -14 + 0])
        |> angledLine(angle = 3 + 0, length = 32 + 0)
        |> line(endAbsolute = [33, 11.5 + 0])
        |> xLine(endAbsolute = 9 - 5)
        |> yLine(endAbsolute = -10.77, tag = $a)
        |> xLine(length = 26.04)
        |> yLine(length = 21.14 + 0)
        |> angledLine(angle = 181 + 0, lengthX = 23.14)
        |> angledLine(angle = -91, lengthY = 19 + 0)
        |> angledLine(angle = 3 + 0, endAbsoluteX = 26)
        |> angledLine(angle = 89, endAbsoluteY = 9.14 + 0)
        |> angledLineThatIntersects({
        angle = 4.14,
        intersectTag = a,
        offset = 9
      }, %)
        |> tangentialArc(endAbsolute = [3.14 + 13, -3.14])
      `
        )
        localStorage.setItem('disableAxis', 'true')
      })
      const u = await getUtils(page)
      await page.setBodyDimensions({ width: 1200, height: 500 })

      await homePage.goToModelingScene()

      // wait for execution done
      await u.openDebugPanel()
      await u.expectCmdLog('[data-message-type="execution-done"]')
      await u.closeDebugPanel()

      await page.getByText('xLine(endAbsolute = 9 - 5)').click()
      await page.waitForTimeout(100)
      await page.getByRole('button', { name: 'Edit Sketch' }).click()
      await page.waitForTimeout(500)

      await expect(page.getByTestId('segment-overlay')).toHaveCount(13)

      const clickUnconstrained = _clickUnconstrained(page, editor)
      const clickConstrained = _clickConstrained(page, editor)

      const tangentialArc = await u.getBoundingBox('[data-overlay-index="12"]')
      let ang = await u.getAngle('[data-overlay-index="12"]')
      console.log('tangentialArc')
      await clickConstrained({
        hoverPos: { x: tangentialArc.x, y: tangentialArc.y },
        constraintType: 'xAbsolute',
        expectBeforeUnconstrained:
          'tangentialArc(endAbsolute = [3.14 + 13, -3.14])',
        expectAfterUnconstrained: 'tangentialArc(endAbsolute = [16.14, -3.14])',
        expectFinal: 'tangentialArc(endAbsolute = [xAbs001, -3.14])',
        ang: ang + 180,
        steps: 6,
        locator: '[data-overlay-toolbar-index="12"]',
      })
      console.log('tangentialArc2')
      await clickUnconstrained({
        hoverPos: { x: tangentialArc.x, y: tangentialArc.y },
        constraintType: 'yAbsolute',
        expectBeforeUnconstrained:
          'tangentialArc(endAbsolute = [xAbs001, -3.14])',
        expectAfterUnconstrained:
          'tangentialArc(endAbsolute = [xAbs001, yAbs001])',
        expectFinal: 'tangentialArc(endAbsolute = [xAbs001, -3.14])',
        ang: ang + 180,
        steps: 10,
        locator: '[data-overlay-toolbar-index="12"]',
      })
    })
    test('for segment [arcTo]', async ({
      page,
      editor,
      homePage,
      scene,
      cmdBar,
    }) => {
      await page.addInitScript(async () => {
        localStorage.setItem(
          'persistCode',
          `@settings(defaultLengthUnit = in)
sketch001 = startSketchOn(XZ)
profile001 = startProfileAt([56.37, 120.33], sketch001)
  |> line(end = [162.86, 106.48])
  |> arcTo({
       interior = [360.16, 231.76],
       end = [391.48, 131.54]
     }, %)
  |> yLine(-131.54, %)
  |> arc({
       radius = 126.46,
       angleStart = 33.53,
       angleEnd = -141.07
     }, %)
`
        )
        localStorage.setItem('disableAxis', 'true')
      })
      const u = await getUtils(page)
      await page.setBodyDimensions({ width: 1200, height: 500 })

      await homePage.goToModelingScene()
      await scene.connectionEstablished()
      await scene.settled(cmdBar)

      // wait for execution done

      await page.getByText('line(end = [162.86, 106.48])').click()
      await page.waitForTimeout(100)
      await page.getByRole('button', { name: 'Edit Sketch' }).click()
      await page.waitForTimeout(500)

      await expect(page.getByTestId('segment-overlay')).toHaveCount(5)

      const clickUnconstrained = _clickUnconstrained(page, editor)
      const clickConstrained = _clickConstrained(page, editor)

      const arcTo = await u.getBoundingBox('[data-overlay-index="1"]')
      let ang = await u.getAngle('[data-overlay-index="1"]')
      console.log('arcTo interior x')
      await clickUnconstrained({
        hoverPos: { x: arcTo.x, y: arcTo.y },
        constraintType: 'xAbsolute',
        expectBeforeUnconstrained: `arcTo({
       interior = [360.16, 231.76],
       end = [391.48, 131.54]
     }, %)`,
        expectAfterUnconstrained: `arcTo({
       interior = [360.16, 231.76],
       end = [391.48, 131.54]
     }, %)`,
        expectFinal: `arcTo({
       interior = [xAbs001, 231.76],
       end = [391.48, 131.54]
     }, %)`,
        ang: ang,
        steps: 6,
        locator: '[data-overlay-toolbar-index="1"]',
      })

      console.log('arcTo interior y')
      await clickUnconstrained({
        hoverPos: { x: arcTo.x, y: arcTo.y },
        constraintType: 'yAbsolute',
        expectBeforeUnconstrained: `arcTo({
       interior = [xAbs001, 231.76],
       end = [391.48, 131.54]
     }, %)`,
        expectAfterUnconstrained: `arcTo({
       interior = [xAbs001, yAbs001],
       end = [391.48, 131.54]
     }, %)`,
        expectFinal: `arcTo({
       interior = [xAbs001, 231.76],
       end = [391.48, 131.54]
     }, %)`,
        ang: ang,
        steps: 10,
        locator: '[data-overlay-toolbar-index="1"]',
      })

      console.log('arcTo end x')
      await clickConstrained({
        hoverPos: { x: arcTo.x, y: arcTo.y },
        constraintType: 'xAbsolute',
        expectBeforeUnconstrained: `arcTo({
       interior = [xAbs001, 231.76],
       end = [391.48, 131.54]
     }, %)`,
        expectAfterUnconstrained: `arcTo({
       interior = [xAbs001, 231.76],
       end = [391.48, 131.54]
     }, %)`,
        expectFinal: `arcTo({
       interior = [xAbs001, 231.76],
       end = [xAbs002, 131.54]
     }, %)`,
        ang: ang + 180,
        steps: 6,
        locator: '[data-overlay-toolbar-index="1"]',
      })

      console.log('arcTo end y')
      await clickUnconstrained({
        hoverPos: { x: arcTo.x, y: arcTo.y },
        constraintType: 'yAbsolute',
        expectBeforeUnconstrained: `arcTo({
       interior = [xAbs001, 231.76],
       end = [xAbs002, 131.54]
     }, %)`,
        expectAfterUnconstrained: `arcTo({
       interior = [xAbs001, 231.76],
       end = [xAbs002, yAbs002]
     }, %)`,
        expectFinal: `arcTo({
       interior = [xAbs001, 231.76],
       end = [xAbs002, 131.54]
     }, %)`,
        ang: ang + 180,
        steps: 10,
        locator: '[data-overlay-toolbar-index="1"]',
      })
    })
    test('for segment [circle]', async ({ page, editor, homePage }) => {
      await page.addInitScript(async () => {
        localStorage.setItem(
          'persistCode',
          `@settings(defaultLengthUnit = in)
part001 = startSketchOn(XZ)
      |> circle(center = [1 + 0, 0], radius = 8)
    `
        )
        localStorage.setItem('disableAxis', 'true')
      })
      const u = await getUtils(page)
      await page.setBodyDimensions({ width: 1200, height: 500 })

      await homePage.goToModelingScene()

      // wait for execution done
      await u.openDebugPanel()
      await u.expectCmdLog('[data-message-type="execution-done"]')
      await u.closeDebugPanel()

      await page.getByText('circle(center = [1 + 0, 0], radius = 8)').click()
      await page.waitForTimeout(100)
      await page.getByRole('button', { name: 'Edit Sketch' }).click()
      await page.waitForTimeout(500)

      await expect(page.getByTestId('segment-overlay')).toHaveCount(1)

      const clickUnconstrained = _clickUnconstrained(page, editor)
      const clickConstrained = _clickConstrained(page, editor)

      const hoverPos = { x: 789, y: 114 } as const
      let ang = await u.getAngle('[data-overlay-index="0"]')
      console.log('angl', ang)
      console.log('circle center x')
      await clickConstrained({
        hoverPos,
        constraintType: 'xAbsolute',
        expectBeforeUnconstrained: 'circle(center = [1 + 0, 0], radius = 8)',
        expectAfterUnconstrained: 'circle(center = [1, 0], radius = 8)',
        expectFinal: 'circle(center = [xAbs001, 0], radius = 8)',
        ang: ang + 105,
        steps: 6,
        locator: '[data-overlay-toolbar-index="0"]',
      })
      console.log('circle center y')
      await clickUnconstrained({
        hoverPos,
        constraintType: 'yAbsolute',
        expectBeforeUnconstrained: 'circle(center = [xAbs001, 0], radius = 8)',
        expectAfterUnconstrained:
          'circle(center = [xAbs001, yAbs001], radius =  8)',
        expectFinal: 'circle(center = [xAbs001, 0], radius =  8)',
        ang: ang + 180,
        steps: 30,
        locator: '[data-overlay-toolbar-index="0"]',
      })
      console.log('circle radius')
      await clickUnconstrained({
        hoverPos,
        constraintType: 'radius',
        expectBeforeUnconstrained: 'circle(center = [xAbs001, 0], radius = 8)',
        expectAfterUnconstrained:
          'circle(center = [xAbs001, 0], radius = radius001)',
        expectFinal: 'circle(center = [xAbs001, 0], radius = 8)',
        ang: ang + 105,
        steps: 10,
        locator: '[data-overlay-toolbar-index="0"]',
      })
    })
  })
  test.describe('Testing deleting a segment', () => {
    const _deleteSegmentSequence =
      (page: Page, editor: EditorFixture) =>
      async ({
        hoverPos,
        codeToBeDeleted,
        stdLibFnName,
        ang = 45,
        steps = 6,
        locator,
      }: {
        hoverPos: { x: number; y: number }
        codeToBeDeleted: string
        stdLibFnName: string
        ang?: number
        steps?: number
        locator?: string
      }) => {
        await expect(page.getByText('Added variable')).not.toBeVisible()

        await page.mouse.move(0, 0)
        await page.waitForTimeout(1000)
        let x = 0,
          y = 0
        x = hoverPos.x + Math.cos(ang * deg) * 32
        y = hoverPos.y - Math.sin(ang * deg) * 32
        await page.mouse.move(x, y)
        await wiggleMove(page, x, y, 20, 30, ang, 10, 5, locator)
        await page.mouse.move(x, y)

        await editor.expectEditor.toContain(codeToBeDeleted, {
          shouldNormalise: true,
        })

        await page
          .locator(`[data-stdlib-fn-name="${stdLibFnName}"]`)
          .first()
          .click()
        await page.getByText('Delete Segment').click()

        await editor.expectEditor.not.toContain(codeToBeDeleted, {
          shouldNormalise: true,
        })
      }
    test('all segment types', async ({
      page,
      editor,
      homePage,
      scene,
      cmdBar,
    }) => {
      await page.addInitScript(async () => {
        localStorage.setItem(
          'persistCode',
          `@settings(defaultLengthUnit = in)
part001 = startSketchOn(XZ)
  |>startProfileAt([0, 0], %)
  |> line(end = [0.5, -14 + 0])
  |> angledLine(angle = 3 + 0, length = 32 + 0)
  |> line(endAbsolute = [33, 11.5 + 0])
  |> xLine(endAbsolute = 9 - 5)
  |> yLine(endAbsolute = -10.77, tag = $a)
  |> xLine(length = 26.04)
  |> yLine(length = 21.14 + 0)
  |> angledLine(angle = 181 + 0, lengthX = 23.14)
  |> angledLine(angle = -91, lengthY = 19 + 0)
  |> angledLine(angle = 3 + 0, endAbsoluteX = 26)
  |> angledLine(angle = 89, endAbsoluteY = 9.14 + 0)
  |> angledLineThatIntersects({
       angle = 4.14,
       intersectTag = a,
       offset = 9
     }, %)
  |> tangentialArc(endAbsolute = [3.14 + 13, 1.14])
  |> arcTo({
       interior = [16.25, 5.12],
       end = [21.61, 4.15]
     }, %)
  |> arc({
       radius = 9.03,
       angleStart = 40.27,
       angleEnd = -38.05
     }, %)

      `
        )
        localStorage.setItem('disableAxis', 'true')
      })
      const u = await getUtils(page)
      await page.setBodyDimensions({ width: 1200, height: 500 })

      await homePage.goToModelingScene()
      await scene.connectionEstablished()
      await scene.settled(cmdBar)
      await u.waitForPageLoad()

      await page.getByText('xLine(endAbsolute = 9 - 5)').click()
      await page.waitForTimeout(100)
      await page.getByRole('button', { name: 'Edit Sketch' }).click()
      await page.waitForTimeout(500)

      await expect(page.getByTestId('segment-overlay')).toHaveCount(16)
      const deleteSegmentSequence = _deleteSegmentSequence(page, editor)

      let segmentToDelete

      const getOverlayByIndex = (index: number) =>
        u.getBoundingBox(`[data-overlay-index="${index}"]`)

      segmentToDelete = await getOverlayByIndex(14)
      let ang = await u.getAngle('[data-overlay-index="14"]')

      await editor.scrollToText('angleEnd')

      await deleteSegmentSequence({
        hoverPos: { x: segmentToDelete.x, y: segmentToDelete.y },
        codeToBeDeleted: `arc({
       radius = 9.03,
       angleStart = 40.27,
       angleEnd = -38.05
     }, %)`,
        stdLibFnName: 'arc',
        ang: ang + 180,
        steps: 6,
        locator: '[data-overlay-toolbar-index="14"]',
      })
      segmentToDelete = await getOverlayByIndex(13)
      ang = await u.getAngle('[data-overlay-index="13"]')
      await deleteSegmentSequence({
        hoverPos: { x: segmentToDelete.x, y: segmentToDelete.y },
        codeToBeDeleted: `arcTo({
       interior = [16.25, 5.12],
       end = [21.61, 4.15]
     }, %)`,
        stdLibFnName: 'arcTo',
        ang: ang,
        steps: 6,
        locator: '[data-overlay-toolbar-index="13"]',
      })
      segmentToDelete = await getOverlayByIndex(12)
      ang = await u.getAngle('[data-overlay-index="12"]')
      await deleteSegmentSequence({
        hoverPos: { x: segmentToDelete.x, y: segmentToDelete.y },
        codeToBeDeleted: 'tangentialArc(endAbsolute = [3.14 + 13, 1.14])',
        stdLibFnName: 'tangentialArc',
        ang: ang + 180,
        steps: 6,
        locator: '[data-overlay-toolbar-index="12"]',
      })

      segmentToDelete = await getOverlayByIndex(11)
      ang = await u.getAngle('[data-overlay-index="11"]')
      await deleteSegmentSequence({
        hoverPos: { x: segmentToDelete.x, y: segmentToDelete.y },
        codeToBeDeleted: `angledLineThatIntersects({
      angle = 4.14,
      intersectTag = a,
      offset = 9
        }, %)`,
        stdLibFnName: 'angledLineThatIntersects',
        ang: ang + 180,
        steps: 7,
        locator: '[data-overlay-toolbar-index="11"]',
      })

      segmentToDelete = await getOverlayByIndex(10)
      ang = await u.getAngle('[data-overlay-index="10"]')
      await deleteSegmentSequence({
        hoverPos: { x: segmentToDelete.x, y: segmentToDelete.y },
        codeToBeDeleted: 'angledLine(angle = 89, endAbsoluteY = 9.14 + 0)',
        stdLibFnName: 'angledLineToY',
        ang: ang + 180,
        locator: '[data-overlay-toolbar-index="10"]',
      })

      segmentToDelete = await getOverlayByIndex(9)
      ang = await u.getAngle('[data-overlay-index="9"]')
      await deleteSegmentSequence({
        hoverPos: { x: segmentToDelete.x, y: segmentToDelete.y },
        codeToBeDeleted: 'angledLine(angle = 3 + 0, endAbsoluteX = 26)',
        stdLibFnName: 'angledLineToX',
        ang: ang + 180,
        locator: '[data-overlay-toolbar-index="9"]',
      })

      segmentToDelete = await getOverlayByIndex(8)
      ang = await u.getAngle('[data-overlay-index="8"]')
      await deleteSegmentSequence({
        hoverPos: { x: segmentToDelete.x, y: segmentToDelete.y },
        codeToBeDeleted: 'angledLine(angle = -91, lengthY = 19 + 0)',
        stdLibFnName: 'angledLineOfYLength',
        ang: ang + 180,
        locator: '[data-overlay-toolbar-index="8"]',
      })

      segmentToDelete = await getOverlayByIndex(7)
      ang = await u.getAngle('[data-overlay-index="7"]')
      await deleteSegmentSequence({
        hoverPos: { x: segmentToDelete.x, y: segmentToDelete.y },
        codeToBeDeleted: 'angledLine(angle = 181 + 0, lengthX = 23.14)',
        stdLibFnName: 'angledLineOfXLength',
        ang: ang + 180,
        locator: '[data-overlay-toolbar-index="7"]',
      })

      segmentToDelete = await getOverlayByIndex(6)
      ang = await u.getAngle('[data-overlay-index="6"]')
      await deleteSegmentSequence({
        hoverPos: { x: segmentToDelete.x, y: segmentToDelete.y },
        codeToBeDeleted: 'yLine(length = 21.14 + 0)',
        stdLibFnName: 'yLine',
        ang: ang + 180,
        locator: '[data-overlay-toolbar-index="6"]',
      })

      segmentToDelete = await getOverlayByIndex(5)
      ang = await u.getAngle('[data-overlay-index="5"]')
      await deleteSegmentSequence({
        hoverPos: { x: segmentToDelete.x, y: segmentToDelete.y },
        codeToBeDeleted: 'xLine(length = 26.04)',
        stdLibFnName: 'xLine',
        ang: ang + 180,
        locator: '[data-overlay-toolbar-index="5"]',
      })

      segmentToDelete = await getOverlayByIndex(4)
      ang = await u.getAngle('[data-overlay-index="4"]')
      await deleteSegmentSequence({
        hoverPos: { x: segmentToDelete.x, y: segmentToDelete.y },
        codeToBeDeleted: 'yLine(endAbsolute = -10.77, tag = $a)',
        stdLibFnName: 'yLineTo',
        ang: ang + 180,
        locator: '[data-overlay-toolbar-index="4"]',
      })

      segmentToDelete = await getOverlayByIndex(3)
      ang = await u.getAngle('[data-overlay-index="3"]')
      await deleteSegmentSequence({
        hoverPos: { x: segmentToDelete.x, y: segmentToDelete.y },
        codeToBeDeleted: 'xLine(endAbsolute = 9 - 5)',
        stdLibFnName: 'xLineTo',
        ang: ang + 180,
        locator: '[data-overlay-toolbar-index="3"]',
      })

      segmentToDelete = await getOverlayByIndex(2)
      ang = await u.getAngle('[data-overlay-index="2"]')
      await expect(page.getByText('Added variable')).not.toBeVisible()

      const hoverPos = { x: segmentToDelete.x, y: segmentToDelete.y }
      await page.mouse.move(0, 0)
      await page.waitForTimeout(1000)
      await page.mouse.move(hoverPos.x, hoverPos.y)
      await wiggleMove(
        page,
        hoverPos.x,
        hoverPos.y,
        20,
        30,
        ang,
        10,
        5,
        '[data-overlay-toolbar-index="2"]'
      )
      await page.mouse.move(hoverPos.x, hoverPos.y)

      const codeToBeDeleted = 'line(endAbsolute = [33, 11.5 + 0])'
      await editor.expectEditor.toContain(codeToBeDeleted, {
        shouldNormalise: true,
      })

      await page.getByTestId('overlay-menu').click()
      await page.getByText('Delete Segment').click()

      await editor.expectEditor.not.toContain(codeToBeDeleted, {
        shouldNormalise: true,
      })

      segmentToDelete = await getOverlayByIndex(1)
      ang = await u.getAngle('[data-overlay-index="1"]')
      await deleteSegmentSequence({
        hoverPos: { x: segmentToDelete.x, y: segmentToDelete.y },
        codeToBeDeleted: 'angledLine(angle = 3 + 0, length = 32 + 0)',
        stdLibFnName: 'angledLine',
        ang: ang + 180,
        locator: '[data-overlay-toolbar-index="1"]',
      })

      segmentToDelete = await getOverlayByIndex(0)
      ang = await u.getAngle('[data-overlay-index="0"]')
      await deleteSegmentSequence({
        hoverPos: { x: segmentToDelete.x, y: segmentToDelete.y },
        codeToBeDeleted: 'line(end = [0.5, -14 + 0])',
        stdLibFnName: 'line',
        ang: ang + 180,
      })

      await page.waitForTimeout(200)
    })
  })
  test.describe('Testing delete with dependent segments', () => {
    const cases = [
      'line(end = [22, 2], tag = $seg01)',
      'angledLine(angle = 5, length = 23.03, tag = $seg01)',
      'xLine(length = 23, tag = $seg01)',
      'yLine(length = -8, tag = $seg01)',
      'xLine(endAbsolute = 30, tag = $seg01)',
      'yLine(endAbsolute = -4, tag = $seg01)',
      'angledLine(angle = 3, lengthX = 30, tag = $seg01)',
      'angledLine(angle = 3, lengthY = 1.5, tag = $seg01)',
      'angledLine(angle = 3, endAbsoluteX = 30, tag = $seg01)',
      'angledLine(angle = 3, endAbsoluteY = 7, tag = $seg01)',
    ]
    for (const doesHaveTagOutsideSketch of [true, false]) {
      for (const lineOfInterest of cases) {
        const isObj = lineOfInterest.includes('{ angle = 3,')
        test(`${lineOfInterest}${isObj ? '-[obj-input]' : ''}${
          doesHaveTagOutsideSketch ? '-[tagOutsideSketch]' : ''
        }`, async ({ page, editor, homePage }) => {
          await page.addInitScript(
            async ({ lineToBeDeleted, extraLine }) => {
              localStorage.setItem(
                'persistCode',
                `@settings(defaultLengthUnit = in)
        part001 = startSketchOn(XZ)
          |> startProfileAt([5, 6], %)
          |> ${lineToBeDeleted}
          |> line(end = [-10, -15])
          |> angledLine(angle = -176, length = segLen(seg01))
        ${extraLine ? 'myVar = segLen(seg01)' : ''}`
              )
            },
            {
              lineToBeDeleted: lineOfInterest,
              extraLine: doesHaveTagOutsideSketch,
            }
          )
          const u = await getUtils(page)
          await page.setBodyDimensions({ width: 1200, height: 500 })

          await homePage.goToModelingScene()
          await u.waitForPageLoad()
          await page.waitForTimeout(1000)

          await expect
            .poll(async () => {
              await editor.scrollToText(lineOfInterest)
              await page.waitForTimeout(1000)
              await page.keyboard.press('ArrowRight')
              await page.waitForTimeout(500)
              await page.keyboard.press('ArrowLeft')
              await page.waitForTimeout(500)
              try {
                await expect(
                  page.getByRole('button', { name: 'Edit Sketch' })
                ).toBeVisible()
                return true
                // eslint-disable-next-line @typescript-eslint/no-unused-vars
              } catch (_e) {
                return false
              }
            })
            .toBe(true)
          await page.getByRole('button', { name: 'Edit Sketch' }).click()

          await expect(page.getByTestId('segment-overlay')).toHaveCount(3)
          const segmentToDelete = await u.getBoundingBox(
            `[data-overlay-index="0"]`
          )

          const isYLine = lineOfInterest.toLowerCase().includes('yline')
          const hoverPos = {
            x: segmentToDelete.x + (isYLine ? 0 : -20),
            y: segmentToDelete.y + (isYLine ? -20 : 0),
          }
          await expect(page.getByText('Added variable')).not.toBeVisible()
          const ang = isYLine ? 45 : -45
          const [x, y] = [
            Math.cos((ang * Math.PI) / 180) * 45,
            Math.sin((ang * Math.PI) / 180) * 45,
          ]

          await page.mouse.move(hoverPos.x + x, hoverPos.y + y)
          await page.mouse.move(hoverPos.x, hoverPos.y, { steps: 5 })

          await editor.expectEditor.toContain(lineOfInterest, {
            shouldNormalise: true,
          })

          await page.getByTestId('overlay-menu').click()
          await page.waitForTimeout(100)
          await page.getByText('Delete Segment').click()

          await page.getByText('Cancel').click()

          await page.mouse.move(hoverPos.x + x, hoverPos.y + y)
          await page.mouse.move(hoverPos.x, hoverPos.y, { steps: 5 })

          await editor.expectEditor.toContain(lineOfInterest, {
            shouldNormalise: true,
          })

          await page.getByTestId('overlay-menu').click()
          await page.waitForTimeout(100)
          await page.getByText('Delete Segment').click()

          await page.getByText('Continue and unconstrain').last().click()

          if (doesHaveTagOutsideSketch) {
            // eslint-disable-next-line jest/no-conditional-expect
            await expect(
              page.getByText(
                'Segment tag used outside of current Sketch. Could not delete.'
              )
            ).toBeTruthy()
            // eslint-disable-next-line jest/no-conditional-expect
            await editor.expectEditor.toContain(lineOfInterest, {
              shouldNormalise: true,
            })
          } else {
            // eslint-disable-next-line jest/no-conditional-expect
            await editor.expectEditor.not.toContain(lineOfInterest, {
              shouldNormalise: true,
            })
            // eslint-disable-next-line jest/no-conditional-expect
            await editor.expectEditor.not.toContain('seg01', {
              shouldNormalise: true,
            })
          }
        })
      }
    }
  })
  test.describe('Testing remove constraints segments', () => {
    const cases = [
      {
        before: `line(end = [22 + 0, 2 + 0], tag = $seg01)`,
        after: `line(end = [22, 2], tag = $seg01)`,
      },

      {
        before: `angledLine(angle = 5 + 0, length = 23.03 + 0, tag = $seg01)`,
        after: `line(end = [22.94, 2.01], tag = $seg01)`,
      },
      {
        before: `xLine(length = 23 + 0, tag = $seg01)`,
        after: `line(end = [23, 0], tag = $seg01)`,
      },
      {
        before: `yLine(length = -8 + 0, tag = $seg01)`,
        after: `line(end = [0, -8], tag = $seg01)`,
      },
      {
        before: `xLine(endAbsolute = 30 + 0, tag = $seg01)`,
        after: `line(end = [25, 0], tag = $seg01)`,
      },
      {
        before: `yLine(endAbsolute = -4 + 0, tag = $seg01)`,
        after: `line(end = [0, -10], tag = $seg01)`,
      },
      {
        before: `angledLine(angle = 3 + 0, lengthX = 30 + 0, tag = $seg01)`,
        after: `line(end = [30, 1.57], tag = $seg01)`,
      },
      {
        before: `angledLine(angle = 3 + 0, lengthY = 1.5 + 0, tag = $seg01)`,
        after: `line(end = [28.62, 1.5], tag = $seg01)`,
      },
      {
        before: `angledLine(angle = 3 + 0, endAbsoluteX = 30 + 0, tag = $seg01)`,
        after: `line(end = [25, 1.31], tag = $seg01)`,
      },
      {
        before: `angledLine(angle = 3 + 0, endAbsoluteY = 7 + 0, tag = $seg01)`,
        after: `line(end = [19.08, 1], tag = $seg01)`,
      },
    ]

    for (const { before, after } of cases) {
<<<<<<< HEAD
      const isObj = before.includes('{ angle = 3')
      test(`${before.split('=')[0]}${isObj ? '-[obj-input]' : ''}`, async ({
        page,
        editor,
        homePage,
        scene,
        cmdBar,
      }) => {
=======
      test(before, async ({ page, editor, homePage, scene, cmdBar }) => {
>>>>>>> 160f55ed
        await page.addInitScript(
          async ({ lineToBeDeleted }) => {
            localStorage.setItem(
              'persistCode',
              `@settings(defaultLengthUnit = in)
      part001 = startSketchOn(XZ)
        |> startProfileAt([5, 6], %)
        |> ${lineToBeDeleted}
        |> line(end = [-10, -15])
        |> angledLine(angle = -176, length = segLen(seg01))`
            )
          },
          {
            lineToBeDeleted: before,
          }
        )
        const u = await getUtils(page)
        await page.setBodyDimensions({ width: 1200, height: 500 })

        await homePage.goToModelingScene()
        await scene.connectionEstablished()
        await scene.settled(cmdBar)
        await page.waitForTimeout(300)

        await page.getByText(before).click()
        await page.waitForTimeout(100)
        await page.getByRole('button', { name: 'Edit Sketch' }).click()
        await page.waitForTimeout(500)

        await expect(page.getByTestId('segment-overlay')).toHaveCount(3)
        await expect(page.getByText('Added variable')).not.toBeVisible()

        const hoverPos = await u.getBoundingBox(`[data-overlay-index="0"]`)
        let ang = await u.getAngle('[data-overlay-index="0"]')
        ang += 180

        await page.mouse.move(0, 0)
        await page.waitForTimeout(1000)
        let x = 0,
          y = 0
        x = hoverPos.x + Math.cos(ang * deg) * 32
        y = hoverPos.y - Math.sin(ang * deg) * 32
        await page.mouse.move(x, y)
        await wiggleMove(
          page,
          x,
          y,
          20,
          30,
          ang,
          10,
          5,
          '[data-overlay-toolbar-index="0"]'
        )
        await page.mouse.move(x, y)

        await editor.expectEditor.toContain(before, { shouldNormalise: true })

        await page.getByTestId('overlay-menu').click()
        await page.waitForTimeout(100)
        await page.getByText('Remove constraints').click()

        await editor.expectEditor.toContain(after, { shouldNormalise: true })

        // check the cursor was left in the correct place after transform
        await expect(page.locator('.cm-activeLine')).toHaveText('|> ' + after)
        await expect(page.getByTestId('segment-overlay')).toHaveCount(3)
      })
    }
  })
})<|MERGE_RESOLUTION|>--- conflicted
+++ resolved
@@ -1494,18 +1494,7 @@
     ]
 
     for (const { before, after } of cases) {
-<<<<<<< HEAD
-      const isObj = before.includes('{ angle = 3')
-      test(`${before.split('=')[0]}${isObj ? '-[obj-input]' : ''}`, async ({
-        page,
-        editor,
-        homePage,
-        scene,
-        cmdBar,
-      }) => {
-=======
       test(before, async ({ page, editor, homePage, scene, cmdBar }) => {
->>>>>>> 160f55ed
         await page.addInitScript(
           async ({ lineToBeDeleted }) => {
             localStorage.setItem(
