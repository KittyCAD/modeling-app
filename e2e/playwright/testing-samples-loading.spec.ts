--- conflicted
+++ resolved
@@ -3,10 +3,7 @@
 import * as fsp from 'fs/promises'
 import { join } from 'path'
 
-<<<<<<< HEAD
-=======
 import type { CmdBarSerialised } from '@e2e/playwright/fixtures/cmdBarFixture'
->>>>>>> add1b215
 import type { ElectronZoo } from '@e2e/playwright/fixtures/fixtureSetup'
 import {
   executorInputPath,
@@ -159,10 +156,7 @@
 
       await test.step(`Load a KCL sample with the command palette`, async () => {
         await toolbar.loadButton.click()
-<<<<<<< HEAD
-=======
         await cmdBar.expectState(defaultLoadCmdBarState)
->>>>>>> add1b215
         await cmdBar.progressCmdBar()
         await cmdBar.selectOption({ name: sampleOne.title }).click()
         await expect(overwriteWarning).not.toBeVisible()
@@ -178,10 +172,7 @@
 
       await test.step(`Now overwrite the current file`, async () => {
         await toolbar.loadButton.click()
-<<<<<<< HEAD
-=======
         await cmdBar.expectState(defaultLoadCmdBarState)
->>>>>>> add1b215
         await cmdBar.progressCmdBar()
         await cmdBar.selectOption({ name: sampleTwo.title }).click()
         await commandMethodArgButton.click()
