import { TEST_COLORS, circleMove, getUtils } from '@e2e/playwright/test-utils'
import { expect, test } from '@e2e/playwright/zoo-test'

test.describe('Test network related behaviors', () => {
  test(
    'simulate network down and network little widget',
    { tag: '@skipLocalEngine' },
    async ({ page, homePage, toolbar, scene, cmdBar }) => {
      const networkToggleConnectedText = page.getByText(
        'Network health (Strong)'
      )
      const networkToggleWeakText = page.getByText('Network health (Ok)')

      const u = await getUtils(page)
      await page.setBodyDimensions({ width: 1200, height: 500 })

      await homePage.goToModelingScene()
      await scene.settled(cmdBar)

      const networkToggle = page.getByTestId(/network-toggle/)

      // This is how we wait until the stream is online
      await expect(toolbar.startSketchBtn).not.toBeDisabled({
        timeout: 15000,
      })

      await expect(networkToggle).toBeVisible()
      await networkToggle.hover()

      const networkPopover = page.locator('[data-testid="network-popover"]')
      await expect(networkPopover).not.toBeVisible()

      // (First check) Expect the network to be up
      await expect(
        networkToggleConnectedText.or(networkToggleWeakText)
      ).toBeVisible()

      // Click the network widget
      await networkToggle.click()

      // Check the modal opened.
      await expect(networkPopover).toBeVisible()

      // Click off the modal.
      await page.mouse.click(100, 100)
      await expect(networkPopover).not.toBeVisible()

      // Turn off the network
      await u.emulateNetworkConditions({
        offline: true,
        // values of 0 remove any active throttling. crbug.com/456324#c9
        latency: 0,
        downloadThroughput: -1,
        uploadThroughput: -1,
      })

      // Expect the network to be down
      await expect(networkToggle).toContainText('Network health (Offline)')

      // Click the network toggle
      await networkToggle.click()

      // Check the modal opened.
      await expect(networkPopover).toBeVisible()

      // Click off the modal.
      await page.mouse.click(0, 0)
      await expect(networkPopover).not.toBeVisible()

      // Turn back on the network
      await u.emulateNetworkConditions({
        offline: false,
        // values of 0 remove any active throttling. crbug.com/456324#c9
        latency: 0,
        downloadThroughput: -1,
        uploadThroughput: -1,
      })

      await expect(toolbar.startSketchBtn).not.toBeDisabled({
        timeout: 15000,
      })

      // (Second check) expect the network to be up
      await expect(
        networkToggleConnectedText.or(networkToggleWeakText)
      ).toBeVisible()
    }
  )

  test(
    'Engine disconnect & reconnect in sketch mode',
    { tag: '@skipLocalEngine' },
    async ({ page, homePage, toolbar, scene, cmdBar, editor }) => {
      const networkToggle = page.getByTestId(/network-toggle/)
      const networkToggleConnectedText = page.getByText(
        'Network health (Strong)'
      )
      const networkToggleWeakText = page.getByText('Network health (Ok)')

      const u = await getUtils(page)
      await page.setBodyDimensions({ width: 1200, height: 500 })

      await homePage.goToModelingScene()
      await scene.settled(cmdBar)
      await u.waitForPageLoad()

      await u.openDebugPanel()
      // click on "Start Sketch" button
<<<<<<< HEAD
      await toolbar.startSketchOnDefaultPlane('Front plane')
=======
      await u.clearCommandLogs()
      await toolbar.startSketchBtn.click()
      await page.waitForTimeout(100)

      // select a plane
      await toolbar.openFeatureTreePane()
      await page.getByRole('button', { name: 'Front plane' }).click()
      await toolbar.closeFeatureTreePane()
>>>>>>> c9105735

      await expect(page.locator('.cm-content')).toHaveText(
        `@settings(defaultLengthUnit = in)sketch001 = startSketchOn(XZ)`
      )
      await u.closeDebugPanel()

      await page.waitForTimeout(500) // TODO detect animation ending, or disable animation

      // Expect the network to be up
      await networkToggle.hover()
      await expect(
        networkToggleConnectedText.or(networkToggleWeakText)
      ).toBeVisible()

      // simulate network down
      await u.emulateNetworkConditions({
        offline: true,
        // values of 0 remove any active throttling. crbug.com/456324#c9
        latency: 0,
        downloadThroughput: -1,
        uploadThroughput: -1,
      })

      // Expect the network to be down
      await networkToggle.hover()

      await expect(networkToggle).toContainText('Network health (Offline)')

      // Ensure we are not in sketch mode
      await expect(
        page.getByRole('button', { name: 'Exit Sketch' })
      ).not.toBeVisible()
      await expect(toolbar.startSketchBtn).toBeVisible()

      // simulate network up
      await u.emulateNetworkConditions({
        offline: false,
        // values of 0 remove any active throttling. crbug.com/456324#c9
        latency: 0,
        downloadThroughput: -1,
        uploadThroughput: -1,
      })

      // Wait for the app to be ready for use
      await expect(toolbar.startSketchBtn).not.toBeDisabled({
        timeout: 15000,
      })

      // Expect the network to be up
      await networkToggle.hover()
      await expect(
        networkToggleConnectedText.or(networkToggleWeakText)
      ).toBeVisible()

      await scene.settled(cmdBar)

      // Click off the code pane.
      await page.mouse.click(100, 100)

      // enter sketch again
      await toolbar.editSketch()

      await page.waitForTimeout(150)

      // click to continue profile
      await page.mouse.click(1000, 400)
      await page.waitForTimeout(100)

      // Ensure we can continue sketching
      await page.mouse.click(800, 300)

      await expect(editor.codeContent).toContainText(
        `profile001 = startProfile(sketch001`
      )
      await page.waitForTimeout(100)

      // Unequip line tool
      await page.keyboard.press('Escape')

      // Make sure we didn't pop out of sketch mode.
      await expect(
        page.getByRole('button', { name: 'Exit Sketch' })
      ).toBeVisible()
      await expect(
        page.getByRole('button', { name: 'line Line', exact: true })
      ).not.toHaveAttribute('aria-pressed', 'true')

      // Exit sketch
      await page.keyboard.press('Escape')
      await expect(
        page.getByRole('button', { name: 'Exit Sketch' })
      ).not.toBeVisible()
    }
  )

  test(
    'Paused stream freezes view frame, unpause reconnect is seamless to user',
    { tag: ['@desktop', '@skipLocalEngine'] },
    async ({ page, homePage, scene, cmdBar, toolbar, tronApp }) => {
      const networkToggle = page.getByTestId(/network-toggle/)
      const networkToggleConnectedText = page.getByText(
        'Network health (Strong)'
      )
      const networkToggleWeakText = page.getByText('Network health (Ok)')

      if (!tronApp) {
        fail()
      }

      await tronApp.cleanProjectDir({
        app: {
          stream_idle_mode: 5000,
        },
      })

      await page.addInitScript(async () => {
        localStorage.setItem(
          'persistCode',
          `sketch001 = startSketchOn(XY)
profile001 = startProfile(sketch001, at = [0.0, 0.0])
  |> line(end = [10.0, 0])
  |> line(end = [0, 10.0])
  |> close()`
        )
      })

      const dim = { width: 1200, height: 500 }
      await page.setBodyDimensions(dim)

      await test.step('Go to modeling scene', async () => {
        await homePage.goToModelingScene()
        await scene.settled(cmdBar)
      })

      await test.step('Verify pausing behavior', async () => {
        // Wait 5s + 1s to pause.
        await page.waitForTimeout(6000)

        // We should now be paused. To the user, it should appear we're still
        // connected.
        await networkToggle.hover()
        await expect(
          networkToggleConnectedText.or(networkToggleWeakText)
        ).toBeVisible()

        const center = {
          x: dim.width / 2,
          y: dim.height / 2,
        }

        let probe = { x: 0, y: 0 }

        // ... and the model's still visibly there
        probe.x = center.x + dim.width / 100
        probe.y = center.y
        await scene.expectPixelColor(TEST_COLORS.GREY, probe, 15)
        probe = { ...center }

        // Now move the mouse around to unpause!
        await circleMove(page, probe.x, probe.y, 20, 10)

        // ONCE AGAIN! Check the view area hasn't changed at all.
        // Check the pixel a couple times as it reconnects.
        // NOTE: Remember, idle behavior is still on at this point -
        // if this test takes longer than 5s shit WILL go south!
        probe.x = center.x + dim.width / 100
        probe.y = center.y
        await scene.expectPixelColor(TEST_COLORS.GREY, probe, 15)
        await page.waitForTimeout(1000)
        await scene.expectPixelColor(TEST_COLORS.GREY, probe, 15)
        probe = { ...center }

        // Ensure we're still connected
        await networkToggle.hover()
        await expect(
          networkToggleConnectedText.or(networkToggleWeakText)
        ).toBeVisible()
      })
    }
  )
})<|MERGE_RESOLUTION|>--- conflicted
+++ resolved
@@ -106,18 +106,7 @@
 
       await u.openDebugPanel()
       // click on "Start Sketch" button
-<<<<<<< HEAD
       await toolbar.startSketchOnDefaultPlane('Front plane')
-=======
-      await u.clearCommandLogs()
-      await toolbar.startSketchBtn.click()
-      await page.waitForTimeout(100)
-
-      // select a plane
-      await toolbar.openFeatureTreePane()
-      await page.getByRole('button', { name: 'Front plane' }).click()
-      await toolbar.closeFeatureTreePane()
->>>>>>> c9105735
 
       await expect(page.locator('.cm-content')).toHaveText(
         `@settings(defaultLengthUnit = in)sketch001 = startSketchOn(XZ)`
