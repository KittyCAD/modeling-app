import type { Page } from '@playwright/test'
import type { EngineCommand } from '@src/lang/std/artifactGraph'
import { uuidv4 } from '@src/lib/utils'

import type { HomePageFixture } from '@e2e/playwright/fixtures/homePageFixture'
import type { SceneFixture } from '@e2e/playwright/fixtures/sceneFixture'
import type { ToolbarFixture } from '@e2e/playwright/fixtures/toolbarFixture'
import type { EditorFixture } from '@e2e/playwright/fixtures/editorFixture'
import { getUtils } from '@e2e/playwright/test-utils'
import { expect, test } from '@e2e/playwright/zoo-test'

test.describe('Can create sketches on all planes and their back sides', () => {
  const sketchOnPlaneAndBackSideTest = async (
    page: Page,
    homePage: HomePageFixture,
    scene: SceneFixture,
    toolbar: ToolbarFixture,
    editor: EditorFixture,
    plane: string,
    clickCoords: { x: number; y: number }
  ) => {
    const u = await getUtils(page)
    // await page.addInitScript(() => {
    //   localStorage.setItem('persistCode', '@settings(defaultLengthUnit = in)')
    // })
    await page.setBodyDimensions({ width: 1200, height: 500 })

    await homePage.goToModelingScene()
    // await scene.settled(cmdBar)
    const XYPlanRed: [number, number, number] = [98, 50, 51]
    await scene.expectPixelColor(XYPlanRed, { x: 700, y: 300 }, 15)

    await u.openDebugPanel()

    const coord =
      plane === '-XY' || plane === '-YZ' || plane === 'XZ' ? -100 : 100
    const camCommand: EngineCommand = {
      type: 'modeling_cmd_req',
      cmd_id: uuidv4(),
      cmd: {
        type: 'default_camera_look_at',
        center: { x: 0, y: 0, z: 0 },
        vantage: { x: coord, y: coord, z: coord },
        up: { x: 0, y: 0, z: 1 },
      },
    }
    const updateCamCommand: EngineCommand = {
      type: 'modeling_cmd_req',
      cmd_id: uuidv4(),
      cmd: {
        type: 'default_camera_get_settings',
      },
    }

<<<<<<< HEAD
    const code = `@settings(defaultLengthUnit = in)sketch001 = startSketchOn(${plane})profile001 = startProfile(sketch001, at = [0.57, -1.22])`
=======
    const code = `@settings(defaultLengthUnit = in)sketch001 = startSketchOn(${plane})profile001 = startProfile(sketch001, at = [`
>>>>>>> 3840377d

    await test.step(`Sketch on the ${plane} plane using custom camera commands to orient`, async () => {
      await u.openDebugPanel()
      await u.clearCommandLogs()
      await toolbar.startSketchBtn.click()

      await u.sendCustomCmd(camCommand)
      await page.waitForTimeout(100)
      await u.sendCustomCmd(updateCamCommand)

<<<<<<< HEAD
    const resolvedCoords = await scene.convertPagePositionToStream(
      clickCoords.x,
      clickCoords.y
    )
    await page.mouse.click(resolvedCoords.x, resolvedCoords.y)
    await page.waitForTimeout(600) // wait for animation
=======
      await u.closeDebugPanel()
>>>>>>> 3840377d

      const resolvedCoords = await scene.convertPagePositionToStream(
        clickCoords.x,
        clickCoords.y
      )
      await page.mouse.click(resolvedCoords.x, resolvedCoords.y)
      await page.waitForTimeout(600) // wait for animation

<<<<<<< HEAD
    await u.closeDebugPanel()
    const lineCoords = await scene.convertPagePositionToStream(707, 393)
    await page.mouse.click(lineCoords.x, lineCoords.y)
=======
      await toolbar.waitUntilSketchingReady()
>>>>>>> 3840377d

      await u.closeDebugPanel()
      await expect(toolbar.lineBtn).toHaveAttribute('aria-pressed', 'true')
    })

    const lineCoords = await scene.convertPagePositionToStream(707, 393)
    await page.mouse.click(lineCoords.x, lineCoords.y)

    await editor.expectEditor.toContain(code)
  }

  const planeConfigs = [
    {
      plane: 'XY',
      coords: { x: 600, y: 388 },
      description: 'red plane',
    },
    {
      plane: 'YZ',
      coords: { x: 700, y: 250 },
      description: 'green plane',
    },
    {
      plane: 'XZ',
      coords: { x: 684, y: 427 },
      description: 'blue plane',
    },
    {
      plane: '-XY',
      coords: { x: 600, y: 118 },
      description: 'back of red plane',
    },
    {
      plane: '-YZ',
      coords: { x: 700, y: 219 },
      description: 'back of green plane',
    },
    {
      plane: '-XZ',
      coords: { x: 560, y: 150 },
      description: 'back of blue plane',
    },
  ]

  for (const config of planeConfigs) {
    test(config.plane, async ({ page, homePage, scene, toolbar, editor }) => {
      await sketchOnPlaneAndBackSideTest(
        page,
        homePage,
        scene,
        toolbar,
        editor,
        config.plane,
        config.coords
      )
    })
  }
})
test.describe('Can create sketches on offset planes and their back sides', () => {
  const sketchOnPlaneAndBackSideTest = async (
    page: Page,
    homePage: HomePageFixture,
    scene: SceneFixture,
    toolbar: ToolbarFixture,
    editor: EditorFixture,
    plane: string,
    clickCoords: { x: number; y: number }
  ) => {
    const u = await getUtils(page)
    await page.addInitScript(() => {
      localStorage.setItem(
        'persistCode',
        `@settings(defaultLengthUnit = in)
xyPlane = offsetPlane(XY, offset = 0.05)
xzPlane = offsetPlane(XZ, offset = 0.05)
yzPlane = offsetPlane(YZ, offset = 0.05)
`
      )
    })
    await page.setBodyDimensions({ width: 1200, height: 500 })

    await homePage.goToModelingScene()
    // await scene.settled(cmdbar)
    const XYPlanRed: [number, number, number] = [74, 74, 74]
    await scene.expectPixelColor(XYPlanRed, { x: 700, y: 300 }, 15)

    await u.openDebugPanel()

    const coord =
      plane === '-XY' || plane === '-YZ' || plane === 'XZ' ? -100 : 100
    const camCommand: EngineCommand = {
      type: 'modeling_cmd_req',
      cmd_id: uuidv4(),
      cmd: {
        type: 'default_camera_look_at',
        center: { x: 0, y: 0, z: 0 },
        vantage: { x: coord, y: coord, z: coord },
        up: { x: 0, y: 0, z: 1 },
      },
    }
    const updateCamCommand: EngineCommand = {
      type: 'modeling_cmd_req',
      cmd_id: uuidv4(),
      cmd: {
        type: 'default_camera_get_settings',
      },
    }

    const prefix = plane.length === 3 ? '-' : ''
    const planeName = plane
      .slice(plane.length === 3 ? 1 : 0)
      .toLocaleLowerCase()

    const codeLine1 = `sketch001 = startSketchOn(${prefix}${planeName}Plane)`
<<<<<<< HEAD
    const codeLine2 = `profile001 = startProfile(sketch001, at = [${0.57 + (plane[0] === '-' ? 0.01 : 0)}, -${1.22 + (plane[0] === '-' ? 0.01 : 0)}])`

    await u.openDebugPanel()

    await u.clearCommandLogs()
    await page.getByRole('button', { name: 'Start Sketch' }).click()

    await u.sendCustomCmd(camCommand)
    await page.waitForTimeout(100)
    await u.sendCustomCmd(updateCamCommand)

    await u.closeDebugPanel()

    await toolbar.openFeatureTreePane()
    await toolbar.getDefaultPlaneVisibilityButton('XY').click()
    await toolbar.getDefaultPlaneVisibilityButton('XZ').click()
    await toolbar.getDefaultPlaneVisibilityButton('YZ').click()
    await expect(
      toolbar
        .getDefaultPlaneVisibilityButton('YZ')
        .locator('[aria-label="eye crossed out"]')
    ).toBeVisible()

    const resolvedCoords = await scene.convertPagePositionToStream(
      clickCoords.x,
      clickCoords.y
    )
    await page.mouse.click(resolvedCoords.x, resolvedCoords.y)
    await page.waitForTimeout(600) // wait for animation

    await toolbar.waitUntilSketchingReady()

    await expect(
      page.getByRole('button', { name: 'line Line', exact: true })
    ).toBeVisible()

    await u.closeDebugPanel()
    const lineCoords = await scene.convertPagePositionToStream(707, 393)
    await page.mouse.click(lineCoords.x, lineCoords.y)
=======
    const codeLine2 = 'profile001 = startProfile(sketch001, at = ['

    await test.step(`Sketch on the ${plane} plane using custom camera commands to orient`, async () => {
      await u.openDebugPanel()

      await u.clearCommandLogs()
      await toolbar.startSketchBtn.click()

      await u.sendCustomCmd(camCommand)
      await page.waitForTimeout(100)
      await u.sendCustomCmd(updateCamCommand)

      await u.closeDebugPanel()

      // TODO: can we remove these feature tree checks? They seem out of place.
      await toolbar.openFeatureTreePane()
      await toolbar.getDefaultPlaneVisibilityButton('XY').click()
      await toolbar.getDefaultPlaneVisibilityButton('XZ').click()
      await toolbar.getDefaultPlaneVisibilityButton('YZ').click()
      await expect(
        toolbar
          .getDefaultPlaneVisibilityButton('YZ')
          .locator('[aria-label="eye crossed out"]')
      ).toBeVisible()

      const resolvedCoords = await scene.convertPagePositionToStream(
        clickCoords.x,
        clickCoords.y
      )
      await page.mouse.click(resolvedCoords.x, resolvedCoords.y)
      await page.waitForTimeout(600) // wait for animation

      await toolbar.waitUntilSketchingReady()
>>>>>>> 3840377d

      await expect(toolbar.lineBtn).toHaveAttribute('aria-pressed', 'true')
    })

    const lineCoords = await scene.convertPagePositionToStream(707, 393)
    await page.mouse.click(lineCoords.x, lineCoords.y)

    await editor.expectEditor.toContain(codeLine1)
    await editor.expectEditor.toContain(codeLine2)
  }

  const planeConfigs = [
    {
      plane: 'XY',
      coords: { x: 600, y: 388 },
      description: 'red plane',
    },
    {
      plane: 'YZ',
      coords: { x: 700, y: 250 },
      description: 'green plane',
    },
    {
      plane: 'XZ',
      coords: { x: 684, y: 427 },
      description: 'blue plane',
    },
    {
      plane: '-XY',
      coords: { x: 600, y: 118 },
      description: 'back of red plane',
    },
    {
      plane: '-YZ',
      coords: { x: 700, y: 219 },
      description: 'back of green plane',
    },
    {
      plane: '-XZ',
      coords: { x: 560, y: 150 },
      description: 'back of blue plane',
    },
  ]

  for (const config of planeConfigs) {
    test(config.plane, async ({ page, homePage, scene, toolbar, editor }) => {
      await sketchOnPlaneAndBackSideTest(
        page,
        homePage,
        scene,
        toolbar,
        editor,
        config.plane,
        config.coords
      )
    })
  }
})<|MERGE_RESOLUTION|>--- conflicted
+++ resolved
@@ -52,11 +52,7 @@
       },
     }
 
-<<<<<<< HEAD
-    const code = `@settings(defaultLengthUnit = in)sketch001 = startSketchOn(${plane})profile001 = startProfile(sketch001, at = [0.57, -1.22])`
-=======
     const code = `@settings(defaultLengthUnit = in)sketch001 = startSketchOn(${plane})profile001 = startProfile(sketch001, at = [`
->>>>>>> 3840377d
 
     await test.step(`Sketch on the ${plane} plane using custom camera commands to orient`, async () => {
       await u.openDebugPanel()
@@ -67,16 +63,7 @@
       await page.waitForTimeout(100)
       await u.sendCustomCmd(updateCamCommand)
 
-<<<<<<< HEAD
-    const resolvedCoords = await scene.convertPagePositionToStream(
-      clickCoords.x,
-      clickCoords.y
-    )
-    await page.mouse.click(resolvedCoords.x, resolvedCoords.y)
-    await page.waitForTimeout(600) // wait for animation
-=======
       await u.closeDebugPanel()
->>>>>>> 3840377d
 
       const resolvedCoords = await scene.convertPagePositionToStream(
         clickCoords.x,
@@ -85,13 +72,7 @@
       await page.mouse.click(resolvedCoords.x, resolvedCoords.y)
       await page.waitForTimeout(600) // wait for animation
 
-<<<<<<< HEAD
-    await u.closeDebugPanel()
-    const lineCoords = await scene.convertPagePositionToStream(707, 393)
-    await page.mouse.click(lineCoords.x, lineCoords.y)
-=======
       await toolbar.waitUntilSketchingReady()
->>>>>>> 3840377d
 
       await u.closeDebugPanel()
       await expect(toolbar.lineBtn).toHaveAttribute('aria-pressed', 'true')
@@ -206,47 +187,6 @@
       .toLocaleLowerCase()
 
     const codeLine1 = `sketch001 = startSketchOn(${prefix}${planeName}Plane)`
-<<<<<<< HEAD
-    const codeLine2 = `profile001 = startProfile(sketch001, at = [${0.57 + (plane[0] === '-' ? 0.01 : 0)}, -${1.22 + (plane[0] === '-' ? 0.01 : 0)}])`
-
-    await u.openDebugPanel()
-
-    await u.clearCommandLogs()
-    await page.getByRole('button', { name: 'Start Sketch' }).click()
-
-    await u.sendCustomCmd(camCommand)
-    await page.waitForTimeout(100)
-    await u.sendCustomCmd(updateCamCommand)
-
-    await u.closeDebugPanel()
-
-    await toolbar.openFeatureTreePane()
-    await toolbar.getDefaultPlaneVisibilityButton('XY').click()
-    await toolbar.getDefaultPlaneVisibilityButton('XZ').click()
-    await toolbar.getDefaultPlaneVisibilityButton('YZ').click()
-    await expect(
-      toolbar
-        .getDefaultPlaneVisibilityButton('YZ')
-        .locator('[aria-label="eye crossed out"]')
-    ).toBeVisible()
-
-    const resolvedCoords = await scene.convertPagePositionToStream(
-      clickCoords.x,
-      clickCoords.y
-    )
-    await page.mouse.click(resolvedCoords.x, resolvedCoords.y)
-    await page.waitForTimeout(600) // wait for animation
-
-    await toolbar.waitUntilSketchingReady()
-
-    await expect(
-      page.getByRole('button', { name: 'line Line', exact: true })
-    ).toBeVisible()
-
-    await u.closeDebugPanel()
-    const lineCoords = await scene.convertPagePositionToStream(707, 393)
-    await page.mouse.click(lineCoords.x, lineCoords.y)
-=======
     const codeLine2 = 'profile001 = startProfile(sketch001, at = ['
 
     await test.step(`Sketch on the ${plane} plane using custom camera commands to orient`, async () => {
@@ -280,7 +220,6 @@
       await page.waitForTimeout(600) // wait for animation
 
       await toolbar.waitUntilSketchingReady()
->>>>>>> 3840377d
 
       await expect(toolbar.lineBtn).toHaveAttribute('aria-pressed', 'true')
     })
