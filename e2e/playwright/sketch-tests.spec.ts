--- conflicted
+++ resolved
@@ -3043,7 +3043,80 @@
     await homePage.openProject('testDefault')
     await expect(page.getByText('323.49')).not.toBeVisible()
   })
-<<<<<<< HEAD
+
+  test('Straight line snapping to previous tangent', async ({
+    page,
+    homePage,
+    toolbar,
+    scene,
+    cmdBar,
+    context,
+    editor,
+  }) => {
+    await context.addInitScript(() => {
+      localStorage.setItem('persistCode', `@settings(defaultLengthUnit = mm)`)
+    })
+
+    const viewportSize = { width: 1200, height: 900 }
+    await page.setBodyDimensions(viewportSize)
+    await homePage.goToModelingScene()
+
+    // wait until scene is ready to be interacted with
+    await scene.connectionEstablished()
+    await scene.settled(cmdBar)
+
+    await page.getByRole('button', { name: 'Start Sketch' }).click()
+
+    // select an axis plane
+    await page.mouse.click(700, 200)
+
+    // Needed as we don't yet have a way to get a signal from the engine that the camera has animated to the sketch plane
+    await page.waitForTimeout(3000)
+
+    const center = { x: viewportSize.width / 2, y: viewportSize.height / 2 }
+    const { click00r } = getMovementUtils({ center, page })
+
+    // Draw line
+    await click00r(0, 0)
+    await click00r(200, -200)
+
+    // Draw arc
+    await toolbar.tangentialArcBtn.click()
+    await click00r(0, 0)
+    await click00r(100, 100)
+
+    // Switch back to line
+    await toolbar.selectLine()
+    await click00r(0, 0)
+    await click00r(-100, 100)
+
+    // Draw a 3 point arc
+    await toolbar.selectThreePointArc()
+    await click00r(0, 0)
+    await click00r(0, 100)
+    await click00r(100, 0)
+
+    // draw a line to opposite tangnet direction of previous arc
+    await toolbar.selectLine()
+    await click00r(0, 0)
+    await click00r(-200, 200)
+
+    await editor.expectEditor.toContain(
+      `@settings(defaultLengthUnit = mm)
+
+sketch001 = startSketchOn(XZ)
+profile001 = startProfileAt([0, 0], sketch001)
+  |> line(end = [191.39, 191.39])
+  |> tangentialArc(endAbsolute = [287.08, 95.69], tag = $seg01)
+  |> angledLine(angle = tangentToEnd(seg01), length = 135.34)
+  |> arcTo({
+       interior = [191.39, -95.69],
+       end = [287.08, -95.69]
+     }, %, $seg02)
+  |> angledLine(angle = tangentToEnd(seg02) + turns::HALF_TURN, length = 270.67)
+`.replaceAll('\n', '')
+    )
+  })
 })
 
 test('Can edit sketch through feature tree with variable modifications', async ({
@@ -3206,80 +3279,5 @@
       diagnostics: [],
       highlightedCode: '',
     })
-=======
-
-  test('Straight line snapping to previous tangent', async ({
-    page,
-    homePage,
-    toolbar,
-    scene,
-    cmdBar,
-    context,
-    editor,
-  }) => {
-    await context.addInitScript(() => {
-      localStorage.setItem('persistCode', `@settings(defaultLengthUnit = mm)`)
-    })
-
-    const viewportSize = { width: 1200, height: 900 }
-    await page.setBodyDimensions(viewportSize)
-    await homePage.goToModelingScene()
-
-    // wait until scene is ready to be interacted with
-    await scene.connectionEstablished()
-    await scene.settled(cmdBar)
-
-    await page.getByRole('button', { name: 'Start Sketch' }).click()
-
-    // select an axis plane
-    await page.mouse.click(700, 200)
-
-    // Needed as we don't yet have a way to get a signal from the engine that the camera has animated to the sketch plane
-    await page.waitForTimeout(3000)
-
-    const center = { x: viewportSize.width / 2, y: viewportSize.height / 2 }
-    const { click00r } = getMovementUtils({ center, page })
-
-    // Draw line
-    await click00r(0, 0)
-    await click00r(200, -200)
-
-    // Draw arc
-    await toolbar.tangentialArcBtn.click()
-    await click00r(0, 0)
-    await click00r(100, 100)
-
-    // Switch back to line
-    await toolbar.selectLine()
-    await click00r(0, 0)
-    await click00r(-100, 100)
-
-    // Draw a 3 point arc
-    await toolbar.selectThreePointArc()
-    await click00r(0, 0)
-    await click00r(0, 100)
-    await click00r(100, 0)
-
-    // draw a line to opposite tangnet direction of previous arc
-    await toolbar.selectLine()
-    await click00r(0, 0)
-    await click00r(-200, 200)
-
-    await editor.expectEditor.toContain(
-      `@settings(defaultLengthUnit = mm)
-
-sketch001 = startSketchOn(XZ)
-profile001 = startProfileAt([0, 0], sketch001)
-  |> line(end = [191.39, 191.39])
-  |> tangentialArc(endAbsolute = [287.08, 95.69], tag = $seg01)
-  |> angledLine(angle = tangentToEnd(seg01), length = 135.34)
-  |> arcTo({
-       interior = [191.39, -95.69],
-       end = [287.08, -95.69]
-     }, %, $seg02)
-  |> angledLine(angle = tangentToEnd(seg02) + turns::HALF_TURN, length = 270.67)
-`.replaceAll('\n', '')
-    )
->>>>>>> 7fce38b2
   })
 })