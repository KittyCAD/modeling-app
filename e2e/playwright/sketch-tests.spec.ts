import fs from 'node:fs/promises'
import path from 'node:path'
import type { Page } from '@playwright/test'
import { roundOff } from '@src/lib/utils'

import type { EditorFixture } from '@e2e/playwright/fixtures/editorFixture'
import type { SceneFixture } from '@e2e/playwright/fixtures/sceneFixture'
import {
  NUMBER_REGEXP,
  getMovementUtils,
  getUtils,
} from '@e2e/playwright/test-utils'
import { expect, test } from '@e2e/playwright/zoo-test'

test.describe('Sketch tests', () => {
  test('three-point arc closes without disappearing', async ({
    page,
    homePage,
    scene,
    toolbar,
    editor,
    cmdBar,
  }) => {
    await page.addInitScript(async () => {
      localStorage.setItem('persistCode', '')
    })

    await page.setBodyDimensions({ width: 1200, height: 500 })

    await homePage.goToModelingScene()
    await scene.settled(cmdBar)

    await toolbar.startSketchPlaneSelection()
    const [selectXZPlane] = scene.makeMouseHelpers(650, 150)
    await selectXZPlane()
    await page.waitForTimeout(600)
    await editor.expectEditor.toContain('startSketchOn(XZ)')

    //await toolbar.lineBtn.click()
    const [lineStart] = scene.makeMouseHelpers(600, 400)
    const [lineEnd] = scene.makeMouseHelpers(600, 200)
    await lineStart()
    await page.waitForTimeout(300)
    await lineEnd()
    await editor.expectEditor.toContain('|> yLine(')

    await toolbar.selectThreePointArc()
    await page.waitForTimeout(200)

    await lineEnd()
    await page.waitForTimeout(200)

    const [arcInteriorMove, arcInterior] = (() => {
      const [click, move] = scene.makeMouseHelpers(750, 300)
      return [move, click]
    })()
    await arcInteriorMove()
    await arcInterior()
    await page.waitForTimeout(200)

    await lineStart() // close
    await page.waitForTimeout(300)

    await page.keyboard.press('Escape')
    await page.waitForTimeout(2000)

    await editor.expectEditor.toContain('arc(')
  })
  test('multi-sketch file shows multiple Edit Sketch buttons', async ({
    page,
    context,
    homePage,
    scene,
    cmdBar,
  }) => {
    const u = await getUtils(page)
    const selectionsSnippets = {
      startProfileAt1:
        '|> startProfile(at = [-width / 4 + screwRadius, height / 2])',
      startProfileAt2: '|> startProfile(at = [-width / 2, 0])',
      startProfileAt3: '|> startProfile(at = [0, thickness])',
    }
    await context.addInitScript(
      async ({ startProfileAt1, startProfileAt2, startProfileAt3 }: any) => {
        localStorage.setItem(
          'persistCode',
          `
    width = 20
    height = 10
    thickness = 5
    screwRadius = 3
    wireRadius = 2
    wireOffset = 0.5

    screwHole = startSketchOn(XY)
  ${startProfileAt1}
  |> arc(angleStart = 0, angleEnd = 360deg, radius = screwRadius)

    part001 = startSketchOn(XY)
  ${startProfileAt2}
  |> xLine(length = width * .5)
  |> yLine(length = height)
  |> xLine(length = -width * .5)
  |> close()
  |> subtract2d(tool = screwHole)
  |> extrude(length = thickness)

  part002 = startSketchOn(-XZ)
  ${startProfileAt3}
  |> xLine(length = width / 4)
  |> tangentialArc(endAbsolute = [width / 2, 0])
  |> xLine(length = -width / 4 + wireRadius)
  |> yLine(length = wireOffset)
  |> arc(angleStart = 0, angleEnd = 180deg, radius = wireRadius)
  |> yLine(length = -wireOffset)
  |> xLine(length = -width / 4)
  |> close()
  |> extrude(length = -height)
    `
        )
      },
      selectionsSnippets
    )
    await page.setBodyDimensions({ width: 1200, height: 500 })

    await homePage.goToModelingScene()
    await scene.settled(cmdBar)

    // wait for execution done
    await u.openDebugPanel()
    await u.expectCmdLog('[data-message-type="execution-done"]')
    await u.closeDebugPanel()

    await page.getByText(selectionsSnippets.startProfileAt1).click()
    await expect(
      page.getByRole('button', { name: 'Edit Sketch' })
    ).toBeVisible()

    await page.getByText(selectionsSnippets.startProfileAt2).click()
    await expect(
      page.getByRole('button', { name: 'Edit Sketch' })
    ).toBeVisible()

    await page.getByText(selectionsSnippets.startProfileAt3).click()
    await expect(
      page.getByRole('button', { name: 'Edit Sketch' })
    ).toBeVisible()
  })

  test('delete startProfile removes profile statement', async ({
    page,
    context,
    homePage,
    scene,
    cmdBar,
    editor,
  }) => {
    await page.setBodyDimensions({ width: 1200, height: 600 })

    await context.addInitScript(() => {
      localStorage.setItem(
        'persistCode',
        `sketch001 = startSketchOn(XZ)
profile001 = startProfile(sketch001, at = [0.0, 0.0])`
      )
    })

    await homePage.goToModelingScene()
    await scene.settled(cmdBar)

    await editor.expectEditor.toContain('startProfile(')

    // Open feature tree and select the first sketch
    await page.getByRole('button', { name: 'Feature Tree' }).click()
    await page.getByRole('button', { name: 'sketch001' }).dblclick()
    await page.waitForTimeout(600)

    // Select the profile by clicking the origin in the canvas, then press Delete
    const [clickCenter] = scene.makeMouseHelpers(0.5, 0.5, { format: 'ratio' })
    await clickCenter()

    await page.waitForTimeout(200)

    await page.keyboard.press('Delete')

    await editor.expectEditor.not.toContain('startProfile(')
  })

  test('Can exit selection of face', async ({ page, homePage }) => {
    // Load the app with the code panes
    await page.addInitScript(async () => {
      localStorage.setItem('persistCode', ``)
    })

    await page.setBodyDimensions({ width: 1200, height: 500 })

    await homePage.goToModelingScene()

    await page.getByRole('button', { name: 'Start Sketch' }).click()
    await expect(
      page.getByRole('button', { name: 'Exit Sketch' })
    ).toBeVisible()

    await expect(page.getByText('select a plane or face')).toBeVisible()

    await page.keyboard.press('Escape')
    await expect(
      page.getByRole('button', { name: 'Start Sketch' })
    ).toBeVisible()
  })

  test('Can select planes in Feature Tree after Start Sketch', async ({
    page,
    homePage,
    toolbar,
    editor,
  }) => {
    // Load the app with empty code
    await page.addInitScript(async () => {
      localStorage.setItem(
        'persistCode',
        `plane001 = offsetPlane(XZ, offset = 5)`
      )
    })

    await page.setBodyDimensions({ width: 1200, height: 500 })

    await homePage.goToModelingScene()

    await test.step('Click Start Sketch button', async () => {
      await page.getByRole('button', { name: 'Start Sketch' }).click()
      await expect(
        page.getByRole('button', { name: 'Exit Sketch' })
      ).toBeVisible()
      await expect(page.getByText('select a plane or face')).toBeVisible()
    })

    await test.step('Open feature tree and select Front plane (XZ)', async () => {
      await toolbar.openFeatureTreePane()
      await toolbar.selectDefaultPlane('Front plane')

      await page.waitForTimeout(600)

      await expect(toolbar.lineBtn).toBeEnabled()
      await editor.expectEditor.toContain('startSketchOn(XZ)')

      await page.getByRole('button', { name: 'Exit Sketch' }).click()
      await expect(
        page.getByRole('button', { name: 'Start Sketch' })
      ).toBeVisible()
    })

    await test.step('Click Start Sketch button again', async () => {
      await page.getByRole('button', { name: 'Start Sketch' }).click()
      await expect(
        page.getByRole('button', { name: 'Exit Sketch' })
      ).toBeVisible()
    })

    await test.step('Select the offset plane', async () => {
      await toolbar.openFeatureTreePane()

      await page.getByRole('button', { name: 'Offset plane' }).click()

      await page.waitForTimeout(600)

      await expect(toolbar.lineBtn).toBeEnabled()
      await editor.expectEditor.toContain('startSketchOn(plane001)')
    })
  })

  test('Can edit a circle center and radius by dragging its handles', async ({
    page,
    editor,
    homePage,
    scene,
    cmdBar,
    toolbar,
  }) => {
    await page.addInitScript(async () => {
      localStorage.setItem(
        'persistCode',
        `sketch001 = startSketchOn(XZ)
  |> circle(center = [0, 0], radius = 0.5)`
      )
    })

    await homePage.goToModelingScene()
    await scene.settled(cmdBar)
    let prevContent = await editor.getCurrentCode()

    await test.step('enter sketch and expect circle', async () => {
      await toolbar.editSketch()
      await expect(page.getByTestId('segment-overlay')).toHaveCount(1)
    })

    await test.step('drag circle center handle', async () => {
      const fromPoint = { x: 0.5, y: 0.5 }
      const toPoint = [fromPoint.x - 0.1, fromPoint.y - 0.1] as const
      const [dragCenterHandle] = scene.makeDragHelpers(...toPoint, {
        debug: true,
        format: 'ratio',
      })
      await dragCenterHandle({ fromPoint })
      await editor.expectEditor.not.toContain(prevContent)
      prevContent = await editor.getCurrentCode()
    })

    await test.step('drag circle radius handle', async () => {
      const magicYOnCircle = 0.8
      const fromPoint = { x: 0.5, y: magicYOnCircle }
      const toPoint = [fromPoint.x / 2, magicYOnCircle] as const
      const [dragRadiusHandle] = scene.makeDragHelpers(...toPoint, {
        debug: true,
        format: 'ratio',
      })
      await dragRadiusHandle({ fromPoint })
      await editor.expectEditor.not.toContain(prevContent)
      prevContent = await editor.getCurrentCode()
    })

    await test.step('expect the code to have changed', async () => {
      await editor.expectEditor.toContain(
        `sketch001 = startSketchOn(XZ)
    |> circle(center = [-0.18, 0.12], radius = 0.54)`,
        { shouldNormalise: true }
      )
    })
  })
  test(
    'Can edit a sketch that has been extruded in the same pipe',
    { tag: '@web' },
    async ({ page, editor, toolbar, scene, cmdBar }) => {
      await page.addInitScript(async () => {
        localStorage.setItem(
          'persistCode',
          `@settings(defaultLengthUnit=in)
sketch001 = startSketchOn(XZ)
  |> startProfile(at = [0, 0])
  |> line(end = [5, 0])
  |> tangentialArc(end = [5, 5])
  |> close()
  |> extrude(length = 5)`
        )
      })

      await toolbar.waitForFeatureTreeToBeBuilt()
      await scene.settled(cmdBar)

      await editor.closePane()
      await toolbar.editSketch()
      await expect(page.getByTestId('segment-overlay')).toHaveCount(3)
      let prevContent = await editor.getCurrentCode()

      await test.step('drag startProfileAt handle', async () => {
        const [_, dragProfileStartFrom] = scene.makeDragHelpers(0.5, 0.5, {
          format: 'ratio',
          steps: 5,
        })

        await dragProfileStartFrom({
          toPoint: { x: 0.4, y: 0.6 },
          pixelDiff: 200,
        })
        await editor.expectEditor.not.toContain(prevContent, {
          shouldNormalise: true,
        })
      })
    }
  )

  test('Can add multiple sketches', async ({
    page,
    homePage,
    scene,
    toolbar,
    cmdBar,
    editor,
  }) => {
    const viewportSize = { width: 1200, height: 500 }
    await page.setBodyDimensions(viewportSize)

    await homePage.goToModelingScene()
    await scene.settled(cmdBar)
    const center = { x: viewportSize.width / 2, y: viewportSize.height / 2 }
    const { click00r } = getMovementUtils({ center, page })

    let codeStr =
      '@settings(defaultLengthUnit = in)sketch001 = startSketchOn(XY)'

    await toolbar.startSketchBtn.click()
    const [clickCenter] = scene.makeMouseHelpers(0.5, 0.5, { format: 'ratio' })
    await clickCenter()
    await editor.expectEditor.toContain(codeStr)

    await click00r(0, 0)
    await page.waitForTimeout(100)
    await editor.expectEditor.toContain(
      `profile001 = startProfile(sketch001, at =`
    )

    await click00r(50, 0)
    await page.waitForTimeout(100)
    await editor.expectEditor.toContain(`|> xLine(length =`)

    await click00r(0, 50)
    // @pierremtb: this used to create a yLine before the engine zoom fix
    // in https://github.com/KittyCAD/engine/pull/3804. I updated it to a line call
    // since it doesn't change the test objective
    await editor.expectEditor.toContain(`|> line(`)

    // exit the sketch, reset relative clicker
    await click00r(undefined, undefined)
    await toolbar.exitSketch()
    await scene.settled(cmdBar)

    // start a new sketch
    await toolbar.startSketchBtn.click()
    await clickCenter()
    await page.waitForTimeout(600) // TODO detect animation ending, or disable animation
    await editor.expectEditor.toContain(`sketch002 = startSketchOn(XY)`)

    await click00r(30, 0)
    await editor.expectEditor.toContain(
      `profile002 = startProfile(sketch002, at =`
    )
    await toolbar.exitSketch()
  })

  test.describe('Snap to close works (at any scale)', () => {
    const doSnapAtDifferentScales = async (
      page: Page,
      scene: SceneFixture,
      editor: EditorFixture,
      camPos: [number, number, number],
      scale = 1
    ) => {
      const u = await getUtils(page)
      await page.setBodyDimensions({ width: 1200, height: 500 })

      await u.openDebugPanel()

      const code = `@settings(defaultLengthUnit = in)
sketch001 = startSketchOn(-XZ)
profile001 = startProfile(sketch001, at = [${roundOff(scale * 77.11)}, ${roundOff(
        scale * 34.8
      )}])
    |> xLine(length = ${roundOff(scale * 154.22)})
    |> yLine(length = -${roundOff(scale * 139.2)})
    |> line(endAbsolute = [profileStartX(%), profileStartY(%)])
    |> close()`

      await expect(
        page.getByRole('button', { name: 'Start Sketch' })
      ).not.toBeDisabled()
      await expect(
        page.getByRole('button', { name: 'Start Sketch' })
      ).toBeVisible()

      await u.clearCommandLogs()
      await page.getByRole('button', { name: 'Start Sketch' }).click()
      await page.waitForTimeout(100)

      await u.openAndClearDebugPanel()
      await u.updateCamPosition(camPos)
      await u.closeDebugPanel()

      await page.mouse.move(0, 0)

      // select a plane
      await page.mouse.move(700, 200, { steps: 10 })
      await page.mouse.click(700, 200, { delay: 200 })
      await editor.expectEditor.toContain(
        `@settings(defaultLengthUnit = in)sketch001 = startSketchOn(-XZ)`
      )

      await editor.closePane()

      // draw three lines
      await page.waitForTimeout(500)
      const pointA = await scene.convertPagePositionToStream(700, 200)
      const pointB = await scene.convertPagePositionToStream(900, 200)
      const pointC = await scene.convertPagePositionToStream(900, 400)

      await page.mouse.move(pointA.x, pointA.y, { steps: 10 })
      await page.mouse.click(pointA.x, pointA.y, { delay: 200 })
      await page.waitForTimeout(100)

      await page.mouse.move(pointB.x, pointB.y, { steps: 10 })
      await page.mouse.click(pointB.x, pointB.y, { delay: 200 })
      await page.waitForTimeout(100)

      await page.mouse.move(pointC.x, pointC.y, { steps: 10 })
      await page.mouse.click(pointC.x, pointC.y, { delay: 200 })
      await page.waitForTimeout(100)

      await page.mouse.move(pointA.x - 12, pointA.y + 12, { steps: 10 })
      const pointNotQuiteA = { x: pointA.x - 7, y: pointA.y + 7 }
      await page.mouse.move(pointNotQuiteA.x, pointNotQuiteA.y, {
        steps: 10,
      })

      await page.mouse.click(pointNotQuiteA.x, pointNotQuiteA.y, {
        delay: 200,
      })

      await editor.expectEditor.toContain(code, { shouldNormalise: true })

      // Assert the tool stays equipped after a profile is closed (ready for the next one)
      await expect(
        page.getByRole('button', { name: 'line Line', exact: true })
      ).toHaveAttribute('aria-pressed', 'true')
    }
    test('[0, 100, 100]', async ({ page, homePage, scene, editor }) => {
      await homePage.goToModelingScene()
      await doSnapAtDifferentScales(page, scene, editor, [0, 100, 100], 0.01)
    })

    test('[0, 10000, 10000]', async ({ page, homePage, scene, editor }) => {
      await homePage.goToModelingScene()
      await doSnapAtDifferentScales(page, scene, editor, [0, 10000, 10000])
    })
  })
  test('exiting a close extrude, has the extrude button enabled ready to go', async ({
    page,
    homePage,
    cmdBar,
    toolbar,
  }) => {
    // this was a regression https://github.com/KittyCAD/modeling-app/issues/2832
    await page.addInitScript(async () => {
      localStorage.setItem(
        'persistCode',
        `sketch001 = startSketchOn(XZ)
    |> startProfile(at = [-0.45, 0.87])
    |> line(end = [1.32, 0.38])
    |> line(end = [1.02, -1.32], tag = $seg01)
    |> line(end = [-1.01, -0.77])
    |> line(endAbsolute = [profileStartX(%), profileStartY(%)])
  |> close()
  `
      )
    })

    const u = await getUtils(page)
    await page.setBodyDimensions({ width: 1200, height: 500 })

    await homePage.goToModelingScene()

    // wait for execution done
    await u.openDebugPanel()
    await u.expectCmdLog('[data-message-type="execution-done"]')
    await u.closeDebugPanel()

    // click profile in code
    await page.getByText(`startProfile(at = [-0.45, 0.87])`).click()
    await page.waitForTimeout(100)
    await expect(page.getByRole('button', { name: 'Edit Sketch' })).toBeEnabled(
      { timeout: 10_000 }
    )
    // click edit sketch
    await page.getByRole('button', { name: 'Edit Sketch' }).click()
    await page.waitForTimeout(600) // wait for animation

    // exit sketch
    await page.getByRole('button', { name: 'Exit Sketch' }).click()

    // expect extrude button to be enabled
    await expect(toolbar.extrudeButton).not.toBeDisabled()

    // click extrude
    await toolbar.extrudeButton.click()

    // sketch selection should already have been made.
    // otherwise the cmdbar would be waiting for a selection.
    await cmdBar.progressCmdBar()
    await cmdBar.expectState({
      stage: 'review',
      headerArguments: { Profiles: '1 profile' },
      commandName: 'Extrude',
    })
  })
  test("Existing sketch with bad code delete user's code", async ({
    page,
    homePage,
    scene,
    cmdBar,
    toolbar,
    editor,
  }) => {
    // this was a regression https://github.com/KittyCAD/modeling-app/issues/2832
    await page.addInitScript(async () => {
      localStorage.setItem(
        'persistCode',
        `sketch001 = startSketchOn(XZ)
    |> startProfile(at = [-0.45, 0.87])
    |> line(end = [1.32, 0.38])
    |> line(end = [1.02, -1.32], tag = $seg01)
    |> line(end = [-1.01, -0.77])
    |> line(endAbsolute = [profileStartX(%), profileStartY(%)])
    |> close()
  extrude001 = extrude(sketch001, length = 5)
  `
      )
    })
    await homePage.goToModelingScene()
    await scene.settled(cmdBar)
    await toolbar.startSketchBtn.click()

    // Click the end face of extrude001
    // await page.mouse.click(622, 355)
    const [clickOnEndFace] = scene.makeMouseHelpers(0.5, 0.7, {
      format: 'ratio',
    })
    await clickOnEndFace()

    // The click should generate a new sketch starting on the end face of extrude001
    // signified by the implicit 'END' tag for that solid.
    await page.waitForTimeout(800)
    await page.getByText(`END)`).click()
    await page.keyboard.press('End')
    await page.keyboard.press('Enter')
    await page.keyboard.type('  |>', { delay: 100 })
    await page.waitForTimeout(100)
    await expect(page.locator('.cm-lint-marker-error')).toBeVisible()

    await page.getByRole('button', { name: 'Exit Sketch' }).click()

    await expect(
      page.getByRole('button', { name: 'Start Sketch' })
    ).toBeVisible()

    expect((await editor.getCurrentCode()).replace(/\s/g, '')).toBe(
      `sketch001 = startSketchOn(XZ)
    |> startProfile(at = [-0.45, 0.87])
    |> line(end = [1.32, 0.38])
    |> line(end = [1.02, -1.32], tag = $seg01)
    |> line(end = [-1.01, -0.77])
    |> line(endAbsolute = [profileStartX(%), profileStartY(%)])
    |> close()
  extrude001 = extrude(sketch001, length = 5)
  sketch002 = startSketchOn(extrude001, face = END)
    |>
  `.replace(/\s/g, '')
    )
  })

  test('Can attempt to sketch on revolved face', async ({
    page,
    homePage,
    scene,
    cmdBar,
    toolbar,
  }) => {
    await page.setBodyDimensions({ width: 1200, height: 500 })

    await page.addInitScript(async () => {
      localStorage.setItem(
        'persistCode',
        `lugHeadLength = 0.25
      lugDiameter = 0.5
      lugLength = 2

      fn lug(origin, length, diameter, plane) {
        lugSketch = startSketchOn(plane)
          |> startProfile(at = [origin[0] + lugDiameter / 2, origin[1]])
          |> angledLine(angle = 60deg, lengthY = lugHeadLength)
          |> xLine(endAbsolute = 0 + .001)
          |> yLine(endAbsolute = 0)
          |> close()
          |> revolve(axis = Y)

        return lugSketch
      }

      lug(origin = [0, 0], length = 10, diameter = .5, plane = XY)`
      )
    })

    await homePage.goToModelingScene()
    await scene.settled(cmdBar)

    const [clickCenter] = scene.makeMouseHelpers(0.5, 0.5, { format: 'ratio' })
    await toolbar.startSketchBtn.click()
    await page.waitForTimeout(20_000) // Wait for unavoidable animation
    await clickCenter()
    await page.waitForTimeout(1000) // Wait for unavoidable animation

    await expect(toolbar.exitSketchBtn).toBeEnabled()
    await expect(toolbar.lineBtn).toHaveAttribute('aria-pressed', 'true')
  })

  test('sketch on face of a boolean works', async ({
    page,
    homePage,
    scene,
    cmdBar,
    toolbar,
    editor,
  }) => {
    await page.setBodyDimensions({ width: 1000, height: 500 })

    await page.addInitScript(async () => {
      localStorage.setItem(
        'persistCode',
        `@settings(defaultLengthUnit = mm)

myVar = 50
sketch001 = startSketchOn(XZ)
profile001 = circle(sketch001, center = [myVar, 43.9], radius = 41.05)
extrude001 = extrude(profile001, length = 200)
  |> translate(x = 3.14, y = 3.14, z = -50.154)
sketch002 = startSketchOn(XY)
profile002 = startProfile(sketch002, at = [72.2, -52.05])
  |> angledLine(angle = 0deg, length = 181.26, tag = $rectangleSegmentA001)
  |> angledLine(angle = segAng(rectangleSegmentA001) - 90deg, length = 21.54)
  |> angledLine(angle = segAng(rectangleSegmentA001), length = -segLen(rectangleSegmentA001), tag = $mySeg)
  |> line(endAbsolute = [profileStartX(%), profileStartY(%)], tag = $seg01)
  |> close()

extrude002 = extrude(profile002, length = 151)
solid001 = subtract([extrude001], tools = [extrude002])
`
      )
    })

    const [selectChamferFaceClk] = scene.makeMouseHelpers(0.8, 0.5, {
      format: 'ratio',
    })
    const [circleCenterClk] = scene.makeMouseHelpers(0.54, 0.5, {
      format: 'ratio',
    })

    await test.step('Setup', async () => {
      await homePage.goToModelingScene()
      await scene.settled(cmdBar)

      await scene.moveCameraTo(
        { x: 180, y: -75, z: 116 },
        { x: 67, y: -114, z: -15 }
      )
      await toolbar.waitForFeatureTreeToBeBuilt()
    })

    await test.step('sketch on chamfer face that is part of a boolean', async () => {
      await toolbar.startSketchPlaneSelection()
      await selectChamferFaceClk()

      await expect
        .poll(async () => {
          const lineBtn = page.getByRole('button', { name: 'line Line' })
          return lineBtn.getAttribute('aria-pressed')
        })
        .toBe('true')

      await editor.expectEditor.toContain(
        'startSketchOn(solid001, face = seg01)'
      )
    })

    await test.step('verify sketching still works', async () => {
      await toolbar.circleBtn.click()
      await expect
        .poll(async () => {
          const circleBtn = page.getByRole('button', { name: 'circle Circle' })
          return circleBtn.getAttribute('aria-pressed')
        })
        .toBe('true')

      await circleCenterClk()
      await editor.expectEditor.toContain(
        'profile003 = circle(sketch003, center = ['
      )
    })
  })

  test('Can sketch on face when user defined function was used in the sketch', async ({
    page,
    homePage,
  }) => {
    const u = await getUtils(page)
    await page.setBodyDimensions({ width: 1200, height: 500 })

    // Checking for a regression that performs a sketch when a user defined function
    // is declared at the top of the file and used in the sketch that is being drawn on.
    // fn in2mm is declared at the top of the file and used rail which does a an extrusion with the function.

    await page.addInitScript(async () => {
      localStorage.setItem(
        'persistCode',
        `fn in2mm(@inches) {
    return inches * 25.4
  }

  railTop = in2mm(.748)
  railSide = in2mm(.024)
  railBaseWidth = in2mm(.612)
  railWideWidth = in2mm(.835)
  railBaseLength = in2mm(.200)
  railClampable = in2mm(.200)

  rail = startSketchOn(XZ)
    |> startProfile(at = [-railTop / 2, railClampable + railBaseLength])
    |> line(endAbsolute = [
     railTop / 2,
     railClampable + railBaseLength
   ])
    |> line(endAbsolute = [
     railWideWidth / 2,
     railClampable / 2 + railBaseLength
   ], tag = $seg01)
    |> line(endAbsolute = [railTop / 2, railBaseLength])
    |> line(endAbsolute = [railBaseWidth / 2, railBaseLength])
    |> line(endAbsolute = [railBaseWidth / 2, 0])
    |> line(endAbsolute = [-railBaseWidth / 2, 0])
    |> line(endAbsolute = [-railBaseWidth / 2, railBaseLength])
    |> line(endAbsolute = [-railTop / 2, railBaseLength])
    |> line(endAbsolute = [
     -railWideWidth / 2,
     railClampable / 2 + railBaseLength
   ])
    |> line(endAbsolute = [
     -railTop / 2,
     railClampable + railBaseLength
   ])
    |> close()
    |> extrude(length = in2mm(2))`
      )
    })

    const center = { x: 600, y: 250 }
    const rectangleSize = 20
    await homePage.goToModelingScene()

    // Start a sketch
    await page.getByRole('button', { name: 'Start Sketch' }).click()

    // Click the top face of this rail
    await page.mouse.click(center.x, center.y)
    await page.waitForTimeout(1000)

    // Draw a rectangle
    // top left
    await page.mouse.click(center.x - rectangleSize, center.y - rectangleSize)
    await page.waitForTimeout(250)
    // top right
    await page.mouse.click(center.x + rectangleSize, center.y - rectangleSize)
    await page.waitForTimeout(250)

    // bottom right
    await page.mouse.click(center.x + rectangleSize, center.y + rectangleSize)
    await page.waitForTimeout(250)

    // bottom left
    await page.mouse.click(center.x - rectangleSize, center.y + rectangleSize)
    await page.waitForTimeout(250)

    // top left
    await page.mouse.click(center.x - rectangleSize, center.y - rectangleSize)
    await page.waitForTimeout(250)

    // exit sketch
    await page.getByRole('button', { name: 'Exit Sketch' }).click()

    // Check execution is done
    await u.openDebugPanel()
    await u.expectCmdLog('[data-message-type="execution-done"]')
    await u.closeDebugPanel()
  })

  test('Can edit a tangentialArc defined by angle and radius', async ({
    page,
    homePage,
    editor,
    toolbar,
    scene,
    cmdBar,
  }) => {
    const viewportSize = { width: 1500, height: 750 }
    await page.setBodyDimensions(viewportSize)

    await page.addInitScript(async () => {
      localStorage.setItem(
        'persistCode',
        `@settings(defaultLengthUnit=in)
sketch001 = startSketchOn(XZ)
  |> startProfile(at = [-10, -10])
  |> line(end = [20.0, 10.0])
  |> tangentialArc(angle = 60deg, radius=10.0)`
      )
    })

    await homePage.goToModelingScene()
    await toolbar.waitForFeatureTreeToBeBuilt()
    await scene.settled(cmdBar)
    await toolbar.editSketch()
    const [dragToDifferentPoint] = scene.makeDragHelpers(1000, 177, {
      debug: true,
    })
    await dragToDifferentPoint({
      fromPoint: { x: 1400, y: 177 },
    })

    await page.waitForTimeout(200)
    await editor.expectEditor.toContain('tangentialArc(angle = ', {
      shouldNormalise: true,
    })
    await editor.expectEditor.not.toContain(
      'tangentialArc(angle = 60deg, radius=10.0)'
    )
  })

  test('Can delete a single segment line with keyboard', async ({
    page,
    scene,
    homePage,
    cmdBar,
    editor,
    toolbar,
  }) => {
    await page.addInitScript(async () => {
      localStorage.setItem(
        'persistCode',
        `@settings(defaultLengthUnit = mm)
sketch001 = startSketchOn(XZ)
profile001 = startProfile(sketch001, at = [0, 0])
  |> xLine(length = 25.0)
  |> yLine(length = 5.0)
  |> line(end = [-22.0, 12.0])
  |> line(endAbsolute = [profileStartX(%), profileStartY(%)])
  |> close()`
      )
    })

    await homePage.goToModelingScene()
    await scene.settled(cmdBar)

    await toolbar.editSketch()

    // Select the third line
    await editor.selectText('line(end = [-22.0, 12.0])')
    await editor.closePane()

    // Delete with backspace
    await page.keyboard.press('Delete')

    // Validate the editor code no longer contains the deleted line
    await editor.expectEditor.toContain(
      `sketch001 = startSketchOn(XZ)
profile001 = startProfile(sketch001, at = [0, 0])
  |> xLine(length = 25.0)
  |> yLine(length = 5.0)
  |> line(endAbsolute = [profileStartX(%), profileStartY(%)])
  |> close()
`,
      { shouldNormalise: true }
    )
  })

  test('Select-all delete removes segments and circle in sketch mode (seeded code)', async ({
    page,
    homePage,
    scene,
    cmdBar,
    toolbar,
    editor,
  }) => {
    await page.setBodyDimensions({ width: 1200, height: 600 })

    await page.addInitScript(async () => {
      localStorage.setItem(
        'persistCode',
        `sketch001 = startSketchOn(XZ)
profile001 = startProfile(sketch001, at = [-0.26, 0])
  |> xLine(length = 0.11)
  |> line(end = [0.12, -0.11])

profile002 = circle(sketch001, center = [0.03, -0.03], radius = 0.08)
// testcomment2`
      )
    })

    await homePage.goToModelingScene()
    await scene.settled(cmdBar)

    // Enter sketch mode on first sketch via Feature Tree
    await toolbar.openFeatureTreePane()
    await (await toolbar.getFeatureTreeOperation('Sketch', 0)).dblclick()
    await page.waitForTimeout(600)
    await editor.expectEditor.toContain('startSketchOn(XZ)')
    await editor.expectEditor.toContain('startProfile(')
    await editor.expectEditor.toContain('circle(')

    // Select all and delete
    await page.keyboard.press('ControlOrMeta+A')
    await page.keyboard.press('Delete')

    // Expect that only the sketch declaration remains
    await editor.expectEditor.toContain('startSketchOn(XZ)')
    await editor.expectEditor.not.toContain('startProfile(')
    await editor.expectEditor.not.toContain('|> xLine(')
    await editor.expectEditor.not.toContain('circle(')
    await editor.expectEditor.toContain('testcomment2')
  })
})

test.describe('multi-profile sketching', () => {
  test('can enter sketch mode for sketch with no profiles', async ({
    scene,
    toolbar,
    editor,
    cmdBar,
    page,
    homePage,
  }) => {
    await page.addInitScript(async () => {
      localStorage.setItem('persistCode', 'sketch001 = startSketchOn(XY)')
    })
    await page.setBodyDimensions({ width: 1000, height: 500 })
    await homePage.goToModelingScene()
    await scene.connectionEstablished()
    await scene.settled(cmdBar)
    await expect(
      page.getByRole('button', { name: 'Start Sketch' })
    ).not.toBeDisabled()

    // open feature tree and double click the first sketch
    await (await toolbar.getFeatureTreeOperation('Sketch', 0)).dblclick()
    await page.waitForTimeout(600)

    // click in the scene twice to add a segment
    const [startProfile1] = scene.makeMouseHelpers(658, 140)
    const [segment1Clk] = scene.makeMouseHelpers(701, 200)

    // wait for line to be aria pressed
    await expect
      .poll(async () => toolbar.lineBtn.getAttribute('aria-pressed'))
      .toBe('true')

    await startProfile1()
    await editor.expectEditor.toContain('profile001 = startProfile')
    await segment1Clk()
    await editor.expectEditor.toContain('|> line(end')
  })
  test('can delete all profiles in sketch mode and user can still equip a tool and draw something', async ({
    scene,
    toolbar,
    editor,
    cmdBar,
    page,
    homePage,
  }) => {
    await page.addInitScript(async () => {
      localStorage.setItem(
        'persistCode',
        `sketch001 = startSketchOn(XZ)
profile001 = startProfile(sketch001, at=[0, 0])
  |> angledLine(angle=45deg, length=1in)
  |> angledLine(angle=180deg, length=0.5in)
`
      )
    })
    await homePage.goToModelingScene()
    await scene.settled(cmdBar)
    await toolbar.editSketch(0)

    await test.step('delete all profiles', async () => {
      await editor.replaceCode('', 'sketch001 = startSketchOn(XZ)\n')
    })

    await test.step('wait for execution', async () => {
      // TODO: there is a gap between deleting the code and the re-execution during which
      // there seems to be no signal to the system that we are in a "dirty" state awaiting re-execution.
      // Need a better signal to the system (and by extension Playwright) that a re-execution is coming,
      // because if the user (or test) equips a new tool and draws with it in this state, the tool will
      // be unequipped and the code will be half-reset when execution completes.
      // await expect(toolbar.exitSketchBtn).toBeDisabled()
      // await expect(toolbar.exitSketchBtn).toBeEnabled()
      // TODO: the trick above doesn't seem to work anymore, still need a better signal
      await page.waitForTimeout(2000)
    })

    await test.step('equip circle and draw it', async () => {
      await toolbar.circleBtn.click()
      const [circleCenterClick] = scene.makeMouseHelpers(0.5, 0.5, {
        format: 'ratio',
      })
      const [circlePerimeterClick] = scene.makeMouseHelpers(0.75, 0.75, {
        format: 'ratio',
      })
      await expect(toolbar.circleBtn).toHaveAttribute('aria-pressed', 'true')
      await circleCenterClick()
      await circlePerimeterClick()
      await editor.expectEditor.not.toContain('profile001 = angledLine(')
      await editor.expectEditor.toContain(
        'profile001 = circle(sketch001, center = ['
      )
    })
  })

  test('Can add multiple profiles to a sketch (all tool types)', async ({
    scene,
    toolbar,
    editor,
    page,
    homePage,
  }) => {
    await page.addInitScript(async () => {
      localStorage.setItem('persistCode', '@settings(defaultLengthUnit = mm)')
    })
    await page.setBodyDimensions({ width: 1000, height: 500 })
    await homePage.goToModelingScene()
    await scene.connectionEstablished()
    await editor.closePane()
    await expect(
      page.getByRole('button', { name: 'Start Sketch' })
    ).not.toBeDisabled()

<<<<<<< HEAD
    const [startProfile1] = scene.makeMouseHelpers(568, 150)
=======
    const [selectXZPlane] = scene.makeMouseHelpers(650, 150)

    const [startProfile1] = scene.makeMouseHelpers(568, 158)
>>>>>>> d273ecc7
    const [endLineStartTanArc] = scene.makeMouseHelpers(701, 158)
    const [endArcStartLine] = scene.makeMouseHelpers(765, 210)

    const [startProfile2] = scene.makeMouseHelpers(782, 120)
    const [profile2Point2] = scene.makeMouseHelpers(921, 120)
    const [profile2Point3] = scene.makeMouseHelpers(953, 178)

    const [circle1Center] = scene.makeMouseHelpers(842, 147)
    const [circle1Radius, circle1RadiusMove] = scene.makeMouseHelpers(842, 171)

    const [circle2Center, moveCircle2Center] = scene.makeMouseHelpers(300, 300)
    const [circle2Radius] = scene.makeMouseHelpers(400, 400)

    const [crnRect1point1] = scene.makeMouseHelpers(583, 205)
    const [crnRect1point2] = scene.makeMouseHelpers(618, 320)

    const [crnRect2point1] = scene.makeMouseHelpers(663, 215)
    const [crnRect2point2] = scene.makeMouseHelpers(744, 276)

    const [cntrRect1point1] = scene.makeMouseHelpers(624, 387)
    const [cntrRect1point2] = scene.makeMouseHelpers(676, 355)

    const [cntrRect2point1] = scene.makeMouseHelpers(785, 332)
    const [cntrRect2point2] = scene.makeMouseHelpers(808, 286)

    const [circle3Point1p1, circle3Point1p1Move] = scene.makeMouseHelpers(
      630,
      465
    )
    const [circle3Point1p2, circle3Point1p2Move] = scene.makeMouseHelpers(
      273,
      340
    )
    const [circle3Point1p3, circle3Point1p3Move] = scene.makeMouseHelpers(
      334,
      414
    )

    const [circle3Point2p1, circle3Point2p1Move] = scene.makeMouseHelpers(
      376,
      351
    )
    const [circle3Point2p2, circle3Point2p2Move] = scene.makeMouseHelpers(
      375,
      279
    )
    const [circle3Point2p3, circle3Point2p3Move] = scene.makeMouseHelpers(
      334,
      306
    )

    await toolbar.startSketchOnDefaultPlane('Front plane')
    // timeout wait for engine animation is unavoidable
    await page.waitForTimeout(600)
    await editor.expectEditor.toContain('sketch001 = startSketchOn(XZ)')
    await test.step('Create a close profile stopping mid profile to equip the tangential arc, then three-point arc, and then back to the line tool', async () => {
      await startProfile1()
      await editor.expectEditor.toContain('profile001 = startProfile(')

      await endLineStartTanArc()

      await page.waitForTimeout(300)
      await editor.expectEditor.toContain(
        /profile001 = startProfile.*\|> xLine/
      )

      await toolbar.selectTangentialArc()
      await page.waitForTimeout(300)
      // Purposefully click in a bad spot to see the tan arc warning
      await page.mouse.click(745, 359)
      await page.waitForTimeout(300)
      await endLineStartTanArc({ delay: 544 })

      await page.waitForTimeout(100)
      await endArcStartLine()

      await page.waitForTimeout(100)
      await editor.expectEditor.toContain(
        /profile001 = startProfile.*\|> xLine.*\|> tangentialArc/
      )

      // Add a three-point arc segment
      await toolbar.selectThreePointArc()
      await page.waitForTimeout(300)

      // select end of profile again
      await endArcStartLine()
      await page.waitForTimeout(300)

      // Define points for the three-point arc
      const [threePointInterior, threePointInteriorMove] =
        scene.makeMouseHelpers(600, 200)
      const [threePointEnd, threePointEndMove] = scene.makeMouseHelpers(
        590,
        270
      )

      // Create the three-point arc
      await page.waitForTimeout(300)
      await threePointInteriorMove()
      await threePointInterior()
      await page.waitForTimeout(300)
      await threePointEndMove()
      await threePointEnd()
      await page.waitForTimeout(300)

      // Verify the three-point arc was created correctly
      await editor.expectEditor.toContain('arc(')
      await editor.expectEditor.toContain('interiorAbsolute')

      // Switch back to line tool to continue
      await toolbar.lineBtn.click()
      await page.waitForTimeout(300)

      // Continue with the original line segment
      await threePointEnd()
      await page.waitForTimeout(300)

      const [lineSegmentClick] = scene.makeMouseHelpers(572, 110)
      await lineSegmentClick()

      await editor.expectEditor.toContain(/arc\(.*\|> line\(/)

      await page.waitForTimeout(300)
      await startProfile1()

      await editor.expectEditor.toContain(
        `|> line(endAbsolute = [profileStartX(%), profileStartY(%)])
  |> close()`,
        { shouldNormalise: true }
      )
      await page.waitForTimeout(300)
    })

    await test.step('Without unequipping from the last step, make another profile, and one that is not closed', async () => {
      await startProfile2()
      await page.waitForTimeout(300)
      await editor.expectEditor.toContain(/profile002 = startProfile/)
      await profile2Point2()
      await page.waitForTimeout(300)

      await editor.expectEditor.toContain(
        /profile002 = startProfile.*\|> xLine/
      )
      await profile2Point3()
      await page.waitForTimeout(300)
      await editor.expectEditor.toContain(
        /profile002 = startProfile.*\|> xLine.*\|> line/
      )
    })

    await test.step('create two circles in a row without unequip', async () => {
      await toolbar.circleBtn.click()

      await page.waitForTimeout(300)
      await circle1Center()
      await page.waitForTimeout(300)
      await circle1RadiusMove()
      await circle1Radius({ delay: 500 })
      await page.waitForTimeout(300)
      await editor.expectEditor.toContain(/profile003 = circle\(sketch001/)

      await test.step('hover in empty space to wait for overlays to get out of the way', async () => {
        await scene.moveNoWhere()
        await page.waitForTimeout(1000)
      })

      await moveCircle2Center()
      await circle2Center({ delay: 50 })
      await page.waitForTimeout(300)

      await circle2Radius()
      await editor.expectEditor.toContain(/profile004 = circle\(sketch001/)
      await page.waitForTimeout(300)
    })

    await test.step('create two corner rectangles in a row without unequip', async () => {
      await toolbar.rectangleBtn.click()
      await expect(toolbar.rectangleBtn).toHaveAttribute('aria-pressed', 'true')
      await page.waitForTimeout(300)

      await crnRect1point1()

      await editor.expectEditor.toContain(
        /profile005 = startProfile\(sketch001/
      )
      await editor.closePane()

      await page.waitForTimeout(300)
      await crnRect1point2()
      await editor.expectEditor.toContain(
        /profile005 = startProfile.*angledLine.*angledLine.*angledLine.*line.*close/
      )

      await crnRect2point1()
      await page.waitForTimeout(300)
      await editor.expectEditor.toContain(/profile006 = startProfile/)
      await crnRect2point2()
      await page.waitForTimeout(300)
      await editor.expectEditor.toContain(
        /profile006 = startProfile.*angledLine.*angledLine.*angledLine.*line.*close/
      )
    })

    await test.step('create two center rectangles in a row without unequip', async () => {
      await toolbar.selectCenterRectangle()
      await page.waitForTimeout(300)

      await cntrRect1point1()
      await page.waitForTimeout(300)
      await editor.expectEditor.toContain(/profile007 = startProfile/)
      await editor.closePane()
      await cntrRect1point2()
      await page.waitForTimeout(300)
      await editor.expectEditor.toContain(
        /profile007 = startProfile.*angledLine.*angledLine.*angledLine.*line.*close/
      )
      await page.waitForTimeout(300)

      await cntrRect2point1()
      await page.waitForTimeout(300)
      await editor.expectEditor.toContain(/profile008 = startProfile/)
      await editor.closePane()
      await cntrRect2point2()
      await page.waitForTimeout(300)
      await editor.expectEditor.toContain(
        /profile008 = startProfile.*angledLine.*angledLine.*angledLine.*line.*close/
      )
    })

    await test.step('create two circle-three-points in a row without an unequip', async () => {
      await toolbar.selectCircleThreePoint()

      await circle3Point1p1Move()
      await circle3Point1p1()
      await page.waitForTimeout(300)
      await circle3Point1p2Move()
      await circle3Point1p2()
      await page.waitForTimeout(300)
      await circle3Point1p3Move()
      await circle3Point1p3()
      await page.waitForTimeout(300)
      await editor.expectEditor.toContain(
        /profile009 = circleThreePoint\(\s*sketch001/
      )

      await circle3Point2p1Move()
      await circle3Point2p1()
      await page.waitForTimeout(300)
      await circle3Point2p2Move()
      await circle3Point2p2()
      await page.waitForTimeout(300)
      await circle3Point2p3Move()
      await circle3Point2p3()
      await page.waitForTimeout(300)
      await editor.expectEditor.toContain(
        /profile010 = circleThreePoint\(\s*sketch001/
      )
    })

    await test.step('create three-point arcs in a row without an unequip', async () => {
      // Define points for the first three-point arc
      const [arc1Point1, arc1Point1Move] = scene.makeMouseHelpers(700, 397)
      const [arc1Point2, arc1Point2Move] = scene.makeMouseHelpers(724, 346)
      const [arc1Point3, arc1Point3Move] = scene.makeMouseHelpers(785, 415)

      // Define points for the second three-point arc
      const [arc2Point1, arc2Point1Move] = scene.makeMouseHelpers(792, 225)
      const [arc2Point2, arc2Point2Move] = scene.makeMouseHelpers(820, 207)
      const [arc2Point3, arc2Point3Move] = scene.makeMouseHelpers(905, 229)

      // Select the three-point arc tool
      await toolbar.selectThreePointArc()

      // Create the first three-point arc
      await arc1Point1Move()
      await arc1Point1()
      await page.waitForTimeout(300)
      await arc1Point2Move()
      await arc1Point2()
      await page.waitForTimeout(300)
      await arc1Point3Move()
      await arc1Point3()
      await page.waitForTimeout(300)

      // Verify the first three-point arc was created correctly
      await editor.expectEditor.toContain(
        /profile011 = startProfile.*arc\(interiorAbsolute/
      )

      // Create the second three-point arc
      await arc2Point1Move()
      await arc2Point1()
      await page.waitForTimeout(300)
      await arc2Point2Move()
      await arc2Point2()
      await page.waitForTimeout(300)
      await arc2Point3Move()
      await arc2Point3()
      await page.waitForTimeout(300)

      // Verify the second three-point arc was created correctly
      await editor.expectEditor.toContain(
        /profile011 = startProfile.*arc\(interiorAbsolute.*arc\(interiorAbsolute/
      )
    })

    await test.step('double check that three-point arc can be unequipped', async () => {
      // this was tested implicitly for other tools, but not for three-point arc since it's last
      await page.waitForTimeout(300)
      await toolbar.lineBtn.click()
      await expect(toolbar.lineBtn).toHaveAttribute('aria-pressed', 'true')
    })
  })

  test('can enter sketch when there is an extrude', async ({
    homePage,
    scene,
    toolbar,
    page,
    cmdBar,
  }) => {
    await page.addInitScript(async () => {
      localStorage.setItem(
        'persistCode',
        `@settings(defaultLengthUnit = in)
sketch001 = startSketchOn(XZ)
profile001 = startProfile(sketch001, at = [-63.43, 193.08])
  |> line(end = [168.52, 149.87])
  |> line(end = [190.29, -39.18])
  |> tangentialArc(endAbsolute = [319.63, 129.65])
  |> line(end = [-217.65, -21.76])
  |> line(endAbsolute = [profileStartX(%), profileStartY(%)])
  |> close()
profile003 = startProfile(sketch001, at = [16.79, 38.24])
  |> angledLine(angle = 0deg, length = 182.82, tag = $rectangleSegmentA001)
  |> angledLine(angle = segAng(rectangleSegmentA001) - 90deg, length = 105.71)
  |> angledLine(angle = segAng(rectangleSegmentA001), length = -segLen(rectangleSegmentA001))
  |> line(endAbsolute = [profileStartX(%), profileStartY(%)])
  |> close()
profile004 = circle(
  sketch001,
  center = [280.45, 47.57],
  radius = 55.26
)
extrude002 = extrude(profile001, length = 50)
extrude001 = extrude(profile003, length = 5)
`
      )
    })

    await page.setBodyDimensions({ width: 1000, height: 500 })
    await homePage.goToModelingScene()
    await scene.connectionEstablished()
    await scene.settled(cmdBar)
    await expect(toolbar.startSketchBtn).not.toBeDisabled()

    await toolbar.editSketch()
    await expect(toolbar.exitSketchBtn).toBeVisible()
    await expect(toolbar.exitSketchBtn).not.toBeDisabled()
  })

  test('exit new sketch without drawing anything should not be a problem', async ({
    homePage,
    scene,
    toolbar,
    editor,
    cmdBar,
    page,
  }) => {
    await page.addInitScript(async () => {
      localStorage.setItem(
        'persistCode',
        `@settings(defaultLengthUnit = in)
        myVar = 5`
      )
    })

    await page.setBodyDimensions({ width: 1000, height: 500 })
    await homePage.goToModelingScene()
    await scene.settled(cmdBar)

    await toolbar.openFeatureTreePane()
    await toolbar.startSketchOnDefaultPlane('Front plane')

    // timeout wait for engine animation is unavoidable
    await page.waitForTimeout(600)

    await editor.expectEditor.toContain(`sketch001 = startSketchOn(XZ)`)
    await toolbar.exitSketch()

    await editor.expectEditor.not.toContain(`sketch001 = startSketchOn(XZ)`)

    await test.step("still renders code, hasn't got into a weird state", async () => {
      await editor.replaceCode(
        'myVar = 5',
        `myVar = 5
  sketch001 = startSketchOn(XZ)
  profile001 = circle(
    sketch001,
    center = [12.41, 3.87],
    radius = myVar
  )`
      )

      await editor.closePane()
      await scene.settled(cmdBar)
      await toolbar.openFeatureTreePane()
      await expect(
        await toolbar.getFeatureTreeOperation('Sketch', 0)
      ).toBeVisible()
    })
  })
  test('A sketch with only "startProfileAt" and no segments should still be able to be continued', async ({
    homePage,
    scene,
    toolbar,
    editor,
    page,
    cmdBar,
  }) => {
    await page.addInitScript(async () => {
      localStorage.setItem(
        'persistCode',
        `@settings(defaultLengthUnit = in)
sketch001 = startSketchOn(XZ)
profile001 = startProfile(sketch001, at = [85.19, 338.59])
  |> line(end = [213.3, -94.52])
  |> line(end = [-230.09, -55.34])
  |> line(endAbsolute = [profileStartX(%), profileStartY(%)])
  |> close()
sketch002 = startSketchOn(XY)
profile002 = startProfile(sketch002, at = [0, 52.55])
`
      )
    })

    await homePage.goToModelingScene()
    await scene.settled(cmdBar)

    const [startProfileAt] = scene.makeMouseHelpers(606, 184)
    const [nextPoint] = scene.makeMouseHelpers(763, 130)
    await page.getByText('startProfile(sketch002').click()
    await toolbar.editSketch(1)
    // timeout wait for engine animation is unavoidable
    await page.waitForTimeout(600)
    await editor.closePane()

    // equip line tool
    await toolbar.lineBtn.click()
    await startProfileAt()
    await nextPoint()
    await editor.openPane()
    // A regex that just confirms the new segment is a line in a pipe
    await expect(editor.codeContent).toContainText(/52\.55\]\)\s+\|\>\s+line\(/)
  })
  test('old style sketch all in one pipe (with extrude) will break up to allow users to add a new profile to the same sketch', async ({
    homePage,
    scene,
    toolbar,
    editor,
    page,
    cmdBar,
  }) => {
    await page.addInitScript(async () => {
      localStorage.setItem(
        'persistCode',
        `@settings(defaultLengthUnit = in)
thePart = startSketchOn(XZ)
  |> startProfile(at = [7.53, 10.51])
  |> line(end = [12.54, 1.83])
  |> line(end = [6.65, -6.91])
  |> line(end = [-6.31, -8.69])
  |> line(endAbsolute = [profileStartX(%), profileStartY(%)])
  |> close()
extrude001 = extrude(thePart, length = 75)
`
      )
    })

    await page.setBodyDimensions({ width: 1000, height: 500 })
    await homePage.goToModelingScene()
    await scene.settled(cmdBar)

    const [objClick] = scene.makeMouseHelpers(565, 343)
    const [profilePoint1] = scene.makeMouseHelpers(609, 289)
    const [profilePoint2] = scene.makeMouseHelpers(714, 389)

    await test.step('enter sketch and setup', async () => {
      await objClick()
      await toolbar.editSketch()
    })

    await test.step('expect code to match initial conditions still', async () => {
      await editor.expectEditor.toContain(
        `thePart = startSketchOn(XZ)  |> startProfile(at = [`
      )
      await expect(toolbar.lineBtn).not.toHaveAttribute('aria-pressed', 'true')
    })

    await test.step('equiping the line tool should break up the pipe expression', async () => {
      await toolbar.lineBtn.click()
      await editor.expectEditor.toContain(
        `sketch001 = startSketchOn(XZ)thePart = startProfile(sketch001, at = [`
      )
    })

    await test.step('can continue on to add a new profile to this sketch', async () => {
      await profilePoint1()
      await editor.expectEditor.toContain(
        `profile001 = startProfile(sketch001, at = [`
      )
      await profilePoint2()

      const profileWithLineRegExp = new RegExp(
        `profile001 = startProfile\\(sketch001, at = \\[${NUMBER_REGEXP}, ${NUMBER_REGEXP}\\]\\)\\s+\\|> line\\(end`
      )
      await editor.expectEditor.toContain(profileWithLineRegExp)
    })
  })
  test('Can enter sketch on sketch of wall and cap for segment, solid2d, extrude-wall, extrude-cap selections', async ({
    homePage,
    scene,
    toolbar,
    editor,
    page,
    cmdBar,
  }) => {
    // TODO this test should include a test for selecting revolve walls and caps

    await page.addInitScript(async () => {
      localStorage.setItem(
        'persistCode',
        `@settings(defaultLengthUnit = in)
sketch001 = startSketchOn(XZ)
profile001 = startProfile(sketch001, at = [6.71, -3.66])
  |> line(end = [2.65, 9.02], tag = $seg02)
  |> line(end = [3.73, -9.36], tag = $seg01)
  |> line(endAbsolute = [profileStartX(%), profileStartY(%)])
  |> close()
extrude001 = extrude(profile001, length = 20)
sketch002 = startSketchOn(extrude001, face = seg01)
profile002 = startProfile(sketch002, at = [0.75, 13.46])
  |> line(end = [4.52, 3.79])
  |> line(end = [5.98, -2.81])
profile003 = startProfile(sketch002, at = [3.19, 13.3])
  |> angledLine(angle = 0deg, length = 6.64, tag = $rectangleSegmentA001)
  |> angledLine(angle = segAng(rectangleSegmentA001) - 90deg, length = 2.81)
  |> angledLine(angle = segAng(rectangleSegmentA001), length = -segLen(rectangleSegmentA001))
  |> line(endAbsolute = [profileStartX(%), profileStartY(%)])
  |> close()
profile004 = startProfile(sketch002, at = [3.15, 9.39])
  |> xLine(length = 6.92)
  |> line(end = [-7.41, -2.85])
  |> line(endAbsolute = [profileStartX(%), profileStartY(%)])
  |> close()
profile005 = circle(sketch002, center = [5.15, 4.34], radius = 1.66)
profile006 = startProfile(sketch002, at = [9.65, 3.82])
  |> line(end = [2.38, 5.62])
  |> line(end = [2.13, -5.57])
  |> line(endAbsolute = [profileStartX(%), profileStartY(%)])
  |> close()
revolve001 = revolve(
  profile004,
  angle = 45deg,
  axis = getNextAdjacentEdge(seg01)
)
extrude002 = extrude(profile006, length = 4)
sketch003 = startSketchOn(-XZ)
profile007 = startProfile(sketch003, at = [4.8, 7.55])
  |> line(end = [7.39, 2.58])
  |> line(end = [7.02, -2.85])
profile008 = startProfile(sketch003, at = [5.54, 5.49])
  |> line(end = [6.34, 2.64])
  |> line(end = [6.33, -2.96])
  |> line(endAbsolute = [profileStartX(%), profileStartY(%)])
  |> close()
profile009 = startProfile(sketch003, at = [5.23, 1.95])
  |> line(end = [6.8, 2.17])
  |> line(end = [7.34, -2.75])
  |> line(endAbsolute = [profileStartX(%), profileStartY(%)])
  |> close()
profile010 = circle(
  sketch003,
  center = [7.18, -2.11],
  radius = 2.67
)
profile011 = startProfile(sketch003, at = [5.07, -6.39])
  |> angledLine(angle = 0deg, length = 4.54, tag = $rectangleSegmentA002)
  |> angledLine(angle = segAng(rectangleSegmentA002) - 90deg, length = 4.17)
  |> angledLine(angle = segAng(rectangleSegmentA002), length = -segLen(rectangleSegmentA002))
  |> line(endAbsolute = [profileStartX(%), profileStartY(%)])
  |> close()
extrude003 = extrude(profile011, length = 2.5)
// TODO this breaks the test,
// revolve002 = revolve(profile008, angle = 45deg, axis = seg02)
`
      )
    })

    await page.setBodyDimensions({ width: 1000, height: 500 })
    await homePage.goToModelingScene()
    await scene.connectionEstablished()
    await toolbar.closePane('code')
    await scene.settled(cmdBar)

    const camPositionForSelectingSketchOnWallProfiles = () =>
      scene.moveCameraTo(
        { x: 834, y: -680, z: 534 },
        { x: -54, y: -476, z: 148 }
      )
    const wallSelectionOptions = [
      {
        title: 'select wall solid 2d',
        selectClick: scene.makeMouseHelpers(677, 236)[0],
      },
      {
        title: 'select wall circle',
        selectClick: scene.makeMouseHelpers(811, 247)[0],
      },
      // TODO: enable this once double click to edit sketch on face works
      // {
      //   title: 'select wall extrude wall',
      //   selectClick: scene.makeMouseHelpers(793, 136)[0],
      // },
      // {
      //   title: 'select wall extrude cap',
      //   selectClick: scene.makeMouseHelpers(836, 103)[0],
      // },
    ] as const

    await test.step('select wall profiles', async () => {
      for (const { title, selectClick } of wallSelectionOptions) {
        await test.step(title, async () => {
          await camPositionForSelectingSketchOnWallProfiles()
          await selectClick({ shouldDbClick: true })
          await page.waitForTimeout(6000)
          await toolbar.expectToolbarMode.toBe('sketching')
          await expect(page.getByTestId('segment-overlay')).toHaveCount(14)
          await toolbar.exitSketchBtn.click()
          await page.waitForTimeout(100)
        })
      }
    })

    /* FIXME: the cap part of this test is insanely flaky, and I'm not sure
     * why.
     * await test.step('select cap profiles', async () => {
      for (const { title, selectClick } of capSelectionOptions) {
        await test.step(title, async () => {
          await camPositionForSelectingSketchOnCapProfiles()
          await page.waitForTimeout(100)
          await selectClick()
          await toolbar.editSketch()
          await page.waitForTimeout(600)
          await verifyCapProfilesAreDrawn()
          await toolbar.exitSketchBtn.click()
          await page.waitForTimeout(100)
        })
      }
    }) */
  })
  test('Can enter sketch loft edges, base and continue sketch', async ({
    homePage,
    scene,
    toolbar,
    cmdBar,
    editor,
    page,
  }) => {
    await page.addInitScript(async () => {
      localStorage.setItem(
        'persistCode',
        `@settings(defaultLengthUnit = in)
sketch001 = startSketchOn(XZ)
profile001 = startProfile(sketch001, at = [34, 42.66])
  |> line(end = [102.65, 151.99])
  |> line(end = [76, -138.66])
  |> line(endAbsolute = [profileStartX(%), profileStartY(%)])
  |> close()
plane001 = offsetPlane(XZ, offset = 50)
sketch002 = startSketchOn(plane001)
profile002 = startProfile(sketch002, at = [39.43, 172.21])
  |> xLine(length = 183.99)
  |> line(end = [-77.95, -145.93])
  |> line(endAbsolute = [profileStartX(%), profileStartY(%)])
  |> close()

loft([profile001, profile002])
`
      )
    })

    await page.setBodyDimensions({ width: 1200, height: 800 })
    await homePage.goToModelingScene()
    await scene.settled(cmdBar)

    const [rect1Crn1] = scene.makeMouseHelpers(0.6, 0.5, { format: 'ratio' })
    const [rect1Crn2] = scene.makeMouseHelpers(0.8, 0.7, { format: 'ratio' })

    await toolbar.editSketch()
    await expect(page.getByTestId('segment-overlay')).toHaveCount(4)
    await toolbar.rectangleBtn.click()
    await page.waitForTimeout(100)
    await rect1Crn1()
    await rect1Crn2()
    await editor.expectEditor.toContain(`profile003 = startProfile(sketch001`)
    await editor.expectEditor.toContain(`tag = $rectangleSegmentA001)`)
    await expect(page.getByTestId('segment-overlay')).toHaveCount(9)
  })
})

// Regression test for https://github.com/KittyCAD/modeling-app/issues/4372
test.describe('Redirecting to home page and back to the original file should clear sketch DOM elements', () => {
  test('Can redirect to home page and back to original file and have a cleared DOM', async ({
    context,
    page,
    scene,
    toolbar,
    editor,
    homePage,
    cmdBar,
  }) => {
    // We seed the scene with a single offset plane
    await context.addInitScript(() => {
      localStorage.setItem(
        'persistCode',
        ` sketch001 = startSketchOn(XZ)
|> startProfile(at = [256.85, 14.41])
|> line(endAbsolute = [0, 211.07])
`
      )
    })
    await homePage.goToModelingScene()
    await scene.settled(cmdBar)

    const [objClick] = scene.makeMouseHelpers(634, 274)
    await objClick()

    // Enter sketch mode
    await toolbar.editSketch()

    await expect(page.getByText('323.49')).toBeVisible()

    // Open navigation side bar
    await page.getByTestId('project-sidebar-toggle').click()
    const goToHome = page.getByRole('button', {
      name: 'Go to Home',
    })

    await goToHome.click()
    await homePage.openProject('testDefault')
    await expect(page.getByText('323.49')).not.toBeVisible()
  })

  test('Straight line snapping to previous tangent', async ({
    page,
    homePage,
    toolbar,
    scene,
    cmdBar,
    context,
    editor,
  }) => {
    await context.addInitScript(() => {
      localStorage.setItem('persistCode', `@settings(defaultLengthUnit = mm)`)
    })

    const viewportSize = { width: 1200, height: 900 }
    await page.setBodyDimensions(viewportSize)
    await homePage.goToModelingScene()

    // wait until scene is ready to be interacted with
    await scene.connectionEstablished()
    await scene.settled(cmdBar)

    await page.getByRole('button', { name: 'Start Sketch' }).click()

    // select an axis plane
    const [selectPlane] = scene.makeMouseHelpers(0.6, 0.3, { format: 'ratio' })
    await selectPlane()

    // Needed as we don't yet have a way to get a signal from the engine that the camera has animated to the sketch plane
    await page.waitForTimeout(3000)

    const center = { x: viewportSize.width / 2, y: viewportSize.height / 2 }
    const { click00r } = getMovementUtils({ center, page })

    // Draw line
    await click00r(0, 0)
    await click00r(200, -200)

    // Draw arc
    await toolbar.selectTangentialArc()
    await click00r(0, 0)
    await click00r(100, 100)

    // Switch back to line
    await toolbar.selectLine()
    await click00r(0, 0)
    await click00r(-100, 100)

    // Draw a 3 point arc
    await toolbar.selectThreePointArc()
    await click00r(0, 0)
    await click00r(0, 100)
    await click00r(100, 0)

    // draw a line to opposite tangent direction of previous arc
    await toolbar.selectLine()
    await click00r(0, 0)
    await click00r(-200, 200)

    // Check for tangent-related parts only
    await editor.expectEditor.toContain('tangentialArc')
    await editor.expectEditor.toContain('tangentToEnd(seg01)')
    await editor.expectEditor.toContain(
      'tangentToEnd(seg02) + turns::HALF_TURN'
    )
  })
})

test.describe('manual edits during sketch mode', () => {
  test('Will exit out of sketch mode when all code is nuked', async ({
    page,
    context,
    homePage,
    scene,
    editor,
    toolbar,
    cmdBar,
  }) => {
    const initialCode = `myVar1 = 5
    myVar2 = 6

    sketch001 = startSketchOn(XZ)
    profile001 = startProfile(sketch001, at = [106.68, 89.77])
      |> line(end = [132.34, 157.8])
      |> line(end = [67.65, -460.55], tag = $seg01)
      |> line(endAbsolute = [profileStartX(%), profileStartY(%)])
      |> close()
    extrude001 = extrude(profile001, length = 500)
    sketch002 = startSketchOn(extrude001, face = seg01)
    profile002 = startProfile(sketch002, at = [83.39, 329.15])
      |> angledLine(angle = 0deg, length = 119.61, tag = $rectangleSegmentA001)
      |> angledLine(length = 156.54, angle = -28deg)
      |> angledLine(
           angle = -151deg,
           length = 116.27,
         )
      |> line(endAbsolute = [profileStartX(%), profileStartY(%)])
      |> close()
    profile003 = startProfile(sketch002, at = [-201.08, 254.17])
      |> line(end = [103.55, 33.32])
      |> line(end = [48.8, -153.54])`

    await context.addInitScript((initialCode) => {
      localStorage.setItem('persistCode', initialCode)
    }, initialCode)

    await homePage.goToModelingScene()
    await scene.connectionEstablished()
    await scene.settled(cmdBar)

    await test.step('Open feature tree and edit second sketch', async () => {
      await toolbar.editSketch(1)
    })

    await test.step('clear editor content while in sketch mode', async () => {
      await editor.replaceCode('', '')
      await page.waitForTimeout(100)
      await expect(
        page.getByText('Unable to maintain sketch mode')
      ).toBeVisible()
      await expect(toolbar.exitSketchBtn).not.toBeVisible()
      await expect(toolbar.startSketchBtn).toBeVisible()
    })
  })
  test('empty draft sketch is cleaned up properly', async ({
    scene,
    toolbar,
    cmdBar,
    page,
    homePage,
  }) => {
    // This is the sketch used in the original report, but any sketch would work
    await page.addInitScript(async () => {
      localStorage.setItem(
        'persistCode',
        `yRel002 = 200
lStraight = -200
yRel001 = -lStraight
length001 = lStraight
sketch001 = startSketchOn(XZ)
profile001 = startProfile(sketch001, at = [-102.72, 237.44])
  |> yLine(length = lStraight)
  |> tangentialArc(endAbsolute = [118.9, 23.57])
  |> line(end = [-17.64, yRel002])
`
      )
    })

    await page.setBodyDimensions({ width: 1000, height: 500 })
    await homePage.goToModelingScene()
    await scene.connectionEstablished()
    await scene.settled(cmdBar)

    // Ensure start sketch button is enabled
    await expect(
      page.getByRole('button', { name: 'Start Sketch' })
    ).not.toBeDisabled()

    // Start a new sketch
    const [selectXZPlane] = scene.makeMouseHelpers(650, 150)
    await toolbar.startSketchPlaneSelection()
    await selectXZPlane()
    await page.waitForTimeout(2000) // wait for engine animation

    // Switch to a different tool (circle)
    await toolbar.circleBtn.click()
    await expect(toolbar.circleBtn).toHaveAttribute('aria-pressed', 'true')

    // Exit the empty sketch
    await page.getByRole('button', { name: 'Exit Sketch' }).click()

    // Ensure the feature tree now shows only one sketch
    await toolbar.openFeatureTreePane()
    await expect(
      toolbar.featureTreePane.getByRole('button', { name: 'Sketch' })
    ).toHaveCount(1)
    await toolbar.closeFeatureTreePane()

    // Open the first sketch from the feature tree (the existing sketch)
    await (await toolbar.getFeatureTreeOperation('Sketch', 0)).dblclick()
    // timeout is a bit longer because when the bug happened, it did go into sketch mode for a split second, but returned
    // automatically, we want to make sure it stays there.
    await page.waitForTimeout(2000)

    // Validate we are in sketch mode (Exit Sketch button visible)
    await expect(
      page.getByRole('button', { name: 'Exit Sketch' })
    ).toBeVisible()
  })

  // Ensure feature tree is not showing previous file's content when switching to a file with KCL errors.
  test('Feature tree shows correct sketch count per file', async ({
    context,
    homePage,
    scene,
    toolbar,
    cmdBar,
    page,
  }) => {
    const u = await getUtils(page)

    // Setup project with files.
    const GOOD_KCL = `sketch001 = startSketchOn(XZ)
profile001 = startProfile(sketch001, at = [220.81, 253.8])
  |> line(end = [132.84, -151.31])
  |> line(end = [25.51, 167.15])
  |> line(endAbsolute = [profileStartX(%), profileStartY(%)])
  |> close()
sketch002 = startSketchOn(XZ)
profile002 = startProfile(sketch002, at = [158.35, -70.82])
  |> line(end = [73.9, -152.19])
  |> line(end = [85.33, 135.48])
  |> line(endAbsolute = [profileStartX(%), profileStartY(%)])
  |> close()`

    const ERROR_KCL = `sketch001 = startSketchOn(XZ)
profile001 = startProfile(sketch001, at = [127.56, 179.02])
  |> line(end = [132.84, -112.6])
  |> line(end = [85.33, 234.01])
  |> line(enfd = [-137.23, -54.55])`

    await context.folderSetupFn(async (dir) => {
      const projectDir = path.join(dir, 'multi-file-sketch-test')
      await fs.mkdir(projectDir, { recursive: true })
      await Promise.all([
        fs.writeFile(path.join(projectDir, 'good.kcl'), GOOD_KCL, 'utf-8'),
        fs.writeFile(path.join(projectDir, 'error.kcl'), ERROR_KCL, 'utf-8'),
      ])
    })

    await page.setBodyDimensions({ width: 1000, height: 800 })

    await homePage.openProject('multi-file-sketch-test')
    await scene.connectionEstablished()

    await u.closeDebugPanel()

    await toolbar.openFeatureTreePane()
    await toolbar.openPane('files')

    await toolbar.openFile('good.kcl')

    await expect(
      toolbar.featureTreePane.getByRole('button', { name: 'Sketch' })
    ).toHaveCount(2)

    await toolbar.openFile('error.kcl')

    await expect(
      toolbar.featureTreePane.getByRole('button', { name: 'Sketch' })
    ).toHaveCount(0)
  })
})<|MERGE_RESOLUTION|>--- conflicted
+++ resolved
@@ -1116,13 +1116,7 @@
       page.getByRole('button', { name: 'Start Sketch' })
     ).not.toBeDisabled()
 
-<<<<<<< HEAD
-    const [startProfile1] = scene.makeMouseHelpers(568, 150)
-=======
-    const [selectXZPlane] = scene.makeMouseHelpers(650, 150)
-
-    const [startProfile1] = scene.makeMouseHelpers(568, 158)
->>>>>>> d273ecc7
+    const [startProfile1] = scene.makeMouseHelpers(5)
     const [endLineStartTanArc] = scene.makeMouseHelpers(701, 158)
     const [endArcStartLine] = scene.makeMouseHelpers(765, 210)
 
