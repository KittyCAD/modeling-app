--- conflicted
+++ resolved
@@ -3152,32 +3152,6 @@
       await toolbar.exitSketch()
       await editor.expectEditor.toContain(
         `myVar1 = 5
-<<<<<<< HEAD
-    sketch003 = startSketchOn(XY)
-    profile004 = circle(sketch003, center = [143.91, 136.89], radius = 71.63)
-    
-    sketch001 = startSketchOn(XZ)
-    profile001 = startProfileAt([106.68, 89.77], sketch001)
-      |> line(end = [132.34, 157.8])
-      |> line(end = [67.65, -460.55], tag = $seg01)
-      |> line(endAbsolute = [profileStartX(%), profileStartY(%)])
-      |> close()
-    extrude001 = extrude(profile001, length = 500)
-    sketch002 = startSketchOn(extrude001, face = seg01)
-    profile002 = startProfileAt([83.39, 329.15], sketch002)
-      |> angledLine(angle = 0, length = 119.61, tag = $rectangleSegmentA001)
-      |> angledLine(length = 219.2, angle = -56)
-      |> angledLine(
-          angle = -151,
-          length = 116.27
-        )
-      |> line(endAbsolute = [profileStartX(%), profileStartY(%)])
-      |> close()
-    profile003 = startProfileAt([-201.08, 254.17], sketch002)
-      |> line(end = [103.55, 33.32])
-      |> line(end = [48.8, -153.54])
-    `,
-=======
 sketch003 = startSketchOn(XY)
 profile004 = circle(sketch003, center = [143.91, 136.89], radius = 71.63)
 
@@ -3199,7 +3173,6 @@
   |> line(end = [103.55, 33.32])
   |> line(end = [48.8, -153.54])
 `,
->>>>>>> ac75181f
         { shouldNormalise: true }
       )
       await editor.expectState({
