import { test, expect, Page } from './zoo-test'
import fs from 'node:fs/promises'
import path from 'node:path'
import { HomePageFixture } from './fixtures/homePageFixture'

import {
  getMovementUtils,
  getUtils,
  PERSIST_MODELING_CONTEXT,
  TEST_COLORS,
} from './test-utils'
import { uuidv4, roundOff } from 'lib/utils'
import { SceneFixture } from './fixtures/sceneFixture'

test.describe('Sketch tests', { tag: ['@skipWin'] }, () => {
  test('multi-sketch file shows multiple Edit Sketch buttons', async ({
    page,
    context,
    homePage,
    scene,
  }) => {
    const u = await getUtils(page)
    const selectionsSnippets = {
      startProfileAt1:
        '|> startProfileAt([-width / 4 + screwRadius, height / 2], %)',
      startProfileAt2: '|> startProfileAt([-width / 2, 0], %)',
      startProfileAt3: '|> startProfileAt([0, thickness], %)',
    }
    await context.addInitScript(
      async ({ startProfileAt1, startProfileAt2, startProfileAt3 }: any) => {
        localStorage.setItem(
          'persistCode',
          `
    width = 20
    height = 10
    thickness = 5
    screwRadius = 3
    wireRadius = 2
    wireOffset = 0.5

    screwHole = startSketchOn('XY')
  ${startProfileAt1}
  |> arc({
        radius = screwRadius,
        angleStart = 0,
        angleEnd = 360
      }, %)

    part001 = startSketchOn('XY')
  ${startProfileAt2}
  |> xLine(width * .5, %)
  |> yLine(height, %)
  |> xLine(-width * .5, %)
  |> close()
  |> hole(screwHole, %)
  |> extrude(length = thickness)

  part002 = startSketchOn('-XZ')
  ${startProfileAt3}
  |> xLine(width / 4, %)
  |> tangentialArcTo([width / 2, 0], %)
  |> xLine(-width / 4 + wireRadius, %)
  |> yLine(wireOffset, %)
  |> arc({
        radius = wireRadius,
        angleStart = 0,
        angleEnd = 180
      }, %)
  |> yLine(-wireOffset, %)
  |> xLine(-width / 4, %)
  |> close()
  |> extrude(length = -height)
    `
        )
      },
      selectionsSnippets
    )
    await page.setBodyDimensions({ width: 1200, height: 500 })

    await homePage.goToModelingScene()
    await scene.waitForExecutionDone()

    // wait for execution done
    await u.openDebugPanel()
    await u.expectCmdLog('[data-message-type="execution-done"]')
    await u.closeDebugPanel()

    await page.getByText(selectionsSnippets.startProfileAt1).click()
    await expect(
      page.getByRole('button', { name: 'Edit Sketch' })
    ).toBeVisible()

    await page.getByText(selectionsSnippets.startProfileAt2).click()
    await expect(
      page.getByRole('button', { name: 'Edit Sketch' })
    ).toBeVisible()

    await page.getByText(selectionsSnippets.startProfileAt3).click()
    await expect(
      page.getByRole('button', { name: 'Edit Sketch' })
    ).toBeVisible()
  })
  test('Can delete most of a sketch and the line tool will still work', async ({
    page,
    scene,
    homePage,
  }) => {
    const u = await getUtils(page)
    await page.addInitScript(async () => {
      localStorage.setItem(
        'persistCode',
        `sketch001 = startSketchOn('XZ')
  |> startProfileAt([2.61, -4.01], %)
  |> xLine(8.73, %)
  |> tangentialArcTo([8.33, -1.31], %)`
      )
    })

    await homePage.goToModelingScene()
    await scene.waitForExecutionDone()

    await scene.expectPixelColor(TEST_COLORS.WHITE, { x: 587, y: 270 }, 15)

    await expect(async () => {
      await page.mouse.click(700, 200)
      await page.getByText('tangentialArcTo([8.33, -1.31], %)').click()
      await expect(
        page.getByRole('button', { name: 'Edit Sketch' })
      ).toBeEnabled({ timeout: 2000 })
      await page.getByRole('button', { name: 'Edit Sketch' }).click()
    }).toPass({ timeout: 40_000, intervals: [1_000] })

    await page.waitForTimeout(600) // wait for animation

    await page.getByText('tangentialArcTo([8.33, -1.31], %)').click()
    await page.keyboard.press('End')
    await page.keyboard.down('Shift')
    await page.keyboard.press('ArrowUp')
    await page.keyboard.press('Home')
    await page.keyboard.up('Shift')
    await page.keyboard.press('Backspace')
    await u.openDebugPanel()
    await u.expectCmdLog('[data-message-type="execution-done"]', 10_000)
    await page.waitForTimeout(100)

    await page.getByRole('button', { name: 'line Line', exact: true }).click()
    await page.waitForTimeout(500)
    // click start profileAt handle to continue profile
    await page.mouse.click(702, 406, { delay: 500 })
    await page.waitForTimeout(100)
    await page.mouse.move(800, 150)

    await expect(async () => {
      // click to add segment
      await page.mouse.click(700, 200)

      await expect.poll(u.normalisedEditorCode, { timeout: 1000 })
        .toBe(`sketch002 = startSketchOn('XZ')
sketch001 = startProfileAt([12.34, -12.34], sketch002)
  |> yLine(12.34, %)

`)
    }).toPass({ timeout: 5_000, intervals: [1_000] })
  })

  test('Can exit selection of face', async ({ page, homePage }) => {
    // Load the app with the code panes
    await page.addInitScript(async () => {
      localStorage.setItem('persistCode', ``)
    })

    await page.setBodyDimensions({ width: 1200, height: 500 })

    await homePage.goToModelingScene()

    await page.getByRole('button', { name: 'Start Sketch' }).click()
    await expect(
      page.getByRole('button', { name: 'Exit Sketch' })
    ).toBeVisible()

    await expect(page.getByText('select a plane or face')).toBeVisible()

    await page.keyboard.press('Escape')
    await expect(
      page.getByRole('button', { name: 'Start Sketch' })
    ).toBeVisible()
  })
  test.describe('Can edit segments by dragging their handles', () => {
    const doEditSegmentsByDraggingHandle = async (
      page: Page,
      homePage: HomePageFixture,
      openPanes: string[],
      scene: SceneFixture
    ) => {
      // Load the app with the code panes
      await page.addInitScript(async () => {
        localStorage.setItem(
          'persistCode',
          `sketch001 = startSketchOn('XZ')
      |> startProfileAt([4.61, -14.01], %)
      |> line(end = [12.73, -0.09])
      |> tangentialArcTo([24.95, -5.38], %)
      |> close()`
        )
      })

      const u = await getUtils(page)
      await homePage.goToModelingScene()
      await scene.waitForExecutionDone()

      await expect(
        page.getByRole('button', { name: 'Start Sketch' })
      ).not.toBeDisabled()

      await page.waitForTimeout(100)
      await u.openAndClearDebugPanel()
      await u.sendCustomCmd({
        type: 'modeling_cmd_req',
        cmd_id: uuidv4(),
        cmd: {
          type: 'default_camera_look_at',
          vantage: { x: 0, y: -1250, z: 580 },
          center: { x: 0, y: 0, z: 0 },
          up: { x: 0, y: 0, z: 1 },
        },
      })
      await page.waitForTimeout(100)
      await u.sendCustomCmd({
        type: 'modeling_cmd_req',
        cmd_id: uuidv4(),
        cmd: {
          type: 'default_camera_get_settings',
        },
      })
      await page.waitForTimeout(100)
      await u.closeDebugPanel()

      // If we have the code pane open, we should see the code.
      if (openPanes.includes('code')) {
        await expect(u.codeLocator).toHaveText(`sketch001 = startSketchOn('XZ')
      |> startProfileAt([4.61, -14.01], %)
      |> line(end = [12.73, -0.09])
      |> tangentialArcTo([24.95, -5.38], %)
      |> close()`)
      } else {
        // Ensure we don't see the code.
        await expect(u.codeLocator).not.toBeVisible()
      }

      const startPX = [665, 458]

      const dragPX = 30
      let prevContent = ''

      if (openPanes.includes('code')) {
        await page.getByText('startProfileAt([4.61, -14.01], %)').click()
      } else {
        // Wait for the render.
        await page.waitForTimeout(1000)
        // Select the sketch
        await page.mouse.click(700, 370)
      }
      await expect(
        page.getByRole('button', { name: 'Edit Sketch' })
      ).toBeVisible()
      await page.getByRole('button', { name: 'Edit Sketch' }).click()
      await page.waitForTimeout(400)
      if (openPanes.includes('code')) {
        prevContent = await page.locator('.cm-content').innerText()
      }

      const step5 = { steps: 5 }

      await expect(page.getByTestId('segment-overlay')).toHaveCount(2)

      // drag startProfileAt handle
      await page.mouse.move(startPX[0], startPX[1])
      await page.mouse.down()
      await page.mouse.move(startPX[0] + dragPX, startPX[1] - dragPX, step5)
      await page.mouse.up()

      if (openPanes.includes('code')) {
        await expect(page.locator('.cm-content')).not.toHaveText(prevContent)
        prevContent = await page.locator('.cm-content').innerText()
      }

      // drag line handle
      await page.waitForTimeout(100)

      const lineEnd = await u.getBoundingBox('[data-overlay-index="0"]')
      await page.mouse.move(lineEnd.x - 5, lineEnd.y)
      await page.mouse.down()
      await page.mouse.move(lineEnd.x + dragPX, lineEnd.y - dragPX, step5)
      await page.mouse.up()
      await page.waitForTimeout(100)
      if (openPanes.includes('code')) {
        await expect(page.locator('.cm-content')).not.toHaveText(prevContent)
        prevContent = await page.locator('.cm-content').innerText()
      }

      // drag tangentialArcTo handle
      const tangentEnd = await u.getBoundingBox('[data-overlay-index="1"]')
      await page.mouse.move(tangentEnd.x, tangentEnd.y - 5)
      await page.mouse.down()
      await page.mouse.move(tangentEnd.x + dragPX, tangentEnd.y - dragPX, step5)
      await page.mouse.up()
      await page.waitForTimeout(100)
      if (openPanes.includes('code')) {
        await expect(page.locator('.cm-content')).not.toHaveText(prevContent)
      }

      // Open the code pane
      await u.openKclCodePanel()

      // expect the code to have changed
      await expect(page.locator('.cm-content'))
        .toHaveText(`sketch001 = startSketchOn('XZ')
      |> startProfileAt([6.44, -12.07], %)
      |> line(end = [14.72, 1.97])
      |> tangentialArcTo([24.95, -5.38], %)
      |> line(end = [1.97, 2.06])
      |> close()`)
    }
    test(
      'code pane open at start-handles',
      { tag: ['@skipWin'] },
      async ({ page, homePage, scene }) => {
        // Load the app with the code panes
        await page.addInitScript(async () => {
          localStorage.setItem(
            'store',
            JSON.stringify({
              state: {
                openPanes: ['code'],
              },
              version: 0,
            })
          )
        })
        await doEditSegmentsByDraggingHandle(page, homePage, ['code'], scene)
      }
    )

    test(
      'code pane closed at start-handles',
      { tag: ['@skipWin'] },
      async ({ page, homePage, scene }) => {
        // Load the app with the code panes
        await page.addInitScript(async (persistModelingContext) => {
          localStorage.setItem(
            persistModelingContext,
            JSON.stringify({ openPanes: [] })
          )
        }, PERSIST_MODELING_CONTEXT)
        await doEditSegmentsByDraggingHandle(page, homePage, [], scene)
      }
    )
  })

  test('Can edit a circle center and radius by dragging its handles', async ({
    page,
    editor,
    homePage,
  }) => {
    const u = await getUtils(page)
    await page.addInitScript(async () => {
      localStorage.setItem(
        'persistCode',
        `sketch001 = startSketchOn('XZ')
    |> circle({ center = [4.61, -5.01], radius = 8 }, %)`
      )
    })

    await homePage.goToModelingScene()

    await expect(
      page.getByRole('button', { name: 'Start Sketch' })
    ).not.toBeDisabled()

    await page.waitForTimeout(100)
    await u.openAndClearDebugPanel()
    await u.sendCustomCmd({
      type: 'modeling_cmd_req',
      cmd_id: uuidv4(),
      cmd: {
        type: 'default_camera_look_at',
        vantage: { x: 0, y: -1250, z: 580 },
        center: { x: 0, y: 0, z: 0 },
        up: { x: 0, y: 0, z: 1 },
      },
    })
    await page.waitForTimeout(100)
    await u.sendCustomCmd({
      type: 'modeling_cmd_req',
      cmd_id: uuidv4(),
      cmd: {
        type: 'default_camera_get_settings',
      },
    })
    await page.waitForTimeout(100)

    const startPX = [667, 325]

    const dragPX = 40

    await page
      .getByText('circle({ center = [4.61, -5.01], radius = 8 }, %)')
      .click()
    await expect(
      page.getByRole('button', { name: 'Edit Sketch' })
    ).toBeVisible()
    await page.getByRole('button', { name: 'Edit Sketch' }).click()
    await page.waitForTimeout(400)

    let prevContent = await page.locator('.cm-content').innerText()

    await expect(page.getByTestId('segment-overlay')).toHaveCount(1)

    await test.step('drag circle center handle', async () => {
      await page.dragAndDrop('#stream', '#stream', {
        sourcePosition: { x: startPX[0], y: startPX[1] },
        targetPosition: { x: startPX[0] + dragPX, y: startPX[1] - dragPX },
      })
      await page.waitForTimeout(100)

      await editor.expectEditor.not.toContain(prevContent)

      prevContent = await page.locator('.cm-content').innerText()
    })

    await test.step('drag circle radius handle', async () => {
      await page.waitForTimeout(100)

      const lineEnd = await u.getBoundingBox('[data-overlay-index="0"]')
      await page.waitForTimeout(100)
      await page.dragAndDrop('#stream', '#stream', {
        sourcePosition: { x: lineEnd.x - 5, y: lineEnd.y },
        targetPosition: { x: lineEnd.x + dragPX * 2, y: lineEnd.y + dragPX },
      })
      await editor.expectEditor.not.toContain(prevContent)
      prevContent = await page.locator('.cm-content').innerText()
    })

    // expect the code to have changed
    await editor.expectEditor.toContain(
      `sketch001 = startSketchOn('XZ')
    |> circle({ center = [7.26, -2.37], radius = 11.44 }, %)`,
      { shouldNormalise: true }
    )
  })
  test('Can edit a sketch that has been extruded in the same pipe', async ({
    page,
    homePage,
  }) => {
    const u = await getUtils(page)
    await page.addInitScript(async () => {
      localStorage.setItem(
        'persistCode',
        `sketch001 = startSketchOn('XZ')
  |> startProfileAt([4.61, -10.01], %)
  |> line(end = [12.73, -0.09])
  |> tangentialArcTo([24.95, -0.38], %)
  |> close()
  |> extrude(length = 5)`
      )
    })

    await homePage.goToModelingScene()

    await expect(
      page.getByRole('button', { name: 'Start Sketch' })
    ).not.toBeDisabled()

    await page.waitForTimeout(100)
    await u.openAndClearDebugPanel()
    await u.sendCustomCmd({
      type: 'modeling_cmd_req',
      cmd_id: uuidv4(),
      cmd: {
        type: 'default_camera_look_at',
        vantage: { x: 0, y: -1250, z: 580 },
        center: { x: 0, y: 0, z: 0 },
        up: { x: 0, y: 0, z: 1 },
      },
    })
    await page.waitForTimeout(100)
    await u.sendCustomCmd({
      type: 'modeling_cmd_req',
      cmd_id: uuidv4(),
      cmd: {
        type: 'default_camera_get_settings',
      },
    })
    await page.waitForTimeout(100)

    const startPX = [665, 397]

    const dragPX = 40

    await page.getByText('startProfileAt([4.61, -10.01], %)').click()
    await expect(
      page.getByRole('button', { name: 'Edit Sketch' })
    ).toBeVisible()
    await page.getByRole('button', { name: 'Edit Sketch' }).click()
    await page.waitForTimeout(400)
    let prevContent = await page.locator('.cm-content').innerText()

    await expect(page.getByTestId('segment-overlay')).toHaveCount(2)

    // drag startProfieAt handle
    await page.dragAndDrop('#stream', '#stream', {
      sourcePosition: { x: startPX[0], y: startPX[1] },
      targetPosition: { x: startPX[0] + dragPX, y: startPX[1] + dragPX },
    })
    await page.waitForTimeout(100)
    await expect(page.locator('.cm-content')).not.toHaveText(prevContent)
    prevContent = await page.locator('.cm-content').innerText()

    // drag line handle
    await page.waitForTimeout(100)

    const lineEnd = await u.getBoundingBox('[data-overlay-index="0"]')
    await page.dragAndDrop('#stream', '#stream', {
      sourcePosition: { x: lineEnd.x - 15, y: lineEnd.y },
      targetPosition: { x: lineEnd.x, y: lineEnd.y + 15 },
    })
    await page.waitForTimeout(100)
    await expect(page.locator('.cm-content')).not.toHaveText(prevContent)
    prevContent = await page.locator('.cm-content').innerText()

    // drag tangentialArcTo handle
    const tangentEnd = await u.getBoundingBox('[data-overlay-index="1"]')
    await page.dragAndDrop('#stream', '#stream', {
      sourcePosition: { x: tangentEnd.x + 10, y: tangentEnd.y - 5 },
      targetPosition: {
        x: tangentEnd.x,
        y: tangentEnd.y - 15,
      },
    })
    await page.waitForTimeout(100)
    await expect(page.locator('.cm-content')).not.toHaveText(prevContent)

    // expect the code to have changed
    await expect(page.locator('.cm-content'))
      .toHaveText(`sketch001 = startSketchOn('XZ')
    |> startProfileAt([7.12, -12.68], %)
    |> line(end = [12.68, -1.09])
    |> tangentialArcTo([24.89, 0.68], %)
    |> close()
    |> extrude(length = 5)
  `)
  })

  test('Can edit a sketch that has been revolved in the same pipe', async ({
    page,
    homePage,
    scene,
  }) => {
    const u = await getUtils(page)
    await page.addInitScript(async () => {
      localStorage.setItem(
        'persistCode',
        `sketch001 = startSketchOn('XZ')
  |> startProfileAt([4.61, -14.01], %)
  |> line(end = [12.73, -0.09])
  |> tangentialArcTo([24.95, -5.38], %)
  |> close()
  |> revolve({ axis = "X",}, %)`
      )
    })

    await homePage.goToModelingScene()
    await scene.waitForExecutionDone()

    await expect(
      page.getByRole('button', { name: 'Start Sketch' })
    ).not.toBeDisabled()

    await page.waitForTimeout(100)
    await u.openAndClearDebugPanel()
    await u.sendCustomCmd({
      type: 'modeling_cmd_req',
      cmd_id: uuidv4(),
      cmd: {
        type: 'default_camera_look_at',
        vantage: { x: 0, y: -1250, z: 580 },
        center: { x: 0, y: 0, z: 0 },
        up: { x: 0, y: 0, z: 1 },
      },
    })
    await page.waitForTimeout(100)
    await u.sendCustomCmd({
      type: 'modeling_cmd_req',
      cmd_id: uuidv4(),
      cmd: {
        type: 'default_camera_get_settings',
      },
    })
    await page.waitForTimeout(100)

    const startPX = [665, 458]

    const dragPX = 30

    await page.getByText('startProfileAt([4.61, -14.01], %)').click()
    await expect(
      page.getByRole('button', { name: 'Edit Sketch' })
    ).toBeVisible()
    await page.getByRole('button', { name: 'Edit Sketch' }).click()
    await page.waitForTimeout(400)
    let prevContent = await page.locator('.cm-content').innerText()

    const step5 = { steps: 5 }

    await expect(page.getByTestId('segment-overlay')).toHaveCount(2)

    // drag startProfileAt handle
    await page.mouse.move(startPX[0], startPX[1])
    await page.mouse.down()
    await page.mouse.move(startPX[0] + dragPX, startPX[1] - dragPX, step5)
    await page.mouse.up()

    await expect(page.locator('.cm-content')).not.toHaveText(prevContent)
    prevContent = await page.locator('.cm-content').innerText()

    // drag line handle
    await page.waitForTimeout(100)

    const lineEnd = await u.getBoundingBox('[data-overlay-index="0"]')
    await page.mouse.move(lineEnd.x - 5, lineEnd.y)
    await page.mouse.down()
    await page.mouse.move(lineEnd.x + dragPX, lineEnd.y - dragPX, step5)
    await page.mouse.up()
    await page.waitForTimeout(100)
    await expect(page.locator('.cm-content')).not.toHaveText(prevContent)
    prevContent = await page.locator('.cm-content').innerText()

    // drag tangentialArcTo handle
    const tangentEnd = await u.getBoundingBox('[data-overlay-index="1"]')
    await page.mouse.move(tangentEnd.x, tangentEnd.y - 5)
    await page.mouse.down()
    await page.mouse.move(tangentEnd.x + dragPX, tangentEnd.y - dragPX, step5)
    await page.mouse.up()
    await page.waitForTimeout(100)
    await expect(page.locator('.cm-content')).not.toHaveText(prevContent)

    // expect the code to have changed
    await expect(page.locator('.cm-content'))
      .toHaveText(`sketch001 = startSketchOn('XZ')
  |> startProfileAt([6.44, -12.07], %)
  |> line(end = [14.72, 1.97])
  |> tangentialArcTo([24.95, -5.38], %)
  |> line(end = [1.97, 2.06])
  |> close()
  |> revolve({ axis = "X" }, %)`)
  })
  test('Can add multiple sketches', async ({ page, homePage }) => {
    const u = await getUtils(page)

    const viewportSize = { width: 1200, height: 500 }
    await page.setBodyDimensions(viewportSize)

    await homePage.goToModelingScene()
    await u.openDebugPanel()

    const center = { x: viewportSize.width / 2, y: viewportSize.height / 2 }
    const { toSU, toU, click00r } = getMovementUtils({ center, page })

    await expect(
      page.getByRole('button', { name: 'Start Sketch' })
    ).not.toBeDisabled()
    await expect(
      page.getByRole('button', { name: 'Start Sketch' })
    ).toBeVisible()

    // click on "Start Sketch" button
    await u.clearCommandLogs()
    await u.doAndWaitForImageDiff(
      () => page.getByRole('button', { name: 'Start Sketch' }).click(),
      200
    )

    let codeStr = "sketch001 = startSketchOn('XY')"

    await page.mouse.click(center.x, viewportSize.height * 0.55)
    await expect(u.codeLocator).toHaveText(codeStr)
    await u.closeDebugPanel()
    await page.waitForTimeout(500) // TODO detect animation ending, or disable animation

    await click00r(0, 0)
    codeStr += `profile001 = startProfileAt(${toSU([0, 0])}, sketch001)`
    await expect(u.codeLocator).toHaveText(codeStr)

    await click00r(50, 0)
    await page.waitForTimeout(100)
    codeStr += `  |> xLine(${toU(50, 0)[0]}, %)`
    await expect(u.codeLocator).toHaveText(codeStr)

    await click00r(0, 50)
    codeStr += `  |> yLine(${toU(0, 50)[1]}, %)`
    await expect(u.codeLocator).toHaveText(codeStr)

    await click00r(-50, 0)
    codeStr += `  |> xLine(${toU(-50, 0)[0]}, %)`
    await expect(u.codeLocator).toHaveText(codeStr)

    // exit the sketch, reset relative clicker
    await click00r(undefined, undefined)
    await u.openAndClearDebugPanel()
    await page.getByRole('button', { name: 'Exit Sketch' }).click()
    await u.expectCmdLog('[data-message-type="execution-done"]')
    await page.waitForTimeout(250)
    await u.clearCommandLogs()

    // start a new sketch
    await page.getByRole('button', { name: 'Start Sketch' }).click()

    // when exiting the sketch above the camera is still looking down at XY,
    // so selecting the plane again is a bit easier.
    await page.mouse.click(center.x + 200, center.y + 100)
    await page.waitForTimeout(600) // TODO detect animation ending, or disable animation
    codeStr += "sketch002 = startSketchOn('XY')"
    await expect(u.codeLocator).toHaveText(codeStr)
    await u.closeDebugPanel()

    await click00r(30, 0)
    codeStr += `profile002 = startProfileAt([2.03, 0], sketch002)`
    await expect(u.codeLocator).toHaveText(codeStr)

    // TODO: I couldn't use `toSU` here because of some rounding error causing
    // it to be off by 0.01
    await click00r(30, 0)
    codeStr += `  |> xLine(2.04, %)`
    await expect(u.codeLocator).toHaveText(codeStr)

    await click00r(0, 30)
    codeStr += `  |> yLine(-2.03, %)`
    await expect(u.codeLocator).toHaveText(codeStr)

    await click00r(-30, 0)
    codeStr += `  |> xLine(-2.04, %)`
    await expect(u.codeLocator).toHaveText(codeStr)

    await click00r(undefined, undefined)
    await u.openAndClearDebugPanel()
    await page.getByRole('button', { name: 'Exit Sketch' }).click()
    await u.expectCmdLog('[data-message-type="execution-done"]')
    await u.updateCamPosition([100, 100, 100])
    await u.clearCommandLogs()
  })
  test.describe('Snap to close works (at any scale)', () => {
    const doSnapAtDifferentScales = async (
      page: any,
      camPos: [number, number, number],
      scale = 1
    ) => {
      const u = await getUtils(page)
      await page.setBodyDimensions({ width: 1200, height: 500 })

      await u.openDebugPanel()

      const code = `sketch001 = startSketchOn('-XZ')
profile001 = startProfileAt([${roundOff(scale * 69.6)}, ${roundOff(
        scale * 34.8
      )}], sketch001)
    |> xLine(${roundOff(scale * 139.19)}, %)
    |> yLine(-${roundOff(scale * 139.2)}, %)
    |> line(endAbsolute = [profileStartX(%), profileStartY(%)])
    |> close()`

      await expect(
        page.getByRole('button', { name: 'Start Sketch' })
      ).not.toBeDisabled()
      await expect(
        page.getByRole('button', { name: 'Start Sketch' })
      ).toBeVisible()

      await u.clearCommandLogs()
      await page.getByRole('button', { name: 'Start Sketch' }).click()
      await page.waitForTimeout(100)

      await u.openAndClearDebugPanel()
      await u.updateCamPosition(camPos)
      await u.closeDebugPanel()

      await page.mouse.move(0, 0)

      // select a plane
      await page.mouse.move(700, 200, { steps: 10 })
      await page.mouse.click(700, 200, { delay: 200 })
      await expect(page.locator('.cm-content')).toHaveText(
        `sketch001 = startSketchOn('-XZ')`
      )

      let prevContent = await page.locator('.cm-content').innerText()

      const pointA = [700, 200]
      const pointB = [900, 200]
      const pointC = [900, 400]

      // draw three lines
      await page.waitForTimeout(500)
      await page.mouse.move(pointA[0], pointA[1], { steps: 10 })
      await page.mouse.click(pointA[0], pointA[1], { delay: 200 })
      await page.waitForTimeout(100)
      await expect(page.locator('.cm-content')).not.toHaveText(prevContent)
      prevContent = await page.locator('.cm-content').innerText()

      await page.mouse.move(pointB[0], pointB[1], { steps: 10 })
      await page.mouse.click(pointB[0], pointB[1], { delay: 200 })
      await page.waitForTimeout(100)
      await expect(page.locator('.cm-content')).not.toHaveText(prevContent)
      prevContent = await page.locator('.cm-content').innerText()

      await page.mouse.move(pointC[0], pointC[1], { steps: 10 })
      await page.mouse.click(pointC[0], pointC[1], { delay: 200 })
      await page.waitForTimeout(100)
      await expect(page.locator('.cm-content')).not.toHaveText(prevContent)
      prevContent = await page.locator('.cm-content').innerText()

      await page.mouse.move(pointA[0] - 12, pointA[1] + 12, { steps: 10 })
      const pointNotQuiteA = [pointA[0] - 7, pointA[1] + 7]
      await page.mouse.move(pointNotQuiteA[0], pointNotQuiteA[1], { steps: 10 })

      await page.mouse.click(pointNotQuiteA[0], pointNotQuiteA[1], {
        delay: 200,
      })
      await expect(page.locator('.cm-content')).not.toHaveText(prevContent)
      prevContent = await page.locator('.cm-content').innerText()

      await expect
        .poll(async () => {
          const text = await page.locator('.cm-content').innerText()
          return text.replace(/\s/g, '')
        })
        .toBe(code.replace(/\s/g, ''))

      // Assert the tool stays equipped after a profile is closed (ready for the next one)
      await expect(
        page.getByRole('button', { name: 'line Line', exact: true })
      ).toHaveAttribute('aria-pressed', 'true')

      // exit sketch
      await u.openAndClearDebugPanel()
      await page.getByRole('button', { name: 'Exit Sketch' }).click()
      await u.expectCmdLog('[data-message-type="execution-done"]')
      await u.removeCurrentCode()
    }
    test('[0, 100, 100]', async ({ page, homePage }) => {
      await homePage.goToModelingScene()
      await doSnapAtDifferentScales(page, [0, 100, 100], 0.01)
    })

    test('[0, 10000, 10000]', async ({ page, homePage }) => {
      await homePage.goToModelingScene()
      await doSnapAtDifferentScales(page, [0, 10000, 10000])
    })
  })
  test('exiting a close extrude, has the extrude button enabled ready to go', async ({
    page,
    homePage,
  }) => {
    // this was a regression https://github.com/KittyCAD/modeling-app/issues/2832
    await page.addInitScript(async () => {
      localStorage.setItem(
        'persistCode',
        `sketch001 = startSketchOn('XZ')
    |> startProfileAt([-0.45, 0.87], %)
    |> line(end = [1.32, 0.38])
    |> line(end = [1.02, -1.32], tag = $seg01)
    |> line(end = [-1.01, -0.77])
    |> line(endAbsolute = [profileStartX(%), profileStartY(%)])
  |> close()
  `
      )
    })

    const u = await getUtils(page)
    await page.setBodyDimensions({ width: 1200, height: 500 })

    await homePage.goToModelingScene()

    // wait for execution done
    await u.openDebugPanel()
    await u.expectCmdLog('[data-message-type="execution-done"]')
    await u.closeDebugPanel()

    // click "line(end = [1.32, 0.38])"
    await page.getByText(`line(end = [1.32, 0.38])`).click()
    await page.waitForTimeout(100)
    await expect(page.getByRole('button', { name: 'Edit Sketch' })).toBeEnabled(
      { timeout: 10_000 }
    )
    // click edit sketch
    await page.getByRole('button', { name: 'Edit Sketch' }).click()
    await page.waitForTimeout(600) // wait for animation

    // exit sketch
    await page.getByRole('button', { name: 'Exit Sketch' }).click()

    // expect extrude button to be enabled
    await expect(
      page.getByRole('button', { name: 'Extrude' })
    ).not.toBeDisabled()

    // click extrude
    await page.getByRole('button', { name: 'Extrude' }).click()

    // sketch selection should already have been made. "Selection: 1 face" only show up when the selection has been made already
    // otherwise the cmdbar would be waiting for a selection.
    await expect(
      page.getByRole('button', { name: 'selection : 1 segment', exact: false })
    ).toBeVisible({
      timeout: 10_000,
    })
  })
  test("Existing sketch with bad code delete user's code", async ({
    page,
    homePage,
  }) => {
    // this was a regression https://github.com/KittyCAD/modeling-app/issues/2832
    await page.addInitScript(async () => {
      localStorage.setItem(
        'persistCode',
        `sketch001 = startSketchOn('XZ')
    |> startProfileAt([-0.45, 0.87], %)
    |> line(end = [1.32, 0.38])
    |> line(end = [1.02, -1.32], tag = $seg01)
    |> line(end = [-1.01, -0.77])
    |> line(endAbsolute = [profileStartX(%), profileStartY(%)])
    |> close()
  extrude001 = extrude(sketch001, length = 5)
  `
      )
    })

    const u = await getUtils(page)
    await page.setBodyDimensions({ width: 1200, height: 500 })

    await homePage.goToModelingScene()

    await u.openDebugPanel()
    await u.expectCmdLog('[data-message-type="execution-done"]')
    await u.closeDebugPanel()

    await page.getByRole('button', { name: 'Start Sketch' }).click()

    // Click the end face of extrude001
    await page.mouse.click(622, 355)

    // The click should generate a new sketch starting on the end face of extrude001
    // signified by the implicit 'END' tag for that solid.
    await page.waitForTimeout(800)
    await page.getByText(`END')`).click()
    await page.keyboard.press('End')
    await page.keyboard.press('Enter')
    await page.keyboard.type('  |>', { delay: 100 })
    await page.waitForTimeout(100)
    await expect(page.locator('.cm-lint-marker-error')).toBeVisible()

    await page.getByRole('button', { name: 'Exit Sketch' }).click()

    await expect(
      page.getByRole('button', { name: 'Start Sketch' })
    ).toBeVisible()

    await expect((await u.codeLocator.innerText()).replace(/\s/g, '')).toBe(
      `sketch001 = startSketchOn('XZ')
    |> startProfileAt([-0.45, 0.87], %)
    |> line(end = [1.32, 0.38])
    |> line(end = [1.02, -1.32], tag = $seg01)
    |> line(end = [-1.01, -0.77])
    |> line(endAbsolute = [profileStartX(%), profileStartY(%)])
    |> close()
  extrude001 = extrude(sketch001, length = 5)
  sketch002 = startSketchOn(extrude001, 'END')
    |>
  `.replace(/\s/g, '')
    )
  })
  // TODO: fix after electron migration is merged
  test.fixme(
    'empty-scene default-planes act as expected',
    async ({ page, homePage }) => {
      /**
       * Tests the following things
       * 1) The the planes are there on load because the scene is empty
       * 2) The planes don't changes color when hovered initially
       * 3) Putting something in the scene makes the planes hidden
       * 4) Removing everything from the scene shows the plans again
       * 3) Once "start sketch" is click, the planes do respond to hovers
       * 4) Selecting a plan works as expected, i.e. sketch mode
       * 5) Reloading the scene with something already in the scene means the planes are hidden
       */

      const u = await getUtils(page)
      await homePage.goToModelingScene()

      await u.openDebugPanel()
      await u.expectCmdLog('[data-message-type="execution-done"]')
      await u.closeDebugPanel()

      const XYPlanePoint = { x: 774, y: 116 } as const
      const unHoveredColor: [number, number, number] = [47, 47, 93]
      expect(
        await u.getGreatestPixDiff(XYPlanePoint, unHoveredColor)
      ).toBeLessThan(8)

      await page.mouse.move(XYPlanePoint.x, XYPlanePoint.y)
      await page.waitForTimeout(200)

      // color should not change for having been hovered
      expect(
        await u.getGreatestPixDiff(XYPlanePoint, unHoveredColor)
      ).toBeLessThan(8)

      await u.openAndClearDebugPanel()

      await u.codeLocator.fill(`sketch001 = startSketchOn('XY')
    |> startProfileAt([-10, -10], %)
    |> line(end = [20, 0])
    |> line(end = [0, 20])
    |> xLine(-20, %)
  `)

      await u.expectCmdLog('[data-message-type="execution-done"]')

      const noPlanesColor: [number, number, number] = [30, 30, 30]
      expect(
        await u.getGreatestPixDiff(XYPlanePoint, noPlanesColor)
      ).toBeLessThan(3)

      await u.clearCommandLogs()
      await u.removeCurrentCode()
      await u.expectCmdLog('[data-message-type="execution-done"]')

      await expect
        .poll(() => u.getGreatestPixDiff(XYPlanePoint, unHoveredColor), {
          timeout: 5_000,
        })
        .toBeLessThan(8)

      // click start Sketch
      await page.getByRole('button', { name: 'Start Sketch' }).click()
      await page.mouse.move(XYPlanePoint.x, XYPlanePoint.y, { steps: 50 })
      const hoveredColor: [number, number, number] = [93, 93, 127]
      // now that we're expecting the user to select a plan, it does respond to hover
      await expect
        .poll(() => u.getGreatestPixDiff(XYPlanePoint, hoveredColor))
        .toBeLessThan(8)

      await page.mouse.click(XYPlanePoint.x, XYPlanePoint.y)
      await page.waitForTimeout(600)

      await page.mouse.click(XYPlanePoint.x, XYPlanePoint.y)
      await page.waitForTimeout(200)
      await page.mouse.click(XYPlanePoint.x + 50, XYPlanePoint.y + 50)
      await expect(u.codeLocator).toHaveText(`sketch001 = startSketchOn('XZ')
    |> startProfileAt([11.8, 9.09], %)
    |> line(end = [3.39, -3.39])
  `)

      await page.addInitScript(async () => {
        localStorage.setItem(
          'persistCode',
          `sketch001 = startSketchOn('XZ')
    |> startProfileAt([11.8, 9.09], %)
    |> line(end = [3.39, -3.39])
  `
        )
      })

      await u.openDebugPanel()
      await u.expectCmdLog('[data-message-type="execution-done"]')
      await u.closeDebugPanel()

      // expect there to be no planes on load since there's something in the scene
      expect(
        await u.getGreatestPixDiff(XYPlanePoint, noPlanesColor)
      ).toBeLessThan(3)
    }
  )

  test('Can attempt to sketch on revolved face', async ({ page, homePage }) => {
    const u = await getUtils(page)
    await page.setBodyDimensions({ width: 1200, height: 500 })

    await page.addInitScript(async () => {
      localStorage.setItem(
        'persistCode',
        `lugHeadLength = 0.25
      lugDiameter = 0.5
      lugLength = 2

      fn lug = (origin, length, diameter, plane) => {
        lugSketch = startSketchOn(plane)
          |> startProfileAt([origin[0] + lugDiameter / 2, origin[1]], %)
          |> angledLineOfYLength({ angle = 60, length = lugHeadLength }, %)
          |> xLineTo(0 + .001, %)
          |> yLineTo(0, %)
          |> close()
          |> revolve({ axis = "Y" }, %)

        return lugSketch
      }

      lug([0, 0], 10, .5, "XY")`
      )
    })

    await homePage.goToModelingScene()

    await u.openDebugPanel()
    await u.expectCmdLog('[data-message-type="execution-done"]')
    await u.closeDebugPanel()

    /***
     * Test Plan
     * Start the sketch mode
     * Click the middle of the screen which should click the top face that is revolved
     * Wait till you see the line tool be enabled
     * Wait till you see the exit sketch enabled
     *
     * This is supposed to test that you are allowed to go into sketch mode to sketch on a revolved face
     */

    await page.getByRole('button', { name: 'Start Sketch' }).click()

    await expect(async () => {
      await page.mouse.click(600, 250)
      await page.waitForTimeout(1000)
      await expect(
        page.getByRole('button', { name: 'Exit Sketch' })
      ).toBeVisible()
      await expect(
        page.getByRole('button', { name: 'line Line', exact: true })
      ).toHaveAttribute('aria-pressed', 'true')
    }).toPass({ timeout: 40_000, intervals: [1_000] })
  })

  test('Can sketch on face when user defined function was used in the sketch', async ({
    page,
    homePage,
  }) => {
    const u = await getUtils(page)
    await page.setBodyDimensions({ width: 1200, height: 500 })

    // Checking for a regression that performs a sketch when a user defined function
    // is declared at the top of the file and used in the sketch that is being drawn on.
    // fn in2mm is declared at the top of the file and used rail which does a an extrusion with the function.

    await page.addInitScript(async () => {
      localStorage.setItem(
        'persistCode',
        `fn in2mm = (inches) => {
    return inches * 25.4
  }

  const railTop = in2mm(.748)
  const railSide = in2mm(.024)
  const railBaseWidth = in2mm(.612)
  const railWideWidth = in2mm(.835)
  const railBaseLength = in2mm(.200)
  const railClampable = in2mm(.200)

  const rail = startSketchOn('XZ')
    |> startProfileAt([
     -railTop / 2,
     railClampable + railBaseLength
   ], %)
    |> line(endAbsolute = [
     railTop / 2,
     railClampable + railBaseLength
   ])
    |> line(endAbsolute = [
     railWideWidth / 2,
     railClampable / 2 + railBaseLength
   ], $seg01)
    |> line(endAbsolute = [railTop / 2, railBaseLength])
    |> line(endAbsolute = [railBaseWidth / 2, railBaseLength])
    |> line(endAbsolute = [railBaseWidth / 2, 0])
    |> line(endAbsolute = [-railBaseWidth / 2, 0])
    |> line(endAbsolute = [-railBaseWidth / 2, railBaseLength])
    |> line(endAbsolute = [-railTop / 2, railBaseLength])
    |> line(endAbsolute = [
     -railWideWidth / 2,
     railClampable / 2 + railBaseLength
   ])
    |> line(endAbsolute = [
     -railTop / 2,
     railClampable + railBaseLength
   ])
    |> close()
    |> extrude(length = in2mm(2))`
      )
    })

    const center = { x: 600, y: 250 }
    const rectangleSize = 20
    await homePage.goToModelingScene()

    // Start a sketch
    await page.getByRole('button', { name: 'Start Sketch' }).click()

    // Click the top face of this rail
    await page.mouse.click(center.x, center.y)
    await page.waitForTimeout(1000)

    // Draw a rectangle
    // top left
    await page.mouse.click(center.x - rectangleSize, center.y - rectangleSize)
    await page.waitForTimeout(250)
    // top right
    await page.mouse.click(center.x + rectangleSize, center.y - rectangleSize)
    await page.waitForTimeout(250)

    // bottom right
    await page.mouse.click(center.x + rectangleSize, center.y + rectangleSize)
    await page.waitForTimeout(250)

    // bottom left
    await page.mouse.click(center.x - rectangleSize, center.y + rectangleSize)
    await page.waitForTimeout(250)

    // top left
    await page.mouse.click(center.x - rectangleSize, center.y - rectangleSize)
    await page.waitForTimeout(250)

    // exit sketch
    await page.getByRole('button', { name: 'Exit Sketch' }).click()

    // Check execution is done
    await u.openDebugPanel()
    await u.expectCmdLog('[data-message-type="execution-done"]')
    await u.closeDebugPanel()
  })
})

test.describe('Sketch mode should be toleratant to syntax errors', () => {
  test(
    'adding a syntax error, recovers after fixing',
    { tag: ['@skipWin'] },
    async ({ page, homePage, context, scene, editor, toolbar }) => {
      const file = await fs.readFile(
        path.resolve(
          __dirname,
          '../../',
          './src/wasm-lib/tests/executor/inputs/e2e-can-sketch-on-chamfer.kcl'
        ),
        'utf-8'
      )
      await context.addInitScript((file) => {
        localStorage.setItem('persistCode', file)
      }, file)
      await homePage.goToModelingScene()

      const [objClick] = scene.makeMouseHelpers(600, 250)
      const arrowHeadLocation = { x: 706, y: 129 } as const
      const arrowHeadWhite = TEST_COLORS.WHITE
      const backgroundGray: [number, number, number] = [28, 28, 28]
      const verifyArrowHeadColor = async (c: [number, number, number]) =>
        scene.expectPixelColor(c, arrowHeadLocation, 15)

      await test.step('check chamfer selection changes cursor positon', async () => {
        await expect(async () => {
          // sometimes initial click doesn't register
          await objClick()
          await editor.expectActiveLinesToBe([
            '|> startProfileAt([75.8, 317.2], %) // [$startCapTag, $EndCapTag]',
          ])
        }).toPass({ timeout: 15_000, intervals: [500] })
      })

      await test.step('enter sketch and sanity check segments have been drawn', async () => {
        await toolbar.editSketch()
        // this checks sketch segments have been drawn
        await verifyArrowHeadColor(arrowHeadWhite)
      })

      await test.step('Make typo and check the segments have Disappeared and there is a syntax error', async () => {
        await editor.replaceCode('line(endAbsolute = [pro', 'badBadBadFn([pro')
        await editor.expectState({
          activeLines: [],
          diagnostics: ['memoryitemkey`badBadBadFn`isnotdefined'],
          highlightedCode: '',
        })
        // this checks sketch segments have failed to be drawn
        await verifyArrowHeadColor(backgroundGray)
      })

      await test.step('', async () => {
        await editor.replaceCode('badBadBadFn([pro', 'line(endAbsolute = [pro')
        await editor.expectState({
          activeLines: [],
          diagnostics: [],
          highlightedCode: '',
        })
        // this checks sketch segments have been drawn
        await verifyArrowHeadColor(arrowHeadWhite)
      })
      await page.waitForTimeout(100)
    }
  )
})

test.describe(`Sketching with offset planes`, () => {
  test(`Can select an offset plane to sketch on`, async ({
    context,
    page,
    scene,
    toolbar,
    editor,
    homePage,
  }) => {
    // We seed the scene with a single offset plane
    await context.addInitScript(() => {
      localStorage.setItem(
        'persistCode',
        `offsetPlane001 = offsetPlane("XY", offset = 10)`
      )
    })

    await homePage.goToModelingScene()

    const [planeClick, planeHover] = scene.makeMouseHelpers(650, 200)

    await test.step(`Start sketching on the offset plane`, async () => {
      await toolbar.startSketchPlaneSelection()

      await test.step(`Hovering should highlight code`, async () => {
        await planeHover()
        await editor.expectState({
          activeLines: [`offsetPlane001=offsetPlane("XY",offset=10)`],
          diagnostics: [],
          highlightedCode: 'offsetPlane("XY", offset = 10)',
        })
      })

      await test.step(`Clicking should select the plane and enter sketch mode`, async () => {
        await planeClick()
        // Have to wait for engine-side animation to finish
        await page.waitForTimeout(600)
        await expect(toolbar.lineBtn).toBeEnabled()
        await editor.expectEditor.toContain('startSketchOn(offsetPlane001)')
        await editor.expectState({
          activeLines: [`offsetPlane001=offsetPlane("XY",offset=10)`],
          diagnostics: [],
          highlightedCode: '',
        })
      })
    })
  })
})

test.describe('multi-profile sketching', () => {
<<<<<<< HEAD
  test(`snapToProfile start only works for current profile`, async ({
    context,
    page,
    scene,
    toolbar,
    editor,
    homePage,
  }) => {
    // We seed the scene with a single offset plane
    await context.addInitScript(() => {
      localStorage.setItem(
        'persistCode',
        `sketch001 = startSketchOn('XZ')
=======
  test(
    `snapToProfile start only works for current profile`,
    { tag: ['@skipWin'] },
    async ({ context, page, scene, toolbar, editor, homePage }) => {
      // We seed the scene with a single offset plane
      await context.addInitScript(() => {
        localStorage.setItem(
          'persistCode',
          `sketch001 = startSketchOn('XZ')
>>>>>>> 834f7133
profile002 = startProfileAt([40.68, 87.67], sketch001)
  |> xLine(239.17, %)
profile003 = startProfileAt([206.63, -56.73], sketch001)
  |> xLine(-156.32, %)
`
<<<<<<< HEAD
      )
    })

    await homePage.goToModelingScene()
    await expect(
      page.getByRole('button', { name: 'Start Sketch' })
    ).not.toBeDisabled()

    const [onSegmentClick] = scene.makeMouseHelpers(604, 349)
    const [endOfLowerSegClick, endOfLowerSegMove] = scene.makeMouseHelpers(
      697,
      360
    )
    const [profileStartOfHigherSegClick, profileStartOfHigherSegMove] =
      scene.makeMouseHelpers(677, 78)
    const tanArcLocation = { x: 624, y: 340 } as const

    await test.step('enter sketch mode', async () => {
      await onSegmentClick({ shouldDbClick: true })
      await page.waitForTimeout(600)
    })

    const codeFromTangentialArc = `  |> tangentialArcTo([39.49, 88.22], %)`
    await test.step('check that tangential tool does not snap to other profile starts', async () => {
      await toolbar.tangentialArcBtn.click()
      await endOfLowerSegMove()
      await endOfLowerSegClick()
      await profileStartOfHigherSegClick()
      await editor.expectEditor.toContain(codeFromTangentialArc)
      await editor.expectEditor.not.toContain(
        `[profileStartX(%), profileStartY(%)]`
      )
    })

    await test.step('remove tangential arc code to reset', async () => {
      await scene.expectPixelColor(TEST_COLORS.WHITE, tanArcLocation, 15)
      await editor.replaceCode(codeFromTangentialArc, '')
      // check pixel is now gray at tanArcLocation to verify code has executed
      await scene.expectPixelColor([26, 26, 26], tanArcLocation, 15)
      await editor.expectEditor.not.toContain(
        `tangentialArcTo([39.49, 88.22], %)`
      )
    })

    await test.step('check that tangential tool does snap to current profile start', async () => {
      await expect
        .poll(async () => {
          await toolbar.lineBtn.click()
          return toolbar.lineBtn.getAttribute('aria-pressed')
        })
        .toBe('true')
      await profileStartOfHigherSegMove()
      await endOfLowerSegMove()
      await endOfLowerSegClick()
      await profileStartOfHigherSegClick()
      await editor.expectEditor.toContain('line(end = [-10.82, 144.95])')
      await editor.expectEditor.not.toContain(
        `[profileStartX(%), profileStartY(%)]`
      )
    })
  })
=======
        )
      })

      await homePage.goToModelingScene()
      await expect(
        page.getByRole('button', { name: 'Start Sketch' })
      ).not.toBeDisabled()

      const [onSegmentClick] = scene.makeMouseHelpers(604, 349)
      const [endOfLowerSegClick, endOfLowerSegMove] = scene.makeMouseHelpers(
        697,
        360
      )
      const [profileStartOfHigherSegClick, profileStartOfHigherSegMove] =
        scene.makeMouseHelpers(677, 78)
      const tanArcLocation = { x: 624, y: 340 } as const

      await test.step('enter sketch mode', async () => {
        await onSegmentClick({ shouldDbClick: true })
        await page.waitForTimeout(600)
      })

      const codeFromTangentialArc = `  |> tangentialArcTo([39.49, 88.22], %)`
      await test.step('check that tangential tool does not snap to other profile starts', async () => {
        await toolbar.tangentialArcBtn.click()
        await endOfLowerSegMove()
        await endOfLowerSegClick()
        await profileStartOfHigherSegClick()
        await editor.expectEditor.toContain(codeFromTangentialArc)
        await editor.expectEditor.not.toContain(
          `[profileStartX(%), profileStartY(%)]`
        )
      })

      await test.step('remove tangential arc code to reset', async () => {
        await scene.expectPixelColor(TEST_COLORS.WHITE, tanArcLocation, 15)
        await editor.replaceCode(codeFromTangentialArc, '')
        // check pixel is now gray at tanArcLocation to verify code has executed
        await scene.expectPixelColor([26, 26, 26], tanArcLocation, 15)
        await editor.expectEditor.not.toContain(
          `tangentialArcTo([39.49, 88.22], %)`
        )
      })

      await test.step('check that tangential tool does snap to current profile start', async () => {
        await expect
          .poll(async () => {
            await toolbar.lineBtn.click()
            return toolbar.lineBtn.getAttribute('aria-pressed')
          })
          .toBe('true')
        await profileStartOfHigherSegMove()
        await endOfLowerSegMove()
        await endOfLowerSegClick()
        await profileStartOfHigherSegClick()
        await editor.expectEditor.toContain('line(end = [-10.82, 144.95])')
        await editor.expectEditor.not.toContain(
          `[profileStartX(%), profileStartY(%)]`
        )
      })
    }
  )
>>>>>>> 834f7133
  test('Can add multiple profiles to a sketch (all tool types)', async ({
    scene,
    toolbar,
    editor,
    page,
    homePage,
  }) => {
    await page.setBodyDimensions({ width: 1000, height: 500 })
    await homePage.goToModelingScene()
    await expect(
      page.getByRole('button', { name: 'Start Sketch' })
    ).not.toBeDisabled()

    const [selectXZPlane] = scene.makeMouseHelpers(650, 150)

    const [startProfile1] = scene.makeMouseHelpers(568, 70)
    const [endLineStartTanArc] = scene.makeMouseHelpers(701, 78)
    const [endArcStartLine] = scene.makeMouseHelpers(745, 189)

    const [startProfile2] = scene.makeMouseHelpers(782, 80)
    const [profile2Point2] = scene.makeMouseHelpers(921, 90)
    const [profile2Point3] = scene.makeMouseHelpers(953, 178)

    const [circle1Center] = scene.makeMouseHelpers(842, 147)
    const [circle1Radius] = scene.makeMouseHelpers(870, 171)

    const [circle2Center] = scene.makeMouseHelpers(850, 222)
    const [circle2Radius] = scene.makeMouseHelpers(843, 230)

    const [crnRect1point1] = scene.makeMouseHelpers(583, 205)
    const [crnRect1point2] = scene.makeMouseHelpers(618, 320)

    const [crnRect2point1] = scene.makeMouseHelpers(663, 215)
    const [crnRect2point2] = scene.makeMouseHelpers(744, 276)

    const [cntrRect1point1] = scene.makeMouseHelpers(624, 387)
    const [cntrRect1point2] = scene.makeMouseHelpers(676, 355)

    const [cntrRect2point1] = scene.makeMouseHelpers(785, 332)
    const [cntrRect2point2] = scene.makeMouseHelpers(808, 286)

    const [circle3Point1p1, circle3Point1p1Move] = scene.makeMouseHelpers(
      630,
      465
    )
    const [circle3Point1p2, circle3Point1p2Move] = scene.makeMouseHelpers(
      673,
      340
    )
    const [circle3Point1p3, circle3Point1p3Move] = scene.makeMouseHelpers(
      734,
      414
    )

    const [circle3Point2p1, circle3Point2p1Move] = scene.makeMouseHelpers(
      876,
      351
    )
    const [circle3Point2p2, circle3Point2p2Move] = scene.makeMouseHelpers(
      875,
      279
    )
    const [circle3Point2p3, circle3Point2p3Move] = scene.makeMouseHelpers(
      834,
      306
    )

    await toolbar.startSketchPlaneSelection()
    await selectXZPlane()
    // timeout wait for engine animation is unavoidable
    await page.waitForTimeout(600)
    await editor.expectEditor.toContain(`sketch001 = startSketchOn('XZ')`)
    await test.step('Create a close profile stopping mid profile to equip the tangential arc, and than back to the line tool', async () => {
      await startProfile1()
      await editor.expectEditor.toContain(
        `profile001 = startProfileAt([4.61, 12.21], sketch001)`
      )

      await endLineStartTanArc()
      await editor.expectEditor.toContain(`|> line(end = [9.02, -0.55])`)
      await toolbar.tangentialArcBtn.click()
      await page.waitForTimeout(300)
      await page.mouse.click(745, 359)
      await page.waitForTimeout(300)
      await endLineStartTanArc({ delay: 544 })

      await endArcStartLine()
      await editor.expectEditor.toContain(
        `|> tangentialArcTo([16.61, 4.14], %)`
      )
      await toolbar.lineBtn.click()
      await page.waitForTimeout(300)
      await endArcStartLine()

      await page.mouse.click(572, 110)
      await editor.expectEditor.toContain(`|> line(end = [-11.73, 5.35])`)
      await startProfile1()
      await editor.expectEditor.toContain(
        `|> line(endAbsolute = [profileStartX(%), profileStartY(%)])
  |> close()`,
        { shouldNormalise: true }
      )
      await page.waitForTimeout(300)
    })

    await test.step('Without unequipping from the last step, make another profile, and one that is not closed', async () => {
      await startProfile2()
      await page.waitForTimeout(300)
      await editor.expectEditor.toContain(
        `profile002 = startProfileAt([19.12, 11.53], sketch001)`
      )
      await profile2Point2()
      await page.waitForTimeout(300)
      await editor.expectEditor.toContain(`|> line(end = [9.43, -0.68])`)
      await profile2Point3()
      await page.waitForTimeout(300)
      await editor.expectEditor.toContain(`|> line(end = [2.17, -5.97])`)
    })

    await test.step('create two circles in a row without unequip', async () => {
      await toolbar.circleBtn.click()

      await circle1Center()
      await page.waitForTimeout(300)
      await circle1Radius({ delay: 500 })
      await page.waitForTimeout(300)
      await editor.expectEditor.toContain(
        `profile003 = circle({ center = [23.19, 6.98], radius = 2.5 }, sketch001)`
      )

      await test.step('hover in empty space to wait for overlays to get out of the way', async () => {
        await page.mouse.move(951, 223)
        await page.waitForTimeout(1000)
      })

      await circle2Center()
      await page.waitForTimeout(300)
      await circle2Radius()
      await editor.expectEditor.toContain(
        `profile004 = circle({ center = [23.74, 1.9], radius = 0.72 }, sketch001)`
      )
    })
    await test.step('create two corner rectangles in a row without unequip', async () => {
      await expect
        .poll(async () => {
          await toolbar.rectangleBtn.click()
          return toolbar.rectangleBtn.getAttribute('aria-pressed')
        })
        .toBe('true')

      await crnRect1point1()
      await editor.expectEditor.toContain(
        `profile005 = startProfileAt([5.63, 3.05], sketch001)`
      )
      await crnRect1point2()
      await editor.expectEditor.toContain(
        `|> angledLine([0, 2.37], %, $rectangleSegmentA001)
  |> angledLine([segAng(rectangleSegmentA001) - 90, 7.8], %)
  |> angledLine([
       segAng(rectangleSegmentA001),
       -segLen(rectangleSegmentA001)
     ], %)
  |> line(endAbsolute = [profileStartX(%), profileStartY(%)])
  |> close()`.replaceAll('\n', '')
      )

      await crnRect2point1()
      await page.waitForTimeout(300)
      await editor.expectEditor.toContain(
        `profile006 = startProfileAt([11.05, 2.37], sketch001)`
      )
      await crnRect2point2()
      await page.waitForTimeout(300)
      await editor.expectEditor.toContain(
        `|> angledLine([0, 5.49], %, $rectangleSegmentA002)
  |> angledLine([
       segAng(rectangleSegmentA002) - 90,
       4.14
     ], %)
  |> angledLine([
       segAng(rectangleSegmentA002),
       -segLen(rectangleSegmentA002)
     ], %)
  |> line(endAbsolute = [profileStartX(%), profileStartY(%)])
  |> close()`.replaceAll('\n', '')
      )
    })

    await test.step('create two center rectangles in a row without unequip', async () => {
      await toolbar.selectCenterRectangle()

      await cntrRect1point1()
      await page.waitForTimeout(300)
      await editor.expectEditor.toContain(
        `profile007 = startProfileAt([8.41, -9.29], sketch001)`
      )
      await cntrRect1point2()
      await page.waitForTimeout(300)
      await editor.expectEditor.toContain(
        `|> angledLine([0, 7.06], %, $rectangleSegmentA003)
  |> angledLine([
       segAng(rectangleSegmentA003) + 90,
       4.34
     ], %)
  |> angledLine([
       segAng(rectangleSegmentA003),
       -segLen(rectangleSegmentA003)
     ], %)
  |> line(endAbsolute = [profileStartX(%), profileStartY(%)])
  |> close()`.replaceAll('\n', '')
      )
      await page.waitForTimeout(300)

      await cntrRect2point1()
      await page.waitForTimeout(300)
      await editor.expectEditor.toContain(
        `profile008 = startProfileAt([19.33, -5.56], sketch001)`
      )
      await cntrRect2point2()
      await page.waitForTimeout(300)
      await editor.expectEditor.toContain(
        `|> angledLine([0, 3.12], %, $rectangleSegmentA004)
  |> angledLine([
       segAng(rectangleSegmentA004) + 90,
       6.24
     ], %)
  |> angledLine([
       segAng(rectangleSegmentA004),
       -segLen(rectangleSegmentA004)
     ], %)
  |> line(endAbsolute = [profileStartX(%), profileStartY(%)])
  |> close()`.replaceAll('\n', '')
      )
    })

    await test.step('create two circle-three-points in a row without an unequip', async () => {
      await toolbar.selectCircleThreePoint()

      await circle3Point1p1Move()
      await circle3Point1p1()
      await page.waitForTimeout(300)
      await circle3Point1p2Move()
      await circle3Point1p2()
      await page.waitForTimeout(300)
      await editor.expectEditor.toContain(
<<<<<<< HEAD
        'profile009 = circleThreePoint(sketch001, p1 = [8.82, -14.58], p2 = [11.73, -6.1], p3 = [11.83, -6])'
=======
        `profile009 = circleThreePoint(
  sketch001,
  p1 = [8.82, -14.58],
  p2 = [11.73, -6.1],
  p3 = [11.83, -6],
)`,
        { shouldNormalise: true }
>>>>>>> 834f7133
      )

      await circle3Point1p3Move()
      await circle3Point1p3()
      await page.waitForTimeout(300)
      await editor.expectEditor.toContain(
<<<<<<< HEAD
        'profile009 = circleThreePoint(sketch001, p1 = [8.82, -14.58], p2 = [11.73, -6.1], p3 = [15.87, -11.12])'
=======
        `profile009 = circleThreePoint(
  sketch001,
  p1 = [8.82, -14.58],
  p2 = [11.73, -6.1],
  p3 = [15.87, -11.12],
)`,
        { shouldNormalise: true }
>>>>>>> 834f7133
      )

      await circle3Point2p1Move()
      await circle3Point2p1()
      await page.waitForTimeout(300)
      await circle3Point2p2Move()
      await circle3Point2p2()
      await page.waitForTimeout(300)
      await editor.expectEditor.toContain(
<<<<<<< HEAD
        'profile010 = circleThreePoint(sketch001, p1 = [25.5, -6.85], p2 = [25.43, -1.97], p3 = [25.53, -1.87])'
=======
        `profile010 = circleThreePoint(
  sketch001,
  p1 = [25.5, -6.85],
  p2 = [25.43, -1.97],
  p3 = [25.53, -1.87],
)`,
        { shouldNormalise: true }
>>>>>>> 834f7133
      )

      await circle3Point2p3Move()
      await circle3Point2p3()
      await page.waitForTimeout(300)
      await editor.expectEditor.toContain(
<<<<<<< HEAD
        'profile010 = circleThreePoint(sketch001, p1 = [25.5, -6.85], p2 = [25.43, -1.97], p3 = [22.65, -3.8])'
=======
        `profile010 = circleThreePoint(
  sketch001,
  p1 = [25.5, -6.85],
  p2 = [25.43, -1.97],
  p3 = [22.65, -3.8],
)`,
        { shouldNormalise: true }
>>>>>>> 834f7133
      )
    })

    await test.step('double check that circle three point can be unequiped', async () => {
<<<<<<< HEAD
      // this was implicitly for other tools, but not for circle three point since it's last
=======
      // this was tested implicitly for other tools, but not for circle three point since it's last
>>>>>>> 834f7133
      await page.waitForTimeout(300)
      await expect
        .poll(async () => {
          await toolbar.lineBtn.click()
          return toolbar.lineBtn.getAttribute('aria-pressed')
        })
        .toBe('true')
    })
  })

<<<<<<< HEAD
  test('Can edit a sketch with multiple profiles, dragging segments to edit them, and adding one new profile', async ({
    homePage,
    scene,
    toolbar,
    editor,
    page,
  }) => {
    await page.addInitScript(async () => {
      localStorage.setItem(
        'persistCode',
        `sketch001 = startSketchOn('XZ')
=======
  test(
    'Can edit a sketch with multiple profiles, dragging segments to edit them, and adding one new profile',
    { tag: ['@skipWin'] },
    async ({ homePage, scene, toolbar, editor, page }) => {
      await page.addInitScript(async () => {
        localStorage.setItem(
          'persistCode',
          `sketch001 = startSketchOn('XZ')
>>>>>>> 834f7133
profile001 = startProfileAt([6.24, 4.54], sketch001)
  |> line(end = [-0.41, 6.99])
  |> line(end = [8.61, 0.74])
  |> line(end = [10.99, -5.22])
profile002 = startProfileAt([11.19, 5.02], sketch001)
  |> angledLine([0, 10.78], %, $rectangleSegmentA001)
  |> angledLine([
       segAng(rectangleSegmentA001) - 90,
       4.14
     ], %)
  |> angledLine([
       segAng(rectangleSegmentA001),
       -segLen(rectangleSegmentA001)
     ], %)
  |> line(endAbsolute = [profileStartX(%), profileStartY(%)])
  |> close()
profile003 = circle({ center = [6.92, -4.2], radius = 3.16 }, sketch001)
profile004 = circleThreePoint(sketch001, p1 = [13.44, -6.8], p2 = [13.39, -2.07], p3 = [18.75, -4.41])
`
<<<<<<< HEAD
      )
    })

    await page.setBodyDimensions({ width: 1000, height: 500 })
    await homePage.goToModelingScene()

    await expect(
      page.getByRole('button', { name: 'Start Sketch' })
    ).not.toBeDisabled()

    // The text to prompt popover gets in the way of pointOnSegment click otherwise
    const moveToClearToolBarPopover = scene.makeMouseHelpers(590, 500)[1]

    const [pointOnSegment] = scene.makeMouseHelpers(590, 141)
    const [profileEnd] = scene.makeMouseHelpers(970, 105)
    const profileEndMv = scene.makeMouseHelpers(951, 101)[1]
    const [newProfileEnd] = scene.makeMouseHelpers(764, 104)
    const dragSegmentTo = scene.makeMouseHelpers(850, 104)[1]

    const rectHandle = scene.makeMouseHelpers(901, 150)[1]
    const rectDragTo = scene.makeMouseHelpers(901, 180)[1]

    const circleEdge = scene.makeMouseHelpers(691, 331)[1]
    const dragCircleTo = scene.makeMouseHelpers(720, 331)[1]

    const [rectStart] = scene.makeMouseHelpers(794, 322)
    const [rectEnd] = scene.makeMouseHelpers(757, 395)

    const [circ3PStart] = scene.makeMouseHelpers(854, 332)
    const [circ3PEnd] = scene.makeMouseHelpers(870, 275)

    await test.step('enter sketch and setup', async () => {
      await moveToClearToolBarPopover()
      await pointOnSegment({ shouldDbClick: true })
      await page.waitForTimeout(600)

      await toolbar.lineBtn.click()
      await page.waitForTimeout(100)
    })

    await test.step('extend existing profile', async () => {
      await profileEnd()
      await page.waitForTimeout(100)
      await newProfileEnd()
      await editor.expectEditor.toContain(`|> line(end = [-11.35, 0.73])`)
      await toolbar.lineBtn.click()
      await page.waitForTimeout(100)
    })

    await test.step('edit existing profile', async () => {
      await profileEndMv()
      await page.mouse.down()
      await dragSegmentTo()
      await page.mouse.up()
      await editor.expectEditor.toContain(`line(end = [4.22, -4.49])`)
    })

    await test.step('edit existing rect', async () => {
      await rectHandle()
      await page.mouse.down()
      await rectDragTo()
      await page.mouse.up()
      await editor.expectEditor.toContain(
        `angledLine([-7, 10.27], %, $rectangleSegmentA001)`
      )
    })

    await test.step('edit existing circl', async () => {
      await circleEdge()
      await page.mouse.down()
      await dragCircleTo()
      await page.mouse.up()
      await editor.expectEditor.toContain(
        `profile003 = circle({ center = [6.92, -4.2], radius = 4.81 }, sketch001)`
      )
    })

    await test.step('edit existing circle three point', async () => {
      await circ3PStart()
      await page.mouse.down()
      await circ3PEnd()
      await page.mouse.up()
      await editor.expectEditor.toContain(
        `profile004 = circleThreePoint(sketch001, p1 = [13.44, -6.8], p2 = [13.39, -2.07], p3 = [19.73, -1.33])`
      )
    })

    await test.step('add new profile', async () => {
      await toolbar.rectangleBtn.click()
      await page.waitForTimeout(100)
      await rectStart()
      await editor.expectEditor.toContain(
        `profile005 = startProfileAt([15.68, -3.84], sketch001)`
      )
      await page.waitForTimeout(100)
      await rectEnd()
      await editor.expectEditor.toContain(
        `|> angledLine([180, 1.97], %, $rectangleSegmentA002)
=======
        )
      })

      await page.setBodyDimensions({ width: 1000, height: 500 })
      await homePage.goToModelingScene()

      await expect(
        page.getByRole('button', { name: 'Start Sketch' })
      ).not.toBeDisabled()

      // The text to prompt popover gets in the way of pointOnSegment click otherwise
      const moveToClearToolBarPopover = scene.makeMouseHelpers(590, 500)[1]

      const [pointOnSegment] = scene.makeMouseHelpers(590, 141)
      const [profileEnd] = scene.makeMouseHelpers(970, 105)
      const profileEndMv = scene.makeMouseHelpers(951, 101)[1]
      const [newProfileEnd] = scene.makeMouseHelpers(764, 104)
      const dragSegmentTo = scene.makeMouseHelpers(850, 104)[1]

      const rectHandle = scene.makeMouseHelpers(901, 150)[1]
      const rectDragTo = scene.makeMouseHelpers(901, 180)[1]

      const circleEdge = scene.makeMouseHelpers(691, 331)[1]
      const dragCircleTo = scene.makeMouseHelpers(720, 331)[1]

      const [rectStart] = scene.makeMouseHelpers(794, 322)
      const [rectEnd] = scene.makeMouseHelpers(757, 395)

      const [circ3PStart] = scene.makeMouseHelpers(854, 332)
      const [circ3PEnd] = scene.makeMouseHelpers(870, 275)

      await test.step('enter sketch and setup', async () => {
        await moveToClearToolBarPopover()
        await pointOnSegment({ shouldDbClick: true })
        await page.waitForTimeout(600)

        await toolbar.lineBtn.click()
        await page.waitForTimeout(100)
      })

      await test.step('extend existing profile', async () => {
        await profileEnd()
        await page.waitForTimeout(100)
        await newProfileEnd()
        await editor.expectEditor.toContain(`|> line(end = [-11.35, 0.73])`)
        await toolbar.lineBtn.click()
        await page.waitForTimeout(100)
      })

      await test.step('edit existing profile', async () => {
        await profileEndMv()
        await page.mouse.down()
        await dragSegmentTo()
        await page.mouse.up()
        await editor.expectEditor.toContain(`line(end = [4.22, -4.49])`)
      })

      await test.step('edit existing rect', async () => {
        await rectHandle()
        await page.mouse.down()
        await rectDragTo()
        await page.mouse.up()
        await editor.expectEditor.toContain(
          `angledLine([-7, 10.27], %, $rectangleSegmentA001)`
        )
      })

      await test.step('edit existing circl', async () => {
        await circleEdge()
        await page.mouse.down()
        await dragCircleTo()
        await page.mouse.up()
        await editor.expectEditor.toContain(
          `profile003 = circle({ center = [6.92, -4.2], radius = 4.81 }, sketch001)`
        )
      })

      await test.step('edit existing circle three point', async () => {
        await circ3PStart()
        await page.mouse.down()
        await circ3PEnd()
        await page.mouse.up()
        await editor.expectEditor.toContain(
          `profile004 = circleThreePoint(
  sketch001,
  p1 = [13.44, -6.8],
  p2 = [13.39, -2.07],
  p3 = [19.73, -1.33],
)`,
          { shouldNormalise: true }
        )
      })

      await test.step('add new profile', async () => {
        await toolbar.rectangleBtn.click()
        await page.waitForTimeout(100)
        await rectStart()
        await editor.expectEditor.toContain(
          `profile005 = startProfileAt([15.68, -3.84], sketch001)`
        )
        await page.waitForTimeout(100)
        await rectEnd()
        await editor.expectEditor.toContain(
          `|> angledLine([180, 1.97], %, $rectangleSegmentA002)
>>>>>>> 834f7133
  |> angledLine([
       segAng(rectangleSegmentA002) + 90,
       3.89
     ], %)
  |> angledLine([
       segAng(rectangleSegmentA002),
       -segLen(rectangleSegmentA002)
     ], %)
  |> line(endAbsolute = [profileStartX(%), profileStartY(%)])
  |> close()`.replaceAll('\n', '')
<<<<<<< HEAD
      )
    })
  })
  test('Can delete a profile in the editor while is sketch mode, and sketch mode does not break, can ctrl+z to undo after constraint with variable was added', async ({
    scene,
    toolbar,
    editor,
    cmdBar,
    page,
    homePage,
  }) => {
    await page.addInitScript(async () => {
      localStorage.setItem(
        'persistCode',
        `sketch001 = startSketchOn('XZ')
=======
        )
      })
    }
  )
  test(
    'Can delete a profile in the editor while is sketch mode, and sketch mode does not break, can ctrl+z to undo after constraint with variable was added',
    { tag: ['@skipWin'] },
    async ({ scene, toolbar, editor, cmdBar, page, homePage }) => {
      await page.addInitScript(async () => {
        localStorage.setItem(
          'persistCode',
          `sketch001 = startSketchOn('XZ')
>>>>>>> 834f7133
profile001 = startProfileAt([6.24, 4.54], sketch001)
  |> line(end = [-0.41, 6.99])
  |> line(end = [8.61, 0.74])
  |> line(end = [10.99, -5.22])
profile002 = startProfileAt([11.19, 5.02], sketch001)
  |> angledLine([0, 10.78], %, $rectangleSegmentA001)
  |> angledLine([
       segAng(rectangleSegmentA001) - 90,
       4.14
     ], %)
  |> angledLine([
       segAng(rectangleSegmentA001),
       -segLen(rectangleSegmentA001)
     ], %)
  |> line(endAbsolute = [profileStartX(%), profileStartY(%)])
  |> close()
profile003 = circle({ center = [6.92, -4.2], radius = 3.16 }, sketch001)
`
<<<<<<< HEAD
      )
    })

    await page.setBodyDimensions({ width: 1000, height: 500 })
    await homePage.goToModelingScene()
    await expect(
      page.getByRole('button', { name: 'Start Sketch' })
    ).not.toBeDisabled()

    // The text to prompt popover gets in the way of pointOnSegment click otherwise
    const moveToClearToolBarPopover = scene.makeMouseHelpers(590, 500)[1]

    const [pointOnSegment] = scene.makeMouseHelpers(590, 141)
    const [segment1Click] = scene.makeMouseHelpers(616, 131)
    const sketchIsDrawnProperly = async () => {
      await test.step('check the sketch is still drawn properly', async () => {
        await page.waitForTimeout(200)
        await scene.expectPixelColor([255, 255, 255], { x: 617, y: 163 }, 15)
        await scene.expectPixelColor([255, 255, 255], { x: 629, y: 331 }, 15)
      })
    }

    await test.step('enter sketch and setup', async () => {
      await moveToClearToolBarPopover()
      await pointOnSegment({ shouldDbClick: true })
      await page.waitForTimeout(600)

      await toolbar.lineBtn.click()
      await page.waitForTimeout(100)
    })

    await test.step('select and delete code for a profile', async () => {})
    await page.getByText('close()').click()
    await page.keyboard.down('Shift')
    for (let i = 0; i < 11; i++) {
      await page.keyboard.press('ArrowUp')
    }
    await page.keyboard.press('Home')
    await page.keyboard.up('Shift')
    await page.keyboard.press('Backspace')

    await sketchIsDrawnProperly()

    await test.step('add random new var between profiles', async () => {
      await page.keyboard.type('myVar = 5')
      await page.keyboard.press('Enter')
      await page.waitForTimeout(600)
    })

    await sketchIsDrawnProperly()

    await test.step('Adding a constraint with a variable, and than ctrl-z-ing which will remove the variable again does not break sketch mode', async () => {
      await expect(async () => {
        await segment1Click()
        await editor.expectState({
          diagnostics: [],
          activeLines: ['|>line(end = [-0.41,6.99])'],
          highlightedCode: 'line(end = [-0.41,6.99])',
        })
      }).toPass({ timeout: 5_000, intervals: [500] })

      await toolbar.lengthConstraintBtn.click()
      await cmdBar.progressCmdBar()
      await editor.expectEditor.toContain('length001 = 7')

      // wait for execute defer
      await page.waitForTimeout(600)
      await sketchIsDrawnProperly()

      await page.keyboard.down('Meta')
      await page.keyboard.press('KeyZ')
      await page.keyboard.up('Meta')

      await editor.expectEditor.not.toContain('length001 = 7')
      await sketchIsDrawnProperly()
    })
  })

  test('can enter sketch when there is an extrude', async ({
    homePage,
    scene,
    toolbar,
    page,
  }) => {
    await page.addInitScript(async () => {
      localStorage.setItem(
        'persistCode',
        `sketch001 = startSketchOn('XZ')
=======
        )
      })

      await page.setBodyDimensions({ width: 1000, height: 500 })
      await homePage.goToModelingScene()
      await expect(
        page.getByRole('button', { name: 'Start Sketch' })
      ).not.toBeDisabled()

      // The text to prompt popover gets in the way of pointOnSegment click otherwise
      const moveToClearToolBarPopover = scene.makeMouseHelpers(590, 500)[1]

      const [pointOnSegment] = scene.makeMouseHelpers(590, 141)
      const [segment1Click] = scene.makeMouseHelpers(616, 131)
      const sketchIsDrawnProperly = async () => {
        await test.step('check the sketch is still drawn properly', async () => {
          await page.waitForTimeout(200)
          await scene.expectPixelColor([255, 255, 255], { x: 617, y: 163 }, 15)
          await scene.expectPixelColor([255, 255, 255], { x: 629, y: 331 }, 15)
        })
      }

      await test.step('enter sketch and setup', async () => {
        await moveToClearToolBarPopover()
        await pointOnSegment({ shouldDbClick: true })
        await page.waitForTimeout(600)

        await toolbar.lineBtn.click()
        await page.waitForTimeout(100)
      })

      await test.step('select and delete code for a profile', async () => {})
      await page.getByText('close()').click()
      await page.keyboard.down('Shift')
      for (let i = 0; i < 11; i++) {
        await page.keyboard.press('ArrowUp')
      }
      await page.keyboard.press('Home')
      await page.keyboard.up('Shift')
      await page.keyboard.press('Backspace')

      await sketchIsDrawnProperly()

      await test.step('add random new var between profiles', async () => {
        await page.keyboard.type('myVar = 5')
        await page.keyboard.press('Enter')
        await page.waitForTimeout(600)
      })

      await sketchIsDrawnProperly()

      await test.step('Adding a constraint with a variable, and than ctrl-z-ing which will remove the variable again does not break sketch mode', async () => {
        await expect(async () => {
          await segment1Click()
          await editor.expectState({
            diagnostics: [],
            activeLines: ['|>line(end = [-0.41,6.99])'],
            highlightedCode: 'line(end = [-0.41,6.99])',
          })
        }).toPass({ timeout: 10_000, intervals: [1000] })

        await toolbar.lengthConstraintBtn.click()
        await cmdBar.progressCmdBar()
        await editor.expectEditor.toContain('length001 = 7')

        // wait for execute defer
        await page.waitForTimeout(600)
        await sketchIsDrawnProperly()

        await page.keyboard.down('Meta')
        await page.keyboard.press('KeyZ')
        await page.keyboard.up('Meta')

        await editor.expectEditor.not.toContain('length001 = 7')
        await sketchIsDrawnProperly()
      })
    }
  )

  test(
    'can enter sketch when there is an extrude',
    { tag: ['@skipWin'] },
    async ({ homePage, scene, toolbar, page }) => {
      await page.addInitScript(async () => {
        localStorage.setItem(
          'persistCode',
          `sketch001 = startSketchOn('XZ')
>>>>>>> 834f7133
profile001 = startProfileAt([-63.43, 193.08], sketch001)
  |> line(end = [168.52, 149.87])
  |> line(end = [190.29, -39.18])
  |> tangentialArcTo([319.63, 129.65], %)
  |> line(end = [-217.65, -21.76])
  |> line(endAbsolute = [profileStartX(%), profileStartY(%)])
  |> close()
profile003 = startProfileAt([16.79, 38.24], sketch001)
  |> angledLine([0, 182.82], %, $rectangleSegmentA001)
  |> angledLine([
       segAng(rectangleSegmentA001) - 90,
       105.71
     ], %)
  |> angledLine([
       segAng(rectangleSegmentA001),
       -segLen(rectangleSegmentA001)
     ], %)
  |> line(endAbsolute = [profileStartX(%), profileStartY(%)])
  |> close()
profile004 = circle({
  center = [280.45, 47.57],
  radius = 55.26
}, sketch001)
extrude002 = extrude(profile001, length = 50)
extrude001 = extrude(profile003, length = 5)
`
<<<<<<< HEAD
      )
    })

    await page.setBodyDimensions({ width: 1000, height: 500 })
    await homePage.goToModelingScene()
    await expect(
      page.getByRole('button', { name: 'Start Sketch' })
    ).not.toBeDisabled()

    const [pointOnSegment] = scene.makeMouseHelpers(574, 207)

    await pointOnSegment()
    await toolbar.editSketch()
    // wait for engine animation
    await page.waitForTimeout(600)

    await test.step('check the sketch is still drawn properly', async () => {
      await scene.expectPixelColor([255, 255, 255], { x: 596, y: 165 }, 15)
      await scene.expectPixelColor([255, 255, 255], { x: 641, y: 220 }, 15)
      await scene.expectPixelColor([255, 255, 255], { x: 763, y: 214 }, 15)
    })
  })
=======
        )
      })

      await page.setBodyDimensions({ width: 1000, height: 500 })
      await homePage.goToModelingScene()
      await expect(
        page.getByRole('button', { name: 'Start Sketch' })
      ).not.toBeDisabled()

      const [pointOnSegment] = scene.makeMouseHelpers(574, 207)

      await pointOnSegment()
      await toolbar.editSketch()
      // wait for engine animation
      await page.waitForTimeout(600)

      await test.step('check the sketch is still drawn properly', async () => {
        await scene.expectPixelColor([255, 255, 255], { x: 596, y: 165 }, 15)
        await scene.expectPixelColor([255, 255, 255], { x: 641, y: 220 }, 15)
        await scene.expectPixelColor([255, 255, 255], { x: 763, y: 214 }, 15)
      })
    }
  )
>>>>>>> 834f7133
  test('exit new sketch without drawing anything should not be a problem', async ({
    homePage,
    scene,
    toolbar,
    editor,
    cmdBar,
    page,
  }) => {
    await page.addInitScript(async () => {
      localStorage.setItem('persistCode', `myVar = 5`)
    })

    await page.setBodyDimensions({ width: 1000, height: 500 })
    await homePage.goToModelingScene()
    await expect(
      page.getByRole('button', { name: 'Start Sketch' })
    ).not.toBeDisabled()

    const [selectXZPlane] = scene.makeMouseHelpers(650, 150)

    await toolbar.startSketchPlaneSelection()
    await selectXZPlane()
    // timeout wait for engine animation is unavoidable
    await page.waitForTimeout(600)

    await editor.expectEditor.toContain(`sketch001 = startSketchOn('XZ')`)
    await toolbar.exitSketchBtn.click()

    await editor.expectEditor.not.toContain(`sketch001 = startSketchOn('XZ')`)

    await test.step("still renders code, hasn't got into a weird state", async () => {
      await editor.replaceCode(
        'myVar = 5',
        `myVar = 5
  sketch001 = startSketchOn('XZ')
  profile001 = circle({
    center = [12.41, 3.87],
    radius = myVar
  }, sketch001)`
      )

      await scene.expectPixelColor([255, 255, 255], { x: 633, y: 211 }, 15)
    })
  })
<<<<<<< HEAD
  test('A sketch with only "startProfileAt" and no segments should still be able to be continued', async ({
    homePage,
    scene,
    toolbar,
    editor,
    page,
  }) => {
    await page.addInitScript(async () => {
      localStorage.setItem(
        'persistCode',
        `sketch001 = startSketchOn('XZ')
=======
  test(
    'A sketch with only "startProfileAt" and no segments should still be able to be continued',
    { tag: ['@skipWin'] },
    async ({ homePage, scene, toolbar, editor, page }) => {
      await page.addInitScript(async () => {
        localStorage.setItem(
          'persistCode',
          `sketch001 = startSketchOn('XZ')
>>>>>>> 834f7133
profile001 = startProfileAt([85.19, 338.59], sketch001)
  |> line(end = [213.3, -94.52])
  |> line(end = [-230.09, -55.34])
  |> line(endAbsolute = [profileStartX(%), profileStartY(%)])
  |> close()
sketch002 = startSketchOn('XY')
profile002 = startProfileAt([85.81, 52.55], sketch002)

`
<<<<<<< HEAD
      )
    })

    await page.setBodyDimensions({ width: 1000, height: 500 })
    await homePage.goToModelingScene()
    await expect(
      page.getByRole('button', { name: 'Start Sketch' })
    ).not.toBeDisabled()

    const [startProfileAt] = scene.makeMouseHelpers(606, 184)
    const [nextPoint] = scene.makeMouseHelpers(763, 130)
    await page.getByText('startProfileAt([85.81, 52.55], sketch002)').click()
    await toolbar.editSketch()
    // timeout wait for engine animation is unavoidable
    await page.waitForTimeout(600)

    // equip line tool
    await toolbar.lineBtn.click()
    await page.waitForTimeout(100)
    await startProfileAt()
    await page.waitForTimeout(100)
    await nextPoint()
    await editor.expectEditor.toContain(`|> line(end = [126.05, 44.12])`)
  })
  test('old style sketch all in one pipe (with extrude) will break up to allow users to add a new profile to the same sketch', async ({
    homePage,
    scene,
    toolbar,
    editor,
    page,
  }) => {
    await page.addInitScript(async () => {
      localStorage.setItem(
        'persistCode',
        `thePart = startSketchOn('XZ')
=======
        )
      })

      await page.setBodyDimensions({ width: 1000, height: 500 })
      await homePage.goToModelingScene()
      await expect(
        page.getByRole('button', { name: 'Start Sketch' })
      ).not.toBeDisabled()

      const [startProfileAt] = scene.makeMouseHelpers(606, 184)
      const [nextPoint] = scene.makeMouseHelpers(763, 130)
      await page.getByText('startProfileAt([85.81, 52.55], sketch002)').click()
      await toolbar.editSketch()
      // timeout wait for engine animation is unavoidable
      await page.waitForTimeout(600)

      // equip line tool
      await toolbar.lineBtn.click()
      await page.waitForTimeout(100)
      await startProfileAt()
      await page.waitForTimeout(100)
      await nextPoint()
      await editor.expectEditor.toContain(`|> line(end = [126.05, 44.12])`)
    }
  )
  test(
    'old style sketch all in one pipe (with extrude) will break up to allow users to add a new profile to the same sketch',
    { tag: ['@skipWin'] },
    async ({ homePage, scene, toolbar, editor, page }) => {
      await page.addInitScript(async () => {
        localStorage.setItem(
          'persistCode',
          `thePart = startSketchOn('XZ')
>>>>>>> 834f7133
  |> startProfileAt([7.53, 10.51], %)
  |> line(end = [12.54, 1.83])
  |> line(end = [6.65, -6.91])
  |> line(end = [-6.31, -8.69])
  |> line(endAbsolute = [profileStartX(%), profileStartY(%)])
  |> close()
extrude001 = extrude(thePart, length = 75)
`
<<<<<<< HEAD
      )
    })

    await page.setBodyDimensions({ width: 1000, height: 500 })
    await homePage.goToModelingScene()
    await expect(
      page.getByRole('button', { name: 'Start Sketch' })
    ).not.toBeDisabled()

    const [objClick] = scene.makeMouseHelpers(565, 343)
    const [profilePoint1] = scene.makeMouseHelpers(609, 289)
    const [profilePoint2] = scene.makeMouseHelpers(714, 389)

    await test.step('enter sketch and setup', async () => {
      await objClick()
      await toolbar.editSketch()
      // timeout wait for engine animation is unavoidable
      await page.waitForTimeout(600)
    })

    await test.step('expect code to match initial conditions still', async () => {
      await editor.expectEditor.toContain(
        `thePart = startSketchOn('XZ')  |> startProfileAt([7.53, 10.51], %)`
      )
    })

    await test.step('equiping the line tool should break up the pipe expression', async () => {
      await toolbar.lineBtn.click()
      await editor.expectEditor.toContain(
        `sketch001 = startSketchOn('XZ')thePart = startProfileAt([7.53, 10.51], sketch001)`
      )
    })

    await test.step('can continue on to add a new profile to this sketch', async () => {
      await profilePoint1()
      await editor.expectEditor.toContain(
        `profile001 = startProfileAt([19.69, -7.05], sketch001)`
      )
      await profilePoint2()
      await editor.expectEditor.toContain(`|> line(end = [18.97, -18.06])`)
    })
  })
  test('Can enter sketch on sketch of wall and cap for segment, solid2d, extrude-wall, extrude-cap selections', async ({
    homePage,
    scene,
    toolbar,
    editor,
    page,
  }) => {
    // TODO this test should include a test for selecting revolve walls and caps

    await page.addInitScript(async () => {
      localStorage.setItem(
        'persistCode',
        `sketch001 = startSketchOn('XZ')
=======
        )
      })

      await page.setBodyDimensions({ width: 1000, height: 500 })
      await homePage.goToModelingScene()
      await expect(
        page.getByRole('button', { name: 'Start Sketch' })
      ).not.toBeDisabled()

      const [objClick] = scene.makeMouseHelpers(565, 343)
      const [profilePoint1] = scene.makeMouseHelpers(609, 289)
      const [profilePoint2] = scene.makeMouseHelpers(714, 389)

      await test.step('enter sketch and setup', async () => {
        await objClick()
        await toolbar.editSketch()
        // timeout wait for engine animation is unavoidable
        await page.waitForTimeout(600)
      })

      await test.step('expect code to match initial conditions still', async () => {
        await editor.expectEditor.toContain(
          `thePart = startSketchOn('XZ')  |> startProfileAt([7.53, 10.51], %)`
        )
      })

      await test.step('equiping the line tool should break up the pipe expression', async () => {
        await toolbar.lineBtn.click()
        await editor.expectEditor.toContain(
          `sketch001 = startSketchOn('XZ')thePart = startProfileAt([7.53, 10.51], sketch001)`
        )
      })

      await test.step('can continue on to add a new profile to this sketch', async () => {
        await profilePoint1()
        await editor.expectEditor.toContain(
          `profile001 = startProfileAt([19.69, -7.05], sketch001)`
        )
        await profilePoint2()
        await editor.expectEditor.toContain(`|> line(end = [18.97, -18.06])`)
      })
    }
  )
  test(
    'Can enter sketch on sketch of wall and cap for segment, solid2d, extrude-wall, extrude-cap selections',
    { tag: ['@skipWin'] },
    async ({ homePage, scene, toolbar, editor, page }) => {
      // TODO this test should include a test for selecting revolve walls and caps

      await page.addInitScript(async () => {
        localStorage.setItem(
          'persistCode',
          `sketch001 = startSketchOn('XZ')
>>>>>>> 834f7133
profile001 = startProfileAt([6.71, -3.66], sketch001)
  |> line(end = [2.65, 9.02], tag = $seg02)
  |> line(end = [3.73, -9.36], tag = $seg01)
  |> line(endAbsolute = [profileStartX(%), profileStartY(%)])
  |> close()
extrude001 = extrude(profile001, length = 20)
sketch002 = startSketchOn(extrude001, seg01)
profile002 = startProfileAt([0.75, 13.46], sketch002)
  |> line(end = [4.52, 3.79])
  |> line(end = [5.98, -2.81])
profile003 = startProfileAt([3.19, 13.3], sketch002)
  |> angledLine([0, 6.64], %, $rectangleSegmentA001)
  |> angledLine([
       segAng(rectangleSegmentA001) - 90,
       2.81
     ], %)
  |> angledLine([
       segAng(rectangleSegmentA001),
       -segLen(rectangleSegmentA001)
     ], %)
  |> line(endAbsolute = [profileStartX(%), profileStartY(%)])
  |> close()
profile004 = startProfileAt([3.15, 9.39], sketch002)
  |> xLine(6.92, %)
  |> line(end = [-7.41, -2.85])
  |> line(endAbsolute = [profileStartX(%), profileStartY(%)])
  |> close()
profile005 = circle({ center = [5.15, 4.34], radius = 1.66 }, sketch002)
profile006 = startProfileAt([9.65, 3.82], sketch002)
  |> line(end = [2.38, 5.62])
  |> line(end = [2.13, -5.57])
  |> line(endAbsolute = [profileStartX(%), profileStartY(%)])
  |> close()
revolve001 = revolve({
  angle = 45,
  axis = getNextAdjacentEdge(seg01)
}, profile004)
extrude002 = extrude(profile006, length = 4)
sketch003 = startSketchOn('-XZ')
profile007 = startProfileAt([4.8, 7.55], sketch003)
  |> line(end = [7.39, 2.58])
  |> line(end = [7.02, -2.85])
profile008 = startProfileAt([5.54, 5.49], sketch003)
  |> line(end = [6.34, 2.64])
  |> line(end = [6.33, -2.96])
  |> line(endAbsolute = [profileStartX(%), profileStartY(%)])
  |> close()
profile009 = startProfileAt([5.23, 1.95], sketch003)
  |> line(end = [6.8, 2.17])
  |> line(end = [7.34, -2.75])
  |> line(endAbsolute = [profileStartX(%), profileStartY(%)])
  |> close()
profile010 = circle({
  center = [7.18, -2.11],
  radius = 2.67
}, sketch003)
profile011 = startProfileAt([5.07, -6.39], sketch003)
  |> angledLine([0, 4.54], %, $rectangleSegmentA002)
  |> angledLine([
       segAng(rectangleSegmentA002) - 90,
       4.17
     ], %)
  |> angledLine([
       segAng(rectangleSegmentA002),
       -segLen(rectangleSegmentA002)
     ], %)
  |> line(endAbsolute = [profileStartX(%), profileStartY(%)])
  |> close()
extrude003 = extrude(profile011, length = 2.5)
// TODO this breaks the test,
// revolve002 = revolve({ angle = 45, axis = seg02 }, profile008)
`
<<<<<<< HEAD
      )
    })

    await page.setBodyDimensions({ width: 1000, height: 500 })
    await homePage.goToModelingScene()
    await expect(
      page.getByRole('button', { name: 'Start Sketch' })
    ).not.toBeDisabled()

    const camPositionForSelectingSketchOnWallProfiles = () =>
      scene.moveCameraTo(
        { x: 834, y: -680, z: 534 },
        { x: -54, y: -476, z: 148 }
      )
    const camPositionForSelectingSketchOnCapProfiles = () =>
      scene.moveCameraTo({ x: 404, y: 690, z: 38 }, { x: 16, y: -140, z: -10 })
    const wallSelectionOptions = [
      {
        title: 'select wall segment',
        selectClick: scene.makeMouseHelpers(598, 211)[0],
      },
      {
        title: 'select wall solid 2d',
        selectClick: scene.makeMouseHelpers(677, 236)[0],
      },
      {
        title: 'select wall circle',
        selectClick: scene.makeMouseHelpers(811, 247)[0],
      },
      {
        title: 'select wall extrude wall',
        selectClick: scene.makeMouseHelpers(793, 136)[0],
      },
      {
        title: 'select wall extrude cap',
        selectClick: scene.makeMouseHelpers(836, 103)[0],
      },
    ] as const
    const capSelectionOptions = [
      {
        title: 'select cap segment',
        selectClick: scene.makeMouseHelpers(688, 91)[0],
      },
      {
        title: 'select cap solid 2d',
        selectClick: scene.makeMouseHelpers(733, 204)[0],
      },
      // TODO keeps failing
      // {
      //   title: 'select cap circle',
      //   selectClick: scene.makeMouseHelpers(679, 290)[0],
      // },
      {
        title: 'select cap extrude wall',
        selectClick: scene.makeMouseHelpers(649, 402)[0],
      },
      {
        title: 'select cap extrude cap',
        selectClick: scene.makeMouseHelpers(693, 408)[0],
      },
    ] as const

    const verifyWallProfilesAreDrawn = async () =>
      test.step('verify wall profiles are drawn', async () => {
        // open polygon
        await scene.expectPixelColor(TEST_COLORS.WHITE, { x: 599, y: 168 }, 15)
        // closed polygon
        await scene.expectPixelColor(TEST_COLORS.WHITE, { x: 656, y: 171 }, 15)
        // revolved profile
        await scene.expectPixelColor(TEST_COLORS.WHITE, { x: 655, y: 264 }, 15)
        // extruded profile
        await scene.expectPixelColor(TEST_COLORS.WHITE, { x: 808, y: 396 }, 15)
        // circle
        await scene.expectPixelColor(
          [
            TEST_COLORS.WHITE,
            TEST_COLORS.BLUE, // When entering via the circle, it's selected and therefore blue
          ],
          { x: 742, y: 386 },
          15
        )
      })

    const verifyCapProfilesAreDrawn = async () =>
      test.step('verify wall profiles are drawn', async () => {
        // open polygon
        await scene.expectPixelColor(
          TEST_COLORS.WHITE,
          // TEST_COLORS.BLUE, // When entering via the circle, it's selected and therefore blue
          { x: 620, y: 58 },
          15
        )
        // revolved profile
        await scene.expectPixelColor(TEST_COLORS.WHITE, { x: 641, y: 110 }, 15)
        // closed polygon
        await scene.expectPixelColor(TEST_COLORS.WHITE, { x: 632, y: 200 }, 15)
        // extruded profile
        await scene.expectPixelColor(TEST_COLORS.WHITE, { x: 628, y: 410 }, 15)
        // circle
        await scene.expectPixelColor(
          [
            TEST_COLORS.WHITE,
            TEST_COLORS.BLUE, // When entering via the circle, it's selected and therefore blue
          ],
          { x: 681, y: 303 },
          15
        )
      })

    await test.step('select wall profiles', async () => {
      for (const { title, selectClick } of wallSelectionOptions) {
        await test.step(title, async () => {
          await camPositionForSelectingSketchOnWallProfiles()
          await selectClick()
          await toolbar.editSketch()
          await page.waitForTimeout(600)
          await verifyWallProfilesAreDrawn()
          await toolbar.exitSketchBtn.click()
          await page.waitForTimeout(100)
        })
      }
    })

    await test.step('select cap profiles', async () => {
      for (const { title, selectClick } of capSelectionOptions) {
        await test.step(title, async () => {
          await camPositionForSelectingSketchOnCapProfiles()
          await page.waitForTimeout(100)
          await selectClick()
          await page.waitForTimeout(100)
          await toolbar.editSketch()
          await page.waitForTimeout(600)
          await verifyCapProfilesAreDrawn()
          await toolbar.exitSketchBtn.click()
          await page.waitForTimeout(100)
        })
      }
    })
  })
  test('Can enter sketch loft edges, base and continue sketch', async ({
    homePage,
    scene,
    toolbar,
    editor,
    page,
  }) => {
    await page.addInitScript(async () => {
      localStorage.setItem(
        'persistCode',
        `sketch001 = startSketchOn('XZ')
=======
        )
      })

      await page.setBodyDimensions({ width: 1000, height: 500 })
      await homePage.goToModelingScene()
      await expect(
        page.getByRole('button', { name: 'Start Sketch' })
      ).not.toBeDisabled()

      const camPositionForSelectingSketchOnWallProfiles = () =>
        scene.moveCameraTo(
          { x: 834, y: -680, z: 534 },
          { x: -54, y: -476, z: 148 }
        )
      const camPositionForSelectingSketchOnCapProfiles = () =>
        scene.moveCameraTo(
          { x: 404, y: 690, z: 38 },
          { x: 16, y: -140, z: -10 }
        )
      const wallSelectionOptions = [
        {
          title: 'select wall segment',
          selectClick: scene.makeMouseHelpers(598, 211)[0],
        },
        {
          title: 'select wall solid 2d',
          selectClick: scene.makeMouseHelpers(677, 236)[0],
        },
        {
          title: 'select wall circle',
          selectClick: scene.makeMouseHelpers(811, 247)[0],
        },
        {
          title: 'select wall extrude wall',
          selectClick: scene.makeMouseHelpers(793, 136)[0],
        },
        {
          title: 'select wall extrude cap',
          selectClick: scene.makeMouseHelpers(836, 103)[0],
        },
      ] as const
      const capSelectionOptions = [
        {
          title: 'select cap segment',
          selectClick: scene.makeMouseHelpers(688, 91)[0],
        },
        {
          title: 'select cap solid 2d',
          selectClick: scene.makeMouseHelpers(733, 204)[0],
        },
        // TODO keeps failing
        // {
        //   title: 'select cap circle',
        //   selectClick: scene.makeMouseHelpers(679, 290)[0],
        // },
        {
          title: 'select cap extrude wall',
          selectClick: scene.makeMouseHelpers(649, 402)[0],
        },
        {
          title: 'select cap extrude cap',
          selectClick: scene.makeMouseHelpers(693, 408)[0],
        },
      ] as const

      const verifyWallProfilesAreDrawn = async () =>
        test.step('verify wall profiles are drawn', async () => {
          // open polygon
          await scene.expectPixelColor(
            TEST_COLORS.WHITE,
            { x: 599, y: 168 },
            15
          )
          // closed polygon
          await scene.expectPixelColor(
            TEST_COLORS.WHITE,
            { x: 656, y: 171 },
            15
          )
          // revolved profile
          await scene.expectPixelColor(
            TEST_COLORS.WHITE,
            { x: 655, y: 264 },
            15
          )
          // extruded profile
          await scene.expectPixelColor(
            TEST_COLORS.WHITE,
            { x: 808, y: 396 },
            15
          )
          // circle
          await scene.expectPixelColor(
            [
              TEST_COLORS.WHITE,
              TEST_COLORS.BLUE, // When entering via the circle, it's selected and therefore blue
            ],
            { x: 742, y: 386 },
            15
          )
        })

      const verifyCapProfilesAreDrawn = async () =>
        test.step('verify wall profiles are drawn', async () => {
          // open polygon
          await scene.expectPixelColor(
            TEST_COLORS.WHITE,
            // TEST_COLORS.BLUE, // When entering via the circle, it's selected and therefore blue
            { x: 620, y: 58 },
            15
          )
          // revolved profile
          await scene.expectPixelColor(
            TEST_COLORS.WHITE,
            { x: 641, y: 110 },
            15
          )
          // closed polygon
          await scene.expectPixelColor(
            TEST_COLORS.WHITE,
            { x: 632, y: 200 },
            15
          )
          // extruded profile
          await scene.expectPixelColor(
            TEST_COLORS.WHITE,
            { x: 628, y: 410 },
            15
          )
          // circle
          await scene.expectPixelColor(
            [
              TEST_COLORS.WHITE,
              TEST_COLORS.BLUE, // When entering via the circle, it's selected and therefore blue
            ],
            { x: 681, y: 303 },
            15
          )
        })

      await test.step('select wall profiles', async () => {
        for (const { title, selectClick } of wallSelectionOptions) {
          await test.step(title, async () => {
            await camPositionForSelectingSketchOnWallProfiles()
            await selectClick()
            await toolbar.editSketch()
            await page.waitForTimeout(600)
            await verifyWallProfilesAreDrawn()
            await toolbar.exitSketchBtn.click()
            await page.waitForTimeout(100)
          })
        }
      })

      await test.step('select cap profiles', async () => {
        for (const { title, selectClick } of capSelectionOptions) {
          await test.step(title, async () => {
            await camPositionForSelectingSketchOnCapProfiles()
            await page.waitForTimeout(100)
            await selectClick()
            await page.waitForTimeout(100)
            await toolbar.editSketch()
            await page.waitForTimeout(600)
            await verifyCapProfilesAreDrawn()
            await toolbar.exitSketchBtn.click()
            await page.waitForTimeout(100)
          })
        }
      })
    }
  )
  test(
    'Can enter sketch loft edges, base and continue sketch',
    { tag: ['@skipWin'] },
    async ({ homePage, scene, toolbar, editor, page }) => {
      await page.addInitScript(async () => {
        localStorage.setItem(
          'persistCode',
          `sketch001 = startSketchOn('XZ')
>>>>>>> 834f7133
profile001 = startProfileAt([34, 42.66], sketch001)
  |> line(end = [102.65, 151.99])
  |> line(end = [76, -138.66])
  |> line(endAbsolute = [profileStartX(%), profileStartY(%)])
  |> close()
<<<<<<< HEAD
plane001 = offsetPlane('XZ', 50)
=======
plane001 = offsetPlane('XZ', offset = 50)
>>>>>>> 834f7133
sketch002 = startSketchOn(plane001)
profile002 = startProfileAt([39.43, 172.21], sketch002)
  |> xLine(183.99, %)
  |> line(end = [-77.95, -145.93])
  |> line(endAbsolute = [profileStartX(%), profileStartY(%)])
  |> close()

loft([profile001, profile002])
`
<<<<<<< HEAD
      )
    })

    await page.setBodyDimensions({ width: 1000, height: 500 })
    await homePage.goToModelingScene()
    await expect(
      page.getByRole('button', { name: 'Start Sketch' })
    ).not.toBeDisabled()

    const [baseProfileEdgeClick] = scene.makeMouseHelpers(621, 292)

    const [rect1Crn1] = scene.makeMouseHelpers(592, 283)
    const [rect1Crn2] = scene.makeMouseHelpers(797, 268)

    await baseProfileEdgeClick()
    await toolbar.editSketch()
    await page.waitForTimeout(600)
    await scene.expectPixelColor(TEST_COLORS.WHITE, { x: 562, y: 172 }, 15)

    await toolbar.rectangleBtn.click()
    await page.waitForTimeout(100)
    await rect1Crn1()
    await editor.expectEditor.toContain(
      `profile003 = startProfileAt([50.72, -18.19], sketch001)`
    )
    await rect1Crn2()
    await editor.expectEditor.toContain(
      `angledLine([0, 113.01], %, $rectangleSegmentA001)`
    )
  })
  test('Can enter sketch loft edges offsetPlane and continue sketch', async ({
    scene,
    toolbar,
    editor,
    page,
    homePage,
  }) => {
    await page.addInitScript(async () => {
      localStorage.setItem(
        'persistCode',
        `sketch001 = startSketchOn('XZ')
=======
        )
      })

      await page.setBodyDimensions({ width: 1000, height: 500 })
      await homePage.goToModelingScene()
      await expect(
        page.getByRole('button', { name: 'Start Sketch' })
      ).not.toBeDisabled()

      const [baseProfileEdgeClick] = scene.makeMouseHelpers(621, 292)

      const [rect1Crn1] = scene.makeMouseHelpers(592, 283)
      const [rect1Crn2] = scene.makeMouseHelpers(797, 268)

      await baseProfileEdgeClick()
      await toolbar.editSketch()
      await page.waitForTimeout(600)
      await scene.expectPixelColor(TEST_COLORS.WHITE, { x: 562, y: 172 }, 15)

      await toolbar.rectangleBtn.click()
      await page.waitForTimeout(100)
      await rect1Crn1()
      await editor.expectEditor.toContain(
        `profile003 = startProfileAt([50.72, -18.19], sketch001)`
      )
      await rect1Crn2()
      await editor.expectEditor.toContain(
        `angledLine([0, 113.01], %, $rectangleSegmentA001)`
      )
    }
  )
  test.fixme(
    'Can enter sketch loft edges offsetPlane and continue sketch',
    async ({ scene, toolbar, editor, page, homePage }) => {
      await page.addInitScript(async () => {
        localStorage.setItem(
          'persistCode',
          `sketch001 = startSketchOn('XZ')
>>>>>>> 834f7133
profile001 = startProfileAt([34, 42.66], sketch001)
  |> line(end = [102.65, 151.99])
  |> line(end = [76, -138.66])
  |> line(endAbsolute = [profileStartX(%), profileStartY(%)])
  |> close()
<<<<<<< HEAD
plane001 = offsetPlane('XZ', 50)
=======
plane001 = offsetPlane('XZ', offset = 50)
>>>>>>> 834f7133
sketch002 = startSketchOn(plane001)
profile002 = startProfileAt([39.43, 172.21], sketch002)
  |> xLine(183.99, %)
  |> line(end = [-77.95, -145.93])
  |> line(endAbsolute = [profileStartX(%), profileStartY(%)])
  |> close()

loft([profile001, profile002])
`
<<<<<<< HEAD
      )
    })

    await page.setBodyDimensions({ width: 1000, height: 500 })
    await homePage.goToModelingScene()
    await expect(
      page.getByRole('button', { name: 'Start Sketch' })
    ).not.toBeDisabled()

    const topProfileEdgeClickCoords = { x: 602, y: 185 } as const
    const [topProfileEdgeClick] = scene.makeMouseHelpers(
      topProfileEdgeClickCoords.x,
      topProfileEdgeClickCoords.y
    )
    const [sideProfileEdgeClick] = scene.makeMouseHelpers(788, 188)

    const [rect1Crn1] = scene.makeMouseHelpers(592, 283)
    const [rect1Crn2] = scene.makeMouseHelpers(797, 268)

    await scene.moveCameraTo(
      { x: 8171, y: -7740, z: 1624 },
      { x: 3302, y: -627, z: 2892 }
    )

    await topProfileEdgeClick()
    await page.waitForTimeout(300)
    await toolbar.editSketch()
    await page.waitForTimeout(600)
    await sideProfileEdgeClick()
    await page.waitForTimeout(300)
    await scene.expectPixelColor(TEST_COLORS.BLUE, { x: 788, y: 188 }, 15)

    await toolbar.rectangleBtn.click()
    await page.waitForTimeout(100)
    await rect1Crn1()
    await editor.expectEditor.toContain(
      `profile003 = startProfileAt([47.76, -17.13], plane001)`
    )
    await rect1Crn2()
    await editor.expectEditor.toContain(
      `angledLine([0, 106.42], %, $rectangleSegmentA001)`
    )
    await page.waitForTimeout(100)
  })
=======
        )
      })

      await page.setBodyDimensions({ width: 1000, height: 500 })
      await homePage.goToModelingScene()
      await expect(
        page.getByRole('button', { name: 'Start Sketch' })
      ).not.toBeDisabled()

      const topProfileEdgeClickCoords = { x: 602, y: 185 } as const
      const [topProfileEdgeClick] = scene.makeMouseHelpers(
        topProfileEdgeClickCoords.x,
        topProfileEdgeClickCoords.y
      )
      const [sideProfileEdgeClick] = scene.makeMouseHelpers(788, 188)

      const [rect1Crn1] = scene.makeMouseHelpers(592, 283)
      const [rect1Crn2] = scene.makeMouseHelpers(797, 268)

      await scene.moveCameraTo(
        { x: 8171, y: -7740, z: 1624 },
        { x: 3302, y: -627, z: 2892 }
      )

      await topProfileEdgeClick()
      await page.waitForTimeout(300)
      await toolbar.editSketch()
      await page.waitForTimeout(600)
      await sideProfileEdgeClick()
      await page.waitForTimeout(300)
      await scene.expectPixelColor(TEST_COLORS.BLUE, { x: 788, y: 188 }, 15)

      await toolbar.rectangleBtn.click()
      await page.waitForTimeout(100)
      await rect1Crn1()
      await editor.expectEditor.toContain(
        `profile003 = startProfileAt([47.76, -17.13], plane001)`
      )
      await rect1Crn2()
      await editor.expectEditor.toContain(
        `angledLine([0, 106.42], %, $rectangleSegmentA001)`
      )
      await page.waitForTimeout(100)
    }
  )
>>>>>>> 834f7133
})

// Regression test for https://github.com/KittyCAD/modeling-app/issues/4891
test.describe(`Click based selection don't brick the app when clicked out of range after format using cache`, () => {
  test(`Can select a line that reformmed after entering sketch mode`, async ({
    context,
    page,
    scene,
    toolbar,
    editor,
    homePage,
  }) => {
    // We seed the scene with a single offset plane
    await context.addInitScript(() => {
      localStorage.setItem(
        'persistCode',
        `sketch001 = startSketchOn('XZ')
  |> startProfileAt([0, 0], %)
  |> line(end = [3.14, 3.14])
  |> arcTo({
  end = [4, 2],
  interior = [1, 2]
  }, %)
`
      )
    })

    await homePage.goToModelingScene()
    await scene.waitForExecutionDone()

    await test.step(`format the code`, async () => {
      // doesn't contain condensed version
      await editor.expectEditor.not.toContain(
        `arcTo({ end = [4, 2], interior = [1, 2] }, %)`
      )
      // click the code to enter sketch mode
      await page.getByText(`arcTo`).click()
      // Format the code.
      await page.locator('#code-pane button:first-child').click()
      await page.locator('button:has-text("Format code")').click()
    })

    await test.step(`Ensure the code reformatted`, async () => {
      await editor.expectEditor.toContain(
        `arcTo({ end = [4, 2], interior = [1, 2] }, %)`
      )
    })

    const [arcClick, arcHover] = scene.makeMouseHelpers(699, 337)
    await test.step('Ensure we can hover the arc', async () => {
      await arcHover()

      // Check that the code is highlighted
      await editor.expectState({
        activeLines: ["sketch001=startSketchOn('XZ')"],
        diagnostics: [],
        highlightedCode: 'arcTo({end = [4, 2], interior = [1, 2]}, %)',
      })
    })

    await test.step('reset the selection', async () => {
      // Move the mouse out of the way
      await page.mouse.move(655, 337)

      await editor.expectState({
        activeLines: ["sketch001=startSketchOn('XZ')"],
        diagnostics: [],
        highlightedCode: '',
      })
    })

    await test.step('Ensure we can click the arc', async () => {
      await arcClick()

      // Check that the code is highlighted
      await editor.expectState({
        activeLines: [],
        diagnostics: [],
        highlightedCode: 'arcTo({end = [4, 2], interior = [1, 2]}, %)',
      })
    })
  })
})

// Regression test for https://github.com/KittyCAD/modeling-app/issues/4372
test.describe('Redirecting to home page and back to the original file should clear sketch DOM elements', () => {
  test('Can redirect to home page and back to original file and have a cleared DOM', async ({
    context,
    page,
    scene,
    toolbar,
    editor,
    homePage,
  }) => {
    // We seed the scene with a single offset plane
    await context.addInitScript(() => {
      localStorage.setItem(
        'persistCode',
        ` sketch001 = startSketchOn('XZ')
|> startProfileAt([256.85, 14.41], %)
|> line(endAbsolute = [0, 211.07])
`
      )
    })
    await homePage.goToModelingScene()
    await scene.waitForExecutionDone()

    const [objClick] = scene.makeMouseHelpers(634, 274)
    await objClick()

    // Enter sketch mode
    await toolbar.editSketch()

    await expect(page.getByText('323.49')).toBeVisible()

    // Open navigation side bar
    await page.getByTestId('project-sidebar-toggle').click()
    const goToHome = page.getByRole('button', {
      name: 'Go to Home',
    })

    await goToHome.click()
    await homePage.openProject('testDefault')
    await expect(page.getByText('323.49')).not.toBeVisible()
  })
})<|MERGE_RESOLUTION|>--- conflicted
+++ resolved
@@ -1352,1931 +1352,6 @@
   })
 })
 
-test.describe('multi-profile sketching', () => {
-<<<<<<< HEAD
-  test(`snapToProfile start only works for current profile`, async ({
-    context,
-    page,
-    scene,
-    toolbar,
-    editor,
-    homePage,
-  }) => {
-    // We seed the scene with a single offset plane
-    await context.addInitScript(() => {
-      localStorage.setItem(
-        'persistCode',
-        `sketch001 = startSketchOn('XZ')
-=======
-  test(
-    `snapToProfile start only works for current profile`,
-    { tag: ['@skipWin'] },
-    async ({ context, page, scene, toolbar, editor, homePage }) => {
-      // We seed the scene with a single offset plane
-      await context.addInitScript(() => {
-        localStorage.setItem(
-          'persistCode',
-          `sketch001 = startSketchOn('XZ')
->>>>>>> 834f7133
-profile002 = startProfileAt([40.68, 87.67], sketch001)
-  |> xLine(239.17, %)
-profile003 = startProfileAt([206.63, -56.73], sketch001)
-  |> xLine(-156.32, %)
-`
-<<<<<<< HEAD
-      )
-    })
-
-    await homePage.goToModelingScene()
-    await expect(
-      page.getByRole('button', { name: 'Start Sketch' })
-    ).not.toBeDisabled()
-
-    const [onSegmentClick] = scene.makeMouseHelpers(604, 349)
-    const [endOfLowerSegClick, endOfLowerSegMove] = scene.makeMouseHelpers(
-      697,
-      360
-    )
-    const [profileStartOfHigherSegClick, profileStartOfHigherSegMove] =
-      scene.makeMouseHelpers(677, 78)
-    const tanArcLocation = { x: 624, y: 340 } as const
-
-    await test.step('enter sketch mode', async () => {
-      await onSegmentClick({ shouldDbClick: true })
-      await page.waitForTimeout(600)
-    })
-
-    const codeFromTangentialArc = `  |> tangentialArcTo([39.49, 88.22], %)`
-    await test.step('check that tangential tool does not snap to other profile starts', async () => {
-      await toolbar.tangentialArcBtn.click()
-      await endOfLowerSegMove()
-      await endOfLowerSegClick()
-      await profileStartOfHigherSegClick()
-      await editor.expectEditor.toContain(codeFromTangentialArc)
-      await editor.expectEditor.not.toContain(
-        `[profileStartX(%), profileStartY(%)]`
-      )
-    })
-
-    await test.step('remove tangential arc code to reset', async () => {
-      await scene.expectPixelColor(TEST_COLORS.WHITE, tanArcLocation, 15)
-      await editor.replaceCode(codeFromTangentialArc, '')
-      // check pixel is now gray at tanArcLocation to verify code has executed
-      await scene.expectPixelColor([26, 26, 26], tanArcLocation, 15)
-      await editor.expectEditor.not.toContain(
-        `tangentialArcTo([39.49, 88.22], %)`
-      )
-    })
-
-    await test.step('check that tangential tool does snap to current profile start', async () => {
-      await expect
-        .poll(async () => {
-          await toolbar.lineBtn.click()
-          return toolbar.lineBtn.getAttribute('aria-pressed')
-        })
-        .toBe('true')
-      await profileStartOfHigherSegMove()
-      await endOfLowerSegMove()
-      await endOfLowerSegClick()
-      await profileStartOfHigherSegClick()
-      await editor.expectEditor.toContain('line(end = [-10.82, 144.95])')
-      await editor.expectEditor.not.toContain(
-        `[profileStartX(%), profileStartY(%)]`
-      )
-    })
-  })
-=======
-        )
-      })
-
-      await homePage.goToModelingScene()
-      await expect(
-        page.getByRole('button', { name: 'Start Sketch' })
-      ).not.toBeDisabled()
-
-      const [onSegmentClick] = scene.makeMouseHelpers(604, 349)
-      const [endOfLowerSegClick, endOfLowerSegMove] = scene.makeMouseHelpers(
-        697,
-        360
-      )
-      const [profileStartOfHigherSegClick, profileStartOfHigherSegMove] =
-        scene.makeMouseHelpers(677, 78)
-      const tanArcLocation = { x: 624, y: 340 } as const
-
-      await test.step('enter sketch mode', async () => {
-        await onSegmentClick({ shouldDbClick: true })
-        await page.waitForTimeout(600)
-      })
-
-      const codeFromTangentialArc = `  |> tangentialArcTo([39.49, 88.22], %)`
-      await test.step('check that tangential tool does not snap to other profile starts', async () => {
-        await toolbar.tangentialArcBtn.click()
-        await endOfLowerSegMove()
-        await endOfLowerSegClick()
-        await profileStartOfHigherSegClick()
-        await editor.expectEditor.toContain(codeFromTangentialArc)
-        await editor.expectEditor.not.toContain(
-          `[profileStartX(%), profileStartY(%)]`
-        )
-      })
-
-      await test.step('remove tangential arc code to reset', async () => {
-        await scene.expectPixelColor(TEST_COLORS.WHITE, tanArcLocation, 15)
-        await editor.replaceCode(codeFromTangentialArc, '')
-        // check pixel is now gray at tanArcLocation to verify code has executed
-        await scene.expectPixelColor([26, 26, 26], tanArcLocation, 15)
-        await editor.expectEditor.not.toContain(
-          `tangentialArcTo([39.49, 88.22], %)`
-        )
-      })
-
-      await test.step('check that tangential tool does snap to current profile start', async () => {
-        await expect
-          .poll(async () => {
-            await toolbar.lineBtn.click()
-            return toolbar.lineBtn.getAttribute('aria-pressed')
-          })
-          .toBe('true')
-        await profileStartOfHigherSegMove()
-        await endOfLowerSegMove()
-        await endOfLowerSegClick()
-        await profileStartOfHigherSegClick()
-        await editor.expectEditor.toContain('line(end = [-10.82, 144.95])')
-        await editor.expectEditor.not.toContain(
-          `[profileStartX(%), profileStartY(%)]`
-        )
-      })
-    }
-  )
->>>>>>> 834f7133
-  test('Can add multiple profiles to a sketch (all tool types)', async ({
-    scene,
-    toolbar,
-    editor,
-    page,
-    homePage,
-  }) => {
-    await page.setBodyDimensions({ width: 1000, height: 500 })
-    await homePage.goToModelingScene()
-    await expect(
-      page.getByRole('button', { name: 'Start Sketch' })
-    ).not.toBeDisabled()
-
-    const [selectXZPlane] = scene.makeMouseHelpers(650, 150)
-
-    const [startProfile1] = scene.makeMouseHelpers(568, 70)
-    const [endLineStartTanArc] = scene.makeMouseHelpers(701, 78)
-    const [endArcStartLine] = scene.makeMouseHelpers(745, 189)
-
-    const [startProfile2] = scene.makeMouseHelpers(782, 80)
-    const [profile2Point2] = scene.makeMouseHelpers(921, 90)
-    const [profile2Point3] = scene.makeMouseHelpers(953, 178)
-
-    const [circle1Center] = scene.makeMouseHelpers(842, 147)
-    const [circle1Radius] = scene.makeMouseHelpers(870, 171)
-
-    const [circle2Center] = scene.makeMouseHelpers(850, 222)
-    const [circle2Radius] = scene.makeMouseHelpers(843, 230)
-
-    const [crnRect1point1] = scene.makeMouseHelpers(583, 205)
-    const [crnRect1point2] = scene.makeMouseHelpers(618, 320)
-
-    const [crnRect2point1] = scene.makeMouseHelpers(663, 215)
-    const [crnRect2point2] = scene.makeMouseHelpers(744, 276)
-
-    const [cntrRect1point1] = scene.makeMouseHelpers(624, 387)
-    const [cntrRect1point2] = scene.makeMouseHelpers(676, 355)
-
-    const [cntrRect2point1] = scene.makeMouseHelpers(785, 332)
-    const [cntrRect2point2] = scene.makeMouseHelpers(808, 286)
-
-    const [circle3Point1p1, circle3Point1p1Move] = scene.makeMouseHelpers(
-      630,
-      465
-    )
-    const [circle3Point1p2, circle3Point1p2Move] = scene.makeMouseHelpers(
-      673,
-      340
-    )
-    const [circle3Point1p3, circle3Point1p3Move] = scene.makeMouseHelpers(
-      734,
-      414
-    )
-
-    const [circle3Point2p1, circle3Point2p1Move] = scene.makeMouseHelpers(
-      876,
-      351
-    )
-    const [circle3Point2p2, circle3Point2p2Move] = scene.makeMouseHelpers(
-      875,
-      279
-    )
-    const [circle3Point2p3, circle3Point2p3Move] = scene.makeMouseHelpers(
-      834,
-      306
-    )
-
-    await toolbar.startSketchPlaneSelection()
-    await selectXZPlane()
-    // timeout wait for engine animation is unavoidable
-    await page.waitForTimeout(600)
-    await editor.expectEditor.toContain(`sketch001 = startSketchOn('XZ')`)
-    await test.step('Create a close profile stopping mid profile to equip the tangential arc, and than back to the line tool', async () => {
-      await startProfile1()
-      await editor.expectEditor.toContain(
-        `profile001 = startProfileAt([4.61, 12.21], sketch001)`
-      )
-
-      await endLineStartTanArc()
-      await editor.expectEditor.toContain(`|> line(end = [9.02, -0.55])`)
-      await toolbar.tangentialArcBtn.click()
-      await page.waitForTimeout(300)
-      await page.mouse.click(745, 359)
-      await page.waitForTimeout(300)
-      await endLineStartTanArc({ delay: 544 })
-
-      await endArcStartLine()
-      await editor.expectEditor.toContain(
-        `|> tangentialArcTo([16.61, 4.14], %)`
-      )
-      await toolbar.lineBtn.click()
-      await page.waitForTimeout(300)
-      await endArcStartLine()
-
-      await page.mouse.click(572, 110)
-      await editor.expectEditor.toContain(`|> line(end = [-11.73, 5.35])`)
-      await startProfile1()
-      await editor.expectEditor.toContain(
-        `|> line(endAbsolute = [profileStartX(%), profileStartY(%)])
-  |> close()`,
-        { shouldNormalise: true }
-      )
-      await page.waitForTimeout(300)
-    })
-
-    await test.step('Without unequipping from the last step, make another profile, and one that is not closed', async () => {
-      await startProfile2()
-      await page.waitForTimeout(300)
-      await editor.expectEditor.toContain(
-        `profile002 = startProfileAt([19.12, 11.53], sketch001)`
-      )
-      await profile2Point2()
-      await page.waitForTimeout(300)
-      await editor.expectEditor.toContain(`|> line(end = [9.43, -0.68])`)
-      await profile2Point3()
-      await page.waitForTimeout(300)
-      await editor.expectEditor.toContain(`|> line(end = [2.17, -5.97])`)
-    })
-
-    await test.step('create two circles in a row without unequip', async () => {
-      await toolbar.circleBtn.click()
-
-      await circle1Center()
-      await page.waitForTimeout(300)
-      await circle1Radius({ delay: 500 })
-      await page.waitForTimeout(300)
-      await editor.expectEditor.toContain(
-        `profile003 = circle({ center = [23.19, 6.98], radius = 2.5 }, sketch001)`
-      )
-
-      await test.step('hover in empty space to wait for overlays to get out of the way', async () => {
-        await page.mouse.move(951, 223)
-        await page.waitForTimeout(1000)
-      })
-
-      await circle2Center()
-      await page.waitForTimeout(300)
-      await circle2Radius()
-      await editor.expectEditor.toContain(
-        `profile004 = circle({ center = [23.74, 1.9], radius = 0.72 }, sketch001)`
-      )
-    })
-    await test.step('create two corner rectangles in a row without unequip', async () => {
-      await expect
-        .poll(async () => {
-          await toolbar.rectangleBtn.click()
-          return toolbar.rectangleBtn.getAttribute('aria-pressed')
-        })
-        .toBe('true')
-
-      await crnRect1point1()
-      await editor.expectEditor.toContain(
-        `profile005 = startProfileAt([5.63, 3.05], sketch001)`
-      )
-      await crnRect1point2()
-      await editor.expectEditor.toContain(
-        `|> angledLine([0, 2.37], %, $rectangleSegmentA001)
-  |> angledLine([segAng(rectangleSegmentA001) - 90, 7.8], %)
-  |> angledLine([
-       segAng(rectangleSegmentA001),
-       -segLen(rectangleSegmentA001)
-     ], %)
-  |> line(endAbsolute = [profileStartX(%), profileStartY(%)])
-  |> close()`.replaceAll('\n', '')
-      )
-
-      await crnRect2point1()
-      await page.waitForTimeout(300)
-      await editor.expectEditor.toContain(
-        `profile006 = startProfileAt([11.05, 2.37], sketch001)`
-      )
-      await crnRect2point2()
-      await page.waitForTimeout(300)
-      await editor.expectEditor.toContain(
-        `|> angledLine([0, 5.49], %, $rectangleSegmentA002)
-  |> angledLine([
-       segAng(rectangleSegmentA002) - 90,
-       4.14
-     ], %)
-  |> angledLine([
-       segAng(rectangleSegmentA002),
-       -segLen(rectangleSegmentA002)
-     ], %)
-  |> line(endAbsolute = [profileStartX(%), profileStartY(%)])
-  |> close()`.replaceAll('\n', '')
-      )
-    })
-
-    await test.step('create two center rectangles in a row without unequip', async () => {
-      await toolbar.selectCenterRectangle()
-
-      await cntrRect1point1()
-      await page.waitForTimeout(300)
-      await editor.expectEditor.toContain(
-        `profile007 = startProfileAt([8.41, -9.29], sketch001)`
-      )
-      await cntrRect1point2()
-      await page.waitForTimeout(300)
-      await editor.expectEditor.toContain(
-        `|> angledLine([0, 7.06], %, $rectangleSegmentA003)
-  |> angledLine([
-       segAng(rectangleSegmentA003) + 90,
-       4.34
-     ], %)
-  |> angledLine([
-       segAng(rectangleSegmentA003),
-       -segLen(rectangleSegmentA003)
-     ], %)
-  |> line(endAbsolute = [profileStartX(%), profileStartY(%)])
-  |> close()`.replaceAll('\n', '')
-      )
-      await page.waitForTimeout(300)
-
-      await cntrRect2point1()
-      await page.waitForTimeout(300)
-      await editor.expectEditor.toContain(
-        `profile008 = startProfileAt([19.33, -5.56], sketch001)`
-      )
-      await cntrRect2point2()
-      await page.waitForTimeout(300)
-      await editor.expectEditor.toContain(
-        `|> angledLine([0, 3.12], %, $rectangleSegmentA004)
-  |> angledLine([
-       segAng(rectangleSegmentA004) + 90,
-       6.24
-     ], %)
-  |> angledLine([
-       segAng(rectangleSegmentA004),
-       -segLen(rectangleSegmentA004)
-     ], %)
-  |> line(endAbsolute = [profileStartX(%), profileStartY(%)])
-  |> close()`.replaceAll('\n', '')
-      )
-    })
-
-    await test.step('create two circle-three-points in a row without an unequip', async () => {
-      await toolbar.selectCircleThreePoint()
-
-      await circle3Point1p1Move()
-      await circle3Point1p1()
-      await page.waitForTimeout(300)
-      await circle3Point1p2Move()
-      await circle3Point1p2()
-      await page.waitForTimeout(300)
-      await editor.expectEditor.toContain(
-<<<<<<< HEAD
-        'profile009 = circleThreePoint(sketch001, p1 = [8.82, -14.58], p2 = [11.73, -6.1], p3 = [11.83, -6])'
-=======
-        `profile009 = circleThreePoint(
-  sketch001,
-  p1 = [8.82, -14.58],
-  p2 = [11.73, -6.1],
-  p3 = [11.83, -6],
-)`,
-        { shouldNormalise: true }
->>>>>>> 834f7133
-      )
-
-      await circle3Point1p3Move()
-      await circle3Point1p3()
-      await page.waitForTimeout(300)
-      await editor.expectEditor.toContain(
-<<<<<<< HEAD
-        'profile009 = circleThreePoint(sketch001, p1 = [8.82, -14.58], p2 = [11.73, -6.1], p3 = [15.87, -11.12])'
-=======
-        `profile009 = circleThreePoint(
-  sketch001,
-  p1 = [8.82, -14.58],
-  p2 = [11.73, -6.1],
-  p3 = [15.87, -11.12],
-)`,
-        { shouldNormalise: true }
->>>>>>> 834f7133
-      )
-
-      await circle3Point2p1Move()
-      await circle3Point2p1()
-      await page.waitForTimeout(300)
-      await circle3Point2p2Move()
-      await circle3Point2p2()
-      await page.waitForTimeout(300)
-      await editor.expectEditor.toContain(
-<<<<<<< HEAD
-        'profile010 = circleThreePoint(sketch001, p1 = [25.5, -6.85], p2 = [25.43, -1.97], p3 = [25.53, -1.87])'
-=======
-        `profile010 = circleThreePoint(
-  sketch001,
-  p1 = [25.5, -6.85],
-  p2 = [25.43, -1.97],
-  p3 = [25.53, -1.87],
-)`,
-        { shouldNormalise: true }
->>>>>>> 834f7133
-      )
-
-      await circle3Point2p3Move()
-      await circle3Point2p3()
-      await page.waitForTimeout(300)
-      await editor.expectEditor.toContain(
-<<<<<<< HEAD
-        'profile010 = circleThreePoint(sketch001, p1 = [25.5, -6.85], p2 = [25.43, -1.97], p3 = [22.65, -3.8])'
-=======
-        `profile010 = circleThreePoint(
-  sketch001,
-  p1 = [25.5, -6.85],
-  p2 = [25.43, -1.97],
-  p3 = [22.65, -3.8],
-)`,
-        { shouldNormalise: true }
->>>>>>> 834f7133
-      )
-    })
-
-    await test.step('double check that circle three point can be unequiped', async () => {
-<<<<<<< HEAD
-      // this was implicitly for other tools, but not for circle three point since it's last
-=======
-      // this was tested implicitly for other tools, but not for circle three point since it's last
->>>>>>> 834f7133
-      await page.waitForTimeout(300)
-      await expect
-        .poll(async () => {
-          await toolbar.lineBtn.click()
-          return toolbar.lineBtn.getAttribute('aria-pressed')
-        })
-        .toBe('true')
-    })
-  })
-
-<<<<<<< HEAD
-  test('Can edit a sketch with multiple profiles, dragging segments to edit them, and adding one new profile', async ({
-    homePage,
-    scene,
-    toolbar,
-    editor,
-    page,
-  }) => {
-    await page.addInitScript(async () => {
-      localStorage.setItem(
-        'persistCode',
-        `sketch001 = startSketchOn('XZ')
-=======
-  test(
-    'Can edit a sketch with multiple profiles, dragging segments to edit them, and adding one new profile',
-    { tag: ['@skipWin'] },
-    async ({ homePage, scene, toolbar, editor, page }) => {
-      await page.addInitScript(async () => {
-        localStorage.setItem(
-          'persistCode',
-          `sketch001 = startSketchOn('XZ')
->>>>>>> 834f7133
-profile001 = startProfileAt([6.24, 4.54], sketch001)
-  |> line(end = [-0.41, 6.99])
-  |> line(end = [8.61, 0.74])
-  |> line(end = [10.99, -5.22])
-profile002 = startProfileAt([11.19, 5.02], sketch001)
-  |> angledLine([0, 10.78], %, $rectangleSegmentA001)
-  |> angledLine([
-       segAng(rectangleSegmentA001) - 90,
-       4.14
-     ], %)
-  |> angledLine([
-       segAng(rectangleSegmentA001),
-       -segLen(rectangleSegmentA001)
-     ], %)
-  |> line(endAbsolute = [profileStartX(%), profileStartY(%)])
-  |> close()
-profile003 = circle({ center = [6.92, -4.2], radius = 3.16 }, sketch001)
-profile004 = circleThreePoint(sketch001, p1 = [13.44, -6.8], p2 = [13.39, -2.07], p3 = [18.75, -4.41])
-`
-<<<<<<< HEAD
-      )
-    })
-
-    await page.setBodyDimensions({ width: 1000, height: 500 })
-    await homePage.goToModelingScene()
-
-    await expect(
-      page.getByRole('button', { name: 'Start Sketch' })
-    ).not.toBeDisabled()
-
-    // The text to prompt popover gets in the way of pointOnSegment click otherwise
-    const moveToClearToolBarPopover = scene.makeMouseHelpers(590, 500)[1]
-
-    const [pointOnSegment] = scene.makeMouseHelpers(590, 141)
-    const [profileEnd] = scene.makeMouseHelpers(970, 105)
-    const profileEndMv = scene.makeMouseHelpers(951, 101)[1]
-    const [newProfileEnd] = scene.makeMouseHelpers(764, 104)
-    const dragSegmentTo = scene.makeMouseHelpers(850, 104)[1]
-
-    const rectHandle = scene.makeMouseHelpers(901, 150)[1]
-    const rectDragTo = scene.makeMouseHelpers(901, 180)[1]
-
-    const circleEdge = scene.makeMouseHelpers(691, 331)[1]
-    const dragCircleTo = scene.makeMouseHelpers(720, 331)[1]
-
-    const [rectStart] = scene.makeMouseHelpers(794, 322)
-    const [rectEnd] = scene.makeMouseHelpers(757, 395)
-
-    const [circ3PStart] = scene.makeMouseHelpers(854, 332)
-    const [circ3PEnd] = scene.makeMouseHelpers(870, 275)
-
-    await test.step('enter sketch and setup', async () => {
-      await moveToClearToolBarPopover()
-      await pointOnSegment({ shouldDbClick: true })
-      await page.waitForTimeout(600)
-
-      await toolbar.lineBtn.click()
-      await page.waitForTimeout(100)
-    })
-
-    await test.step('extend existing profile', async () => {
-      await profileEnd()
-      await page.waitForTimeout(100)
-      await newProfileEnd()
-      await editor.expectEditor.toContain(`|> line(end = [-11.35, 0.73])`)
-      await toolbar.lineBtn.click()
-      await page.waitForTimeout(100)
-    })
-
-    await test.step('edit existing profile', async () => {
-      await profileEndMv()
-      await page.mouse.down()
-      await dragSegmentTo()
-      await page.mouse.up()
-      await editor.expectEditor.toContain(`line(end = [4.22, -4.49])`)
-    })
-
-    await test.step('edit existing rect', async () => {
-      await rectHandle()
-      await page.mouse.down()
-      await rectDragTo()
-      await page.mouse.up()
-      await editor.expectEditor.toContain(
-        `angledLine([-7, 10.27], %, $rectangleSegmentA001)`
-      )
-    })
-
-    await test.step('edit existing circl', async () => {
-      await circleEdge()
-      await page.mouse.down()
-      await dragCircleTo()
-      await page.mouse.up()
-      await editor.expectEditor.toContain(
-        `profile003 = circle({ center = [6.92, -4.2], radius = 4.81 }, sketch001)`
-      )
-    })
-
-    await test.step('edit existing circle three point', async () => {
-      await circ3PStart()
-      await page.mouse.down()
-      await circ3PEnd()
-      await page.mouse.up()
-      await editor.expectEditor.toContain(
-        `profile004 = circleThreePoint(sketch001, p1 = [13.44, -6.8], p2 = [13.39, -2.07], p3 = [19.73, -1.33])`
-      )
-    })
-
-    await test.step('add new profile', async () => {
-      await toolbar.rectangleBtn.click()
-      await page.waitForTimeout(100)
-      await rectStart()
-      await editor.expectEditor.toContain(
-        `profile005 = startProfileAt([15.68, -3.84], sketch001)`
-      )
-      await page.waitForTimeout(100)
-      await rectEnd()
-      await editor.expectEditor.toContain(
-        `|> angledLine([180, 1.97], %, $rectangleSegmentA002)
-=======
-        )
-      })
-
-      await page.setBodyDimensions({ width: 1000, height: 500 })
-      await homePage.goToModelingScene()
-
-      await expect(
-        page.getByRole('button', { name: 'Start Sketch' })
-      ).not.toBeDisabled()
-
-      // The text to prompt popover gets in the way of pointOnSegment click otherwise
-      const moveToClearToolBarPopover = scene.makeMouseHelpers(590, 500)[1]
-
-      const [pointOnSegment] = scene.makeMouseHelpers(590, 141)
-      const [profileEnd] = scene.makeMouseHelpers(970, 105)
-      const profileEndMv = scene.makeMouseHelpers(951, 101)[1]
-      const [newProfileEnd] = scene.makeMouseHelpers(764, 104)
-      const dragSegmentTo = scene.makeMouseHelpers(850, 104)[1]
-
-      const rectHandle = scene.makeMouseHelpers(901, 150)[1]
-      const rectDragTo = scene.makeMouseHelpers(901, 180)[1]
-
-      const circleEdge = scene.makeMouseHelpers(691, 331)[1]
-      const dragCircleTo = scene.makeMouseHelpers(720, 331)[1]
-
-      const [rectStart] = scene.makeMouseHelpers(794, 322)
-      const [rectEnd] = scene.makeMouseHelpers(757, 395)
-
-      const [circ3PStart] = scene.makeMouseHelpers(854, 332)
-      const [circ3PEnd] = scene.makeMouseHelpers(870, 275)
-
-      await test.step('enter sketch and setup', async () => {
-        await moveToClearToolBarPopover()
-        await pointOnSegment({ shouldDbClick: true })
-        await page.waitForTimeout(600)
-
-        await toolbar.lineBtn.click()
-        await page.waitForTimeout(100)
-      })
-
-      await test.step('extend existing profile', async () => {
-        await profileEnd()
-        await page.waitForTimeout(100)
-        await newProfileEnd()
-        await editor.expectEditor.toContain(`|> line(end = [-11.35, 0.73])`)
-        await toolbar.lineBtn.click()
-        await page.waitForTimeout(100)
-      })
-
-      await test.step('edit existing profile', async () => {
-        await profileEndMv()
-        await page.mouse.down()
-        await dragSegmentTo()
-        await page.mouse.up()
-        await editor.expectEditor.toContain(`line(end = [4.22, -4.49])`)
-      })
-
-      await test.step('edit existing rect', async () => {
-        await rectHandle()
-        await page.mouse.down()
-        await rectDragTo()
-        await page.mouse.up()
-        await editor.expectEditor.toContain(
-          `angledLine([-7, 10.27], %, $rectangleSegmentA001)`
-        )
-      })
-
-      await test.step('edit existing circl', async () => {
-        await circleEdge()
-        await page.mouse.down()
-        await dragCircleTo()
-        await page.mouse.up()
-        await editor.expectEditor.toContain(
-          `profile003 = circle({ center = [6.92, -4.2], radius = 4.81 }, sketch001)`
-        )
-      })
-
-      await test.step('edit existing circle three point', async () => {
-        await circ3PStart()
-        await page.mouse.down()
-        await circ3PEnd()
-        await page.mouse.up()
-        await editor.expectEditor.toContain(
-          `profile004 = circleThreePoint(
-  sketch001,
-  p1 = [13.44, -6.8],
-  p2 = [13.39, -2.07],
-  p3 = [19.73, -1.33],
-)`,
-          { shouldNormalise: true }
-        )
-      })
-
-      await test.step('add new profile', async () => {
-        await toolbar.rectangleBtn.click()
-        await page.waitForTimeout(100)
-        await rectStart()
-        await editor.expectEditor.toContain(
-          `profile005 = startProfileAt([15.68, -3.84], sketch001)`
-        )
-        await page.waitForTimeout(100)
-        await rectEnd()
-        await editor.expectEditor.toContain(
-          `|> angledLine([180, 1.97], %, $rectangleSegmentA002)
->>>>>>> 834f7133
-  |> angledLine([
-       segAng(rectangleSegmentA002) + 90,
-       3.89
-     ], %)
-  |> angledLine([
-       segAng(rectangleSegmentA002),
-       -segLen(rectangleSegmentA002)
-     ], %)
-  |> line(endAbsolute = [profileStartX(%), profileStartY(%)])
-  |> close()`.replaceAll('\n', '')
-<<<<<<< HEAD
-      )
-    })
-  })
-  test('Can delete a profile in the editor while is sketch mode, and sketch mode does not break, can ctrl+z to undo after constraint with variable was added', async ({
-    scene,
-    toolbar,
-    editor,
-    cmdBar,
-    page,
-    homePage,
-  }) => {
-    await page.addInitScript(async () => {
-      localStorage.setItem(
-        'persistCode',
-        `sketch001 = startSketchOn('XZ')
-=======
-        )
-      })
-    }
-  )
-  test(
-    'Can delete a profile in the editor while is sketch mode, and sketch mode does not break, can ctrl+z to undo after constraint with variable was added',
-    { tag: ['@skipWin'] },
-    async ({ scene, toolbar, editor, cmdBar, page, homePage }) => {
-      await page.addInitScript(async () => {
-        localStorage.setItem(
-          'persistCode',
-          `sketch001 = startSketchOn('XZ')
->>>>>>> 834f7133
-profile001 = startProfileAt([6.24, 4.54], sketch001)
-  |> line(end = [-0.41, 6.99])
-  |> line(end = [8.61, 0.74])
-  |> line(end = [10.99, -5.22])
-profile002 = startProfileAt([11.19, 5.02], sketch001)
-  |> angledLine([0, 10.78], %, $rectangleSegmentA001)
-  |> angledLine([
-       segAng(rectangleSegmentA001) - 90,
-       4.14
-     ], %)
-  |> angledLine([
-       segAng(rectangleSegmentA001),
-       -segLen(rectangleSegmentA001)
-     ], %)
-  |> line(endAbsolute = [profileStartX(%), profileStartY(%)])
-  |> close()
-profile003 = circle({ center = [6.92, -4.2], radius = 3.16 }, sketch001)
-`
-<<<<<<< HEAD
-      )
-    })
-
-    await page.setBodyDimensions({ width: 1000, height: 500 })
-    await homePage.goToModelingScene()
-    await expect(
-      page.getByRole('button', { name: 'Start Sketch' })
-    ).not.toBeDisabled()
-
-    // The text to prompt popover gets in the way of pointOnSegment click otherwise
-    const moveToClearToolBarPopover = scene.makeMouseHelpers(590, 500)[1]
-
-    const [pointOnSegment] = scene.makeMouseHelpers(590, 141)
-    const [segment1Click] = scene.makeMouseHelpers(616, 131)
-    const sketchIsDrawnProperly = async () => {
-      await test.step('check the sketch is still drawn properly', async () => {
-        await page.waitForTimeout(200)
-        await scene.expectPixelColor([255, 255, 255], { x: 617, y: 163 }, 15)
-        await scene.expectPixelColor([255, 255, 255], { x: 629, y: 331 }, 15)
-      })
-    }
-
-    await test.step('enter sketch and setup', async () => {
-      await moveToClearToolBarPopover()
-      await pointOnSegment({ shouldDbClick: true })
-      await page.waitForTimeout(600)
-
-      await toolbar.lineBtn.click()
-      await page.waitForTimeout(100)
-    })
-
-    await test.step('select and delete code for a profile', async () => {})
-    await page.getByText('close()').click()
-    await page.keyboard.down('Shift')
-    for (let i = 0; i < 11; i++) {
-      await page.keyboard.press('ArrowUp')
-    }
-    await page.keyboard.press('Home')
-    await page.keyboard.up('Shift')
-    await page.keyboard.press('Backspace')
-
-    await sketchIsDrawnProperly()
-
-    await test.step('add random new var between profiles', async () => {
-      await page.keyboard.type('myVar = 5')
-      await page.keyboard.press('Enter')
-      await page.waitForTimeout(600)
-    })
-
-    await sketchIsDrawnProperly()
-
-    await test.step('Adding a constraint with a variable, and than ctrl-z-ing which will remove the variable again does not break sketch mode', async () => {
-      await expect(async () => {
-        await segment1Click()
-        await editor.expectState({
-          diagnostics: [],
-          activeLines: ['|>line(end = [-0.41,6.99])'],
-          highlightedCode: 'line(end = [-0.41,6.99])',
-        })
-      }).toPass({ timeout: 5_000, intervals: [500] })
-
-      await toolbar.lengthConstraintBtn.click()
-      await cmdBar.progressCmdBar()
-      await editor.expectEditor.toContain('length001 = 7')
-
-      // wait for execute defer
-      await page.waitForTimeout(600)
-      await sketchIsDrawnProperly()
-
-      await page.keyboard.down('Meta')
-      await page.keyboard.press('KeyZ')
-      await page.keyboard.up('Meta')
-
-      await editor.expectEditor.not.toContain('length001 = 7')
-      await sketchIsDrawnProperly()
-    })
-  })
-
-  test('can enter sketch when there is an extrude', async ({
-    homePage,
-    scene,
-    toolbar,
-    page,
-  }) => {
-    await page.addInitScript(async () => {
-      localStorage.setItem(
-        'persistCode',
-        `sketch001 = startSketchOn('XZ')
-=======
-        )
-      })
-
-      await page.setBodyDimensions({ width: 1000, height: 500 })
-      await homePage.goToModelingScene()
-      await expect(
-        page.getByRole('button', { name: 'Start Sketch' })
-      ).not.toBeDisabled()
-
-      // The text to prompt popover gets in the way of pointOnSegment click otherwise
-      const moveToClearToolBarPopover = scene.makeMouseHelpers(590, 500)[1]
-
-      const [pointOnSegment] = scene.makeMouseHelpers(590, 141)
-      const [segment1Click] = scene.makeMouseHelpers(616, 131)
-      const sketchIsDrawnProperly = async () => {
-        await test.step('check the sketch is still drawn properly', async () => {
-          await page.waitForTimeout(200)
-          await scene.expectPixelColor([255, 255, 255], { x: 617, y: 163 }, 15)
-          await scene.expectPixelColor([255, 255, 255], { x: 629, y: 331 }, 15)
-        })
-      }
-
-      await test.step('enter sketch and setup', async () => {
-        await moveToClearToolBarPopover()
-        await pointOnSegment({ shouldDbClick: true })
-        await page.waitForTimeout(600)
-
-        await toolbar.lineBtn.click()
-        await page.waitForTimeout(100)
-      })
-
-      await test.step('select and delete code for a profile', async () => {})
-      await page.getByText('close()').click()
-      await page.keyboard.down('Shift')
-      for (let i = 0; i < 11; i++) {
-        await page.keyboard.press('ArrowUp')
-      }
-      await page.keyboard.press('Home')
-      await page.keyboard.up('Shift')
-      await page.keyboard.press('Backspace')
-
-      await sketchIsDrawnProperly()
-
-      await test.step('add random new var between profiles', async () => {
-        await page.keyboard.type('myVar = 5')
-        await page.keyboard.press('Enter')
-        await page.waitForTimeout(600)
-      })
-
-      await sketchIsDrawnProperly()
-
-      await test.step('Adding a constraint with a variable, and than ctrl-z-ing which will remove the variable again does not break sketch mode', async () => {
-        await expect(async () => {
-          await segment1Click()
-          await editor.expectState({
-            diagnostics: [],
-            activeLines: ['|>line(end = [-0.41,6.99])'],
-            highlightedCode: 'line(end = [-0.41,6.99])',
-          })
-        }).toPass({ timeout: 10_000, intervals: [1000] })
-
-        await toolbar.lengthConstraintBtn.click()
-        await cmdBar.progressCmdBar()
-        await editor.expectEditor.toContain('length001 = 7')
-
-        // wait for execute defer
-        await page.waitForTimeout(600)
-        await sketchIsDrawnProperly()
-
-        await page.keyboard.down('Meta')
-        await page.keyboard.press('KeyZ')
-        await page.keyboard.up('Meta')
-
-        await editor.expectEditor.not.toContain('length001 = 7')
-        await sketchIsDrawnProperly()
-      })
-    }
-  )
-
-  test(
-    'can enter sketch when there is an extrude',
-    { tag: ['@skipWin'] },
-    async ({ homePage, scene, toolbar, page }) => {
-      await page.addInitScript(async () => {
-        localStorage.setItem(
-          'persistCode',
-          `sketch001 = startSketchOn('XZ')
->>>>>>> 834f7133
-profile001 = startProfileAt([-63.43, 193.08], sketch001)
-  |> line(end = [168.52, 149.87])
-  |> line(end = [190.29, -39.18])
-  |> tangentialArcTo([319.63, 129.65], %)
-  |> line(end = [-217.65, -21.76])
-  |> line(endAbsolute = [profileStartX(%), profileStartY(%)])
-  |> close()
-profile003 = startProfileAt([16.79, 38.24], sketch001)
-  |> angledLine([0, 182.82], %, $rectangleSegmentA001)
-  |> angledLine([
-       segAng(rectangleSegmentA001) - 90,
-       105.71
-     ], %)
-  |> angledLine([
-       segAng(rectangleSegmentA001),
-       -segLen(rectangleSegmentA001)
-     ], %)
-  |> line(endAbsolute = [profileStartX(%), profileStartY(%)])
-  |> close()
-profile004 = circle({
-  center = [280.45, 47.57],
-  radius = 55.26
-}, sketch001)
-extrude002 = extrude(profile001, length = 50)
-extrude001 = extrude(profile003, length = 5)
-`
-<<<<<<< HEAD
-      )
-    })
-
-    await page.setBodyDimensions({ width: 1000, height: 500 })
-    await homePage.goToModelingScene()
-    await expect(
-      page.getByRole('button', { name: 'Start Sketch' })
-    ).not.toBeDisabled()
-
-    const [pointOnSegment] = scene.makeMouseHelpers(574, 207)
-
-    await pointOnSegment()
-    await toolbar.editSketch()
-    // wait for engine animation
-    await page.waitForTimeout(600)
-
-    await test.step('check the sketch is still drawn properly', async () => {
-      await scene.expectPixelColor([255, 255, 255], { x: 596, y: 165 }, 15)
-      await scene.expectPixelColor([255, 255, 255], { x: 641, y: 220 }, 15)
-      await scene.expectPixelColor([255, 255, 255], { x: 763, y: 214 }, 15)
-    })
-  })
-=======
-        )
-      })
-
-      await page.setBodyDimensions({ width: 1000, height: 500 })
-      await homePage.goToModelingScene()
-      await expect(
-        page.getByRole('button', { name: 'Start Sketch' })
-      ).not.toBeDisabled()
-
-      const [pointOnSegment] = scene.makeMouseHelpers(574, 207)
-
-      await pointOnSegment()
-      await toolbar.editSketch()
-      // wait for engine animation
-      await page.waitForTimeout(600)
-
-      await test.step('check the sketch is still drawn properly', async () => {
-        await scene.expectPixelColor([255, 255, 255], { x: 596, y: 165 }, 15)
-        await scene.expectPixelColor([255, 255, 255], { x: 641, y: 220 }, 15)
-        await scene.expectPixelColor([255, 255, 255], { x: 763, y: 214 }, 15)
-      })
-    }
-  )
->>>>>>> 834f7133
-  test('exit new sketch without drawing anything should not be a problem', async ({
-    homePage,
-    scene,
-    toolbar,
-    editor,
-    cmdBar,
-    page,
-  }) => {
-    await page.addInitScript(async () => {
-      localStorage.setItem('persistCode', `myVar = 5`)
-    })
-
-    await page.setBodyDimensions({ width: 1000, height: 500 })
-    await homePage.goToModelingScene()
-    await expect(
-      page.getByRole('button', { name: 'Start Sketch' })
-    ).not.toBeDisabled()
-
-    const [selectXZPlane] = scene.makeMouseHelpers(650, 150)
-
-    await toolbar.startSketchPlaneSelection()
-    await selectXZPlane()
-    // timeout wait for engine animation is unavoidable
-    await page.waitForTimeout(600)
-
-    await editor.expectEditor.toContain(`sketch001 = startSketchOn('XZ')`)
-    await toolbar.exitSketchBtn.click()
-
-    await editor.expectEditor.not.toContain(`sketch001 = startSketchOn('XZ')`)
-
-    await test.step("still renders code, hasn't got into a weird state", async () => {
-      await editor.replaceCode(
-        'myVar = 5',
-        `myVar = 5
-  sketch001 = startSketchOn('XZ')
-  profile001 = circle({
-    center = [12.41, 3.87],
-    radius = myVar
-  }, sketch001)`
-      )
-
-      await scene.expectPixelColor([255, 255, 255], { x: 633, y: 211 }, 15)
-    })
-  })
-<<<<<<< HEAD
-  test('A sketch with only "startProfileAt" and no segments should still be able to be continued', async ({
-    homePage,
-    scene,
-    toolbar,
-    editor,
-    page,
-  }) => {
-    await page.addInitScript(async () => {
-      localStorage.setItem(
-        'persistCode',
-        `sketch001 = startSketchOn('XZ')
-=======
-  test(
-    'A sketch with only "startProfileAt" and no segments should still be able to be continued',
-    { tag: ['@skipWin'] },
-    async ({ homePage, scene, toolbar, editor, page }) => {
-      await page.addInitScript(async () => {
-        localStorage.setItem(
-          'persistCode',
-          `sketch001 = startSketchOn('XZ')
->>>>>>> 834f7133
-profile001 = startProfileAt([85.19, 338.59], sketch001)
-  |> line(end = [213.3, -94.52])
-  |> line(end = [-230.09, -55.34])
-  |> line(endAbsolute = [profileStartX(%), profileStartY(%)])
-  |> close()
-sketch002 = startSketchOn('XY')
-profile002 = startProfileAt([85.81, 52.55], sketch002)
-
-`
-<<<<<<< HEAD
-      )
-    })
-
-    await page.setBodyDimensions({ width: 1000, height: 500 })
-    await homePage.goToModelingScene()
-    await expect(
-      page.getByRole('button', { name: 'Start Sketch' })
-    ).not.toBeDisabled()
-
-    const [startProfileAt] = scene.makeMouseHelpers(606, 184)
-    const [nextPoint] = scene.makeMouseHelpers(763, 130)
-    await page.getByText('startProfileAt([85.81, 52.55], sketch002)').click()
-    await toolbar.editSketch()
-    // timeout wait for engine animation is unavoidable
-    await page.waitForTimeout(600)
-
-    // equip line tool
-    await toolbar.lineBtn.click()
-    await page.waitForTimeout(100)
-    await startProfileAt()
-    await page.waitForTimeout(100)
-    await nextPoint()
-    await editor.expectEditor.toContain(`|> line(end = [126.05, 44.12])`)
-  })
-  test('old style sketch all in one pipe (with extrude) will break up to allow users to add a new profile to the same sketch', async ({
-    homePage,
-    scene,
-    toolbar,
-    editor,
-    page,
-  }) => {
-    await page.addInitScript(async () => {
-      localStorage.setItem(
-        'persistCode',
-        `thePart = startSketchOn('XZ')
-=======
-        )
-      })
-
-      await page.setBodyDimensions({ width: 1000, height: 500 })
-      await homePage.goToModelingScene()
-      await expect(
-        page.getByRole('button', { name: 'Start Sketch' })
-      ).not.toBeDisabled()
-
-      const [startProfileAt] = scene.makeMouseHelpers(606, 184)
-      const [nextPoint] = scene.makeMouseHelpers(763, 130)
-      await page.getByText('startProfileAt([85.81, 52.55], sketch002)').click()
-      await toolbar.editSketch()
-      // timeout wait for engine animation is unavoidable
-      await page.waitForTimeout(600)
-
-      // equip line tool
-      await toolbar.lineBtn.click()
-      await page.waitForTimeout(100)
-      await startProfileAt()
-      await page.waitForTimeout(100)
-      await nextPoint()
-      await editor.expectEditor.toContain(`|> line(end = [126.05, 44.12])`)
-    }
-  )
-  test(
-    'old style sketch all in one pipe (with extrude) will break up to allow users to add a new profile to the same sketch',
-    { tag: ['@skipWin'] },
-    async ({ homePage, scene, toolbar, editor, page }) => {
-      await page.addInitScript(async () => {
-        localStorage.setItem(
-          'persistCode',
-          `thePart = startSketchOn('XZ')
->>>>>>> 834f7133
-  |> startProfileAt([7.53, 10.51], %)
-  |> line(end = [12.54, 1.83])
-  |> line(end = [6.65, -6.91])
-  |> line(end = [-6.31, -8.69])
-  |> line(endAbsolute = [profileStartX(%), profileStartY(%)])
-  |> close()
-extrude001 = extrude(thePart, length = 75)
-`
-<<<<<<< HEAD
-      )
-    })
-
-    await page.setBodyDimensions({ width: 1000, height: 500 })
-    await homePage.goToModelingScene()
-    await expect(
-      page.getByRole('button', { name: 'Start Sketch' })
-    ).not.toBeDisabled()
-
-    const [objClick] = scene.makeMouseHelpers(565, 343)
-    const [profilePoint1] = scene.makeMouseHelpers(609, 289)
-    const [profilePoint2] = scene.makeMouseHelpers(714, 389)
-
-    await test.step('enter sketch and setup', async () => {
-      await objClick()
-      await toolbar.editSketch()
-      // timeout wait for engine animation is unavoidable
-      await page.waitForTimeout(600)
-    })
-
-    await test.step('expect code to match initial conditions still', async () => {
-      await editor.expectEditor.toContain(
-        `thePart = startSketchOn('XZ')  |> startProfileAt([7.53, 10.51], %)`
-      )
-    })
-
-    await test.step('equiping the line tool should break up the pipe expression', async () => {
-      await toolbar.lineBtn.click()
-      await editor.expectEditor.toContain(
-        `sketch001 = startSketchOn('XZ')thePart = startProfileAt([7.53, 10.51], sketch001)`
-      )
-    })
-
-    await test.step('can continue on to add a new profile to this sketch', async () => {
-      await profilePoint1()
-      await editor.expectEditor.toContain(
-        `profile001 = startProfileAt([19.69, -7.05], sketch001)`
-      )
-      await profilePoint2()
-      await editor.expectEditor.toContain(`|> line(end = [18.97, -18.06])`)
-    })
-  })
-  test('Can enter sketch on sketch of wall and cap for segment, solid2d, extrude-wall, extrude-cap selections', async ({
-    homePage,
-    scene,
-    toolbar,
-    editor,
-    page,
-  }) => {
-    // TODO this test should include a test for selecting revolve walls and caps
-
-    await page.addInitScript(async () => {
-      localStorage.setItem(
-        'persistCode',
-        `sketch001 = startSketchOn('XZ')
-=======
-        )
-      })
-
-      await page.setBodyDimensions({ width: 1000, height: 500 })
-      await homePage.goToModelingScene()
-      await expect(
-        page.getByRole('button', { name: 'Start Sketch' })
-      ).not.toBeDisabled()
-
-      const [objClick] = scene.makeMouseHelpers(565, 343)
-      const [profilePoint1] = scene.makeMouseHelpers(609, 289)
-      const [profilePoint2] = scene.makeMouseHelpers(714, 389)
-
-      await test.step('enter sketch and setup', async () => {
-        await objClick()
-        await toolbar.editSketch()
-        // timeout wait for engine animation is unavoidable
-        await page.waitForTimeout(600)
-      })
-
-      await test.step('expect code to match initial conditions still', async () => {
-        await editor.expectEditor.toContain(
-          `thePart = startSketchOn('XZ')  |> startProfileAt([7.53, 10.51], %)`
-        )
-      })
-
-      await test.step('equiping the line tool should break up the pipe expression', async () => {
-        await toolbar.lineBtn.click()
-        await editor.expectEditor.toContain(
-          `sketch001 = startSketchOn('XZ')thePart = startProfileAt([7.53, 10.51], sketch001)`
-        )
-      })
-
-      await test.step('can continue on to add a new profile to this sketch', async () => {
-        await profilePoint1()
-        await editor.expectEditor.toContain(
-          `profile001 = startProfileAt([19.69, -7.05], sketch001)`
-        )
-        await profilePoint2()
-        await editor.expectEditor.toContain(`|> line(end = [18.97, -18.06])`)
-      })
-    }
-  )
-  test(
-    'Can enter sketch on sketch of wall and cap for segment, solid2d, extrude-wall, extrude-cap selections',
-    { tag: ['@skipWin'] },
-    async ({ homePage, scene, toolbar, editor, page }) => {
-      // TODO this test should include a test for selecting revolve walls and caps
-
-      await page.addInitScript(async () => {
-        localStorage.setItem(
-          'persistCode',
-          `sketch001 = startSketchOn('XZ')
->>>>>>> 834f7133
-profile001 = startProfileAt([6.71, -3.66], sketch001)
-  |> line(end = [2.65, 9.02], tag = $seg02)
-  |> line(end = [3.73, -9.36], tag = $seg01)
-  |> line(endAbsolute = [profileStartX(%), profileStartY(%)])
-  |> close()
-extrude001 = extrude(profile001, length = 20)
-sketch002 = startSketchOn(extrude001, seg01)
-profile002 = startProfileAt([0.75, 13.46], sketch002)
-  |> line(end = [4.52, 3.79])
-  |> line(end = [5.98, -2.81])
-profile003 = startProfileAt([3.19, 13.3], sketch002)
-  |> angledLine([0, 6.64], %, $rectangleSegmentA001)
-  |> angledLine([
-       segAng(rectangleSegmentA001) - 90,
-       2.81
-     ], %)
-  |> angledLine([
-       segAng(rectangleSegmentA001),
-       -segLen(rectangleSegmentA001)
-     ], %)
-  |> line(endAbsolute = [profileStartX(%), profileStartY(%)])
-  |> close()
-profile004 = startProfileAt([3.15, 9.39], sketch002)
-  |> xLine(6.92, %)
-  |> line(end = [-7.41, -2.85])
-  |> line(endAbsolute = [profileStartX(%), profileStartY(%)])
-  |> close()
-profile005 = circle({ center = [5.15, 4.34], radius = 1.66 }, sketch002)
-profile006 = startProfileAt([9.65, 3.82], sketch002)
-  |> line(end = [2.38, 5.62])
-  |> line(end = [2.13, -5.57])
-  |> line(endAbsolute = [profileStartX(%), profileStartY(%)])
-  |> close()
-revolve001 = revolve({
-  angle = 45,
-  axis = getNextAdjacentEdge(seg01)
-}, profile004)
-extrude002 = extrude(profile006, length = 4)
-sketch003 = startSketchOn('-XZ')
-profile007 = startProfileAt([4.8, 7.55], sketch003)
-  |> line(end = [7.39, 2.58])
-  |> line(end = [7.02, -2.85])
-profile008 = startProfileAt([5.54, 5.49], sketch003)
-  |> line(end = [6.34, 2.64])
-  |> line(end = [6.33, -2.96])
-  |> line(endAbsolute = [profileStartX(%), profileStartY(%)])
-  |> close()
-profile009 = startProfileAt([5.23, 1.95], sketch003)
-  |> line(end = [6.8, 2.17])
-  |> line(end = [7.34, -2.75])
-  |> line(endAbsolute = [profileStartX(%), profileStartY(%)])
-  |> close()
-profile010 = circle({
-  center = [7.18, -2.11],
-  radius = 2.67
-}, sketch003)
-profile011 = startProfileAt([5.07, -6.39], sketch003)
-  |> angledLine([0, 4.54], %, $rectangleSegmentA002)
-  |> angledLine([
-       segAng(rectangleSegmentA002) - 90,
-       4.17
-     ], %)
-  |> angledLine([
-       segAng(rectangleSegmentA002),
-       -segLen(rectangleSegmentA002)
-     ], %)
-  |> line(endAbsolute = [profileStartX(%), profileStartY(%)])
-  |> close()
-extrude003 = extrude(profile011, length = 2.5)
-// TODO this breaks the test,
-// revolve002 = revolve({ angle = 45, axis = seg02 }, profile008)
-`
-<<<<<<< HEAD
-      )
-    })
-
-    await page.setBodyDimensions({ width: 1000, height: 500 })
-    await homePage.goToModelingScene()
-    await expect(
-      page.getByRole('button', { name: 'Start Sketch' })
-    ).not.toBeDisabled()
-
-    const camPositionForSelectingSketchOnWallProfiles = () =>
-      scene.moveCameraTo(
-        { x: 834, y: -680, z: 534 },
-        { x: -54, y: -476, z: 148 }
-      )
-    const camPositionForSelectingSketchOnCapProfiles = () =>
-      scene.moveCameraTo({ x: 404, y: 690, z: 38 }, { x: 16, y: -140, z: -10 })
-    const wallSelectionOptions = [
-      {
-        title: 'select wall segment',
-        selectClick: scene.makeMouseHelpers(598, 211)[0],
-      },
-      {
-        title: 'select wall solid 2d',
-        selectClick: scene.makeMouseHelpers(677, 236)[0],
-      },
-      {
-        title: 'select wall circle',
-        selectClick: scene.makeMouseHelpers(811, 247)[0],
-      },
-      {
-        title: 'select wall extrude wall',
-        selectClick: scene.makeMouseHelpers(793, 136)[0],
-      },
-      {
-        title: 'select wall extrude cap',
-        selectClick: scene.makeMouseHelpers(836, 103)[0],
-      },
-    ] as const
-    const capSelectionOptions = [
-      {
-        title: 'select cap segment',
-        selectClick: scene.makeMouseHelpers(688, 91)[0],
-      },
-      {
-        title: 'select cap solid 2d',
-        selectClick: scene.makeMouseHelpers(733, 204)[0],
-      },
-      // TODO keeps failing
-      // {
-      //   title: 'select cap circle',
-      //   selectClick: scene.makeMouseHelpers(679, 290)[0],
-      // },
-      {
-        title: 'select cap extrude wall',
-        selectClick: scene.makeMouseHelpers(649, 402)[0],
-      },
-      {
-        title: 'select cap extrude cap',
-        selectClick: scene.makeMouseHelpers(693, 408)[0],
-      },
-    ] as const
-
-    const verifyWallProfilesAreDrawn = async () =>
-      test.step('verify wall profiles are drawn', async () => {
-        // open polygon
-        await scene.expectPixelColor(TEST_COLORS.WHITE, { x: 599, y: 168 }, 15)
-        // closed polygon
-        await scene.expectPixelColor(TEST_COLORS.WHITE, { x: 656, y: 171 }, 15)
-        // revolved profile
-        await scene.expectPixelColor(TEST_COLORS.WHITE, { x: 655, y: 264 }, 15)
-        // extruded profile
-        await scene.expectPixelColor(TEST_COLORS.WHITE, { x: 808, y: 396 }, 15)
-        // circle
-        await scene.expectPixelColor(
-          [
-            TEST_COLORS.WHITE,
-            TEST_COLORS.BLUE, // When entering via the circle, it's selected and therefore blue
-          ],
-          { x: 742, y: 386 },
-          15
-        )
-      })
-
-    const verifyCapProfilesAreDrawn = async () =>
-      test.step('verify wall profiles are drawn', async () => {
-        // open polygon
-        await scene.expectPixelColor(
-          TEST_COLORS.WHITE,
-          // TEST_COLORS.BLUE, // When entering via the circle, it's selected and therefore blue
-          { x: 620, y: 58 },
-          15
-        )
-        // revolved profile
-        await scene.expectPixelColor(TEST_COLORS.WHITE, { x: 641, y: 110 }, 15)
-        // closed polygon
-        await scene.expectPixelColor(TEST_COLORS.WHITE, { x: 632, y: 200 }, 15)
-        // extruded profile
-        await scene.expectPixelColor(TEST_COLORS.WHITE, { x: 628, y: 410 }, 15)
-        // circle
-        await scene.expectPixelColor(
-          [
-            TEST_COLORS.WHITE,
-            TEST_COLORS.BLUE, // When entering via the circle, it's selected and therefore blue
-          ],
-          { x: 681, y: 303 },
-          15
-        )
-      })
-
-    await test.step('select wall profiles', async () => {
-      for (const { title, selectClick } of wallSelectionOptions) {
-        await test.step(title, async () => {
-          await camPositionForSelectingSketchOnWallProfiles()
-          await selectClick()
-          await toolbar.editSketch()
-          await page.waitForTimeout(600)
-          await verifyWallProfilesAreDrawn()
-          await toolbar.exitSketchBtn.click()
-          await page.waitForTimeout(100)
-        })
-      }
-    })
-
-    await test.step('select cap profiles', async () => {
-      for (const { title, selectClick } of capSelectionOptions) {
-        await test.step(title, async () => {
-          await camPositionForSelectingSketchOnCapProfiles()
-          await page.waitForTimeout(100)
-          await selectClick()
-          await page.waitForTimeout(100)
-          await toolbar.editSketch()
-          await page.waitForTimeout(600)
-          await verifyCapProfilesAreDrawn()
-          await toolbar.exitSketchBtn.click()
-          await page.waitForTimeout(100)
-        })
-      }
-    })
-  })
-  test('Can enter sketch loft edges, base and continue sketch', async ({
-    homePage,
-    scene,
-    toolbar,
-    editor,
-    page,
-  }) => {
-    await page.addInitScript(async () => {
-      localStorage.setItem(
-        'persistCode',
-        `sketch001 = startSketchOn('XZ')
-=======
-        )
-      })
-
-      await page.setBodyDimensions({ width: 1000, height: 500 })
-      await homePage.goToModelingScene()
-      await expect(
-        page.getByRole('button', { name: 'Start Sketch' })
-      ).not.toBeDisabled()
-
-      const camPositionForSelectingSketchOnWallProfiles = () =>
-        scene.moveCameraTo(
-          { x: 834, y: -680, z: 534 },
-          { x: -54, y: -476, z: 148 }
-        )
-      const camPositionForSelectingSketchOnCapProfiles = () =>
-        scene.moveCameraTo(
-          { x: 404, y: 690, z: 38 },
-          { x: 16, y: -140, z: -10 }
-        )
-      const wallSelectionOptions = [
-        {
-          title: 'select wall segment',
-          selectClick: scene.makeMouseHelpers(598, 211)[0],
-        },
-        {
-          title: 'select wall solid 2d',
-          selectClick: scene.makeMouseHelpers(677, 236)[0],
-        },
-        {
-          title: 'select wall circle',
-          selectClick: scene.makeMouseHelpers(811, 247)[0],
-        },
-        {
-          title: 'select wall extrude wall',
-          selectClick: scene.makeMouseHelpers(793, 136)[0],
-        },
-        {
-          title: 'select wall extrude cap',
-          selectClick: scene.makeMouseHelpers(836, 103)[0],
-        },
-      ] as const
-      const capSelectionOptions = [
-        {
-          title: 'select cap segment',
-          selectClick: scene.makeMouseHelpers(688, 91)[0],
-        },
-        {
-          title: 'select cap solid 2d',
-          selectClick: scene.makeMouseHelpers(733, 204)[0],
-        },
-        // TODO keeps failing
-        // {
-        //   title: 'select cap circle',
-        //   selectClick: scene.makeMouseHelpers(679, 290)[0],
-        // },
-        {
-          title: 'select cap extrude wall',
-          selectClick: scene.makeMouseHelpers(649, 402)[0],
-        },
-        {
-          title: 'select cap extrude cap',
-          selectClick: scene.makeMouseHelpers(693, 408)[0],
-        },
-      ] as const
-
-      const verifyWallProfilesAreDrawn = async () =>
-        test.step('verify wall profiles are drawn', async () => {
-          // open polygon
-          await scene.expectPixelColor(
-            TEST_COLORS.WHITE,
-            { x: 599, y: 168 },
-            15
-          )
-          // closed polygon
-          await scene.expectPixelColor(
-            TEST_COLORS.WHITE,
-            { x: 656, y: 171 },
-            15
-          )
-          // revolved profile
-          await scene.expectPixelColor(
-            TEST_COLORS.WHITE,
-            { x: 655, y: 264 },
-            15
-          )
-          // extruded profile
-          await scene.expectPixelColor(
-            TEST_COLORS.WHITE,
-            { x: 808, y: 396 },
-            15
-          )
-          // circle
-          await scene.expectPixelColor(
-            [
-              TEST_COLORS.WHITE,
-              TEST_COLORS.BLUE, // When entering via the circle, it's selected and therefore blue
-            ],
-            { x: 742, y: 386 },
-            15
-          )
-        })
-
-      const verifyCapProfilesAreDrawn = async () =>
-        test.step('verify wall profiles are drawn', async () => {
-          // open polygon
-          await scene.expectPixelColor(
-            TEST_COLORS.WHITE,
-            // TEST_COLORS.BLUE, // When entering via the circle, it's selected and therefore blue
-            { x: 620, y: 58 },
-            15
-          )
-          // revolved profile
-          await scene.expectPixelColor(
-            TEST_COLORS.WHITE,
-            { x: 641, y: 110 },
-            15
-          )
-          // closed polygon
-          await scene.expectPixelColor(
-            TEST_COLORS.WHITE,
-            { x: 632, y: 200 },
-            15
-          )
-          // extruded profile
-          await scene.expectPixelColor(
-            TEST_COLORS.WHITE,
-            { x: 628, y: 410 },
-            15
-          )
-          // circle
-          await scene.expectPixelColor(
-            [
-              TEST_COLORS.WHITE,
-              TEST_COLORS.BLUE, // When entering via the circle, it's selected and therefore blue
-            ],
-            { x: 681, y: 303 },
-            15
-          )
-        })
-
-      await test.step('select wall profiles', async () => {
-        for (const { title, selectClick } of wallSelectionOptions) {
-          await test.step(title, async () => {
-            await camPositionForSelectingSketchOnWallProfiles()
-            await selectClick()
-            await toolbar.editSketch()
-            await page.waitForTimeout(600)
-            await verifyWallProfilesAreDrawn()
-            await toolbar.exitSketchBtn.click()
-            await page.waitForTimeout(100)
-          })
-        }
-      })
-
-      await test.step('select cap profiles', async () => {
-        for (const { title, selectClick } of capSelectionOptions) {
-          await test.step(title, async () => {
-            await camPositionForSelectingSketchOnCapProfiles()
-            await page.waitForTimeout(100)
-            await selectClick()
-            await page.waitForTimeout(100)
-            await toolbar.editSketch()
-            await page.waitForTimeout(600)
-            await verifyCapProfilesAreDrawn()
-            await toolbar.exitSketchBtn.click()
-            await page.waitForTimeout(100)
-          })
-        }
-      })
-    }
-  )
-  test(
-    'Can enter sketch loft edges, base and continue sketch',
-    { tag: ['@skipWin'] },
-    async ({ homePage, scene, toolbar, editor, page }) => {
-      await page.addInitScript(async () => {
-        localStorage.setItem(
-          'persistCode',
-          `sketch001 = startSketchOn('XZ')
->>>>>>> 834f7133
-profile001 = startProfileAt([34, 42.66], sketch001)
-  |> line(end = [102.65, 151.99])
-  |> line(end = [76, -138.66])
-  |> line(endAbsolute = [profileStartX(%), profileStartY(%)])
-  |> close()
-<<<<<<< HEAD
-plane001 = offsetPlane('XZ', 50)
-=======
-plane001 = offsetPlane('XZ', offset = 50)
->>>>>>> 834f7133
-sketch002 = startSketchOn(plane001)
-profile002 = startProfileAt([39.43, 172.21], sketch002)
-  |> xLine(183.99, %)
-  |> line(end = [-77.95, -145.93])
-  |> line(endAbsolute = [profileStartX(%), profileStartY(%)])
-  |> close()
-
-loft([profile001, profile002])
-`
-<<<<<<< HEAD
-      )
-    })
-
-    await page.setBodyDimensions({ width: 1000, height: 500 })
-    await homePage.goToModelingScene()
-    await expect(
-      page.getByRole('button', { name: 'Start Sketch' })
-    ).not.toBeDisabled()
-
-    const [baseProfileEdgeClick] = scene.makeMouseHelpers(621, 292)
-
-    const [rect1Crn1] = scene.makeMouseHelpers(592, 283)
-    const [rect1Crn2] = scene.makeMouseHelpers(797, 268)
-
-    await baseProfileEdgeClick()
-    await toolbar.editSketch()
-    await page.waitForTimeout(600)
-    await scene.expectPixelColor(TEST_COLORS.WHITE, { x: 562, y: 172 }, 15)
-
-    await toolbar.rectangleBtn.click()
-    await page.waitForTimeout(100)
-    await rect1Crn1()
-    await editor.expectEditor.toContain(
-      `profile003 = startProfileAt([50.72, -18.19], sketch001)`
-    )
-    await rect1Crn2()
-    await editor.expectEditor.toContain(
-      `angledLine([0, 113.01], %, $rectangleSegmentA001)`
-    )
-  })
-  test('Can enter sketch loft edges offsetPlane and continue sketch', async ({
-    scene,
-    toolbar,
-    editor,
-    page,
-    homePage,
-  }) => {
-    await page.addInitScript(async () => {
-      localStorage.setItem(
-        'persistCode',
-        `sketch001 = startSketchOn('XZ')
-=======
-        )
-      })
-
-      await page.setBodyDimensions({ width: 1000, height: 500 })
-      await homePage.goToModelingScene()
-      await expect(
-        page.getByRole('button', { name: 'Start Sketch' })
-      ).not.toBeDisabled()
-
-      const [baseProfileEdgeClick] = scene.makeMouseHelpers(621, 292)
-
-      const [rect1Crn1] = scene.makeMouseHelpers(592, 283)
-      const [rect1Crn2] = scene.makeMouseHelpers(797, 268)
-
-      await baseProfileEdgeClick()
-      await toolbar.editSketch()
-      await page.waitForTimeout(600)
-      await scene.expectPixelColor(TEST_COLORS.WHITE, { x: 562, y: 172 }, 15)
-
-      await toolbar.rectangleBtn.click()
-      await page.waitForTimeout(100)
-      await rect1Crn1()
-      await editor.expectEditor.toContain(
-        `profile003 = startProfileAt([50.72, -18.19], sketch001)`
-      )
-      await rect1Crn2()
-      await editor.expectEditor.toContain(
-        `angledLine([0, 113.01], %, $rectangleSegmentA001)`
-      )
-    }
-  )
-  test.fixme(
-    'Can enter sketch loft edges offsetPlane and continue sketch',
-    async ({ scene, toolbar, editor, page, homePage }) => {
-      await page.addInitScript(async () => {
-        localStorage.setItem(
-          'persistCode',
-          `sketch001 = startSketchOn('XZ')
->>>>>>> 834f7133
-profile001 = startProfileAt([34, 42.66], sketch001)
-  |> line(end = [102.65, 151.99])
-  |> line(end = [76, -138.66])
-  |> line(endAbsolute = [profileStartX(%), profileStartY(%)])
-  |> close()
-<<<<<<< HEAD
-plane001 = offsetPlane('XZ', 50)
-=======
-plane001 = offsetPlane('XZ', offset = 50)
->>>>>>> 834f7133
-sketch002 = startSketchOn(plane001)
-profile002 = startProfileAt([39.43, 172.21], sketch002)
-  |> xLine(183.99, %)
-  |> line(end = [-77.95, -145.93])
-  |> line(endAbsolute = [profileStartX(%), profileStartY(%)])
-  |> close()
-
-loft([profile001, profile002])
-`
-<<<<<<< HEAD
-      )
-    })
-
-    await page.setBodyDimensions({ width: 1000, height: 500 })
-    await homePage.goToModelingScene()
-    await expect(
-      page.getByRole('button', { name: 'Start Sketch' })
-    ).not.toBeDisabled()
-
-    const topProfileEdgeClickCoords = { x: 602, y: 185 } as const
-    const [topProfileEdgeClick] = scene.makeMouseHelpers(
-      topProfileEdgeClickCoords.x,
-      topProfileEdgeClickCoords.y
-    )
-    const [sideProfileEdgeClick] = scene.makeMouseHelpers(788, 188)
-
-    const [rect1Crn1] = scene.makeMouseHelpers(592, 283)
-    const [rect1Crn2] = scene.makeMouseHelpers(797, 268)
-
-    await scene.moveCameraTo(
-      { x: 8171, y: -7740, z: 1624 },
-      { x: 3302, y: -627, z: 2892 }
-    )
-
-    await topProfileEdgeClick()
-    await page.waitForTimeout(300)
-    await toolbar.editSketch()
-    await page.waitForTimeout(600)
-    await sideProfileEdgeClick()
-    await page.waitForTimeout(300)
-    await scene.expectPixelColor(TEST_COLORS.BLUE, { x: 788, y: 188 }, 15)
-
-    await toolbar.rectangleBtn.click()
-    await page.waitForTimeout(100)
-    await rect1Crn1()
-    await editor.expectEditor.toContain(
-      `profile003 = startProfileAt([47.76, -17.13], plane001)`
-    )
-    await rect1Crn2()
-    await editor.expectEditor.toContain(
-      `angledLine([0, 106.42], %, $rectangleSegmentA001)`
-    )
-    await page.waitForTimeout(100)
-  })
-=======
-        )
-      })
-
-      await page.setBodyDimensions({ width: 1000, height: 500 })
-      await homePage.goToModelingScene()
-      await expect(
-        page.getByRole('button', { name: 'Start Sketch' })
-      ).not.toBeDisabled()
-
-      const topProfileEdgeClickCoords = { x: 602, y: 185 } as const
-      const [topProfileEdgeClick] = scene.makeMouseHelpers(
-        topProfileEdgeClickCoords.x,
-        topProfileEdgeClickCoords.y
-      )
-      const [sideProfileEdgeClick] = scene.makeMouseHelpers(788, 188)
-
-      const [rect1Crn1] = scene.makeMouseHelpers(592, 283)
-      const [rect1Crn2] = scene.makeMouseHelpers(797, 268)
-
-      await scene.moveCameraTo(
-        { x: 8171, y: -7740, z: 1624 },
-        { x: 3302, y: -627, z: 2892 }
-      )
-
-      await topProfileEdgeClick()
-      await page.waitForTimeout(300)
-      await toolbar.editSketch()
-      await page.waitForTimeout(600)
-      await sideProfileEdgeClick()
-      await page.waitForTimeout(300)
-      await scene.expectPixelColor(TEST_COLORS.BLUE, { x: 788, y: 188 }, 15)
-
-      await toolbar.rectangleBtn.click()
-      await page.waitForTimeout(100)
-      await rect1Crn1()
-      await editor.expectEditor.toContain(
-        `profile003 = startProfileAt([47.76, -17.13], plane001)`
-      )
-      await rect1Crn2()
-      await editor.expectEditor.toContain(
-        `angledLine([0, 106.42], %, $rectangleSegmentA001)`
-      )
-      await page.waitForTimeout(100)
-    }
-  )
->>>>>>> 834f7133
-})
-
 // Regression test for https://github.com/KittyCAD/modeling-app/issues/4891
 test.describe(`Click based selection don't brick the app when clicked out of range after format using cache`, () => {
   test(`Can select a line that reformmed after entering sketch mode`, async ({
