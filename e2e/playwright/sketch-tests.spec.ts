--- conflicted
+++ resolved
@@ -1390,17 +1390,6 @@
 })
 
 test.describe('multi-profile sketching', () => {
-<<<<<<< HEAD
-  test(
-    `test it removes half-finished expressions when changing tools in sketch mode`,
-    { tag: ['@skipWin'] },
-    async ({ context, page, scene, toolbar, editor, homePage, cmdBar }) => {
-      // We seed the scene with a single offset plane
-      await context.addInitScript(() => {
-        localStorage.setItem(
-          'persistCode',
-          `yo = 5
-=======
   test(`test it removes half-finished expressions when changing tools in sketch mode`, async ({
     context,
     page,
@@ -1410,13 +1399,11 @@
     homePage,
     cmdBar,
   }) => {
-    test.fixme(orRunWhenFullSuiteEnabled())
     // We seed the scene with a single offset plane
     await context.addInitScript(() => {
       localStorage.setItem(
         'persistCode',
         `yo = 5
->>>>>>> bff13f6b
 sketch001 = startSketchOn(XZ)
 profile001 = startProfileAt([121.52, 168.25], sketch001)
   |> line(end = [115.04, 113.61])
