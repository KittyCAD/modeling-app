--- conflicted
+++ resolved
@@ -7,12 +7,9 @@
   getMovementUtils,
   getUtils,
   PERSIST_MODELING_CONTEXT,
-<<<<<<< HEAD
   setup,
   tearDown,
   TEST_COLORS,
-=======
->>>>>>> e6e47f77
 } from './test-utils'
 import { uuidv4, roundOff } from 'lib/utils'
 
@@ -111,27 +108,17 @@
       localStorage.setItem(
         'persistCode',
         `sketch001 = startSketchOn('XZ')
-<<<<<<< HEAD
   |> startProfileAt([2.61, -4.01], %)
   |> xLine(8.73, %)
   |> tangentialArcTo([8.33, -1.31], %)`
-=======
-    |> startProfileAt([4.61, -14.01], %)
-    |> xLine(12.73, %)
-    |> tangentialArcTo([24.95, -5.38], %)`
->>>>>>> e6e47f77
       )
     })
 
     await homePage.goToModelingScene()
 
     await expect(async () => {
-<<<<<<< HEAD
       await page.mouse.click(700, 200)
       await page.getByText('tangentialArcTo([8.33, -1.31], %)').click()
-=======
-      await page.getByText('tangentialArcTo([24.95, -5.38], %)').click()
->>>>>>> e6e47f77
       await expect(
         page.getByRole('button', { name: 'Edit Sketch' })
       ).toBeEnabled({ timeout: 1000 })
@@ -158,7 +145,6 @@
     await page.waitForTimeout(100)
 
     await expect(async () => {
-<<<<<<< HEAD
       // click to add segment
       await page.mouse.click(700, 200)
 
@@ -169,22 +155,6 @@
 
 `)
     }).toPass({ timeout: 5_000, intervals: [1_000] })
-=======
-      await page.mouse.move(700, 200, { steps: 25 })
-      await page.mouse.click(700, 200)
-
-      await expect
-        .poll(u.crushKclCodeIntoOneLineAndThenMaybeSome, { timeout: 1000 })
-        .toBe(
-          `sketch001 = startSketchOn('XZ')
-  |> startProfileAt([4.61,-14.01], %)
-  |> yLine(15.95, %)
-`
-            .replaceAll(' ', '')
-            .replaceAll('\n', '')
-        )
-    }).toPass({ timeout: 40_000, intervals: [1_000] })
->>>>>>> e6e47f77
   })
 
   test('Can exit selection of face', async ({ page, homePage }) => {
@@ -1082,56 +1052,10 @@
   `
         )
       })
-<<<<<<< HEAD
-      .toBeLessThan(8)
-
-    // click start Sketch
-    await page.getByRole('button', { name: 'Start Sketch' }).click()
-    await page.mouse.move(XYPlanePoint.x, XYPlanePoint.y, { steps: 5 })
-    const hoveredColor: [number, number, number] = [93, 93, 127]
-    // now that we're expecting the user to select a plan, it does respond to hover
-    await expect
-      .poll(() => u.getGreatestPixDiff(XYPlanePoint, hoveredColor))
-      .toBeLessThan(8)
-
-    await page.mouse.click(XYPlanePoint.x, XYPlanePoint.y)
-    await page.waitForTimeout(600)
-
-    await page.mouse.click(XYPlanePoint.x, XYPlanePoint.y)
-    await page.waitForTimeout(200)
-    await page.mouse.click(XYPlanePoint.x + 50, XYPlanePoint.y + 50)
-    await expect
-      .poll(async () => {
-        const text = await u.codeLocator.innerText()
-        return text.replace(/\s/g, '')
-      })
-      .toBe(
-        `sketch001 = startSketchOn('XZ')
-profile001 = startProfileAt([11.8, 9.09], sketch001)
-   |> line([3.39, -3.39], %)
-`.replace(/\s/g, '')
-      )
-    await page.addInitScript(async () => {
-      localStorage.setItem(
-        'persistCode',
-        `sketch001 = startSketchOn('XZ')
-  |> startProfileAt([11.8, 9.09], %)
-  |> line([3.39, -3.39], %)
-`
-      )
-    })
-    await page.reload()
-    await u.waitForAuthSkipAppStart()
-
-    await u.openDebugPanel()
-    await u.expectCmdLog('[data-message-type="execution-done"]')
-    await u.closeDebugPanel()
-=======
 
       await u.openDebugPanel()
       await u.expectCmdLog('[data-message-type="execution-done"]')
       await u.closeDebugPanel()
->>>>>>> e6e47f77
 
       // expect there to be no planes on load since there's something in the scene
       expect(
@@ -1314,13 +1238,8 @@
       await homePage.goToModelingScene()
 
       const [objClick] = scene.makeMouseHelpers(600, 250)
-<<<<<<< HEAD
-      const arrowHeadLocation = { x: 604, y: 129 } as const
+      const arrowHeadLocation = { x: 706, y: 129 } as const
       const arrowHeadWhite = TEST_COLORS.WHITE
-=======
-      const arrowHeadLocation = { x: 706, y: 129 } as const
-      const arrowHeadWhite: [number, number, number] = [255, 255, 255]
->>>>>>> e6e47f77
       const backgroundGray: [number, number, number] = [28, 28, 28]
       const verifyArrowHeadColor = async (c: [number, number, number]) =>
         scene.expectPixelColor(c, arrowHeadLocation, 15)
@@ -1412,122 +1331,125 @@
           highlightedCode: '',
         })
       })
-<<<<<<< HEAD
-    }
-  )
+    })
+  })
 })
 
-test2.describe('multi-profile sketching', () => {
-  test2(
-    'Can add multiple profiles to a sketch (all tool types)',
-    async ({ app, scene, toolbar, editor }) => {
-      await app.initialise(``)
-
-      const [selectXZPlane] = scene.makeMouseHelpers(650, 150)
-
-      const [startProfile1] = scene.makeMouseHelpers(568, 70)
-      const [endLineStartTanArc] = scene.makeMouseHelpers(701, 78)
-      const [endArcStartLine] = scene.makeMouseHelpers(745, 189)
-
-      const [startProfile2] = scene.makeMouseHelpers(782, 80)
-      const [profile2Point2] = scene.makeMouseHelpers(921, 90)
-      const [profile2Point3] = scene.makeMouseHelpers(953, 178)
-
-      const [circle1Center] = scene.makeMouseHelpers(842, 147)
-      const [circle1Radius] = scene.makeMouseHelpers(870, 171)
-
-      const [circle2Center] = scene.makeMouseHelpers(850, 222)
-      const [circle2Radius] = scene.makeMouseHelpers(843, 230)
-
-      const [crnRect1point1] = scene.makeMouseHelpers(583, 205)
-      const [crnRect1point2] = scene.makeMouseHelpers(618, 320)
-
-      const [crnRect2point1] = scene.makeMouseHelpers(663, 215)
-      const [crnRect2point2] = scene.makeMouseHelpers(744, 276)
-
-      const [cntrRect1point1] = scene.makeMouseHelpers(624, 387)
-      const [cntrRect1point2] = scene.makeMouseHelpers(676, 355)
-
-      const [cntrRect2point1] = scene.makeMouseHelpers(785, 332)
-      const [cntrRect2point2] = scene.makeMouseHelpers(808, 286)
-
-      await toolbar.startSketchPlaneSelection()
-      await selectXZPlane()
-      // timeout wait for engine animation is unavoidable
-      await app.page.waitForTimeout(600)
-      await editor.expectEditor.toContain(`sketch001 = startSketchOn('XZ')`)
-      await test.step('Create a close profile stopping mid profile to equip the tangential arc, and than back to the line tool', async () => {
-        await startProfile1()
-        await editor.expectEditor.toContain(
-          `profile001 = startProfileAt([4.61, 12.21], sketch001)`
-        )
-
-        await endLineStartTanArc()
-        await editor.expectEditor.toContain(`|> line([9.02, -0.55], %)`)
-        await toolbar.tangentialArcBtn.click()
-        await app.page.waitForTimeout(100)
-        await endLineStartTanArc()
-
-        await endArcStartLine()
-        await editor.expectEditor.toContain(
-          `|> tangentialArcTo([16.61, 4.14], %)`
-        )
-        await toolbar.lineBtn.click()
-        await app.page.waitForTimeout(100)
-        await endArcStartLine()
-
-        await app.page.mouse.click(572, 110)
-        await editor.expectEditor.toContain(`|> line([-11.73, 5.35], %)`)
-        await startProfile1()
-        await editor.expectEditor
-          .toContain(`|> lineTo([profileStartX(%), profileStartY(%)], %)
+test.describe('multi-profile sketching', () => {
+  test('Can add multiple profiles to a sketch (all tool types)', async ({
+    scene,
+    toolbar,
+    editor,
+    page,
+    homePage,
+  }) => {
+    await homePage.goToModelingScene()
+
+    const [selectXZPlane] = scene.makeMouseHelpers(650, 150)
+
+    const [startProfile1] = scene.makeMouseHelpers(568, 70)
+    const [endLineStartTanArc] = scene.makeMouseHelpers(701, 78)
+    const [endArcStartLine] = scene.makeMouseHelpers(745, 189)
+
+    const [startProfile2] = scene.makeMouseHelpers(782, 80)
+    const [profile2Point2] = scene.makeMouseHelpers(921, 90)
+    const [profile2Point3] = scene.makeMouseHelpers(953, 178)
+
+    const [circle1Center] = scene.makeMouseHelpers(842, 147)
+    const [circle1Radius] = scene.makeMouseHelpers(870, 171)
+
+    const [circle2Center] = scene.makeMouseHelpers(850, 222)
+    const [circle2Radius] = scene.makeMouseHelpers(843, 230)
+
+    const [crnRect1point1] = scene.makeMouseHelpers(583, 205)
+    const [crnRect1point2] = scene.makeMouseHelpers(618, 320)
+
+    const [crnRect2point1] = scene.makeMouseHelpers(663, 215)
+    const [crnRect2point2] = scene.makeMouseHelpers(744, 276)
+
+    const [cntrRect1point1] = scene.makeMouseHelpers(624, 387)
+    const [cntrRect1point2] = scene.makeMouseHelpers(676, 355)
+
+    const [cntrRect2point1] = scene.makeMouseHelpers(785, 332)
+    const [cntrRect2point2] = scene.makeMouseHelpers(808, 286)
+
+    await toolbar.startSketchPlaneSelection()
+    await selectXZPlane()
+    // timeout wait for engine animation is unavoidable
+    await page.waitForTimeout(600)
+    await editor.expectEditor.toContain(`sketch001 = startSketchOn('XZ')`)
+    await test.step('Create a close profile stopping mid profile to equip the tangential arc, and than back to the line tool', async () => {
+      await startProfile1()
+      await editor.expectEditor.toContain(
+        `profile001 = startProfileAt([4.61, 12.21], sketch001)`
+      )
+
+      await endLineStartTanArc()
+      await editor.expectEditor.toContain(`|> line([9.02, -0.55], %)`)
+      await toolbar.tangentialArcBtn.click()
+      await page.waitForTimeout(100)
+      await endLineStartTanArc()
+
+      await endArcStartLine()
+      await editor.expectEditor.toContain(
+        `|> tangentialArcTo([16.61, 4.14], %)`
+      )
+      await toolbar.lineBtn.click()
+      await page.waitForTimeout(100)
+      await endArcStartLine()
+
+      await page.mouse.click(572, 110)
+      await editor.expectEditor.toContain(`|> line([-11.73, 5.35], %)`)
+      await startProfile1()
+      await editor.expectEditor
+        .toContain(`|> lineTo([profileStartX(%), profileStartY(%)], %)
       |> close(%)`)
-        await app.page.waitForTimeout(100)
+      await page.waitForTimeout(100)
+    })
+
+    await test.step('Without unequipping from the last step, make another profile, and one that is not closed', async () => {
+      await startProfile2()
+      await editor.expectEditor.toContain(
+        `profile002 = startProfileAt([19.12, 11.53], sketch001)`
+      )
+      await profile2Point2()
+      await editor.expectEditor.toContain(`|> line([9.43, -0.68], %)`)
+      await profile2Point3()
+      await editor.expectEditor.toContain(`|> line([2.17, -5.97], %)`)
+    })
+
+    await test.step('create two circles in a row without unequip', async () => {
+      await toolbar.circleBtn.click()
+
+      await circle1Center()
+      await page.waitForTimeout(100)
+      await circle1Radius()
+      await editor.expectEditor.toContain(
+        `profile003 = circle({ center = [23.19, 6.98], radius = 2.5 }, sketch001)`
+      )
+
+      await test.step('hover in empty space to wait for overlays to get out of the way', async () => {
+        await page.mouse.move(951, 223)
+        await page.waitForTimeout(1000)
       })
 
-      await test.step('Without unequipping from the last step, make another profile, and one that is not closed', async () => {
-        await startProfile2()
-        await editor.expectEditor.toContain(
-          `profile002 = startProfileAt([19.12, 11.53], sketch001)`
-        )
-        await profile2Point2()
-        await editor.expectEditor.toContain(`|> line([9.43, -0.68], %)`)
-        await profile2Point3()
-        await editor.expectEditor.toContain(`|> line([2.17, -5.97], %)`)
-      })
-
-      await test.step('create two circles in a row without unequip', async () => {
-        await toolbar.circleBtn.click()
-
-        await circle1Center()
-        await app.page.waitForTimeout(100)
-        await circle1Radius()
-        await editor.expectEditor.toContain(
-          `profile003 = circle({ center = [23.19, 6.98], radius = 2.5 }, sketch001)`
-        )
-
-        await test.step('hover in empty space to wait for overlays to get out of the way', async () => {
-          await app.page.mouse.move(951, 223)
-          await app.page.waitForTimeout(1000)
-        })
-
-        await circle2Center()
-        await app.page.waitForTimeout(100)
-        await circle2Radius()
-        await editor.expectEditor.toContain(
-          `profile004 = circle({ center = [23.74, 1.9], radius = 0.72 }, sketch001)`
-        )
-      })
-      await test.step('create two corner rectangles in a row without unequip', async () => {
-        await toolbar.rectangleBtn.click()
-
-        await crnRect1point1()
-        await editor.expectEditor.toContain(
-          `profile005 = startProfileAt([5.63, 3.05], sketch001)`
-        )
-        await crnRect1point2()
-        await editor.expectEditor
-          .toContain(`|> angledLine([0, 2.37], %, $rectangleSegmentA001)
+      await circle2Center()
+      await page.waitForTimeout(100)
+      await circle2Radius()
+      await editor.expectEditor.toContain(
+        `profile004 = circle({ center = [23.74, 1.9], radius = 0.72 }, sketch001)`
+      )
+    })
+    await test.step('create two corner rectangles in a row without unequip', async () => {
+      await toolbar.rectangleBtn.click()
+
+      await crnRect1point1()
+      await editor.expectEditor.toContain(
+        `profile005 = startProfileAt([5.63, 3.05], sketch001)`
+      )
+      await crnRect1point2()
+      await editor.expectEditor
+        .toContain(`|> angledLine([0, 2.37], %, $rectangleSegmentA001)
   |> angledLine([segAng(rectangleSegmentA001) - 90, 7.8], %)
   |> angledLine([
        segAng(rectangleSegmentA001),
@@ -1535,15 +1457,15 @@
      ], %)
   |> lineTo([profileStartX(%), profileStartY(%)], %)
   |> close(%)`)
-        await app.page.waitForTimeout(100)
-
-        await crnRect2point1()
-        await editor.expectEditor.toContain(
-          `profile006 = startProfileAt([11.05, 2.37], sketch001)`
-        )
-        await crnRect2point2()
-        await editor.expectEditor
-          .toContain(`|> angledLine([0, 5.49], %, $rectangleSegmentA002)
+      await page.waitForTimeout(100)
+
+      await crnRect2point1()
+      await editor.expectEditor.toContain(
+        `profile006 = startProfileAt([11.05, 2.37], sketch001)`
+      )
+      await crnRect2point2()
+      await editor.expectEditor
+        .toContain(`|> angledLine([0, 5.49], %, $rectangleSegmentA002)
   |> angledLine([
        segAng(rectangleSegmentA002) - 90,
        4.14
@@ -1554,18 +1476,18 @@
      ], %)
   |> lineTo([profileStartX(%), profileStartY(%)], %)
   |> close(%)`)
-      })
-
-      await test.step('create two center rectangles in a row without unequip', async () => {
-        await toolbar.selectCenterRectangle()
-
-        await cntrRect1point1()
-        await editor.expectEditor.toContain(
-          `profile007 = startProfileAt([8.41, -9.29], sketch001)`
-        )
-        await cntrRect1point2()
-        await editor.expectEditor
-          .toContain(`|> angledLine([0, 7.06], %, $rectangleSegmentA003)
+    })
+
+    await test.step('create two center rectangles in a row without unequip', async () => {
+      await toolbar.selectCenterRectangle()
+
+      await cntrRect1point1()
+      await editor.expectEditor.toContain(
+        `profile007 = startProfileAt([8.41, -9.29], sketch001)`
+      )
+      await cntrRect1point2()
+      await editor.expectEditor
+        .toContain(`|> angledLine([0, 7.06], %, $rectangleSegmentA003)
 |> angledLine([
      segAng(rectangleSegmentA003) + 90,
      4.34
@@ -1576,15 +1498,15 @@
    ], %)
 |> lineTo([profileStartX(%), profileStartY(%)], %)
 |> close(%)`)
-        await app.page.waitForTimeout(100)
-
-        await cntrRect2point1()
-        await editor.expectEditor.toContain(
-          `profile008 = startProfileAt([19.33, -5.56], sketch001)`
-        )
-        await cntrRect2point2()
-        await editor.expectEditor
-          .toContain(`|> angledLine([0, 3.12], %, $rectangleSegmentA004)
+      await page.waitForTimeout(100)
+
+      await cntrRect2point1()
+      await editor.expectEditor.toContain(
+        `profile008 = startProfileAt([19.33, -5.56], sketch001)`
+      )
+      await cntrRect2point2()
+      await editor.expectEditor
+        .toContain(`|> angledLine([0, 3.12], %, $rectangleSegmentA004)
 |> angledLine([
      segAng(rectangleSegmentA004) + 90,
      6.24
@@ -1595,14 +1517,20 @@
    ], %)
 |> lineTo([profileStartX(%), profileStartY(%)], %)
 |> close(%)`)
-      })
-    }
-  )
-
-  test2(
-    'Can edit a sketch with multiple profiles, dragging segments to edit them, and adding one new profile',
-    async ({ app, scene, toolbar, editor }) => {
-      await app.initialise(`sketch001 = startSketchOn('XZ')
+    })
+  })
+
+  test('Can edit a sketch with multiple profiles, dragging segments to edit them, and adding one new profile', async ({
+    homePage,
+    scene,
+    toolbar,
+    editor,
+    page,
+  }) => {
+    await page.addInitScript(async () => {
+      localStorage.setItem(
+        'persistCode',
+        `sketch001 = startSketchOn('XZ')
 profile001 = startProfileAt([6.24, 4.54], sketch001)
   |> line([-0.41, 6.99], %)
   |> line([8.61, 0.74], %)
@@ -1620,79 +1548,83 @@
   |> lineTo([profileStartX(%), profileStartY(%)], %)
   |> close(%)
 profile003 = circle({ center = [6.92, -4.2], radius = 3.16 }, sketch001)
-`)
-
-      const [pointOnSegment] = scene.makeMouseHelpers(590, 141)
-      const [profileEnd] = scene.makeMouseHelpers(970, 105)
-      const profileEndMv = scene.makeMouseHelpers(951, 101)[1]
-      const [newProfileEnd] = scene.makeMouseHelpers(764, 104)
-      const dragSegmentTo = scene.makeMouseHelpers(850, 104)[1]
-
-      const rectHandle = scene.makeMouseHelpers(901, 150)[1]
-      const rectDragTo = scene.makeMouseHelpers(901, 180)[1]
-
-      const circleEdge = scene.makeMouseHelpers(691, 331)[1]
-      const dragCircleTo = scene.makeMouseHelpers(720, 331)[1]
-
-      const [rectStart] = scene.makeMouseHelpers(794, 322)
-      const [rectEnd] = scene.makeMouseHelpers(757, 395)
-
-      await test2.step('enter sketch and setup', async () => {
-        await pointOnSegment({ shouldDbClick: true })
-        await app.page.waitForTimeout(600)
-
-        await toolbar.lineBtn.click()
-        await app.page.waitForTimeout(100)
-      })
-
-      await test2.step('extend existing profile', async () => {
-        await profileEnd()
-        await app.page.waitForTimeout(100)
-        await newProfileEnd()
-        await editor.expectEditor.toContain(`|> line([-11.4, 0.71], %)`)
-        await toolbar.lineBtn.click()
-        await app.page.waitForTimeout(100)
-      })
-
-      await test2.step('edit existing profile', async () => {
-        await profileEndMv()
-        await app.page.mouse.down()
-        await dragSegmentTo()
-        await app.page.mouse.up()
-        await editor.expectEditor.toContain(`line([4.16, -4.51], %)`)
-      })
-
-      await test2.step('edit existing rect', async () => {
-        await rectHandle()
-        await app.page.mouse.down()
-        await rectDragTo()
-        await app.page.mouse.up()
-        await editor.expectEditor.toContain(
-          `angledLine([-7, 10.2], %, $rectangleSegmentA001)`
-        )
-      })
-
-      await test2.step('edit existing circl', async () => {
-        await circleEdge()
-        await app.page.mouse.down()
-        await dragCircleTo()
-        await app.page.mouse.up()
-        await editor.expectEditor.toContain(
-          `profile003 = circle({ center = [6.92, -4.2], radius = 4.77 }, sketch001)`
-        )
-      })
-
-      await test2.step('add new profile', async () => {
-        await toolbar.rectangleBtn.click()
-        await app.page.waitForTimeout(100)
-        await rectStart()
-        await editor.expectEditor.toContain(
-          `profile004 = startProfileAt([15.62, -3.83], sketch001)`
-        )
-        await app.page.waitForTimeout(100)
-        await rectEnd()
-        await editor.expectEditor
-          .toContain(`|> angledLine([180, 1.97], %, $rectangleSegmentA002)
+`
+      )
+    })
+
+    await homePage.goToModelingScene()
+
+    const [pointOnSegment] = scene.makeMouseHelpers(590, 141)
+    const [profileEnd] = scene.makeMouseHelpers(970, 105)
+    const profileEndMv = scene.makeMouseHelpers(951, 101)[1]
+    const [newProfileEnd] = scene.makeMouseHelpers(764, 104)
+    const dragSegmentTo = scene.makeMouseHelpers(850, 104)[1]
+
+    const rectHandle = scene.makeMouseHelpers(901, 150)[1]
+    const rectDragTo = scene.makeMouseHelpers(901, 180)[1]
+
+    const circleEdge = scene.makeMouseHelpers(691, 331)[1]
+    const dragCircleTo = scene.makeMouseHelpers(720, 331)[1]
+
+    const [rectStart] = scene.makeMouseHelpers(794, 322)
+    const [rectEnd] = scene.makeMouseHelpers(757, 395)
+
+    await test.step('enter sketch and setup', async () => {
+      await pointOnSegment({ shouldDbClick: true })
+      await page.waitForTimeout(600)
+
+      await toolbar.lineBtn.click()
+      await page.waitForTimeout(100)
+    })
+
+    await test.step('extend existing profile', async () => {
+      await profileEnd()
+      await page.waitForTimeout(100)
+      await newProfileEnd()
+      await editor.expectEditor.toContain(`|> line([-11.4, 0.71], %)`)
+      await toolbar.lineBtn.click()
+      await page.waitForTimeout(100)
+    })
+
+    await test.step('edit existing profile', async () => {
+      await profileEndMv()
+      await page.mouse.down()
+      await dragSegmentTo()
+      await page.mouse.up()
+      await editor.expectEditor.toContain(`line([4.16, -4.51], %)`)
+    })
+
+    await test.step('edit existing rect', async () => {
+      await rectHandle()
+      await page.mouse.down()
+      await rectDragTo()
+      await page.mouse.up()
+      await editor.expectEditor.toContain(
+        `angledLine([-7, 10.2], %, $rectangleSegmentA001)`
+      )
+    })
+
+    await test.step('edit existing circl', async () => {
+      await circleEdge()
+      await page.mouse.down()
+      await dragCircleTo()
+      await page.mouse.up()
+      await editor.expectEditor.toContain(
+        `profile003 = circle({ center = [6.92, -4.2], radius = 4.77 }, sketch001)`
+      )
+    })
+
+    await test.step('add new profile', async () => {
+      await toolbar.rectangleBtn.click()
+      await page.waitForTimeout(100)
+      await rectStart()
+      await editor.expectEditor.toContain(
+        `profile004 = startProfileAt([15.62, -3.83], sketch001)`
+      )
+      await page.waitForTimeout(100)
+      await rectEnd()
+      await editor.expectEditor
+        .toContain(`|> angledLine([180, 1.97], %, $rectangleSegmentA002)
     |> angledLine([
          segAng(rectangleSegmentA002) + 90,
          3.88
@@ -1703,13 +1635,20 @@
        ], %)
     |> lineTo([profileStartX(%), profileStartY(%)], %)
     |> close(%)`)
-      })
-    }
-  )
-  test2(
-    'Can delete a profile in the editor while is sketch mode, and sketch mode does not break, can ctrl+z to undo after constraint with variable was added',
-    async ({ app, scene, toolbar, editor, cmdBar }) => {
-      await app.initialise(`sketch001 = startSketchOn('XZ')
+    })
+  })
+  test('Can delete a profile in the editor while is sketch mode, and sketch mode does not break, can ctrl+z to undo after constraint with variable was added', async ({
+    scene,
+    toolbar,
+    editor,
+    cmdBar,
+    page,
+    homePage,
+  }) => {
+    await page.addInitScript(async () => {
+      localStorage.setItem(
+        'persistCode',
+        `sketch001 = startSketchOn('XZ')
 profile001 = startProfileAt([6.24, 4.54], sketch001)
   |> line([-0.41, 6.99], %)
   |> line([8.61, 0.74], %)
@@ -1727,92 +1666,87 @@
   |> lineTo([profileStartX(%), profileStartY(%)], %)
   |> close(%)
 profile003 = circle({ center = [6.92, -4.2], radius = 3.16 }, sketch001)
-`)
-
-      const [pointOnSegment] = scene.makeMouseHelpers(590, 141)
-      const [segment1Click] = scene.makeMouseHelpers(616, 131)
-      const sketchIsDrawnProperly = async () => {
-        await test2.step(
-          'check the sketch is still drawn properly',
-          async () => {
-            await app.page.waitForTimeout(200)
-            await scene.expectPixelColor(
-              [255, 255, 255],
-              { x: 617, y: 163 },
-              15
-            )
-            await scene.expectPixelColor(
-              [255, 255, 255],
-              { x: 629, y: 331 },
-              15
-            )
-          }
-        )
-      }
-
-      await test2.step('enter sketch and setup', async () => {
-        await pointOnSegment({ shouldDbClick: true })
-        await app.page.waitForTimeout(600)
-
-        await toolbar.lineBtn.click()
-        await app.page.waitForTimeout(100)
+`
+      )
+    })
+
+    await homePage.goToModelingScene()
+
+    const [pointOnSegment] = scene.makeMouseHelpers(590, 141)
+    const [segment1Click] = scene.makeMouseHelpers(616, 131)
+    const sketchIsDrawnProperly = async () => {
+      await test.step('check the sketch is still drawn properly', async () => {
+        await page.waitForTimeout(200)
+        await scene.expectPixelColor([255, 255, 255], { x: 617, y: 163 }, 15)
+        await scene.expectPixelColor([255, 255, 255], { x: 629, y: 331 }, 15)
       })
-
-      await test2.step('select and delete code for a profile', async () => {})
-      await app.page.getByText('close(%)').click()
-      await app.page.keyboard.down('Shift')
-      for (let i = 0; i < 11; i++) {
-        await app.page.keyboard.press('ArrowUp')
-      }
-      await app.page.keyboard.press('Home')
-      await app.page.keyboard.up('Shift')
-      await app.page.keyboard.press('Backspace')
-
+    }
+
+    await test.step('enter sketch and setup', async () => {
+      await pointOnSegment({ shouldDbClick: true })
+      await page.waitForTimeout(600)
+
+      await toolbar.lineBtn.click()
+      await page.waitForTimeout(100)
+    })
+
+    await test.step('select and delete code for a profile', async () => {})
+    await page.getByText('close(%)').click()
+    await page.keyboard.down('Shift')
+    for (let i = 0; i < 11; i++) {
+      await page.keyboard.press('ArrowUp')
+    }
+    await page.keyboard.press('Home')
+    await page.keyboard.up('Shift')
+    await page.keyboard.press('Backspace')
+
+    await sketchIsDrawnProperly()
+
+    await test.step('add random new var between profiles', async () => {
+      await page.keyboard.type('myVar = 5')
+      await page.keyboard.press('Enter')
+      await page.waitForTimeout(600)
+    })
+
+    await sketchIsDrawnProperly()
+
+    await test.step('Adding a constraint with a variable, and than ctrl-z-ing which will remove the variable again does not break sketch mode', async () => {
+      await expect(async () => {
+        await segment1Click()
+        await editor.expectState({
+          diagnostics: [],
+          activeLines: ['|>line([-0.41,6.99],%)'],
+          highlightedCode: 'line([-0.41,6.99],%)',
+        })
+      }).toPass({ timeout: 5_000, intervals: [500] })
+
+      await toolbar.lengthConstraintBtn.click()
+      await cmdBar.progressCmdBar()
+      await editor.expectEditor.toContain('length001 = 7')
+
+      // wait for execute defer
+      await page.waitForTimeout(600)
       await sketchIsDrawnProperly()
 
-      await test2.step('add random new var between profiles', async () => {
-        await app.page.keyboard.type('myVar = 5')
-        await app.page.keyboard.press('Enter')
-        await app.page.waitForTimeout(600)
-      })
-
+      await page.keyboard.down('Meta')
+      await page.keyboard.press('KeyZ')
+      await page.keyboard.up('Meta')
+
+      await editor.expectEditor.not.toContain('length001 = 7')
       await sketchIsDrawnProperly()
-
-      await test2.step(
-        'Adding a constraint with a variable, and than ctrl-z-ing which will remove the variable again does not break sketch mode',
-        async () => {
-          await expect(async () => {
-            await segment1Click()
-            await editor.expectState({
-              diagnostics: [],
-              activeLines: ['|>line([-0.41,6.99],%)'],
-              highlightedCode: 'line([-0.41,6.99],%)',
-            })
-          }).toPass({ timeout: 5_000, intervals: [500] })
-
-          await toolbar.lengthConstraintBtn.click()
-          await cmdBar.progressCmdBar()
-          await editor.expectEditor.toContain('length001 = 7')
-
-          // wait for execute defer
-          await app.page.waitForTimeout(600)
-          await sketchIsDrawnProperly()
-
-          await app.page.keyboard.down('Meta')
-          await app.page.keyboard.press('KeyZ')
-          await app.page.keyboard.up('Meta')
-
-          await editor.expectEditor.not.toContain('length001 = 7')
-          await sketchIsDrawnProperly()
-        }
-      )
-    }
-  )
-
-  test2(
-    'can enter sketch when there is an extrude',
-    async ({ app, scene, toolbar }) => {
-      await app.initialise(`sketch001 = startSketchOn('XZ')
+    })
+  })
+
+  test('can enter sketch when there is an extrude', async ({
+    homePage,
+    scene,
+    toolbar,
+    page,
+  }) => {
+    await page.addInitScript(async () => {
+      localStorage.setItem(
+        'persistCode',
+        `sketch001 = startSketchOn('XZ')
 profile001 = startProfileAt([-63.43, 193.08], sketch001)
   |> line([168.52, 149.87], %)
   |> line([190.29, -39.18], %)
@@ -1838,59 +1772,76 @@
 }, sketch001)
 extrude002 = extrude(50, profile001)
 extrude001 = extrude(5, profile003)
-`)
-      const [pointOnSegment] = scene.makeMouseHelpers(574, 207)
-
-      await pointOnSegment()
-      await toolbar.editSketch()
-      // wait for engine animation
-      await app.page.waitForTimeout(600)
-
-      await test2.step('check the sketch is still drawn properly', async () => {
-        await scene.expectPixelColor([255, 255, 255], { x: 591, y: 167 }, 15)
-        await scene.expectPixelColor([255, 255, 255], { x: 638, y: 222 }, 15)
-        await scene.expectPixelColor([255, 255, 255], { x: 756, y: 214 }, 15)
-      })
-    }
-  )
-  test2(
-    'exit new sketch without drawing anything should not be a problem',
-    async ({ app, scene, toolbar, editor, cmdBar }) => {
-      await app.initialise(`myVar = 5`)
-      const [selectXZPlane] = scene.makeMouseHelpers(650, 150)
-
-      await toolbar.startSketchPlaneSelection()
-      await selectXZPlane()
-      // timeout wait for engine animation is unavoidable
-      await app.page.waitForTimeout(600)
-
-      await editor.expectEditor.toContain(`sketch001 = startSketchOn('XZ')`)
-      await toolbar.exitSketchBtn.click()
-
-      await editor.expectEditor.not.toContain(`sketch001 = startSketchOn('XZ')`)
-
-      await test2.step(
-        "still renders code, hasn't got into a weird state",
-        async () => {
-          await editor.replaceCode(
-            'myVar = 5',
-            `myVar = 5
+`
+      )
+    })
+
+    await homePage.goToModelingScene()
+
+    const [pointOnSegment] = scene.makeMouseHelpers(574, 207)
+
+    await pointOnSegment()
+    await toolbar.editSketch()
+    // wait for engine animation
+    await page.waitForTimeout(600)
+
+    await test.step('check the sketch is still drawn properly', async () => {
+      await scene.expectPixelColor([255, 255, 255], { x: 591, y: 167 }, 15)
+      await scene.expectPixelColor([255, 255, 255], { x: 638, y: 222 }, 15)
+      await scene.expectPixelColor([255, 255, 255], { x: 756, y: 214 }, 15)
+    })
+  })
+  test('exit new sketch without drawing anything should not be a problem', async ({
+    homePage,
+    scene,
+    toolbar,
+    editor,
+    cmdBar,
+    page,
+  }) => {
+    await page.addInitScript(async () => {
+      localStorage.setItem('persistCode', `myVar = 5`)
+    })
+
+    await homePage.goToModelingScene()
+
+    const [selectXZPlane] = scene.makeMouseHelpers(650, 150)
+
+    await toolbar.startSketchPlaneSelection()
+    await selectXZPlane()
+    // timeout wait for engine animation is unavoidable
+    await page.waitForTimeout(600)
+
+    await editor.expectEditor.toContain(`sketch001 = startSketchOn('XZ')`)
+    await toolbar.exitSketchBtn.click()
+
+    await editor.expectEditor.not.toContain(`sketch001 = startSketchOn('XZ')`)
+
+    await test.step("still renders code, hasn't got into a weird state", async () => {
+      await editor.replaceCode(
+        'myVar = 5',
+        `myVar = 5
   sketch001 = startSketchOn('XZ')
   profile001 = circle({
     center = [12.41, 3.87],
     radius = myVar
   }, sketch001)`
-          )
-
-          await scene.expectPixelColor([255, 255, 255], { x: 633, y: 211 }, 15)
-        }
-      )
-    }
-  )
-  test2(
-    'A sketch with only "startProfileAt" and no segments should still be able to be continued ',
-    async ({ app, scene, toolbar, editor }) => {
-      await app.initialise(`sketch001 = startSketchOn('XZ')
+      )
+
+      await scene.expectPixelColor([255, 255, 255], { x: 633, y: 211 }, 15)
+    })
+  })
+  test('A sketch with only "startProfileAt" and no segments should still be able to be continued ', async ({
+    homePage,
+    scene,
+    toolbar,
+    editor,
+    page,
+  }) => {
+    await page.addInitScript(async () => {
+      localStorage.setItem(
+        'persistCode',
+        `sketch001 = startSketchOn('XZ')
 profile001 = startProfileAt([85.19, 338.59], sketch001)
   |> line([213.3, -94.52], %)
   |> line([-230.09, -55.34], %)
@@ -1899,29 +1850,38 @@
 sketch002 = startSketchOn('XY')
 profile002 = startProfileAt([85.81, 52.55], sketch002)
 
-`)
-      const [startProfileAt] = scene.makeMouseHelpers(606, 184)
-      const [nextPoint] = scene.makeMouseHelpers(763, 130)
-      await app.page
-        .getByText('startProfileAt([85.81, 52.55], sketch002)')
-        .click()
-      await toolbar.editSketch()
-      // timeout wait for engine animation is unavoidable
-      await app.page.waitForTimeout(600)
-
-      // equip line tool
-      await toolbar.lineBtn.click()
-      await app.page.waitForTimeout(100)
-      await startProfileAt()
-      await app.page.waitForTimeout(100)
-      await nextPoint()
-      await editor.expectEditor.toContain(`|> line([126.05, 44.12], %)`)
-    }
-  )
-  test2(
-    'old style sketch all in one pipe (with extrude) will break up to allow users to add a new profile to the same sketch',
-    async ({ app, scene, toolbar, editor }) => {
-      await app.initialise(`thePart = startSketchOn('XZ')
+`
+      )
+    })
+
+    await homePage.goToModelingScene()
+
+    const [startProfileAt] = scene.makeMouseHelpers(606, 184)
+    const [nextPoint] = scene.makeMouseHelpers(763, 130)
+    await page.getByText('startProfileAt([85.81, 52.55], sketch002)').click()
+    await toolbar.editSketch()
+    // timeout wait for engine animation is unavoidable
+    await page.waitForTimeout(600)
+
+    // equip line tool
+    await toolbar.lineBtn.click()
+    await page.waitForTimeout(100)
+    await startProfileAt()
+    await page.waitForTimeout(100)
+    await nextPoint()
+    await editor.expectEditor.toContain(`|> line([126.05, 44.12], %)`)
+  })
+  test('old style sketch all in one pipe (with extrude) will break up to allow users to add a new profile to the same sketch', async ({
+    homePage,
+    scene,
+    toolbar,
+    editor,
+    page,
+  }) => {
+    await page.addInitScript(async () => {
+      localStorage.setItem(
+        'persistCode',
+        `thePart = startSketchOn('XZ')
   |> startProfileAt([7.53, 10.51], %)
   |> line([12.54, 1.83], %)
   |> line([6.65, -6.91], %)
@@ -1929,54 +1889,57 @@
   |> lineTo([profileStartX(%), profileStartY(%)], %)
   |> close(%)
 extrude001 = extrude(75, thePart)
-`)
-      const [objClick] = scene.makeMouseHelpers(565, 343)
-      const [profilePoint1] = scene.makeMouseHelpers(609, 289)
-      const [profilePoint2] = scene.makeMouseHelpers(714, 389)
-
-      await test2.step('enter sketch and setup', async () => {
-        await objClick()
-        await toolbar.editSketch()
-        // timeout wait for engine animation is unavoidable
-        await app.page.waitForTimeout(600)
-      })
-
-      await test2.step(
-        'expect code to match initial conditions still',
-        async () => {
-          await editor.expectEditor.toContain(`thePart = startSketchOn('XZ')
+`
+      )
+    })
+
+    await homePage.goToModelingScene()
+
+    const [objClick] = scene.makeMouseHelpers(565, 343)
+    const [profilePoint1] = scene.makeMouseHelpers(609, 289)
+    const [profilePoint2] = scene.makeMouseHelpers(714, 389)
+
+    await test.step('enter sketch and setup', async () => {
+      await objClick()
+      await toolbar.editSketch()
+      // timeout wait for engine animation is unavoidable
+      await page.waitForTimeout(600)
+    })
+
+    await test.step('expect code to match initial conditions still', async () => {
+      await editor.expectEditor.toContain(`thePart = startSketchOn('XZ')
     |> startProfileAt([7.53, 10.51], %)`)
-        }
-      )
-
-      await test2.step(
-        'equiping the line tool should break up the pipe expression',
-        async () => {
-          await toolbar.lineBtn.click()
-          await editor.expectEditor.toContain(
-            `sketch001 = startSketchOn('XZ')thePart = startProfileAt([7.53, 10.51], sketch001)`
-          )
-        }
-      )
-
-      await test2.step(
-        'can continue on to add a new profile to this sketch',
-        async () => {
-          await profilePoint1()
-          await editor.expectEditor.toContain(
-            `profile001 = startProfileAt([19.77, -7.08], sketch001)`
-          )
-          await profilePoint2()
-          await editor.expectEditor.toContain(`|> line([19.05, -18.14], %)`)
-        }
-      )
-    }
-  )
-  test2(
-    'Can enter sketch on sketch of wall and cap for segment, solid2d, extrude-wall, extrude-cap selections',
-    async ({ app, scene, toolbar, editor }) => {
-      // TODO this test should include a test for selecting revolve walls and caps
-      await app.initialise(`sketch001 = startSketchOn('XZ')
+    })
+
+    await test.step('equiping the line tool should break up the pipe expression', async () => {
+      await toolbar.lineBtn.click()
+      await editor.expectEditor.toContain(
+        `sketch001 = startSketchOn('XZ')thePart = startProfileAt([7.53, 10.51], sketch001)`
+      )
+    })
+
+    await test.step('can continue on to add a new profile to this sketch', async () => {
+      await profilePoint1()
+      await editor.expectEditor.toContain(
+        `profile001 = startProfileAt([19.77, -7.08], sketch001)`
+      )
+      await profilePoint2()
+      await editor.expectEditor.toContain(`|> line([19.05, -18.14], %)`)
+    })
+  })
+  test('Can enter sketch on sketch of wall and cap for segment, solid2d, extrude-wall, extrude-cap selections', async ({
+    homePage,
+    scene,
+    toolbar,
+    editor,
+    page,
+  }) => {
+    // TODO this test should include a test for selecting revolve walls and caps
+
+    await page.addInitScript(async () => {
+      localStorage.setItem(
+        'persistCode',
+        `sketch001 = startSketchOn('XZ')
 profile001 = startProfileAt([6.71, -3.66], sketch001)
   |> line([2.65, 9.02], %, $seg02)
   |> line([3.73, -9.36], %, $seg01)
@@ -2047,174 +2010,153 @@
   |> close(%)
 extrude003 = extrude(2.5, profile011)
 revolve002 = revolve({ angle = 45, axis = seg02 }, profile008)
-`)
-
-      const camPositionForSelectingSketchOnWallProfiles = () =>
-        scene.moveCameraTo(
-          { x: 834, y: -680, z: 534 },
-          { x: -54, y: -476, z: 148 }
+`
+      )
+    })
+
+    await homePage.goToModelingScene()
+
+    const camPositionForSelectingSketchOnWallProfiles = () =>
+      scene.moveCameraTo(
+        { x: 834, y: -680, z: 534 },
+        { x: -54, y: -476, z: 148 }
+      )
+    const camPositionForSelectingSketchOnCapProfiles = () =>
+      scene.moveCameraTo({ x: 404, y: 690, z: 38 }, { x: 16, y: -140, z: -10 })
+    const wallSelectionOptions = [
+      {
+        title: 'select wall segment',
+        selectClick: scene.makeMouseHelpers(598, 211)[0],
+      },
+      {
+        title: 'select wall solid 2d',
+        selectClick: scene.makeMouseHelpers(677, 236)[0],
+      },
+      {
+        title: 'select wall circle',
+        selectClick: scene.makeMouseHelpers(811, 247)[0],
+      },
+      {
+        title: 'select wall extrude wall',
+        selectClick: scene.makeMouseHelpers(793, 136)[0],
+      },
+      {
+        title: 'select wall extrude cap',
+        selectClick: scene.makeMouseHelpers(836, 103)[0],
+      },
+    ] as const
+    const capSelectionOptions = [
+      {
+        title: 'select cap segment',
+        selectClick: scene.makeMouseHelpers(688, 91)[0],
+      },
+      {
+        title: 'select cap solid 2d',
+        selectClick: scene.makeMouseHelpers(733, 204)[0],
+      },
+      // TODO keeps failing
+      // {
+      //   title: 'select cap circle',
+      //   selectClick: scene.makeMouseHelpers(679, 290)[0],
+      // },
+      {
+        title: 'select cap extrude wall',
+        selectClick: scene.makeMouseHelpers(649, 402)[0],
+      },
+      {
+        title: 'select cap extrude cap',
+        selectClick: scene.makeMouseHelpers(693, 408)[0],
+      },
+    ] as const
+
+    const verifyWallProfilesAreDrawn = async () =>
+      test.step('verify wall profiles are drawn', async () => {
+        // open polygon
+        await scene.expectPixelColor(TEST_COLORS.WHITE, { x: 599, y: 168 }, 15)
+        // closed polygon
+        await scene.expectPixelColor(TEST_COLORS.WHITE, { x: 656, y: 171 }, 15)
+        // revolved profile
+        await scene.expectPixelColor(TEST_COLORS.WHITE, { x: 655, y: 264 }, 15)
+        // extruded profile
+        await scene.expectPixelColor(TEST_COLORS.WHITE, { x: 808, y: 396 }, 15)
+        // circle
+        await scene.expectPixelColor(
+          [
+            TEST_COLORS.WHITE,
+            TEST_COLORS.BLUE, // When entering via the circle, it's selected and therefore blue
+          ],
+          { x: 742, y: 386 },
+          15
         )
-      const camPositionForSelectingSketchOnCapProfiles = () =>
-        scene.moveCameraTo(
-          { x: 404, y: 690, z: 38 },
-          { x: 16, y: -140, z: -10 }
+      })
+
+    const verifyCapProfilesAreDrawn = async () =>
+      test.step('verify wall profiles are drawn', async () => {
+        // open polygon
+        await scene.expectPixelColor(
+          TEST_COLORS.WHITE,
+          // TEST_COLORS.BLUE, // When entering via the circle, it's selected and therefore blue
+          { x: 620, y: 58 },
+          15
         )
-      const wallSelectionOptions = [
-        {
-          title: 'select wall segment',
-          selectClick: scene.makeMouseHelpers(598, 211)[0],
-        },
-        {
-          title: 'select wall solid 2d',
-          selectClick: scene.makeMouseHelpers(677, 236)[0],
-        },
-        {
-          title: 'select wall circle',
-          selectClick: scene.makeMouseHelpers(811, 247)[0],
-        },
-        {
-          title: 'select wall extrude wall',
-          selectClick: scene.makeMouseHelpers(793, 136)[0],
-        },
-        {
-          title: 'select wall extrude cap',
-          selectClick: scene.makeMouseHelpers(836, 103)[0],
-        },
-      ] as const
-      const capSelectionOptions = [
-        {
-          title: 'select cap segment',
-          selectClick: scene.makeMouseHelpers(688, 91)[0],
-        },
-        {
-          title: 'select cap solid 2d',
-          selectClick: scene.makeMouseHelpers(733, 204)[0],
-        },
-        // TODO keeps failing
-        // {
-        //   title: 'select cap circle',
-        //   selectClick: scene.makeMouseHelpers(679, 290)[0],
-        // },
-        {
-          title: 'select cap extrude wall',
-          selectClick: scene.makeMouseHelpers(649, 402)[0],
-        },
-        {
-          title: 'select cap extrude cap',
-          selectClick: scene.makeMouseHelpers(693, 408)[0],
-        },
-      ] as const
-
-      const verifyWallProfilesAreDrawn = async () =>
-        test2.step('verify wall profiles are drawn', async () => {
-          // open polygon
-          await scene.expectPixelColor(
+        // revolved profile
+        await scene.expectPixelColor(TEST_COLORS.WHITE, { x: 641, y: 110 }, 15)
+        // closed polygon
+        await scene.expectPixelColor(TEST_COLORS.WHITE, { x: 632, y: 200 }, 15)
+        // extruded profile
+        await scene.expectPixelColor(TEST_COLORS.WHITE, { x: 628, y: 410 }, 15)
+        // circle
+        await scene.expectPixelColor(
+          [
             TEST_COLORS.WHITE,
-            { x: 599, y: 168 },
-            15
-          )
-          // closed polygon
-          await scene.expectPixelColor(
-            TEST_COLORS.WHITE,
-            { x: 656, y: 171 },
-            15
-          )
-          // revolved profile
-          await scene.expectPixelColor(
-            TEST_COLORS.WHITE,
-            { x: 655, y: 264 },
-            15
-          )
-          // extruded profile
-          await scene.expectPixelColor(
-            TEST_COLORS.WHITE,
-            { x: 808, y: 396 },
-            15
-          )
-          // circle
-          await scene.expectPixelColor(
-            [
-              TEST_COLORS.WHITE,
-              TEST_COLORS.BLUE, // When entering via the circle, it's selected and therefore blue
-            ],
-            { x: 742, y: 386 },
-            15
-          )
+            TEST_COLORS.BLUE, // When entering via the circle, it's selected and therefore blue
+          ],
+          { x: 681, y: 303 },
+          15
+        )
+      })
+
+    await test.step('select wall profiles', async () => {
+      for (const { title, selectClick } of wallSelectionOptions) {
+        await test.step(title, async () => {
+          await camPositionForSelectingSketchOnWallProfiles()
+          await selectClick()
+          await toolbar.editSketch()
+          await page.waitForTimeout(600)
+          await verifyWallProfilesAreDrawn()
+          await toolbar.exitSketchBtn.click()
+          await page.waitForTimeout(100)
         })
-
-      const verifyCapProfilesAreDrawn = async () =>
-        test2.step('verify wall profiles are drawn', async () => {
-          // open polygon
-          await scene.expectPixelColor(
-            TEST_COLORS.WHITE,
-            // TEST_COLORS.BLUE, // When entering via the circle, it's selected and therefore blue
-            { x: 620, y: 58 },
-            15
-          )
-          // revolved profile
-          await scene.expectPixelColor(
-            TEST_COLORS.WHITE,
-            { x: 641, y: 110 },
-            15
-          )
-          // closed polygon
-          await scene.expectPixelColor(
-            TEST_COLORS.WHITE,
-            { x: 632, y: 200 },
-            15
-          )
-          // extruded profile
-          await scene.expectPixelColor(
-            TEST_COLORS.WHITE,
-            { x: 628, y: 410 },
-            15
-          )
-          // circle
-          await scene.expectPixelColor(
-            [
-              TEST_COLORS.WHITE,
-              TEST_COLORS.BLUE, // When entering via the circle, it's selected and therefore blue
-            ],
-            { x: 681, y: 303 },
-            15
-          )
+      }
+    })
+
+    await test.step('select cap profiles', async () => {
+      for (const { title, selectClick } of capSelectionOptions) {
+        await test.step(title, async () => {
+          await camPositionForSelectingSketchOnCapProfiles()
+          await page.waitForTimeout(100)
+          await selectClick()
+          await page.waitForTimeout(100)
+          await toolbar.editSketch()
+          await page.waitForTimeout(600)
+          await verifyCapProfilesAreDrawn()
+          await toolbar.exitSketchBtn.click()
+          await page.waitForTimeout(100)
         })
-
-      await test2.step('select wall profiles', async () => {
-        for (const { title, selectClick } of wallSelectionOptions) {
-          await test2.step(title, async () => {
-            await camPositionForSelectingSketchOnWallProfiles()
-            await selectClick()
-            await toolbar.editSketch()
-            await app.page.waitForTimeout(600)
-            await verifyWallProfilesAreDrawn()
-            await toolbar.exitSketchBtn.click()
-            await app.page.waitForTimeout(100)
-          })
-        }
-      })
-
-      await test2.step('select cap profiles', async () => {
-        for (const { title, selectClick } of capSelectionOptions) {
-          await test2.step(title, async () => {
-            await camPositionForSelectingSketchOnCapProfiles()
-            await app.page.waitForTimeout(100)
-            await selectClick()
-            await app.page.waitForTimeout(100)
-            await toolbar.editSketch()
-            await app.page.waitForTimeout(600)
-            await verifyCapProfilesAreDrawn()
-            await toolbar.exitSketchBtn.click()
-            await app.page.waitForTimeout(100)
-          })
-        }
-      })
-    }
-  )
-  test2(
-    'Can enter sketch loft edges, base and continue sketch',
-    async ({ app, scene, toolbar, editor }) => {
-      await app.initialise(`sketch001 = startSketchOn('XZ')
+      }
+    })
+  })
+  test('Can enter sketch loft edges, base and continue sketch', async ({
+    homePage,
+    scene,
+    toolbar,
+    editor,
+    page,
+  }) => {
+    await page.addInitScript(async () => {
+      localStorage.setItem(
+        'persistCode',
+        `sketch001 = startSketchOn('XZ')
 profile001 = startProfileAt([34, 42.66], sketch001)
   |> line([102.65, 151.99], %)
   |> line([76, -138.66], %)
@@ -2229,33 +2171,43 @@
   |> close(%)
 
 loft([profile001, profile002])
-`)
-      const [baseProfileEdgeClick] = scene.makeMouseHelpers(621, 292)
-
-      const [rect1Crn1] = scene.makeMouseHelpers(592, 283)
-      const [rect1Crn2] = scene.makeMouseHelpers(797, 268)
-
-      await baseProfileEdgeClick()
-      await toolbar.editSketch()
-      await app.page.waitForTimeout(600)
-      await scene.expectPixelColor(TEST_COLORS.WHITE, { x: 562, y: 172 }, 15)
-
-      await toolbar.rectangleBtn.click()
-      await app.page.waitForTimeout(100)
-      await rect1Crn1()
-      await editor.expectEditor.toContain(
-        `profile003 = startProfileAt([50.72, -18.19], sketch001)`
-      )
-      await rect1Crn2()
-      await editor.expectEditor.toContain(
-        `angledLine([0, 113.01], %, $rectangleSegmentA001)`
-      )
-    }
-  )
-  test2(
-    'Can enter sketch loft edges offsetPlane and continue sketch',
-    async ({ app, scene, toolbar, editor }) => {
-      await app.initialise(`sketch001 = startSketchOn('XZ')
+`
+      )
+    })
+
+    await homePage.goToModelingScene()
+    const [baseProfileEdgeClick] = scene.makeMouseHelpers(621, 292)
+
+    const [rect1Crn1] = scene.makeMouseHelpers(592, 283)
+    const [rect1Crn2] = scene.makeMouseHelpers(797, 268)
+
+    await baseProfileEdgeClick()
+    await toolbar.editSketch()
+    await page.waitForTimeout(600)
+    await scene.expectPixelColor(TEST_COLORS.WHITE, { x: 562, y: 172 }, 15)
+
+    await toolbar.rectangleBtn.click()
+    await page.waitForTimeout(100)
+    await rect1Crn1()
+    await editor.expectEditor.toContain(
+      `profile003 = startProfileAt([50.72, -18.19], sketch001)`
+    )
+    await rect1Crn2()
+    await editor.expectEditor.toContain(
+      `angledLine([0, 113.01], %, $rectangleSegmentA001)`
+    )
+  })
+  test('Can enter sketch loft edges offsetPlane and continue sketch', async ({
+    scene,
+    toolbar,
+    editor,
+    page,
+    homePage,
+  }) => {
+    await page.addInitScript(async () => {
+      localStorage.setItem(
+        'persistCode',
+        `sketch001 = startSketchOn('XZ')
 profile001 = startProfileAt([34, 42.66], sketch001)
   |> line([102.65, 151.99], %)
   |> line([76, -138.66], %)
@@ -2270,40 +2222,40 @@
   |> close(%)
 
 loft([profile001, profile002])
-`)
-      const topProfileEdgeClickCoords = { x: 602, y: 185 } as const
-      const [topProfileEdgeClick] = scene.makeMouseHelpers(
-        topProfileEdgeClickCoords.x,
-        topProfileEdgeClickCoords.y
-      )
-
-      const [rect1Crn1] = scene.makeMouseHelpers(592, 283)
-      const [rect1Crn2] = scene.makeMouseHelpers(797, 268)
-
-      await scene.moveCameraTo(
-        { x: 8171, y: -7740, z: 1624 },
-        { x: 3302, y: -627, z: 2892 }
-      )
-
-      await topProfileEdgeClick()
-      await toolbar.editSketch()
-      await app.page.waitForTimeout(600)
-      await scene.expectPixelColor(TEST_COLORS.BLUE, { x: 788, y: 188 }, 15)
-
-      await toolbar.rectangleBtn.click()
-      await app.page.waitForTimeout(100)
-      await rect1Crn1()
-      await editor.expectEditor.toContain(
-        `profile003 = startProfileAt([47.76, -17.13], plane001)`
-      )
-      await rect1Crn2()
-      await editor.expectEditor.toContain(
-        `angledLine([0, 106.42], %, $rectangleSegmentA001)`
-      )
-    }
-  )
-=======
-    })
-  })
->>>>>>> e6e47f77
+`
+      )
+    })
+
+    await homePage.goToModelingScene()
+
+    const topProfileEdgeClickCoords = { x: 602, y: 185 } as const
+    const [topProfileEdgeClick] = scene.makeMouseHelpers(
+      topProfileEdgeClickCoords.x,
+      topProfileEdgeClickCoords.y
+    )
+
+    const [rect1Crn1] = scene.makeMouseHelpers(592, 283)
+    const [rect1Crn2] = scene.makeMouseHelpers(797, 268)
+
+    await scene.moveCameraTo(
+      { x: 8171, y: -7740, z: 1624 },
+      { x: 3302, y: -627, z: 2892 }
+    )
+
+    await topProfileEdgeClick()
+    await toolbar.editSketch()
+    await page.waitForTimeout(600)
+    await scene.expectPixelColor(TEST_COLORS.BLUE, { x: 788, y: 188 }, 15)
+
+    await toolbar.rectangleBtn.click()
+    await page.waitForTimeout(100)
+    await rect1Crn1()
+    await editor.expectEditor.toContain(
+      `profile003 = startProfileAt([47.76, -17.13], plane001)`
+    )
+    await rect1Crn2()
+    await editor.expectEditor.toContain(
+      `angledLine([0, 106.42], %, $rectangleSegmentA001)`
+    )
+  })
 })