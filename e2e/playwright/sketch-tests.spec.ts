import fs from 'node:fs/promises'
import path from 'node:path'
import type { Page } from '@playwright/test'
import { roundOff, uuidv4 } from '@src/lib/utils'

import type { CmdBarFixture } from '@e2e/playwright/fixtures/cmdBarFixture'
import type { HomePageFixture } from '@e2e/playwright/fixtures/homePageFixture'
import type { SceneFixture } from '@e2e/playwright/fixtures/sceneFixture'
import type { ToolbarFixture } from '@e2e/playwright/fixtures/toolbarFixture'
import {
  PERSIST_MODELING_CONTEXT,
  TEST_COLORS,
  getMovementUtils,
  getUtils,
} from '@e2e/playwright/test-utils'
import { expect, test } from '@e2e/playwright/zoo-test'
<<<<<<< HEAD
import type { EditorFixture } from './fixtures/editorFixture'
=======
import type { EditorFixture } from '@e2e/playwright/fixtures/editorFixture'
>>>>>>> 3840377d

test.describe('Sketch tests', () => {
  test('multi-sketch file shows multiple Edit Sketch buttons', async ({
    page,
    context,
    homePage,
    scene,
    cmdBar,
  }) => {
    const u = await getUtils(page)
    const selectionsSnippets = {
      startProfileAt1:
        '|> startProfile(at = [-width / 4 + screwRadius, height / 2])',
      startProfileAt2: '|> startProfile(at = [-width / 2, 0])',
      startProfileAt3: '|> startProfile(at = [0, thickness])',
    }
    await context.addInitScript(
      async ({ startProfileAt1, startProfileAt2, startProfileAt3 }: any) => {
        localStorage.setItem(
          'persistCode',
          `
    width = 20
    height = 10
    thickness = 5
    screwRadius = 3
    wireRadius = 2
    wireOffset = 0.5

    screwHole = startSketchOn(XY)
  ${startProfileAt1}
  |> arc(angleStart = 0, angleEnd = 360, radius = screwRadius)

    part001 = startSketchOn(XY)
  ${startProfileAt2}
  |> xLine(length = width * .5)
  |> yLine(length = height)
  |> xLine(length = -width * .5)
  |> close()
  |> subtract2d(tool = screwHole)
  |> extrude(length = thickness)

  part002 = startSketchOn(-XZ)
  ${startProfileAt3}
  |> xLine(length = width / 4)
  |> tangentialArc(endAbsolute = [width / 2, 0])
  |> xLine(length = -width / 4 + wireRadius)
  |> yLine(length = wireOffset)
  |> arc(angleStart = 0, angleEnd = 180, radius = wireRadius)
  |> yLine(length = -wireOffset)
  |> xLine(length = -width / 4)
  |> close()
  |> extrude(length = -height)
    `
        )
      },
      selectionsSnippets
    )
    await page.setBodyDimensions({ width: 1200, height: 500 })

    await homePage.goToModelingScene()
    await scene.settled(cmdBar)

    // wait for execution done
    await u.openDebugPanel()
    await u.expectCmdLog('[data-message-type="execution-done"]')
    await u.closeDebugPanel()

    await page.getByText(selectionsSnippets.startProfileAt1).click()
    await expect(
      page.getByRole('button', { name: 'Edit Sketch' })
    ).toBeVisible()

    await page.getByText(selectionsSnippets.startProfileAt2).click()
    await expect(
      page.getByRole('button', { name: 'Edit Sketch' })
    ).toBeVisible()

    await page.getByText(selectionsSnippets.startProfileAt3).click()
    await expect(
      page.getByRole('button', { name: 'Edit Sketch' })
    ).toBeVisible()
  })
  test('Can delete most of a sketch and the line tool will still work', async ({
    page,
    scene,
    homePage,
    cmdBar,
  }) => {
    const u = await getUtils(page)
    await page.addInitScript(async () => {
      localStorage.setItem(
        'persistCode',
        `@settings(defaultLengthUnit = in)
sketch001 = startSketchOn(XZ)
  |> startProfile(at = [2.61, -4.01])
  |> xLine(length = 8.73)
  |> tangentialArc(endAbsolute = [8.33, -1.31])`
      )
    })

    await homePage.goToModelingScene()
    await scene.settled(cmdBar)

    await scene.expectPixelColor(TEST_COLORS.WHITE, { x: 587, y: 270 }, 15)

    await expect(async () => {
      await page.mouse.click(700, 200)
      await page.getByText('tangentialArc(endAbsolute = [8.33, -1.31])').click()
      await expect(
        page.getByRole('button', { name: 'Edit Sketch' })
      ).toBeEnabled({ timeout: 2000 })
      await page.getByRole('button', { name: 'Edit Sketch' }).click()
    }).toPass({ timeout: 40_000, intervals: [1_000] })

    await page.waitForTimeout(600) // wait for animation

    await page.getByText('tangentialArc(endAbsolute = [8.33, -1.31])').click()
    await page.keyboard.press('End')
    await page.keyboard.down('Shift')
    await page.keyboard.press('ArrowUp')
    await page.keyboard.press('Home')
    await page.keyboard.up('Shift')
    await page.keyboard.press('Backspace')
    await u.openDebugPanel()
    await u.expectCmdLog('[data-message-type="execution-done"]', 10_000)
    await page.waitForTimeout(100)

    await page.getByRole('button', { name: 'line Line', exact: true }).click()
    await page.waitForTimeout(500)
    // click start profileAt handle to continue profile
    await page.mouse.click(702, 406, { delay: 500 })
    await page.waitForTimeout(100)
    await page.mouse.move(800, 150)

    await expect(async () => {
      // click to add segment
      await page.mouse.click(700, 200)

      await expect
        .poll(u.normalisedEditorCode, { timeout: 1000 })
        .toBe(`@settings(defaultLengthUnit = in)


sketch002 = startSketchOn(XZ)
sketch001 = startProfile(sketch002, at = [12.34, -12.34])
  |> yLine(length = 12.34)

`)
    }).toPass({ timeout: 5_000, intervals: [1_000] })
  })

  test('Can exit selection of face', async ({ page, homePage }) => {
    // Load the app with the code panes
    await page.addInitScript(async () => {
      localStorage.setItem('persistCode', ``)
    })

    await page.setBodyDimensions({ width: 1200, height: 500 })

    await homePage.goToModelingScene()

    await page.getByRole('button', { name: 'Start Sketch' }).click()
    await expect(
      page.getByRole('button', { name: 'Exit Sketch' })
    ).toBeVisible()

    await expect(page.getByText('select a plane or face')).toBeVisible()

    await page.keyboard.press('Escape')
    await expect(
      page.getByRole('button', { name: 'Start Sketch' })
    ).toBeVisible()
  })

  test('Can select planes in Feature Tree after Start Sketch', async ({
    page,
    homePage,
    toolbar,
    editor,
  }) => {
    // Load the app with empty code
    await page.addInitScript(async () => {
      localStorage.setItem(
        'persistCode',
        `plane001 = offsetPlane(XZ, offset = 5)`
      )
    })

    await page.setBodyDimensions({ width: 1200, height: 500 })

    await homePage.goToModelingScene()

    await test.step('Click Start Sketch button', async () => {
      await page.getByRole('button', { name: 'Start Sketch' }).click()
      await expect(
        page.getByRole('button', { name: 'Exit Sketch' })
      ).toBeVisible()
      await expect(page.getByText('select a plane or face')).toBeVisible()
    })

    await test.step('Open feature tree and select Front plane (XZ)', async () => {
      await toolbar.openFeatureTreePane()

      await page.getByRole('button', { name: 'Front plane' }).click()

      await page.waitForTimeout(600)

      await expect(toolbar.lineBtn).toBeEnabled()
      await editor.expectEditor.toContain('startSketchOn(XZ)')

      await page.getByRole('button', { name: 'Exit Sketch' }).click()
      await expect(
        page.getByRole('button', { name: 'Start Sketch' })
      ).toBeVisible()
    })

    await test.step('Click Start Sketch button again', async () => {
      await page.getByRole('button', { name: 'Start Sketch' }).click()
      await expect(
        page.getByRole('button', { name: 'Exit Sketch' })
      ).toBeVisible()
    })

    await test.step('Select the offset plane', async () => {
      await toolbar.openFeatureTreePane()

      await page.getByRole('button', { name: 'Offset plane' }).click()

      await page.waitForTimeout(600)

      await expect(toolbar.lineBtn).toBeEnabled()
      await editor.expectEditor.toContain('startSketchOn(plane001)')
    })
  })

  test('Can edit segments by dragging their handles', () => {
    const doEditSegmentsByDraggingHandle = async (
      page: Page,
      homePage: HomePageFixture,
      openPanes: string[],
      scene: SceneFixture,
      toolbar: ToolbarFixture,
      cmdBar: CmdBarFixture
    ) => {
      // Load the app with the code panes
      await page.addInitScript(async () => {
        localStorage.setItem(
          'persistCode',
          `sketch001 = startSketchOn(XZ)
      |> startProfile(at = [4.61, -14.01])
      |> line(end = [12.73, -0.09])
      |> tangentialArc(endAbsolute = [24.95, -5.38])
      |> arc(interiorAbsolute = [20.18, -1.7], endAbsolute = [11.82, -1.16])
      |> arc(angleStart = -89.36, angleEnd = 135.81, radius = 5.92)
      |> close()`
        )
      })

      const u = await getUtils(page)
      await homePage.goToModelingScene()
      await scene.settled(cmdBar)

      await expect(
        page.getByRole('button', { name: 'Start Sketch' })
      ).not.toBeDisabled()

      await page.waitForTimeout(100)
      await u.openAndClearDebugPanel()
      await u.sendCustomCmd({
        type: 'modeling_cmd_req',
        cmd_id: uuidv4(),
        cmd: {
          type: 'default_camera_look_at',
          vantage: { x: 0, y: -1250, z: 580 },
          center: { x: 0, y: 0, z: 0 },
          up: { x: 0, y: 0, z: 1 },
        },
      })
      await page.waitForTimeout(100)
      await u.sendCustomCmd({
        type: 'modeling_cmd_req',
        cmd_id: uuidv4(),
        cmd: {
          type: 'default_camera_get_settings',
        },
      })
      await page.waitForTimeout(100)
      await u.closeDebugPanel()

      // If we have the code pane open, we should see the code.
      if (openPanes.includes('code')) {
        await expect(u.codeLocator).toHaveText(`sketch001 = startSketchOn(XZ)
      |> startProfile(at = [4.61, -14.01])
      |> line(end = [12.73, -0.09])
      |> tangentialArc(endAbsolute = [24.95, -5.38])
      |> arc(interiorAbsolute = [20.18, -1.7], endAbsolute = [11.82, -1.16])
      |> arc(angleStart = -89.36, angleEnd = 135.81, radius = 5.92)
      |> close()
`)
      } else {
        // Ensure we don't see the code.
        await expect(u.codeLocator).not.toBeVisible()
      }

      const startPX = [665, 458]

      const dragPX = 30
      let prevContent = ''

      if (openPanes.includes('code')) {
        await page.getByText('startProfile(at = [4.61, -14.01])').click()
      } else {
        // Wait for the render.
        await page.waitForTimeout(1000)
        // Select the sketch
        await page.mouse.click(700, 370)
      }
      await toolbar.editSketch()
      if (openPanes.includes('code')) {
        prevContent = await page.locator('.cm-content').innerText()
      }

      const step5 = { steps: 5 }

      await expect(page.getByTestId('segment-overlay')).toHaveCount(5)

      // drag startProfileAt handle
      await page.mouse.move(startPX[0], startPX[1])
      await page.mouse.down()
      await page.mouse.move(startPX[0] + dragPX, startPX[1] - dragPX, step5)
      await page.mouse.up()

      if (openPanes.includes('code')) {
        await expect(page.locator('.cm-content')).not.toHaveText(prevContent)
        prevContent = await page.locator('.cm-content').innerText()
      }

      // drag line handle
      await page.waitForTimeout(100)

      const lineEnd = await u.getBoundingBox('[data-overlay-index="0"]')
      await page.mouse.move(lineEnd.x - 5, lineEnd.y)
      await page.mouse.down()
      await page.mouse.move(lineEnd.x + dragPX, lineEnd.y - dragPX, step5)
      await page.mouse.up()
      await page.waitForTimeout(100)
      if (openPanes.includes('code')) {
        await expect(page.locator('.cm-content')).not.toHaveText(prevContent)
        prevContent = await page.locator('.cm-content').innerText()
      }

      // drag tangentialArc handle
      const tangentEnd = await u.getBoundingBox('[data-overlay-index="1"]')
      await page.mouse.move(tangentEnd.x, tangentEnd.y - 5)
      await page.mouse.down()
      await page.mouse.move(tangentEnd.x + dragPX, tangentEnd.y - dragPX, step5)
      await page.mouse.up()
      await page.waitForTimeout(100)
      if (openPanes.includes('code')) {
        await expect(page.locator('.cm-content')).not.toHaveText(prevContent)
      }

      // drag arcTo interiorAbsolute handle (three point arc)
      const arcToHandle = await u.getBoundingBox('[data-overlay-index="2"]')
      await page.mouse.move(arcToHandle.x, arcToHandle.y - 5)
      await page.mouse.down()
      await page.mouse.move(
        arcToHandle.x - dragPX,
        arcToHandle.y + dragPX,
        step5
      )
      await page.mouse.up()
      await page.waitForTimeout(100)
      if (openPanes.includes('code')) {
        await expect(page.locator('.cm-content')).not.toHaveText(prevContent)
        prevContent = await page.locator('.cm-content').innerText()
      }

      // drag arcTo end handle (three point arc)
      const arcToEndHandle = await u.getBoundingBox('[data-overlay-index="3"]')
      await page.mouse.move(arcToEndHandle.x, arcToEndHandle.y - 5)
      await page.mouse.down()
      await page.mouse.move(
        arcToEndHandle.x - dragPX,
        arcToEndHandle.y + dragPX,
        step5
      )
      await page.mouse.up()
      await page.waitForTimeout(100)
      if (openPanes.includes('code')) {
        await expect(page.locator('.cm-content')).not.toHaveText(prevContent)
        prevContent = await page.locator('.cm-content').innerText()
      }

      // drag arc radius handle
      const arcRadiusHandle = await u.getBoundingBox('[data-overlay-index="4"]')
      await page.mouse.move(arcRadiusHandle.x, arcRadiusHandle.y - 5)
      await page.mouse.down()
      await page.mouse.move(
        arcRadiusHandle.x - dragPX,
        arcRadiusHandle.y + dragPX,
        step5
      )
      await page.mouse.up()
      await page.waitForTimeout(100)
      if (openPanes.includes('code')) {
        await expect(page.locator('.cm-content')).not.toHaveText(prevContent)
      }

      // drag arc center handle (we'll have to hardcode the position because it doesn't have a overlay near the handle)
      const arcCenterHandle = { x: 745, y: 214 }
      await page.mouse.move(arcCenterHandle.x, arcCenterHandle.y - 5)
      await page.mouse.down()
      await page.mouse.move(
        arcCenterHandle.x - dragPX,
        arcCenterHandle.y + dragPX,
        step5
      )
      await page.mouse.up()
      await page.waitForTimeout(100)
      if (openPanes.includes('code')) {
        await expect(page.locator('.cm-content')).not.toHaveText(prevContent)
      }

      // Open the code pane
      await u.openKclCodePanel()

      // expect the code to have changed
      await expect(
        page.locator('.cm-content')
      ).toHaveText(`sketch001 = startSketchOn(XZ)
  |> startProfile(at = [6.44, -12.07])
  |> line(end = [14.72, 1.97])
  |> tangentialArc(endAbsolute = [26.92, -3.32])
  |> arc(interiorAbsolute = [18.11, -3.73], endAbsolute = [9.77, -3.19])
  |> arc(angleStart = -58.29, angleEnd = 161.17, radius = 3.75)
  |> close()
`)
    }
    test('code pane open at start-handles', async ({
      page,
      homePage,
      scene,
      toolbar,
      cmdBar,
    }) => {
      // Load the app with the code panes
      await page.addInitScript(async () => {
        localStorage.setItem(
          'store',
          JSON.stringify({
            state: {
              openPanes: ['code'],
            },
            version: 0,
          })
        )
      })
      await doEditSegmentsByDraggingHandle(
        page,
        homePage,
        ['code'],
        scene,
        toolbar,
        cmdBar
      )
    })

    test('code pane closed at start-handles', async ({
      page,
      homePage,
      scene,
      toolbar,
      cmdBar,
    }) => {
      // Load the app with the code panes
      await page.addInitScript(async (persistModelingContext) => {
        localStorage.setItem(
          persistModelingContext,
          JSON.stringify({ openPanes: [] })
        )
      }, PERSIST_MODELING_CONTEXT)
      await doEditSegmentsByDraggingHandle(
        page,
        homePage,
        [],
        scene,
        toolbar,
        cmdBar
      )
    })
  })

  test('Can edit a circle center and radius by dragging its handles', async ({
    page,
    editor,
    homePage,
    scene,
    cmdBar,
  }) => {
    const u = await getUtils(page)
    await page.addInitScript(async () => {
      localStorage.setItem(
        'persistCode',
        `@settings(defaultLengthUnit=in)
sketch001 = startSketchOn(XZ)
    |> circle(center = [4.61, -5.01], radius = 8)`
      )
    })

    await homePage.goToModelingScene()
    await scene.connectionEstablished()
    await scene.settled(cmdBar)

    await expect(
      page.getByRole('button', { name: 'Start Sketch' })
    ).not.toBeDisabled()

    await page.waitForTimeout(100)
    await u.openAndClearDebugPanel()
    await u.sendCustomCmd({
      type: 'modeling_cmd_req',
      cmd_id: uuidv4(),
      cmd: {
        type: 'default_camera_look_at',
        vantage: { x: 0, y: -1250, z: 580 },
        center: { x: 0, y: 0, z: 0 },
        up: { x: 0, y: 0, z: 1 },
      },
    })
    await page.waitForTimeout(100)
    await u.sendCustomCmd({
      type: 'modeling_cmd_req',
      cmd_id: uuidv4(),
      cmd: {
        type: 'default_camera_get_settings',
      },
    })
    await page.waitForTimeout(100)

    const startPX = [667, 325]

    const dragPX = 40

    await page.getByText('circle(center = [4.61, -5.01], radius = 8)').click()
    await expect(
      page.getByRole('button', { name: 'Edit Sketch' })
    ).toBeVisible()
    await page.getByRole('button', { name: 'Edit Sketch' }).click()
    await page.waitForTimeout(400)

    let prevContent = await page.locator('.cm-content').innerText()

    await expect(page.getByTestId('segment-overlay')).toHaveCount(1)

    await test.step('drag circle center handle', async () => {
      await page.dragAndDrop('#stream', '#stream', {
        sourcePosition: { x: startPX[0], y: startPX[1] },
        targetPosition: { x: startPX[0] + dragPX, y: startPX[1] - dragPX },
      })
      await page.waitForTimeout(100)

      await editor.expectEditor.not.toContain(prevContent)

      prevContent = await page.locator('.cm-content').innerText()
    })

    await test.step('drag circle radius handle', async () => {
      await page.waitForTimeout(100)

      const lineEnd = await u.getBoundingBox('[data-overlay-index="0"]')
      await page.waitForTimeout(100)
      await page.dragAndDrop('#stream', '#stream', {
        sourcePosition: { x: lineEnd.x - 5, y: lineEnd.y },
        targetPosition: { x: lineEnd.x + dragPX * 2, y: lineEnd.y + dragPX },
      })
      await editor.expectEditor.not.toContain(prevContent)
      prevContent = await page.locator('.cm-content').innerText()
    })

    // expect the code to have changed
    await editor.expectEditor.toContain(
      `sketch001 = startSketchOn(XZ)
    |> circle(center = [7.26, -2.37], radius = 11.44)`,
      { shouldNormalise: true }
    )
  })
  test('Can edit a sketch that has been extruded in the same pipe', async ({
    page,
    homePage,
    editor,
    toolbar,
    scene,
    cmdBar,
  }) => {
    const u = await getUtils(page)
    await page.addInitScript(async () => {
      localStorage.setItem(
        'persistCode',
        `@settings(defaultLengthUnit=in)
sketch001 = startSketchOn(XZ)
  |> startProfile(at = [4.61, -10.01])
  |> line(end = [12.73, -0.09])
  |> tangentialArc(endAbsolute = [24.95, -0.38])
  |> close()
  |> extrude(length = 5)`
      )
    })

    await homePage.goToModelingScene()
    await toolbar.waitForFeatureTreeToBeBuilt()
    await scene.settled(cmdBar)

    await expect(
      page.getByRole('button', { name: 'Start Sketch' })
    ).not.toBeDisabled({ timeout: 10_000 })

    await page.waitForTimeout(100)
    await u.openAndClearDebugPanel()
    await u.sendCustomCmd({
      type: 'modeling_cmd_req',
      cmd_id: uuidv4(),
      cmd: {
        type: 'default_camera_look_at',
        vantage: { x: 0, y: -1250, z: 580 },
        center: { x: 0, y: 0, z: 0 },
        up: { x: 0, y: 0, z: 1 },
      },
    })
    await page.waitForTimeout(100)
    await u.sendCustomCmd({
      type: 'modeling_cmd_req',
      cmd_id: uuidv4(),
      cmd: {
        type: 'default_camera_get_settings',
      },
    })
    await page.waitForTimeout(100)

    const startPX = [665, 397]

    const dragPX = 40

    await page.getByText('startProfile(at = [4.61, -10.01])').click()
    await expect(
      page.getByRole('button', { name: 'Edit Sketch' })
    ).toBeVisible()
    await page.getByRole('button', { name: 'Edit Sketch' }).click()
    await page.waitForTimeout(400)
    let prevContent = await page.locator('.cm-content').innerText()

    await expect(page.getByTestId('segment-overlay')).toHaveCount(3)

    // drag startProfileAt handle
    await page.dragAndDrop('#stream', '#stream', {
      sourcePosition: { x: startPX[0], y: startPX[1] },
      targetPosition: { x: startPX[0] + dragPX, y: startPX[1] + dragPX },
    })
    await page.waitForTimeout(100)
    await expect(page.locator('.cm-content')).not.toHaveText(prevContent)
    prevContent = await page.locator('.cm-content').innerText()

    // drag line handle
    await page.waitForTimeout(100)

    const lineEnd = await u.getBoundingBox('[data-overlay-index="1"]')
    await page.dragAndDrop('#stream', '#stream', {
      sourcePosition: { x: lineEnd.x - 15, y: lineEnd.y },
      targetPosition: { x: lineEnd.x, y: lineEnd.y + 15 },
    })
    await page.waitForTimeout(100)
    await expect(page.locator('.cm-content')).not.toHaveText(prevContent)
    prevContent = await page.locator('.cm-content').innerText()

    // drag tangentialArc handle
    const tangentEnd = await u.getBoundingBox('[data-overlay-index="0"]')
    await page.dragAndDrop('#stream', '#stream', {
      sourcePosition: { x: tangentEnd.x + 10, y: tangentEnd.y - 5 },
      targetPosition: {
        x: tangentEnd.x,
        y: tangentEnd.y - 15,
      },
    })
    await page.waitForTimeout(100)
    await expect(page.locator('.cm-content')).not.toHaveText(prevContent)

    // expect the code to have changed
    await editor.expectEditor.toContain(
      `sketch001 = startSketchOn(XZ)
    |> startProfile(at = [7.12, -12.68])
    |> line(end = [12.68, -1.09])
    |> tangentialArc(endAbsolute = [24.95, -0.38])
    |> close()
    |> extrude(length = 5)`,
      { shouldNormalise: true }
    )
  })

  test('Can edit a sketch that has been revolved in the same pipe', async ({
    page,
    homePage,
    scene,
    editor,
    cmdBar,
  }) => {
    const u = await getUtils(page)
    await page.addInitScript(async () => {
      localStorage.setItem(
        'persistCode',
        `@settings(defaultLengthUnit=in)
sketch001 = startSketchOn(XZ)
  |> startProfile(at = [4.61, -14.01])
  |> line(end = [12.73, -0.09])
  |> tangentialArc(endAbsolute = [24.95, -5.38])
  |> close()
  |> revolve(axis = X)`
      )
    })

    await homePage.goToModelingScene()
    await scene.settled(cmdBar)

    await expect(
      page.getByRole('button', { name: 'Start Sketch' })
    ).not.toBeDisabled()

    await page.waitForTimeout(100)
    await u.openAndClearDebugPanel()
    await u.sendCustomCmd({
      type: 'modeling_cmd_req',
      cmd_id: uuidv4(),
      cmd: {
        type: 'default_camera_look_at',
        vantage: { x: 0, y: -1250, z: 580 },
        center: { x: 0, y: 0, z: 0 },
        up: { x: 0, y: 0, z: 1 },
      },
    })
    await page.waitForTimeout(100)
    await u.sendCustomCmd({
      type: 'modeling_cmd_req',
      cmd_id: uuidv4(),
      cmd: {
        type: 'default_camera_get_settings',
      },
    })
    await page.waitForTimeout(100)

    const startPX = [665, 458]

    const dragPX = 30

    await page.getByText('startProfile(at = [4.61, -14.01])').click()
    await expect(
      page.getByRole('button', { name: 'Edit Sketch' })
    ).toBeVisible()
    await page.getByRole('button', { name: 'Edit Sketch' }).click()
    await page.waitForTimeout(400)
    let prevContent = await page.locator('.cm-content').innerText()

    const step5 = { steps: 5 }

    await expect(page.getByTestId('segment-overlay')).toHaveCount(3)

    // drag startProfileAt handle
    await page.mouse.move(startPX[0], startPX[1])
    await page.mouse.down()
    await page.mouse.move(startPX[0] + dragPX, startPX[1] - dragPX, step5)
    await page.mouse.up()

    await expect(page.locator('.cm-content')).not.toHaveText(prevContent)
    prevContent = await page.locator('.cm-content').innerText()

    // drag line handle
    await page.waitForTimeout(100)

    const lineEnd = await u.getBoundingBox('[data-overlay-index="0"]')
    await page.mouse.move(lineEnd.x - 5, lineEnd.y)
    await page.mouse.down()
    await page.mouse.move(lineEnd.x + dragPX, lineEnd.y - dragPX, step5)
    await page.mouse.up()
    await page.waitForTimeout(100)
    await expect(page.locator('.cm-content')).not.toHaveText(prevContent)
    prevContent = await page.locator('.cm-content').innerText()

    // drag tangentialArc handle
    const tangentEnd = await u.getBoundingBox('[data-overlay-index="1"]')
    await page.mouse.move(tangentEnd.x, tangentEnd.y - 5)
    await page.mouse.down()
    await page.mouse.move(tangentEnd.x + dragPX, tangentEnd.y - dragPX, step5)
    await page.mouse.up()
    await page.waitForTimeout(100)
    await expect(page.locator('.cm-content')).not.toHaveText(prevContent)

    // expect the code to have changed
    await editor.expectEditor.toContain(
      `sketch001 = startSketchOn(XZ)
  |> startProfile(at = [8.41, -9.97])
  |> line(end = [14.72, 1.97])
  |> tangentialArc(endAbsolute = [24.95, -5.38])
  |> close()
  |> revolve(axis = X)`,
      { shouldNormalise: true }
    )
  })
  test('Can add multiple sketches', async ({ page, homePage }) => {
    const u = await getUtils(page)

    const viewportSize = { width: 1200, height: 500 }
    await page.setBodyDimensions(viewportSize)

    await homePage.goToModelingScene()
    await u.openDebugPanel()

    const center = { x: viewportSize.width / 2, y: viewportSize.height / 2 }
    const { toSU, toU, click00r } = getMovementUtils({ center, page })

    await expect(
      page.getByRole('button', { name: 'Start Sketch' })
    ).not.toBeDisabled()
    await expect(
      page.getByRole('button', { name: 'Start Sketch' })
    ).toBeVisible()

    // click on "Start Sketch" button
    await u.clearCommandLogs()
    await u.doAndWaitForImageDiff(
      () => page.getByRole('button', { name: 'Start Sketch' }).click(),
      200
    )

    let codeStr =
      '@settings(defaultLengthUnit = in)sketch001 = startSketchOn(XY)'

    await page.mouse.click(center.x, viewportSize.height * 0.55)
    await expect(u.codeLocator).toHaveText(codeStr)
    await u.closeDebugPanel()
    await page.waitForTimeout(500) // TODO detect animation ending, or disable animation

    await click00r(0, 0)
    codeStr += `profile001 = startProfile(sketch001, at = ${toSU([0, 0])})`
    await expect(u.codeLocator).toHaveText(codeStr)

    await click00r(50, 0)
    await page.waitForTimeout(100)
    codeStr += `  |> xLine(length = ${toU(50, 0)[0]})`
    await expect(u.codeLocator).toHaveText(codeStr)

    await click00r(0, 50)
    codeStr += `  |> yLine(length = ${toU(0, 50)[1]})`
    await expect(u.codeLocator).toHaveText(codeStr)

    await click00r(-50, 0)
    codeStr += `  |> xLine(length = ${toU(-50, 0)[0]})`
    await expect(u.codeLocator).toHaveText(codeStr)

    // exit the sketch, reset relative clicker
    await click00r(undefined, undefined)
    await u.openAndClearDebugPanel()
    await page.getByRole('button', { name: 'Exit Sketch' }).click()
    await u.expectCmdLog('[data-message-type="execution-done"]')
    await page.waitForTimeout(250)
    await u.clearCommandLogs()

    // start a new sketch
    await page.getByRole('button', { name: 'Start Sketch' }).click()

    // when exiting the sketch above the camera is still looking down at XY,
    // so selecting the plane again is a bit easier.
    await page.mouse.click(center.x + 200, center.y + 100)
    await page.waitForTimeout(600) // TODO detect animation ending, or disable animation
    codeStr += 'sketch002 = startSketchOn(XY)'
    await expect(u.codeLocator).toHaveText(codeStr)
    await u.closeDebugPanel()

    await click00r(30, 0)
    codeStr += `profile002 = startProfile(sketch002, at = [2.03, 0])`
    await expect(u.codeLocator).toHaveText(codeStr)

    // TODO: I couldn't use `toSU` here because of some rounding error causing
    // it to be off by 0.01
    await click00r(30, 0)
    codeStr += `  |> xLine(length = 2.04)`
    await expect(u.codeLocator).toHaveText(codeStr)

    await click00r(0, 30)
    codeStr += `  |> yLine(length = -2.03)`
    await expect(u.codeLocator).toHaveText(codeStr)

    await click00r(-30, 0)
    codeStr += `  |> xLine(length = -2.04)`
    await expect(u.codeLocator).toHaveText(codeStr)

    await click00r(undefined, undefined)
    await u.openAndClearDebugPanel()
    await page.getByRole('button', { name: 'Exit Sketch' }).click()
    await u.expectCmdLog('[data-message-type="execution-done"]')
    await u.updateCamPosition([100, 100, 100])
    await u.clearCommandLogs()
  })
  test.describe('Snap to close works (at any scale)', () => {
    const doSnapAtDifferentScales = async (
      page: Page,
      scene: SceneFixture,
      editor: EditorFixture,
      camPos: [number, number, number],
      scale = 1
    ) => {
      const u = await getUtils(page)
      await page.setBodyDimensions({ width: 1200, height: 500 })

      await u.openDebugPanel()

      const code = `@settings(defaultLengthUnit = in)
sketch001 = startSketchOn(-XZ)
profile001 = startProfile(sketch001, at = [${roundOff(scale * 77.11)}, ${roundOff(
        scale * 34.8
      )}])
    |> xLine(length = ${roundOff(scale * 154.22)})
    |> yLine(length = -${roundOff(scale * 139.2)})
    |> line(endAbsolute = [profileStartX(%), profileStartY(%)])
    |> close()`

      await expect(
        page.getByRole('button', { name: 'Start Sketch' })
      ).not.toBeDisabled()
      await expect(
        page.getByRole('button', { name: 'Start Sketch' })
      ).toBeVisible()

      await u.clearCommandLogs()
      await page.getByRole('button', { name: 'Start Sketch' }).click()
      await page.waitForTimeout(100)

      await u.openAndClearDebugPanel()
      await u.updateCamPosition(camPos)
      await u.closeDebugPanel()

      await page.mouse.move(0, 0)

      // select a plane
      await page.mouse.move(700, 200, { steps: 10 })
      await page.mouse.click(700, 200, { delay: 200 })
      await editor.expectEditor.toContain(
        `@settings(defaultLengthUnit = in)sketch001 = startSketchOn(-XZ)`
      )

      await editor.closePane()

      // draw three lines
      await page.waitForTimeout(500)
      const pointA = await scene.convertPagePositionToStream(700, 200)
      const pointB = await scene.convertPagePositionToStream(900, 200)
      const pointC = await scene.convertPagePositionToStream(900, 400)

      await page.mouse.move(pointA.x, pointA.y, { steps: 10 })
      await page.mouse.click(pointA.x, pointA.y, { delay: 200 })
      await page.waitForTimeout(100)

      await page.mouse.move(pointB.x, pointB.y, { steps: 10 })
      await page.mouse.click(pointB.x, pointB.y, { delay: 200 })
      await page.waitForTimeout(100)

      await page.mouse.move(pointC.x, pointC.y, { steps: 10 })
      await page.mouse.click(pointC.x, pointC.y, { delay: 200 })
      await page.waitForTimeout(100)

      await page.mouse.move(pointA.x - 12, pointA.y + 12, { steps: 10 })
      const pointNotQuiteA = { x: pointA.x - 7, y: pointA.y + 7 }
      await page.mouse.move(pointNotQuiteA.x, pointNotQuiteA.y, {
        steps: 10,
      })

      await page.mouse.click(pointNotQuiteA.x, pointNotQuiteA.y, {
        delay: 200,
      })

      await editor.expectEditor.toContain(code, { shouldNormalise: true })

      // Assert the tool stays equipped after a profile is closed (ready for the next one)
      await expect(
        page.getByRole('button', { name: 'line Line', exact: true })
      ).toHaveAttribute('aria-pressed', 'true')
    }
    test('[0, 100, 100]', async ({ page, homePage, scene, editor }) => {
      await homePage.goToModelingScene()
      await doSnapAtDifferentScales(page, scene, editor, [0, 100, 100], 0.01)
    })

    test('[0, 10000, 10000]', async ({ page, homePage, scene, editor }) => {
      await homePage.goToModelingScene()
      await doSnapAtDifferentScales(page, scene, editor, [0, 10000, 10000])
    })
  })
  test('exiting a close extrude, has the extrude button enabled ready to go', async ({
    page,
    homePage,
    cmdBar,
    toolbar,
  }) => {
    // this was a regression https://github.com/KittyCAD/modeling-app/issues/2832
    await page.addInitScript(async () => {
      localStorage.setItem(
        'persistCode',
        `sketch001 = startSketchOn(XZ)
    |> startProfile(at = [-0.45, 0.87])
    |> line(end = [1.32, 0.38])
    |> line(end = [1.02, -1.32], tag = $seg01)
    |> line(end = [-1.01, -0.77])
    |> line(endAbsolute = [profileStartX(%), profileStartY(%)])
  |> close()
  `
      )
    })

    const u = await getUtils(page)
    await page.setBodyDimensions({ width: 1200, height: 500 })

    await homePage.goToModelingScene()

    // wait for execution done
    await u.openDebugPanel()
    await u.expectCmdLog('[data-message-type="execution-done"]')
    await u.closeDebugPanel()

    // click profile in code
    await page.getByText(`startProfile(at = [-0.45, 0.87])`).click()
    await page.waitForTimeout(100)
    await expect(page.getByRole('button', { name: 'Edit Sketch' })).toBeEnabled(
      { timeout: 10_000 }
    )
    // click edit sketch
    await page.getByRole('button', { name: 'Edit Sketch' }).click()
    await page.waitForTimeout(600) // wait for animation

    // exit sketch
    await page.getByRole('button', { name: 'Exit Sketch' }).click()

    // expect extrude button to be enabled
    await expect(toolbar.extrudeButton).not.toBeDisabled()

    // click extrude
    await toolbar.extrudeButton.click()

    // sketch selection should already have been made.
    // otherwise the cmdbar would be waiting for a selection.
    await cmdBar.progressCmdBar()
    await cmdBar.expectState({
      stage: 'arguments',
      currentArgKey: 'length',
      currentArgValue: '5',
      headerArguments: { Profiles: '1 profile', Length: '' },
      highlightedHeaderArg: 'length',
      commandName: 'Extrude',
    })
  })
  test("Existing sketch with bad code delete user's code", async ({
    page,
    homePage,
  }) => {
    // this was a regression https://github.com/KittyCAD/modeling-app/issues/2832
    await page.addInitScript(async () => {
      localStorage.setItem(
        'persistCode',
        `sketch001 = startSketchOn(XZ)
    |> startProfile(at = [-0.45, 0.87])
    |> line(end = [1.32, 0.38])
    |> line(end = [1.02, -1.32], tag = $seg01)
    |> line(end = [-1.01, -0.77])
    |> line(endAbsolute = [profileStartX(%), profileStartY(%)])
    |> close()
  extrude001 = extrude(sketch001, length = 5)
  `
      )
    })

    const u = await getUtils(page)
    await page.setBodyDimensions({ width: 1200, height: 500 })

    await homePage.goToModelingScene()

    await u.openDebugPanel()
    await u.expectCmdLog('[data-message-type="execution-done"]')
    await u.closeDebugPanel()

    await page.getByRole('button', { name: 'Start Sketch' }).click()

    // Click the end face of extrude001
    await page.mouse.click(622, 355)

    // The click should generate a new sketch starting on the end face of extrude001
    // signified by the implicit 'END' tag for that solid.
    await page.waitForTimeout(800)
    await page.getByText(`END)`).click()
    await page.keyboard.press('End')
    await page.keyboard.press('Enter')
    await page.keyboard.type('  |>', { delay: 100 })
    await page.waitForTimeout(100)
    await expect(page.locator('.cm-lint-marker-error')).toBeVisible()

    await page.getByRole('button', { name: 'Exit Sketch' }).click()

    await expect(
      page.getByRole('button', { name: 'Start Sketch' })
    ).toBeVisible()

    await expect((await u.codeLocator.innerText()).replace(/\s/g, '')).toBe(
      `sketch001 = startSketchOn(XZ)
    |> startProfile(at = [-0.45, 0.87])
    |> line(end = [1.32, 0.38])
    |> line(end = [1.02, -1.32], tag = $seg01)
    |> line(end = [-1.01, -0.77])
    |> line(endAbsolute = [profileStartX(%), profileStartY(%)])
    |> close()
  extrude001 = extrude(sketch001, length = 5)
  sketch002 = startSketchOn(extrude001, face = END)
    |>
  `.replace(/\s/g, '')
    )
  })
  // TODO: fix after electron migration is merged
  test('empty-scene default-planes act as expected', async ({
    page,
    homePage,
    scene,
    cmdBar,
    editor,
  }) => {
    /**
     * Tests the following things
     * 1) The the planes are there on load because the scene is empty
     * 2) The planes don't changes color when hovered initially
     * 3) Putting something in the scene makes the planes hidden
     * 4) Removing everything from the scene shows the plans again
     * 3) Once "start sketch" is click, the planes do respond to hovers
     * 4) Selecting a plan works as expected, i.e. sketch mode
     * 5) Reloading the scene with something already in the scene means the planes are hidden
     */

    const u = await getUtils(page)
    await homePage.goToModelingScene()
    await scene.settled(cmdBar)

    await u.openDebugPanel()
    await u.expectCmdLog('[data-message-type="execution-done"]')
    await u.closeDebugPanel()

    const XYPlanePoint = { x: 774, y: 116 } as const
    const unHoveredColor: [number, number, number] = [47, 47, 93]
    expect(
      await u.getGreatestPixDiff(XYPlanePoint, unHoveredColor)
    ).toBeLessThan(8)

    await page.mouse.move(XYPlanePoint.x, XYPlanePoint.y)
    await page.waitForTimeout(200)

    // color should not change for having been hovered
    expect(
      await u.getGreatestPixDiff(XYPlanePoint, unHoveredColor)
    ).toBeLessThan(8)

    await u.openAndClearDebugPanel()

    await u.codeLocator.fill(`sketch001 = startSketchOn(XY)
    |> startProfile(at = [-10, -10])
    |> line(end = [20, 0])
    |> line(end = [0, 20])
    |> xLine(length = -20)
  `)

    await u.expectCmdLog('[data-message-type="execution-done"]')

    const noPlanesColor: [number, number, number] = [30, 30, 30]
    expect(
      await u.getGreatestPixDiff(XYPlanePoint, noPlanesColor)
    ).toBeLessThan(3)

    await u.clearCommandLogs()
    await u.removeCurrentCode()
    await u.expectCmdLog('[data-message-type="execution-done"]')

    await expect
      .poll(() => u.getGreatestPixDiff(XYPlanePoint, unHoveredColor), {
        timeout: 5_000,
      })
      .toBeLessThan(8)

    // click start Sketch
    await page.getByRole('button', { name: 'Start Sketch' }).click()
    await page.mouse.move(XYPlanePoint.x, XYPlanePoint.y, { steps: 50 })
    const hoveredColor: [number, number, number] = [93, 93, 127]
    // now that we're expecting the user to select a plan, it does respond to hover
    await expect
      .poll(() => u.getGreatestPixDiff(XYPlanePoint, hoveredColor))
      .toBeLessThan(8)

    await page.mouse.click(XYPlanePoint.x, XYPlanePoint.y)

    // wait for line button to have aria-pressed as proxy for sketch mode
    await expect
      .poll(async () => page.getByTestId('line').getAttribute('aria-pressed'), {
        timeout: 10_000,
      })
      .toBe('true')
    await page.waitForTimeout(200)

    await page.mouse.click(XYPlanePoint.x, XYPlanePoint.y)
    await page.waitForTimeout(200)
    await page.mouse.click(XYPlanePoint.x + 50, XYPlanePoint.y + 50)
    await editor.expectEditor.toContain(
      `sketch001 = startSketchOn(XZ)
profile001 = startProfile(sketch001, at = [299.72, 230.82])
  |> line(end = [86.12, -86.13])
  `,
      { shouldNormalise: true }
    )

    await page.addInitScript(async () => {
      localStorage.setItem(
        'persistCode',
        `sketch001 = startSketchOn(XZ)
profile001 = startProfile(sketch001, at = [299.72, 230.82])
  |> line(end = [86.12, -86.13])
  `
      )
    })
    await scene.settled(cmdBar)

    await u.openDebugPanel()
    await u.expectCmdLog('[data-message-type="execution-done"]')
    await u.closeDebugPanel()

    // expect there to be no planes on load since there's something in the scene
    expect(
      await u.getGreatestPixDiff(XYPlanePoint, noPlanesColor)
    ).toBeLessThan(3)
  })

  test('Can attempt to sketch on revolved face', async ({
    page,
    homePage,
    scene,
    cmdBar,
    toolbar,
  }) => {
    await page.setBodyDimensions({ width: 1200, height: 500 })

    await page.addInitScript(async () => {
      localStorage.setItem(
        'persistCode',
        `lugHeadLength = 0.25
      lugDiameter = 0.5
      lugLength = 2

      fn lug(origin, length, diameter, plane) {
        lugSketch = startSketchOn(plane)
          |> startProfile(at = [origin[0] + lugDiameter / 2, origin[1]])
          |> angledLine(angle = 60, lengthY = lugHeadLength)
          |> xLine(endAbsolute = 0 + .001)
          |> yLine(endAbsolute = 0)
          |> close()
          |> revolve(axis = Y)

        return lugSketch
      }

      lug(origin = [0, 0], length = 10, diameter = .5, plane = XY)`
      )
    })

    await homePage.goToModelingScene()
    await scene.settled(cmdBar)

    const [clickCenter] = scene.makeMouseHelpers(0.5, 0.5, { format: 'ratio' })
    await toolbar.startSketchBtn.click()
    await page.waitForTimeout(20_000) // Wait for unavoidable animation
    await clickCenter()
    await page.waitForTimeout(1000) // Wait for unavoidable animation

    await expect(toolbar.exitSketchBtn).toBeEnabled()
    await expect(toolbar.lineBtn).toHaveAttribute('aria-pressed', 'true')
  })

  test('sketch on face of a boolean works', async ({
    page,
    homePage,
    scene,
    cmdBar,
    toolbar,
    editor,
  }) => {
    await page.setBodyDimensions({ width: 1000, height: 500 })

    await page.addInitScript(async () => {
      localStorage.setItem(
        'persistCode',
        `@settings(defaultLengthUnit = mm)

myVar = 50
sketch001 = startSketchOn(XZ)
profile001 = circle(sketch001, center = [myVar, 43.9], radius = 41.05)
extrude001 = extrude(profile001, length = 200)
  |> translate(x = 3.14, y = 3.14, z = -50.154)
sketch002 = startSketchOn(XY)
profile002 = startProfile(sketch002, at = [72.2, -52.05])
  |> angledLine(angle = 0, length = 181.26, tag = $rectangleSegmentA001)
  |> angledLine(angle = segAng(rectangleSegmentA001) - 90, length = 21.54)
  |> angledLine(angle = segAng(rectangleSegmentA001), length = -segLen(rectangleSegmentA001), tag = $mySeg)
  |> line(endAbsolute = [profileStartX(%), profileStartY(%)], tag = $seg01)
  |> close()

extrude002 = extrude(profile002, length = 151)
solid001 = subtract([extrude001], tools = [extrude002])
`
      )
    })

    const [selectChamferFaceClk] = scene.makeMouseHelpers(705, 234)
    const [circleCenterClk] = scene.makeMouseHelpers(700, 272)
    const [circleRadiusClk] = scene.makeMouseHelpers(694, 264)

    await test.step('Setup', async () => {
      await homePage.goToModelingScene()
      await scene.settled(cmdBar)

      await scene.moveCameraTo(
        { x: 180, y: -75, z: 116 },
        { x: 67, y: -114, z: -15 }
      )
      await toolbar.waitForFeatureTreeToBeBuilt()
    })

    await test.step('sketch on chamfer face that is part of a boolean', async () => {
      await toolbar.startSketchPlaneSelection()
      await selectChamferFaceClk()

      await expect
        .poll(async () => {
          const lineBtn = page.getByRole('button', { name: 'line Line' })
          return lineBtn.getAttribute('aria-pressed')
        })
        .toBe('true')

      await editor.expectEditor.toContain(
        'startSketchOn(solid001, face = seg01)'
      )
    })

    await test.step('verify sketching still works', async () => {
      await toolbar.circleBtn.click()
      await expect
        .poll(async () => {
          const circleBtn = page.getByRole('button', { name: 'circle Circle' })
          return circleBtn.getAttribute('aria-pressed')
        })
        .toBe('true')

      await circleCenterClk()
      await editor.expectEditor.toContain(
        'profile003 = circle(sketch003, center'
      )

      await circleRadiusClk()
      await editor.expectEditor.toContain(
        'profile003 = circle(sketch003, center = [-25.77, 10.97], radius = 1.85)'
      )
    })
  })

  test('Can sketch on face when user defined function was used in the sketch', async ({
    page,
    homePage,
  }) => {
    const u = await getUtils(page)
    await page.setBodyDimensions({ width: 1200, height: 500 })

    // Checking for a regression that performs a sketch when a user defined function
    // is declared at the top of the file and used in the sketch that is being drawn on.
    // fn in2mm is declared at the top of the file and used rail which does a an extrusion with the function.

    await page.addInitScript(async () => {
      localStorage.setItem(
        'persistCode',
        `fn in2mm(@inches) {
    return inches * 25.4
  }

  railTop = in2mm(.748)
  railSide = in2mm(.024)
  railBaseWidth = in2mm(.612)
  railWideWidth = in2mm(.835)
  railBaseLength = in2mm(.200)
  railClampable = in2mm(.200)

  rail = startSketchOn(XZ)
    |> startProfile(at = [-railTop / 2, railClampable + railBaseLength])
    |> line(endAbsolute = [
     railTop / 2,
     railClampable + railBaseLength
   ])
    |> line(endAbsolute = [
     railWideWidth / 2,
     railClampable / 2 + railBaseLength
   ], tag = $seg01)
    |> line(endAbsolute = [railTop / 2, railBaseLength])
    |> line(endAbsolute = [railBaseWidth / 2, railBaseLength])
    |> line(endAbsolute = [railBaseWidth / 2, 0])
    |> line(endAbsolute = [-railBaseWidth / 2, 0])
    |> line(endAbsolute = [-railBaseWidth / 2, railBaseLength])
    |> line(endAbsolute = [-railTop / 2, railBaseLength])
    |> line(endAbsolute = [
     -railWideWidth / 2,
     railClampable / 2 + railBaseLength
   ])
    |> line(endAbsolute = [
     -railTop / 2,
     railClampable + railBaseLength
   ])
    |> close()
    |> extrude(length = in2mm(2))`
      )
    })

    const center = { x: 600, y: 250 }
    const rectangleSize = 20
    await homePage.goToModelingScene()

    // Start a sketch
    await page.getByRole('button', { name: 'Start Sketch' }).click()

    // Click the top face of this rail
    await page.mouse.click(center.x, center.y)
    await page.waitForTimeout(1000)

    // Draw a rectangle
    // top left
    await page.mouse.click(center.x - rectangleSize, center.y - rectangleSize)
    await page.waitForTimeout(250)
    // top right
    await page.mouse.click(center.x + rectangleSize, center.y - rectangleSize)
    await page.waitForTimeout(250)

    // bottom right
    await page.mouse.click(center.x + rectangleSize, center.y + rectangleSize)
    await page.waitForTimeout(250)

    // bottom left
    await page.mouse.click(center.x - rectangleSize, center.y + rectangleSize)
    await page.waitForTimeout(250)

    // top left
    await page.mouse.click(center.x - rectangleSize, center.y - rectangleSize)
    await page.waitForTimeout(250)

    // exit sketch
    await page.getByRole('button', { name: 'Exit Sketch' }).click()

    // Check execution is done
    await u.openDebugPanel()
    await u.expectCmdLog('[data-message-type="execution-done"]')
    await u.closeDebugPanel()
  })

  test('Can edit a tangentialArc defined by angle and radius', async ({
    page,
    homePage,
    editor,
    toolbar,
    scene,
    cmdBar,
  }) => {
    const viewportSize = { width: 1500, height: 750 }
    await page.setBodyDimensions(viewportSize)

    await page.addInitScript(async () => {
      localStorage.setItem(
        'persistCode',
        `@settings(defaultLengthUnit=in)
sketch001 = startSketchOn(XZ)
  |> startProfile(at = [-10, -10])
  |> line(end = [20.0, 10.0])
  |> tangentialArc(angle = 60deg, radius=10.0)`
      )
    })

    await homePage.goToModelingScene()
    await toolbar.waitForFeatureTreeToBeBuilt()
    await scene.settled(cmdBar)

    await (await toolbar.getFeatureTreeOperation('Sketch', 0)).dblclick()

    await page.waitForTimeout(1000)

    await page.mouse.move(1200, 139)
    await page.mouse.down()
    await page.mouse.move(870, 250)
    await page.mouse.up()

    await page.waitForTimeout(200)

    await editor.expectEditor.toContain(
      `tangentialArc(angle = 234.01deg, radius = 4.08)`,
      { shouldNormalise: true }
    )
  })

  test('Can delete a single segment line with keyboard', async ({
    page,
    scene,
    homePage,
    cmdBar,
    editor,
  }) => {
    const u = await getUtils(page)

    const viewportSize = { width: 1100, height: 750 }
    await page.setBodyDimensions(viewportSize)

    await page.addInitScript(async () => {
      localStorage.setItem(
        'persistCode',
        `@settings(defaultLengthUnit = mm)
sketch001 = startSketchOn(XZ)
profile001 = startProfile(sketch001, at = [0, 0])
  |> xLine(length = 25.0)
  |> yLine(length = 5.0)
  |> line(end = [-22.0, 12.0])
  |> line(endAbsolute = [profileStartX(%), profileStartY(%)])
  |> close()`
      )
    })

    await homePage.goToModelingScene()
    await scene.settled(cmdBar)

    // Enter sketch mode
    await page.mouse.dblclick(654, 450)
    await page.waitForTimeout(1000)

    // Select the third line
    await page.mouse.click(918, 90)
    await page.waitForTimeout(1000)

    // Delete with backspace
    await page.keyboard.press('Delete')

    // Wait for engine re-execution to complete
    await u.openDebugPanel()
    await u.expectCmdLog('[data-message-type="execution-done"]', 10_000)

    // Validate the editor code no longer contains the deleted line
    await editor.expectEditor.toContain(
      `sketch001 = startSketchOn(XZ)
profile001 = startProfile(sketch001, at = [0, 0])
  |> xLine(length = 25.0)
  |> yLine(length = 5.0)
  |> line(endAbsolute = [profileStartX(%), profileStartY(%)])
  |> close()
`,
      { shouldNormalise: true }
    )
  })
})

<<<<<<< HEAD
test.describe(`Sketching with offset planes`, () => {
  test(`Can select an offset plane to sketch on`, async ({
    context,
    page,
    scene,
    toolbar,
    editor,
    homePage,
  }) => {
    // We seed the scene with a single offset plane
    await context.addInitScript(() => {
      localStorage.setItem(
        'persistCode',
        `
@settings(defaultLengthUnit = in)
offsetPlane001 = offsetPlane(XY, (offset = 10))`
      )
    })

    await homePage.goToModelingScene()

    const [planeClick, planeHover] = scene.makeMouseHelpers(650, 200)

    await test.step(`
Start
sketching
on
the
offset
plane`, async () => {
      await toolbar.startSketchPlaneSelection()

      await test.step(`
Hovering
should
highlight
code`, async () => {
        await planeHover()
        await editor.expectState({
          activeLines: [
            `
@settings(defaultLengthUnit = in)`,
          ],
          diagnostics: [],
          highlightedCode: 'offsetPlane(XY, offset = 10)',
        })
      })

      await test.step(`
Clicking
should
select
the
plane
and
enter
sketch
mode`, async () => {
        await planeClick()
        // Have to wait for engine-side animation to finish
        await page.waitForTimeout(600)
        await expect(toolbar.lineBtn).toBeEnabled()
        await editor.expectEditor.toContain('startSketchOn(offsetPlane001)')
        await editor.expectState({
          activeLines: [
            `
@settings(defaultLengthUnit = in)`,
          ],
          diagnostics: [],
          highlightedCode: '',
        })
      })
    })
  })
})

=======
>>>>>>> 3840377d
test.describe('multi-profile sketching', () => {
  test(`test it removes half - finished expressions when changing tools in sketch mode`, async ({
    context,
    page,
    scene,
    toolbar,
    editor,
    homePage,
    cmdBar,
  }) => {
    // We seed the scene with a single offset plane
    await context.addInitScript(() => {
      localStorage.setItem(
        'persistCode',
        `
yo = 5
sketch001 = startSketchOn(XZ)
profile001 = startProfile(sketch001, at = [121.52, 168.25])
  |> line(end = [115.04, 113.61])
  |> line(end = [130.87, -97.79])
  |> line(endAbsolute = [profileStartX(%), profileStartY(%)])
  |> close()
profile002 = startProfile(sketch001, at = [117.2, 56.08])
  |> line(end = [166.82, 25.89])
  |> yLine(length = -107.86)

`
      )
    })

    const [continueProfile2Clk] = scene.makeMouseHelpers(954, 282)

    await homePage.goToModelingScene()
    await scene.settled(cmdBar)
    await expect(
      page.getByRole('button', { name: 'Start Sketch' })
    ).not.toBeDisabled()

    await (await toolbar.getFeatureTreeOperation('Sketch', 0)).dblclick()
    await page.waitForTimeout(600)

    const [circlePoint1] = scene.makeMouseHelpers(700, 200)

    await test.step('equip circle tool and click first point', async () => {
      // await page.waitForTimeout(100)
      await expect
        .poll(async () => {
          await toolbar.circleBtn.click()
          return toolbar.circleBtn.getAttribute('aria-pressed')
        })
        .toBe('true')
      await page.waitForTimeout(100)
      await circlePoint1()
      await editor.expectEditor.toContain(
        'profile003 = circle(sketch001, center = ['
      )
    })

    await test.step('equip line tool and verify circle code is removed', async () => {
      await toolbar.lineBtn.click()
      await editor.expectEditor.not.toContain('profile003 = circle(')
    })

    const [circle3Point1] = scene.makeMouseHelpers(650, 200)
    const [circle3Point2] = scene.makeMouseHelpers(750, 200)
    // const [circle3Point3] = scene.makeMouseHelpers(700, 150)

    await test.step('equip three point circle tool and click first two points', async () => {
      await toolbar.selectCircleThreePoint()
      await page.waitForTimeout(100)
      await circle3Point1()
      await page.waitForTimeout(100)
      await circle3Point2()
      await editor.expectEditor.toContain('profile003 = circleThreePoint(')
    })

    await test.step('equip line tool and verify three-point circle code is removed', async () => {
      await toolbar.lineBtn.click()
      await editor.expectEditor.not.toContain('profile003 = circleThreePoint(')
    })

    await test.step('equip three-point-arc tool and click first two points', async () => {
      await page.waitForTimeout(200)
      await toolbar.selectThreePointArc()
      await page.waitForTimeout(200)
      await circle3Point1()
      await page.waitForTimeout(200)
      await circle3Point2()
      await editor.expectEditor.toContain('arc(')
    })

    await test.step('equip line tool and verify three-point-arc code is removed after second click', async () => {
      await toolbar.lineBtn.click()
      await editor.expectEditor.not.toContain('arc(')
    })

    const [cornerRectPoint1] = scene.makeMouseHelpers(600, 300)

    await test.step('equip corner rectangle tool and click first point', async () => {
      await toolbar.rectangleBtn.click()
      await page.waitForTimeout(100)
      await cornerRectPoint1()
      await editor.expectEditor.toContain('profile004 = startProfile(')
    })

    await test.step('equip line tool and verify corner rectangle code is removed', async () => {
      await toolbar.lineBtn.click()
      await editor.expectEditor.not.toContain('profile004 = startProfile(')
    })

    const [centerRectPoint1] = scene.makeMouseHelpers(700, 300)

    await test.step('equip center rectangle tool and click first point', async () => {
      await toolbar.selectCenterRectangle()
      await page.waitForTimeout(100)
      await centerRectPoint1()
      await editor.expectEditor.toContain('profile004 = startProfile(')
    })

    await test.step('equip line tool and verify center rectangle code is removed', async () => {
      await toolbar.lineBtn.click()
      await editor.expectEditor.not.toContain('profile004 = startProfile(')
    })

    await test.step('continue profile002 with the three point arc tool, and then switch back to the line tool to verify it only removes the last expression in the pipe', async () => {
      await toolbar.selectThreePointArc()
      await page.waitForTimeout(200)
      await continueProfile2Clk()
      await page.waitForTimeout(200)
      await circle3Point1()
      await editor.expectEditor.toContain('arc(')
      await toolbar.lineBtn.click()
      await editor.expectEditor.not.toContain('arc(')
      await editor.expectEditor.toContain('profile002')
    })
  })
  test(`snapToProfile start only works for current profile`, async ({
    context,
    page,
    scene,
    toolbar,
    editor,
    homePage,
    cmdBar,
  }) => {
    // We seed the scene with a single offset plane
    await context.addInitScript(() => {
      localStorage.setItem(
        'persistCode',
        `@settings(defaultLengthUnit = in)

sketch001 = startSketchOn(XZ)
profile002 = startProfile(sketch001, at = [40.68, 87.67])
  |> xLine(length = 239.17)
profile003 = startProfile(sketch001, at = [206.63, -56.73])
  |> xLine(length = -156.32)
`
      )
    })

    await homePage.goToModelingScene()
    await scene.settled(cmdBar)

    await expect(
      page.getByRole('button', { name: 'Start Sketch' })
    ).not.toBeDisabled()

    const [onSegmentClick] = scene.makeMouseHelpers(604, 349)
    const [endOfLowerSegClick, endOfLowerSegMove] = scene.makeMouseHelpers(
      697,
      360
    )
    const [profileStartOfHigherSegClick, profileStartOfHigherSegMove] =
      scene.makeMouseHelpers(677, 78)
    const tanArcLocation = { x: 624, y: 340 } as const

    await test.step('enter sketch mode', async () => {
      await onSegmentClick({ shouldDbClick: true })
      await page.waitForTimeout(600)
    })

    const codeFromTangentialArc = `  |> tangentialArc(end = [-10.82, 144.95])`
    await test.step('check that tangential tool does not snap to other profile starts', async () => {
      await toolbar.selectTangentialArc()
      await page.waitForTimeout(1000)
      await endOfLowerSegMove()
      await page.waitForTimeout(1000)
      await endOfLowerSegClick()
      await page.waitForTimeout(1000)
      await profileStartOfHigherSegClick()
      await page.waitForTimeout(1000)
      await editor.expectEditor.toContain(codeFromTangentialArc)
      await editor.expectEditor.not.toContain(
        `[profileStartX(%), profileStartY(%)]`
      )
    })

    await test.step('remove tangential arc code to reset', async () => {
      await scene.expectPixelColor(TEST_COLORS.WHITE, tanArcLocation, 15)
      await editor.replaceCode(codeFromTangentialArc, '')
      // check pixel is now gray at tanArcLocation to verify code has executed
      await scene.expectPixelColor([26, 26, 26], tanArcLocation, 15)
      await editor.expectEditor.not.toContain(
        `
tangentialArc(end = [-10.82, 144.95])`
      )
    })

    await test.step('check that tangential tool does snap to current profile start', async () => {
      await expect
        .poll(async () => {
          await toolbar.lineBtn.click()
          return toolbar.lineBtn.getAttribute('aria-pressed')
        })
        .toBe('true')
      await profileStartOfHigherSegMove()
      await endOfLowerSegMove()
      await endOfLowerSegClick()
      await profileStartOfHigherSegClick()
      await editor.expectEditor.toContain('line(end = [-10.82, 144.95])')
      await editor.expectEditor.not.toContain(
        `[profileStartX(%), profileStartY(%)]`
      )
    })
  })
  test('can enter sketch mode for sketch with no profiles', async ({
    scene,
    toolbar,
    editor,
    cmdBar,
    page,
    homePage,
  }) => {
    await page.addInitScript(async () => {
<<<<<<< HEAD
      localStorage.setItem(
        'persistCode',
        `
sketch001 = startSketchOn(XY)`
      )
=======
      localStorage.setItem('persistCode', 'sketch001 = startSketchOn(XY)')
>>>>>>> 3840377d
    })
    await page.setBodyDimensions({ width: 1000, height: 500 })
    await homePage.goToModelingScene()
    await scene.connectionEstablished()
    await scene.settled(cmdBar)
    await expect(
      page.getByRole('button', { name: 'Start Sketch' })
    ).not.toBeDisabled()

    // open feature tree and double click the first sketch
    await (await toolbar.getFeatureTreeOperation('Sketch', 0)).dblclick()
    await page.waitForTimeout(600)

    // click in the scene twice to add a segment
    const [startProfile1] = scene.makeMouseHelpers(658, 140)
    const [segment1Clk] = scene.makeMouseHelpers(701, 200)

    // wait for line to be aria pressed
    await expect
      .poll(async () => toolbar.lineBtn.getAttribute('aria-pressed'))
      .toBe('true')

    await startProfile1()
<<<<<<< HEAD
    await editor.expectEditor.toContain(`
profile001 = startProfile`)
=======
    await editor.expectEditor.toContain('profile001 = startProfile')
>>>>>>> 3840377d
    await segment1Clk()
    await editor.expectEditor.toContain('|> line(end')
  })
  test('can delete all profiles in sketch mode and user can still equip a tool and draw something', async ({
    scene,
    toolbar,
    editor,
    page,
    homePage,
  }) => {
    await page.setBodyDimensions({ width: 1000, height: 500 })
    await homePage.goToModelingScene()
    await scene.connectionEstablished()
    await expect(
      page.getByRole('button', { name: 'Start Sketch' })
    ).not.toBeDisabled()

    const [selectXZPlane] = scene.makeMouseHelpers(650, 150)

    await toolbar.startSketchPlaneSelection()
    await selectXZPlane()
    // timeout wait for engine animation is unavoidable
    await page.waitForTimeout(600)
    await editor.expectEditor.toContain(`sketch001 = startSketchOn(XZ)`)

    const [startProfile1] = scene.makeMouseHelpers(568, 110)
    const [segment1Clk] = scene.makeMouseHelpers(701, 118)
    const [segment2Clk] = scene.makeMouseHelpers(745, 189)

    await test.step('add two segments', async () => {
      await startProfile1()
      await editor.expectEditor.toContain(
        `profile001 = startProfile(sketch001, at = [4.61, 9.49])`
      )
      await segment1Clk()
      await editor.expectEditor.toContain(`|> line(end`)
      await segment2Clk()
      await editor.expectEditor.toContain(`|> line(end = [2.98, -4.81])`)
    })

    await test.step('delete all profiles', async () => {
      await editor.replaceCode('', 'sketch001 = startSketchOn(XZ)\n')
      await page.waitForTimeout(600) // wait for deferred execution
    })

    await test.step('equip circle and draw it', async () => {
      await toolbar.circleBtn.click()
      await page.mouse.click(700, 200)
      await page.mouse.click(750, 200)
      await editor.expectEditor.toContain('circle(sketch001, center = [')
    })
  })
  test('Can add multiple profiles to a sketch (all tool types)', async ({
    scene,
    toolbar,
    editor,
    page,
    homePage,
  }) => {
    await page.setBodyDimensions({ width: 1000, height: 500 })
    await homePage.goToModelingScene()
    await scene.connectionEstablished()
    await expect(
      page.getByRole('button', { name: 'Start Sketch' })
    ).not.toBeDisabled()

    const [selectXZPlane] = scene.makeMouseHelpers(650, 150)

    const [startProfile1] = scene.makeMouseHelpers(568, 150)
    const [endLineStartTanArc] = scene.makeMouseHelpers(701, 158)
    const [endArcStartLine] = scene.makeMouseHelpers(745, 189)

    const [startProfile2] = scene.makeMouseHelpers(782, 120)
    const [profile2Point2] = scene.makeMouseHelpers(921, 130)
    const [profile2Point3] = scene.makeMouseHelpers(953, 178)

    const [circle1Center] = scene.makeMouseHelpers(842, 147)
    const [circle1Radius, circle1RadiusMove] = scene.makeMouseHelpers(870, 171)

    const [circle2Center] = scene.makeMouseHelpers(850, 222)
    const [circle2Radius] = scene.makeMouseHelpers(843, 230)

    const [crnRect1point1] = scene.makeMouseHelpers(583, 205)
    const [crnRect1point2] = scene.makeMouseHelpers(618, 320)

    const [crnRect2point1] = scene.makeMouseHelpers(663, 215)
    const [crnRect2point2] = scene.makeMouseHelpers(744, 276)

    const [cntrRect1point1] = scene.makeMouseHelpers(624, 387)
    const [cntrRect1point2] = scene.makeMouseHelpers(676, 355)

    const [cntrRect2point1] = scene.makeMouseHelpers(785, 332)
    const [cntrRect2point2] = scene.makeMouseHelpers(808, 286)

    const [circle3Point1p1, circle3Point1p1Move] = scene.makeMouseHelpers(
      630,
      465
    )
    const [circle3Point1p2, circle3Point1p2Move] = scene.makeMouseHelpers(
      673,
      340
    )
    const [circle3Point1p3, circle3Point1p3Move] = scene.makeMouseHelpers(
      734,
      414
    )

    const [circle3Point2p1, circle3Point2p1Move] = scene.makeMouseHelpers(
      876,
      351
    )
    const [circle3Point2p2, circle3Point2p2Move] = scene.makeMouseHelpers(
      875,
      279
    )
    const [circle3Point2p3, circle3Point2p3Move] = scene.makeMouseHelpers(
      834,
      306
    )

    await toolbar.startSketchPlaneSelection()
    await selectXZPlane()
    // timeout wait for engine animation is unavoidable
    await page.waitForTimeout(600)
    await editor.expectEditor.toContain(`sketch001 = startSketchOn(XZ)`)
    await test.step('Create a close profile stopping mid profile to equip the tangential arc, then three-point arc, and then back to the line tool', async () => {
      await startProfile1()
      await editor.expectEditor.toContain(
        `profile001 = startProfile(sketch001, at = [4.61, 6.78])`
      )

      await endLineStartTanArc()
      await editor.expectEditor.toContain(`|> line(end = [9.02, -0.54])`)
      await toolbar.selectTangentialArc()
      await page.waitForTimeout(300)
      // Purposefully click in a bad spot to see the tan arc warning
      await page.mouse.click(745, 359)
      await page.waitForTimeout(300)
      await endLineStartTanArc({ delay: 544 })

      await endArcStartLine()
      await editor.expectEditor.toContain(
        `|> tangentialArc(end = [2.98, -2.1])`
      )

      // Add a three-point arc segment
      await toolbar.selectThreePointArc()
      await page.waitForTimeout(300)

      // select end of profile again
      await endArcStartLine()
      await page.waitForTimeout(300)

      // Define points for the three-point arc
      const [threePointInterior, threePointInteriorMove] =
        scene.makeMouseHelpers(600, 200)
      const [threePointEnd, threePointEndMove] = scene.makeMouseHelpers(
        590,
        270
      )

      // Create the three-point arc
      await page.waitForTimeout(300)
      await threePointInteriorMove()
      await threePointInterior()
      await page.waitForTimeout(300)
      await threePointEndMove()
      await threePointEnd()
      await page.waitForTimeout(300)

      // Verify the three-point arc was created correctly
      await editor.expectEditor.toContain(`arc(`)
      await editor.expectEditor.toContain(`interiorAbsolute`)
      await editor.expectEditor.toContain(`endAbsolute`)

      // Switch back to line tool to continue
      await toolbar.lineBtn.click()
      await page.waitForTimeout(300)

      // Continue with the original line segment
      await threePointEnd()
      await page.waitForTimeout(300)

      await page.mouse.click(572, 110)
      await editor.expectEditor.toContain(`|> line(end = [-1.22, 10.85])`)
      await startProfile1()
      await editor.expectEditor.toContain(
        `|> line(endAbsolute = [profileStartX(%), profileStartY(%)])
  |> close()`,
        { shouldNormalise: true }
      )
      await page.waitForTimeout(300)
    })

    await test.step('Without unequipping from the last step, make another profile, and one that is not closed', async () => {
      await startProfile2()
      await page.waitForTimeout(300)
      await editor.expectEditor.toContain(
        `profile002 = startProfile(sketch001, at = [19.12, 8.82])`
      )
      await profile2Point2()
      await page.waitForTimeout(300)
      await editor.expectEditor.toContain(`|> line(end = [9.43, -0.68])`)
      await profile2Point3()
      await page.waitForTimeout(300)
      await editor.expectEditor.toContain(`|> line(end = [2.17, -3.26])`)
    })

    await test.step('create two circles in a row without unequip', async () => {
      await toolbar.circleBtn.click()

      await circle1Center()
      await page.waitForTimeout(300)
      await circle1RadiusMove()
      await circle1Radius({ delay: 500 })
      await page.waitForTimeout(300)
      await editor.expectEditor.toContain(
        `profile003 = circle(sketch001, center = [23.19, 6.98], radius = 2.5)`
      )

      await test.step('hover in empty space to wait for overlays to get out of the way', async () => {
        await page.mouse.move(951, 223)
        await page.waitForTimeout(1000)
      })

      await circle2Center()
      await page.waitForTimeout(300)
      await circle2Radius()
      await editor.expectEditor.toContain(
        `profile004 = circle(sketch001, center = [23.74, 1.9], radius = 0.72)`
      )
    })
    await test.step('create two corner rectangles in a row without unequip', async () => {
      await expect
        .poll(async () => {
          await toolbar.rectangleBtn.click()
          return toolbar.rectangleBtn.getAttribute('aria-pressed')
        })
        .toBe('true')

      await crnRect1point1()
      await editor.expectEditor.toContain(
        `profile005 = startProfile(sketch001, at = [5.63, 3.05])`
      )
      await crnRect1point2()
      await editor.expectEditor.toContain(
        `|> angledLine(angle = 0, length = 2.37, tag = $rectangleSegmentA001)
  |> angledLine(angle = segAng(rectangleSegmentA001) - 90, length = 7.8)
  |> angledLine(angle = segAng(rectangleSegmentA001), length = -segLen(rectangleSegmentA001))
  |> line(endAbsolute = [profileStartX(%), profileStartY(%)])
  |> close()`.replaceAll('\n', '')
      )

      await crnRect2point1()
      await page.waitForTimeout(300)
      await editor.expectEditor.toContain(
        `profile006 = startProfile(sketch001, at = [11.05, 2.37])`
      )
      await crnRect2point2()
      await page.waitForTimeout(300)
      await editor.expectEditor.toContain(
        `|> angledLine(angle = 0, length = 5.49, tag = $rectangleSegmentA002)
  |> angledLine(angle = segAng(rectangleSegmentA002) - 90, length = 4.14)
  |> angledLine(angle = segAng(rectangleSegmentA002), length = -segLen(rectangleSegmentA002))
  |> line(endAbsolute = [profileStartX(%), profileStartY(%)])
  |> close()`.replaceAll('\n', '')
      )
    })

    await test.step('create two center rectangles in a row without unequip', async () => {
      await toolbar.selectCenterRectangle()

      await cntrRect1point1()
      await page.waitForTimeout(300)
      await editor.expectEditor.toContain(
        `profile007 = startProfile(sketch001, at = [8.41, -9.29])`
      )
      await cntrRect1point2()
      await page.waitForTimeout(300)
      await editor.expectEditor.toContain(
        `|> angledLine(angle = 0, length = 7.06, tag = $rectangleSegmentA003)
  |> angledLine(angle = segAng(rectangleSegmentA003) + 90, length = 4.34)
  |> angledLine(angle = segAng(rectangleSegmentA003), length = -segLen(rectangleSegmentA003))
  |> line(endAbsolute = [profileStartX(%), profileStartY(%)])
  |> close()`.replaceAll('\n', '')
      )
      await page.waitForTimeout(300)

      await cntrRect2point1()
      await page.waitForTimeout(300)
      await editor.expectEditor.toContain(
        `profile008 = startProfile(sketch001, at = [19.33, -5.56])`
      )
      await cntrRect2point2()
      await page.waitForTimeout(300)
      await editor.expectEditor.toContain(
        `|> angledLine(angle = 0, length = 3.12, tag = $rectangleSegmentA004)
  |> angledLine(angle = segAng(rectangleSegmentA004) + 90, length = 6.24)
  |> angledLine(angle = segAng(rectangleSegmentA004), length = -segLen(rectangleSegmentA004))
  |> line(endAbsolute = [profileStartX(%), profileStartY(%)])
  |> close()`.replaceAll('\n', '')
      )
    })

    await test.step('create two circle-three-points in a row without an unequip', async () => {
      await toolbar.selectCircleThreePoint()

      await circle3Point1p1Move()
      await circle3Point1p1()
      await page.waitForTimeout(300)
      await circle3Point1p2Move()
      await circle3Point1p2()
      await page.waitForTimeout(300)
      await editor.expectEditor.toContain(
        `profile009 = circleThreePoint(
  sketch001,
  p1 = [8.82, -14.58],
  p2 = [11.73, -6.1],
  p3 = [11.83, -6],
)`,
        { shouldNormalise: true }
      )

      await circle3Point1p3Move()
      await circle3Point1p3()
      await page.waitForTimeout(300)
      await editor.expectEditor.toContain(
        `profile009 = circleThreePoint(
  sketch001,
  p1 = [8.82, -14.58],
  p2 = [11.73, -6.1],
  p3 = [15.87, -11.12],
)`,
        { shouldNormalise: true }
      )

      await circle3Point2p1Move()
      await circle3Point2p1()
      await page.waitForTimeout(300)
      await circle3Point2p2Move()
      await circle3Point2p2()
      await page.waitForTimeout(300)
      await editor.expectEditor.toContain(
        `profile010 = circleThreePoint(
  sketch001,
  p1 = [25.5, -6.85],
  p2 = [25.43, -1.97],
  p3 = [25.53, -1.87],
)`,
        { shouldNormalise: true }
      )

      await circle3Point2p3Move()
      await circle3Point2p3()
      await page.waitForTimeout(300)
      await editor.expectEditor.toContain(
        `profile010 = circleThreePoint(
  sketch001,
  p1 = [25.5, -6.85],
  p2 = [25.43, -1.97],
  p3 = [22.65, -3.8],
)`,
        { shouldNormalise: true }
      )
    })

    await test.step('create three-point arcs in a row without an unequip', async () => {
      // Define points for the first three-point arc
      const [arc1Point1, arc1Point1Move] = scene.makeMouseHelpers(700, 397)
      const [arc1Point2, arc1Point2Move] = scene.makeMouseHelpers(724, 346)
      const [arc1Point3, arc1Point3Move] = scene.makeMouseHelpers(785, 415)

      // Define points for the second three-point arc
      const [arc2Point1, arc2Point1Move] = scene.makeMouseHelpers(792, 225)
      const [arc2Point2, arc2Point2Move] = scene.makeMouseHelpers(820, 207)
      const [arc2Point3, arc2Point3Move] = scene.makeMouseHelpers(905, 229)

      // Select the three-point arc tool
      await toolbar.selectThreePointArc()

      // Create the first three-point arc
      await arc1Point1Move()
      await arc1Point1()
      await page.waitForTimeout(300)
      await arc1Point2Move()
      await arc1Point2()
      await page.waitForTimeout(300)
      await arc1Point3Move()
      await arc1Point3()
      await page.waitForTimeout(300)

      // Verify the first three-point arc was created correctly
      await editor.expectEditor.toContain(
        `profile011 = startProfile(sketch001, at = [13.56, -9.97])
  |> arc(interiorAbsolute = [15.19, -6.51], endAbsolute = [19.33, -11.19])`,
        { shouldNormalise: true }
      )

      // Create the second three-point arc
      await arc2Point1Move()
      await arc2Point1()
      await page.waitForTimeout(300)
      await arc2Point2Move()
      await arc2Point2()
      await page.waitForTimeout(300)
      await arc2Point3Move()
      await arc2Point3()
      await page.waitForTimeout(300)

      // Verify the second three-point arc was created correctly
      await editor.expectEditor.toContain(
        `  |> arc(interiorAbsolute = [19.8, 1.7], endAbsolute = [21.7, 2.92])
  |> arc(interiorAbsolute = [27.47, 1.42], endAbsolute = [27.57, 1.52])`,
        { shouldNormalise: true }
      )
    })

    await test.step('double check that three-point arc can be unequipped', async () => {
      // this was tested implicitly for other tools, but not for three-point arc since it's last
      await page.waitForTimeout(300)
      await expect
        .poll(async () => {
          await toolbar.lineBtn.click()
          return toolbar.lineBtn.getAttribute('aria-pressed')
        })
        .toBe('true')
    })
  })

  test('Can edit a sketch with multiple profiles, dragging segments to edit them, and adding one new profile', async ({
    homePage,
    scene,
    toolbar,
    editor,
    page,
  }) => {
    await page.addInitScript(async () => {
      localStorage.setItem(
        'persistCode',
        `@settings(defaultLengthUnit = in)
sketch001 = startSketchOn(XZ)
profile001 = startProfile(sketch001, at = [6.24, 4.54])
  |> line(end = [-0.41, 6.99])
  |> line(end = [8.61, 0.74])
  |> line(end = [10.99, -5.22])
profile002 = startProfile(sketch001, at = [11.19, 5.02])
  |> angledLine(angle = 0, length = 10.78, tag = $rectangleSegmentA001)
  |> angledLine(angle = segAng(rectangleSegmentA001) - 90, length = 4.14)
  |> angledLine(angle = segAng(rectangleSegmentA001), length = -segLen(rectangleSegmentA001))
  |> line(endAbsolute = [profileStartX(%), profileStartY(%)])
  |> close()
profile003 = circle(sketch001, center = [6.92, -4.2], radius = 3.16)
profile004 = circleThreePoint(sketch001, p1 = [13.44, -6.8], p2 = [13.39, -2.07], p3 = [18.75, -4.41])
`
      )
    })

    await page.setBodyDimensions({ width: 1000, height: 500 })
    await homePage.goToModelingScene()

    await expect(
      page.getByRole('button', { name: 'Start Sketch' })
    ).not.toBeDisabled()

    // The text to prompt popover gets in the way of pointOnSegment click otherwise
    const moveToClearToolBarPopover = scene.makeMouseHelpers(590, 500)[1]

    const [pointOnSegment] = scene.makeMouseHelpers(590, 141)
    const [profileEnd] = scene.makeMouseHelpers(970, 105)
    const profileEndMv = scene.makeMouseHelpers(951, 101)[1]
    const [newProfileEnd] = scene.makeMouseHelpers(764, 104)
    const dragSegmentTo = scene.makeMouseHelpers(850, 104)[1]

    const rectHandle = scene.makeMouseHelpers(901, 150)[1]
    const rectDragTo = scene.makeMouseHelpers(901, 180)[1]

    const circleEdge = scene.makeMouseHelpers(691, 331)[1]
    const dragCircleTo = scene.makeMouseHelpers(720, 331)[1]

    const [rectStart] = scene.makeMouseHelpers(794, 322)
    const [rectEnd] = scene.makeMouseHelpers(757, 395)

    const [circ3PStart] = scene.makeMouseHelpers(854, 332)
    const [circ3PEnd] = scene.makeMouseHelpers(870, 275)

    await test.step('enter sketch and setup', async () => {
      await moveToClearToolBarPopover()
      await page.waitForTimeout(1000)
      await pointOnSegment({ shouldDbClick: true })
      await page.waitForTimeout(2000)

      await toolbar.lineBtn.click()
      await page.waitForTimeout(100)
    })

    await test.step('extend existing profile', async () => {
      await profileEnd()
      await page.waitForTimeout(100)
      await newProfileEnd()
      await editor.expectEditor.toContain(`|> line(end = [-11.35, 0.73])`)
      await toolbar.lineBtn.click()
      await page.waitForTimeout(100)
    })

    await test.step('edit existing profile', async () => {
      await profileEndMv()
      await page.mouse.down()
      await dragSegmentTo()
      await page.mouse.up()
      await editor.expectEditor.toContain(`line(end = [4.22, -4.49])`)
    })

    await test.step('edit existing rect', async () => {
      await rectHandle()
      await page.mouse.down()
      await rectDragTo()
      await page.mouse.up()
      await page.waitForTimeout(200)
      await editor.expectEditor.toContain(
        `angledLine(angle = -7, length = 10.27, tag = $rectangleSegmentA001)`
      )
    })

    await test.step('edit existing circle', async () => {
      await circleEdge()
      await page.mouse.down()
      await dragCircleTo()
      await page.mouse.up()
      await page.waitForTimeout(200)
      await editor.expectEditor.toContain(
        `profile003 = circle(sketch001, center = [6.92, -4.2], radius = 4.81)`
      )
    })

    await test.step('edit existing circle three point', async () => {
      await circ3PStart()
      await page.mouse.down()
      await circ3PEnd()
      await page.mouse.up()
      await page.waitForTimeout(200)
      await editor.expectEditor.toContain(
        `profile004 = circleThreePoint(
  sketch001,
  p1 = [13.44, -6.8],
  p2 = [13.39, -2.07],
  p3 = [19.73, -1.33],
)`,
        { shouldNormalise: true }
      )
    })

    await test.step('add new profile', async () => {
      await toolbar.rectangleBtn.click()
      await page.waitForTimeout(200)
      await rectStart()
      await editor.expectEditor.toContain(
        `profile005 = startProfile(sketch001, at = [15.68, -3.84])`
      )
      await page.waitForTimeout(100)
      await rectEnd()
      await editor.expectEditor.toContain(
        `|> angledLine(angle = 180, length = 1.97, tag = $rectangleSegmentA002)
  |> angledLine(angle = segAng(rectangleSegmentA002) + 90, length = 3.89)
  |> angledLine(angle = segAng(rectangleSegmentA002), length = -segLen(rectangleSegmentA002))
  |> line(endAbsolute = [profileStartX(%), profileStartY(%)])
  |> close()`.replaceAll('\n', '')
      )
    })
  })
  test('Can delete a profile in the editor while is sketch mode, and sketch mode does not break, can ctrl+z to undo after constraint with variable was added', async ({
    scene,
    toolbar,
    editor,
    cmdBar,
    page,
    homePage,
  }) => {
    await page.addInitScript(async () => {
      localStorage.setItem(
        'persistCode',
        `@settings(defaultLengthUnit = in)
sketch001 = startSketchOn(XZ)
profile001 = startProfile(sketch001, at = [6.24, 4.54])
  |> line(end = [-0.41, 6.99])
  |> line(end = [8.61, 0.74])
  |> line(end = [10.99, -5.22])
profile002 = startProfile(sketch001, at = [11.19, 5.02])
  |> angledLine(angle = 0, length = 10.78, tag = $rectangleSegmentA001)
  |> angledLine(angle = segAng(rectangleSegmentA001) - 90, length = 4.14)
  |> angledLine(angle = segAng(rectangleSegmentA001), length = -segLen(rectangleSegmentA001))
  |> line(endAbsolute = [profileStartX(%), profileStartY(%)])
  |> close()
profile003 = circle(sketch001, center = [6.92, -4.2], radius = 3.16)
`
      )
    })

    await page.setBodyDimensions({ width: 1000, height: 500 })
    await homePage.goToModelingScene()
    await scene.settled(cmdBar)
    await expect(
      page.getByRole('button', { name: 'Start Sketch' })
    ).not.toBeDisabled()

    // The text to prompt popover gets in the way of pointOnSegment click otherwise
    const moveToClearToolBarPopover = scene.makeMouseHelpers(590, 500)[1]

    const [pointOnSegment] = scene.makeMouseHelpers(590, 141)
    const [segment1Click] = scene.makeMouseHelpers(616, 131)
    const sketchIsDrawnProperly = async () => {
      await test.step('check the sketch is still drawn properly', async () => {
        await page.waitForTimeout(200)
        await scene.expectPixelColor([255, 255, 255], { x: 617, y: 163 }, 15)
        await scene.expectPixelColor([255, 255, 255], { x: 629, y: 331 }, 15)
      })
    }

    await test.step('enter sketch and setup', async () => {
      await moveToClearToolBarPopover()
      await pointOnSegment({ shouldDbClick: true })
      await page.waitForTimeout(600)
    })

    await test.step('select and delete code for a profile', async () => {})
    await page.getByText('close()').click()
    await page.keyboard.down('Shift')
    for (let i = 0; i < 11; i++) {
      await page.keyboard.press('ArrowUp')
    }
    await page.keyboard.press('Home')
    await page.keyboard.up('Shift')
    await page.keyboard.press('Backspace')

    await sketchIsDrawnProperly()

    await test.step('add random new var between profiles', async () => {
      await page.keyboard.type('myVar = 5')
      await page.keyboard.press('Enter')
      // If this timeout isn't long enough, the test breaks.
      // TODO: fix https://github.com/KittyCAD/modeling-app/issues/5437
      await page.waitForTimeout(3_000)
    })

    await sketchIsDrawnProperly()

    await test.step('Adding a constraint with a variable, and than ctrl-z-ing which will remove the variable again does not break sketch mode', async () => {
      await expect(async () => {
        await segment1Click()
        await editor.expectState({
          diagnostics: [],
          activeLines: ['|>line(end = [-0.41,6.99])'],
          highlightedCode: 'line(end = [-0.41,6.99])',
        })
      }).toPass({ timeout: 30_000, intervals: [1500] })

      await toolbar.lengthConstraintBtn.click()
      await cmdBar.progressCmdBar()
      await editor.expectEditor.toContain('length001 = 7')
      // Undo should work with the pane closed
      await editor.closePane()

      await test.step('Undo should work with the pane closed', async () => {
        await editor.closePane()

        // wait for execute defer
        await page.waitForTimeout(600)
        await sketchIsDrawnProperly()

        await page.keyboard.down('Meta')
        await page.keyboard.press('KeyZ')
        await page.keyboard.up('Meta')

        await editor.expectEditor.not.toContain('length001 = 7')
      })

      await sketchIsDrawnProperly()
    })
  })

  test('can enter sketch when there is an extrude', async ({
    homePage,
    scene,
    toolbar,
    page,
    cmdBar,
  }) => {
    await page.addInitScript(async () => {
      localStorage.setItem(
        'persistCode',
        `@settings(defaultLengthUnit = in)
sketch001 = startSketchOn(XZ)
profile001 = startProfile(sketch001, at = [-63.43, 193.08])
  |> line(end = [168.52, 149.87])
  |> line(end = [190.29, -39.18])
  |> tangentialArc(endAbsolute = [319.63, 129.65])
  |> line(end = [-217.65, -21.76])
  |> line(endAbsolute = [profileStartX(%), profileStartY(%)])
  |> close()
profile003 = startProfile(sketch001, at = [16.79, 38.24])
  |> angledLine(angle = 0, length = 182.82, tag = $rectangleSegmentA001)
  |> angledLine(angle = segAng(rectangleSegmentA001) - 90, length = 105.71)
  |> angledLine(angle = segAng(rectangleSegmentA001), length = -segLen(rectangleSegmentA001))
  |> line(endAbsolute = [profileStartX(%), profileStartY(%)])
  |> close()
profile004 = circle(
  sketch001,
  center = [280.45, 47.57],
  radius = 55.26
)
extrude002 = extrude(profile001, length = 50)
extrude001 = extrude(profile003, length = 5)
`
      )
    })

    await page.setBodyDimensions({ width: 1000, height: 500 })
    await homePage.goToModelingScene()
    await scene.connectionEstablished()
    await scene.settled(cmdBar)
    await expect(
      page.getByRole('button', { name: 'Start Sketch' })
    ).not.toBeDisabled()

    const [pointOnSegment] = scene.makeMouseHelpers(574, 207)

    await pointOnSegment()
    await toolbar.editSketch()
    // wait for engine animation
    await page.waitForTimeout(600)

    await test.step('check the sketch is still drawn properly', async () => {
      await Promise.all([
        scene.expectPixelColor(TEST_COLORS.WHITE, { x: 596, y: 165 }, 15),
        scene.expectPixelColor(TEST_COLORS.WHITE, { x: 641, y: 220 }, 15),
        scene.expectPixelColor(TEST_COLORS.WHITE, { x: 763, y: 214 }, 15),
      ])
    })
  })
  test('exit new sketch without drawing anything should not be a problem', async ({
    homePage,
    scene,
    toolbar,
    editor,
    cmdBar,
    page,
  }) => {
    await page.addInitScript(async () => {
      localStorage.setItem(
        'persistCode',
        `@settings(defaultLengthUnit = in)
        myVar = 5`
      )
    })

    await page.setBodyDimensions({ width: 1000, height: 500 })
    await homePage.goToModelingScene()
    await scene.settled(cmdBar)

    const [selectXZPlane] = scene.makeMouseHelpers(650, 150)

    await toolbar.startSketchPlaneSelection()
    await selectXZPlane()
    // timeout wait for engine animation is unavoidable
    await page.waitForTimeout(600)

    await editor.expectEditor.toContain(`sketch001 = startSketchOn(XZ)`)
    await toolbar.exitSketch()

    await editor.expectEditor.not.toContain(`sketch001 = startSketchOn(XZ)`)

    await test.step("still renders code, hasn't got into a weird state", async () => {
      await editor.replaceCode(
        'myVar = 5',
        `myVar = 5
  sketch001 = startSketchOn(XZ)
  profile001 = circle(
    sketch001,
    center = [12.41, 3.87],
    radius = myVar
  )`
      )

      await editor.closePane()
      await scene.settled(cmdBar)

      await scene.expectPixelColor([255, 255, 255], { x: 633, y: 211 }, 15)
    })
  })
  test('A sketch with only "startProfileAt" and no segments should still be able to be continued', async ({
    homePage,
    scene,
    toolbar,
    editor,
    page,
    cmdBar,
  }) => {
    await page.addInitScript(async () => {
      localStorage.setItem(
        'persistCode',
        `@settings(defaultLengthUnit = in)
sketch001 = startSketchOn(XZ)
profile001 = startProfile(sketch001, at = [85.19, 338.59])
  |> line(end = [213.3, -94.52])
  |> line(end = [-230.09, -55.34])
  |> line(endAbsolute = [profileStartX(%), profileStartY(%)])
  |> close()
sketch002 = startSketchOn(XY)
profile002 = startProfile(sketch002, at = [0, 52.55])
`
      )
    })

    await homePage.goToModelingScene()
    await scene.settled(cmdBar)

    const [startProfileAt] = scene.makeMouseHelpers(606, 184)
    const [nextPoint] = scene.makeMouseHelpers(763, 130)
    await page.getByText('startProfile(sketch002').click()
    await toolbar.editSketch(1)
    // timeout wait for engine animation is unavoidable
    await page.waitForTimeout(600)
    await editor.closePane()

    // equip line tool
    await toolbar.lineBtn.click()
    await startProfileAt()
    await nextPoint()
    await editor.openPane()
    // A regex that just confirms the new segment is a line in a pipe
    await expect(editor.codeContent).toContainText(/52\.55\]\)\s+\|\>\s+line\(/)
  })
  test('old style sketch all in one pipe (with extrude) will break up to allow users to add a new profile to the same sketch', async ({
    homePage,
    scene,
    toolbar,
    editor,
    page,
  }) => {
    await page.addInitScript(async () => {
      localStorage.setItem(
        'persistCode',
        `@settings(defaultLengthUnit = in)
thePart = startSketchOn(XZ)
  |> startProfile(at = [7.53, 10.51])
  |> line(end = [12.54, 1.83])
  |> line(end = [6.65, -6.91])
  |> line(end = [-6.31, -8.69])
  |> line(endAbsolute = [profileStartX(%), profileStartY(%)])
  |> close()
extrude001 = extrude(thePart, length = 75)
`
      )
    })

    await page.setBodyDimensions({ width: 1000, height: 500 })
    await homePage.goToModelingScene()
    await expect(
      page.getByRole('button', { name: 'Start Sketch' })
    ).not.toBeDisabled()

    const [objClick] = scene.makeMouseHelpers(565, 343)
    const [profilePoint1] = scene.makeMouseHelpers(609, 289)
    const [profilePoint2] = scene.makeMouseHelpers(714, 389)

    await test.step('enter sketch and setup', async () => {
      await objClick()
      await toolbar.editSketch()
      // timeout wait for engine animation is unavoidable
      await page.waitForTimeout(600)
    })

    await test.step('expect code to match initial conditions still', async () => {
      await editor.expectEditor.toContain(
        `thePart = startSketchOn(XZ)  |> startProfile(at = [7.53, 10.51])`
      )
    })

    await test.step('equiping the line tool should break up the pipe expression', async () => {
      await toolbar.lineBtn.click()
      await editor.expectEditor.toContain(
        `sketch001 = startSketchOn(XZ)thePart = startProfile(sketch001, at = [7.53, 10.51])`
      )
    })

    await test.step('can continue on to add a new profile to this sketch', async () => {
      await profilePoint1()
      await editor.expectEditor.toContain(
        `profile001 = startProfile(sketch001, at = [19.69, -7.05])`
      )
      await profilePoint2()
      await editor.expectEditor.toContain(`|> line(end = [18.97, -18.06])`)
    })
  })
  test('Can enter sketch on sketch of wall and cap for segment, solid2d, extrude-wall, extrude-cap selections', async ({
    homePage,
    scene,
    toolbar,
    editor,
    page,
    cmdBar,
  }) => {
    // TODO this test should include a test for selecting revolve walls and caps

    await page.addInitScript(async () => {
      localStorage.setItem(
        'persistCode',
        `@settings(defaultLengthUnit = in)
sketch001 = startSketchOn(XZ)
profile001 = startProfile(sketch001, at = [6.71, -3.66])
  |> line(end = [2.65, 9.02], tag = $seg02)
  |> line(end = [3.73, -9.36], tag = $seg01)
  |> line(endAbsolute = [profileStartX(%), profileStartY(%)])
  |> close()
extrude001 = extrude(profile001, length = 20)
sketch002 = startSketchOn(extrude001, face = seg01)
profile002 = startProfile(sketch002, at = [0.75, 13.46])
  |> line(end = [4.52, 3.79])
  |> line(end = [5.98, -2.81])
profile003 = startProfile(sketch002, at = [3.19, 13.3])
  |> angledLine(angle = 0, length = 6.64, tag = $rectangleSegmentA001)
  |> angledLine(angle = segAng(rectangleSegmentA001) - 90, length = 2.81)
  |> angledLine(angle = segAng(rectangleSegmentA001), length = -segLen(rectangleSegmentA001))
  |> line(endAbsolute = [profileStartX(%), profileStartY(%)])
  |> close()
profile004 = startProfile(sketch002, at = [3.15, 9.39])
  |> xLine(length = 6.92)
  |> line(end = [-7.41, -2.85])
  |> line(endAbsolute = [profileStartX(%), profileStartY(%)])
  |> close()
profile005 = circle(sketch002, center = [5.15, 4.34], radius = 1.66)
profile006 = startProfile(sketch002, at = [9.65, 3.82])
  |> line(end = [2.38, 5.62])
  |> line(end = [2.13, -5.57])
  |> line(endAbsolute = [profileStartX(%), profileStartY(%)])
  |> close()
revolve001 = revolve(
  profile004,
  angle = 45,
  axis = getNextAdjacentEdge(seg01)
)
extrude002 = extrude(profile006, length = 4)
sketch003 = startSketchOn(-XZ)
profile007 = startProfile(sketch003, at = [4.8, 7.55])
  |> line(end = [7.39, 2.58])
  |> line(end = [7.02, -2.85])
profile008 = startProfile(sketch003, at = [5.54, 5.49])
  |> line(end = [6.34, 2.64])
  |> line(end = [6.33, -2.96])
  |> line(endAbsolute = [profileStartX(%), profileStartY(%)])
  |> close()
profile009 = startProfile(sketch003, at = [5.23, 1.95])
  |> line(end = [6.8, 2.17])
  |> line(end = [7.34, -2.75])
  |> line(endAbsolute = [profileStartX(%), profileStartY(%)])
  |> close()
profile010 = circle(
  sketch003,
  center = [7.18, -2.11],
  radius = 2.67
)
profile011 = startProfile(sketch003, at = [5.07, -6.39])
  |> angledLine(angle = 0, length = 4.54, tag = $rectangleSegmentA002)
  |> angledLine(angle = segAng(rectangleSegmentA002) - 90, length = 4.17)
  |> angledLine(angle = segAng(rectangleSegmentA002), length = -segLen(rectangleSegmentA002))
  |> line(endAbsolute = [profileStartX(%), profileStartY(%)])
  |> close()
extrude003 = extrude(profile011, length = 2.5)
// TODO this breaks the test,
// revolve002 = revolve(profile008, angle = 45, axis = seg02)
`
      )
    })

    await page.setBodyDimensions({ width: 1000, height: 500 })
    await homePage.goToModelingScene()
    await scene.connectionEstablished()
    await scene.settled(cmdBar)
    await expect(
      page.getByRole('button', { name: 'Start Sketch' })
    ).not.toBeDisabled()

    const camPositionForSelectingSketchOnWallProfiles = () =>
      scene.moveCameraTo(
        { x: 834, y: -680, z: 534 },
        { x: -54, y: -476, z: 148 }
      )
    const wallSelectionOptions = [
      {
        title: 'select wall segment',
        selectClick: scene.makeMouseHelpers(598, 211)[0],
      },
      {
        title: 'select wall solid 2d',
        selectClick: scene.makeMouseHelpers(677, 236)[0],
      },
      {
        title: 'select wall circle',
        selectClick: scene.makeMouseHelpers(811, 247)[0],
      },
      {
        title: 'select wall extrude wall',
        selectClick: scene.makeMouseHelpers(793, 136)[0],
      },
      {
        title: 'select wall extrude cap',
        selectClick: scene.makeMouseHelpers(836, 103)[0],
      },
    ] as const

    const verifyWallProfilesAreDrawn = async () =>
      test.step('verify wall profiles are drawn', async () => {
        await Promise.all([
          // open polygon
          scene.expectPixelColor(TEST_COLORS.WHITE, { x: 599, y: 168 }, 15),
          // closed polygon
          scene.expectPixelColor(TEST_COLORS.WHITE, { x: 656, y: 171 }, 15),
          // revolved profile
          scene.expectPixelColor(TEST_COLORS.WHITE, { x: 655, y: 264 }, 15),
          // extruded profile
          scene.expectPixelColor(TEST_COLORS.WHITE, { x: 808, y: 396 }, 15),
          // circle (When entering via the circle, it's selected and therefore blue)
          scene.expectPixelColor(
            [TEST_COLORS.WHITE, TEST_COLORS.BLUE],
            { x: 742, y: 386 },
            15
          ),
        ])
      })

    await test.step('select wall profiles', async () => {
      for (const { title, selectClick } of wallSelectionOptions) {
        await test.step(title, async () => {
          await camPositionForSelectingSketchOnWallProfiles()
          await selectClick()
          await toolbar.editSketch(1)
          await page.waitForTimeout(600)
          await verifyWallProfilesAreDrawn()
          await toolbar.exitSketchBtn.click()
          await page.waitForTimeout(100)
        })
      }
    })

    /* FIXME: the cap part of this test is insanely flaky, and I'm not sure
       * why.
       * await test.step('select cap profiles', async () => {
        for (const { title, selectClick } of capSelectionOptions) {
          await test.step(title, async () => {
            await camPositionForSelectingSketchOnCapProfiles()
            await page.waitForTimeout(100)
            await selectClick()
            await toolbar.editSketch()
            await page.waitForTimeout(600)
            await verifyCapProfilesAreDrawn()
            await toolbar.exitSketchBtn.click()
            await page.waitForTimeout(100)
          })
        }
      }) */
  })
  test('Can enter sketch loft edges, base and continue sketch', async ({
    homePage,
    scene,
    toolbar,
    editor,
    page,
  }) => {
    await page.addInitScript(async () => {
      localStorage.setItem(
        'persistCode',
        `@settings(defaultLengthUnit = in)
sketch001 = startSketchOn(XZ)
profile001 = startProfile(sketch001, at = [34, 42.66])
  |> line(end = [102.65, 151.99])
  |> line(end = [76, -138.66])
  |> line(endAbsolute = [profileStartX(%), profileStartY(%)])
  |> close()
plane001 = offsetPlane(XZ, offset = 50)
sketch002 = startSketchOn(plane001)
profile002 = startProfile(sketch002, at = [39.43, 172.21])
  |> xLine(length = 183.99)
  |> line(end = [-77.95, -145.93])
  |> line(endAbsolute = [profileStartX(%), profileStartY(%)])
  |> close()

loft([profile001, profile002])
`
      )
    })

    await page.setBodyDimensions({ width: 1000, height: 500 })
    await homePage.goToModelingScene()
    await expect(
      page.getByRole('button', { name: 'Start Sketch' })
    ).not.toBeDisabled()

    const [baseProfileEdgeClick] = scene.makeMouseHelpers(621, 292)

    const [rect1Crn1] = scene.makeMouseHelpers(592, 283)
    const [rect1Crn2] = scene.makeMouseHelpers(797, 268)

    await baseProfileEdgeClick()
    await toolbar.editSketch()
    await page.waitForTimeout(600)
    await scene.expectPixelColor(TEST_COLORS.WHITE, { x: 562, y: 172 }, 15)

    await toolbar.rectangleBtn.click()
    await page.waitForTimeout(100)
    await rect1Crn1()
    await editor.expectEditor.toContain(
      `profile003 = startProfile(sketch001, at = [50.72, -18.19])`
    )
    await rect1Crn2()
    await editor.expectEditor.toContain(
      `angledLine(angle = 0, length = 113.01, tag = $rectangleSegmentA001)`
    )
  })
  test('Can enter sketch loft edges offsetPlane and continue sketch', async ({
    scene,
    toolbar,
    editor,
    page,
    homePage,
  }) => {
    await page.addInitScript(async () => {
      localStorage.setItem(
        'persistCode',
        `sketch001 = startSketchOn(XZ)
profile001 = startProfile(sketch001, at = [34, 42.66])
  |> line(end = [102.65, 151.99])
  |> line(end = [76, -138.66])
  |> line(endAbsolute = [profileStartX(%), profileStartY(%)])
  |> close()
plane001 = offsetPlane(XZ, offset = 50)
sketch002 = startSketchOn(plane001)
profile002 = startProfile(sketch002, at = [39.43, 172.21])
  |> xLine(length = 183.99)
  |> line(end = [-77.95, -145.93])
  |> line(endAbsolute = [profileStartX(%), profileStartY(%)])
  |> close()

loft([profile001, profile002])
`
      )
    })

    await page.setBodyDimensions({ width: 1000, height: 500 })
    await homePage.goToModelingScene()
    await expect(
      page.getByRole('button', { name: 'Start Sketch' })
    ).not.toBeDisabled()

    const topProfileEdgeClickCoords = { x: 602, y: 185 } as const
    const [topProfileEdgeClick] = scene.makeMouseHelpers(
      topProfileEdgeClickCoords.x,
      topProfileEdgeClickCoords.y
    )
    const [sideProfileEdgeClick] = scene.makeMouseHelpers(788, 188)

    const [rect1Crn1] = scene.makeMouseHelpers(592, 283)
    const [rect1Crn2] = scene.makeMouseHelpers(797, 268)

    await scene.moveCameraTo(
      { x: 8171, y: -7740, z: 1624 },
      { x: 3302, y: -627, z: 2892 }
    )

    await topProfileEdgeClick()
    await page.waitForTimeout(300)
    await toolbar.editSketch()
    await page.waitForTimeout(600)
    await sideProfileEdgeClick()
    await page.waitForTimeout(300)
    await scene.expectPixelColor(TEST_COLORS.BLUE, { x: 788, y: 188 }, 15)

    await toolbar.rectangleBtn.click()
    await page.waitForTimeout(100)
    await rect1Crn1()
    await editor.expectEditor.toContain(
      `profile003 = startProfile(plane001, at = [47.76, -17.13])`
    )
    await rect1Crn2()
    await editor.expectEditor.toContain(
      `angledLine(angle = 0, length = 106.42
], tag = $rectangleSegmentA001)`
    )
    await page.waitForTimeout(100)
  })
})

// Regression test for https://github.com/KittyCAD/modeling-app/issues/4372
test.describe('Redirecting to home page and back to the original file should clear sketch DOM elements', () => {
  test('Can redirect to home page and back to original file and have a cleared DOM', async ({
    context,
    page,
    scene,
    toolbar,
    editor,
    homePage,
    cmdBar,
  }) => {
    // We seed the scene with a single offset plane
    await context.addInitScript(() => {
      localStorage.setItem(
        'persistCode',
        ` sketch001 = startSketchOn(XZ)
|> startProfile(at = [256.85, 14.41])
|> line(endAbsolute = [0, 211.07])
`
      )
    })
    await homePage.goToModelingScene()
    await scene.settled(cmdBar)

    const [objClick] = scene.makeMouseHelpers(634, 274)
    await objClick()

    // Enter sketch mode
    await toolbar.editSketch()

    await expect(page.getByText('323.49')).toBeVisible()

    // Open navigation side bar
    await page.getByTestId('project-sidebar-toggle').click()
    const goToHome = page.getByRole('button', {
      name: 'Go to Home',
    })

    await goToHome.click()
    await homePage.openProject('testDefault')
    await expect(page.getByText('323.49')).not.toBeVisible()
  })

  test('Straight line snapping to previous tangent', async ({
    page,
    homePage,
    toolbar,
    scene,
    cmdBar,
    context,
    editor,
  }) => {
    await context.addInitScript(() => {
      localStorage.setItem('persistCode', `@settings(defaultLengthUnit = mm)`)
    })

    const viewportSize = { width: 1200, height: 900 }
    await page.setBodyDimensions(viewportSize)
    await homePage.goToModelingScene()

    // wait until scene is ready to be interacted with
    await scene.connectionEstablished()
    await scene.settled(cmdBar)

    await page.getByRole('button', { name: 'Start Sketch' }).click()

    // select an axis plane
    await page.mouse.click(700, 200)

    // Needed as we don't yet have a way to get a signal from the engine that the camera has animated to the sketch plane
    await page.waitForTimeout(3000)

    const center = { x: viewportSize.width / 2, y: viewportSize.height / 2 }
    const { click00r } = getMovementUtils({ center, page })

    // Draw line
    await click00r(0, 0)
    await click00r(200, -200)

    // Draw arc
    await toolbar.selectTangentialArc()
    await click00r(0, 0)
    await click00r(100, 100)

    // Switch back to line
    await toolbar.selectLine()
    await click00r(0, 0)
    await click00r(-100, 100)

    // Draw a 3 point arc
    await toolbar.selectThreePointArc()
    await click00r(0, 0)
    await click00r(0, 100)
    await click00r(100, 0)

    // draw a line to opposite tangent direction of previous arc
    await toolbar.selectLine()
    await click00r(0, 0)
    await click00r(-200, 200)

    await editor.expectEditor.toContain(
      `@settings(defaultLengthUnit = mm)

sketch001 = startSketchOn(XZ)
profile001 = startProfile(sketch001, at = [0, 0])
  |> line(end = [191.39, 191.39])
  |> tangentialArc(end = [95.69, -95.7], tag = $seg01)
  |> angledLine(angle = tangentToEnd(seg01), length = 135.34)
  |> arc(interiorAbsolute = [191.39, -95.69], endAbsolute = [287.08, -95.69], tag = $seg02)
  |> angledLine(angle = tangentToEnd(seg02) + turns::HALF_TURN, length = 270.67)
`.replaceAll('\n', '')
    )
  })
})

test.describe('manual edits during sketch mode', () => {
  test('Can edit sketch through feature tree with variable modifications', async ({
    page,
    context,
    homePage,
    scene,
    editor,
    toolbar,
    cmdBar,
  }) => {
    const initialCode = `myVar1 = 5
    myVar2 = 6

    sketch001 = startSketchOn(XZ)
    profile001 = startProfile(sketch001, at = [106.68, 89.77])
      |> line(end = [132.34, 157.8])
      |> line(end = [67.65, -460.55], tag = $seg01)
      |> line(endAbsolute = [profileStartX(%), profileStartY(%)])
      |> close()
    extrude001 = extrude(profile001, length = 500)
    sketch002 = startSketchOn(extrude001, face = seg01)
    profile002 = startProfile(sketch002, at = [83.39, 329.15])
      |> angledLine(angle = 0, length = 119.61, tag = $rectangleSegmentA001)
      |> angledLine(length = 156.54, angle = -28)
      |> angledLine(
          angle = -151,
          length = 116.27,
        )
      |> line(endAbsolute = [profileStartX(%), profileStartY(%)])
      |> close()
    profile003 = startProfile(sketch002, at = [-201.08, 254.17])
      |> line(end = [103.55, 33.32])
      |> line(end = [48.8, -153.54])`

    await context.addInitScript((initialCode) => {
      localStorage.setItem('persistCode', initialCode)
    }, initialCode)

    await homePage.goToModelingScene()
    await scene.connectionEstablished()
    await scene.settled(cmdBar)

    await test.step('Open feature tree and edit second sketch', async () => {
      await toolbar.openFeatureTreePane()
      const sketchButton = await toolbar.getFeatureTreeOperation('Sketch', 1)
      await sketchButton.dblclick()
      await page.waitForTimeout(700) // Wait for engine animation
    })

    await test.step('Add new variable and wait for re-execution', async () => {
      await page.waitForTimeout(500) // wait for deferred execution
      await editor.replaceCode('myVar2 = 6', 'myVar2 = 6\nmyVar3 = 7')
      await page.waitForTimeout(2000) // wait for deferred execution
    })

    const handle1Location = { x: 843, y: 235 }
    await test.step('Edit sketch by dragging handle', async () => {
      await page.waitForTimeout(500)
      await expect
        .poll(
          async () => {
            await editor.expectEditor.toContain('length = 156.54, angle = -28')
            await page.mouse.move(handle1Location.x, handle1Location.y)
            await page.mouse.down()
            await page.mouse.move(
              handle1Location.x + 50,
              handle1Location.y + 50,
              {
                steps: 5,
              }
            )
            await page.mouse.up()
            await editor.expectEditor.toContain('length = 231.59, angle = -34')
            return true
          },
          { timeout: 10_000 }
        )
        .toBeTruthy()
    })

    await test.step('Delete variables and wait for re-execution', async () => {
      await page.waitForTimeout(500)
      await editor.replaceCode('myVar3 = 7', '')
      await page.waitForTimeout(50)
      await editor.replaceCode('myVar2 = 6', '')
      await page.waitForTimeout(2000) // Wait for deferred execution
    })

    const handle2Location = { x: 872, y: 273 }
    await test.step('Edit sketch again', async () => {
      await editor.expectEditor.toContain('length = 231.59, angle = -34')
      await page.waitForTimeout(500)
      await expect
        .poll(
          async () => {
            await page.mouse.move(handle2Location.x, handle2Location.y)
            await page.mouse.down()
            await page.mouse.move(handle2Location.x, handle2Location.y - 50, {
              steps: 5,
            })
            await page.mouse.up()
            await editor.expectEditor.toContain('length = 167.36, angle = -14')
            return true
          },
          { timeout: 10_000 }
        )
        .toBeTruthy()
    })

    await test.step('add whole other sketch before current sketch', async () => {
      await page.waitForTimeout(500)
      await editor.replaceCode(
        `myVar1 = 5`,
        `myVar1 = 5
    sketch003 = startSketchOn(XY)
    profile004 = circle(sketch003, center = [143.91, 136.89], radius = 71.63)`
      )
      await page.waitForTimeout(2000) // Wait for deferred execution
    })

    const handle3Location = { x: 844, y: 212 }
    await test.step('edit sketch again', async () => {
      await page.waitForTimeout(500) // Wait for deferred execution
      await expect
        .poll(
          async () => {
            await editor.expectEditor.toContain('length = 167.36, angle = -14')
            await page.mouse.move(handle3Location.x, handle3Location.y)
            await page.mouse.down()
            await page.mouse.move(handle3Location.x, handle3Location.y + 110, {
              steps: 5,
            })
            await page.mouse.up()
            await editor.expectEditor.toContain('length = 219.2, angle = -56')
            return true
          },
          { timeout: 10_000 }
        )
        .toBeTruthy()
    })

    // exit sketch and assert whole code
    await test.step('Exit sketch and assert code', async () => {
      await toolbar.exitSketch()
      await editor.expectEditor.toContain(
        `myVar1 = 5
sketch003 = startSketchOn(XY)
profile004 = circle(sketch003, center = [143.91, 136.89], radius = 71.63)

sketch001 = startSketchOn(XZ)
profile001 = startProfile(sketch001, at = [106.68, 89.77])
  |> line(end = [132.34, 157.8])
  |> line(end = [67.65, -460.55], tag = $seg01)
  |> line(endAbsolute = [profileStartX(%), profileStartY(%)])
  |> close()
extrude001 = extrude(profile001, length = 500)
sketch002 = startSketchOn(extrude001, face = seg01)
profile002 = startProfile(sketch002, at = [83.39, 329.15])
  |> angledLine(angle = 0, length = 119.61, tag = $rectangleSegmentA001)
  |> angledLine(length = 219.2, angle = -56)
  |> angledLine(angle = -151, length = 116.27)
  |> line(endAbsolute = [profileStartX(%), profileStartY(%)])
  |> close()
profile003 = startProfile(sketch002, at = [-201.08, 254.17])
  |> line(end = [103.55, 33.32])
  |> line(end = [48.8, -153.54])
`,
        { shouldNormalise: true }
      )
      await editor.expectState({
        activeLines: [],
        diagnostics: [],
        highlightedCode: '',
      })
    })
  })
  test('Will exit out of sketch mode for some incompatible edits', async ({
    page,
    context,
    homePage,
    scene,
    editor,
    toolbar,
    cmdBar,
  }) => {
    const initialCode = `myVar1 = 5
    myVar2 = 6

    sketch001 = startSketchOn(XZ)
    profile001 = startProfile(sketch001, at = [106.68, 89.77])
      |> line(end = [132.34, 157.8])
      |> line(end = [67.65, -460.55], tag = $seg01)
      |> line(endAbsolute = [profileStartX(%), profileStartY(%)])
      |> close()
    extrude001 = extrude(profile001, length = 500)
    sketch002 = startSketchOn(extrude001, face = seg01)
    profile002 = startProfile(sketch002, at = [83.39, 329.15])
      |> angledLine(angle = 0, length = 119.61, tag = $rectangleSegmentA001)
      |> angledLine(length = 156.54, angle = -28)
      |> angledLine(
           angle = -151,
           length = 116.27,
         )
      |> line(endAbsolute = [profileStartX(%), profileStartY(%)])
      |> close()
    profile003 = startProfile(sketch002, at = [-201.08, 254.17])
      |> line(end = [103.55, 33.32])
      |> line(end = [48.8, -153.54])`

    await context.addInitScript((initialCode) => {
      localStorage.setItem('persistCode', initialCode)
    }, initialCode)

    await homePage.goToModelingScene()
    await scene.connectionEstablished()
    await scene.settled(cmdBar)
    const expectSketchOriginToBeDrawn = async () => {
      await scene.expectPixelColor(TEST_COLORS.WHITE, { x: 672, y: 193 }, 15)
    }

    await test.step('Open feature tree and edit second sketch', async () => {
      await toolbar.openFeatureTreePane()
      const sketchButton = await toolbar.getFeatureTreeOperation('Sketch', 1)
      await sketchButton.dblclick()
      await page.waitForTimeout(700) // Wait for engine animation
      await expectSketchOriginToBeDrawn()
    })

    await test.step('rename variable of current sketch, sketch002 to changeSketchNamePartWayThrough', async () => {
      await editor.replaceCode('sketch002', 'changeSketchNamePartWayThrough')
      await page.waitForTimeout(100)
      // three times to rename the declaration and it's use
      await editor.replaceCode('sketch002', 'changeSketchNamePartWayThrough')
      await page.waitForTimeout(100)
      await editor.replaceCode('sketch002', 'changeSketchNamePartWayThrough')
      await expect(
        page.getByText('Unable to maintain sketch mode')
      ).toBeVisible()
    })
  })
  test('Will exit out of sketch mode when all code is nuked', async ({
    page,
    context,
    homePage,
    scene,
    editor,
    toolbar,
    cmdBar,
  }) => {
    const initialCode = `myVar1 = 5
    myVar2 = 6

    sketch001 = startSketchOn(XZ)
    profile001 = startProfile(sketch001, at = [106.68, 89.77])
      |> line(end = [132.34, 157.8])
      |> line(end = [67.65, -460.55], tag = $seg01)
      |> line(endAbsolute = [profileStartX(%), profileStartY(%)])
      |> close()
    extrude001 = extrude(profile001, length = 500)
    sketch002 = startSketchOn(extrude001, face = seg01)
    profile002 = startProfile(sketch002, at = [83.39, 329.15])
      |> angledLine(angle = 0, length = 119.61, tag = $rectangleSegmentA001)
      |> angledLine(length = 156.54, angle = -28)
      |> angledLine(
           angle = -151,
           length = 116.27,
         )
      |> line(endAbsolute = [profileStartX(%), profileStartY(%)])
      |> close()
    profile003 = startProfile(sketch002, at = [-201.08, 254.17])
      |> line(end = [103.55, 33.32])
      |> line(end = [48.8, -153.54])`

    await context.addInitScript((initialCode) => {
      localStorage.setItem('persistCode', initialCode)
    }, initialCode)

    await homePage.goToModelingScene()
    await scene.connectionEstablished()
    await scene.settled(cmdBar)

    await test.step('Open feature tree and edit second sketch', async () => {
      await toolbar.editSketch(1)
    })

    await test.step('clear editor content while in sketch mode', async () => {
      await editor.replaceCode('', '')
      await page.waitForTimeout(100)
      await expect(
        page.getByText('Unable to maintain sketch mode')
      ).toBeVisible()
      await expect(toolbar.exitSketchBtn).not.toBeVisible()
      await expect(toolbar.startSketchBtn).toBeVisible()
    })
  })
  test('empty draft sketch is cleaned up properly', async ({
    scene,
    toolbar,
    cmdBar,
    page,
    homePage,
  }) => {
    // This is the sketch used in the original report, but any sketch would work
    await page.addInitScript(async () => {
      localStorage.setItem(
        'persistCode',
        `yRel002 = 200
lStraight = -200
yRel001 = -lStraight
length001 = lStraight
sketch001 = startSketchOn(XZ)
profile001 = startProfile(sketch001, at = [-102.72, 237.44])
  |> yLine(length = lStraight)
  |> tangentialArc(endAbsolute = [118.9, 23.57])
  |> line(end = [-17.64, yRel002])
`
      )
    })

    await page.setBodyDimensions({ width: 1000, height: 500 })
    await homePage.goToModelingScene()
    await scene.connectionEstablished()
    await scene.settled(cmdBar)

    // Ensure start sketch button is enabled
    await expect(
      page.getByRole('button', { name: 'Start Sketch' })
    ).not.toBeDisabled()

    // Start a new sketch
    const [selectXZPlane] = scene.makeMouseHelpers(650, 150)
    await toolbar.startSketchPlaneSelection()
    await selectXZPlane()
    await page.waitForTimeout(2000) // wait for engine animation

    // Switch to a different tool (circle)
    await toolbar.circleBtn.click()
    await expect(toolbar.circleBtn).toHaveAttribute('aria-pressed', 'true')

    // Exit the empty sketch
    await page.getByRole('button', { name: 'Exit Sketch' }).click()

    // Ensure the feature tree now shows only one sketch
    await toolbar.openFeatureTreePane()
    await expect(
      toolbar.featureTreePane.getByRole('button', { name: 'Sketch' })
    ).toHaveCount(1)
    await toolbar.closeFeatureTreePane()

    // Open the first sketch from the feature tree (the existing sketch)
    await (await toolbar.getFeatureTreeOperation('Sketch', 0)).dblclick()
    // timeout is a bit longer because when the bug happened, it did go into sketch mode for a split second, but returned
    // automatically, we want to make sure it stays there.
    await page.waitForTimeout(2000)

    // Validate we are in sketch mode (Exit Sketch button visible)
    await expect(
      page.getByRole('button', { name: 'Exit Sketch' })
    ).toBeVisible()
  })

  // Ensure feature tree is not showing previous file's content when switching to a file with KCL errors.
  test('Feature tree shows correct sketch count per file', async ({
    context,
    homePage,
    scene,
    toolbar,
    cmdBar,
    page,
  }) => {
    const u = await getUtils(page)

    // Setup project with files.
    const GOOD_KCL = `sketch001 = startSketchOn(XZ)
profile001 = startProfile(sketch001, at = [220.81, 253.8])
  |> line(end = [132.84, -151.31])
  |> line(end = [25.51, 167.15])
  |> line(endAbsolute = [profileStartX(%), profileStartY(%)])
  |> close()
sketch002 = startSketchOn(XZ)
profile002 = startProfile(sketch002, at = [158.35, -70.82])
  |> line(end = [73.9, -152.19])
  |> line(end = [85.33, 135.48])
  |> line(endAbsolute = [profileStartX(%), profileStartY(%)])
  |> close()`

    const ERROR_KCL = `sketch001 = startSketchOn(XZ)
profile001 = startProfile(sketch001, at = [127.56, 179.02])
  |> line(end = [132.84, -112.6])
  |> line(end = [85.33, 234.01])
  |> line(enfd = [-137.23, -54.55])`

    await context.folderSetupFn(async (dir) => {
      const projectDir = path.join(dir, 'multi-file-sketch-test')
      await fs.mkdir(projectDir, { recursive: true })
      await Promise.all([
        fs.writeFile(path.join(projectDir, 'good.kcl'), GOOD_KCL, 'utf-8'),
        fs.writeFile(path.join(projectDir, 'error.kcl'), ERROR_KCL, 'utf-8'),
      ])
    })

    await page.setBodyDimensions({ width: 1000, height: 800 })

    await homePage.openProject('multi-file-sketch-test')
    await scene.connectionEstablished()

    await u.closeDebugPanel()

    await toolbar.openFeatureTreePane()
    await toolbar.openPane('files')

    await toolbar.openFile('good.kcl')

    await expect(
      toolbar.featureTreePane.getByRole('button', { name: 'Sketch' })
    ).toHaveCount(2)

    await toolbar.openFile('error.kcl')

    await expect(
      toolbar.featureTreePane.getByRole('button', { name: 'Sketch' })
    ).toHaveCount(0)
  })

  test('adding a syntax error, recovers after fixing', async ({
    page,
    homePage,
    context,
    scene,
    editor,
    toolbar,
    cmdBar,
  }) => {
    const file = await fs.readFile(
      path.resolve(
        __dirname,
        '../../',
        './rust/kcl-lib/e2e/executor/inputs/e2e-can-sketch-on-chamfer.kcl'
      ),
      'utf-8'
    )
    await context.addInitScript((file) => {
      localStorage.setItem('persistCode', file)
    }, file)
    await homePage.goToModelingScene()

    const [objClick] = scene.makeMouseHelpers(600, 250)
    const arrowHeadLocation = { x: 706, y: 129 } as const
    const arrowHeadWhite = TEST_COLORS.WHITE
    const backgroundGray: [number, number, number] = [28, 28, 28]
    const verifyArrowHeadColor = async (c: [number, number, number]) =>
      scene.expectPixelColor(c, arrowHeadLocation, 15)

    // wait for scene to load
    await scene.settled(cmdBar)

    await test.step('check chamfer selection changes cursor position', async () => {
      await expect(async () => {
        // sometimes initial click doesn't register
        await objClick()
        await editor.expectActiveLinesToBe([
          '|> startProfile(at = [75.8, 317.2]) // [$startCapTag, $EndCapTag]',
        ])
      }).toPass({ timeout: 15_000, intervals: [500] })
    })

    await test.step('enter sketch and sanity check segments have been drawn', async () => {
      await toolbar.editSketch()
      // this checks sketch segments have been drawn
      await verifyArrowHeadColor(arrowHeadWhite)
    })

    await test.step('Make typo and check the segments have Disappeared and there is a syntax error', async () => {
      await editor.replaceCode(
        'line(endAbsolute = [pro',
        'badBadBadFn(endAbsolute = [pro'
      )
      await editor.expectState({
        activeLines: [],
        diagnostics: ['`badBadBadFn`isnotdefined'],
        highlightedCode: '',
      })
      await expect(
        page.getByText(
          "Error in kcl script, sketch cannot be drawn until it's fixed"
        )
      ).toBeVisible()
      // this checks sketch segments have failed to be drawn
      await verifyArrowHeadColor(backgroundGray)
    })

    await test.step('', async () => {
      await editor.replaceCode(
        'badBadBadFn(endAbsolute = [pro',
        'line(endAbsolute = [pro'
      )
      await editor.expectState({
        activeLines: [],
        diagnostics: [],
        highlightedCode: '',
      })
      // this checks sketch segments have been drawn
      await verifyArrowHeadColor(arrowHeadWhite)
    })

    await test.step('make a change to the code and expect pixel color to change', async () => {
      // defends against a regression where sketch would duplicate in the scene
      // https://github.com/KittyCAD/modeling-app/issues/6345
      await editor.replaceCode(
        'startProfile(at = [75.8, 317.2',
        'startProfile(at = [75.8, 217.2'
      )
      // expect not white anymore
      await scene.expectPixelColorNotToBe(
        TEST_COLORS.WHITE,
        arrowHeadLocation,
        15
      )
    })
  })
})<|MERGE_RESOLUTION|>--- conflicted
+++ resolved
@@ -14,11 +14,7 @@
   getUtils,
 } from '@e2e/playwright/test-utils'
 import { expect, test } from '@e2e/playwright/zoo-test'
-<<<<<<< HEAD
-import type { EditorFixture } from './fixtures/editorFixture'
-=======
 import type { EditorFixture } from '@e2e/playwright/fixtures/editorFixture'
->>>>>>> 3840377d
 
 test.describe('Sketch tests', () => {
   test('multi-sketch file shows multiple Edit Sketch buttons', async ({
@@ -1583,85 +1579,6 @@
   })
 })
 
-<<<<<<< HEAD
-test.describe(`Sketching with offset planes`, () => {
-  test(`Can select an offset plane to sketch on`, async ({
-    context,
-    page,
-    scene,
-    toolbar,
-    editor,
-    homePage,
-  }) => {
-    // We seed the scene with a single offset plane
-    await context.addInitScript(() => {
-      localStorage.setItem(
-        'persistCode',
-        `
-@settings(defaultLengthUnit = in)
-offsetPlane001 = offsetPlane(XY, (offset = 10))`
-      )
-    })
-
-    await homePage.goToModelingScene()
-
-    const [planeClick, planeHover] = scene.makeMouseHelpers(650, 200)
-
-    await test.step(`
-Start
-sketching
-on
-the
-offset
-plane`, async () => {
-      await toolbar.startSketchPlaneSelection()
-
-      await test.step(`
-Hovering
-should
-highlight
-code`, async () => {
-        await planeHover()
-        await editor.expectState({
-          activeLines: [
-            `
-@settings(defaultLengthUnit = in)`,
-          ],
-          diagnostics: [],
-          highlightedCode: 'offsetPlane(XY, offset = 10)',
-        })
-      })
-
-      await test.step(`
-Clicking
-should
-select
-the
-plane
-and
-enter
-sketch
-mode`, async () => {
-        await planeClick()
-        // Have to wait for engine-side animation to finish
-        await page.waitForTimeout(600)
-        await expect(toolbar.lineBtn).toBeEnabled()
-        await editor.expectEditor.toContain('startSketchOn(offsetPlane001)')
-        await editor.expectState({
-          activeLines: [
-            `
-@settings(defaultLengthUnit = in)`,
-          ],
-          diagnostics: [],
-          highlightedCode: '',
-        })
-      })
-    })
-  })
-})
-
-=======
->>>>>>> 3840377d
 test.describe('multi-profile sketching', () => {
   test(`test it removes half - finished expressions when changing tools in sketch mode`, async ({
     context,
@@ -1896,15 +1813,7 @@
     homePage,
   }) => {
     await page.addInitScript(async () => {
-<<<<<<< HEAD
-      localStorage.setItem(
-        'persistCode',
-        `
-sketch001 = startSketchOn(XY)`
-      )
-=======
       localStorage.setItem('persistCode', 'sketch001 = startSketchOn(XY)')
->>>>>>> 3840377d
     })
     await page.setBodyDimensions({ width: 1000, height: 500 })
     await homePage.goToModelingScene()
@@ -1928,12 +1837,7 @@
       .toBe('true')
 
     await startProfile1()
-<<<<<<< HEAD
-    await editor.expectEditor.toContain(`
-profile001 = startProfile`)
-=======
     await editor.expectEditor.toContain('profile001 = startProfile')
->>>>>>> 3840377d
     await segment1Clk()
     await editor.expectEditor.toContain('|> line(end')
   })
