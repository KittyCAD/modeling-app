--- conflicted
+++ resolved
@@ -50,13 +50,8 @@
   |> xLine(-width * .5, %)
   |> close()
   |> hole(screwHole, %)
-<<<<<<< HEAD
   |> extrude(length = thickness)
-  
-=======
-  |> extrude(thickness, %)
-
->>>>>>> 32d2fb63
+
     part002 = startSketchOn('-XZ')
   ${startProfileAt3}
   |> xLine(width / 4, %)
