import { test, expect, Page } from '@playwright/test'
import { test as test2, expect as expect2 } from './fixtures/fixtureSetup'

import {
  getMovementUtils,
  getUtils,
  PERSIST_MODELING_CONTEXT,
  setup,
  tearDown,
} from './test-utils'
import { uuidv4, roundOff } from 'lib/utils'

test.beforeEach(async ({ context, page }, testInfo) => {
  await setup(context, page, testInfo)
})

test.afterEach(async ({ page }, testInfo) => {
  await tearDown(page, testInfo)
})

test.describe('Sketch tests', () => {
  test('multi-sketch file shows multiple Edit Sketch buttons', async ({
    page,
    context,
  }) => {
    const u = await getUtils(page)
    const selectionsSnippets = {
      startProfileAt1:
        '|> startProfileAt([-width / 4 + screwRadius, height / 2], %)',
      startProfileAt2: '|> startProfileAt([-width / 2, 0], %)',
      startProfileAt3: '|> startProfileAt([0, thickness], %)',
    }
    await context.addInitScript(
      async ({ startProfileAt1, startProfileAt2, startProfileAt3 }: any) => {
        localStorage.setItem(
          'persistCode',
          `
  width = 20
  height = 10
  thickness = 5
  screwRadius = 3
  wireRadius = 2
  wireOffset = 0.5

  screwHole = startSketchOn('XY')
    ${startProfileAt1}
    |> arc({
          radius: screwRadius,
          angle_start: 0,
          angle_end: 360
        }, %)

  part001 = startSketchOn('XY')
    ${startProfileAt2}
    |> xLine(width * .5, %)
    |> yLine(height, %)
    |> xLine(-width * .5, %)
    |> close(%)
    |> hole(screwHole, %)
    |> extrude(thickness, %)

  part002 = startSketchOn('-XZ')
    ${startProfileAt3}
    |> xLine(width / 4, %)
    |> tangentialArcTo([width / 2, 0], %)
    |> xLine(-width / 4 + wireRadius, %)
    |> yLine(wireOffset, %)
    |> arc({
          radius: wireRadius,
          angle_start: 0,
          angle_end: 180
        }, %)
    |> yLine(-wireOffset, %)
    |> xLine(-width / 4, %)
    |> close(%)
    |> extrude(-height, %)
  `
        )
      },
      selectionsSnippets
    )
    await page.setViewportSize({ width: 1200, height: 500 })

    await u.waitForAuthSkipAppStart()

    // wait for execution done
    await u.openDebugPanel()
    await u.expectCmdLog('[data-message-type="execution-done"]')
    await u.closeDebugPanel()

    await page.getByText(selectionsSnippets.startProfileAt1).click()
    await expect(page.getByRole('button', { name: 'Extrude' })).toBeDisabled()
    await expect(
      page.getByRole('button', { name: 'Edit Sketch' })
    ).toBeVisible()

    await page.getByText(selectionsSnippets.startProfileAt2).click()
    await expect(page.getByRole('button', { name: 'Extrude' })).toBeDisabled()
    await expect(
      page.getByRole('button', { name: 'Edit Sketch' })
    ).toBeVisible()

    await page.getByText(selectionsSnippets.startProfileAt3).click()
    await expect(page.getByRole('button', { name: 'Extrude' })).toBeDisabled()
    await expect(
      page.getByRole('button', { name: 'Edit Sketch' })
    ).toBeVisible()
  })
  test('Can delete most of a sketch and the line tool will still work', async ({
    page,
  }) => {
    const u = await getUtils(page)
    await page.addInitScript(async () => {
      localStorage.setItem(
        'persistCode',
        `sketch001 = startSketchOn('XZ')
  |> startProfileAt([4.61, -14.01], %)
  |> line([12.73, -0.09], %)
  |> tangentialArcTo([24.95, -5.38], %)`
      )
    })

    await page.setViewportSize({ width: 1200, height: 500 })

    await u.waitForAuthSkipAppStart()

    await expect(async () => {
      await page.mouse.click(700, 200)
      await page.getByText('tangentialArcTo([24.95, -5.38], %)').click()
      await expect(
        page.getByRole('button', { name: 'Edit Sketch' })
      ).toBeEnabled({ timeout: 1000 })
      await page.getByRole('button', { name: 'Edit Sketch' }).click()
    }).toPass({ timeout: 40_000, intervals: [1_000] })

    await page.waitForTimeout(600) // wait for animation

    await page.getByText('tangentialArcTo([24.95, -5.38], %)').click()
    await page.keyboard.press('End')
    await page.keyboard.down('Shift')
    await page.keyboard.press('ArrowUp')
    await page.keyboard.press('Home')
    await page.keyboard.up('Shift')
    await page.keyboard.press('Backspace')
    await u.openAndClearDebugPanel()

    await u.expectCmdLog('[data-message-type="execution-done"]', 10_000)
    await page.waitForTimeout(100)

    await page.getByRole('button', { name: 'line Line', exact: true }).click()
    await page.waitForTimeout(100)

    await expect(async () => {
      await page.mouse.click(700, 200)

      await expect.poll(u.normalisedEditorCode, { timeout: 1000 })
        .toBe(`sketch001 = startSketchOn('XZ')
  |> startProfileAt([12.34, -12.34], %)
  |> line([-12.34, 12.34], %)

`)
    }).toPass({ timeout: 40_000, intervals: [1_000] })
  })
  test('Can exit selection of face', async ({ page }) => {
    // Load the app with the code panes
    await page.addInitScript(async () => {
      localStorage.setItem('persistCode', ``)
    })

    const u = await getUtils(page)
    await page.setViewportSize({ width: 1200, height: 500 })

    await u.waitForAuthSkipAppStart()

    await page.getByRole('button', { name: 'Start Sketch' }).click()
    await expect(
      page.getByRole('button', { name: 'Exit Sketch' })
    ).toBeVisible()

    await expect(page.getByText('select a plane or face')).toBeVisible()

    await page.keyboard.press('Escape')
    await expect(
      page.getByRole('button', { name: 'Start Sketch' })
    ).toBeVisible()
  })
  test.describe('Can edit segments by dragging their handles', () => {
    const doEditSegmentsByDraggingHandle = async (
      page: Page,
      openPanes: string[]
    ) => {
      // Load the app with the code panes
      await page.addInitScript(async () => {
        localStorage.setItem(
          'persistCode',
          `sketch001 = startSketchOn('XZ')
      |> startProfileAt([4.61, -14.01], %)
      |> line([12.73, -0.09], %)
      |> tangentialArcTo([24.95, -5.38], %)
      |> close(%)`
        )
      })

      const u = await getUtils(page)
      await page.setViewportSize({ width: 1200, height: 500 })

      await u.waitForAuthSkipAppStart()
      await expect(
        page.getByRole('button', { name: 'Start Sketch' })
      ).not.toBeDisabled()

      await page.waitForTimeout(100)
      await u.openAndClearDebugPanel()
      await u.sendCustomCmd({
        type: 'modeling_cmd_req',
        cmd_id: uuidv4(),
        cmd: {
          type: 'default_camera_look_at',
          vantage: { x: 0, y: -1250, z: 580 },
          center: { x: 0, y: 0, z: 0 },
          up: { x: 0, y: 0, z: 1 },
        },
      })
      await page.waitForTimeout(100)
      await u.sendCustomCmd({
        type: 'modeling_cmd_req',
        cmd_id: uuidv4(),
        cmd: {
          type: 'default_camera_get_settings',
        },
      })
      await page.waitForTimeout(100)
      await u.closeDebugPanel()

      // If we have the code pane open, we should see the code.
      if (openPanes.includes('code')) {
        await expect(u.codeLocator).toHaveText(`sketch001 = startSketchOn('XZ')
      |> startProfileAt([4.61, -14.01], %)
      |> line([12.73, -0.09], %)
      |> tangentialArcTo([24.95, -5.38], %)
      |> close(%)`)
      } else {
        // Ensure we don't see the code.
        await expect(u.codeLocator).not.toBeVisible()
      }

      const startPX = [665, 458]

      const dragPX = 30
      let prevContent = ''

      if (openPanes.includes('code')) {
        await page.getByText('startProfileAt([4.61, -14.01], %)').click()
      } else {
        // Wait for the render.
        await page.waitForTimeout(1000)
        // Select the sketch
        await page.mouse.click(700, 370)
      }
      await expect(
        page.getByRole('button', { name: 'Edit Sketch' })
      ).toBeVisible()
      await page.getByRole('button', { name: 'Edit Sketch' }).click()
      await page.waitForTimeout(400)
      if (openPanes.includes('code')) {
        prevContent = await page.locator('.cm-content').innerText()
      }

      const step5 = { steps: 5 }

      await expect(page.getByTestId('segment-overlay')).toHaveCount(2)

      // drag startProfieAt handle
      await page.mouse.move(startPX[0], startPX[1])
      await page.mouse.down()
      await page.mouse.move(startPX[0] + dragPX, startPX[1] - dragPX, step5)
      await page.mouse.up()

      if (openPanes.includes('code')) {
        await expect(page.locator('.cm-content')).not.toHaveText(prevContent)
        prevContent = await page.locator('.cm-content').innerText()
      }

      // drag line handle
      await page.waitForTimeout(100)

      const lineEnd = await u.getBoundingBox('[data-overlay-index="0"]')
      await page.mouse.move(lineEnd.x - 5, lineEnd.y)
      await page.mouse.down()
      await page.mouse.move(lineEnd.x + dragPX, lineEnd.y - dragPX, step5)
      await page.mouse.up()
      await page.waitForTimeout(100)
      if (openPanes.includes('code')) {
        await expect(page.locator('.cm-content')).not.toHaveText(prevContent)
        prevContent = await page.locator('.cm-content').innerText()
      }

      // drag tangentialArcTo handle
      const tangentEnd = await u.getBoundingBox('[data-overlay-index="1"]')
      await page.mouse.move(tangentEnd.x, tangentEnd.y - 5)
      await page.mouse.down()
      await page.mouse.move(tangentEnd.x + dragPX, tangentEnd.y - dragPX, step5)
      await page.mouse.up()
      await page.waitForTimeout(100)
      if (openPanes.includes('code')) {
        await expect(page.locator('.cm-content')).not.toHaveText(prevContent)
      }

      // Open the code pane
      await u.openKclCodePanel()

      // expect the code to have changed
      await expect(page.locator('.cm-content'))
        .toHaveText(`sketch001 = startSketchOn('XZ')
      |> startProfileAt([6.44, -12.07], %)
      |> line([14.72, 1.97], %)
      |> tangentialArcTo([24.95, -5.38], %)
      |> line([1.97, 2.06], %)
      |> close(%)`)
    }
    test('code pane open at start-handles', async ({ page }) => {
      // Load the app with the code panes
      await page.addInitScript(async () => {
        localStorage.setItem(
          'store',
          JSON.stringify({
            state: {
              openPanes: ['code'],
            },
            version: 0,
          })
        )
      })
      await doEditSegmentsByDraggingHandle(page, ['code'])
    })

    test('code pane closed at start-handles', async ({ page }) => {
      // Load the app with the code panes
      await page.addInitScript(async (persistModelingContext) => {
        localStorage.setItem(
          persistModelingContext,
          JSON.stringify({ openPanes: [] })
        )
      }, PERSIST_MODELING_CONTEXT)
      await doEditSegmentsByDraggingHandle(page, [])
    })
  })

  test('Can edit a circle center and radius by dragging its handles', async ({
    page,
  }) => {
    const u = await getUtils(page)
    await page.addInitScript(async () => {
      localStorage.setItem(
        'persistCode',
        `sketch001 = startSketchOn('XZ')
  |> circle({ center: [4.61, -5.01], radius: 8 }, %)`
      )
    })

    await page.setViewportSize({ width: 1200, height: 500 })

    await u.waitForAuthSkipAppStart()
    await expect(
      page.getByRole('button', { name: 'Start Sketch' })
    ).not.toBeDisabled()

    await page.waitForTimeout(100)
    await u.openAndClearDebugPanel()
    await u.sendCustomCmd({
      type: 'modeling_cmd_req',
      cmd_id: uuidv4(),
      cmd: {
        type: 'default_camera_look_at',
        vantage: { x: 0, y: -1250, z: 580 },
        center: { x: 0, y: 0, z: 0 },
        up: { x: 0, y: 0, z: 1 },
      },
    })
    await page.waitForTimeout(100)
    await u.sendCustomCmd({
      type: 'modeling_cmd_req',
      cmd_id: uuidv4(),
      cmd: {
        type: 'default_camera_get_settings',
      },
    })
    await page.waitForTimeout(100)

    const startPX = [667, 325]

    const dragPX = 40

    await page
      .getByText('circle({ center: [4.61, -5.01], radius: 8 }, %)')
      .click()
    await expect(
      page.getByRole('button', { name: 'Edit Sketch' })
    ).toBeVisible()
    await page.getByRole('button', { name: 'Edit Sketch' }).click()
    await page.waitForTimeout(400)
    let prevContent = await page.locator('.cm-content').innerText()

    await expect(page.getByTestId('segment-overlay')).toHaveCount(1)

    await test.step('drag circle center handle', async () => {
      await page.dragAndDrop('#stream', '#stream', {
        sourcePosition: { x: startPX[0], y: startPX[1] },
        targetPosition: { x: startPX[0] + dragPX, y: startPX[1] - dragPX },
      })
      await page.waitForTimeout(100)
      await expect(page.locator('.cm-content')).not.toHaveText(prevContent)
      prevContent = await page.locator('.cm-content').innerText()
    })

    await test.step('drag circle radius handle', async () => {
      await page.waitForTimeout(100)

      const lineEnd = await u.getBoundingBox('[data-overlay-index="0"]')
      await page.waitForTimeout(100)
      await page.dragAndDrop('#stream', '#stream', {
        sourcePosition: { x: lineEnd.x - 5, y: lineEnd.y },
        targetPosition: { x: lineEnd.x + dragPX * 2, y: lineEnd.y + dragPX },
      })
      await expect(page.locator('.cm-content')).not.toHaveText(prevContent)
      prevContent = await page.locator('.cm-content').innerText()
    })

    // expect the code to have changed
    await expect(page.locator('.cm-content'))
      .toHaveText(`sketch001 = startSketchOn('XZ')
  |> circle({ center: [7.26, -2.37], radius: 11.44 }, %)
`)
  })
  test('Can edit a sketch that has been extruded in the same pipe', async ({
    page,
  }) => {
    const u = await getUtils(page)
    await page.addInitScript(async () => {
      localStorage.setItem(
        'persistCode',
        `sketch001 = startSketchOn('XZ')
    |> startProfileAt([4.61, -10.01], %)
    |> line([12.73, -0.09], %)
    |> tangentialArcTo([24.95, -0.38], %)
    |> close(%)
    |> extrude(5, %)`
      )
    })

    await page.setViewportSize({ width: 1200, height: 500 })

    await u.waitForAuthSkipAppStart()
    await expect(
      page.getByRole('button', { name: 'Start Sketch' })
    ).not.toBeDisabled()

    await page.waitForTimeout(100)
    await u.openAndClearDebugPanel()
    await u.sendCustomCmd({
      type: 'modeling_cmd_req',
      cmd_id: uuidv4(),
      cmd: {
        type: 'default_camera_look_at',
        vantage: { x: 0, y: -1250, z: 580 },
        center: { x: 0, y: 0, z: 0 },
        up: { x: 0, y: 0, z: 1 },
      },
    })
    await page.waitForTimeout(100)
    await u.sendCustomCmd({
      type: 'modeling_cmd_req',
      cmd_id: uuidv4(),
      cmd: {
        type: 'default_camera_get_settings',
      },
    })
    await page.waitForTimeout(100)

    const startPX = [665, 397]

    const dragPX = 40

    await page.getByText('startProfileAt([4.61, -10.01], %)').click()
    await expect(
      page.getByRole('button', { name: 'Edit Sketch' })
    ).toBeVisible()
    await page.getByRole('button', { name: 'Edit Sketch' }).click()
    await page.waitForTimeout(400)
    let prevContent = await page.locator('.cm-content').innerText()

    await expect(page.getByTestId('segment-overlay')).toHaveCount(2)

    // drag startProfieAt handle
    await page.dragAndDrop('#stream', '#stream', {
      sourcePosition: { x: startPX[0], y: startPX[1] },
      targetPosition: { x: startPX[0] + dragPX, y: startPX[1] + dragPX },
    })
    await page.waitForTimeout(100)
    await expect(page.locator('.cm-content')).not.toHaveText(prevContent)
    prevContent = await page.locator('.cm-content').innerText()

    // drag line handle
    await page.waitForTimeout(100)

    const lineEnd = await u.getBoundingBox('[data-overlay-index="0"]')
    await page.waitForTimeout(100)
    await page.dragAndDrop('#stream', '#stream', {
      sourcePosition: { x: lineEnd.x - 5, y: lineEnd.y },
      targetPosition: { x: lineEnd.x + dragPX, y: lineEnd.y + dragPX },
    })
    await expect(page.locator('.cm-content')).not.toHaveText(prevContent)
    prevContent = await page.locator('.cm-content').innerText()

    // drag tangentialArcTo handle
    const tangentEnd = await u.getBoundingBox('[data-overlay-index="1"]')
    await page.dragAndDrop('#stream', '#stream', {
      sourcePosition: { x: tangentEnd.x + 10, y: tangentEnd.y - 5 },
      targetPosition: {
        x: tangentEnd.x + dragPX,
        y: tangentEnd.y + dragPX,
      },
    })
    await page.waitForTimeout(100)
    await expect(page.locator('.cm-content')).not.toHaveText(prevContent)

    // expect the code to have changed
    await expect(page.locator('.cm-content'))
      .toHaveText(`sketch001 = startSketchOn('XZ')
  |> startProfileAt([7.12, -12.68], %)
  |> line([15.39, -2.78], %)
  |> tangentialArcTo([27.6, -3.05], %)
  |> close(%)
  |> extrude(5, %)
`)
  })

  test('Can edit a sketch that has been revolved in the same pipe', async ({
    page,
  }) => {
    const u = await getUtils(page)
    await page.addInitScript(async () => {
      localStorage.setItem(
        'persistCode',
        `sketch001 = startSketchOn('XZ')
    |> startProfileAt([4.61, -14.01], %)
    |> line([12.73, -0.09], %)
    |> tangentialArcTo([24.95, -5.38], %)
    |> close(%)
    |> revolve({ axis: "X",}, %)`
      )
    })

    await page.setViewportSize({ width: 1200, height: 500 })

    await u.waitForAuthSkipAppStart()
    await expect(
      page.getByRole('button', { name: 'Start Sketch' })
    ).not.toBeDisabled()

    await page.waitForTimeout(100)
    await u.openAndClearDebugPanel()
    await u.sendCustomCmd({
      type: 'modeling_cmd_req',
      cmd_id: uuidv4(),
      cmd: {
        type: 'default_camera_look_at',
        vantage: { x: 0, y: -1250, z: 580 },
        center: { x: 0, y: 0, z: 0 },
        up: { x: 0, y: 0, z: 1 },
      },
    })
    await page.waitForTimeout(100)
    await u.sendCustomCmd({
      type: 'modeling_cmd_req',
      cmd_id: uuidv4(),
      cmd: {
        type: 'default_camera_get_settings',
      },
    })
    await page.waitForTimeout(100)

    const startPX = [665, 458]

    const dragPX = 30

    await page.getByText('startProfileAt([4.61, -14.01], %)').click()
    await expect(
      page.getByRole('button', { name: 'Edit Sketch' })
    ).toBeVisible()
    await page.getByRole('button', { name: 'Edit Sketch' }).click()
    await page.waitForTimeout(400)
    let prevContent = await page.locator('.cm-content').innerText()

    const step5 = { steps: 5 }

    await expect(page.getByTestId('segment-overlay')).toHaveCount(2)

    // drag startProfieAt handle
    await page.mouse.move(startPX[0], startPX[1])
    await page.mouse.down()
    await page.mouse.move(startPX[0] + dragPX, startPX[1] - dragPX, step5)
    await page.mouse.up()

    await expect(page.locator('.cm-content')).not.toHaveText(prevContent)
    prevContent = await page.locator('.cm-content').innerText()

    // drag line handle
    await page.waitForTimeout(100)

    const lineEnd = await u.getBoundingBox('[data-overlay-index="0"]')
    await page.mouse.move(lineEnd.x - 5, lineEnd.y)
    await page.mouse.down()
    await page.mouse.move(lineEnd.x + dragPX, lineEnd.y - dragPX, step5)
    await page.mouse.up()
    await page.waitForTimeout(100)
    await expect(page.locator('.cm-content')).not.toHaveText(prevContent)
    prevContent = await page.locator('.cm-content').innerText()

    // drag tangentialArcTo handle
    const tangentEnd = await u.getBoundingBox('[data-overlay-index="1"]')
    await page.mouse.move(tangentEnd.x, tangentEnd.y - 5)
    await page.mouse.down()
    await page.mouse.move(tangentEnd.x + dragPX, tangentEnd.y - dragPX, step5)
    await page.mouse.up()
    await page.waitForTimeout(100)
    await expect(page.locator('.cm-content')).not.toHaveText(prevContent)

    // expect the code to have changed
    await expect(page.locator('.cm-content'))
      .toHaveText(`sketch001 = startSketchOn('XZ')
    |> startProfileAt([6.44, -12.07], %)
    |> line([14.72, 1.97], %)
    |> tangentialArcTo([24.95, -5.38], %)
    |> line([1.97, 2.06], %)
    |> close(%)
    |> revolve({ axis: "X" }, %)`)
  })
  test('Can add multiple sketches', async ({ page }) => {
    test.skip(process.platform === 'darwin', 'Can add multiple sketches')
    const u = await getUtils(page)
    const viewportSize = { width: 1200, height: 500 }
    await page.setViewportSize(viewportSize)

    await u.waitForAuthSkipAppStart()
    await u.openDebugPanel()

    const center = { x: viewportSize.width / 2, y: viewportSize.height / 2 }
    const { toSU, click00r } = getMovementUtils({ center, page })

    await expect(
      page.getByRole('button', { name: 'Start Sketch' })
    ).not.toBeDisabled()
    await expect(
      page.getByRole('button', { name: 'Start Sketch' })
    ).toBeVisible()

    // click on "Start Sketch" button
    await u.clearCommandLogs()
    await u.doAndWaitForImageDiff(
      () => page.getByRole('button', { name: 'Start Sketch' }).click(),
      200
    )

    let codeStr = "sketch001 = startSketchOn('XY')"

    await page.mouse.click(center.x, viewportSize.height * 0.55)
    await expect(u.codeLocator).toHaveText(codeStr)
    await u.closeDebugPanel()
    await page.waitForTimeout(500) // TODO detect animation ending, or disable animation

    await click00r(0, 0)
    codeStr += `  |> startProfileAt(${toSU([0, 0])}, %)`
    await expect(u.codeLocator).toHaveText(codeStr)

    await click00r(50, 0)
    await page.waitForTimeout(100)
    codeStr += `  |> line(${toSU([50, 0])}, %)`
    await expect(u.codeLocator).toHaveText(codeStr)

    await click00r(0, 50)
    codeStr += `  |> line(${toSU([0, 50])}, %)`
    await expect(u.codeLocator).toHaveText(codeStr)

    await click00r(-50, 0)
    codeStr += `  |> line(${toSU([-50, 0])}, %)`
    await expect(u.codeLocator).toHaveText(codeStr)

    // exit the sketch, reset relative clicker
    await click00r(undefined, undefined)
    await u.openAndClearDebugPanel()
    await page.getByRole('button', { name: 'Exit Sketch' }).click()
    await u.expectCmdLog('[data-message-type="execution-done"]')
    await page.waitForTimeout(250)
    await u.clearCommandLogs()

    // start a new sketch
    await page.getByRole('button', { name: 'Start Sketch' }).click()

    // when exiting the sketch above the camera is still looking down at XY,
    // so selecting the plane again is a bit easier.
    await page.mouse.click(center.x + 200, center.y + 100)
    await page.waitForTimeout(600) // TODO detect animation ending, or disable animation
    codeStr += "sketch002 = startSketchOn('XY')"
    await expect(u.codeLocator).toHaveText(codeStr)
    await u.closeDebugPanel()

    await click00r(30, 0)
    codeStr += `  |> startProfileAt([2.03, 0], %)`
    await expect(u.codeLocator).toHaveText(codeStr)

    await click00r(30, 0)
    codeStr += `  |> line([2.04, 0], %)`
    await expect(u.codeLocator).toHaveText(codeStr)

    await click00r(0, 30)
    codeStr += `  |> line([0, -2.03], %)`
    await expect(u.codeLocator).toHaveText(codeStr)

    await click00r(-30, 0)
    codeStr += `  |> line([-2.04, 0], %)`
    await expect(u.codeLocator).toHaveText(codeStr)

    await click00r(undefined, undefined)
    await u.openAndClearDebugPanel()
    await page.getByRole('button', { name: 'Exit Sketch' }).click()
    await u.expectCmdLog('[data-message-type="execution-done"]')
    await u.updateCamPosition([100, 100, 100])
    await u.clearCommandLogs()
  })
  test.describe('Snap to close works (at any scale)', () => {
    const doSnapAtDifferentScales = async (
      page: any,
      camPos: [number, number, number],
      scale = 1
    ) => {
      const u = await getUtils(page)
      await page.setViewportSize({ width: 1200, height: 500 })

      await u.waitForAuthSkipAppStart()
      await u.openDebugPanel()

      const code = `sketch001 = startSketchOn('-XZ')
    |> startProfileAt([${roundOff(scale * 69.6)}, ${roundOff(scale * 34.8)}], %)
    |> line([${roundOff(scale * 139.19)}, 0], %)
    |> line([0, -${roundOff(scale * 139.2)}], %)
    |> lineTo([profileStartX(%), profileStartY(%)], %)
    |> close(%)`

      await expect(
        page.getByRole('button', { name: 'Start Sketch' })
      ).not.toBeDisabled()
      await expect(
        page.getByRole('button', { name: 'Start Sketch' })
      ).toBeVisible()

      await u.clearCommandLogs()
      await page.getByRole('button', { name: 'Start Sketch' }).click()
      await page.waitForTimeout(100)

      await u.openAndClearDebugPanel()
      await u.updateCamPosition(camPos)
      await u.closeDebugPanel()

      await page.mouse.move(0, 0)

      // select a plane
      await page.mouse.move(700, 200, { steps: 10 })
      await page.mouse.click(700, 200, { delay: 200 })
      await expect(page.locator('.cm-content')).toHaveText(
        `sketch001 = startSketchOn('-XZ')`
      )

      let prevContent = await page.locator('.cm-content').innerText()

      const pointA = [700, 200]
      const pointB = [900, 200]
      const pointC = [900, 400]

      // draw three lines
      await page.waitForTimeout(500)
      await page.mouse.move(pointA[0], pointA[1], { steps: 10 })
      await page.mouse.click(pointA[0], pointA[1], { delay: 200 })
      await page.waitForTimeout(100)
      await expect(page.locator('.cm-content')).not.toHaveText(prevContent)
      prevContent = await page.locator('.cm-content').innerText()

      await page.mouse.move(pointB[0], pointB[1], { steps: 10 })
      await page.mouse.click(pointB[0], pointB[1], { delay: 200 })
      await page.waitForTimeout(100)
      await expect(page.locator('.cm-content')).not.toHaveText(prevContent)
      prevContent = await page.locator('.cm-content').innerText()

      await page.mouse.move(pointC[0], pointC[1], { steps: 10 })
      await page.mouse.click(pointC[0], pointC[1], { delay: 200 })
      await page.waitForTimeout(100)
      await expect(page.locator('.cm-content')).not.toHaveText(prevContent)
      prevContent = await page.locator('.cm-content').innerText()

      await page.mouse.move(pointA[0] - 12, pointA[1] + 12, { steps: 10 })
      const pointNotQuiteA = [pointA[0] - 7, pointA[1] + 7]
      await page.mouse.move(pointNotQuiteA[0], pointNotQuiteA[1], { steps: 10 })

      await page.mouse.click(pointNotQuiteA[0], pointNotQuiteA[1], {
        delay: 200,
      })
      await expect(page.locator('.cm-content')).not.toHaveText(prevContent)
      prevContent = await page.locator('.cm-content').innerText()

      await expect(page.locator('.cm-content')).toHaveText(code)
      // Assert the tool was unequipped
      await expect(
        page.getByRole('button', { name: 'line Line', exact: true })
      ).not.toHaveAttribute('aria-pressed', 'true')

      // exit sketch
      await u.openAndClearDebugPanel()
      await page.getByRole('button', { name: 'Exit Sketch' }).click()
      await u.expectCmdLog('[data-message-type="execution-done"]')
      await u.removeCurrentCode()
    }
    test('[0, 100, 100]', async ({ page }) => {
      await doSnapAtDifferentScales(page, [0, 100, 100], 0.01)
    })

    test('[0, 10000, 10000]', async ({ page }) => {
      await doSnapAtDifferentScales(page, [0, 10000, 10000])
    })
  })
  test('exiting a close extrude, has the extrude button enabled ready to go', async ({
    page,
  }) => {
    // this was a regression https://github.com/KittyCAD/modeling-app/issues/2832
    await page.addInitScript(async () => {
      localStorage.setItem(
        'persistCode',
        `sketch001 = startSketchOn('XZ')
  |> startProfileAt([-0.45, 0.87], %)
  |> line([1.32, 0.38], %)
  |> line([1.02, -1.32], %, $seg01)
  |> line([-1.01, -0.77], %)
  |> lineTo([profileStartX(%), profileStartY(%)], %)
|> close(%)
`
      )
    })

    const u = await getUtils(page)
    await page.setViewportSize({ width: 1200, height: 500 })

    await u.waitForAuthSkipAppStart()

    // wait for execution done
    await u.openDebugPanel()
    await u.expectCmdLog('[data-message-type="execution-done"]')
    await u.closeDebugPanel()

    // click "line([1.32, 0.38], %)"
    await page.getByText(`line([1.32, 0.38], %)`).click()
    await page.waitForTimeout(100)
    await expect(page.getByRole('button', { name: 'Edit Sketch' })).toBeEnabled(
      { timeout: 10_000 }
    )
    // click edit sketch
    await page.getByRole('button', { name: 'Edit Sketch' }).click()
    await page.waitForTimeout(600) // wait for animation

    // exit sketch
    await page.getByRole('button', { name: 'Exit Sketch' }).click()

    // expect extrude button to be enabled
    await expect(
      page.getByRole('button', { name: 'Extrude' })
    ).not.toBeDisabled()

    // click extrude
    await page.getByRole('button', { name: 'Extrude' }).click()

    // sketch selection should already have been made. "Selection: 1 face" only show up when the selection has been made already
    // otherwise the cmdbar would be waiting for a selection.
    await expect(
      page.getByRole('button', { name: 'selection : 1 face', exact: false })
    ).toBeVisible({
      timeout: 10_000,
    })
  })
  test("Existing sketch with bad code delete user's code", async ({ page }) => {
    // this was a regression https://github.com/KittyCAD/modeling-app/issues/2832
    await page.addInitScript(async () => {
      localStorage.setItem(
        'persistCode',
        `sketch001 = startSketchOn('XZ')
  |> startProfileAt([-0.45, 0.87], %)
  |> line([1.32, 0.38], %)
  |> line([1.02, -1.32], %, $seg01)
  |> line([-1.01, -0.77], %)
  |> lineTo([profileStartX(%), profileStartY(%)], %)
  |> close(%)
extrude001 = extrude(5, sketch001)
`
      )
    })

    const u = await getUtils(page)
    await page.setViewportSize({ width: 1200, height: 500 })

    await u.waitForAuthSkipAppStart()

    await u.openDebugPanel()
    await u.expectCmdLog('[data-message-type="execution-done"]')
    await u.closeDebugPanel()

    await page.getByRole('button', { name: 'Start Sketch' }).click()

    await page.mouse.click(622, 355)

    await page.waitForTimeout(800)
    await page.getByText(`END')`).click()
    await page.keyboard.press('End')
    await page.keyboard.press('Enter')
    await page.keyboard.type('  |>', { delay: 100 })
    await page.waitForTimeout(100)
    await expect(page.locator('.cm-lint-marker-error')).toBeVisible()

    await page.getByRole('button', { name: 'Exit Sketch' }).click()

    await expect(
      page.getByRole('button', { name: 'Start Sketch' })
    ).toBeVisible()

    await expect((await u.codeLocator.innerText()).replace(/\s/g, '')).toBe(
      `sketch001 = startSketchOn('XZ')
  |> startProfileAt([-0.45, 0.87], %)
  |> line([1.32, 0.38], %)
  |> line([1.02, -1.32], %, $seg01)
  |> line([-1.01, -0.77], %)
  |> lineTo([profileStartX(%), profileStartY(%)], %)
  |> close(%)
extrude001 = extrude(5, sketch001)
sketch002 = startSketchOn(extrude001, 'END')
  |>
`.replace(/\s/g, '')
    )
  })
  test('empty-scene default-planes act as expected', async ({
    page,
    browserName,
  }) => {
    test.skip(
      browserName === 'webkit',
      'Skip on Safari until `window.tearDown` is working there'
    )
    /**
     * Tests the following things
     * 1) The the planes are there on load because the scene is empty
     * 2) The planes don't changes color when hovered initially
     * 3) Putting something in the scene makes the planes hidden
     * 4) Removing everything from the scene shows the plans again
     * 3) Once "start sketch" is click, the planes do respond to hovers
     * 4) Selecting a plan works as expected, i.e. sketch mode
     * 5) Reloading the scene with something already in the scene means the planes are hidden
     */

    const u = await getUtils(page)
    await page.setViewportSize({ width: 1200, height: 500 })

    await u.waitForAuthSkipAppStart()

    await u.openDebugPanel()
    await u.expectCmdLog('[data-message-type="execution-done"]')
    await u.closeDebugPanel()

    const XYPlanePoint = { x: 774, y: 116 } as const
    const unHoveredColor: [number, number, number] = [47, 47, 93]
    expect(
      await u.getGreatestPixDiff(XYPlanePoint, unHoveredColor)
    ).toBeLessThan(8)

    await page.mouse.move(XYPlanePoint.x, XYPlanePoint.y)
    await page.waitForTimeout(200)

    // color should not change for having been hovered
    expect(
      await u.getGreatestPixDiff(XYPlanePoint, unHoveredColor)
    ).toBeLessThan(8)

    await u.openAndClearDebugPanel()

    await u.codeLocator.fill(`sketch001 = startSketchOn('XY')
  |> startProfileAt([-10, -10], %)
  |> line([20, 0], %)
  |> line([0, 20], %)
  |> xLine(-20, %)
`)

    await u.expectCmdLog('[data-message-type="execution-done"]')

    const noPlanesColor: [number, number, number] = [30, 30, 30]
    expect(
      await u.getGreatestPixDiff(XYPlanePoint, noPlanesColor)
    ).toBeLessThan(3)

    await u.clearCommandLogs()
    await u.removeCurrentCode()
    await u.expectCmdLog('[data-message-type="execution-done"]')

    await expect
      .poll(() => u.getGreatestPixDiff(XYPlanePoint, unHoveredColor), {
        timeout: 5_000,
      })
      .toBeLessThan(8)

    // click start Sketch
    await page.getByRole('button', { name: 'Start Sketch' }).click()
    await page.mouse.move(XYPlanePoint.x, XYPlanePoint.y, { steps: 5 })
    const hoveredColor: [number, number, number] = [93, 93, 127]
    // now that we're expecting the user to select a plan, it does respond to hover
    await expect
      .poll(() => u.getGreatestPixDiff(XYPlanePoint, hoveredColor))
      .toBeLessThan(8)

    await page.mouse.click(XYPlanePoint.x, XYPlanePoint.y)
    await page.waitForTimeout(600)

    await page.mouse.click(XYPlanePoint.x, XYPlanePoint.y)
    await page.waitForTimeout(200)
    await page.mouse.click(XYPlanePoint.x + 50, XYPlanePoint.y + 50)
    await expect(u.codeLocator).toHaveText(`sketch001 = startSketchOn('XZ')
  |> startProfileAt([11.8, 9.09], %)
  |> line([3.39, -3.39], %)
`)

    await page.addInitScript(async () => {
      localStorage.setItem(
        'persistCode',
        `sketch001 = startSketchOn('XZ')
  |> startProfileAt([11.8, 9.09], %)
  |> line([3.39, -3.39], %)
`
      )
    })
    await page.reload()
    await u.waitForAuthSkipAppStart()

    await u.openDebugPanel()
    await u.expectCmdLog('[data-message-type="execution-done"]')
    await u.closeDebugPanel()

    // expect there to be no planes on load since there's something in the scene
    expect(
      await u.getGreatestPixDiff(XYPlanePoint, noPlanesColor)
    ).toBeLessThan(3)
  })

  test('Can attempt to sketch on revolved face', async ({
    page,
    browserName,
  }) => {
    test.skip(
      browserName === 'webkit',
      'Skip on Safari until `window.tearDown` is working there'
    )
    const u = await getUtils(page)
    await page.setViewportSize({ width: 1200, height: 500 })

    await page.addInitScript(async () => {
      localStorage.setItem(
        'persistCode',
        `lugHeadLength = 0.25
        lugDiameter = 0.5
        lugLength = 2

        fn lug = (origin, length, diameter, plane) => {
          lugSketch = startSketchOn(plane)
            |> startProfileAt([origin[0] + lugDiameter / 2, origin[1]], %)
            |> angledLineOfYLength({ angle: 60, length: lugHeadLength }, %)
            |> xLineTo(0 + .001, %)
            |> yLineTo(0, %)
            |> close(%)
            |> revolve({ axis: "Y" }, %)

          return lugSketch
        }

        lug([0, 0], 10, .5, "XY")`
      )
    })

    await u.waitForAuthSkipAppStart()

    await u.openDebugPanel()
    await u.expectCmdLog('[data-message-type="execution-done"]')
    await u.closeDebugPanel()

    /***
     * Test Plan
     * Start the sketch mode
     * Click the middle of the screen which should click the top face that is revolved
     * Wait till you see the line tool be enabled
     * Wait till you see the exit sketch enabled
     *
     * This is supposed to test that you are allowed to go into sketch mode to sketch on a revolved face
     */

    await page.getByRole('button', { name: 'Start Sketch' }).click()

    await expect(async () => {
      await page.mouse.click(600, 250)
      await page.waitForTimeout(1000)
      await expect(
        page.getByRole('button', { name: 'Exit Sketch' })
      ).toBeVisible()
      await expect(
        page.getByRole('button', { name: 'line Line', exact: true })
      ).toHaveAttribute('aria-pressed', 'true')
    }).toPass({ timeout: 40_000, intervals: [1_000] })
  })
<<<<<<< HEAD

  test('Can sketch on face when user defined function was used in the sketch', async ({
    page,
  }) => {
    const u = await getUtils(page)
    await page.setViewportSize({ width: 1200, height: 500 })

    // Checking for a regression that performs a sketch when a user defined function
    // is declared at the top of the file and used in the sketch that is being drawn on.
    // fn in2mm is declared at the top of the file and used rail which does a an extrusion with the function.

    await page.addInitScript(async () => {
      localStorage.setItem(
        'persistCode',
        `fn in2mm = (inches) => {
  return inches * 25.4
}

const railTop = in2mm(.748)
const railSide = in2mm(.024)
const railBaseWidth = in2mm(.612)
const railWideWidth = in2mm(.835)
const railBaseLength = in2mm(.200)
const railClampable = in2mm(.200)

const rail = startSketchOn('XZ')
  |> startProfileAt([
       -railTop / 2,
       railClampable + railBaseLength
     ], %)
  |> lineTo([
       railTop / 2,
       railClampable + railBaseLength
     ], %)
  |> lineTo([
       railWideWidth / 2,
       railClampable / 2 + railBaseLength
     ], %, $seg01)
  |> lineTo([railTop / 2, railBaseLength], %)
  |> lineTo([railBaseWidth / 2, railBaseLength], %)
  |> lineTo([railBaseWidth / 2, 0], %)
  |> lineTo([-railBaseWidth / 2, 0], %)
  |> lineTo([-railBaseWidth / 2, railBaseLength], %)
  |> lineTo([-railTop / 2, railBaseLength], %)
  |> lineTo([
       -railWideWidth / 2,
       railClampable / 2 + railBaseLength
     ], %)
  |> lineTo([
       -railTop / 2,
       railClampable + railBaseLength
     ], %)
  |> close(%)
  |> extrude(in2mm(2), %)`
      )
    })

    const center = { x: 600, y: 250 }
    const rectangleSize = 20
    await u.waitForAuthSkipAppStart()

    // Start a sketch
    await page.getByRole('button', { name: 'Start Sketch' }).click()

    // Click the top face of this rail
    await page.mouse.click(center.x, center.y)
    await page.waitForTimeout(1000)

    // Draw a rectangle
    // top left
    await page.mouse.click(center.x - rectangleSize, center.y - rectangleSize)
    await page.waitForTimeout(250)
    // top right
    await page.mouse.click(center.x + rectangleSize, center.y - rectangleSize)
    await page.waitForTimeout(250)

    // bottom right
    await page.mouse.click(center.x + rectangleSize, center.y + rectangleSize)
    await page.waitForTimeout(250)

    // bottom left
    await page.mouse.click(center.x - rectangleSize, center.y + rectangleSize)
    await page.waitForTimeout(250)

    // top left
    await page.mouse.click(center.x - rectangleSize, center.y - rectangleSize)
    await page.waitForTimeout(250)

    // exit sketch
    await page.getByRole('button', { name: 'Exit Sketch' }).click()

    // Check execution is done
    await u.openDebugPanel()
    await u.expectCmdLog('[data-message-type="execution-done"]')
    await u.closeDebugPanel()
  })
=======
})

test2.describe('Sketch mode should be toleratant to syntax errors', () => {
  test2(
    'adding a syntax error, recovers after fixing',
    { tag: ['@skipWin'] },
    async ({ app, scene, editor, toolbar }) => {
      test.skip(
        process.platform === 'win32',
        'a codemirror error appears in this test only on windows, that causes the test to fail only because of our "no new error" logic, but it can not be replicated locally'
      )
      const file = await app.getInputFile('e2e-can-sketch-on-chamfer.kcl')
      await app.initialise(file)

      const [objClick] = scene.makeMouseHelpers(600, 250)
      const arrowHeadLocation = { x: 604, y: 129 } as const
      const arrowHeadWhite: [number, number, number] = [255, 255, 255]
      const backgroundGray: [number, number, number] = [28, 28, 28]
      const verifyArrowHeadColor = async (c: [number, number, number]) =>
        scene.expectPixelColor(c, arrowHeadLocation, 15)

      await test.step('check chamfer selection changes cursor positon', async () => {
        await expect2(async () => {
          // sometimes initial click doesn't register
          await objClick()
          await editor.expectActiveLinesToBe([
            '|> startProfileAt([75.8, 317.2], %) // [$startCapTag, $EndCapTag]',
          ])
        }).toPass({ timeout: 15_000, intervals: [500] })
      })

      await test.step('enter sketch and sanity check segments have been drawn', async () => {
        await toolbar.editSketch()
        // this checks sketch segments have been drawn
        await verifyArrowHeadColor(arrowHeadWhite)
      })

      await test.step('Make typo and check the segments have Disappeared and there is a syntax error', async () => {
        await editor.replaceCode('lineTo([pro', 'badBadBadFn([pro')
        await editor.expectState({
          activeLines: [],
          diagnostics: ['memoryitemkey`badBadBadFn`isnotdefined'],
          highlightedCode: '',
        })
        // this checks sketch segments have failed to be drawn
        await verifyArrowHeadColor(backgroundGray)
      })

      await test.step('', async () => {
        await editor.replaceCode('badBadBadFn([pro', 'lineTo([pro')
        await editor.expectState({
          activeLines: [],
          diagnostics: [],
          highlightedCode: '',
        })
        // this checks sketch segments have been drawn
        await verifyArrowHeadColor(arrowHeadWhite)
      })
      await app.page.waitForTimeout(100)
    }
  )
>>>>>>> d7bc92af
})<|MERGE_RESOLUTION|>--- conflicted
+++ resolved
@@ -1115,7 +1115,6 @@
       ).toHaveAttribute('aria-pressed', 'true')
     }).toPass({ timeout: 40_000, intervals: [1_000] })
   })
-<<<<<<< HEAD
 
   test('Can sketch on face when user defined function was used in the sketch', async ({
     page,
@@ -1212,7 +1211,6 @@
     await u.expectCmdLog('[data-message-type="execution-done"]')
     await u.closeDebugPanel()
   })
-=======
 })
 
 test2.describe('Sketch mode should be toleratant to syntax errors', () => {
@@ -1274,5 +1272,4 @@
       await app.page.waitForTimeout(100)
     }
   )
->>>>>>> d7bc92af
 })