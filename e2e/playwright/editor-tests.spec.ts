import fsp from 'fs/promises'
import { uuidv4 } from 'lib/utils'
import { join } from 'path'

import {
  TEST_COLORS,
  executorInputPath,
  getUtils,
  orRunWhenFullSuiteEnabled,
} from './test-utils'
import { expect, test } from './zoo-test'

test.describe('Editor tests', { tag: ['@skipWin'] }, () => {
  test('can comment out code with ctrl+/', async ({ page, homePage }) => {
    const u = await getUtils(page)
    await page.setBodyDimensions({ width: 1000, height: 500 })

    await homePage.goToModelingScene()

    // check no error to begin with
    await expect(page.locator('.cm-lint-marker-error')).not.toBeVisible()

    await u.codeLocator.click()
    await page.keyboard.type(`sketch001 = startSketchOn(XY)
    |> startProfileAt([-10, -10], %)
    |> line(end = [20, 0])
    |> line(end = [0, 20])
    |> line(end = [-20, 0])
    |> close()`)

    await page.keyboard.down('ControlOrMeta')
    await page.keyboard.press('/')
    await page.keyboard.up('ControlOrMeta')

    await expect(page.locator('.cm-content')).toHaveText(
      `@settings(defaultLengthUnit = in)
sketch001 = startSketchOn(XY)
  |> startProfileAt([-10, -10], %)
  |> line(end = [20, 0])
  |> line(end = [0, 20])
  |> line(end = [-20, 0])
  // |> close()`.replaceAll('\n', '')
    )

    // uncomment the code
    await page.keyboard.down('ControlOrMeta')
    await page.keyboard.press('/')
    await page.keyboard.up('ControlOrMeta')

    await expect(page.locator('.cm-content')).toHaveText(
      `@settings(defaultLengthUnit = in)
sketch001 = startSketchOn(XY)
  |> startProfileAt([-10, -10], %)
  |> line(end = [20, 0])
  |> line(end = [0, 20])
  |> line(end = [-20, 0])
  |> close()`.replaceAll('\n', '')
    )
  })

  test('ensure we use the cache, and do not re-execute', async ({
    homePage,
    page,
  }) => {
    const u = await getUtils(page)
    await page.setBodyDimensions({ width: 1000, height: 500 })

    await homePage.goToModelingScene()
    await u.waitForPageLoad()

    await u.codeLocator.click()
    await page.keyboard.type(`sketch001 = startSketchOn(XY)
  |> startProfileAt([-10, -10], %)
  |> line(end = [20, 0])
  |> line(end = [0, 20])
  |> line(end = [-20, 0])
  |> close()`)

    // Ensure we execute the first time.
    await u.openDebugPanel()
    await expect(
      page.locator('[data-receive-command-type="scene_clear_all"]')
    ).toHaveCount(1)
    await expect(
      page.locator('[data-message-type="execution-done"]')
    ).toHaveCount(2)

    // Add whitespace to the end of the code.
    await u.codeLocator.click()
    await page.keyboard.press('ArrowUp')
    await page.keyboard.press('ArrowUp')
    await page.keyboard.press('ArrowUp')
    await page.keyboard.press('ArrowUp')
    await page.keyboard.press('Home')
    await page.keyboard.type('    ')
    await page.keyboard.press('Enter')
    await page.keyboard.type('    ')

    // Ensure we don't execute the second time.
    await u.openDebugPanel()
    // Make sure we didn't clear the scene.
    await expect(
      page.locator('[data-message-type="execution-done"]')
    ).toHaveCount(3)
    await expect(
      page.locator('[data-receive-command-type="scene_clear_all"]')
    ).toHaveCount(1)
  })

  test('ensure we use the cache, and do not clear on append', async ({
    homePage,
    page,
  }) => {
    const u = await getUtils(page)
    await page.setBodyDimensions({ width: 1000, height: 500 })

    await homePage.goToModelingScene()
    await u.waitForPageLoad()

    await u.codeLocator.click()
    await page.keyboard.type(`sketch001 = startSketchOn(XY)
  |> startProfileAt([-10, -10], %)
  |> line(end = [20, 0])
  |> line(end = [0, 20])
  |> line(end = [-20, 0])
  |> close()`)

    // Ensure we execute the first time.
    await u.openDebugPanel()
    await expect(
      page.locator('[data-receive-command-type="scene_clear_all"]')
    ).toHaveCount(1)
    await expect(
      page.locator('[data-message-type="execution-done"]')
    ).toHaveCount(2)

    // Add whitespace to the end of the code.
    await u.codeLocator.click()
    await page.keyboard.press('ArrowDown')
    await page.keyboard.press('ArrowDown')
    await page.keyboard.press('ArrowDown')
    await page.keyboard.press('ArrowDown')
    await page.keyboard.press('ArrowDown')
    await page.keyboard.press('ArrowDown')
    await page.keyboard.press('ArrowDown')
    await page.keyboard.press('ArrowDown')
    await page.keyboard.press('ArrowDown')
    await page.keyboard.press('End')
    await page.keyboard.press('Enter')
    await page.keyboard.press('Enter')
    await page.keyboard.type('const x = 1')
    await page.keyboard.press('Enter')

    await u.openDebugPanel()
    await expect(
      page.locator('[data-message-type="execution-done"]')
    ).toHaveCount(3)
    await expect(
      page.locator('[data-receive-command-type="scene_clear_all"]')
    ).toHaveCount(1)
  })

  test('if you click the format button it formats your code', async ({
    page,
    homePage,
  }) => {
    const u = await getUtils(page)
    await page.setBodyDimensions({ width: 1000, height: 500 })

    await homePage.goToModelingScene()

    // check no error to begin with
    await expect(page.locator('.cm-lint-marker-error')).not.toBeVisible()

    await u.codeLocator.click()
    await page.keyboard.type(`sketch001 = startSketchOn(XY)
    |> startProfileAt([-10, -10], %)
    |> line(end = [20, 0])
    |> line(end = [0, 20])
    |> line(end = [-20, 0])
    |> close()`)
    await page.locator('#code-pane button:first-child').click()
    await page.locator('button:has-text("Format code")').click()

    await expect(page.locator('.cm-content')).toHaveText(
      `@settings(defaultLengthUnit = in)
sketch001 = startSketchOn(XY)
  |> startProfileAt([-10, -10], %)
  |> line(end = [20, 0])
  |> line(end = [0, 20])
  |> line(end = [-20, 0])
  |> close()`.replaceAll('\n', '')
    )
  })

  test('if you click the format button it formats your code and executes so lints are still there', async ({
    page,
    homePage,
  }) => {
    const u = await getUtils(page)
    await page.setBodyDimensions({ width: 1000, height: 500 })

    await homePage.goToModelingScene()

    // check no error to begin with
    await expect(page.locator('.cm-lint-marker-error')).not.toBeVisible()

    await u.codeLocator.click()
    await page.keyboard.type(`sketch_001 = startSketchOn(XY)
    |> startProfileAt([-10, -10], %)
    |> line(end = [20, 0])
    |> line(end = [0, 20])
    |> line(end = [-20, 0])
    |> close()`)

    await u.openDebugPanel()
    await u.expectCmdLog('[data-message-type="execution-done"]')
    await u.closeDebugPanel()

    // error in guter
    await expect(page.locator('.cm-lint-marker-info').first()).toBeVisible()

    // error text on hover
    await page.hover('.cm-lint-marker-info')
    await expect(
      page.getByText('Identifiers must be lowerCamelCase').first()
    ).toBeVisible()

    await page.locator('#code-pane button:first-child').click()
    await page.locator('button:has-text("Format code")').click()

    await u.openDebugPanel()
    await u.expectCmdLog('[data-message-type="execution-done"]')
    await u.closeDebugPanel()

    await expect(page.locator('.cm-content')).toHaveText(
      `@settings(defaultLengthUnit = in)
sketch_001 = startSketchOn(XY)
  |> startProfileAt([-10, -10], %)
  |> line(end = [20, 0])
  |> line(end = [0, 20])
  |> line(end = [-20, 0])
  |> close()`.replaceAll('\n', '')
    )

    // error in guter
    await expect(page.locator('.cm-lint-marker-info').first()).toBeVisible()

    // error text on hover
    await page.hover('.cm-lint-marker-info')
    await expect(
      page.getByText('Identifiers must be lowerCamelCase').first()
    ).toBeVisible()
  })

  test('fold gutters work', async ({ page, homePage }) => {
    const fullCode = `sketch001 = startSketchOn(XY)
   |> startProfileAt([-10, -10], %)
   |> line(end = [20, 0])
   |> line(end = [0, 20])
   |> line(end = [-20, 0])
   |> close()`
    await page.addInitScript(async () => {
      localStorage.setItem(
        'persistCode',
        `sketch001 = startSketchOn(XY)
   |> startProfileAt([-10, -10], %)
   |> line(end = [20, 0])
   |> line(end = [0, 20])
   |> line(end = [-20, 0])
   |> close()`
      )
    })
    await page.setBodyDimensions({ width: 1000, height: 500 })

    await homePage.goToModelingScene()

    // TODO: Jess needs to fix this but you have to mod the code to get them to show
    // up, its an annoying codemirror thing.
    await page.locator('.cm-content').click()
    await page.keyboard.press('ArrowDown')
    await page.keyboard.press('ArrowDown')
    await page.keyboard.press('ArrowDown')
    await page.keyboard.press('ArrowDown')
    await page.keyboard.press('ArrowDown')
    await page.keyboard.press('Enter')

    const foldGutterFoldLine = page.locator('[title="Fold line"]')
    const foldGutterUnfoldLine = page.locator('[title="Unfold line"]')

    await expect(page.locator('.cm-content')).toHaveText(fullCode)

    // check no error to begin with
    await expect(page.locator('.cm-lint-marker-error')).not.toBeVisible()

    // Make sure we have a fold gutter
    await expect(foldGutterFoldLine).toBeVisible()
    await expect(foldGutterUnfoldLine).not.toBeVisible()

    // Collapse the code
    await foldGutterFoldLine.click()

    await expect(page.locator('.cm-content')).toHaveText(
      `sketch001 = startSketchOn(XY)…   `
    )
    await expect(page.locator('.cm-content')).not.toHaveText(fullCode)
    await expect(foldGutterFoldLine).not.toBeVisible()
    await expect(foldGutterUnfoldLine.nth(1)).toBeVisible()

    // Expand the code
    await foldGutterUnfoldLine.nth(1).click()
    await expect(page.locator('.cm-content')).toHaveText(fullCode)

    // Delete all the code.
    await page.locator('.cm-content').click()
    // Select all
    await page.keyboard.press('ControlOrMeta+A')
    await page.keyboard.press('Backspace')

    await expect(page.locator('.cm-content')).toHaveText(``)
    await expect(page.locator('.cm-content')).not.toHaveText(fullCode)

    await expect(foldGutterUnfoldLine).not.toBeVisible()
    await expect(foldGutterFoldLine).not.toBeVisible()
  })

  test('hover over functions shows function description', async ({
    page,
    homePage,
  }) => {
    const u = await getUtils(page)
    await page.addInitScript(async () => {
      localStorage.setItem(
        'persistCode',
        `sketch001 = startSketchOn(XY)
    |> startProfileAt([-10, -10], %)
    |> line(end = [20, 0])
    |> line(end = [0, 20])
    |> line(end = [-20, 0])
    |> close()`
      )
    })
    await page.setBodyDimensions({ width: 1000, height: 500 })

    await homePage.goToModelingScene()

    // check no error to begin with
    await expect(page.locator('.cm-lint-marker-error')).not.toBeVisible()

    await u.openDebugPanel()
    await u.expectCmdLog('[data-message-type="execution-done"]')
    await u.closeDebugPanel()

    // focus the editor
    await u.codeLocator.click()

    // Hover over  the startSketchOn function
    await page.getByText('startSketchOn').hover()
    await expect(page.locator('.hover-tooltip')).toBeVisible()
    await expect(
      page.getByText(
        'Start a new 2-dimensional sketch on a specific plane or face'
      )
    ).toBeVisible()

    // Hover over the line function
    await page.getByText('line').first().hover()
    await expect(page.locator('.hover-tooltip')).toBeVisible()
    await expect(
      page.getByText('Extend the current sketch with a new straight line.')
    ).toBeVisible()
  })

  test('if you use the format keyboard binding it formats your code', async ({
    page,
    homePage,
  }) => {
    const u = await getUtils(page)
    await page.addInitScript(async () => {
      localStorage.setItem(
        'persistCode',
        `sketch001 = startSketchOn(XY)
    |> startProfileAt([-10, -10], %)
    |> line(end = [20, 0])
    |> line(end = [0, 20])
    |> line(end = [-20, 0])
    |> close()`
      )
      localStorage.setItem('disableAxis', 'true')
    })
    await page.setBodyDimensions({ width: 1000, height: 500 })

    await homePage.goToModelingScene()

    // check no error to begin with
    await expect(page.locator('.cm-lint-marker-error')).not.toBeVisible()

    await u.openDebugPanel()
    await u.expectCmdLog('[data-message-type="execution-done"]')
    await u.closeDebugPanel()

    // focus the editor
    await u.codeLocator.click()

    // Hit alt+shift+f to format the code
    await page.keyboard.press('Alt+Shift+KeyF')

    await expect(page.locator('.cm-content'))
      .toHaveText(`sketch001 = startSketchOn(XY)
  |> startProfileAt([-10, -10], %)
  |> line(end = [20, 0])
  |> line(end = [0, 20])
  |> line(end = [-20, 0])
  |> close()`)
  })

  test('if you use the format keyboard binding it formats your code and executes so lints are shown', async ({
    page,
    homePage,
  }) => {
    const u = await getUtils(page)
    await page.addInitScript(async () => {
      localStorage.setItem(
        'persistCode',
        `sketch_001 = startSketchOn(XY)
    |> startProfileAt([-10, -10], %)
    |> line(end = [20, 0])
    |> line(end = [0, 20])
    |> line(end = [-20, 0])
    |> close()`
      )
      localStorage.setItem('disableAxis', 'true')
    })
    await page.setBodyDimensions({ width: 1000, height: 500 })

    await homePage.goToModelingScene()

    await u.openDebugPanel()
    await u.expectCmdLog('[data-message-type="execution-done"]')
    await u.closeDebugPanel()

    // error in guter
    await expect(page.locator('.cm-lint-marker-info').first()).toBeVisible()

    // error text on hover
    await page.hover('.cm-lint-marker-info')
    await expect(
      page.getByText('Identifiers must be lowerCamelCase').first()
    ).toBeVisible()

    // focus the editor
    await u.codeLocator.click()

    // Hit alt+shift+f to format the code
    await page.keyboard.press('Alt+Shift+KeyF')

    await u.openDebugPanel()
    await u.expectCmdLog('[data-message-type="execution-done"]')
    await u.closeDebugPanel()

    await expect(page.locator('.cm-content'))
      .toHaveText(`sketch_001 = startSketchOn(XY)
  |> startProfileAt([-10, -10], %)
  |> line(end = [20, 0])
  |> line(end = [0, 20])
  |> line(end = [-20, 0])
  |> close()`)

    // error in guter
    await expect(page.locator('.cm-lint-marker-info').first()).toBeVisible()

    // error text on hover
    await page.hover('.cm-lint-marker-info')
    await expect(
      page.getByText('Identifiers must be lowerCamelCase').first()
    ).toBeVisible()
  })

  test('if you write kcl with lint errors you get lints', async ({
    page,
    homePage,
    scene,
  }) => {
    const u = await getUtils(page)
    await page.setBodyDimensions({ width: 1000, height: 500 })

    await homePage.goToModelingScene()

    // check no error to begin with
    await expect(page.locator('.cm-lint-marker-info')).not.toBeVisible()

    await u.codeLocator.click()
    await page.keyboard.type('my_snake_case_var = 5')
    await page.keyboard.press('Enter')
    await page.keyboard.type('myCamelCaseVar = 5')
    await page.keyboard.press('Enter')

    // press arrows to clear autocomplete
    await page.keyboard.press('ArrowLeft')
    await page.keyboard.press('ArrowRight')

    await scene.waitForExecutionDone()

    // error in guter
    await expect(page.locator('.cm-lint-marker-info').first()).toBeVisible()

    // error text on hover
    await page.hover('.cm-lint-marker-info')
    await expect(
      page.getByText('Identifiers must be lowerCamelCase').first()
    ).toBeVisible()

    // select the line that's causing the error and delete it
    await page.getByText('my_snake_case_var = 5').click()
    await page.keyboard.press('End')
    await page.keyboard.down('Shift')
    await page.keyboard.press('Home')
    await page.keyboard.up('Shift')
    await page.keyboard.press('Backspace')

    // wait for .cm-lint-marker-info not to be visible
    await expect(page.locator('.cm-lint-marker-info')).not.toBeVisible()
  })

  test('if you fixup kcl errors you clear lints', async ({
    page,
    homePage,
  }) => {
    const u = await getUtils(page)
    await page.addInitScript(async () => {
      localStorage.setItem(
        'persistCode',
        `sketch001 = startSketchOn(XZ)
    |> startProfileAt([3.29, 7.86], %)
    |> line(end = [2.48, 2.44])
    |> line(end = [2.66, 1.17])
    |> close()
    `
      )
    })

    await page.setBodyDimensions({ width: 1000, height: 500 })

    await homePage.goToModelingScene()

    // check no error to begin with
    await expect(page.locator('.cm-lint-marker-error')).not.toBeVisible()

    await u.codeLocator.click()

    await page.getByText(' |> line(end = [2.48, 2.44])').click()

    await expect(
      page.locator('.cm-lint-marker-error').first()
    ).not.toBeVisible()
    await page.keyboard.press('End')
    await page.keyboard.press('Backspace')

    await expect(page.locator('.cm-lint-marker-error').first()).toBeVisible()
    await page.keyboard.type(')')
    await expect(
      page.locator('.cm-lint-marker-error').first()
    ).not.toBeVisible()
  })

  test('if you write invalid kcl you get inlined errors', async ({
    page,
    homePage,
  }) => {
    const u = await getUtils(page)
    await page.setBodyDimensions({ width: 1200, height: 500 })

    await homePage.goToModelingScene()

    // check no error to begin with
    await expect(page.locator('.cm-lint-marker-error')).not.toBeVisible()

    /* add the following code to the editor (~ error is not a valid line)
      * the old check here used $ but this is for tags so it changed meaning.
      * hopefully ~ doesn't change meaning
    ~ error
    const topAng = 30
    const bottomAng = 25
   */
    await u.codeLocator.click()
    await page.keyboard.type('~ error')

    // press arrows to clear autocomplete
    await page.keyboard.press('ArrowLeft')
    await page.keyboard.press('ArrowRight')

    await page.keyboard.press('Enter')
    await page.keyboard.type('topAng = 30')
    await page.keyboard.press('Enter')
    await page.keyboard.type('bottomAng = 25')
    await page.keyboard.press('Enter')

    // error in guter
    await expect(page.locator('.cm-lint-marker-error')).toBeVisible()

    // error text on hover
    await page.hover('.cm-lint-marker-error')
    await expect(
      page.getByText("found unknown token '~'").first()
    ).toBeVisible()

    // select the line that's causing the error and delete it
    await page.getByText('~ error').click()
    await page.keyboard.press('End')
    await page.keyboard.down('Shift')
    await page.keyboard.press('Home')
    await page.keyboard.up('Shift')
    await page.keyboard.press('Backspace')

    // wait for .cm-lint-marker-error not to be visible
    await expect(page.locator('.cm-lint-marker-error')).not.toBeVisible()

    // let's check we get an error when defining the same variable twice
    await page.getByText('bottomAng = 25').click()
    await page.keyboard.press('Enter')
    await page.keyboard.type("// Let's define the same thing twice")
    await page.keyboard.press('Enter')
    await page.keyboard.type('topAng = 42')
    await page.keyboard.press('ArrowLeft')

    await expect(page.locator('.cm-lint-marker-error')).toBeVisible()
    await expect(
      page.locator('.cm-lint-marker.cm-lint-marker-error')
    ).toBeVisible()

    await page.locator('.cm-lint-marker.cm-lint-marker-error').hover()
    await expect(page.locator('.cm-diagnosticText').first()).toBeVisible()
    await expect(
      page.getByText('Cannot redefine `topAng`').first()
    ).toBeVisible()

    const secondTopAng = page.getByText('topAng').first()
    await secondTopAng?.dblclick()
    await page.keyboard.type('otherAng')

    await expect(page.locator('.cm-lint-marker-error')).not.toBeVisible()
  })

  test('error with 2 source ranges gets 2 diagnostics', async ({
    page,
    homePage,
  }) => {
    test.fixme(orRunWhenFullSuiteEnabled())
    const u = await getUtils(page)
    await page.addInitScript(async () => {
      localStorage.setItem(
        'persistCode',
        `length = .750
    width = 0.500
    height = 0.500
    dia = 4

    fn squareHole = (l, w) => {
  squareHoleSketch = startSketchOn(XY)
  |> startProfileAt([-width / 2, -length / 2], %)
  |> line(endAbsolute = [width / 2, -length / 2])
  |> line(endAbsolute = [width / 2, length / 2])
  |> line(endAbsolute = [-width / 2, length / 2])
  |> close()
  return squareHoleSketch
    }
    `
      )
    })
    await page.setBodyDimensions({ width: 1000, height: 500 })

    await homePage.goToModelingScene()
    await u.waitForPageLoad()
    await page.waitForTimeout(1000)

    await u.openDebugPanel()
    await u.expectCmdLog('[data-message-type="execution-done"]')
    await u.closeDebugPanel()

    // check no error to begin with
    await expect(page.locator('.cm-lint-marker-error')).not.toBeVisible()

    // Click on the bottom of the code editor to add a new line
    await u.codeLocator.click()
    await page.keyboard.press('ArrowDown')
    await page.keyboard.press('ArrowDown')
    await page.keyboard.press('ArrowDown')
    await page.keyboard.press('ArrowDown')
    await page.keyboard.press('ArrowDown')
    await page.keyboard.press('ArrowDown')
    await page.keyboard.press('ArrowDown')
    await page.keyboard.press('ArrowDown')
    await page.keyboard.press('ArrowDown')
    await page.keyboard.press('ArrowDown')
    await page.keyboard.press('ArrowDown')
    await page.keyboard.press('ArrowDown')
    await page.keyboard.press('ArrowDown')
    await page.keyboard.press('Enter')
    await page.keyboard.type(`extrusion = startSketchOn(XY)
  |> circle(center: [0, 0], radius: dia/2)
    |> hole(squareHole(length, width, height), %)
    |> extrude(length = height)`)

    // error in gutter
    await expect(page.locator('.cm-lint-marker-error').first()).toBeVisible()
    await page.hover('.cm-lint-marker-error:first-child')
    await expect(
      page.getByText('Expected 2 arguments, got 3').first()
    ).toBeVisible()

    // Make sure there are two diagnostics
    await expect(page.locator('.cm-lint-marker-error')).toHaveCount(2)
  })
  test('if your kcl gets an error from the engine it is inlined', async ({
    context,
    page,
    homePage,
  }) => {
    await context.addInitScript(async () => {
      localStorage.setItem(
        'persistCode',
        `box = startSketchOn(XY)
    |> startProfileAt([0, 0], %)
    |> line(end = [0, 10])
    |> line(end = [10, 0])
    |> line(end = [0, -10], tag = $revolveAxis)
    |> close()
    |> extrude(length = 10)

    sketch001 = startSketchOn(box, revolveAxis)
    |> startProfileAt([5, 10], %)
    |> line(end = [0, -10])
    |> line(end = [2, 0])
    |> line(end = [0, -10])
    |> close()
    |> revolve(
    axis = revolveAxis,
    angle = 90
    )
    `
      )
    })

    await page.setBodyDimensions({ width: 1000, height: 500 })

    await homePage.goToModelingScene()

    await expect(page.locator('.cm-lint-marker-error')).toBeVisible()

    // error text on hover
    await page.hover('.cm-lint-marker-error')
    const searchText =
      'sketch profile must lie entirely on one side of the revolution axis'
    await expect(page.getByText(searchText)).toBeVisible()
  })
  test.describe('Autocomplete works', () => {
    test('with enter/click to accept the completion', async ({
      page,
      homePage,
    }) => {
      const u = await getUtils(page)
      // const PUR = 400 / 37.5 //pixeltoUnitRatio
      await page.setBodyDimensions({ width: 1200, height: 500 })

      await homePage.goToModelingScene()

      // tests clicking on an option, selection the first option
      // and arrowing down to an option

      await u.codeLocator.click()
      await page.keyboard.type('sketch001 = start')

      // expect there to be some auto complete options
      // exact number depends on the KCL stdlib, so let's just check it's > 0 for now.
      await expect(async () => {
        const children = await page.locator('.cm-completionLabel').count()
        expect(children).toBeGreaterThan(0)
      }).toPass()
      // this makes sure we can accept a completion with click
      await page.getByText('startSketchOn').click()
      await page.keyboard.type('XZ')
      await page.keyboard.press('Tab')
      await page.keyboard.press('Enter')
      await page.keyboard.type('  |> startProfi')
      // expect there be a single auto complete option that we can just hit enter on
      await expect(page.locator('.cm-completionLabel')).toBeVisible()
      await page.waitForTimeout(100)
      await page.keyboard.press('Enter') // accepting the auto complete, not a new line

      await page.keyboard.press('Tab')
      await page.waitForTimeout(100)
      await page.keyboard.type('12')
      await page.waitForTimeout(100)
      await page.keyboard.press('Tab')
      await page.waitForTimeout(100)
      await page.keyboard.press('Tab')
      await page.waitForTimeout(100)
      await page.keyboard.press('Tab')
      await page.waitForTimeout(100)
      await page.keyboard.press('Enter')
      await page.waitForTimeout(100)
      await page.keyboard.type('  |> lin')

      await expect(page.locator('.cm-tooltip-autocomplete')).toBeVisible()
      await page.waitForTimeout(100)
      // press arrow down then enter to accept xLine
      await page.keyboard.press('ArrowDown')
      await page.keyboard.press('Enter')
      // finish line with comment
      await page.keyboard.press('Tab')
      await page.waitForTimeout(100)
      await page.keyboard.type('5')
      await page.waitForTimeout(100)
      await page.keyboard.press('Tab')

      await page.keyboard.type(' // ')
      // Since we need to parse the ast to know we are in a comment we gotta hang tight.
      await page.waitForTimeout(700)
      await page.keyboard.type('lin ')
      await page.waitForTimeout(200)
      // there shouldn't be any auto complete options for 'lin' in the comment
      await expect(page.locator('.cm-completionLabel')).not.toBeVisible()

      await expect(page.locator('.cm-content')).toHaveText(
        `@settings(defaultLengthUnit = in)
sketch001 = startSketchOn(XZ)
        |> startProfileAt([3.14, 12], %)
        |> xLine(%, length = 5) // lin`.replaceAll('\n', '')
      )

      // expect there to be no KCL errors
      await expect(page.locator('.cm-lint-marker-error')).toHaveCount(0)
    })

    test('with tab to accept the completion', async ({ page, homePage }) => {
      const u = await getUtils(page)
      // const PUR = 400 / 37.5 //pixeltoUnitRatio
      await page.setBodyDimensions({ width: 1200, height: 500 })

      await homePage.goToModelingScene()

      // this test might be brittle as we add and remove functions
      // but should also be easy to update.
      // tests clicking on an option, selection the first option
      // and arrowing down to an option

      await u.codeLocator.click()
      await page.keyboard.type('sketch001 = startSketchO')
      await page.waitForTimeout(100)

      // Make sure just hitting tab will take the only one left
      await expect(page.locator('.cm-completionLabel')).toHaveCount(1)
      await page.waitForTimeout(500)
      await page.keyboard.press('ArrowDown')
      await page.keyboard.press('Tab')
      await page.waitForTimeout(500)
      await page.keyboard.type('XZ')
      await page.keyboard.press('Tab')
      await page.keyboard.press('Enter')
      await page.keyboard.type('  |> startProfi')
      // expect there be a single auto complete option that we can just hit enter on
      await expect(page.locator('.cm-completionLabel')).toBeVisible()
      await page.waitForTimeout(100)
      await page.keyboard.press('Tab') // accepting the auto complete, not a new line

      await page.keyboard.press('Tab')
      await page.keyboard.type('12')
      await page.waitForTimeout(100)
      await page.keyboard.press('Tab')
      await page.waitForTimeout(100)
      await page.keyboard.press('Tab')
      await page.waitForTimeout(100)
      await page.keyboard.press('Tab')
      await page.waitForTimeout(100)
      await page.keyboard.press('Enter')
      await page.waitForTimeout(100)
      await page.keyboard.type('  |> lin')

      await expect(page.locator('.cm-tooltip-autocomplete')).toBeVisible()
      await page.waitForTimeout(100)
      // press arrow down then tab to accept xLine
      await page.keyboard.press('ArrowDown')
      await page.keyboard.press('Tab')
      // finish line with comment
      await page.keyboard.press('Tab')
      await page.waitForTimeout(100)
      await page.keyboard.type('5')
      await page.waitForTimeout(100)
      await page.keyboard.press('Tab')

      await page.keyboard.type(' // ')
      // Since we need to parse the ast to know we are in a comment we gotta hang tight.
      await page.waitForTimeout(700)
      await page.keyboard.type('lin ')
      await page.waitForTimeout(200)
      // there shouldn't be any auto complete options for 'lin' in the comment
      await expect(page.locator('.cm-completionLabel')).not.toBeVisible()

      await expect(page.locator('.cm-content')).toHaveText(
        `@settings(defaultLengthUnit = in)
sketch001 = startSketchOn(XZ)
        |> startProfileAt([3.14, 12], %)
        |> xLine(%, length = 5) // lin`.replaceAll('\n', '')
      )
    })
  })
  test('Can undo a click and point extrude with ctrl+z', async ({
    page,
    context,
    homePage,
  }) => {
    const u = await getUtils(page)
    await context.addInitScript(async () => {
      localStorage.setItem(
        'persistCode',
        `sketch001 = startSketchOn(XZ)
  |> startProfileAt([4.61, -14.01], %)
  |> line(end = [12.73, -0.09])
  |> tangentialArcTo([24.95, -5.38], %)
  |> close()`
      )
    })

    await page.setBodyDimensions({ width: 1200, height: 500 })

    await homePage.goToModelingScene()
    await expect(
      page.getByRole('button', { name: 'Start Sketch' })
    ).not.toBeDisabled()

    await page.waitForTimeout(100)
    await u.openAndClearDebugPanel()
    await u.sendCustomCmd({
      type: 'modeling_cmd_req',
      cmd_id: uuidv4(),
      cmd: {
        type: 'default_camera_look_at',
        vantage: { x: 0, y: -1250, z: 580 },
        center: { x: 0, y: 0, z: 0 },
        up: { x: 0, y: 0, z: 1 },
      },
    })
    await page.waitForTimeout(100)
    await u.sendCustomCmd({
      type: 'modeling_cmd_req',
      cmd_id: uuidv4(),
      cmd: {
        type: 'default_camera_get_settings',
      },
    })
    await page.waitForTimeout(100)

    await page.getByText('startProfileAt([4.61, -14.01], %)').click()
    await expect(page.getByRole('button', { name: 'Extrude' })).toBeVisible()
    await page.getByRole('button', { name: 'Extrude' }).click()

    await expect(page.getByTestId('command-bar')).toBeVisible()
    await page.waitForTimeout(100)

    await page.getByRole('button', { name: 'arrow right Continue' }).click()
    await page.waitForTimeout(100)
    await expect(page.getByText('Confirm Extrude')).toBeVisible()
    await page.getByRole('button', { name: 'checkmark Submit command' }).click()
    await page.waitForTimeout(100)

    // expect the code to have changed
    await expect(page.locator('.cm-content')).toHaveText(
      `sketch001 = startSketchOn(XZ)  |> startProfileAt([4.61, -14.01], %)  |> line(end = [12.73, -0.09])  |> tangentialArcTo([24.95, -5.38], %)  |> close()extrude001 = extrude(sketch001, length = 5)`
    )

    // Now hit undo
    await page.keyboard.down('Control')
    await page.keyboard.press('KeyZ')
    await page.keyboard.up('Control')

    await page.waitForTimeout(100)
    await expect(page.locator('.cm-content'))
      .toHaveText(`sketch001 = startSketchOn(XZ)
  |> startProfileAt([4.61, -14.01], %)
  |> line(end = [12.73, -0.09])
  |> tangentialArcTo([24.95, -5.38], %)
  |> close()`)
  })

  test(
    'Can undo a sketch modification with ctrl+z',
    { tag: ['@skipWin'] },
    async ({ page, homePage }) => {
      const u = await getUtils(page)
      await page.addInitScript(async () => {
        localStorage.setItem(
          'persistCode',
          `sketch001 = startSketchOn(XZ)
  |> startProfileAt([4.61, -10.01], %)
  |> line(end = [12.73, -0.09])
  |> tangentialArcTo([24.95, -0.38], %)
  |> close()
  |> extrude(length = 5)`
        )
      })

      await page.setBodyDimensions({ width: 1200, height: 500 })

      await homePage.goToModelingScene()
      await expect(
        page.getByRole('button', { name: 'Start Sketch' })
      ).not.toBeDisabled()

      await page.waitForTimeout(100)
      await u.openAndClearDebugPanel()
      await u.sendCustomCmd({
        type: 'modeling_cmd_req',
        cmd_id: uuidv4(),
        cmd: {
          type: 'default_camera_look_at',
          vantage: { x: 0, y: -1250, z: 580 },
          center: { x: 0, y: 0, z: 0 },
          up: { x: 0, y: 0, z: 1 },
        },
      })
      await page.waitForTimeout(100)
      await u.sendCustomCmd({
        type: 'modeling_cmd_req',
        cmd_id: uuidv4(),
        cmd: {
          type: 'default_camera_get_settings',
        },
      })
      await page.waitForTimeout(100)

      const startPX = [1200 / 2, 500 / 2]

      const dragPX = 40

      await page.getByText('startProfileAt([4.61, -10.01], %)').click()
      await expect(
        page.getByRole('button', { name: 'Edit Sketch' })
      ).toBeVisible()
      await page.getByRole('button', { name: 'Edit Sketch' }).click()
      await page.waitForTimeout(400)
      let prevContent = await page.locator('.cm-content').innerText()

      await expect(page.getByTestId('segment-overlay')).toHaveCount(2)

      // drag startProfileAt handle
      await page.dragAndDrop('#stream', '#stream', {
        sourcePosition: { x: startPX[0] + 68, y: startPX[1] + 147 },
        targetPosition: { x: startPX[0] + dragPX, y: startPX[1] + dragPX },
      })
      await page.waitForTimeout(100)
      await expect(page.locator('.cm-content')).not.toHaveText(prevContent)
      prevContent = await page.locator('.cm-content').innerText()

      // drag line handle
      // we wait so it saves the code
      await page.waitForTimeout(800)

      const lineEnd = await u.getBoundingBox('[data-overlay-index="0"]')
      await page.waitForTimeout(100)
      await page.dragAndDrop('#stream', '#stream', {
        sourcePosition: { x: lineEnd.x - 5, y: lineEnd.y },
        targetPosition: { x: lineEnd.x + dragPX, y: lineEnd.y + dragPX },
      })
      await expect(page.locator('.cm-content')).not.toHaveText(prevContent)
      prevContent = await page.locator('.cm-content').innerText()

      // we wait so it saves the code
      await page.waitForTimeout(800)

      // drag tangentialArcTo handle
      const tangentEnd = await u.getBoundingBox('[data-overlay-index="1"]')
      await page.dragAndDrop('#stream', '#stream', {
        sourcePosition: { x: tangentEnd.x + 10, y: tangentEnd.y - 5 },
        targetPosition: {
          x: tangentEnd.x + dragPX,
          y: tangentEnd.y + dragPX,
        },
      })
      await page.waitForTimeout(100)
      await expect(page.locator('.cm-content')).not.toHaveText(prevContent)

      // expect the code to have changed
      await expect(page.locator('.cm-content'))
        .toHaveText(`sketch001 = startSketchOn(XZ)
    |> startProfileAt([2.71, -2.71], %)
    |> line(end = [15.4, -2.78])
    |> tangentialArcTo([27.6, -3.05], %)
    |> close()
    |> extrude(length = 5)
  `)

      // Hit undo
      await page.keyboard.down('Control')
      await page.keyboard.press('KeyZ')
      await page.keyboard.up('Control')

      await expect(page.locator('.cm-content'))
        .toHaveText(`sketch001 = startSketchOn(XZ)
    |> startProfileAt([2.71, -2.71], %)
    |> line(end = [15.4, -2.78])
    |> tangentialArcTo([24.95, -0.38], %)
    |> close()
    |> extrude(length = 5)`)

      // Hit undo again.
      await page.keyboard.down('Control')
      await page.keyboard.press('KeyZ')
      await page.keyboard.up('Control')

      await expect(page.locator('.cm-content'))
        .toHaveText(`sketch001 = startSketchOn(XZ)
    |> startProfileAt([2.71, -2.71], %)
    |> line(end = [12.73, -0.09])
    |> tangentialArcTo([24.95, -0.38], %)
    |> close()
    |> extrude(length = 5)
  `)

      // Hit undo again.
      await page.keyboard.down('Control')
      await page.keyboard.press('KeyZ')
      await page.keyboard.up('Control')

      await page.waitForTimeout(100)
      await expect(page.locator('.cm-content'))
        .toHaveText(`sketch001 = startSketchOn(XZ)
  |> startProfileAt([4.61, -10.01], %)
  |> line(end = [12.73, -0.09])
  |> tangentialArcTo([24.95, -0.38], %)
  |> close()
  |> extrude(length = 5)`)
    }
  )

  test(
    `Can use the import stdlib function on a local OBJ file`,
    { tag: '@electron' },
    async ({ page, context }, testInfo) => {
      test.fixme(orRunWhenFullSuiteEnabled())
      await context.folderSetupFn(async (dir) => {
        const bracketDir = join(dir, 'cube')
        await fsp.mkdir(bracketDir, { recursive: true })
        await fsp.copyFile(
          executorInputPath('cube.obj'),
          join(bracketDir, 'cube.obj')
        )
        await fsp.writeFile(join(bracketDir, 'main.kcl'), '')
      })

      const viewportSize = { width: 1200, height: 500 }
      await page.setBodyDimensions(viewportSize)

      // Locators and constants
      const u = await getUtils(page)
      const projectLink = page.getByRole('link', { name: 'cube' })
      const gizmo = page.locator('[aria-label*=gizmo]')
      const resetCameraButton = page.getByRole('button', { name: 'Reset view' })
      const locationToHavColor = async (
        position: { x: number; y: number },
        color: [number, number, number]
      ) => {
        return u.getGreatestPixDiff(position, color)
      }
      const notTheOrigin = {
        x: viewportSize.width * 0.55,
        y: viewportSize.height * 0.3,
      }
      const origin = { x: viewportSize.width / 2, y: viewportSize.height / 2 }
      const errorIndicators = page.locator('.cm-lint-marker-error')

      await test.step(`Open the empty file, see the default planes`, async () => {
        await projectLink.click()
        await u.waitForPageLoad()
        await expect
          .poll(
            async () =>
              locationToHavColor(notTheOrigin, TEST_COLORS.DARK_MODE_PLANE_XZ),
            {
              timeout: 5000,
              message: 'XZ plane color is visible',
            }
          )
          .toBeLessThan(15)
      })
      await test.step(`Write the import function line`, async () => {
        await u.codeLocator.fill(`import('cube.obj')`)
        await page.waitForTimeout(800)
      })
      await test.step(`Reset the camera before checking`, async () => {
        await u.doAndWaitForCmd(async () => {
          await gizmo.click({ button: 'right' })
          await resetCameraButton.click()
        }, 'zoom_to_fit')
      })
      await test.step(`Verify that we see the imported geometry and no errors`, async () => {
        await expect(errorIndicators).toHaveCount(0)
        await expect
          .poll(
            async () =>
              locationToHavColor(origin, TEST_COLORS.DARK_MODE_PLANE_XZ),
            {
              timeout: 3000,
              message: 'Plane color should not be visible',
            }
          )
          .toBeGreaterThan(15)
        await expect
          .poll(
            async () => locationToHavColor(origin, TEST_COLORS.DARK_MODE_BKGD),
            {
              timeout: 3000,
              message: 'Background color should not be visible',
            }
          )
          .toBeGreaterThan(15)
      })
    }
  )

<<<<<<< HEAD
  test(`Only show axis planes when there are no errors`, async ({
    page,
    homePage,
  }, testInfo) => {
    await page.addInitScript(async () => {
      // extrude length = 0 causes an error
      localStorage.setItem(
        'persistCode',
        `sketch001 = startSketchOn(XZ)
    profile001 = circle(sketch001, center = [-100.0, -100.0], radius = 50.0)

    sketch002 = startSketchOn(XZ)
    profile002 = circle(sketch002, center = [-100.0, 100.0], radius = 50.0)
    extrude001 = extrude(profile002, length = 0)` // length = 0 is causing an error
      )
    })

    const viewportSize = { width: 1200, height: 800 }
    await page.setBodyDimensions(viewportSize)

    await homePage.goToModelingScene()

    const u = await getUtils(page)
    const locationToHaveColor = async (
      position: { x: number; y: number },
      color: [number, number, number]
    ) => {
      return u.getGreatestPixDiff(position, color)
    }

    await u.waitForPageLoad()

    // Wait until axis planes are rendered.
    await u.openDebugPanel()
    await u.expectCmdLog('[data-message-type="execution-done"]')
    await u.closeDebugPanel()

    // Alternatively just wait a bit
    // await page.waitForTimeout(3000)

    await expect
      .poll(
        async () =>
          locationToHaveColor(
            // This is a position where the blue part of the axis plane is visible if its rendered
            { x: viewportSize.width * 0.75, y: viewportSize.height * 0.2 },
            TEST_COLORS.DARK_MODE_BKGD
          ),
        {
          timeout: 5000,
          message: 'XZ plane color is visible',
        }
      )
      .toBeLessThan(15)
=======
  test('Rectangle tool panning with middle click', async ({
    page,
    homePage,
    toolbar,
    scene,
    cmdBar,
    editor,
  }) => {
    await page.setBodyDimensions({ width: 1200, height: 900 })
    await homePage.goToModelingScene()

    // wait until scene is ready to be interacted with
    await scene.connectionEstablished()
    await scene.settled(cmdBar)

    await page.getByRole('button', { name: 'Start Sketch' }).click()

    // select an axis plane
    await page.mouse.click(700, 200)

    // Needed as we don't yet have a way to get a signal from the engine that the camera has animated to the sketch plane
    await page.waitForTimeout(1000)

    const middleMousePan = async (
      startX: number,
      startY: number,
      endX: number,
      endY: number
    ) => {
      const initialCode = await editor.getCurrentCode()

      await page.mouse.click(startX, startY, { button: 'middle' })
      await page.mouse.move(endX, endY, {
        steps: 10,
      })

      // We expect the code to be the same, middle mouse click should not modify the code, only do panning
      await editor.expectEditor.toBe(initialCode)
    }

    await test.step(`Verify corner rectangle panning`, async () => {
      await page.getByTestId('corner-rectangle').click()
      await middleMousePan(800, 500, 900, 600)
    })

    await test.step(`Verify center rectangle panning`, async () => {
      await toolbar.selectCenterRectangle()
      await middleMousePan(800, 200, 900, 300)
    })
>>>>>>> 964d81dc
  })
})<|MERGE_RESOLUTION|>--- conflicted
+++ resolved
@@ -1216,8 +1216,57 @@
       })
     }
   )
-
-<<<<<<< HEAD
+  test('Rectangle tool panning with middle click', async ({
+    page,
+    homePage,
+    toolbar,
+    scene,
+    cmdBar,
+    editor,
+  }) => {
+    await page.setBodyDimensions({ width: 1200, height: 900 })
+    await homePage.goToModelingScene()
+
+    // wait until scene is ready to be interacted with
+    await scene.connectionEstablished()
+    await scene.settled(cmdBar)
+
+    await page.getByRole('button', { name: 'Start Sketch' }).click()
+
+    // select an axis plane
+    await page.mouse.click(700, 200)
+
+    // Needed as we don't yet have a way to get a signal from the engine that the camera has animated to the sketch plane
+    await page.waitForTimeout(1000)
+
+    const middleMousePan = async (
+      startX: number,
+      startY: number,
+      endX: number,
+      endY: number
+    ) => {
+      const initialCode = await editor.getCurrentCode()
+
+      await page.mouse.click(startX, startY, { button: 'middle' })
+      await page.mouse.move(endX, endY, {
+        steps: 10,
+      })
+
+      // We expect the code to be the same, middle mouse click should not modify the code, only do panning
+      await editor.expectEditor.toBe(initialCode)
+    }
+
+    await test.step(`Verify corner rectangle panning`, async () => {
+      await page.getByTestId('corner-rectangle').click()
+      await middleMousePan(800, 500, 900, 600)
+    })
+
+    await test.step(`Verify center rectangle panning`, async () => {
+      await toolbar.selectCenterRectangle()
+      await middleMousePan(800, 200, 900, 300)
+    })
+  })
+
   test(`Only show axis planes when there are no errors`, async ({
     page,
     homePage,
@@ -1272,56 +1321,5 @@
         }
       )
       .toBeLessThan(15)
-=======
-  test('Rectangle tool panning with middle click', async ({
-    page,
-    homePage,
-    toolbar,
-    scene,
-    cmdBar,
-    editor,
-  }) => {
-    await page.setBodyDimensions({ width: 1200, height: 900 })
-    await homePage.goToModelingScene()
-
-    // wait until scene is ready to be interacted with
-    await scene.connectionEstablished()
-    await scene.settled(cmdBar)
-
-    await page.getByRole('button', { name: 'Start Sketch' }).click()
-
-    // select an axis plane
-    await page.mouse.click(700, 200)
-
-    // Needed as we don't yet have a way to get a signal from the engine that the camera has animated to the sketch plane
-    await page.waitForTimeout(1000)
-
-    const middleMousePan = async (
-      startX: number,
-      startY: number,
-      endX: number,
-      endY: number
-    ) => {
-      const initialCode = await editor.getCurrentCode()
-
-      await page.mouse.click(startX, startY, { button: 'middle' })
-      await page.mouse.move(endX, endY, {
-        steps: 10,
-      })
-
-      // We expect the code to be the same, middle mouse click should not modify the code, only do panning
-      await editor.expectEditor.toBe(initialCode)
-    }
-
-    await test.step(`Verify corner rectangle panning`, async () => {
-      await page.getByTestId('corner-rectangle').click()
-      await middleMousePan(800, 500, 900, 600)
-    })
-
-    await test.step(`Verify center rectangle panning`, async () => {
-      await toolbar.selectCenterRectangle()
-      await middleMousePan(800, 200, 900, 300)
-    })
->>>>>>> 964d81dc
   })
 })