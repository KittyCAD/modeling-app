import { uuidv4 } from '@src/lib/utils'
import fsp from 'fs/promises'
import { join } from 'path'

import {
  TEST_COLORS,
  executorInputPath,
  getUtils,
  orRunWhenFullSuiteEnabled,
} from '@e2e/playwright/test-utils'
import { expect, test } from '@e2e/playwright/zoo-test'

test.describe('Editor tests', { tag: ['@skipWin'] }, () => {
  test('can comment out code with ctrl+/', async ({ page, homePage }) => {
    const u = await getUtils(page)
    await page.setBodyDimensions({ width: 1000, height: 500 })

    await homePage.goToModelingScene()

    // check no error to begin with
    await expect(page.locator('.cm-lint-marker-error')).not.toBeVisible()

    await u.codeLocator.click()
    await page.keyboard.type(`sketch001 = startSketchOn(XY)
    |> startProfileAt([-10, -10], %)
    |> line(end = [20, 0])
    |> line(end = [0, 20])
    |> line(end = [-20, 0])
    |> close()`)

    await page.keyboard.down('ControlOrMeta')
    await page.keyboard.press('/')
    await page.keyboard.up('ControlOrMeta')

    await expect(page.locator('.cm-content')).toHaveText(
      `@settings(defaultLengthUnit = in)
sketch001 = startSketchOn(XY)
  |> startProfileAt([-10, -10], %)
  |> line(end = [20, 0])
  |> line(end = [0, 20])
  |> line(end = [-20, 0])
  // |> close()`.replaceAll('\n', '')
    )

    // uncomment the code
    await page.keyboard.down('ControlOrMeta')
    await page.keyboard.press('/')
    await page.keyboard.up('ControlOrMeta')

    await expect(page.locator('.cm-content')).toHaveText(
      `@settings(defaultLengthUnit = in)
sketch001 = startSketchOn(XY)
  |> startProfileAt([-10, -10], %)
  |> line(end = [20, 0])
  |> line(end = [0, 20])
  |> line(end = [-20, 0])
  |> close()`.replaceAll('\n', '')
    )
  })

  test('ensure we use the cache, and do not re-execute', async ({
    homePage,
    page,
  }) => {
    const u = await getUtils(page)
    await page.setBodyDimensions({ width: 1000, height: 500 })

    await homePage.goToModelingScene()
    await u.waitForPageLoad()

    await u.codeLocator.click()
    await page.keyboard.type(`sketch001 = startSketchOn(XY)
  |> startProfileAt([-10, -10], %)
  |> line(end = [20, 0])
  |> line(end = [0, 20])
  |> line(end = [-20, 0])
  |> close()`)

    // Ensure we execute the first time.
    await u.openDebugPanel()
    await expect(
      page.locator('[data-receive-command-type="scene_clear_all"]')
    ).toHaveCount(1)
    await expect(
      page.locator('[data-message-type="execution-done"]')
    ).toHaveCount(2)

    // Add whitespace to the end of the code.
    await u.codeLocator.click()
    await page.keyboard.press('ArrowUp')
    await page.keyboard.press('ArrowUp')
    await page.keyboard.press('ArrowUp')
    await page.keyboard.press('ArrowUp')
    await page.keyboard.press('Home')
    await page.keyboard.type('    ')
    await page.keyboard.press('Enter')
    await page.keyboard.type('    ')

    // Ensure we don't execute the second time.
    await u.openDebugPanel()
    // Make sure we didn't clear the scene.
    await expect(
      page.locator('[data-message-type="execution-done"]')
    ).toHaveCount(3)
    await expect(
      page.locator('[data-receive-command-type="scene_clear_all"]')
    ).toHaveCount(1)
  })

  test('ensure we use the cache, and do not clear on append', async ({
    homePage,
    page,
  }) => {
    const u = await getUtils(page)
    await page.setBodyDimensions({ width: 1000, height: 500 })

    await homePage.goToModelingScene()
    await u.waitForPageLoad()

    await u.codeLocator.click()
    await page.keyboard.type(`sketch001 = startSketchOn(XY)
  |> startProfileAt([-10, -10], %)
  |> line(end = [20, 0])
  |> line(end = [0, 20])
  |> line(end = [-20, 0])
  |> close()`)

    // Ensure we execute the first time.
    await u.openDebugPanel()
    await expect(
      page.locator('[data-receive-command-type="scene_clear_all"]')
    ).toHaveCount(1)
    await expect(
      page.locator('[data-message-type="execution-done"]')
    ).toHaveCount(2)

    // Add whitespace to the end of the code.
    await u.codeLocator.click()
    await page.keyboard.press('ArrowDown')
    await page.keyboard.press('ArrowDown')
    await page.keyboard.press('ArrowDown')
    await page.keyboard.press('ArrowDown')
    await page.keyboard.press('ArrowDown')
    await page.keyboard.press('ArrowDown')
    await page.keyboard.press('ArrowDown')
    await page.keyboard.press('ArrowDown')
    await page.keyboard.press('ArrowDown')
    await page.keyboard.press('End')
    await page.keyboard.press('Enter')
    await page.keyboard.press('Enter')
    await page.keyboard.type('const x = 1')
    await page.keyboard.press('Enter')

    await u.openDebugPanel()
    await expect(
      page.locator('[data-message-type="execution-done"]')
    ).toHaveCount(3)
    await expect(
      page.locator('[data-receive-command-type="scene_clear_all"]')
    ).toHaveCount(1)
  })

  test('if you click the format button it formats your code', async ({
    page,
    homePage,
  }) => {
    const u = await getUtils(page)
    await page.setBodyDimensions({ width: 1000, height: 500 })

    await homePage.goToModelingScene()

    // check no error to begin with
    await expect(page.locator('.cm-lint-marker-error')).not.toBeVisible()

    await u.codeLocator.click()
    await page.keyboard.type(`sketch001 = startSketchOn(XY)
    |> startProfileAt([-10, -10], %)
    |> line(end = [20, 0])
    |> line(end = [0, 20])
    |> line(end = [-20, 0])
    |> close()`)
    await page.locator('#code-pane button:first-child').click()
    await page.locator('button:has-text("Format code")').click()

    await expect(page.locator('.cm-content')).toHaveText(
      `@settings(defaultLengthUnit = in)
sketch001 = startSketchOn(XY)
  |> startProfileAt([-10, -10], %)
  |> line(end = [20, 0])
  |> line(end = [0, 20])
  |> line(end = [-20, 0])
  |> close()`.replaceAll('\n', '')
    )
  })

  test('if you click the format button it formats your code and executes so lints are still there', async ({
    page,
    homePage,
  }) => {
    const u = await getUtils(page)
    await page.setBodyDimensions({ width: 1000, height: 500 })

    await homePage.goToModelingScene()

    // check no error to begin with
    await expect(page.locator('.cm-lint-marker-error')).not.toBeVisible()

    await u.codeLocator.click()
    await page.keyboard.type(`sketch_001 = startSketchOn(XY)
    |> startProfileAt([-10, -10], %)
    |> line(end = [20, 0])
    |> line(end = [0, 20])
    |> line(end = [-20, 0])
    |> close()`)

    await u.openDebugPanel()
    await u.expectCmdLog('[data-message-type="execution-done"]')
    await u.closeDebugPanel()

    // error in guter
    await expect(page.locator('.cm-lint-marker-info').first()).toBeVisible()

    // error text on hover
    await page.hover('.cm-lint-marker-info')
    await expect(
      page.getByText('Identifiers must be lowerCamelCase').first()
    ).toBeVisible()

    await page.locator('#code-pane button:first-child').click()
    await page.locator('button:has-text("Format code")').click()

    await u.openDebugPanel()
    await u.expectCmdLog('[data-message-type="execution-done"]')
    await u.closeDebugPanel()

    await expect(page.locator('.cm-content')).toHaveText(
      `@settings(defaultLengthUnit = in)
sketch_001 = startSketchOn(XY)
  |> startProfileAt([-10, -10], %)
  |> line(end = [20, 0])
  |> line(end = [0, 20])
  |> line(end = [-20, 0])
  |> close()`.replaceAll('\n', '')
    )

    // error in guter
    await expect(page.locator('.cm-lint-marker-info').first()).toBeVisible()

    // error text on hover
    await page.hover('.cm-lint-marker-info')
    await expect(
      page.getByText('Identifiers must be lowerCamelCase').first()
    ).toBeVisible()
  })

  test('fold gutters work', async ({ page, homePage }) => {
    const fullCode = `sketch001 = startSketchOn(XY)
   |> startProfileAt([-10, -10], %)
   |> line(end = [20, 0])
   |> line(end = [0, 20])
   |> line(end = [-20, 0])
   |> close()`
    await page.addInitScript(async () => {
      localStorage.setItem(
        'persistCode',
        `sketch001 = startSketchOn(XY)
   |> startProfileAt([-10, -10], %)
   |> line(end = [20, 0])
   |> line(end = [0, 20])
   |> line(end = [-20, 0])
   |> close()`
      )
    })
    await page.setBodyDimensions({ width: 1000, height: 500 })

    await homePage.goToModelingScene()

    // TODO: Jess needs to fix this but you have to mod the code to get them to show
    // up, its an annoying codemirror thing.
    await page.locator('.cm-content').click()
    await page.keyboard.press('ArrowDown')
    await page.keyboard.press('ArrowDown')
    await page.keyboard.press('ArrowDown')
    await page.keyboard.press('ArrowDown')
    await page.keyboard.press('ArrowDown')
    await page.keyboard.press('Enter')

    const foldGutterFoldLine = page.locator('[title="Fold line"]')
    const foldGutterUnfoldLine = page.locator('[title="Unfold line"]')

    await expect(page.locator('.cm-content')).toHaveText(fullCode)

    // check no error to begin with
    await expect(page.locator('.cm-lint-marker-error')).not.toBeVisible()

    // Make sure we have a fold gutter
    await expect(foldGutterFoldLine).toBeVisible()
    await expect(foldGutterUnfoldLine).not.toBeVisible()

    // Collapse the code
    await foldGutterFoldLine.click()

    await expect(page.locator('.cm-content')).toHaveText(
      `sketch001 = startSketchOn(XY)…   `
    )
    await expect(page.locator('.cm-content')).not.toHaveText(fullCode)
    await expect(foldGutterFoldLine).not.toBeVisible()
    await expect(foldGutterUnfoldLine.nth(1)).toBeVisible()

    // Expand the code
    await foldGutterUnfoldLine.nth(1).click()
    await expect(page.locator('.cm-content')).toHaveText(fullCode)

    // Delete all the code.
    await page.locator('.cm-content').click()
    // Select all
    await page.keyboard.press('ControlOrMeta+A')
    await page.keyboard.press('Backspace')

    await expect(page.locator('.cm-content')).toHaveText(``)
    await expect(page.locator('.cm-content')).not.toHaveText(fullCode)

    await expect(foldGutterUnfoldLine).not.toBeVisible()
    await expect(foldGutterFoldLine).not.toBeVisible()
  })

  test('hover over functions shows function description', async ({
    page,
    homePage,
  }) => {
    const u = await getUtils(page)
    await page.addInitScript(async () => {
      localStorage.setItem(
        'persistCode',
        `sketch001 = startSketchOn(XY)
    |> startProfileAt([-10, -10], %)
    |> line(end = [20, 0])
    |> line(end = [0, 20])
    |> line(end = [-20, 0])
    |> close()`
      )
    })
    await page.setBodyDimensions({ width: 1000, height: 500 })

    await homePage.goToModelingScene()

    // check no error to begin with
    await expect(page.locator('.cm-lint-marker-error')).not.toBeVisible()

    await u.openDebugPanel()
    await u.expectCmdLog('[data-message-type="execution-done"]')
    await u.closeDebugPanel()

    // focus the editor
    await u.codeLocator.click()

    // Hover over  the startSketchOn function
    await page.getByText('startSketchOn').hover()
    await expect(page.locator('.hover-tooltip')).toBeVisible()
    await expect(
      page.getByText(
        'Start a new 2-dimensional sketch on a specific plane or face'
      )
    ).toBeVisible()

    // Hover over the line function
    await page.getByText('line').first().hover()
    await expect(page.locator('.hover-tooltip')).toBeVisible()
    await expect(
      page.getByText('Extend the current sketch with a new straight line.')
    ).toBeVisible()
  })

  test('if you use the format keyboard binding it formats your code', async ({
    page,
    homePage,
  }) => {
    const u = await getUtils(page)
    await page.addInitScript(async () => {
      localStorage.setItem(
        'persistCode',
        `sketch001 = startSketchOn(XY)
    |> startProfileAt([-10, -10], %)
    |> line(end = [20, 0])
    |> line(end = [0, 20])
    |> line(end = [-20, 0])
    |> close()`
      )
      localStorage.setItem('disableAxis', 'true')
    })
    await page.setBodyDimensions({ width: 1000, height: 500 })

    await homePage.goToModelingScene()

    // check no error to begin with
    await expect(page.locator('.cm-lint-marker-error')).not.toBeVisible()

    await u.openDebugPanel()
    await u.expectCmdLog('[data-message-type="execution-done"]')
    await u.closeDebugPanel()

    // focus the editor
    await u.codeLocator.click()

    // Hit alt+shift+f to format the code
    await page.keyboard.press('Alt+Shift+KeyF')

    await expect(page.locator('.cm-content'))
      .toHaveText(`sketch001 = startSketchOn(XY)
  |> startProfileAt([-10, -10], %)
  |> line(end = [20, 0])
  |> line(end = [0, 20])
  |> line(end = [-20, 0])
  |> close()`)
  })

  test('if you use the format keyboard binding it formats your code and executes so lints are shown', async ({
    page,
    homePage,
  }) => {
    const u = await getUtils(page)
    await page.addInitScript(async () => {
      localStorage.setItem(
        'persistCode',
        `sketch_001 = startSketchOn(XY)
    |> startProfileAt([-10, -10], %)
    |> line(end = [20, 0])
    |> line(end = [0, 20])
    |> line(end = [-20, 0])
    |> close()`
      )
      localStorage.setItem('disableAxis', 'true')
    })
    await page.setBodyDimensions({ width: 1000, height: 500 })

    await homePage.goToModelingScene()

    await u.openDebugPanel()
    await u.expectCmdLog('[data-message-type="execution-done"]')
    await u.closeDebugPanel()

    // error in guter
    await expect(page.locator('.cm-lint-marker-info').first()).toBeVisible()

    // error text on hover
    await page.hover('.cm-lint-marker-info')
    await expect(
      page.getByText('Identifiers must be lowerCamelCase').first()
    ).toBeVisible()

    // focus the editor
    await u.codeLocator.click()

    // Hit alt+shift+f to format the code
    await page.keyboard.press('Alt+Shift+KeyF')

    await u.openDebugPanel()
    await u.expectCmdLog('[data-message-type="execution-done"]')
    await u.closeDebugPanel()

    await expect(page.locator('.cm-content'))
      .toHaveText(`sketch_001 = startSketchOn(XY)
  |> startProfileAt([-10, -10], %)
  |> line(end = [20, 0])
  |> line(end = [0, 20])
  |> line(end = [-20, 0])
  |> close()`)

    // error in guter
    await expect(page.locator('.cm-lint-marker-info').first()).toBeVisible()

    // error text on hover
    await page.hover('.cm-lint-marker-info')
    await expect(
      page.getByText('Identifiers must be lowerCamelCase').first()
    ).toBeVisible()
  })

  test('if you write kcl with lint errors you get lints', async ({
    page,
    homePage,
    scene,
  }) => {
    const u = await getUtils(page)
    await page.setBodyDimensions({ width: 1000, height: 500 })

    await homePage.goToModelingScene()

    // check no error to begin with
    await expect(page.locator('.cm-lint-marker-info')).not.toBeVisible()

    await u.codeLocator.click()
    await page.keyboard.type('my_snake_case_var = 5')
    await page.keyboard.press('Enter')
    await page.keyboard.type('myCamelCaseVar = 5')
    await page.keyboard.press('Enter')

    // press arrows to clear autocomplete
    await page.keyboard.press('ArrowLeft')
    await page.keyboard.press('ArrowRight')

    await scene.waitForExecutionDone()

    // error in guter
    await expect(page.locator('.cm-lint-marker-info').first()).toBeVisible()

    // error text on hover
    await page.hover('.cm-lint-marker-info')
    await expect(
      page.getByText('Identifiers must be lowerCamelCase').first()
    ).toBeVisible()

    // select the line that's causing the error and delete it
    await page.getByText('my_snake_case_var = 5').click()
    await page.keyboard.press('End')
    await page.keyboard.down('Shift')
    await page.keyboard.press('Home')
    await page.keyboard.up('Shift')
    await page.keyboard.press('Backspace')

    // wait for .cm-lint-marker-info not to be visible
    await expect(page.locator('.cm-lint-marker-info')).not.toBeVisible()
  })

  test('if you fixup kcl errors you clear lints', async ({
    page,
    homePage,
  }) => {
    const u = await getUtils(page)
    await page.addInitScript(async () => {
      localStorage.setItem(
        'persistCode',
        `sketch001 = startSketchOn(XZ)
    |> startProfileAt([3.29, 7.86], %)
    |> line(end = [2.48, 2.44])
    |> line(end = [2.66, 1.17])
    |> close()
    `
      )
    })

    await page.setBodyDimensions({ width: 1000, height: 500 })

    await homePage.goToModelingScene()

    // check no error to begin with
    await expect(page.locator('.cm-lint-marker-error')).not.toBeVisible()

    await u.codeLocator.click()

    await page.getByText(' |> line(end = [2.48, 2.44])').click()

    await expect(
      page.locator('.cm-lint-marker-error').first()
    ).not.toBeVisible()
    await page.keyboard.press('End')
    await page.keyboard.press('Backspace')

    await expect(page.locator('.cm-lint-marker-error').first()).toBeVisible()
    await page.keyboard.type(')')
    await expect(
      page.locator('.cm-lint-marker-error').first()
    ).not.toBeVisible()
  })

  test('if you write invalid kcl you get inlined errors', async ({
    page,
    homePage,
  }) => {
    const u = await getUtils(page)
    await page.setBodyDimensions({ width: 1200, height: 500 })

    await homePage.goToModelingScene()

    // check no error to begin with
    await expect(page.locator('.cm-lint-marker-error')).not.toBeVisible()

    /* add the following code to the editor (~ error is not a valid line)
      * the old check here used $ but this is for tags so it changed meaning.
      * hopefully ~ doesn't change meaning
    ~ error
    const topAng = 30
    const bottomAng = 25
   */
    await u.codeLocator.click()
    await page.keyboard.type('~ error')

    // press arrows to clear autocomplete
    await page.keyboard.press('ArrowLeft')
    await page.keyboard.press('ArrowRight')

    await page.keyboard.press('Enter')
    await page.keyboard.type('topAng = 30')
    await page.keyboard.press('Enter')
    await page.keyboard.type('bottomAng = 25')
    await page.keyboard.press('Enter')

    // error in guter
    await expect(page.locator('.cm-lint-marker-error')).toBeVisible()

    // error text on hover
    await page.hover('.cm-lint-marker-error')
    await expect(
      page.getByText("found unknown token '~'").first()
    ).toBeVisible()

    // select the line that's causing the error and delete it
    await page.getByText('~ error').click()
    await page.keyboard.press('End')
    await page.keyboard.down('Shift')
    await page.keyboard.press('Home')
    await page.keyboard.up('Shift')
    await page.keyboard.press('Backspace')

    // wait for .cm-lint-marker-error not to be visible
    await expect(page.locator('.cm-lint-marker-error')).not.toBeVisible()

    // let's check we get an error when defining the same variable twice
    await page.getByText('bottomAng = 25').click()
    await page.keyboard.press('Enter')
    await page.keyboard.type("// Let's define the same thing twice")
    await page.keyboard.press('Enter')
    await page.keyboard.type('topAng = 42')
    await page.keyboard.press('ArrowLeft')

    await expect(page.locator('.cm-lint-marker-error')).toBeVisible()
    await expect(
      page.locator('.cm-lint-marker.cm-lint-marker-error')
    ).toBeVisible()

    await page.locator('.cm-lint-marker.cm-lint-marker-error').hover()
    await expect(page.locator('.cm-diagnosticText').first()).toBeVisible()
    await expect(
      page.getByText('Cannot redefine `topAng`').first()
    ).toBeVisible()

    const secondTopAng = page.getByText('topAng').first()
    await secondTopAng?.dblclick()
    await page.keyboard.type('otherAng')

    await expect(page.locator('.cm-lint-marker-error')).not.toBeVisible()
  })

  test('error with 2 source ranges gets 2 diagnostics', async ({
    page,
    homePage,
  }) => {
    test.fixme(orRunWhenFullSuiteEnabled())
    const u = await getUtils(page)
    await page.addInitScript(async () => {
      localStorage.setItem(
        'persistCode',
        `length = .750
    width = 0.500
    height = 0.500
    dia = 4

    fn squareHole = (l, w) => {
  squareHoleSketch = startSketchOn(XY)
  |> startProfileAt([-width / 2, -length / 2], %)
  |> line(endAbsolute = [width / 2, -length / 2])
  |> line(endAbsolute = [width / 2, length / 2])
  |> line(endAbsolute = [-width / 2, length / 2])
  |> close()
  return squareHoleSketch
    }
    `
      )
    })
    await page.setBodyDimensions({ width: 1000, height: 500 })

    await homePage.goToModelingScene()
    await u.waitForPageLoad()
    await page.waitForTimeout(1000)

    await u.openDebugPanel()
    await u.expectCmdLog('[data-message-type="execution-done"]')
    await u.closeDebugPanel()

    // check no error to begin with
    await expect(page.locator('.cm-lint-marker-error')).not.toBeVisible()

    // Click on the bottom of the code editor to add a new line
    await u.codeLocator.click()
    await page.keyboard.press('ArrowDown')
    await page.keyboard.press('ArrowDown')
    await page.keyboard.press('ArrowDown')
    await page.keyboard.press('ArrowDown')
    await page.keyboard.press('ArrowDown')
    await page.keyboard.press('ArrowDown')
    await page.keyboard.press('ArrowDown')
    await page.keyboard.press('ArrowDown')
    await page.keyboard.press('ArrowDown')
    await page.keyboard.press('ArrowDown')
    await page.keyboard.press('ArrowDown')
    await page.keyboard.press('ArrowDown')
    await page.keyboard.press('ArrowDown')
    await page.keyboard.press('Enter')
    await page.keyboard.type(`extrusion = startSketchOn(XY)
  |> circle(center: [0, 0], radius: dia/2)
    |> hole(squareHole(length, width, height), %)
    |> extrude(length = height)`)

    // error in gutter
    await expect(page.locator('.cm-lint-marker-error').first()).toBeVisible()
    await page.hover('.cm-lint-marker-error:first-child')
    await expect(
      page.getByText('Expected 2 arguments, got 3').first()
    ).toBeVisible()

    // Make sure there are two diagnostics
    await expect(page.locator('.cm-lint-marker-error')).toHaveCount(2)
  })
  test('if your kcl gets an error from the engine it is inlined', async ({
    context,
    page,
    homePage,
  }) => {
    await context.addInitScript(async () => {
      localStorage.setItem(
        'persistCode',
        `box = startSketchOn(XY)
    |> startProfileAt([0, 0], %)
    |> line(end = [0, 10])
    |> line(end = [10, 0])
    |> line(end = [0, -10], tag = $revolveAxis)
    |> close()
    |> extrude(length = 10)

    sketch001 = startSketchOn(box, revolveAxis)
    |> startProfileAt([5, 10], %)
    |> line(end = [0, -10])
    |> line(end = [2, 0])
    |> line(end = [0, -10])
    |> close()
    |> revolve(
    axis = revolveAxis,
    angle = 90
    )
    `
      )
    })

    await page.setBodyDimensions({ width: 1000, height: 500 })

    await homePage.goToModelingScene()

    await expect(page.locator('.cm-lint-marker-error')).toBeVisible()

    // error text on hover
    await page.hover('.cm-lint-marker-error')
    const searchText =
      'sketch profile must lie entirely on one side of the revolution axis'
    await expect(page.getByText(searchText)).toBeVisible()
  })
  test.describe('Autocomplete works', () => {
    test('with enter/click to accept the completion', async ({
      page,
      homePage,
    }) => {
      const u = await getUtils(page)
      // const PUR = 400 / 37.5 //pixeltoUnitRatio
      await page.setBodyDimensions({ width: 1200, height: 500 })

      await homePage.goToModelingScene()

      // tests clicking on an option, selection the first option
      // and arrowing down to an option

      await u.codeLocator.click()
      await page.keyboard.type('sketch001 = start')

      // expect there to be some auto complete options
      // exact number depends on the KCL stdlib, so let's just check it's > 0 for now.
      await expect(async () => {
        const children = await page.locator('.cm-completionLabel').count()
        expect(children).toBeGreaterThan(0)
      }).toPass()
      // this makes sure we can accept a completion with click
      await page.getByText('startSketchOn').click()
      await page.keyboard.type('XZ')
      await page.keyboard.press('Tab')
      await page.keyboard.press('Enter')
      await page.keyboard.type('  |> startProfi')
      // expect there be a single auto complete option that we can just hit enter on
      await expect(page.locator('.cm-completionLabel')).toBeVisible()
      await page.waitForTimeout(100)
      await page.keyboard.press('Enter') // accepting the auto complete, not a new line

      await page.keyboard.press('Tab')
      await page.waitForTimeout(100)
      await page.keyboard.type('12')
      await page.waitForTimeout(100)
      await page.keyboard.press('Tab')
      await page.waitForTimeout(100)
      await page.keyboard.press('Tab')
      await page.waitForTimeout(100)
      await page.keyboard.press('Tab')
      await page.waitForTimeout(100)
      await page.keyboard.press('Enter')
      await page.waitForTimeout(100)
      await page.keyboard.type('  |> lin')

      await expect(page.locator('.cm-tooltip-autocomplete')).toBeVisible()
      await page.waitForTimeout(100)
      // press arrow down then enter to accept xLine
      await page.keyboard.press('ArrowDown')
      await page.keyboard.press('Enter')
      // finish line with comment
      await page.keyboard.press('Tab')
      await page.waitForTimeout(100)
      await page.keyboard.type('5')
      await page.waitForTimeout(100)
      await page.keyboard.press('Tab')

      await page.keyboard.type(' // ')
      // Since we need to parse the ast to know we are in a comment we gotta hang tight.
      await page.waitForTimeout(700)
      await page.keyboard.type('lin ')
      await page.waitForTimeout(200)
      // there shouldn't be any auto complete options for 'lin' in the comment
      await expect(page.locator('.cm-completionLabel')).not.toBeVisible()

      await expect(page.locator('.cm-content')).toHaveText(
        `@settings(defaultLengthUnit = in)
sketch001 = startSketchOn(XZ)
        |> startProfileAt([3.14, 12], %)
        |> xLine(%, length = 5) // lin`.replaceAll('\n', '')
      )

      // expect there to be no KCL errors
      await expect(page.locator('.cm-lint-marker-error')).toHaveCount(0)
    })

    test('with tab to accept the completion', async ({ page, homePage }) => {
      const u = await getUtils(page)
      // const PUR = 400 / 37.5 //pixeltoUnitRatio
      await page.setBodyDimensions({ width: 1200, height: 500 })

      await homePage.goToModelingScene()

      // this test might be brittle as we add and remove functions
      // but should also be easy to update.
      // tests clicking on an option, selection the first option
      // and arrowing down to an option

      await u.codeLocator.click()
      await page.keyboard.type('sketch001 = startSketchO')
      await page.waitForTimeout(100)

      // Make sure just hitting tab will take the only one left
      await expect(page.locator('.cm-completionLabel')).toHaveCount(1)
      await page.waitForTimeout(500)
      await page.keyboard.press('ArrowDown')
      await page.keyboard.press('Tab')
      await page.waitForTimeout(500)
      await page.keyboard.type('XZ')
      await page.keyboard.press('Tab')
      await page.keyboard.press('Enter')
      await page.keyboard.type('  |> startProfi')
      // expect there be a single auto complete option that we can just hit enter on
      await expect(page.locator('.cm-completionLabel')).toBeVisible()
      await page.waitForTimeout(100)
      await page.keyboard.press('Tab') // accepting the auto complete, not a new line

      await page.keyboard.press('Tab')
      await page.keyboard.type('12')
      await page.waitForTimeout(100)
      await page.keyboard.press('Tab')
      await page.waitForTimeout(100)
      await page.keyboard.press('Tab')
      await page.waitForTimeout(100)
      await page.keyboard.press('Tab')
      await page.waitForTimeout(100)
      await page.keyboard.press('Enter')
      await page.waitForTimeout(100)
      await page.keyboard.type('  |> lin')

      await expect(page.locator('.cm-tooltip-autocomplete')).toBeVisible()
      await page.waitForTimeout(100)
      // press arrow down then tab to accept xLine
      await page.keyboard.press('ArrowDown')
      await page.keyboard.press('Tab')
      // finish line with comment
      await page.keyboard.press('Tab')
      await page.waitForTimeout(100)
      await page.keyboard.type('5')
      await page.waitForTimeout(100)
      await page.keyboard.press('Tab')

      await page.keyboard.type(' // ')
      // Since we need to parse the ast to know we are in a comment we gotta hang tight.
      await page.waitForTimeout(700)
      await page.keyboard.type('lin ')
      await page.waitForTimeout(200)
      // there shouldn't be any auto complete options for 'lin' in the comment
      await expect(page.locator('.cm-completionLabel')).not.toBeVisible()

      await expect(page.locator('.cm-content')).toHaveText(
        `@settings(defaultLengthUnit = in)
sketch001 = startSketchOn(XZ)
        |> startProfileAt([3.14, 12], %)
        |> xLine(%, length = 5) // lin`.replaceAll('\n', '')
      )
    })
  })
  test('Can undo a click and point extrude with ctrl+z', async ({
    page,
    context,
    homePage,
  }) => {
    const u = await getUtils(page)
    await context.addInitScript(async () => {
      localStorage.setItem(
        'persistCode',
        `sketch001 = startSketchOn(XZ)
  |> startProfileAt([4.61, -14.01], %)
  |> line(end = [12.73, -0.09])
  |> tangentialArcTo([24.95, -5.38], %)
  |> close()`
      )
    })

    await page.setBodyDimensions({ width: 1200, height: 500 })

    await homePage.goToModelingScene()
    await expect(
      page.getByRole('button', { name: 'Start Sketch' })
    ).not.toBeDisabled()

    await page.waitForTimeout(100)
    await u.openAndClearDebugPanel()
    await u.sendCustomCmd({
      type: 'modeling_cmd_req',
      cmd_id: uuidv4(),
      cmd: {
        type: 'default_camera_look_at',
        vantage: { x: 0, y: -1250, z: 580 },
        center: { x: 0, y: 0, z: 0 },
        up: { x: 0, y: 0, z: 1 },
      },
    })
    await page.waitForTimeout(100)
    await u.sendCustomCmd({
      type: 'modeling_cmd_req',
      cmd_id: uuidv4(),
      cmd: {
        type: 'default_camera_get_settings',
      },
    })
    await page.waitForTimeout(100)

    await page.getByText('startProfileAt([4.61, -14.01], %)').click()
    await expect(page.getByRole('button', { name: 'Extrude' })).toBeVisible()
    await page.getByRole('button', { name: 'Extrude' }).click()

    await expect(page.getByTestId('command-bar')).toBeVisible()
    await page.waitForTimeout(100)

    await page.getByRole('button', { name: 'arrow right Continue' }).click()
    await page.waitForTimeout(100)
    await expect(page.getByText('Confirm Extrude')).toBeVisible()
    await page.getByRole('button', { name: 'checkmark Submit command' }).click()
    await page.waitForTimeout(100)

    // expect the code to have changed
    await expect(page.locator('.cm-content')).toHaveText(
      `sketch001 = startSketchOn(XZ)  |> startProfileAt([4.61, -14.01], %)  |> line(end = [12.73, -0.09])  |> tangentialArcTo([24.95, -5.38], %)  |> close()extrude001 = extrude(sketch001, length = 5)`
    )

    // Now hit undo
    await page.keyboard.down('Control')
    await page.keyboard.press('KeyZ')
    await page.keyboard.up('Control')

    await page.waitForTimeout(100)
    await expect(page.locator('.cm-content'))
      .toHaveText(`sketch001 = startSketchOn(XZ)
  |> startProfileAt([4.61, -14.01], %)
  |> line(end = [12.73, -0.09])
  |> tangentialArcTo([24.95, -5.38], %)
  |> close()`)
  })

  test(
    'Can undo a sketch modification with ctrl+z',
    { tag: ['@skipWin'] },
    async ({ page, homePage, editor }) => {
      const u = await getUtils(page)
      await page.addInitScript(async () => {
        localStorage.setItem(
          'persistCode',
          `@settings(defaultLengthUnit=in)
sketch001 = startSketchOn(XZ)
  |> startProfileAt([4.61, -10.01], %)
  |> line(end = [12.73, -0.09])
  |> tangentialArcTo([24.95, -0.38], %)
  |> close()
  |> extrude(length = 5)`
        )
      })

      await page.setBodyDimensions({ width: 1200, height: 500 })

      await homePage.goToModelingScene()
      await expect(
        page.getByRole('button', { name: 'Start Sketch' })
      ).not.toBeDisabled()

      await page.waitForTimeout(100)
      await u.openAndClearDebugPanel()
      await u.sendCustomCmd({
        type: 'modeling_cmd_req',
        cmd_id: uuidv4(),
        cmd: {
          type: 'default_camera_look_at',
          vantage: { x: 0, y: -1250, z: 580 },
          center: { x: 0, y: 0, z: 0 },
          up: { x: 0, y: 0, z: 1 },
        },
      })
      await page.waitForTimeout(100)
      await u.sendCustomCmd({
        type: 'modeling_cmd_req',
        cmd_id: uuidv4(),
        cmd: {
          type: 'default_camera_get_settings',
        },
      })
      await page.waitForTimeout(100)

      const startPX = [1200 / 2, 500 / 2]

      const dragPX = 40

      await page.getByText('startProfileAt([4.61, -10.01], %)').click()
      await expect(
        page.getByRole('button', { name: 'Edit Sketch' })
      ).toBeVisible()
      await page.getByRole('button', { name: 'Edit Sketch' }).click()
      await page.waitForTimeout(400)
      let prevContent = await page.locator('.cm-content').innerText()

      await expect(page.getByTestId('segment-overlay')).toHaveCount(2)

      // drag startProfileAt handle
      await page.dragAndDrop('#stream', '#stream', {
        sourcePosition: { x: startPX[0] + 68, y: startPX[1] + 147 },
        targetPosition: { x: startPX[0] + dragPX, y: startPX[1] + dragPX },
      })
      await page.waitForTimeout(100)
      await expect(page.locator('.cm-content')).not.toHaveText(prevContent)
      prevContent = await page.locator('.cm-content').innerText()

      // drag line handle
      // we wait so it saves the code
      await page.waitForTimeout(800)

      const lineEnd = await u.getBoundingBox('[data-overlay-index="0"]')
      await page.waitForTimeout(100)
      await page.dragAndDrop('#stream', '#stream', {
        sourcePosition: { x: lineEnd.x - 5, y: lineEnd.y },
        targetPosition: { x: lineEnd.x + dragPX, y: lineEnd.y + dragPX },
      })
      await expect(page.locator('.cm-content')).not.toHaveText(prevContent)
      prevContent = await page.locator('.cm-content').innerText()

      // we wait so it saves the code
      await page.waitForTimeout(800)

      // drag tangentialArcTo handle
      const tangentEnd = await u.getBoundingBox('[data-overlay-index="1"]')
      await page.dragAndDrop('#stream', '#stream', {
        sourcePosition: { x: tangentEnd.x + 10, y: tangentEnd.y - 5 },
        targetPosition: {
          x: tangentEnd.x + dragPX,
          y: tangentEnd.y + dragPX,
        },
      })
      await page.waitForTimeout(100)
      await expect(page.locator('.cm-content')).not.toHaveText(prevContent)

      // expect the code to have changed
      await editor.expectEditor.toContain(
        `sketch001 = startSketchOn(XZ)
    |> startProfileAt([2.71, -2.71], %)
    |> line(end = [15.4, -2.78])
    |> tangentialArcTo([27.6, -3.05], %)
    |> close()
    |> extrude(length = 5)`,
        { shouldNormalise: true }
      )

      // Hit undo
      await page.keyboard.down('Control')
      await page.keyboard.press('KeyZ')
      await page.keyboard.up('Control')

      await editor.expectEditor.toContain(
        `sketch001 = startSketchOn(XZ)
    |> startProfileAt([2.71, -2.71], %)
    |> line(end = [15.4, -2.78])
    |> tangentialArcTo([24.95, -0.38], %)
    |> close()
    |> extrude(length = 5)`,
        { shouldNormalise: true }
      )

      // Hit undo again.
      await page.keyboard.down('Control')
      await page.keyboard.press('KeyZ')
      await page.keyboard.up('Control')

      await editor.expectEditor.toContain(
        `sketch001 = startSketchOn(XZ)
    |> startProfileAt([2.71, -2.71], %)
    |> line(end = [12.73, -0.09])
    |> tangentialArcTo([24.95, -0.38], %)
    |> close()
    |> extrude(length = 5)`,
        { shouldNormalise: true }
      )

      // Hit undo again.
      await page.keyboard.down('Control')
      await page.keyboard.press('KeyZ')
      await page.keyboard.up('Control')

      await page.waitForTimeout(100)
      await editor.expectEditor.toContain(
        `sketch001 = startSketchOn(XZ)
    |> startProfileAt([4.61, -10.01], %)
    |> line(end = [12.73, -0.09])
    |> tangentialArcTo([24.95, -0.38], %)
    |> close()
    |> extrude(length = 5)`,
        { shouldNormalise: true }
      )
    }
  )

  test(
    `Can use the import stdlib function on a local OBJ file`,
    { tag: '@electron' },
    async ({ page, context }, testInfo) => {
      test.fixme(orRunWhenFullSuiteEnabled())
      await context.folderSetupFn(async (dir) => {
        const bracketDir = join(dir, 'cube')
        await fsp.mkdir(bracketDir, { recursive: true })
        await fsp.copyFile(
          executorInputPath('cube.obj'),
          join(bracketDir, 'cube.obj')
        )
        await fsp.writeFile(join(bracketDir, 'main.kcl'), '')
      })

      const viewportSize = { width: 1200, height: 500 }
      await page.setBodyDimensions(viewportSize)

      // Locators and constants
      const u = await getUtils(page)
      const projectLink = page.getByRole('link', { name: 'cube' })
      const gizmo = page.locator('[aria-label*=gizmo]')
      const resetCameraButton = page.getByRole('button', { name: 'Reset view' })
      const locationToHavColor = async (
        position: { x: number; y: number },
        color: [number, number, number]
      ) => {
        return u.getGreatestPixDiff(position, color)
      }
      const notTheOrigin = {
        x: viewportSize.width * 0.55,
        y: viewportSize.height * 0.3,
      }
      const origin = { x: viewportSize.width / 2, y: viewportSize.height / 2 }
      const errorIndicators = page.locator('.cm-lint-marker-error')

      await test.step(`Open the empty file, see the default planes`, async () => {
        await projectLink.click()
        await u.waitForPageLoad()
        await expect
          .poll(
            async () =>
              locationToHavColor(notTheOrigin, TEST_COLORS.DARK_MODE_PLANE_XZ),
            {
              timeout: 5000,
              message: 'XZ plane color is visible',
            }
          )
          .toBeLessThan(15)
      })
      await test.step(`Write the import function line`, async () => {
        await u.codeLocator.fill(`import('cube.obj')`)
        await page.waitForTimeout(800)
      })
      await test.step(`Reset the camera before checking`, async () => {
        await u.doAndWaitForCmd(async () => {
          await gizmo.click({ button: 'right' })
          await resetCameraButton.click()
        }, 'zoom_to_fit')
      })
      await test.step(`Verify that we see the imported geometry and no errors`, async () => {
        await expect(errorIndicators).toHaveCount(0)
        await expect
          .poll(
            async () =>
              locationToHavColor(origin, TEST_COLORS.DARK_MODE_PLANE_XZ),
            {
              timeout: 3000,
              message: 'Plane color should not be visible',
            }
          )
          .toBeGreaterThan(15)
        await expect
          .poll(
            async () => locationToHavColor(origin, TEST_COLORS.DARK_MODE_BKGD),
            {
              timeout: 3000,
              message: 'Background color should not be visible',
            }
          )
          .toBeGreaterThan(15)
      })
    }
  )
  test('Rectangle tool panning with middle click', async ({
    page,
    homePage,
    toolbar,
    scene,
    cmdBar,
    editor,
  }) => {
    await page.setBodyDimensions({ width: 1200, height: 900 })
    await homePage.goToModelingScene()

    // wait until scene is ready to be interacted with
    await scene.connectionEstablished()
    await scene.settled(cmdBar)

    await page.getByRole('button', { name: 'Start Sketch' }).click()

    // select an axis plane
    await page.mouse.click(700, 200)

    // Needed as we don't yet have a way to get a signal from the engine that the camera has animated to the sketch plane
    await page.waitForTimeout(1000)

    const middleMousePan = async (
      startX: number,
      startY: number,
      endX: number,
      endY: number
    ) => {
      const initialCode = await editor.getCurrentCode()

      await page.mouse.click(startX, startY, { button: 'middle' })
      await page.mouse.move(endX, endY, {
        steps: 10,
      })

      // We expect the code to be the same, middle mouse click should not modify the code, only do panning
      await editor.expectEditor.toBe(initialCode)
    }

    await test.step(`Verify corner rectangle panning`, async () => {
      await page.getByTestId('corner-rectangle').click()
      await middleMousePan(800, 500, 900, 600)
    })

    await test.step(`Verify center rectangle panning`, async () => {
      await toolbar.selectCenterRectangle()
      await middleMousePan(800, 200, 900, 300)
    })
  })

<<<<<<< HEAD
  test(`Only show axis planes when there are no errors`, async ({
    page,
    homePage,
  }, testInfo) => {
    await page.addInitScript(async () => {
      // extrude length = 0 causes an error
      localStorage.setItem(
        'persistCode',
        `sketch001 = startSketchOn(XZ)
    profile001 = circle(sketch001, center = [-100.0, -100.0], radius = 50.0)

    sketch002 = startSketchOn(XZ)
    profile002 = circle(sketch002, center = [-100.0, 100.0], radius = 50.0)
    extrude001 = extrude(profile002, length = 0)` // length = 0 is causing an error
      )
    })

    const viewportSize = { width: 1200, height: 800 }
=======
  test('Can select lines on the main axis', async ({
    page,
    homePage,
    toolbar,
  }) => {
    await page.addInitScript(async () => {
      localStorage.setItem(
        'persistCode',
        `sketch001 = startSketchOn(XZ)
  profile001 = startProfileAt([100.00, 100.0], sketch001)
    |> yLine(length = -100.0)
    |> xLine(length = 200.0)
    |> line(endAbsolute = [profileStartX(%), profileStartY(%)])
    |> close()`
      )
    })

    const width = 1200
    const height = 800
    const viewportSize = { width, height }
>>>>>>> 118ec28b
    await page.setBodyDimensions(viewportSize)

    await homePage.goToModelingScene()

    const u = await getUtils(page)
<<<<<<< HEAD
    const locationToHaveColor = async (
      position: { x: number; y: number },
      color: [number, number, number]
    ) => {
      return u.getGreatestPixDiff(position, color)
    }

    await u.waitForPageLoad()

    // Wait until axis planes are rendered.
    await u.openDebugPanel()
    await u.expectCmdLog('[data-message-type="execution-done"]')
    await u.closeDebugPanel()

    // Alternatively just wait a bit
    // await page.waitForTimeout(3000)

    await expect
      .poll(
        async () =>
          locationToHaveColor(
            // This is a position where the blue part of the axis plane is visible if its rendered
            { x: viewportSize.width * 0.75, y: viewportSize.height * 0.2 },
            TEST_COLORS.DARK_MODE_BKGD
          ),
        {
          timeout: 5000,
          message: 'XZ plane color is visible',
        }
      )
      .toBeLessThan(15)
=======
    await u.waitForPageLoad()

    await toolbar.editSketch(0)

    await page.waitForTimeout(1000)

    // Click on the bottom segment that lies on the x axis
    await page.mouse.click(width * 0.85, height / 2)

    await page.waitForTimeout(1000)

    // Verify segment is selected (you can check for visual indicators or state)
    const element = page.locator('[data-overlay-index="1"]')
    await expect(element).toHaveAttribute('data-overlay-visible', 'true')
>>>>>>> 118ec28b
  })
})<|MERGE_RESOLUTION|>--- conflicted
+++ resolved
@@ -1223,6 +1223,7 @@
       })
     }
   )
+
   test('Rectangle tool panning with middle click', async ({
     page,
     homePage,
@@ -1274,26 +1275,6 @@
     })
   })
 
-<<<<<<< HEAD
-  test(`Only show axis planes when there are no errors`, async ({
-    page,
-    homePage,
-  }, testInfo) => {
-    await page.addInitScript(async () => {
-      // extrude length = 0 causes an error
-      localStorage.setItem(
-        'persistCode',
-        `sketch001 = startSketchOn(XZ)
-    profile001 = circle(sketch001, center = [-100.0, -100.0], radius = 50.0)
-
-    sketch002 = startSketchOn(XZ)
-    profile002 = circle(sketch002, center = [-100.0, 100.0], radius = 50.0)
-    extrude001 = extrude(profile002, length = 0)` // length = 0 is causing an error
-      )
-    })
-
-    const viewportSize = { width: 1200, height: 800 }
-=======
   test('Can select lines on the main axis', async ({
     page,
     homePage,
@@ -1314,13 +1295,50 @@
     const width = 1200
     const height = 800
     const viewportSize = { width, height }
->>>>>>> 118ec28b
     await page.setBodyDimensions(viewportSize)
 
     await homePage.goToModelingScene()
 
     const u = await getUtils(page)
-<<<<<<< HEAD
+    await u.waitForPageLoad()
+
+    await toolbar.editSketch(0)
+
+    await page.waitForTimeout(1000)
+
+    // Click on the bottom segment that lies on the x axis
+    await page.mouse.click(width * 0.85, height / 2)
+
+    await page.waitForTimeout(1000)
+
+    // Verify segment is selected (you can check for visual indicators or state)
+    const element = page.locator('[data-overlay-index="1"]')
+    await expect(element).toHaveAttribute('data-overlay-visible', 'true')
+  })
+
+  test(`Only show axis planes when there are no errors`, async ({
+    page,
+    homePage,
+  }, testInfo) => {
+    await page.addInitScript(async () => {
+      // extrude length = 0 causes an error
+      localStorage.setItem(
+        'persistCode',
+        `sketch001 = startSketchOn(XZ)
+    profile001 = circle(sketch001, center = [-100.0, -100.0], radius = 50.0)
+
+    sketch002 = startSketchOn(XZ)
+    profile002 = circle(sketch002, center = [-100.0, 100.0], radius = 50.0)
+    extrude001 = extrude(profile002, length = 0)` // length = 0 is causing an error
+      )
+    })
+
+    const viewportSize = { width: 1200, height: 800 }
+    await page.setBodyDimensions(viewportSize)
+
+    await homePage.goToModelingScene()
+
+    const u = await getUtils(page)
     const locationToHaveColor = async (
       position: { x: number; y: number },
       color: [number, number, number]
@@ -1352,21 +1370,5 @@
         }
       )
       .toBeLessThan(15)
-=======
-    await u.waitForPageLoad()
-
-    await toolbar.editSketch(0)
-
-    await page.waitForTimeout(1000)
-
-    // Click on the bottom segment that lies on the x axis
-    await page.mouse.click(width * 0.85, height / 2)
-
-    await page.waitForTimeout(1000)
-
-    // Verify segment is selected (you can check for visual indicators or state)
-    const element = page.locator('[data-overlay-index="1"]')
-    await expect(element).toHaveAttribute('data-overlay-visible', 'true')
->>>>>>> 118ec28b
   })
 })