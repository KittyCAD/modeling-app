import { test, expect } from './zoo-test'
import fsp from 'fs/promises'
import { uuidv4 } from 'lib/utils'
import {
  darkModeBgColor,
  darkModePlaneColorXZ,
  executorInputPath,
  getUtils,
} from './test-utils'

import { join } from 'path'

test.describe('Editor tests', () => {
  test('can comment out code with ctrl+/', async ({ page, homePage }) => {
    const u = await getUtils(page)
    await page.setBodyDimensions({ width: 1000, height: 500 })

    await homePage.goToModelingScene()

    // check no error to begin with
    await expect(page.locator('.cm-lint-marker-error')).not.toBeVisible()

    await u.codeLocator.click()
    await page.keyboard.type(`sketch001 = startSketchOn('XY')
    |> startProfileAt([-10, -10], %)
    |> line(end = [20, 0])
    |> line(end = [0, 20])
    |> line(end = [-20, 0])
    |> close()`)

    await page.keyboard.down('ControlOrMeta')
    await page.keyboard.press('/')
    await page.keyboard.up('ControlOrMeta')

    await expect(page.locator('.cm-content'))
      .toHaveText(`sketch001 = startSketchOn('XY')
  |> startProfileAt([-10, -10], %)
  |> line(end = [20, 0])
  |> line(end = [0, 20])
  |> line(end = [-20, 0])
  // |> close()`)

    // uncomment the code
    await page.keyboard.down('ControlOrMeta')
    await page.keyboard.press('/')
    await page.keyboard.up('ControlOrMeta')

    await expect(page.locator('.cm-content'))
      .toHaveText(`sketch001 = startSketchOn('XY')
  |> startProfileAt([-10, -10], %)
  |> line(end = [20, 0])
  |> line(end = [0, 20])
  |> line(end = [-20, 0])
  |> close()`)
  })

  test('ensure we use the cache, and do not re-execute', async ({
    homePage,
    page,
  }) => {
    const u = await getUtils(page)
    await page.setBodyDimensions({ width: 1000, height: 500 })

    await homePage.goToModelingScene()
    await u.waitForPageLoad()

    await u.codeLocator.click()
    await page.keyboard.type(`sketch001 = startSketchOn('XY')
  |> startProfileAt([-10, -10], %)
  |> line(end = [20, 0])
  |> line(end = [0, 20])
  |> line(end = [-20, 0])
  |> close()`)

    // Ensure we execute the first time.
    await u.openDebugPanel()
    await expect(
      page.locator('[data-receive-command-type="scene_clear_all"]')
    ).toHaveCount(1)
    await expect(
      page.locator('[data-message-type="execution-done"]')
    ).toHaveCount(2)

    // Add whitespace to the end of the code.
    await u.codeLocator.click()
    await page.keyboard.press('ArrowUp')
    await page.keyboard.press('ArrowUp')
    await page.keyboard.press('ArrowUp')
    await page.keyboard.press('ArrowUp')
    await page.keyboard.press('Home')
    await page.keyboard.type('    ')
    await page.keyboard.press('Enter')
    await page.keyboard.type('    ')

    // Ensure we don't execute the second time.
    await u.openDebugPanel()
    // Make sure we didn't clear the scene.
    await expect(
      page.locator('[data-message-type="execution-done"]')
    ).toHaveCount(3)
    await expect(
      page.locator('[data-receive-command-type="scene_clear_all"]')
    ).toHaveCount(1)
  })

  test('ensure we use the cache, and do not clear on append', async ({
    homePage,
    page,
  }) => {
    const u = await getUtils(page)
    await page.setBodyDimensions({ width: 1000, height: 500 })

    await homePage.goToModelingScene()
    await u.waitForPageLoad()

    await u.codeLocator.click()
    await page.keyboard.type(`sketch001 = startSketchOn('XY')
  |> startProfileAt([-10, -10], %)
  |> line(end = [20, 0])
  |> line(end = [0, 20])
  |> line(end = [-20, 0])
  |> close()`)

    // Ensure we execute the first time.
    await u.openDebugPanel()
    await expect(
      page.locator('[data-receive-command-type="scene_clear_all"]')
    ).toHaveCount(1)
    await expect(
      page.locator('[data-message-type="execution-done"]')
    ).toHaveCount(2)

    // Add whitespace to the end of the code.
    await u.codeLocator.click()
    await page.keyboard.press('ArrowDown')
    await page.keyboard.press('ArrowDown')
    await page.keyboard.press('ArrowDown')
    await page.keyboard.press('ArrowDown')
    await page.keyboard.press('ArrowDown')
    await page.keyboard.press('ArrowDown')
    await page.keyboard.press('ArrowDown')
    await page.keyboard.press('ArrowDown')
    await page.keyboard.press('ArrowDown')
    await page.keyboard.press('End')
    await page.keyboard.press('Enter')
    await page.keyboard.press('Enter')
    await page.keyboard.type('const x = 1')
    await page.keyboard.press('Enter')

    await u.openDebugPanel()
    await expect(
      page.locator('[data-message-type="execution-done"]')
    ).toHaveCount(3)
    await expect(
      page.locator('[data-receive-command-type="scene_clear_all"]')
    ).toHaveCount(1)
  })

  test('if you click the format button it formats your code', async ({
    page,
    homePage,
  }) => {
    const u = await getUtils(page)
    await page.setBodyDimensions({ width: 1000, height: 500 })

    await homePage.goToModelingScene()

    // check no error to begin with
    await expect(page.locator('.cm-lint-marker-error')).not.toBeVisible()

    await u.codeLocator.click()
    await page.keyboard.type(`sketch001 = startSketchOn('XY')
    |> startProfileAt([-10, -10], %)
    |> line(end = [20, 0])
    |> line(end = [0, 20])
    |> line(end = [-20, 0])
    |> close()`)
    await page.locator('#code-pane button:first-child').click()
    await page.locator('button:has-text("Format code")').click()

    await expect(page.locator('.cm-content'))
      .toHaveText(`sketch001 = startSketchOn('XY')
  |> startProfileAt([-10, -10], %)
  |> line(end = [20, 0])
  |> line(end = [0, 20])
  |> line(end = [-20, 0])
  |> close()`)
  })

  test('if you click the format button it formats your code and executes so lints are still there', async ({
    page,
    homePage,
  }) => {
    const u = await getUtils(page)
    await page.setBodyDimensions({ width: 1000, height: 500 })

    await homePage.goToModelingScene()

    // check no error to begin with
    await expect(page.locator('.cm-lint-marker-error')).not.toBeVisible()

    await u.codeLocator.click()
    await page.keyboard.type(`sketch_001 = startSketchOn('XY')
    |> startProfileAt([-10, -10], %)
    |> line(end = [20, 0])
    |> line(end = [0, 20])
    |> line(end = [-20, 0])
    |> close()`)

    await u.openDebugPanel()
    await u.expectCmdLog('[data-message-type="execution-done"]')
    await u.closeDebugPanel()

    // error in guter
    await expect(page.locator('.cm-lint-marker-info').first()).toBeVisible()

    // error text on hover
    await page.hover('.cm-lint-marker-info')
    await expect(
      page.getByText('Identifiers must be lowerCamelCase').first()
    ).toBeVisible()

    await page.locator('#code-pane button:first-child').click()
    await page.locator('button:has-text("Format code")').click()

    await u.openDebugPanel()
    await u.expectCmdLog('[data-message-type="execution-done"]')
    await u.closeDebugPanel()

    await expect(page.locator('.cm-content'))
      .toHaveText(`sketch_001 = startSketchOn('XY')
  |> startProfileAt([-10, -10], %)
  |> line(end = [20, 0])
  |> line(end = [0, 20])
  |> line(end = [-20, 0])
  |> close()`)

    // error in guter
    await expect(page.locator('.cm-lint-marker-info').first()).toBeVisible()

    // error text on hover
    await page.hover('.cm-lint-marker-info')
    await expect(
      page.getByText('Identifiers must be lowerCamelCase').first()
    ).toBeVisible()
  })

  test('fold gutters work', async ({ page, homePage }) => {
    const fullCode = `sketch001 = startSketchOn('XY')
   |> startProfileAt([-10, -10], %)
   |> line(end = [20, 0])
   |> line(end = [0, 20])
   |> line(end = [-20, 0])
   |> close()`
    await page.addInitScript(async () => {
      localStorage.setItem(
        'persistCode',
        `sketch001 = startSketchOn('XY')
   |> startProfileAt([-10, -10], %)
   |> line(end = [20, 0])
   |> line(end = [0, 20])
   |> line(end = [-20, 0])
   |> close()`
      )
    })
    await page.setBodyDimensions({ width: 1000, height: 500 })

    await homePage.goToModelingScene()

    // TODO: Jess needs to fix this but you have to mod the code to get them to show
    // up, its an annoying codemirror thing.
    await page.locator('.cm-content').click()
    await page.keyboard.press('ArrowDown')
    await page.keyboard.press('ArrowDown')
    await page.keyboard.press('ArrowDown')
    await page.keyboard.press('ArrowDown')
    await page.keyboard.press('ArrowDown')
    await page.keyboard.press('Enter')

    const foldGutterFoldLine = page.locator('[title="Fold line"]')
    const foldGutterUnfoldLine = page.locator('[title="Unfold line"]')

    await expect(page.locator('.cm-content')).toHaveText(fullCode)

    // check no error to begin with
    await expect(page.locator('.cm-lint-marker-error')).not.toBeVisible()

    // Make sure we have a fold gutter
    await expect(foldGutterFoldLine).toBeVisible()
    await expect(foldGutterUnfoldLine).not.toBeVisible()

    // Collapse the code
    await foldGutterFoldLine.click()

    await expect(page.locator('.cm-content')).toHaveText(
      `sketch001 = startSketchOn('XY')…   `
    )
    await expect(page.locator('.cm-content')).not.toHaveText(fullCode)
    await expect(foldGutterFoldLine).not.toBeVisible()
    await expect(foldGutterUnfoldLine.nth(1)).toBeVisible()

    // Expand the code
    await foldGutterUnfoldLine.nth(1).click()
    await expect(page.locator('.cm-content')).toHaveText(fullCode)

    // Delete all the code.
    await page.locator('.cm-content').click()
    // Select all
    await page.keyboard.press('ControlOrMeta+A')
    await page.keyboard.press('Backspace')

    await expect(page.locator('.cm-content')).toHaveText(``)
    await expect(page.locator('.cm-content')).not.toHaveText(fullCode)

    await expect(foldGutterUnfoldLine).not.toBeVisible()
    await expect(foldGutterFoldLine).not.toBeVisible()
  })

  test('hover over functions shows function description', async ({
    page,
    homePage,
  }) => {
    const u = await getUtils(page)
    await page.addInitScript(async () => {
      localStorage.setItem(
        'persistCode',
        `sketch001 = startSketchOn('XY')
    |> startProfileAt([-10, -10], %)
    |> line(end = [20, 0])
    |> line(end = [0, 20])
    |> line(end = [-20, 0])
    |> close()`
      )
    })
    await page.setBodyDimensions({ width: 1000, height: 500 })

    await homePage.goToModelingScene()

    // check no error to begin with
    await expect(page.locator('.cm-lint-marker-error')).not.toBeVisible()

    await u.openDebugPanel()
    await u.expectCmdLog('[data-message-type="execution-done"]')
    await u.closeDebugPanel()

    // focus the editor
    await u.codeLocator.click()

    // Hover over  the startSketchOn function
    await page.getByText('startSketchOn').hover()
    await expect(page.locator('.hover-tooltip')).toBeVisible()
    await expect(
      page.getByText(
        'Start a new 2-dimensional sketch on a specific plane or face'
      )
    ).toBeVisible()

    // Hover over the line function
    await page.getByText('line').first().hover()
    await expect(page.locator('.hover-tooltip')).toBeVisible()
    await expect(
      page.getByText('Extend the current sketch with a new straight line.')
    ).toBeVisible()
  })

  test('if you use the format keyboard binding it formats your code', async ({
    page,
    homePage,
  }) => {
    const u = await getUtils(page)
    await page.addInitScript(async () => {
      localStorage.setItem(
        'persistCode',
        `sketch001 = startSketchOn('XY')
    |> startProfileAt([-10, -10], %)
    |> line(end = [20, 0])
    |> line(end = [0, 20])
    |> line(end = [-20, 0])
    |> close()`
      )
      localStorage.setItem('disableAxis', 'true')
    })
    await page.setBodyDimensions({ width: 1000, height: 500 })

    await homePage.goToModelingScene()

    // check no error to begin with
    await expect(page.locator('.cm-lint-marker-error')).not.toBeVisible()

    await u.openDebugPanel()
    await u.expectCmdLog('[data-message-type="execution-done"]')
    await u.closeDebugPanel()

    // focus the editor
    await u.codeLocator.click()

    // Hit alt+shift+f to format the code
    await page.keyboard.press('Alt+Shift+KeyF')

    await expect(page.locator('.cm-content'))
      .toHaveText(`sketch001 = startSketchOn('XY')
  |> startProfileAt([-10, -10], %)
  |> line(end = [20, 0])
  |> line(end = [0, 20])
  |> line(end = [-20, 0])
  |> close()`)
  })

  test('if you use the format keyboard binding it formats your code and executes so lints are shown', async ({
    page,
    homePage,
  }) => {
    const u = await getUtils(page)
    await page.addInitScript(async () => {
      localStorage.setItem(
        'persistCode',
        `sketch_001 = startSketchOn('XY')
    |> startProfileAt([-10, -10], %)
    |> line(end = [20, 0])
    |> line(end = [0, 20])
    |> line(end = [-20, 0])
    |> close()`
      )
      localStorage.setItem('disableAxis', 'true')
    })
    await page.setBodyDimensions({ width: 1000, height: 500 })

    await homePage.goToModelingScene()

    await u.openDebugPanel()
    await u.expectCmdLog('[data-message-type="execution-done"]')
    await u.closeDebugPanel()

    // error in guter
    await expect(page.locator('.cm-lint-marker-info').first()).toBeVisible()

    // error text on hover
    await page.hover('.cm-lint-marker-info')
    await expect(
      page.getByText('Identifiers must be lowerCamelCase').first()
    ).toBeVisible()

    // focus the editor
    await u.codeLocator.click()

    // Hit alt+shift+f to format the code
    await page.keyboard.press('Alt+Shift+KeyF')

    await u.openDebugPanel()
    await u.expectCmdLog('[data-message-type="execution-done"]')
    await u.closeDebugPanel()

    await expect(page.locator('.cm-content'))
      .toHaveText(`sketch_001 = startSketchOn('XY')
  |> startProfileAt([-10, -10], %)
  |> line(end = [20, 0])
  |> line(end = [0, 20])
  |> line(end = [-20, 0])
  |> close()`)

    // error in guter
    await expect(page.locator('.cm-lint-marker-info').first()).toBeVisible()

    // error text on hover
    await page.hover('.cm-lint-marker-info')
    await expect(
      page.getByText('Identifiers must be lowerCamelCase').first()
    ).toBeVisible()
  })

  test('if you write kcl with lint errors you get lints', async ({
    page,
    homePage,
  }) => {
    const u = await getUtils(page)
    await page.setBodyDimensions({ width: 1000, height: 500 })

    await homePage.goToModelingScene()

    // check no error to begin with
    await expect(page.locator('.cm-lint-marker-info')).not.toBeVisible()

    await u.codeLocator.click()
    await page.keyboard.type('my_snake_case_var = 5')
    await page.keyboard.press('Enter')
    await page.keyboard.type('myCamelCaseVar = 5')
    await page.keyboard.press('Enter')

    // press arrows to clear autocomplete
    await page.keyboard.press('ArrowLeft')
    await page.keyboard.press('ArrowRight')

    // error in guter
    await expect(page.locator('.cm-lint-marker-info').first()).toBeVisible()

    // error text on hover
    await page.hover('.cm-lint-marker-info')
    await expect(
      page.getByText('Identifiers must be lowerCamelCase').first()
    ).toBeVisible()

    // select the line that's causing the error and delete it
    await page.getByText('my_snake_case_var = 5').click()
    await page.keyboard.press('End')
    await page.keyboard.down('Shift')
    await page.keyboard.press('Home')
    await page.keyboard.up('Shift')
    await page.keyboard.press('Backspace')

    // wait for .cm-lint-marker-info not to be visible
    await expect(page.locator('.cm-lint-marker-info')).not.toBeVisible()
  })

  test('if you fixup kcl errors you clear lints', async ({
    page,
    homePage,
  }) => {
    const u = await getUtils(page)
    await page.addInitScript(async () => {
      localStorage.setItem(
        'persistCode',
        `sketch001 = startSketchOn('XZ')
    |> startProfileAt([3.29, 7.86], %)
    |> line(end = [2.48, 2.44])
    |> line(end = [2.66, 1.17])
    |> close()
    `
      )
    })

    await page.setBodyDimensions({ width: 1000, height: 500 })

    await homePage.goToModelingScene()

    // check no error to begin with
    await expect(page.locator('.cm-lint-marker-error')).not.toBeVisible()

    await u.codeLocator.click()

    await page.getByText(' |> line(end = [2.48, 2.44])').click()

    await expect(
      page.locator('.cm-lint-marker-error').first()
    ).not.toBeVisible()
    await page.keyboard.press('End')
    await page.keyboard.press('Backspace')

    await expect(page.locator('.cm-lint-marker-error').first()).toBeVisible()
    await page.keyboard.type(')')
    await expect(
      page.locator('.cm-lint-marker-error').first()
    ).not.toBeVisible()
  })

  test('if you write invalid kcl you get inlined errors', async ({
    page,
    homePage,
  }) => {
    const u = await getUtils(page)
    await page.setBodyDimensions({ width: 1200, height: 500 })

    await homePage.goToModelingScene()

    // check no error to begin with
    await expect(page.locator('.cm-lint-marker-error')).not.toBeVisible()

    /* add the following code to the editor (~ error is not a valid line)
      * the old check here used $ but this is for tags so it changed meaning.
      * hopefully ~ doesn't change meaning
    ~ error
    const topAng = 30
    const bottomAng = 25
   */
    await u.codeLocator.click()
    await page.keyboard.type('~ error')

    // press arrows to clear autocomplete
    await page.keyboard.press('ArrowLeft')
    await page.keyboard.press('ArrowRight')

    await page.keyboard.press('Enter')
    await page.keyboard.type('topAng = 30')
    await page.keyboard.press('Enter')
    await page.keyboard.type('bottomAng = 25')
    await page.keyboard.press('Enter')

    // error in guter
    await expect(page.locator('.cm-lint-marker-error')).toBeVisible()

    // error text on hover
    await page.hover('.cm-lint-marker-error')
    await expect(
      page.getByText("found unknown token '~'").first()
    ).toBeVisible()

    // select the line that's causing the error and delete it
    await page.getByText('~ error').click()
    await page.keyboard.press('End')
    await page.keyboard.down('Shift')
    await page.keyboard.press('Home')
    await page.keyboard.up('Shift')
    await page.keyboard.press('Backspace')

    // wait for .cm-lint-marker-error not to be visible
    await expect(page.locator('.cm-lint-marker-error')).not.toBeVisible()

    // let's check we get an error when defining the same variable twice
    await page.getByText('bottomAng = 25').click()
    await page.keyboard.press('Enter')
    await page.keyboard.type("// Let's define the same thing twice")
    await page.keyboard.press('Enter')
    await page.keyboard.type('topAng = 42')
    await page.keyboard.press('ArrowLeft')

    await expect(page.locator('.cm-lint-marker-error')).toBeVisible()
    await expect(
      page.locator('.cm-lint-marker.cm-lint-marker-error')
    ).toBeVisible()

    await page.locator('.cm-lint-marker.cm-lint-marker-error').hover()
    await expect(page.locator('.cm-diagnosticText').first()).toBeVisible()
    await expect(
      page.getByText('Cannot redefine `topAng`').first()
    ).toBeVisible()

    const secondTopAng = page.getByText('topAng').first()
    await secondTopAng?.dblclick()
    await page.keyboard.type('otherAng')

    await expect(page.locator('.cm-lint-marker-error')).not.toBeVisible()
  })

  test.fixme(
    'error with 2 source ranges gets 2 diagnostics',
    async ({ page, homePage }) => {
      const u = await getUtils(page)
      await page.addInitScript(async () => {
        localStorage.setItem(
          'persistCode',
          `length = .750
    width = 0.500
    height = 0.500
    dia = 4
  
    fn squareHole = (l, w) => {
  squareHoleSketch = startSketchOn('XY')
  |> startProfileAt([-width / 2, -length / 2], %)
  |> line(endAbsolute = [width / 2, -length / 2])
  |> line(endAbsolute = [width / 2, length / 2])
  |> line(endAbsolute = [-width / 2, length / 2])
  |> close()
  return squareHoleSketch
    }
    `
        )
      })
      await page.setBodyDimensions({ width: 1000, height: 500 })

      await homePage.goToModelingScene()
      await u.waitForPageLoad()
      await page.waitForTimeout(1000)

      await u.openDebugPanel()
      await u.expectCmdLog('[data-message-type="execution-done"]')
      await u.closeDebugPanel()

      // check no error to begin with
      await expect(page.locator('.cm-lint-marker-error')).not.toBeVisible()

      // Click on the bottom of the code editor to add a new line
      await u.codeLocator.click()
      await page.keyboard.press('ArrowDown')
      await page.keyboard.press('ArrowDown')
      await page.keyboard.press('ArrowDown')
      await page.keyboard.press('ArrowDown')
      await page.keyboard.press('ArrowDown')
      await page.keyboard.press('ArrowDown')
      await page.keyboard.press('ArrowDown')
      await page.keyboard.press('ArrowDown')
      await page.keyboard.press('ArrowDown')
      await page.keyboard.press('ArrowDown')
      await page.keyboard.press('ArrowDown')
      await page.keyboard.press('ArrowDown')
      await page.keyboard.press('ArrowDown')
      await page.keyboard.press('Enter')
      await page.keyboard.type(`extrusion = startSketchOn('XY')
  |> circle({ center: [0, 0], radius: dia/2 }, %)
    |> hole(squareHole(length, width, height), %)
    |> extrude(length = height)`)

      // error in gutter
      await expect(page.locator('.cm-lint-marker-error').first()).toBeVisible()
      await page.hover('.cm-lint-marker-error:first-child')
      await expect(
        page.getByText('Expected 2 arguments, got 3').first()
      ).toBeVisible()

      // Make sure there are two diagnostics
      await expect(page.locator('.cm-lint-marker-error')).toHaveCount(2)
    }
  )
  test('if your kcl gets an error from the engine it is inlined', async ({
    context,
    page,
    homePage,
  }) => {
    await context.addInitScript(async () => {
      localStorage.setItem(
        'persistCode',
        `box = startSketchOn('XY')
    |> startProfileAt([0, 0], %)
    |> line(end = [0, 10])
    |> line(end = [10, 0])
    |> line(end = [0, -10], tag = $revolveAxis)
    |> close()
    |> extrude(length = 10)
  
    sketch001 = startSketchOn(box, revolveAxis)
    |> startProfileAt([5, 10], %)
    |> line(end = [0, -10])
    |> line(end = [2, 0])
    |> line(end = [0, -10])
    |> close()
    |> revolve({
    axis: revolveAxis,
    angle: 90
    }, %)
    `
      )
    })

    await page.setBodyDimensions({ width: 1000, height: 500 })

    await homePage.goToModelingScene()

    await expect(page.locator('.cm-lint-marker-error')).toBeVisible()

    // error text on hover
    await page.hover('.cm-lint-marker-error')
    const searchText =
      'sketch profile must lie entirely on one side of the revolution axis'
    await expect(page.getByText(searchText)).toBeVisible()
  })
  test.describe('Autocomplete works', () => {
    test('with enter/click to accept the completion', async ({
      page,
      homePage,
    }) => {
      const u = await getUtils(page)
      // const PUR = 400 / 37.5 //pixeltoUnitRatio
      await page.setBodyDimensions({ width: 1200, height: 500 })

      await homePage.goToModelingScene()

      // tests clicking on an option, selection the first option
      // and arrowing down to an option

      await u.codeLocator.click()
      await page.keyboard.type('sketch001 = start')

      // expect there to be some auto complete options
      // exact number depends on the KCL stdlib, so let's just check it's > 0 for now.
      await expect(async () => {
        const children = await page.locator('.cm-completionLabel').count()
        expect(children).toBeGreaterThan(0)
      }).toPass()
      // this makes sure we can accept a completion with click
      await page.getByText('startSketchOn').click()
      await page.keyboard.type("'XZ'")
      await page.keyboard.press('Tab')
      await page.keyboard.press('Enter')
      await page.keyboard.type('  |> startProfi')
      // expect there be a single auto complete option that we can just hit enter on
      await expect(page.locator('.cm-completionLabel')).toBeVisible()
      await page.waitForTimeout(100)
      await page.keyboard.press('Enter') // accepting the auto complete, not a new line

      await page.keyboard.press('Tab')
      await page.waitForTimeout(100)
      await page.keyboard.type('12')
      await page.waitForTimeout(100)
      await page.keyboard.press('Tab')
      await page.waitForTimeout(100)
      await page.keyboard.press('Tab')
      await page.waitForTimeout(100)
      await page.keyboard.press('Tab')
      await page.waitForTimeout(100)
      await page.keyboard.press('Enter')
      await page.waitForTimeout(100)
      await page.keyboard.type('  |> lin')

      await expect(page.locator('.cm-tooltip-autocomplete')).toBeVisible()
      await page.waitForTimeout(100)
      // press arrow down then enter to accept xLine
      await page.keyboard.press('ArrowDown')
      await page.keyboard.press('Enter')
      // finish line with comment
      await page.keyboard.type('5')
      await page.waitForTimeout(100)
      await page.keyboard.press('Tab')
      await page.waitForTimeout(100)
      await page.keyboard.press('Tab')

      await page.keyboard.type(' // ')
      // Since we need to parse the ast to know we are in a comment we gotta hang tight.
      await page.waitForTimeout(700)
      await page.keyboard.type('lin ')
      await page.waitForTimeout(200)
      // there shouldn't be any auto complete options for 'lin' in the comment
      await expect(page.locator('.cm-completionLabel')).not.toBeVisible()

      await expect(page.locator('.cm-content'))
        .toHaveText(`sketch001 = startSketchOn('XZ')
        |> startProfileAt([3.14, 12], %)
        |> xLine(5, %) // lin`)

      // expect there to be no KCL errors
      await expect(page.locator('.cm-lint-marker-error')).toHaveCount(0)
    })

    test('with tab to accept the completion', async ({ page, homePage }) => {
      const u = await getUtils(page)
      // const PUR = 400 / 37.5 //pixeltoUnitRatio
      await page.setBodyDimensions({ width: 1200, height: 500 })

      await homePage.goToModelingScene()

      // this test might be brittle as we add and remove functions
      // but should also be easy to update.
      // tests clicking on an option, selection the first option
      // and arrowing down to an option

      await u.codeLocator.click()
      await page.keyboard.type('sketch001 = startSketchO')
      await page.waitForTimeout(100)

      // Make sure just hitting tab will take the only one left
      await expect(page.locator('.cm-completionLabel')).toHaveCount(1)
      await page.waitForTimeout(500)
      await page.keyboard.press('ArrowDown')
      await page.keyboard.press('Tab')
      await page.waitForTimeout(500)
      await page.keyboard.type("'XZ'")
      await page.keyboard.press('Tab')
      await page.keyboard.press('Enter')
      await page.keyboard.type('  |> startProfi')
      // expect there be a single auto complete option that we can just hit enter on
      await expect(page.locator('.cm-completionLabel')).toBeVisible()
      await page.waitForTimeout(100)
      await page.keyboard.press('Tab') // accepting the auto complete, not a new line

      await page.keyboard.press('Tab')
      await page.keyboard.type('12')
      await page.waitForTimeout(100)
      await page.keyboard.press('Tab')
      await page.waitForTimeout(100)
      await page.keyboard.press('Tab')
      await page.waitForTimeout(100)
      await page.keyboard.press('Tab')
      await page.waitForTimeout(100)
      await page.keyboard.press('Enter')
      await page.waitForTimeout(100)
      await page.keyboard.type('  |> lin')

      await expect(page.locator('.cm-tooltip-autocomplete')).toBeVisible()
      await page.waitForTimeout(100)
      // press arrow down then tab to accept xLine
      await page.keyboard.press('ArrowDown')
      await page.keyboard.press('Tab')
      // finish line with comment
      await page.keyboard.type('5')
      await page.waitForTimeout(100)
      await page.keyboard.press('Tab')
      await page.waitForTimeout(100)
      await page.keyboard.press('Tab')

      await page.keyboard.type(' // ')
      // Since we need to parse the ast to know we are in a comment we gotta hang tight.
      await page.waitForTimeout(700)
      await page.keyboard.type('lin ')
      await page.waitForTimeout(200)
      // there shouldn't be any auto complete options for 'lin' in the comment
      await expect(page.locator('.cm-completionLabel')).not.toBeVisible()

      await expect(page.locator('.cm-content'))
        .toHaveText(`sketch001 = startSketchOn('XZ')
        |> startProfileAt([3.14, 12], %)
        |> xLine(5, %) // lin`)
    })
  })
  test('Can undo a click and point extrude with ctrl+z', async ({
    page,
    context,
    homePage,
  }) => {
    const u = await getUtils(page)
    await context.addInitScript(async () => {
      localStorage.setItem(
        'persistCode',
        `sketch001 = startSketchOn('XZ')
  |> startProfileAt([4.61, -14.01], %)
  |> line(end = [12.73, -0.09])
  |> tangentialArcTo([24.95, -5.38], %)
  |> close()`
      )
    })

    await page.setBodyDimensions({ width: 1200, height: 500 })

    await homePage.goToModelingScene()
    await expect(
      page.getByRole('button', { name: 'Start Sketch' })
    ).not.toBeDisabled()

    await page.waitForTimeout(100)
    await u.openAndClearDebugPanel()
    await u.sendCustomCmd({
      type: 'modeling_cmd_req',
      cmd_id: uuidv4(),
      cmd: {
        type: 'default_camera_look_at',
        vantage: { x: 0, y: -1250, z: 580 },
        center: { x: 0, y: 0, z: 0 },
        up: { x: 0, y: 0, z: 1 },
      },
    })
    await page.waitForTimeout(100)
    await u.sendCustomCmd({
      type: 'modeling_cmd_req',
      cmd_id: uuidv4(),
      cmd: {
        type: 'default_camera_get_settings',
      },
    })
    await page.waitForTimeout(100)

    await page.getByText('startProfileAt([4.61, -14.01], %)').click()
    await expect(page.getByRole('button', { name: 'Extrude' })).toBeVisible()
    await page.getByRole('button', { name: 'Extrude' }).click()

    await expect(page.getByTestId('command-bar')).toBeVisible()
    await page.waitForTimeout(100)

    await page.getByRole('button', { name: 'arrow right Continue' }).click()
    await page.waitForTimeout(100)
    await expect(page.getByText('Confirm Extrude')).toBeVisible()
    await page.getByRole('button', { name: 'checkmark Submit command' }).click()
    await page.waitForTimeout(100)

    // expect the code to have changed
    await expect(page.locator('.cm-content')).toHaveText(
      `sketch001 = startSketchOn('XZ')  |> startProfileAt([4.61, -14.01], %)  |> line(end = [12.73, -0.09])  |> tangentialArcTo([24.95, -5.38], %)  |> close()extrude001 = extrude(sketch001, length = 5)`
    )

    // Now hit undo
    await page.keyboard.down('Control')
    await page.keyboard.press('KeyZ')
    await page.keyboard.up('Control')

    await page.waitForTimeout(100)
    await expect(page.locator('.cm-content'))
      .toHaveText(`sketch001 = startSketchOn('XZ')
  |> startProfileAt([4.61, -14.01], %)
  |> line(end = [12.73, -0.09])
  |> tangentialArcTo([24.95, -5.38], %)
  |> close()`)
  })

  test(
    'Can undo a sketch modification with ctrl+z',
    { tag: ['@skipWin'] },
    async ({ page, homePage }) => {
      const u = await getUtils(page)
      await page.addInitScript(async () => {
        localStorage.setItem(
          'persistCode',
          `sketch001 = startSketchOn('XZ')
  |> startProfileAt([4.61, -10.01], %)
  |> line(end = [12.73, -0.09])
  |> tangentialArcTo([24.95, -0.38], %)
<<<<<<< HEAD
  |> close()
  |> extrude(length = 5)`
      )
    })
=======
  |> close(%)
  |> extrude(5, %)`
        )
      })
>>>>>>> 56d861f2

      await page.setBodyDimensions({ width: 1200, height: 500 })

      await homePage.goToModelingScene()
      await expect(
        page.getByRole('button', { name: 'Start Sketch' })
      ).not.toBeDisabled()

      await page.waitForTimeout(100)
      await u.openAndClearDebugPanel()
      await u.sendCustomCmd({
        type: 'modeling_cmd_req',
        cmd_id: uuidv4(),
        cmd: {
          type: 'default_camera_look_at',
          vantage: { x: 0, y: -1250, z: 580 },
          center: { x: 0, y: 0, z: 0 },
          up: { x: 0, y: 0, z: 1 },
        },
      })
      await page.waitForTimeout(100)
      await u.sendCustomCmd({
        type: 'modeling_cmd_req',
        cmd_id: uuidv4(),
        cmd: {
          type: 'default_camera_get_settings',
        },
      })
      await page.waitForTimeout(100)

      const startPX = [1200 / 2, 500 / 2]

      const dragPX = 40

      await page.getByText('startProfileAt([4.61, -10.01], %)').click()
      await expect(
        page.getByRole('button', { name: 'Edit Sketch' })
      ).toBeVisible()
      await page.getByRole('button', { name: 'Edit Sketch' }).click()
      await page.waitForTimeout(400)
      let prevContent = await page.locator('.cm-content').innerText()

      await expect(page.getByTestId('segment-overlay')).toHaveCount(2)

      // drag startProfileAt handle
      await page.dragAndDrop('#stream', '#stream', {
        sourcePosition: { x: startPX[0] + 68, y: startPX[1] + 147 },
        targetPosition: { x: startPX[0] + dragPX, y: startPX[1] + dragPX },
      })
      await page.waitForTimeout(100)
      await expect(page.locator('.cm-content')).not.toHaveText(prevContent)
      prevContent = await page.locator('.cm-content').innerText()

      // drag line handle
      // we wait so it saves the code
      await page.waitForTimeout(800)

      const lineEnd = await u.getBoundingBox('[data-overlay-index="0"]')
      await page.waitForTimeout(100)
      await page.dragAndDrop('#stream', '#stream', {
        sourcePosition: { x: lineEnd.x - 5, y: lineEnd.y },
        targetPosition: { x: lineEnd.x + dragPX, y: lineEnd.y + dragPX },
      })
      await expect(page.locator('.cm-content')).not.toHaveText(prevContent)
      prevContent = await page.locator('.cm-content').innerText()

      // we wait so it saves the code
      await page.waitForTimeout(800)

      // drag tangentialArcTo handle
      const tangentEnd = await u.getBoundingBox('[data-overlay-index="1"]')
      await page.dragAndDrop('#stream', '#stream', {
        sourcePosition: { x: tangentEnd.x + 10, y: tangentEnd.y - 5 },
        targetPosition: {
          x: tangentEnd.x + dragPX,
          y: tangentEnd.y + dragPX,
        },
      })
      await page.waitForTimeout(100)
      await expect(page.locator('.cm-content')).not.toHaveText(prevContent)

      // expect the code to have changed
      await expect(page.locator('.cm-content'))
        .toHaveText(`sketch001 = startSketchOn('XZ')
    |> startProfileAt([2.71, -2.71], %)
    |> line(end = [15.4, -2.78])
    |> tangentialArcTo([27.6, -3.05], %)
    |> close()
    |> extrude(length = 5)
  `)

      // Hit undo
      await page.keyboard.down('Control')
      await page.keyboard.press('KeyZ')
      await page.keyboard.up('Control')

      await expect(page.locator('.cm-content'))
        .toHaveText(`sketch001 = startSketchOn('XZ')
    |> startProfileAt([2.71, -2.71], %)
    |> line(end = [15.4, -2.78])
    |> tangentialArcTo([24.95, -0.38], %)
    |> close()
    |> extrude(length = 5)`)

      // Hit undo again.
      await page.keyboard.down('Control')
      await page.keyboard.press('KeyZ')
      await page.keyboard.up('Control')

      await expect(page.locator('.cm-content'))
        .toHaveText(`sketch001 = startSketchOn('XZ')
    |> startProfileAt([2.71, -2.71], %)
    |> line(end = [12.73, -0.09])
    |> tangentialArcTo([24.95, -0.38], %)
    |> close()
    |> extrude(length = 5)
  `)

      // Hit undo again.
      await page.keyboard.down('Control')
      await page.keyboard.press('KeyZ')
      await page.keyboard.up('Control')

      await page.waitForTimeout(100)
      await expect(page.locator('.cm-content'))
        .toHaveText(`sketch001 = startSketchOn('XZ')
  |> startProfileAt([4.61, -10.01], %)
  |> line(end = [12.73, -0.09])
  |> tangentialArcTo([24.95, -0.38], %)
<<<<<<< HEAD
  |> close()
  |> extrude(length = 5)`)
  })
=======
  |> close(%)
  |> extrude(5, %)`)
    }
  )
>>>>>>> 56d861f2

  test.fixme(
    `Can use the import stdlib function on a local OBJ file`,
    { tag: '@electron' },
    async ({ page, context }, testInfo) => {
      await context.folderSetupFn(async (dir) => {
        const bracketDir = join(dir, 'cube')
        await fsp.mkdir(bracketDir, { recursive: true })
        await fsp.copyFile(
          executorInputPath('cube.obj'),
          join(bracketDir, 'cube.obj')
        )
        await fsp.writeFile(join(bracketDir, 'main.kcl'), '')
      })

      const viewportSize = { width: 1200, height: 500 }
      await page.setBodyDimensions(viewportSize)

      // Locators and constants
      const u = await getUtils(page)
      const projectLink = page.getByRole('link', { name: 'cube' })
      const gizmo = page.locator('[aria-label*=gizmo]')
      const resetCameraButton = page.getByRole('button', { name: 'Reset view' })
      const locationToHavColor = async (
        position: { x: number; y: number },
        color: [number, number, number]
      ) => {
        return u.getGreatestPixDiff(position, color)
      }
      const notTheOrigin = {
        x: viewportSize.width * 0.55,
        y: viewportSize.height * 0.3,
      }
      const origin = { x: viewportSize.width / 2, y: viewportSize.height / 2 }
      const errorIndicators = page.locator('.cm-lint-marker-error')

      await test.step(`Open the empty file, see the default planes`, async () => {
        await projectLink.click()
        await u.waitForPageLoad()
        await expect
          .poll(
            async () => locationToHavColor(notTheOrigin, darkModePlaneColorXZ),
            {
              timeout: 5000,
              message: 'XZ plane color is visible',
            }
          )
          .toBeLessThan(15)
      })
      await test.step(`Write the import function line`, async () => {
        await u.codeLocator.fill(`import('cube.obj')`)
        await page.waitForTimeout(800)
      })
      await test.step(`Reset the camera before checking`, async () => {
        await u.doAndWaitForCmd(async () => {
          await gizmo.click({ button: 'right' })
          await resetCameraButton.click()
        }, 'zoom_to_fit')
      })
      await test.step(`Verify that we see the imported geometry and no errors`, async () => {
        await expect(errorIndicators).toHaveCount(0)
        await expect
          .poll(async () => locationToHavColor(origin, darkModePlaneColorXZ), {
            timeout: 3000,
            message: 'Plane color should not be visible',
          })
          .toBeGreaterThan(15)
        await expect
          .poll(async () => locationToHavColor(origin, darkModeBgColor), {
            timeout: 3000,
            message: 'Background color should not be visible',
          })
          .toBeGreaterThan(15)
      })
    }
  )
})<|MERGE_RESOLUTION|>--- conflicted
+++ resolved
@@ -978,17 +978,10 @@
   |> startProfileAt([4.61, -10.01], %)
   |> line(end = [12.73, -0.09])
   |> tangentialArcTo([24.95, -0.38], %)
-<<<<<<< HEAD
   |> close()
   |> extrude(length = 5)`
-      )
-    })
-=======
-  |> close(%)
-  |> extrude(5, %)`
         )
       })
->>>>>>> 56d861f2
 
       await page.setBodyDimensions({ width: 1200, height: 500 })
 
@@ -1118,16 +1111,10 @@
   |> startProfileAt([4.61, -10.01], %)
   |> line(end = [12.73, -0.09])
   |> tangentialArcTo([24.95, -0.38], %)
-<<<<<<< HEAD
   |> close()
   |> extrude(length = 5)`)
-  })
-=======
-  |> close(%)
-  |> extrude(5, %)`)
     }
   )
->>>>>>> 56d861f2
 
   test.fixme(
     `Can use the import stdlib function on a local OBJ file`,
