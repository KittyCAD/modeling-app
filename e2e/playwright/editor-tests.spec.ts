--- conflicted
+++ resolved
@@ -1,17 +1,12 @@
 import { test, expect } from './zoo-test'
 import fsp from 'fs/promises'
 import { uuidv4 } from 'lib/utils'
-<<<<<<< HEAD
 import {
-  darkModeBgColor,
-  darkModePlaneColorXZ,
   executorInputPath,
   getUtils,
   orRunWhenFullSuiteEnabled,
+  TEST_COLORS,
 } from './test-utils'
-=======
-import { executorInputPath, getUtils, TEST_COLORS } from './test-utils'
->>>>>>> 89d1f7f3
 
 import { join } from 'path'
 
