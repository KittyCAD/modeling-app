--- conflicted
+++ resolved
@@ -1217,7 +1217,57 @@
     }
   )
 
-<<<<<<< HEAD
+  test('Rectangle tool panning with middle click', async ({
+    page,
+    homePage,
+    toolbar,
+    scene,
+    cmdBar,
+    editor,
+  }) => {
+    await page.setBodyDimensions({ width: 1200, height: 900 })
+    await homePage.goToModelingScene()
+
+    // wait until scene is ready to be interacted with
+    await scene.connectionEstablished()
+    await scene.settled(cmdBar)
+
+    await page.getByRole('button', { name: 'Start Sketch' }).click()
+
+    // select an axis plane
+    await page.mouse.click(700, 200)
+
+    // Needed as we don't yet have a way to get a signal from the engine that the camera has animated to the sketch plane
+    await page.waitForTimeout(1000)
+
+    const middleMousePan = async (
+      startX: number,
+      startY: number,
+      endX: number,
+      endY: number
+    ) => {
+      const initialCode = await editor.getCurrentCode()
+
+      await page.mouse.click(startX, startY, { button: 'middle' })
+      await page.mouse.move(endX, endY, {
+        steps: 10,
+      })
+
+      // We expect the code to be the same, middle mouse click should not modify the code, only do panning
+      await editor.expectEditor.toBe(initialCode)
+    }
+
+    await test.step(`Verify corner rectangle panning`, async () => {
+      await page.getByTestId('corner-rectangle').click()
+      await middleMousePan(800, 500, 900, 600)
+    })
+
+    await test.step(`Verify center rectangle panning`, async () => {
+      await toolbar.selectCenterRectangle()
+      await middleMousePan(800, 200, 900, 300)
+    })
+  })
+
   test('Can select lines on the main axis', async ({
     page,
     homePage,
@@ -1257,56 +1307,5 @@
     // Verify segment is selected (you can check for visual indicators or state)
     const element = page.locator('[data-overlay-index="1"]')
     await expect(element).toHaveAttribute('data-overlay-visible', 'true')
-=======
-  test('Rectangle tool panning with middle click', async ({
-    page,
-    homePage,
-    toolbar,
-    scene,
-    cmdBar,
-    editor,
-  }) => {
-    await page.setBodyDimensions({ width: 1200, height: 900 })
-    await homePage.goToModelingScene()
-
-    // wait until scene is ready to be interacted with
-    await scene.connectionEstablished()
-    await scene.settled(cmdBar)
-
-    await page.getByRole('button', { name: 'Start Sketch' }).click()
-
-    // select an axis plane
-    await page.mouse.click(700, 200)
-
-    // Needed as we don't yet have a way to get a signal from the engine that the camera has animated to the sketch plane
-    await page.waitForTimeout(1000)
-
-    const middleMousePan = async (
-      startX: number,
-      startY: number,
-      endX: number,
-      endY: number
-    ) => {
-      const initialCode = await editor.getCurrentCode()
-
-      await page.mouse.click(startX, startY, { button: 'middle' })
-      await page.mouse.move(endX, endY, {
-        steps: 10,
-      })
-
-      // We expect the code to be the same, middle mouse click should not modify the code, only do panning
-      await editor.expectEditor.toBe(initialCode)
-    }
-
-    await test.step(`Verify corner rectangle panning`, async () => {
-      await page.getByTestId('corner-rectangle').click()
-      await middleMousePan(800, 500, 900, 600)
-    })
-
-    await test.step(`Verify center rectangle panning`, async () => {
-      await toolbar.selectCenterRectangle()
-      await middleMousePan(800, 200, 900, 300)
-    })
->>>>>>> 964d81dc
   })
 })