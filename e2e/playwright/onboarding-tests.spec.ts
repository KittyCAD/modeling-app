--- conflicted
+++ resolved
@@ -13,14 +13,10 @@
 import * as TOML from '@iarna/toml'
 
 test.beforeEach(async ({ context, page }, testInfo) => {
-<<<<<<< HEAD
-  await setup(context, page, testInfo)
-=======
   if (testInfo.tags.includes('@electron')) {
     return
   }
   await setup(context, page)
->>>>>>> 9d71900c
 })
 
 test.afterEach(async ({ page }, testInfo) => {
