import { test, expect } from './zoo-test'
import { getUtils } from './test-utils'
import { uuidv4 } from 'lib/utils'
import { TEST_CODE_GIZMO } from './storageStates'

test.describe('Testing Gizmo', () => {
<<<<<<< HEAD
=======
  // TODO: fix this test on windows after the electron migration
  test.skip(process.platform === 'win32', 'Skip on windows')
>>>>>>> a572a33a
  const cases = [
    {
      testDescription: 'top view',
      clickPosition: { x: 951, y: 347 },
      expectedCameraPosition: { x: 800, y: -152, z: 4886.02 },
      expectedCameraTarget: { x: 800, y: -152, z: 26 },
    },
    {
      testDescription: 'bottom view',
      clickPosition: { x: 951, y: 391 },
      expectedCameraPosition: { x: 800, y: -152, z: -4834.02 },
      expectedCameraTarget: { x: 800, y: -152, z: 26 },
    },
    {
      testDescription: 'right view',
      clickPosition: { x: 929, y: 379 },
      expectedCameraPosition: { x: 5660.02, y: -152, z: 26 },
      expectedCameraTarget: { x: 800, y: -152, z: 26 },
    },
    {
      testDescription: 'left view',
      clickPosition: { x: 974, y: 359 },
      expectedCameraPosition: { x: -4060.02, y: -152, z: 26 },
      expectedCameraTarget: { x: 800, y: -152, z: 26 },
    },
    {
      testDescription: 'back view',
      clickPosition: { x: 967, y: 383 },
      expectedCameraPosition: { x: 800, y: 4708.02, z: 26 },
      expectedCameraTarget: { x: 800, y: -152, z: 26 },
    },
    {
      testDescription: 'front view',
      clickPosition: { x: 935, y: 355 },
      expectedCameraPosition: { x: 800, y: -5012.02, z: 26 },
      expectedCameraTarget: { x: 800, y: -152, z: 26 },
    },
  ] as const
  for (const {
    clickPosition,
    expectedCameraPosition,
    expectedCameraTarget,
    testDescription,
  } of cases) {
    test(`check ${testDescription}`, async ({ page, homePage }) => {
      const u = await getUtils(page)
      await page.addInitScript((TEST_CODE_GIZMO) => {
        localStorage.setItem('persistCode', TEST_CODE_GIZMO)
      }, TEST_CODE_GIZMO)

      await page.setBodyDimensions({ width: 1000, height: 500 })

      await homePage.goToModelingScene()
      await u.waitForPageLoad()

      await page.waitForTimeout(100)
      // wait for execution done
      await u.openDebugPanel()
      await u.expectCmdLog('[data-message-type="execution-done"]')
      await u.sendCustomCmd({
        type: 'modeling_cmd_req',
        cmd_id: uuidv4(),
        cmd: {
          type: 'default_camera_look_at',
          vantage: {
            x: 3000,
            y: 3000,
            z: 3000,
          },
          center: {
            x: 800,
            y: -152,
            z: 26,
          },
          up: { x: 0, y: 0, z: 1 },
        },
      })
      await page.waitForTimeout(100)
      await u.clearCommandLogs()
      await u.sendCustomCmd({
        type: 'modeling_cmd_req',
        cmd_id: uuidv4(),
        cmd: {
          type: 'default_camera_get_settings',
        },
      })
      await u.waitForCmdReceive('default_camera_get_settings')

      await u.clearCommandLogs()
      await page.mouse.move(clickPosition.x, clickPosition.y)
      await page.waitForTimeout(100)
      await page.mouse.click(clickPosition.x, clickPosition.y)
      await page.mouse.move(0, 0)
      await u.waitForCmdReceive('default_camera_look_at')
      await u.clearCommandLogs()

      await u.sendCustomCmd({
        type: 'modeling_cmd_req',
        cmd_id: uuidv4(),
        cmd: {
          type: 'default_camera_get_settings',
        },
      })
      await u.waitForCmdReceive('default_camera_get_settings')

      await Promise.all([
        // position
        expect(page.getByTestId('cam-x-position')).toHaveValue(
          expectedCameraPosition.x.toString()
        ),
        expect(page.getByTestId('cam-y-position')).toHaveValue(
          expectedCameraPosition.y.toString()
        ),
        expect(page.getByTestId('cam-z-position')).toHaveValue(
          expectedCameraPosition.z.toString()
        ),
        // target
        expect(page.getByTestId('cam-x-target')).toHaveValue(
          expectedCameraTarget.x.toString()
        ),
        expect(page.getByTestId('cam-y-target')).toHaveValue(
          expectedCameraTarget.y.toString()
        ),
        expect(page.getByTestId('cam-z-target')).toHaveValue(
          expectedCameraTarget.z.toString()
        ),
      ])
    })
  }

  test('Context menu and popover menu', async ({ page, homePage }) => {
    const testCase = {
      testDescription: 'Right view',
      expectedCameraPosition: { x: 5660.02, y: -152, z: 26 },
      expectedCameraTarget: { x: 800, y: -152, z: 26 },
    }

    // Test prelude taken from the above test
    const u = await getUtils(page)
    await page.addInitScript((TEST_CODE_GIZMO) => {
      localStorage.setItem('persistCode', TEST_CODE_GIZMO)
    }, TEST_CODE_GIZMO)
    await page.setBodyDimensions({ width: 1000, height: 500 })

    await homePage.goToModelingScene()
    await page.waitForTimeout(100)
    // wait for execution done
    await u.openDebugPanel()
    await u.expectCmdLog('[data-message-type="execution-done"]')
    await u.sendCustomCmd({
      type: 'modeling_cmd_req',
      cmd_id: uuidv4(),
      cmd: {
        type: 'default_camera_look_at',
        vantage: {
          x: 3000,
          y: 3000,
          z: 3000,
        },
        center: {
          x: 800,
          y: -152,
          z: 26,
        },
        up: { x: 0, y: 0, z: 1 },
      },
    })
    await page.waitForTimeout(100)
    await u.clearCommandLogs()
    await u.sendCustomCmd({
      type: 'modeling_cmd_req',
      cmd_id: uuidv4(),
      cmd: {
        type: 'default_camera_get_settings',
      },
    })
    await u.waitForCmdReceive('default_camera_get_settings')

    // Now find and select the correct
    // view from the context menu
    await u.clearCommandLogs()
    const gizmo = page.locator('[aria-label*=gizmo]')
    await gizmo.click({ button: 'right' })
    const buttonToTest = page.getByRole('button', {
      name: testCase.testDescription,
    })
    await expect(buttonToTest).toBeVisible()
    await buttonToTest.click()

    // Now assert we've moved to the correct view
    // Taken from the above test
    await u.waitForCmdReceive('default_camera_look_at')

    await u.sendCustomCmd({
      type: 'modeling_cmd_req',
      cmd_id: uuidv4(),
      cmd: {
        type: 'default_camera_get_settings',
      },
    })
    await u.waitForCmdReceive('default_camera_get_settings')
    await page.waitForTimeout(400)

    await Promise.all([
      // position
      expect(page.getByTestId('cam-x-position')).toHaveValue(
        testCase.expectedCameraPosition.x.toString()
      ),
      expect(page.getByTestId('cam-y-position')).toHaveValue(
        testCase.expectedCameraPosition.y.toString()
      ),
      expect(page.getByTestId('cam-z-position')).toHaveValue(
        testCase.expectedCameraPosition.z.toString()
      ),
      // target
      expect(page.getByTestId('cam-x-target')).toHaveValue(
        testCase.expectedCameraTarget.x.toString()
      ),
      expect(page.getByTestId('cam-y-target')).toHaveValue(
        testCase.expectedCameraTarget.y.toString()
      ),
      expect(page.getByTestId('cam-z-target')).toHaveValue(
        testCase.expectedCameraTarget.z.toString()
      ),
    ])

    // Now test the popover menu.
    // It has the same click handlers, so we can just
    // test that it opens and contains the same content.
    const gizmoPopoverButton = page.getByRole('button', {
      name: 'view settings',
    })
    await expect(gizmoPopoverButton).toBeVisible()
    await gizmoPopoverButton.click()
    await expect(buttonToTest).toBeVisible()
  })
})

test.describe(`Testing gizmo, fixture-based`, () => {
  test('Center on selection from menu', async ({
    context,
    page,
    homePage,
    cmdBar,
    editor,
    toolbar,
    scene,
  }) => {
    await context.addInitScript(() => {
      localStorage.setItem(
        'persistCode',
        `
        const sketch002 = startSketchOn('XZ')
          |> startProfileAt([-108.83, -57.48], %)
          |> angledLine([0, 105.13], %, $rectangleSegmentA001)
          |> angledLine([
               segAng(rectangleSegmentA001) - 90,
               77.9
             ], %)
          |> angledLine([
               segAng(rectangleSegmentA001),
               -segLen(rectangleSegmentA001)
             ], %)
          |> close(%)
        const sketch001 = startSketchOn('XZ')
          |> circle({
               center: [818.33, 168.1],
               radius: 182.8
             }, %)
          |> extrude(50, %)
      `
      )
    })

    await page.setBodyDimensions({ width: 1000, height: 500 })

    await homePage.goToModelingScene()
    const u = await getUtils(page)
    await u.waitForPageLoad()

    await test.step(`Setup`, async () => {
      await scene.expectState({
        camera: {
          position: [11912.6, -39586.98, 21391.21],
          target: [11912.6, -635, 3317.49],
        },
      })
    })
    const [clickCircle, moveToCircle] = scene.makeMouseHelpers(582, 217)

    await test.step(`Select an edge of this circle`, async () => {
      const circleSnippet =
        'circle({ center: [818.33, 168.1], radius: 182.8 }, %)'
      await moveToCircle()
      await clickCircle()
      await editor.expectState({
        activeLines: [circleSnippet.slice(-5)],
        highlightedCode: circleSnippet,
        diagnostics: [],
      })
    })

    await test.step(`Center on selection from menu`, async () => {
      await scene.clickGizmoMenuItem('Center view on selection')
    })

    await test.step(`Verify the camera moved`, async () => {
      await scene.expectState({
        camera: {
          position: [20785.58, -40221.98, 22343.46],
          target: [20785.58, -1270, 4269.74],
        },
      })
    })
  })
})<|MERGE_RESOLUTION|>--- conflicted
+++ resolved
@@ -4,11 +4,8 @@
 import { TEST_CODE_GIZMO } from './storageStates'
 
 test.describe('Testing Gizmo', () => {
-<<<<<<< HEAD
-=======
   // TODO: fix this test on windows after the electron migration
   test.skip(process.platform === 'win32', 'Skip on windows')
->>>>>>> a572a33a
   const cases = [
     {
       testDescription: 'top view',
