--- conflicted
+++ resolved
@@ -182,25 +182,17 @@
     cmdBar.selectOption({ name: myNamedView1 })
     await cmdBar.progressCmdBar(false)
 
-<<<<<<< HEAD
-=======
     toastMessage = page.getByText('Named view uuid1 removed.')
     await expect(toastMessage).toBeInViewport()
 
->>>>>>> 160f55ed
     await expect(async () => {
       // Read project.toml into memory again since we deleted a named view
       let tomlString = await fsp.readFile(tempProjectSettingsFilePath, 'utf-8')
       // Rewrite the uuids in the named views to match snapshot otherwise they will be randomly generated from rust and break
       tomlString = tomlStringOverWriteNamedViewUuids(tomlString)
 
-<<<<<<< HEAD
-      // // Write the entire tomlString to a snapshot.
-      // // There are many key/value pairs to check this is a safer match.
-=======
-      // Write the entire tomlString to a snapshot.
-      // There are many key/value pairs to check this is a safer match.
->>>>>>> 160f55ed
+      // Write the entire tomlString to a snapshot.
+      // There are many key/value pairs to check this is a safer match.
       expect(tomlString).toMatchSnapshot('verify-named-view-gets-deleted')
     }).toPass()
   })
