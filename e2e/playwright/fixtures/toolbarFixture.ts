--- conflicted
+++ resolved
@@ -14,11 +14,8 @@
 
   extrudeButton!: Locator
   loftButton!: Locator
-<<<<<<< HEAD
+  sweepButton!: Locator
   filletButton!: Locator
-=======
-  sweepButton!: Locator
->>>>>>> 363ae106
   shellButton!: Locator
   offsetPlaneButton!: Locator
   startSketchBtn!: Locator
@@ -45,11 +42,8 @@
     this.page = page
     this.extrudeButton = page.getByTestId('extrude')
     this.loftButton = page.getByTestId('loft')
-<<<<<<< HEAD
+    this.sweepButton = page.getByTestId('sweep')
     this.filletButton = page.getByTestId('fillet3d')
-=======
-    this.sweepButton = page.getByTestId('sweep')
->>>>>>> 363ae106
     this.shellButton = page.getByTestId('shell')
     this.offsetPlaneButton = page.getByTestId('plane-offset')
     this.startSketchBtn = page.getByTestId('sketch')
