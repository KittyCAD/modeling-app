import type { Page, Locator } from '@playwright/test'
<<<<<<< HEAD
import { expect } from './fixtureSetup'
import {
  checkIfPaneIsOpen,
  closePane,
  doAndWaitForImageDiff,
  openPane,
} from '../test-utils'
import { SidebarType } from 'components/ModelingSidebar/ModelingPanes'
import { SIDEBAR_BUTTON_SUFFIX } from 'lib/constants'
=======
import { expect } from '../zoo-test'
import { doAndWaitForImageDiff } from '../test-utils'
>>>>>>> 63a3bc7b

export class ToolbarFixture {
  public page: Page

  extrudeButton!: Locator
  loftButton!: Locator
  shellButton!: Locator
  offsetPlaneButton!: Locator
  startSketchBtn!: Locator
  lineBtn!: Locator
  rectangleBtn!: Locator
  exitSketchBtn!: Locator
  editSketchBtn!: Locator
  fileTreeBtn!: Locator
  createFileBtn!: Locator
  fileCreateToast!: Locator
  filePane!: Locator
  exeIndicator!: Locator
  treeInputField!: Locator
  /** The sidebar button for the Feature Tree pane */
  featureTreeId = 'feature-tree' as const
  /** The pane element for the Feature Tree */
  featureTreePane!: Locator

  constructor(page: Page) {
    this.page = page
    this.reConstruct(page)
  }
  reConstruct = (page: Page) => {
    this.page = page
    this.extrudeButton = page.getByTestId('extrude')
    this.loftButton = page.getByTestId('loft')
    this.shellButton = page.getByTestId('shell')
    this.offsetPlaneButton = page.getByTestId('plane-offset')
    this.startSketchBtn = page.getByTestId('sketch')
    this.lineBtn = page.getByTestId('line')
    this.rectangleBtn = page.getByTestId('corner-rectangle')
    this.exitSketchBtn = page.getByTestId('sketch-exit')
    this.editSketchBtn = page.getByText('Edit Sketch')
    this.fileTreeBtn = page.locator('[id="files-button-holder"]')
    this.createFileBtn = page.getByTestId('create-file-button')
    this.treeInputField = page.getByTestId('tree-input-field')

    this.filePane = page.locator('#files-pane')
    this.featureTreePane = page.locator('#feature-tree-pane')
    this.fileCreateToast = page.getByText('Successfully created')
    this.exeIndicator = page.getByTestId('model-state-indicator-execution-done')
  }

  startSketchPlaneSelection = async () =>
    doAndWaitForImageDiff(this.page, () => this.startSketchBtn.click(), 500)

  editSketch = async () => {
    await this.editSketchBtn.first().click()
    // One of the rare times we want to allow a arbitrary wait
    // this is for the engine animation, as it takes 500ms to complete
    await this.page.waitForTimeout(600)
  }

  private _serialiseFileTree = async () => {
    return this.page
      .locator('#files-pane')
      .getByTestId('file-tree-item')
      .allInnerTexts()
  }
  /**
   * TODO folders, in expect state
   */
  expectFileTreeState = async (expected: string[]) => {
    await expect.poll(this._serialiseFileTree).toEqual(expected)
  }
  createFile = async (args: {
    fileName: string
    waitForToastToDisappear: boolean
  }) => {
    await this.createFileBtn.click()
    await this.treeInputField.fill(args.fileName)
    await this.treeInputField.press('Enter')
    await expect(this.fileCreateToast).toBeVisible()
    if (args.waitForToastToDisappear) {
      await this.fileCreateToast.waitFor({ state: 'detached' })
    }
  }
  /**
   * Opens file by it's name and waits for execution to finish
   */
  openFile = async (
    fileName: string,
    { wait }: { wait?: boolean } = { wait: true }
  ) => {
    await this.filePane.getByText(fileName).click()
    if (wait) {
      await expect(this.exeIndicator).toBeVisible({ timeout: 15_000 })
    }
  }

  async closePane(paneId: SidebarType) {
    return closePane(this.page, paneId + SIDEBAR_BUTTON_SUFFIX)
  }
  async openPane(paneId: SidebarType) {
    return openPane(this.page, paneId + SIDEBAR_BUTTON_SUFFIX)
  }
  async checkIfPaneIsOpen(paneId: SidebarType) {
    return checkIfPaneIsOpen(this.page, paneId + SIDEBAR_BUTTON_SUFFIX)
  }

  async openFeatureTreePane() {
    return this.openPane(this.featureTreeId)
  }
  async closeFeatureTreePane() {
    await this.closePane(this.featureTreeId)
  }
  async checkIfFeatureTreePaneIsOpen() {
    return this.checkIfPaneIsOpen(this.featureTreeId)
  }

  /**
   * Get a specific operation button from the Feature Tree pane
   */
  async getFeatureTreeOperation(operationName: string, operationIndex: number) {
    if (!(await this.checkIfFeatureTreePaneIsOpen())) {
      await this.openFeatureTreePane()
    }
    await expect(this.featureTreePane).toBeVisible()
    return this.featureTreePane
      .getByRole('button', {
        name: operationName,
      })
      .nth(operationIndex)
  }

  /**
   * View source on a specific operation in the Feature Tree pane.
   * @param operationName The name of the operation type
   * @param operationIndex The index out of operations of this type
   */
  async viewSourceOnOperation(operationName: string, operationIndex: number) {
    const operationButton = await this.getFeatureTreeOperation(
      operationName,
      operationIndex
    )
    const viewSourceMenuButton = this.page.getByRole('button', {
      name: 'View KCL source code',
    })

    await operationButton.click({ button: 'right' })
    await expect(viewSourceMenuButton).toBeVisible()
    await viewSourceMenuButton.click()
  }

  /**
   * Go to definition on a specific operation in the Feature Tree pane
   */
  async goToDefinitionOnOperation(
    operationName: string,
    operationIndex: number
  ) {
    const operationButton = await this.getFeatureTreeOperation(
      operationName,
      operationIndex
    )
    const goToDefinitionMenuButton = this.page.getByRole('button', {
      name: 'View function definition',
    })

    await operationButton.click({ button: 'right' })
    await expect(goToDefinitionMenuButton).toBeVisible()
    await goToDefinitionMenuButton.click()
  }
}<|MERGE_RESOLUTION|>--- conflicted
+++ resolved
@@ -1,6 +1,5 @@
 import type { Page, Locator } from '@playwright/test'
-<<<<<<< HEAD
-import { expect } from './fixtureSetup'
+import { expect } from '../zoo-test'
 import {
   checkIfPaneIsOpen,
   closePane,
@@ -9,10 +8,6 @@
 } from '../test-utils'
 import { SidebarType } from 'components/ModelingSidebar/ModelingPanes'
 import { SIDEBAR_BUTTON_SUFFIX } from 'lib/constants'
-=======
-import { expect } from '../zoo-test'
-import { doAndWaitForImageDiff } from '../test-utils'
->>>>>>> 63a3bc7b
 
 export class ToolbarFixture {
   public page: Page
