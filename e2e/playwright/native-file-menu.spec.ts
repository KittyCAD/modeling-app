--- conflicted
+++ resolved
@@ -582,11 +582,7 @@
           return
         }
         await homePage.goToModelingScene()
-<<<<<<< HEAD
-        await scene.waitForExecutionDone()
-=======
         await scene.settled(cmdBar)
->>>>>>> a480783e
 
         // Run electron snippet to find the Menu!
         await page.waitForTimeout(100) // wait for createModelingPageMenu() to run
