--- conflicted
+++ resolved
@@ -2281,66 +2281,6 @@
           const actual = cmdBar.cmdBarElement.getByTestId('cmd-bar-search')
           await expect(actual).toBeVisible()
         })
-<<<<<<< HEAD
-      })
-      test('Modeling.Help.Report a bug', async ({
-        tronApp,
-        cmdBar,
-        page,
-        homePage,
-        scene,
-        toolbar,
-      }) => {
-        if (!tronApp) {
-          throwTronAppMissing()
-          return
-        }
-        await homePage.goToModelingScene()
-        await scene.connectionEstablished()
-
-        // Run electron snippet to find the Menu!
-        await page.waitForTimeout(100) // wait for createModelingPageMenu() to run
-        await expect
-          .poll(
-            async () =>
-              await tronApp.electron.evaluate(async ({ app }) => {
-                if (!app || !app.applicationMenu) return false
-                const menu =
-                  app.applicationMenu.getMenuItemById('Help.Report a bug')
-                if (!menu) return false
-                menu.click()
-                return true
-              })
-          )
-          .toBe(true)
-        // Core dump and refresh magic number timeout
-        await scene.connectionEstablished()
-        await expect(toolbar.startSketchBtn).toBeVisible()
-      })
-      test('Modeling.Help.Reset onboarding', async ({
-        tronApp,
-        cmdBar,
-        page,
-        homePage,
-        scene,
-      }) => {
-        if (!tronApp) {
-          throwTronAppMissing()
-          return
-        }
-        await homePage.goToModelingScene()
-        await scene.connectionEstablished()
-
-        // Run electron snippet to find the Menu!
-        await page.waitForTimeout(100) // wait for createModelingPageMenu() to run
-        await tronApp.electron.evaluate(async ({ app }) => {
-          if (!app || !app.applicationMenu) fail()
-          const menu = app.applicationMenu.getMenuItemById(
-            'Help.Reset onboarding'
-          )
-          if (!menu) fail()
-          menu.click()
-=======
         test('Modeling.Help.KCL code samples', async ({
           tronApp,
           cmdBar,
@@ -2373,8 +2313,6 @@
           scene,
           toolbar,
         }) => {
-          // TODO: this test has been dead dead on the idle stream branch
-          test.fixme(orRunWhenFullSuiteEnabled())
           if (!tronApp) {
             throwTronAppMissing()
             return
@@ -2430,7 +2368,6 @@
             `This is a hardware design tool that lets you edit visually, with code, or both. It's powered by the KittyCAD Design API, the first API created for anyone to build hardware design tools.`
           )
           await expect(actual).toBeVisible()
->>>>>>> bff13f6b
         })
       })
     })
