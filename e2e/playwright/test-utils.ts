--- conflicted
+++ resolved
@@ -23,12 +23,9 @@
   IS_PLAYWRIGHT_KEY,
 } from './storageStates'
 import * as TOML from '@iarna/toml'
-<<<<<<< HEAD
-import { isErrorWhitelisted } from './lib/console-error-whitelist'
-=======
 import { SaveSettingsPayload } from 'lib/settings/settingsTypes'
 import { SETTINGS_FILE_NAME } from 'lib/constants'
->>>>>>> 9d71900c
+import { isErrorWhitelisted } from './lib/console-error-whitelist'
 
 type TestColor = [number, number, number]
 export const TEST_COLORS = {
@@ -635,23 +632,13 @@
   await page.waitForTimeout(3000)
 }
 
-<<<<<<< HEAD
+// settingsOverrides may need to be augmented to take more generic items,
+// but we'll be strict for now
 export async function setup(
   context: BrowserContext,
   page: Page,
   testInfo?: TestInfo
 ) {
-  // wait for Vite preview server to be up
-  await waitOn({
-    resources: ['tcp:3000'],
-    timeout: 5000,
-  })
-
-=======
-// settingsOverrides may need to be augmented to take more generic items,
-// but we'll be strict for now
-export async function setup(context: BrowserContext, page: Page) {
->>>>>>> 9d71900c
   await context.addInitScript(
     async ({ token, settingsKey, settings, IS_PLAYWRIGHT_KEY }) => {
       localStorage.setItem('TOKEN_PERSIST_KEY', token)
@@ -678,7 +665,16 @@
     }
   )
 
-<<<<<<< HEAD
+  await context.addCookies([
+    {
+      name: COOKIE_NAME,
+      value: secrets.token,
+      path: '/',
+      domain: 'localhost',
+      secure: true,
+    },
+  ])
+
   // enabled for chrome for now
   if (page.context().browser()?.browserType().name() === 'chromium') {
     page.on('pageerror', (exception) => {
@@ -719,17 +715,6 @@
       }
     })
   }
-=======
-  await context.addCookies([
-    {
-      name: COOKIE_NAME,
-      value: secrets.token,
-      path: '/',
-      domain: 'localhost',
-      secure: true,
-    },
-  ])
->>>>>>> 9d71900c
   // kill animations, speeds up tests and reduced flakiness
   await page.emulateMedia({ reducedMotion: 'reduce' })
 }
