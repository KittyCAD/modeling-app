--- conflicted
+++ resolved
@@ -26,12 +26,9 @@
 import * as TOML from '@iarna/toml'
 import { SaveSettingsPayload } from 'lib/settings/settingsTypes'
 import { SETTINGS_FILE_NAME } from 'lib/constants'
-<<<<<<< HEAD
 import { isErrorWhitelisted } from './lib/console-error-whitelist'
-=======
 import { isArray } from 'lib/utils'
 import { reportRejection } from 'lib/trap'
->>>>>>> f235a950
 
 type TestColor = [number, number, number]
 export const TEST_COLORS = {
