import {
  expect,
  BrowserContext,
  TestInfo,
  Locator,
  Page,
} from '@playwright/test'
import { test } from './zoo-test'
import { EngineCommand } from 'lang/std/artifactGraph'
import fsp from 'fs/promises'
import path from 'path'
import pixelMatch from 'pixelmatch'
import { PNG } from 'pngjs'
import { Protocol } from 'playwright-core/types/protocol'
import type { Models } from '@kittycad/lib'
import { COOKIE_NAME } from 'lib/constants'
import { secrets } from './secrets'
import {
  TEST_SETTINGS_KEY,
  TEST_SETTINGS,
  IS_PLAYWRIGHT_KEY,
} from './storageStates'
import * as TOML from '@iarna/toml'
import { isErrorWhitelisted } from './lib/console-error-whitelist'
import { isArray } from 'lib/utils'
import { reportRejection } from 'lib/trap'
import { DeepPartial } from 'lib/types'
import { Configuration } from 'lang/wasm'
<<<<<<< HEAD
import { Settings } from '@rust/kcl-lib/bindings/Settings'
import { ProjectConfiguration } from '@rust/kcl-lib/bindings/ProjectConfiguration'
=======
>>>>>>> 09c6f511

const toNormalizedCode = (text: string) => {
  return text.replace(/\s+/g, '')
}

type TestColor = [number, number, number]
export const TEST_COLORS = {
  WHITE: [249, 249, 249] as TestColor,
  YELLOW: [255, 255, 0] as TestColor,
  BLUE: [0, 0, 255] as TestColor,
} as const

export const PERSIST_MODELING_CONTEXT = 'persistModelingContext'

export const deg = (Math.PI * 2) / 360

export const commonPoints = {
  startAt: '[7.19, -9.7]',
  num1: 7.25,
  num2: 14.44,
  /** The Y-value of a common lineTo move we perform in tests */
  num3: -2.44,
} as const

/** A semi-reliable color to check the default XZ plane on
 * in dark mode in the default camera position
 */
export const darkModePlaneColorXZ: [number, number, number] = [50, 50, 99]

/** A semi-reliable color to check the default dark mode bg color against */
export const darkModeBgColor: [number, number, number] = [27, 27, 27]

export const editorSelector = '[role="textbox"][data-language="kcl"]'
type PaneId = 'variables' | 'code' | 'files' | 'logs'

async function waitForPageLoadWithRetry(page: Page) {
  await expect(async () => {
    await page.goto('/')
    const errorMessage = 'App failed to load - 🔃 Retrying ...'
    await expect(page.getByTestId('loading'), errorMessage).not.toBeAttached({
      timeout: 20_000,
    })

    await expect(
      page.getByRole('button', { name: 'sketch Start Sketch' }),
      errorMessage
    ).toBeEnabled({
      timeout: 20_000,
    })
  }).toPass({ timeout: 70_000, intervals: [1_000] })
}

async function waitForPageLoad(page: Page) {
  // wait for all spinners to be gone
  await expect(page.getByTestId('loading')).not.toBeAttached({
    timeout: 20_000,
  })

  await expect(page.getByRole('button', { name: 'Start Sketch' })).toBeEnabled({
    timeout: 20_000,
  })
}

async function removeCurrentCode(page: Page) {
  await page.locator('.cm-content').click()
  await page.keyboard.down('ControlOrMeta')
  await page.keyboard.press('a')
  await page.keyboard.up('ControlOrMeta')
  await page.keyboard.press('Backspace')
  await expect(page.locator('.cm-content')).toHaveText('')
}

export async function sendCustomCmd(page: Page, cmd: EngineCommand) {
  const json = JSON.stringify(cmd)
  await page.getByTestId('custom-cmd-input').fill(json)
  await expect(page.getByTestId('custom-cmd-input')).toHaveValue(json)
  await page.getByTestId('custom-cmd-send-button').scrollIntoViewIfNeeded()
  await page.getByTestId('custom-cmd-send-button').click()
}

async function clearCommandLogs(page: Page) {
  await page.getByTestId('custom-cmd-input').fill('')
  await page.getByTestId('clear-commands').scrollIntoViewIfNeeded()
  await page.getByTestId('clear-commands').click()
}

async function expectCmdLog(page: Page, locatorStr: string, timeout = 5000) {
  await expect(page.locator(locatorStr).last()).toBeVisible({ timeout })
}

// Ignoring the lint since I assume someone will want to use this for a test.
// eslint-disable-next-line @typescript-eslint/no-unused-vars
async function waitForDefaultPlanesToBeVisible(page: Page) {
  await page.waitForFunction(
    () =>
      document.querySelectorAll('[data-receive-command-type="object_visible"]')
        .length >= 3
  )
}

export async function checkIfPaneIsOpen(page: Page, testId: string) {
  const paneButtonLocator = page.getByTestId(testId)
  await expect(paneButtonLocator).toBeVisible()
  return (await paneButtonLocator?.getAttribute('aria-pressed')) === 'true'
}

export async function openPane(page: Page, testId: string) {
  const paneButtonLocator = page.getByTestId(testId)
  await expect(paneButtonLocator).toBeVisible()
  const isOpen = await checkIfPaneIsOpen(page, testId)

  if (!isOpen) {
    await paneButtonLocator.click()
  }
  await expect(paneButtonLocator).toHaveAttribute('aria-pressed', 'true')
}

export async function closePane(page: Page, testId: string) {
  const paneButtonLocator = page.getByTestId(testId)
  await expect(paneButtonLocator).toBeVisible()
  const isOpen = await checkIfPaneIsOpen(page, testId)

  if (isOpen) {
    await paneButtonLocator.click()
  }
  await expect(paneButtonLocator).toHaveAttribute('aria-pressed', 'false')
}

async function openKclCodePanel(page: Page) {
  await openPane(page, 'code-pane-button')

  // Code Mirror lazy loads text! Wowza! Let's force-load the text for tests.
  await page.evaluate(() => {
    // editorManager is available on the window object.
    //@ts-ignore this is in an entirely different context that tsc can't see.
    editorManager._editorView.dispatch({
      selection: {
        //@ts-ignore this is in an entirely different context that tsc can't see.
        anchor: editorManager._editorView.docView.length,
      },
      scrollIntoView: true,
    })
  })
}

async function closeKclCodePanel(page: Page) {
  const paneLocator = page.getByTestId('code-pane-button')
  const ariaSelected = await paneLocator?.getAttribute('aria-pressed')
  const isOpen = ariaSelected === 'true'

  if (isOpen) {
    await paneLocator.click()
    await expect(paneLocator).not.toHaveAttribute('aria-pressed', 'true')
  }
}

async function openDebugPanel(page: Page) {
  await openPane(page, 'debug-pane-button')

  // The debug pane needs time to load everything.
  await page.waitForTimeout(3000)
}

export async function closeDebugPanel(page: Page) {
  const debugLocator = page.getByTestId('debug-pane-button')
  await expect(debugLocator).toBeVisible()
  const isOpen = (await debugLocator?.getAttribute('aria-pressed')) === 'true'
  if (isOpen) {
    await debugLocator.click()
    await expect(debugLocator).not.toHaveAttribute('aria-pressed', 'true')
  }
}

async function openFilePanel(page: Page) {
  await openPane(page, 'files-pane-button')
}

async function closeFilePanel(page: Page) {
  const fileLocator = page.getByTestId('files-pane-button')
  await expect(fileLocator).toBeVisible()
  const isOpen = (await fileLocator?.getAttribute('aria-pressed')) === 'true'
  if (isOpen) {
    await fileLocator.click()
    await expect(fileLocator).not.toHaveAttribute('aria-pressed', 'true')
  }
}

async function openVariablesPane(page: Page) {
  await openPane(page, 'variables-pane-button')
}

async function openLogsPane(page: Page) {
  await openPane(page, 'logs-pane-button')
}

async function waitForCmdReceive(page: Page, commandType: string) {
  return page
    .locator(`[data-receive-command-type="${commandType}"]`)
    .first()
    .waitFor()
}

export const wiggleMove = async (
  page: any,
  x: number,
  y: number,
  steps: number,
  dist: number,
  ang: number,
  amplitude: number,
  freq: number,
  locator?: string
) => {
  const tau = Math.PI * 2
  const deg = tau / 360
  const step = dist / steps
  for (let i = 0, j = 0; i < dist; i += step, j += 1) {
    if (locator) {
      const isElVis = await page.locator(locator).isVisible()
      if (isElVis) return
    }
    // x1 is 0.
    const y1 = Math.sin((tau / steps) * j * freq) * amplitude
    const [x2, y2] = [
      Math.cos(-ang * deg) * i - Math.sin(-ang * deg) * y1,
      Math.sin(-ang * deg) * i + Math.cos(-ang * deg) * y1,
    ]
    const [xr, yr] = [x2, y2]
    await page.mouse.move(x + xr, y + yr, { steps: 5 })
  }
}

export const circleMove = async (
  page: Page,
  x: number,
  y: number,
  steps: number,
  diameter: number,
  locator?: string
) => {
  const tau = Math.PI * 2
  const step = tau / steps
  for (let i = 0; i < tau; i += step) {
    if (locator) {
      const isElVis = await page.locator(locator).isVisible()
      if (isElVis) return
    }
    const [x1, y1] = [Math.cos(i) * diameter, Math.sin(i) * diameter]
    const [xr, yr] = [x1, y1]
    await page.mouse.move(x + xr, y + yr, { steps: 5 })
  }
}

export const getMovementUtils = (opts: any) => {
  // The way we truncate is kinda odd apparently, so we need this function
  // "[k]itty[c]ad round"
  const kcRound = (n: number) => Math.trunc(n * 100) / 100

  // To translate between screen and engine ("[U]nit") coordinates
  // NOTE: these pretty much can't be perfect because of screen scaling.
  // Handle on a case-by-case.
  const toU = (x: number, y: number) => [
    kcRound(x * 0.0678),
    kcRound(-y * 0.0678), // Y is inverted in our coordinate system
  ]

  // Turn the array into a string with specific formatting
  const fromUToString = (xy: number[]) => `[${xy[0]}, ${xy[1]}]`

  // Combine because used often
  const toSU = (xy: number[]) => fromUToString(toU(xy[0], xy[1]))

  // Make it easier to click around from center ("click [from] zero zero")
  const click00 = (x: number, y: number) =>
    opts.page.mouse.click(opts.center.x + x, opts.center.y + y, { delay: 100 })

  // Relative clicker, must keep state
  let last = { x: 0, y: 0 }
  const click00r = async (x?: number, y?: number) => {
    // reset relative coordinates when anything is undefined
    if (x === undefined || y === undefined) {
      last.x = 0
      last.y = 0
      return
    }

    await circleMove(
      opts.page,
      opts.center.x + last.x + x,
      opts.center.y + last.y + y,
      10,
      10
    )
    await click00(last.x + x, last.y + y)
    last.x += x
    last.y += y

    // Returns the new absolute coordinate if you need it.
    return [last.x, last.y]
  }

  return { toSU, toU, click00r }
}

async function waitForAuthAndLsp(page: Page) {
  const waitForLspPromise = page.waitForEvent('console', {
    predicate: async (message: any) => {
      // it would be better to wait for a message that the kcl lsp has started by looking for the message  message.text().includes('[lsp] [window/logMessage]')
      // but that doesn't seem to make it to the console for macos/safari :(
      if (message.text().includes('start kcl lsp')) {
        await new Promise((resolve) => setTimeout(resolve, 200))
        return true
      }
      return false
    },
    timeout: 45_000,
  })
  if (process.env.CI) {
    await waitForPageLoadWithRetry(page)
  } else {
    await page.goto('/')
    await waitForPageLoad(page)
  }

  return waitForLspPromise
}

export function normaliseKclNumbers(code: string, ignoreZero = true): string {
  const numberRegexp = /(?<!\w)-?\b\d+(\.\d+)?\b(?!\w)/g
  const replaceNumber = (number: string) => {
    if (ignoreZero && (number === '0' || number === '-0')) return number
    const sign = number.startsWith('-') ? '-' : ''
    return `${sign}12.34`
  }
  const replaceNumbers = (text: string) =>
    text.replace(numberRegexp, replaceNumber)
  return replaceNumbers(code)
}

export async function getUtils(page: Page, test_?: typeof test) {
  if (!test) {
    console.warn(
      'Some methods in getUtils requires test object as second argument'
    )
  }

  // Chrome devtools protocol session only works in Chromium
  const browserType = page.context().browser()?.browserType().name()
  const cdpSession =
    browserType !== 'chromium' ? null : await page.context().newCDPSession(page)

  const util = {
    waitForAuthSkipAppStart: () => waitForAuthAndLsp(page),
    waitForPageLoad: () => waitForPageLoad(page),
    waitForPageLoadWithRetry: () => waitForPageLoadWithRetry(page),
    removeCurrentCode: () => removeCurrentCode(page),
    sendCustomCmd: (cmd: EngineCommand) => sendCustomCmd(page, cmd),
    updateCamPosition: async (xyz: [number, number, number]) => {
      const fillInput = async (axis: 'x' | 'y' | 'z', value: number) => {
        await page.fill(`[data-testid="cam-${axis}-position"]`, String(value))
        await page.waitForTimeout(100)
      }

      await fillInput('x', xyz[0])
      await fillInput('y', xyz[1])
      await fillInput('z', xyz[2])
    },
    clearCommandLogs: () => clearCommandLogs(page),
    expectCmdLog: (locatorStr: string, timeout = 5000) =>
      expectCmdLog(page, locatorStr, timeout),
    openKclCodePanel: () => openKclCodePanel(page),
    closeKclCodePanel: () => closeKclCodePanel(page),
    openDebugPanel: () => openDebugPanel(page),
    closeDebugPanel: () => closeDebugPanel(page),
    openFilePanel: () => openFilePanel(page),
    closeFilePanel: () => closeFilePanel(page),
    openVariablesPane: () => openVariablesPane(page),
    openLogsPane: () => openLogsPane(page),
    openAndClearDebugPanel: () => openAndClearDebugPanel(page),
    clearAndCloseDebugPanel: async () => {
      await clearCommandLogs(page)
      return closeDebugPanel(page)
    },
    waitForCmdReceive: (commandType: string) =>
      waitForCmdReceive(page, commandType),
    getSegmentBodyCoords: async (locator: string, px = 30) => {
      const overlay = page.locator(locator)
      const bbox = await overlay
        .boundingBox({ timeout: 5_000 })
        .then((box: any) => ({ ...box, x: box?.x || 0, y: box?.y || 0 }))
      const angle = Number(await overlay.getAttribute('data-overlay-angle'))
      const angleXOffset = Math.cos(((angle - 180) * Math.PI) / 180) * px
      const angleYOffset = Math.sin(((angle - 180) * Math.PI) / 180) * px
      return {
        x: Math.round(bbox.x + angleXOffset),
        y: Math.round(bbox.y - angleYOffset),
      }
    },
    getAngle: async (locator: string) => {
      const overlay = page.locator(locator)
      return Number(await overlay.getAttribute('data-overlay-angle'))
    },
    getBoundingBox: async (locator: string) =>
      page
        .locator(locator)
        .boundingBox({ timeout: 5_000 })
        .then((box: any) => ({ ...box, x: box?.x || 0, y: box?.y || 0 })),
    codeLocator: page.locator('.cm-content'),
    crushKclCodeIntoOneLineAndThenMaybeSome: async () => {
      const code = await page.locator('.cm-content').innerText()
      return code.replaceAll(' ', '').replaceAll('\n', '')
    },
    normalisedEditorCode: async () => {
      const code = await page.locator('.cm-content').innerText()
      return normaliseKclNumbers(code)
    },
    normalisedCode: (code: string) => normaliseKclNumbers(code),
    canvasLocator: page.getByTestId('client-side-scene'),
    doAndWaitForCmd: async (
      fn: () => Promise<void>,
      commandType: string,
      endWithDebugPanelOpen = true
    ) => {
      await openDebugPanel(page)
      await clearCommandLogs(page)
      await closeDebugPanel(page)
      await fn()
      await openDebugPanel(page)
      await waitForCmdReceive(page, commandType)
      if (!endWithDebugPanelOpen) {
        await closeDebugPanel(page)
      }
    },
    /**
     * Given an expected RGB value, diff if the channel with the largest difference
     */
    getGreatestPixDiff: async (
      coords: { x: number; y: number },
      expected: [number, number, number]
    ): Promise<number> => {
      const buffer = await page.screenshot({
        fullPage: true,
      })
      const screenshot = await PNG.sync.read(buffer)
      const pixMultiplier: number = await page.evaluate(
        'window.devicePixelRatio'
      )
      const index =
        (screenshot.width * coords.y * pixMultiplier +
          coords.x * pixMultiplier) *
        4 // rbga is 4 channels
      const maxDiff = Math.max(
        Math.abs(screenshot.data[index] - expected[0]),
        Math.abs(screenshot.data[index + 1] - expected[1]),
        Math.abs(screenshot.data[index + 2] - expected[2])
      )
      if (maxDiff > 4) {
        console.log(
          `Expected: ${expected} Actual: [${screenshot.data[index]}, ${
            screenshot.data[index + 1]
          }, ${screenshot.data[index + 2]}]`
        )
      }
      return maxDiff
    },
    getPixelRGBs: getPixelRGBs(page),
    doAndWaitForImageDiff: (fn: () => Promise<unknown>, diffCount = 200) =>
      doAndWaitForImageDiff(page, fn, diffCount),
    emulateNetworkConditions: async (
      networkOptions: Protocol.Network.emulateNetworkConditionsParameters
    ) => {
      if (cdpSession === null) {
        // Use a fail safe if we can't simulate disconnect (on Safari)
        return page.evaluate('window.engineCommandManager.tearDown()')
      }

      return cdpSession?.send(
        'Network.emulateNetworkConditions',
        networkOptions
      )
    },

    toNormalizedCode(text: string) {
      return toNormalizedCode(text)
    },

    async editorTextMatches(code: string) {
      const editor = page.locator(editorSelector)
      return expect
        .poll(async () => {
          const text = await editor.textContent()
          return toNormalizedCode(text ?? '')
        })
        .toContain(toNormalizedCode(code))
    },

    pasteCodeInEditor: async (code: string) => {
      return test?.step('Paste in KCL code', async () => {
        const editor = page.locator(editorSelector)
        await editor.fill(code)
        await util.editorTextMatches(code)
      })
    },

    clickPane: async (paneId: PaneId) => {
      return test?.step(`Open ${paneId} pane`, async () => {
        await page.getByTestId(paneId + '-pane-button').click()
        await expect(page.locator('#' + paneId + '-pane')).toBeVisible()
      })
    },

    createNewFile: async (name: string) => {
      return test?.step(`Create a file named ${name}`, async () => {
        // If the application is in the middle of connecting a stream
        // then creating a new file won't work in the end.
        await expect(
          page.getByRole('button', { name: 'Start Sketch' })
        ).not.toBeDisabled()
        await page.getByTestId('create-file-button').click()
        await page.getByTestId('tree-input-field').fill(name)
        await page.keyboard.press('Enter')
      })
    },

    cloneFile: async (name: string) => {
      return test?.step(`Cloning file '${name}'`, async () => {
        await page
          .locator('[data-testid="file-pane-scroll-container"] button')
          .filter({ hasText: name })
          .click({ button: 'right' })
        await page.getByTestId('context-menu-clone').click()
      })
    },

    selectFile: async (name: string) => {
      return test?.step(`Select ${name}`, async () => {
        await page
          .locator('[data-testid="file-pane-scroll-container"] button')
          .filter({ hasText: name })
          .click()
        await expect(page.getByTestId('project-sidebar-toggle')).toContainText(
          name
        )
      })
    },

    createNewFileAndSelect: async (name: string) => {
      return test?.step(`Create a file named ${name}, select it`, async () => {
        await openFilePanel(page)
        await page.getByTestId('create-file-button').click()
        await page.getByTestId('file-rename-field').fill(name)
        await page.keyboard.press('Enter')
        const newFile = page
          .locator('[data-testid="file-pane-scroll-container"] button')
          .filter({ hasText: name })

        await expect(newFile).toBeVisible()
        await newFile.click()
      })
    },

    renameFile: async (fromName: string, toName: string) => {
      return test?.step(`Rename ${fromName} to ${toName}`, async () => {
        await page
          .locator('[data-testid="file-pane-scroll-container"] button')
          .filter({ hasText: fromName })
          .click({ button: 'right' })
        await page.getByTestId('context-menu-rename').click()
        await page.getByTestId('file-rename-field').fill(toName)
        await page.keyboard.press('Enter')
        await page
          .locator('[data-testid="file-pane-scroll-container"] button')
          .filter({ hasText: toName })
          .click()
      })
    },

    deleteFile: async (name: string) => {
      return test?.step(`Delete ${name}`, async () => {
        await page
          .locator('[data-testid="file-pane-scroll-container"] button')
          .filter({ hasText: name })
          .click({ button: 'right' })
        await page.getByTestId('context-menu-delete').click()
        await page.getByTestId('delete-confirmation').click()
      })
    },

    /**
     * @deprecated Sorry I don't have time to fix this right now, but runs like
     * the one linked below show me that setting the open panes in this manner is not reliable.
     * You can either set `openPanes` as a part of the same initScript we run in setupElectron/setup,
     * or you can imperatively open the panes with functions like {openKclCodePanel}
     * (or we can make a general openPane function that takes a paneId).,
     * but having a separate initScript does not seem to work reliably.
     * @link https://github.com/KittyCAD/modeling-app/actions/runs/10731890169/job/29762700806?pr=3807#step:20:19553
     */
    panesOpen: async (paneIds: PaneId[]) => {
      return test?.step(`Setting ${paneIds} panes to be open`, async () => {
        await page.addInitScript(
          ({ PERSIST_MODELING_CONTEXT, paneIds }: any) => {
            localStorage.setItem(
              PERSIST_MODELING_CONTEXT,
              JSON.stringify({ openPanes: paneIds })
            )
          },
          { PERSIST_MODELING_CONTEXT, paneIds }
        )
        await page.reload()
      })
    },
  }

  return util
}

type TemplateOptions = Array<number | Array<number>>

type makeTemplateReturn = {
  regExp: RegExp
  genNext: (
    templateParts: TemplateStringsArray,
    ...options: TemplateOptions
  ) => makeTemplateReturn
}

const escapeRegExp = (string: string) => {
  return string.replace(/[.*+?^${}()|[\]\\]/g, '\\$&') // $& means the whole matched string
}

const _makeTemplate = (
  templateParts: TemplateStringsArray,
  ...options: TemplateOptions
) => {
  const length = Math.max(...options.map((a) => (isArray(a) ? a[0] : 0)))
  let reExpTemplate = ''
  for (let i = 0; i < length; i++) {
    const currentStr = templateParts.map((str, index) => {
      const currentOptions = options[index]
      return (
        escapeRegExp(str) +
        String(
          isArray(currentOptions)
            ? currentOptions[i]
            : typeof currentOptions === 'number'
            ? currentOptions
            : ''
        )
      )
    })
    reExpTemplate += '|' + currentStr.join('')
  }
  return new RegExp(reExpTemplate)
}

/**
 * Tool for making templates to match code snippets in the editor with some fudge factor,
 * as there's some level of non-determinism.
 *
 * Usage is as such:
 * ```typescript
 * const result = makeTemplate`const myVar = aFunc(${[1, 2, 3]})`
 * await expect(page.locator('.cm-content')).toHaveText(result.regExp)
 * ```
 * Where the value `1`, `2` or `3` are all valid and should make the test pass.
 *
 * The function also has a `genNext` function that allows you to chain multiple templates
 * together without having to repeat previous parts of the template.
 * ```typescript
 * const result2 = result.genNext`const myVar2 = aFunc(${[4, 5, 6]})`
 * ```
 */
export const makeTemplate: (
  templateParts: TemplateStringsArray,
  ...values: TemplateOptions
) => makeTemplateReturn = (templateParts, ...options) => {
  return {
    regExp: _makeTemplate(templateParts, ...options),
    genNext: (
      nextTemplateParts: TemplateStringsArray,
      ...nextOptions: TemplateOptions
    ) =>
      makeTemplate(
        [...templateParts, ...nextTemplateParts] as any as TemplateStringsArray,
        [...options, ...nextOptions] as any
      ),
  }
}

const PLAYWRIGHT_DOWNLOAD_DIR = 'downloads-during-playwright'

export const getPlaywrightDownloadDir = (rootDir: string) => {
  return path.resolve(rootDir, PLAYWRIGHT_DOWNLOAD_DIR)
}

const moveDownloadedFileTo = async (rootDir: string, toLocation: string) => {
  await fsp.mkdir(path.dirname(toLocation), { recursive: true })

  const downloadDir = getPlaywrightDownloadDir(rootDir)

  // Expect there to be at least one file
  await expect
    .poll(async () => {
      const files = await fsp.readdir(downloadDir)
      return files.length
    })
    .toBeGreaterThan(0)

  // Go through the downloads dir and move files to new location
  const files = await fsp.readdir(downloadDir)

  // Assumption: only ever one file here.
  for (let file of files) {
    await fsp.rename(path.resolve(downloadDir, file), toLocation)
  }
}

export interface Paths {
  modelPath: string
  imagePath: string
  outputType: string
}

export const doExport = async (
  output: Models['OutputFormat3d_type'],
  rootDir: string,
  page: Page,
  exportFrom: 'dropdown' | 'sidebarButton' | 'commandBar' = 'dropdown'
): Promise<Paths> => {
  if (exportFrom === 'dropdown') {
    await page.getByTestId('project-sidebar-toggle').click()

    const exportMenuButton = page.getByRole('button', {
      name: 'Export current part',
    })
    await expect(exportMenuButton).toBeVisible()
    await exportMenuButton.click()
  } else if (exportFrom === 'sidebarButton') {
    await expect(page.getByTestId('export-pane-button')).toBeVisible()
    await page.getByTestId('export-pane-button').click()
  } else if (exportFrom === 'commandBar') {
    const commandBarButton = page.getByRole('button', { name: 'Commands' })
    await expect(commandBarButton).toBeVisible()
    // Click the command bar button
    await commandBarButton.click()

    // Wait for the command bar to appear
    const cmdSearchBar = page.getByPlaceholder('Search commands')
    await expect(cmdSearchBar).toBeVisible()

    const textToCadCommand = page.getByRole('option', {
      name: 'floppy disk arrow Export',
    })
    await expect(textToCadCommand.first()).toBeVisible()
    // Click the Text-to-CAD command
    await textToCadCommand.first().click()
  }
  await expect(page.getByTestId('command-bar')).toBeVisible()

  // Go through export via command bar
  await page.getByRole('option', { name: output.type, exact: false }).click()
  await page.locator('#arg-form').waitFor({ state: 'detached' })
  if ('storage' in output) {
    await page.getByTestId('arg-name-storage').waitFor({ timeout: 1000 })
    await page.getByRole('button', { name: 'storage', exact: false }).click()
    await page
      .getByRole('option', { name: output.storage, exact: false })
      .click()
    await page.locator('#arg-form').waitFor({ state: 'detached' })
  }
  await expect(page.getByText('Confirm Export')).toBeVisible()

  await page.getByRole('button', { name: 'Submit command' }).click()

  // This usually happens immediately after. If we're too slow we don't
  // catch it.
  await expect(page.getByText('Exported successfully')).toBeVisible()

  if (exportFrom === 'sidebarButton' || exportFrom === 'commandBar') {
    return {
      modelPath: '',
      imagePath: '',
      outputType: output.type,
    }
  }

  // Handle download
  const downloadLocationer = (extra = '', isImage = false) =>
    `./e2e/playwright/export-snapshots/${output.type}-${
      'storage' in output ? output.storage : ''
    }${extra}.${isImage ? 'png' : output.type}`
  const downloadLocation = downloadLocationer()

  if (output.type === 'step') {
    // stable timestamps for step files
    const fileContents = await fsp.readFile(downloadLocation, 'utf-8')
    const newFileContents = fileContents.replace(
      /[0-9]{4}-[0-9]{2}-[0-9]{2}T[0-9]{2}:[0-9]{2}:[0-9]{2}\.[0-9]+[0-9]+[0-9]\+[0-9]{2}:[0-9]{2}/g,
      '1970-01-01T00:00:00.0+00:00'
    )
    await fsp.writeFile(downloadLocation, newFileContents)
  } else {
    // By default all files are downloaded to the same place in playwright
    // (declared in src/lib/exportSave)
    // To remain consistent with our old web tests, we want to move some downloads
    // (images) to another directory.
    await moveDownloadedFileTo(rootDir, downloadLocation)
  }

  return {
    modelPath: downloadLocation,
    imagePath: downloadLocationer('', true),
    outputType: output.type,
  }
}

export async function tearDown(page: Page, testInfo: TestInfo) {
  if (testInfo.status === 'skipped') return
  if (testInfo.status === 'failed') return

  const u = await getUtils(page)
  // Kill the network so shutdown happens properly
  await u.emulateNetworkConditions({
    offline: true,
    // values of 0 remove any active throttling. crbug.com/456324#c9
    latency: 0,
    downloadThroughput: -1,
    uploadThroughput: -1,
  })
}

// settingsOverrides may need to be augmented to take more generic items,
// but we'll be strict for now
export async function setup(
  context: BrowserContext,
  page: Page,
  testInfo?: TestInfo
) {
  await context.addInitScript(
    async ({
      token,
      settingsKey,
      settings,
      IS_PLAYWRIGHT_KEY,
      PLAYWRIGHT_TEST_DIR,
      PERSIST_MODELING_CONTEXT,
    }) => {
      localStorage.clear()
      localStorage.setItem('TOKEN_PERSIST_KEY', token)
      localStorage.setItem('persistCode', ``)
      localStorage.setItem(
        PERSIST_MODELING_CONTEXT,
        JSON.stringify({ openPanes: ['code'] })
      )
      localStorage.setItem(settingsKey, settings)
      localStorage.setItem(IS_PLAYWRIGHT_KEY, 'true')
      localStorage.setItem('PLAYWRIGHT_TEST_DIR', PLAYWRIGHT_TEST_DIR)
    },
    {
      token: secrets.token,
      settingsKey: TEST_SETTINGS_KEY,
      settings: settingsToToml({
        settings: {
          ...TEST_SETTINGS,
          app: {
            ...TEST_SETTINGS.project,
            project_directory: TEST_SETTINGS.app?.project_directory,
            onboarding_status: 'dismissed',
            theme: 'dark',
          },
        },
      }),
      IS_PLAYWRIGHT_KEY,
      PLAYWRIGHT_TEST_DIR: TEST_SETTINGS.app?.project_directory || '',
      PERSIST_MODELING_CONTEXT,
    }
  )

  await context.addCookies([
    {
      name: COOKIE_NAME,
      value: secrets.token,
      path: '/',
      domain: 'localhost',
      secure: true,
    },
  ])

  failOnConsoleErrors(page, testInfo)
  // kill animations, speeds up tests and reduced flakiness
  await page.emulateMedia({ reducedMotion: 'reduce' })

  // Trigger a navigation, since loading file:// doesn't.
  // await page.reload()
}

function failOnConsoleErrors(page: Page, testInfo?: TestInfo) {
  // enabled for chrome for now
  if (page.context().browser()?.browserType().name() === 'chromium') {
    // No idea wtf exception is
    page.on('pageerror', (exception: any) => {
      if (isErrorWhitelisted(exception)) {
        return
      }

      // only set this env var to false if you want to collect console errors
      // This can be configured in the GH workflow.  This should be set to true by default (we want tests to fail when
      // unwhitelisted console errors are detected).
      if (process.env.FAIL_ON_CONSOLE_ERRORS === 'true') {
        // Fail when running on CI and FAIL_ON_CONSOLE_ERRORS is set
        // use expect to prevent page from closing and not cleaning up
        expect(`An error was detected in the console: \r\n message:${exception.message} \r\n name:${exception.name} \r\n stack:${exception.stack}

          *Either fix the console error or add it to the whitelist defined in ./lib/console-error-whitelist.ts (if the error can be safely ignored)
          `).toEqual('Console error detected')
      } else {
        // the (test-results/exceptions.txt) file will be uploaded as part of an upload artifact in GH
        fsp
          .appendFile(
            './test-results/exceptions.txt',
            [
              '~~~',
              `triggered_by_test:${
                testInfo?.file + ' ' + (testInfo?.title || ' ')
              }`,
              `name:${exception.name}`,
              `message:${exception.message}`,
              `stack:${exception.stack}`,
              `project:${testInfo?.project.name}`,
              '~~~',
            ].join('\n')
          )
          .catch((err) => {
            console.error(err)
          })
      }
    })
  }
}
export async function isOutOfViewInScrollContainer(
  element: Locator,
  container: Locator
): Promise<boolean> {
  const elementBox = await element.boundingBox({ timeout: 5_000 })
  const containerBox = await container.boundingBox({ timeout: 5_000 })

  let isOutOfView = false
  if (elementBox && containerBox)
    return (
      elementBox.y + elementBox.height > containerBox.y + containerBox.height ||
      elementBox.y < containerBox.y ||
      elementBox.x + elementBox.width > containerBox.x + containerBox.width ||
      elementBox.x < containerBox.x
    )

  return isOutOfView
}

export async function createProject({
  name,
  page,
  returnHome = false,
}: {
  name: string
  page: Page
  returnHome?: boolean
}) {
  await test.step(`Create project and navigate to it`, async () => {
    await page.getByRole('button', { name: 'Create project' }).click()
    await page.getByRole('textbox', { name: 'Name' }).fill(name)
    await page.getByRole('button', { name: 'Continue' }).click()

    if (returnHome) {
      await page.waitForURL('**/file/**', { waitUntil: 'domcontentloaded' })
      await page.getByTestId('app-logo').click()
    }
  })
}

export function executorInputPath(fileName: string): string {
  return path.join('rust', 'kcl-lib', 'e2e', 'executor', 'inputs', fileName)
}

export async function doAndWaitForImageDiff(
  page: Page,
  fn: () => Promise<unknown>,
  diffCount = 200
) {
  return new Promise<boolean>((resolve) => {
    ;(async () => {
      await page.screenshot({
        path: './e2e/playwright/temp1.png',
        fullPage: true,
      })
      await fn()
      const isImageDiff = async () => {
        await page.screenshot({
          path: './e2e/playwright/temp2.png',
          fullPage: true,
        })
        const screenshot1 = PNG.sync.read(
          await fsp.readFile('./e2e/playwright/temp1.png')
        )
        const screenshot2 = PNG.sync.read(
          await fsp.readFile('./e2e/playwright/temp2.png')
        )
        const actualDiffCount = pixelMatch(
          screenshot1.data,
          screenshot2.data,
          null,
          screenshot1.width,
          screenshot2.height
        )
        return actualDiffCount > diffCount
      }

      // run isImageDiff every 50ms until it returns true or 5 seconds have passed (100 times)
      let count = 0
      const interval = setInterval(() => {
        ;(async () => {
          count++
          if (await isImageDiff()) {
            clearInterval(interval)
            resolve(true)
          } else if (count > 100) {
            clearInterval(interval)
            resolve(false)
          }
        })().catch(reportRejection)
      }, 50)
    })().catch(reportRejection)
  })
}

export async function openAndClearDebugPanel(page: Page) {
  await openDebugPanel(page)
  return clearCommandLogs(page)
}

export function sansWhitespace(str: string) {
  return str.replace(/\s+/g, '').trim()
}

export function getPixelRGBs(page: Page) {
  return async (
    coords: { x: number; y: number },
    radius: number
  ): Promise<[number, number, number][]> => {
    const buffer = await page.screenshot({
      fullPage: true,
    })
    const screenshot = await PNG.sync.read(buffer)
    const pixMultiplier: number = await page.evaluate('window.devicePixelRatio')
    const allCords: [number, number][] = [[coords.x, coords.y]]
    for (let i = 1; i < radius; i++) {
      allCords.push([coords.x + i, coords.y])
      allCords.push([coords.x - i, coords.y])
      allCords.push([coords.x, coords.y + i])
      allCords.push([coords.x, coords.y - i])
    }
    return allCords.map(([x, y]) => {
      const index =
        (screenshot.width * y * pixMultiplier + x * pixMultiplier) * 4 // rbga is 4 channels
      return [
        screenshot.data[index],
        screenshot.data[index + 1],
        screenshot.data[index + 2],
      ]
    })
  }
}

export async function pollEditorLinesSelectedLength(page: Page, lines: number) {
  return expect
    .poll(async () => {
      const lines = await page.locator('.cm-activeLine').all()
      return lines.length
    })
    .toBe(lines)
}

export function settingsToToml(settings: DeepPartial<Configuration>) {
  return TOML.stringify(settings as any)
}

export function tomlToSettings(toml: string): DeepPartial<Configuration> {
  return TOML.parse(toml)
}

export function tomlToPerProjectSettings(
  toml: string
): DeepPartial<ProjectConfiguration> {
  return TOML.parse(toml)
}

export function perProjectsettingsToToml(
  settings: DeepPartial<ProjectConfiguration>
) {
  return TOML.stringify(settings as any)
}<|MERGE_RESOLUTION|>--- conflicted
+++ resolved
@@ -26,11 +26,7 @@
 import { reportRejection } from 'lib/trap'
 import { DeepPartial } from 'lib/types'
 import { Configuration } from 'lang/wasm'
-<<<<<<< HEAD
-import { Settings } from '@rust/kcl-lib/bindings/Settings'
 import { ProjectConfiguration } from '@rust/kcl-lib/bindings/ProjectConfiguration'
-=======
->>>>>>> 09c6f511
 
 const toNormalizedCode = (text: string) => {
   return text.replace(/\s+/g, '')
