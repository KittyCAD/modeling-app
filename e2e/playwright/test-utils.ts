--- conflicted
+++ resolved
@@ -9,13 +9,9 @@
 import { EngineCommand } from 'lang/std/artifactGraph'
 import os from 'os'
 import fsp from 'fs/promises'
-<<<<<<< HEAD
-import * as fs from 'fs'
-import * as path from 'path'
-=======
 import fsSync from 'fs'
 import { join } from 'path'
->>>>>>> a89d8bb8
+import * as fs from 'fs'
 import pixelMatch from 'pixelmatch'
 import { PNG } from 'pngjs'
 import { Protocol } from 'playwright-core/types/protocol'
@@ -28,12 +24,9 @@
   IS_PLAYWRIGHT_KEY,
 } from './storageStates'
 import * as TOML from '@iarna/toml'
-<<<<<<< HEAD
-import { uuidv4 } from 'lib/utils'
-=======
 import { SaveSettingsPayload } from 'lib/settings/settingsTypes'
 import { SETTINGS_FILE_NAME } from 'lib/constants'
->>>>>>> a89d8bb8
+import { uuidv4 } from 'lib/utils'
 
 type TestColor = [number, number, number]
 export const TEST_COLORS = {
@@ -679,7 +672,16 @@
     }
   )
 
-<<<<<<< HEAD
+  await context.addCookies([
+    {
+      name: COOKIE_NAME,
+      value: secrets.token,
+      path: '/',
+      domain: 'localhost',
+      secure: true,
+    },
+  ])
+
   if (process.env.GENERATE_PLAYWRIGHT_COVERAGE) {
     await context.addInitScript(() =>
       window.addEventListener('beforeunload', () =>
@@ -689,14 +691,14 @@
         )
       )
     )
-    const istanbulCLIOutput = path.join(process.cwd(), '.nyc_output')
+    const istanbulCLIOutput = join(process.cwd(), '.nyc_output')
     await fsp.mkdir(istanbulCLIOutput, { recursive: true })
     await context.exposeFunction(
       'collectIstanbulCoverage',
       (coverageJSON: string) => {
         if (coverageJSON) {
           fs.writeFileSync(
-            path.join(
+            join(
               istanbulCLIOutput,
               `playwright_coverage_${uuidv4()}.json`
             ),
@@ -707,17 +709,6 @@
     )
   }
 
-=======
-  await context.addCookies([
-    {
-      name: COOKIE_NAME,
-      value: secrets.token,
-      path: '/',
-      domain: 'localhost',
-      secure: true,
-    },
-  ])
->>>>>>> a89d8bb8
   // kill animations, speeds up tests and reduced flakiness
   await page.emulateMedia({ reducedMotion: 'reduce' })
 }
