import { test, expect } from '@playwright/test'
import {
  doExport,
  executorInputPath,
  getUtils,
  isOutOfViewInScrollContainer,
  Paths,
  setupElectron,
  tearDown,
  createProject,
} from './test-utils'
import fsp from 'fs/promises'
import fs from 'fs'
import { join } from 'path'
import { DEFAULT_PROJECT_KCL_FILE } from 'lib/constants'

test.afterEach(async ({ page }, testInfo) => {
  await tearDown(page, testInfo)
})

test(
  'projects reload if a new one is created, deleted, or renamed externally',
  { tag: '@electron' },
  async ({ browserName }, testInfo) => {
    let externalCreatedProjectName = 'external-created-project'

    let targetDir = ''

    const { electronApp, page } = await setupElectron({
      testInfo,
      folderSetupFn: async (dir) => {
        targetDir = dir
        setTimeout(() => {
          const myDir = join(dir, externalCreatedProjectName)
          ;(async () => {
            await fsp.mkdir(myDir)
            await fsp.writeFile(
              join(myDir, DEFAULT_PROJECT_KCL_FILE),
              'sca ba be bop de day wawa skee'
            )
          })().catch(console.error)
        }, 5000)
      },
    })

    await page.setViewportSize({ width: 1200, height: 500 })

    const projectLinks = page.getByTestId('project-link')

    await projectLinks.first().waitFor()
    await expect(projectLinks).toContainText(externalCreatedProjectName)

    await fsp.rename(
      join(targetDir, externalCreatedProjectName),
      join(targetDir, externalCreatedProjectName + '1')
    )

    externalCreatedProjectName += '1'
    await expect(projectLinks).toContainText(externalCreatedProjectName)

    await fsp.rm(join(targetDir, externalCreatedProjectName), {
      recursive: true,
      force: true,
    })

    await expect(projectLinks).toHaveCount(0)

    await electronApp.close()
  }
)

test(
  'click help/keybindings from home page',
  { tag: '@electron' },
  async ({ browserName }, testInfo) => {
    const { electronApp, page } = await setupElectron({
      testInfo,
      folderSetupFn: async () => {},
    })

    await page.setViewportSize({ width: 1200, height: 500 })

    page.on('console', console.log)

    // click ? button
    await page.getByTestId('help-button').click()
    await expect(page.getByTestId('keybindings-button')).toBeVisible()
    // Click keyboard shortcuts button.
    await page.getByTestId('keybindings-button').click()
    // Make sure the keyboard shortcuts modal is visible.
    await expect(page.getByText('Enter Sketch Mode')).toBeVisible()

    await electronApp.close()
  }
)

test(
  'click help/keybindings from project page',
  { tag: '@electron' },
  async ({ browserName }, testInfo) => {
    const { electronApp, page } = await setupElectron({
      testInfo,
      folderSetupFn: async (dir) => {
        const bracketDir = join(dir, 'bracket')
        await fsp.mkdir(bracketDir, { recursive: true })
        await fsp.copyFile(
          executorInputPath('focusrite_scarlett_mounting_braket.kcl'),
          join(bracketDir, 'main.kcl')
        )
      },
    })

    await page.setViewportSize({ width: 1200, height: 500 })

    page.on('console', console.log)

    // expect to see the text bracket
    await expect(page.getByText('bracket')).toBeVisible()

    await page.getByText('bracket').click()

    await expect(page.getByTestId('loading')).toBeAttached()
    await expect(page.getByTestId('loading')).not.toBeAttached({
      timeout: 20_000,
    })

    // click ? button
    await page.getByTestId('help-button').click()
    await expect(page.getByTestId('keybindings-button')).toBeVisible()
    // Click keyboard shortcuts button.
    await page.getByTestId('keybindings-button').click()
    // Make sure the keyboard shortcuts modal is visible.
    await expect(page.getByText('Enter Sketch Mode')).toBeVisible()

    await electronApp.close()
  }
)

test(
  'when code with error first loads you get errors in console',
  { tag: '@electron' },
  async ({ browserName }, testInfo) => {
    const { electronApp, page } = await setupElectron({
      testInfo,
      folderSetupFn: async (dir) => {
        await fsp.mkdir(join(dir, 'broken-code'), { recursive: true })
        await fsp.copyFile(
          executorInputPath('broken-code-test.kcl'),
          join(dir, 'broken-code', 'main.kcl')
        )
      },
    })

    await page.setViewportSize({ width: 1200, height: 500 })

    await expect(page.getByText('broken-code')).toBeVisible()

    await page.getByText('broken-code').click()

    await expect(page.getByTestId('loading')).toBeAttached()
    await expect(page.getByTestId('loading')).not.toBeAttached({
      timeout: 20_000,
    })

    // error in guter
    await expect(page.locator('.cm-lint-marker-error')).toBeVisible()

    // error text on hover
    await page.hover('.cm-lint-marker-error')
    const crypticErrorText = `Expected a tag declarator`
    await expect(page.getByText(crypticErrorText).first()).toBeVisible()

    await electronApp.close()
  }
)

test.describe('Can export from electron app', () => {
  const exportMethods = ['sidebarButton', 'commandBar'] as const

  for (const method of exportMethods) {
    test(
      `Can export using ${method}`,
      { tag: '@electron' },
      async ({ browserName }, testInfo) => {
        const { electronApp, page } = await setupElectron({
          testInfo,
          folderSetupFn: async (dir) => {
            const bracketDir = join(dir, 'bracket')
            await fsp.mkdir(bracketDir, { recursive: true })
            await fsp.copyFile(
              executorInputPath('focusrite_scarlett_mounting_braket.kcl'),
              join(bracketDir, 'main.kcl')
            )
          },
        })

        await page.setViewportSize({ width: 1200, height: 500 })
        const u = await getUtils(page)

        page.on('console', console.log)

        const pointOnModel = { x: 630, y: 280 }

        await test.step('Opening the bracket project should load the stream', async () => {
          // expect to see the text bracket
          await expect(page.getByText('bracket')).toBeVisible()

          await page.getByText('bracket').click()

          await expect(page.getByTestId('loading')).toBeAttached()
          await expect(page.getByTestId('loading')).not.toBeAttached({
            timeout: 20_000,
          })

          await expect(
            page.getByRole('button', { name: 'Start Sketch' })
          ).toBeEnabled({
            timeout: 20_000,
          })

          // gray at this pixel means the stream has loaded in the most
          // user way we can verify it (pixel color)
          await expect
            .poll(() => u.getGreatestPixDiff(pointOnModel, [85, 85, 85]), {
              timeout: 10_000,
            })
            .toBeLessThan(15)
        })

        const exportLocations: Array<Paths> = []
        await test.step(`export the model as a glTF using ${method}`, async () => {
          exportLocations.push(
            await doExport(
              {
                type: 'gltf',
                storage: 'embedded',
                presentation: 'pretty',
              },
              page,
              method
            )
          )
        })

        await test.step('Check the export size', async () => {
          await expect
            .poll(
              async () => {
                try {
                  const outputGltf = await fsp.readFile('output.gltf')
                  return outputGltf.byteLength
                } catch (e) {
                  return 0
                }
              },
              { timeout: 15_000 }
            )
            .toBe(431341)

          // clean up output.gltf
          await fsp.rm('output.gltf')
        })

        await electronApp.close()
      }
    )
  }
})
test(
  'Rename and delete projects, also spam arrow keys when renaming',
  { tag: '@electron' },
  async ({ browserName }, testInfo) => {
    const { electronApp, page } = await setupElectron({
      testInfo,
      folderSetupFn: async (dir) => {
        await fsp.mkdir(`${dir}/router-template-slate`, { recursive: true })
        await fsp.copyFile(
          'src/wasm-lib/tests/executor/inputs/router-template-slate.kcl',
          `${dir}/router-template-slate/main.kcl`
        )
        const _1975 = new Date('1975-01-01T00:01:11')
        fs.utimesSync(`${dir}/router-template-slate/main.kcl`, _1975, _1975)

        await fsp.mkdir(`${dir}/bracket`, { recursive: true })
        await fsp.copyFile(
          'src/wasm-lib/tests/executor/inputs/focusrite_scarlett_mounting_braket.kcl',
          `${dir}/bracket/main.kcl`
        )
        const _1985 = new Date('1985-01-01T00:02:22')
        fs.utimesSync(`${dir}/bracket/main.kcl`, _1985, _1985)

        await new Promise((r) => setTimeout(r, 1_000))
        await fsp.mkdir(`${dir}/lego`, { recursive: true })
        await fsp.copyFile(
          'src/wasm-lib/tests/executor/inputs/lego.kcl',
          `${dir}/lego/main.kcl`
        )
        const _1995 = new Date('1995-01-01T00:03:33')
        fs.utimesSync(`${dir}/lego/main.kcl`, _1995, _1995)
      },
    })

    await page.setViewportSize({ width: 1200, height: 500 })

    page.on('console', console.log)

    await page.waitForTimeout(1_000)

    await test.step('rename a project clicking buttons checking left and right arrow does not impact the text', async () => {
      const routerTemplate = page.getByText('router-template-slate')

      await routerTemplate.hover()
      await routerTemplate.focus()

      await expect(page.getByLabel('sketch').last()).toBeVisible()
      await page.getByLabel('sketch').last().click()

      const selectedText = await page.evaluate(() => {
        const selection = window.getSelection()
        return selection ? selection.toString() : ''
      })

      expect(selectedText).toBe('router-template-slate')

      await page.waitForTimeout(100)

      await page.keyboard.press('Backspace')
      await page.keyboard.type('updated project name')

      // spam arrow keys to make sure it doesn't impact the text
      for (let i = 0; i < 10; i++) {
        await page.keyboard.press('ArrowRight')
      }
      for (let i = 0; i < 30; i++) {
        await page.keyboard.press('ArrowLeft')
      }

      await page.getByLabel('checkmark').last().click()

      await expect(page.getByText('Successfully renamed')).toBeVisible()
      await expect(page.getByText('Successfully renamed')).not.toBeVisible()
      await expect(page.getByText('updated project name')).toBeVisible()
    })

    await test.step('update a project by hitting enter', async () => {
      const project = page.getByText('updated project name')

      await project.hover()
      await project.focus()

      await expect(page.getByLabel('sketch').last()).toBeVisible()
      await page.getByLabel('sketch').last().click()

      const selectedText = await page.evaluate(() => {
        const selection = window.getSelection()
        return selection ? selection.toString() : ''
      })

      expect(selectedText).toBe('updated project name')

      // type "updated project name"
      await page.keyboard.press('Backspace')
      await page.keyboard.type('updated name again')

      await page.keyboard.press('Enter')

      await expect(page.getByText('Successfully renamed')).toBeVisible()
      await expect(page.getByText('Successfully renamed')).not.toBeVisible()

      await expect(page.getByText('updated name again')).toBeVisible()
    })

    await test.step('Cancel and edit by clicking the x button', async () => {
      const project = page.getByText('updated name again')

      await project.hover()
      await project.focus()

      await expect(page.getByLabel('sketch').last()).toBeVisible()
      await page.getByLabel('sketch').last().click()

      const selectedText = await page.evaluate(() => {
        const selection = window.getSelection()
        return selection ? selection.toString() : ''
      })

      expect(selectedText).toBe('updated name again')

      await page.keyboard.press('Backspace')
      await page.keyboard.type('dismiss this text')

      await page.getByLabel('close').last().click()

      await expect(page.getByText('updated name again')).toBeVisible()
    })

    await test.step('Cancel and edit by pressing esc', async () => {
      const project = page.getByText('updated name again')

      await project.hover()
      await project.focus()

      await expect(page.getByLabel('sketch').last()).toBeVisible()
      await page.getByLabel('sketch').last().click()

      const selectedText = await page.evaluate(() => {
        const selection = window.getSelection()
        return selection ? selection.toString() : ''
      })

      expect(selectedText).toBe('updated name again')

      await page.keyboard.press('Backspace')
      await page.keyboard.type('dismiss this text')

      await page.keyboard.press('Escape')

      await expect(page.getByText('updated name again')).toBeVisible()
    })

    await test.step('delete a project by clicking the trash button', async () => {
      const project = page.getByText('updated name again')

      await project.hover()
      await project.focus()

      await expect(page.getByLabel('trash').last()).toBeVisible()
      await page.getByLabel('trash').last().click()

      await expect(page.getByText('This will permanently delete')).toBeVisible()

      await page.getByTestId('delete-confirmation').click()

      await expect(page.getByText('Successfully deleted')).toBeVisible()
      await expect(page.getByText('Successfully deleted')).not.toBeVisible()

      await expect(page.getByText('updated name again')).not.toBeVisible()
    })

    await test.step('rename a project to an empty string should make the field complain', async () => {
      const routerTemplate = page.getByText('bracket')

      await routerTemplate.hover()
      await routerTemplate.focus()

      await expect(page.getByLabel('sketch').last()).toBeVisible()
      await page.getByLabel('sketch').last().click()

      const selectedText = await page.evaluate(() => {
        const selection = window.getSelection()
        return selection ? selection.toString() : ''
      })

      expect(selectedText).toBe('bracket')

      // type "updated project name"
      await page.keyboard.press('Backspace')

      await page.keyboard.press('Enter')
      await page.waitForTimeout(100)
      await page.keyboard.press('Enter')
      await page.waitForTimeout(100)
      await page.keyboard.press('Escape')

      // expect the name not to have changed
      await expect(page.getByText('bracket')).toBeVisible()
    })

    await electronApp.close()
  }
)

test(
  'pressing "delete" on home screen should do nothing',
  { tag: '@electron' },
  async ({ browserName }, testInfo) => {
    const { electronApp, page } = await setupElectron({
      testInfo,
      folderSetupFn: async (dir) => {
        await fsp.mkdir(`${dir}/router-template-slate`, { recursive: true })
        await fsp.copyFile(
          'src/wasm-lib/tests/executor/inputs/router-template-slate.kcl',
          `${dir}/router-template-slate/main.kcl`
        )
      },
    })
    await page.setViewportSize({ width: 1200, height: 500 })

    page.on('console', console.log)

    await expect(page.getByText('router-template-slate')).toBeVisible()
    await expect(page.getByText('Your Projects')).toBeVisible()

    await page.keyboard.press('Delete')
    await page.waitForTimeout(200)
    await page.keyboard.press('Delete')

    // expect to still be on the home page
    await expect(page.getByText('router-template-slate')).toBeVisible()
    await expect(page.getByText('Your Projects')).toBeVisible()

    await electronApp.close()
  }
)

test.describe(`Project management commands`, () => {
  test(
    `Rename from project page`,
    { tag: '@electron' },
    async ({ browserName }, testInfo) => {
      const projectName = `my_project_to_rename`
      const { electronApp, page } = await setupElectron({
        testInfo,
        folderSetupFn: async (dir) => {
          await fsp.mkdir(`${dir}/${projectName}`, { recursive: true })
          await fsp.copyFile(
            'src/wasm-lib/tests/executor/inputs/router-template-slate.kcl',
            `${dir}/${projectName}/main.kcl`
          )
        },
      })
      const u = await getUtils(page)

      // Constants and locators
      const projectHomeLink = page.getByTestId('project-link')
      const commandButton = page.getByRole('button', { name: 'Commands' })
      const commandOption = page.getByRole('option', { name: 'rename project' })
      const projectNameOption = page.getByRole('option', { name: projectName })
      const projectRenamedName = `project-000`
      const projectMenuButton = page.getByTestId('project-sidebar-toggle')
      const commandContinueButton = page.getByRole('button', {
        name: 'Continue',
      })
      const commandSubmitButton = page.getByRole('button', {
        name: 'Submit command',
      })
      const toastMessage = page.getByText(`Successfully renamed`)

      await test.step(`Setup`, async () => {
        await page.setViewportSize({ width: 1200, height: 500 })
        page.on('console', console.log)

        await projectHomeLink.click()
        await u.waitForPageLoad()
      })

      await test.step(`Run rename command via command palette`, async () => {
        await commandButton.click()
        await commandOption.click()
        await projectNameOption.click()

        await expect(commandContinueButton).toBeVisible()
        await commandContinueButton.click()

        await expect(commandSubmitButton).toBeVisible()
        await commandSubmitButton.click()

        await expect(toastMessage).toBeVisible()
      })

      await test.step(`Check the project was renamed and we navigated`, async () => {
        await expect(projectMenuButton).toContainText(projectRenamedName)
        await expect(projectMenuButton).not.toContainText(projectName)
        expect(page.url()).toContain(projectRenamedName)
        expect(page.url()).not.toContain(projectName)
      })

      await electronApp.close()
    }
  )

  test(
    `Delete from project page`,
    { tag: '@electron' },
    async ({ browserName: _ }, testInfo) => {
      const projectName = `my_project_to_delete`
      const { electronApp, page } = await setupElectron({
        testInfo,
        folderSetupFn: async (dir) => {
          await fsp.mkdir(`${dir}/${projectName}`, { recursive: true })
          await fsp.copyFile(
            'src/wasm-lib/tests/executor/inputs/router-template-slate.kcl',
            `${dir}/${projectName}/main.kcl`
          )
        },
      })
      const u = await getUtils(page)

      // Constants and locators
      const projectHomeLink = page.getByTestId('project-link')
      const commandButton = page.getByRole('button', { name: 'Commands' })
      const commandOption = page.getByRole('option', { name: 'delete project' })
      const projectNameOption = page.getByRole('option', { name: projectName })
      const commandWarning = page.getByText('Are you sure you want to delete?')
      const commandSubmitButton = page.getByRole('button', {
        name: 'Submit command',
      })
      const toastMessage = page.getByText(`Successfully deleted`)
      const noProjectsMessage = page.getByText('No Projects found')

      await test.step(`Setup`, async () => {
        await page.setViewportSize({ width: 1200, height: 500 })
        page.on('console', console.log)

        await projectHomeLink.click()
        await u.waitForPageLoad()
      })

      await test.step(`Run delete command via command palette`, async () => {
        await commandButton.click()
        await commandOption.click()
        await projectNameOption.click()

        await expect(commandWarning).toBeVisible()
        await expect(commandSubmitButton).toBeVisible()
        await commandSubmitButton.click()

        await expect(toastMessage).toBeVisible()
      })

      await test.step(`Check the project was deleted and we navigated home`, async () => {
        await expect(noProjectsMessage).toBeVisible()
      })

      await electronApp.close()
    }
  )
  test(
    `Rename from home page`,
    { tag: '@electron' },
    async ({ browserName: _ }, testInfo) => {
      const projectName = `my_project_to_rename`
      const { electronApp, page } = await setupElectron({
        testInfo,
        folderSetupFn: async (dir) => {
          await fsp.mkdir(`${dir}/${projectName}`, { recursive: true })
          await fsp.copyFile(
            'src/wasm-lib/tests/executor/inputs/router-template-slate.kcl',
            `${dir}/${projectName}/main.kcl`
          )
        },
      })

      // Constants and locators
      const projectHomeLink = page.getByTestId('project-link')
      const commandButton = page.getByRole('button', { name: 'Commands' })
      const commandOption = page.getByRole('option', { name: 'rename project' })
      const projectNameOption = page.getByRole('option', { name: projectName })
      const projectRenamedName = `project-000`
      const commandContinueButton = page.getByRole('button', {
        name: 'Continue',
      })
      const commandSubmitButton = page.getByRole('button', {
        name: 'Submit command',
      })
      const toastMessage = page.getByText(`Successfully renamed`)

      await test.step(`Setup`, async () => {
        await page.setViewportSize({ width: 1200, height: 500 })
        page.on('console', console.log)
        await expect(projectHomeLink).toBeVisible()
      })

      await test.step(`Run rename command via command palette`, async () => {
        await commandButton.click()
        await commandOption.click()
        await projectNameOption.click()

        await expect(commandContinueButton).toBeVisible()
        await commandContinueButton.click()

        await expect(commandSubmitButton).toBeVisible()
        await commandSubmitButton.click()

        await expect(toastMessage).toBeVisible()
      })

      await test.step(`Check the project was renamed`, async () => {
        await expect(
          page.getByRole('link', { name: projectRenamedName })
        ).toBeVisible()
        await expect(projectHomeLink).not.toHaveText(projectName)
      })

      await electronApp.close()
    }
  )
  test(
    `Delete from home page`,
    { tag: '@electron' },
    async ({ browserName: _ }, testInfo) => {
      const projectName = `my_project_to_delete`
      const { electronApp, page } = await setupElectron({
        testInfo,
        folderSetupFn: async (dir) => {
          await fsp.mkdir(`${dir}/${projectName}`, { recursive: true })
          await fsp.copyFile(
            'src/wasm-lib/tests/executor/inputs/router-template-slate.kcl',
            `${dir}/${projectName}/main.kcl`
          )
        },
      })

      // Constants and locators
      const projectHomeLink = page.getByTestId('project-link')
      const commandButton = page.getByRole('button', { name: 'Commands' })
      const commandOption = page.getByRole('option', { name: 'delete project' })
      const projectNameOption = page.getByRole('option', { name: projectName })
      const commandWarning = page.getByText('Are you sure you want to delete?')
      const commandSubmitButton = page.getByRole('button', {
        name: 'Submit command',
      })
      const toastMessage = page.getByText(`Successfully deleted`)
      const noProjectsMessage = page.getByText('No Projects found')

      await test.step(`Setup`, async () => {
        await page.setViewportSize({ width: 1200, height: 500 })
        page.on('console', console.log)
        await expect(projectHomeLink).toBeVisible()
      })

      await test.step(`Run delete command via command palette`, async () => {
        await commandButton.click()
        await commandOption.click()
        await projectNameOption.click()

        await expect(commandWarning).toBeVisible()
        await expect(commandSubmitButton).toBeVisible()
        await commandSubmitButton.click()

        await expect(toastMessage).toBeVisible()
      })

      await test.step(`Check the project was deleted`, async () => {
        await expect(projectHomeLink).not.toBeVisible()
        await expect(noProjectsMessage).toBeVisible()
      })

      await electronApp.close()
    }
  )
})

test(
  'File in the file pane should open with a single click',
  { tag: '@electron' },
  async ({ browserName }, testInfo) => {
    const { electronApp, page } = await setupElectron({
      testInfo,
      folderSetupFn: async (dir) => {
        await fsp.mkdir(`${dir}/router-template-slate`, { recursive: true })
        await fsp.copyFile(
          'src/wasm-lib/tests/executor/inputs/router-template-slate.kcl',
          `${dir}/router-template-slate/main.kcl`
        )
        await fsp.copyFile(
          'src/wasm-lib/tests/executor/inputs/focusrite_scarlett_mounting_braket.kcl',
          `${dir}/router-template-slate/otherThingToClickOn.kcl`
        )
      },
    })
    const u = await getUtils(page)
    await page.setViewportSize({ width: 1200, height: 500 })

    page.on('console', console.log)

    await page.getByText('router-template-slate').click()
    await expect(page.getByTestId('loading')).toBeAttached()
    await expect(page.getByTestId('loading')).not.toBeAttached({
      timeout: 20_000,
    })

    await expect(u.codeLocator).toContainText('routerDiameter')
    await expect(u.codeLocator).toContainText('templateGap')
    await expect(u.codeLocator).toContainText('minClampingDistance')

    await page.getByRole('button', { name: 'Project Files' }).click()

    const file = page.getByRole('button', { name: 'otherThingToClickOn.kcl' })
    await expect(file).toBeVisible()

    await file.click()

    await expect(u.codeLocator).toContainText(
      'A mounting bracket for the Focusrite Scarlett Solo audio interface'
    )

    await electronApp.close()
  }
)

test(
  'Nested directories in project without main.kcl do not create main.kcl',
  { tag: '@electron' },
  async ({ browserName }, testInfo) => {
    let testDir: string | undefined
    const { electronApp, page } = await setupElectron({
      testInfo,
      folderSetupFn: async (dir) => {
        await fsp.mkdir(join(dir, 'router-template-slate', 'nested'), {
          recursive: true,
        })
        await fsp.copyFile(
          executorInputPath('router-template-slate.kcl'),
          join(dir, 'router-template-slate', 'nested', 'slate.kcl')
        )
        await fsp.copyFile(
          executorInputPath('focusrite_scarlett_mounting_braket.kcl'),
          join(dir, 'router-template-slate', 'nested', 'bracket.kcl')
        )
        testDir = dir
      },
    })
    const u = await getUtils(page)
    await page.setViewportSize({ width: 1200, height: 500 })

    page.on('console', console.log)

    await test.step('Open the project', async () => {
      await page.getByText('router-template-slate').click()
      await expect(page.getByTestId('loading')).toBeAttached()
      await expect(page.getByTestId('loading')).not.toBeAttached({
        timeout: 20_000,
      })

      // It actually loads.
      await expect(u.codeLocator).toContainText('mounting bracket')
      await expect(u.codeLocator).toContainText('radius =')
    })

    await u.openFilePanel()

    // Find the current file.
    const filesPane = page.locator('#files-pane')
    await expect(filesPane.getByText('bracket.kcl')).toBeVisible()
    // But there's no main.kcl in the file tree browser.
    await expect(filesPane.getByText('main.kcl')).not.toBeVisible()
    // No main.kcl file is created on the filesystem.
    expect(testDir).toBeDefined()
    if (testDir !== undefined) {
      // eslint-disable-next-line jest/no-conditional-expect
      await expect(
        fsp.access(join(testDir, 'router-template-slate', 'main.kcl'))
      ).rejects.toThrow()
      // eslint-disable-next-line jest/no-conditional-expect
      await expect(
        fsp.access(join(testDir, 'router-template-slate', 'nested', 'main.kcl'))
      ).rejects.toThrow()
    }

    await electronApp.close()
  }
)

test(
  'Deleting projects, can delete individual project, can still create projects after deleting all',
  { tag: '@electron' },
  async ({ browserName }, testInfo) => {
    const projectData = [
      ['router-template-slate', 'cylinder.kcl'],
      ['bracket', 'focusrite_scarlett_mounting_braket.kcl'],
      ['lego', 'lego.kcl'],
    ]

    const { electronApp, page } = await setupElectron({
      testInfo,
      folderSetupFn: async (dir) => {
        // Do these serially to ensure the order is correct
        for (const [name, file] of projectData) {
          await fsp.mkdir(join(dir, name), { recursive: true })
          await fsp.copyFile(
            executorInputPath(file),
            join(dir, name, `main.kcl`)
          )
          // Wait 1s between each project to ensure the order is correct
          await new Promise((r) => setTimeout(r, 1_000))
        }
      },
    })
    await page.setViewportSize({ width: 1200, height: 500 })
    page.on('console', console.log)

<<<<<<< HEAD
    // we need to create the folders so that the order is correct
    // creating them ahead of time with fs tools means they all have the same timestamp
    await createProject({
      name: 'router-template-slate',
      page,
      returnHome: true,
    })
    await createProject({ name: 'bracket', page, returnHome: true })
    await createProject({ name: 'lego', page, returnHome: true })

=======
>>>>>>> 7caa0aff
    await test.step('delete the middle project, i.e. the bracket project', async () => {
      const project = page.getByTestId('project-link').getByText('bracket')

      await project.hover()
      await project.focus()

      await page
        .locator('[data-edit-buttons-for="bracket"]')
        .getByLabel('trash')
        .click()

      await expect(page.getByText('This will permanently delete')).toBeVisible()

      await page.getByTestId('delete-confirmation').click()

      await expect(page.getByText('Successfully deleted')).toBeVisible()
      await expect(page.getByText('Successfully deleted')).not.toBeVisible()

      await expect(page.getByText('bracket')).not.toBeVisible()
    })

    await test.step('Now that the middle project is deleted, check the other projects are still there', async () => {
      await expect(page.getByText('router-template-slate')).toBeVisible()
      await expect(page.getByText('lego')).toBeVisible()
    })

    await test.step('delete other two projects', async () => {
      await page
        .locator('[data-edit-buttons-for="router-template-slate"]')
        .getByLabel('trash')
        .click()
      await page.getByTestId('delete-confirmation').click()

      await page
        .locator('[data-edit-buttons-for="lego"]')
        .getByLabel('trash')
        .click()
      await page.getByTestId('delete-confirmation').click()
    })

    await test.step('Check that the home page is empty', async () => {
      await expect(page.getByText('No Projects found')).toBeVisible()
    })

    await test.step('Check we can still create a project', async () => {
      await createProject({ name: 'project-000', page, returnHome: true })
      await expect(page.getByText('project-000')).toBeVisible()
    })

    await electronApp.close()
  }
)

test(
  'Can load a file with CRLF line endings',
  { tag: '@electron' },
  async ({ browserName }, testInfo) => {
    const { electronApp, page } = await setupElectron({
      testInfo,
      folderSetupFn: async (dir) => {
        const routerTemplateDir = join(dir, 'router-template-slate')
        await fsp.mkdir(routerTemplateDir, { recursive: true })

        const file = await fsp.readFile(
          executorInputPath('router-template-slate.kcl'),
          'utf-8'
        )
        // Replace both \r optionally so we don't end up with \r\r\n
        const fileWithCRLF = file.replace(/\r?\n/g, '\r\n')
        await fsp.writeFile(
          join(routerTemplateDir, 'main.kcl'),
          fileWithCRLF,
          'utf-8'
        )
      },
    })
    const u = await getUtils(page)
    await page.setViewportSize({ width: 1200, height: 500 })

    page.on('console', console.log)

    await page.getByText('router-template-slate').click()
    await expect(page.getByTestId('loading')).toBeAttached()
    await expect(page.getByTestId('loading')).not.toBeAttached({
      timeout: 20_000,
    })

    await expect(u.codeLocator).toContainText('routerDiameter')
    await expect(u.codeLocator).toContainText('templateGap')
    await expect(u.codeLocator).toContainText('minClampingDistance')

    await electronApp.close()
  }
)

test(
  'Can sort projects on home page',
  { tag: '@electron' },
  async ({ browserName }, testInfo) => {
    const projectData = [
      ['router-template-slate', 'cylinder.kcl'],
      ['bracket', 'focusrite_scarlett_mounting_braket.kcl'],
      ['lego', 'lego.kcl'],
    ]

    const { electronApp, page } = await setupElectron({
      testInfo,
      folderSetupFn: async (dir) => {
        // Do these serially to ensure the order is correct
        for (const [name, file] of projectData) {
          await fsp.mkdir(join(dir, name), { recursive: true })
          await fsp.copyFile(
            executorInputPath(file),
            join(dir, name, `main.kcl`)
          )
          // Wait 1s between each project to ensure the order is correct
          await new Promise((r) => setTimeout(r, 1_000))
        }
      },
    })
    await page.setViewportSize({ width: 1200, height: 500 })

    const getAllProjects = () => page.getByTestId('project-link').all()

    page.on('console', console.log)

<<<<<<< HEAD
    // we need to create the folders so that the order is correct
    // creating them ahead of time with fs tools means they all have the same timestamp
    await createProject({
      name: 'router-template-slate',
      page,
      returnHome: true,
    })
    await createProject({ name: 'bracket', page, returnHome: true })
    await createProject({ name: 'lego', page, returnHome: true })

=======
>>>>>>> 7caa0aff
    await test.step('should be shorted by modified initially', async () => {
      const lastModifiedButton = page.getByRole('button', {
        name: 'Last Modified',
      })
      await expect(lastModifiedButton).toBeVisible()
      await expect(lastModifiedButton.getByLabel('arrow down')).toBeVisible()
    })

    const projectNamesOrderedByModified = [
      'lego',
      'bracket',
      'router-template-slate',
    ]
    await test.step('Check the order of the projects is correct', async () => {
      for (const [index, projectLink] of (await getAllProjects()).entries()) {
        await expect(projectLink).toContainText(
          projectNamesOrderedByModified[index]
        )
      }
    })

    await test.step('Reverse modified order', async () => {
      const lastModifiedButton = page.getByRole('button', {
        name: 'Last Modified',
      })
      await lastModifiedButton.click()
      await expect(lastModifiedButton).toBeVisible()
      await expect(lastModifiedButton.getByLabel('arrow up')).toBeVisible()
    })

    await test.step('Check the order of the projects is has reversed', async () => {
      for (const [index, projectLink] of (await getAllProjects()).entries()) {
        await expect(projectLink).toContainText(
          [...projectNamesOrderedByModified].reverse()[index]
        )
      }
    })

    await test.step('Change order to by name', async () => {
      const nameButton = page.getByRole('button', {
        name: 'Name',
      })
      await nameButton.click()
      await expect(nameButton).toBeVisible()
      await expect(nameButton.getByLabel('arrow down')).toBeVisible()
    })

    const projectNamesOrderedByName = [
      'bracket',
      'lego',
      'router-template-slate',
    ]
    await test.step('Check the order of the projects is by name', async () => {
      for (const [index, projectLink] of (await getAllProjects()).entries()) {
        await expect(projectLink).toContainText(
          projectNamesOrderedByName[index]
        )
      }
    })

    await test.step('Reverse name order', async () => {
      const nameButton = page.getByRole('button', {
        name: 'Name',
      })
      await nameButton.click()
      await expect(nameButton).toBeVisible()
      await expect(nameButton.getByLabel('arrow up')).toBeVisible()
    })

    await test.step('Check the order of the projects is by name reversed', async () => {
      for (const [index, projectLink] of (await getAllProjects()).entries()) {
        await expect(projectLink).toContainText(
          [...projectNamesOrderedByName].reverse()[index]
        )
      }
    })

    await electronApp.close()
  }
)

test(
  'When the project folder is empty, user can create new project and open it.',
  { tag: '@electron' },
  async ({ browserName }, testInfo) => {
    const { electronApp, page } = await setupElectron({ testInfo })
    const u = await getUtils(page)
    await page.setViewportSize({ width: 1200, height: 500 })

    page.on('console', console.log)

    // expect to see text "No Projects found"
    await expect(page.getByText('No Projects found')).toBeVisible()

    await createProject({ name: 'project-000', page, returnHome: true })
    await expect(page.getByText('project-000')).toBeVisible()

    await page.getByTestId('project-link').getByText('project-000').click()

    await u.waitForPageLoad()

    await expect(
      page.getByRole('button', { name: 'Start Sketch' })
    ).toBeEnabled({
      timeout: 20_000,
    })

    await page.locator('.cm-content').fill(`sketch001 = startSketchOn('XZ')
  |> startProfileAt([-87.4, 282.92], %)
  |> line([324.07, 27.199], %, $seg01)
  |> line([118.328, -291.754], %)
  |> line([-180.04, -202.08], %)
  |> lineTo([profileStartX(%), profileStartY(%)], %)
  |> close(%)
extrude001 = extrude(200, sketch001)`)

    const pointOnModel = { x: 660, y: 250 }

    // gray at this pixel means the stream has loaded in the most
    // user way we can verify it (pixel color)
    await expect
      .poll(() => u.getGreatestPixDiff(pointOnModel, [143, 143, 143]), {
        timeout: 10_000,
      })
      .toBeLessThan(15)

    await expect(async () => {
      await page.mouse.move(0, 0, { steps: 5 })
      await page.mouse.move(pointOnModel.x, pointOnModel.y, { steps: 5 })
      await page.mouse.click(pointOnModel.x, pointOnModel.y)
      // check user can interact with model by checking it turns yellow
      await expect
        .poll(() => u.getGreatestPixDiff(pointOnModel, [180, 180, 137]))
        .toBeLessThan(15)
    }).toPass({ timeout: 40_000, intervals: [1_000] })

    await page.getByTestId('app-logo').click()

    await expect(
      page.getByRole('button', { name: 'New project' })
    ).toBeVisible()

    for (let i = 1; i <= 10; i++) {
      const name = `project-${i.toString().padStart(3, '0')}`
      await createProject({ name, page, returnHome: true })
      await expect(page.getByText(name)).toBeVisible()
    }
    await electronApp.close()
  }
)

test(
  'Opening a project should successfully load the stream, (regression test that this also works when switching between projects)',
  { tag: '@electron' },
  async ({ browserName }, testInfo) => {
    const { electronApp, page } = await setupElectron({
      testInfo,
      folderSetupFn: async (dir) => {
        await Promise.all([
          fsp.mkdir(join(dir, 'router-template-slate'), { recursive: true }),
          fsp.mkdir(join(dir, 'bracket'), { recursive: true }),
        ])
        await Promise.all([
          fsp.copyFile(
            join(
              'src',
              'wasm-lib',
              'tests',
              'executor',
              'inputs',
              'router-template-slate.kcl'
            ),
            join(dir, 'router-template-slate', 'main.kcl')
          ),
          fsp.copyFile(
            join(
              'src',
              'wasm-lib',
              'tests',
              'executor',
              'inputs',
              'focusrite_scarlett_mounting_braket.kcl'
            ),
            join(dir, 'bracket', 'main.kcl')
          ),
        ])
      },
    })
    const u = await getUtils(page)
    await page.setViewportSize({ width: 1200, height: 500 })

    page.on('console', console.log)

    const pointOnModel = { x: 630, y: 280 }

    await test.step('Opening the bracket project should load the stream', async () => {
      // expect to see the text bracket
      await expect(page.getByText('bracket')).toBeVisible()

      await page.getByText('bracket').click()

      await u.waitForPageLoad()

      // gray at this pixel means the stream has loaded in the most
      // user way we can verify it (pixel color)
      await expect
        .poll(() => u.getGreatestPixDiff(pointOnModel, [85, 85, 85]), {
          timeout: 10_000,
        })
        .toBeLessThan(15)
    })

    await test.step('Clicking the logo takes us back to the projects page / home', async () => {
      await page.getByTestId('app-logo').click()

      await expect(page.getByRole('link', { name: 'bracket' })).toBeVisible()
      await expect(page.getByText('router-template-slate')).toBeVisible()
      await expect(page.getByText('New Project')).toBeVisible()
    })

    await test.step('Opening the router-template project should load the stream', async () => {
      // expect to see the text bracket
      await expect(page.getByText('router-template-slate')).toBeVisible()

      await page.getByText('router-template-slate').click()

      await u.waitForPageLoad()

      // gray at this pixel means the stream has loaded in the most
      // user way we can verify it (pixel color)
      await expect
        .poll(() => u.getGreatestPixDiff(pointOnModel, [143, 143, 143]), {
          timeout: 10_000,
        })
        .toBeLessThan(15)
    })

    await test.step('Opening the router-template project should load the stream', async () => {
      await page.getByTestId('project-sidebar-toggle').click()
      await expect(
        page.getByRole('button', { name: 'Go to Home' })
      ).toBeVisible()
      await page.getByRole('button', { name: 'Go to Home' }).click()

      await expect(page.getByRole('link', { name: 'bracket' })).toBeVisible()
      await expect(page.getByText('router-template-slate')).toBeVisible()
      await expect(page.getByText('New Project')).toBeVisible()
    })

    await electronApp.close()
  }
)

test(
  'You can change the root projects directory and nothing is lost',
  { tag: '@electron' },
  async ({ browserName }, testInfo) => {
    const { electronApp, page } = await setupElectron({
      testInfo,
      folderSetupFn: async (dir) => {
        await Promise.all([
          fsp.mkdir(`${dir}/router-template-slate`, { recursive: true }),
          fsp.mkdir(`${dir}/bracket`, { recursive: true }),
        ])
        await Promise.all([
          fsp.copyFile(
            'src/wasm-lib/tests/executor/inputs/router-template-slate.kcl',
            `${dir}/router-template-slate/main.kcl`
          ),
          fsp.copyFile(
            'src/wasm-lib/tests/executor/inputs/focusrite_scarlett_mounting_braket.kcl',
            `${dir}/bracket/main.kcl`
          ),
        ])
      },
    })
    await page.setViewportSize({ width: 1200, height: 500 })

    page.on('console', console.log)

    // we'll grab this from the settings on screen before we switch
    let originalProjectDirName: string
    const newProjectDirName = testInfo.outputPath(
      'electron-test-projects-dir-2'
    )
    if (fs.existsSync(newProjectDirName)) {
      await fsp.rm(newProjectDirName, { recursive: true })
    }

    await test.step('We can change the root project directory', async () => {
      // expect to see the project directory settings link
      await expect(
        page.getByTestId('project-directory-settings-link')
      ).toBeVisible()

      await page.getByTestId('project-directory-settings-link').click()

      await expect(page.getByTestId('project-directory-button')).toBeVisible()
      originalProjectDirName = await page
        .locator('section#projectDirectory input')
        .inputValue()

      // Can't use Playwright filechooser since this is happening in electron.
      const handleFile = electronApp.evaluate(
        async ({ dialog }, filePaths) => {
          dialog.showOpenDialog = () =>
            Promise.resolve({ canceled: false, filePaths })
        },
        [newProjectDirName]
      )
      await page.getByTestId('project-directory-button').click()
      await handleFile

      await expect(page.locator('section#projectDirectory input')).toHaveValue(
        newProjectDirName
      )

      await page.getByTestId('settings-close-button').click()

      await expect(page.getByText('No Projects found')).toBeVisible()
      await createProject({ name: 'project-000', page, returnHome: true })
      await expect(page.getByText(`project-000`)).toBeVisible()
    })

    await test.step('We can change back to the original root project directory', async () => {
      await expect(
        page.getByTestId('project-directory-settings-link')
      ).toBeVisible()

      await page.getByTestId('project-directory-settings-link').click()

      const handleFile = electronApp.evaluate(
        async ({ dialog }, filePaths) => {
          dialog.showOpenDialog = () =>
            Promise.resolve({ canceled: false, filePaths })
        },
        [originalProjectDirName]
      )
      await expect(page.getByTestId('project-directory-button')).toBeVisible()

      await page.getByTestId('project-directory-button').click()
      await handleFile

      await expect(page.locator('section#projectDirectory input')).toHaveValue(
        originalProjectDirName
      )

      await page.getByTestId('settings-close-button').click()

      await expect(page.getByText('bracket')).toBeVisible()
      await expect(page.getByText('router-template-slate')).toBeVisible()
    })

    await electronApp.close()
  }
)

test(
  'Search projects on desktop home',
  { tag: '@electron' },
  async ({ browserName: _ }, testInfo) => {
    const projectData = [
      ['basic bracket', 'focusrite_scarlett_mounting_braket.kcl'],
      ['basic-cube', 'basic_fillet_cube_end.kcl'],
      ['basic-cylinder', 'cylinder.kcl'],
      ['router-template-slate', 'router-template-slate.kcl'],
      ['Ancient Temple Block', 'lego.kcl'],
    ]
    const { electronApp, page } = await setupElectron({
      testInfo,
      folderSetupFn: async (dir) => {
        // Do these serially to ensure the order is correct
        for (const [name, file] of projectData) {
          await fsp.mkdir(join(dir, name), { recursive: true })
          await fsp.copyFile(
            executorInputPath(file),
            join(dir, name, `main.kcl`)
          )
        }
      },
    })
    await page.setViewportSize({ width: 1200, height: 500 })

    page.on('console', console.log)

    // Our locator constants
    const searchInput = page.getByPlaceholder('Search projects')
    const projectLinks = page.getByTestId('project-link')

    await test.step('Search for "basi"', async () => {
      await searchInput.fill('basi')
      await expect(projectLinks).toHaveCount(3)

      // Check each of the "basi" projects are visible
      for (const [name] of projectData.slice(0, 3)) {
        await expect(page.getByText(name)).toBeVisible()
      }
    })

    await test.step('Clear search to see all projects', async () => {
      await searchInput.fill('')
      await expect(projectLinks).toHaveCount(projectData.length)
    })

    await test.step('Search for "templ"', async () => {
      await searchInput.fill('templ')
      await expect(projectLinks).toHaveCount(2)

      // Check the "*templ*" project is visible
      for (const [name] of projectData.slice(-2)) {
        await expect(page.getByText(name)).toBeVisible()
      }
    })

    await electronApp.close()
  }
)

test(
  'file pane is scrollable when there are many files',
  { tag: '@electron' },
  async ({ browserName }, testInfo) => {
    const { electronApp, page } = await setupElectron({
      testInfo,
      folderSetupFn: async (dir) => {
        const testDir = join(dir, 'testProject')
        await fsp.mkdir(testDir, { recursive: true })
        const fileNames = [
          'angled_line.kcl',
          'basic_fillet_cube_close_opposite.kcl',
          'basic_fillet_cube_end.kcl',
          'basic_fillet_cube_next_adjacent.kcl',
          'basic_fillet_cube_previous_adjacent.kcl',
          'basic_fillet_cube_start.kcl',
          'big_number_angle_to_match_length_x.kcl',
          'big_number_angle_to_match_length_y.kcl',
          'close_arc.kcl',
          'computed_var.kcl',
          'cube-embedded.gltf',
          'cube.bin',
          'cube.glb',
          'cube.gltf',
          'cube.kcl',
          'cube.mtl',
          'cube.obj',
          'cylinder.kcl',
          'dimensions_match.kcl',
          'extrude-custom-plane.kcl',
          'extrude-inside-fn-with-tags.kcl',
          'fillet-and-shell.kcl',
          'fillet_duplicate_tags.kcl',
          'focusrite_scarlett_mounting_braket.kcl',
          'function_sketch.kcl',
          'function_sketch_with_position.kcl',
          'global-tags.kcl',
          'helix_ccw.kcl',
          'helix_defaults.kcl',
          'helix_defaults_negative_extrude.kcl',
          'helix_with_length.kcl',
          'i_shape.kcl',
          'kittycad_svg.kcl',
          'lego.kcl',
          'math.kcl',
          'member_expression_sketch.kcl',
          'mike_stress_test.kcl',
          'negative_args.kcl',
          'order-sketch-extrude-in-order.kcl',
          'order-sketch-extrude-out-of-order.kcl',
          'parametric.kcl',
          'parametric_with_tan_arc.kcl',
          'pattern_vase.kcl',
          'pentagon_fillet_sugar.kcl',
          'pipe_as_arg.kcl',
          'pipes_on_pipes.kcl',
          'riddle.kcl',
          'riddle_small.kcl',
          'router-template-slate.kcl',
          'scoped-tags.kcl',
          'server-rack-heavy.kcl',
          'server-rack-lite.kcl',
          'sketch_on_face.kcl',
          'sketch_on_face_circle_tagged.kcl',
          'sketch_on_face_end.kcl',
          'sketch_on_face_end_negative_extrude.kcl',
          'sketch_on_face_start.kcl',
          'tan_arc_x_line.kcl',
          'tangential_arc.kcl',
        ]
        for (const fileName of fileNames) {
          await fsp.copyFile(
            executorInputPath(fileName),
            join(testDir, fileName)
          )
        }
      },
    })

    await page.setViewportSize({ width: 1200, height: 500 })

    page.on('console', console.log)

    await test.step('setup, open file pane', async () => {
      await page.getByText('testProject').click()
      await expect(page.getByTestId('loading')).toBeAttached()
      await expect(page.getByTestId('loading')).not.toBeAttached({
        timeout: 20_000,
      })

      await page.getByTestId('files-pane-button').click()
    })

    await test.step('check the last file is out of view initially, and can be scrolled to', async () => {
      const element = page.getByText('tangential_arc.kcl')
      const container = page.getByTestId('file-pane-scroll-container')

      await expect(await isOutOfViewInScrollContainer(element, container)).toBe(
        true
      )
      await element.scrollIntoViewIfNeeded()
      await expect(await isOutOfViewInScrollContainer(element, container)).toBe(
        false
      )
    })

    await electronApp.close()
  }
)

test(
  'select all in code editor does not actually select all, just what is visible (regression)',
  { tag: '@electron' },
  async ({ browserName }, testInfo) => {
    const { electronApp, page } = await setupElectron({
      testInfo,
      folderSetupFn: async (dir) => {
        // src/wasm-lib/tests/executor/inputs/mike_stress_test.kcl
        const name = 'mike_stress_test'
        const testDir = join(dir, name)
        await fsp.mkdir(testDir, { recursive: true })
        await fsp.copyFile(
          executorInputPath(`${name}.kcl`),
          join(testDir, 'main.kcl')
        )
      },
    })
    const u = await getUtils(page)
    await page.setViewportSize({ width: 1200, height: 500 })

    page.on('console', console.log)

    await page.getByText('mike_stress_test').click()

    await test.step('select all in code editor, check its length', async () => {
      await u.codeLocator.click()
      // expect u.codeLocator to have some text
      await expect(u.codeLocator).toContainText('line(')
      await page.keyboard.down('ControlOrMeta')
      await page.keyboard.press('KeyA')
      await page.keyboard.up('ControlOrMeta')

      // check the length of the selected text
      const selectedText = await page.evaluate(() => {
        const selection = window.getSelection()
        return selection ? selection.toString() : ''
      })
      // even though if the user copied the text into their clipboard they would get the full text
      // it seems that the selection is limited to what is visible
      // we just want to check we did select something, and later we've verify it's empty
      expect(selectedText.length).toBeGreaterThan(10)
    })

    await test.step('delete all the text, select again and verify there are no characters left', async () => {
      await page.keyboard.press('Backspace')

      await page.keyboard.down('ControlOrMeta')
      await page.keyboard.press('KeyA')
      await page.keyboard.up('ControlOrMeta')

      // check the length of the selected text
      const selectedText = await page.evaluate(() => {
        const selection = window.getSelection()
        return selection ? selection.toString() : ''
      })
      expect(selectedText.length).toBe(0)
      await expect(u.codeLocator).toHaveText('')
    })

    await electronApp.close()
  }
)

test(
  'Settings persist across restarts',
  { tag: '@electron' },
  async ({ browserName }, testInfo) => {
    await test.step('We can change a user setting like theme', async () => {
      const { electronApp, page } = await setupElectron({
        testInfo,
      })
      await page.setViewportSize({ width: 1200, height: 500 })

      page.on('console', console.log)

      await page.getByTestId('user-sidebar-toggle').click()

      await page.getByTestId('user-settings').click()

      await expect(page.getByTestId('app-theme')).toHaveValue('dark')

      await page.getByTestId('app-theme').selectOption('light')

      await electronApp.close()
    })

    await test.step('Starting the app again and we can see the same theme', async () => {
      let { electronApp, page } = await setupElectron({
        testInfo,
        cleanProjectDir: false,
      })
      await page.setViewportSize({ width: 1200, height: 500 })

      page.on('console', console.log)

      await page.getByTestId('user-sidebar-toggle').click()

      await page.getByTestId('user-settings').click()

      await expect(page.getByTestId('app-theme')).toHaveValue('light')

      await electronApp.close()
    })
  }
)

test(
  'Original project name persist after onboarding',
  { tag: '@electron' },
  async ({ browserName }, testInfo) => {
    const { electronApp, page } = await setupElectron({
      testInfo,
    })
    await page.setViewportSize({ width: 1200, height: 500 })

    const getAllProjects = () => page.getByTestId('project-link').all()
    page.on('console', console.log)

    await test.step('Should create and name a project called wrist brace', async () => {
      await createProject({ name: 'wrist brace', page, returnHome: true })
    })

    await test.step('Should go through onboarding', async () => {
      await page.getByTestId('user-sidebar-toggle').click()
      await page.getByTestId('user-settings').click()
      await page.getByRole('button', { name: 'Replay Onboarding' }).click()

      const numberOfOnboardingSteps = 12
      for (let clicks = 0; clicks < numberOfOnboardingSteps; clicks++) {
        await page.getByTestId('onboarding-next').click()
      }

      await page.getByTestId('project-sidebar-toggle').click()
    })

    await test.step('Should go home after onboarding is completed', async () => {
      await page.getByRole('button', { name: 'Go to Home' }).click()
    })

    await test.step('Should show the original project called wrist brace', async () => {
      const projectNames = ['Tutorial Project 00', 'wrist brace']
      for (const [index, projectLink] of (await getAllProjects()).entries()) {
        await expect(projectLink).toContainText(projectNames[index])
      }
    })

    await electronApp.close()
  }
)<|MERGE_RESOLUTION|>--- conflicted
+++ resolved
@@ -880,19 +880,6 @@
     await page.setViewportSize({ width: 1200, height: 500 })
     page.on('console', console.log)
 
-<<<<<<< HEAD
-    // we need to create the folders so that the order is correct
-    // creating them ahead of time with fs tools means they all have the same timestamp
-    await createProject({
-      name: 'router-template-slate',
-      page,
-      returnHome: true,
-    })
-    await createProject({ name: 'bracket', page, returnHome: true })
-    await createProject({ name: 'lego', page, returnHome: true })
-
-=======
->>>>>>> 7caa0aff
     await test.step('delete the middle project, i.e. the bracket project', async () => {
       const project = page.getByTestId('project-link').getByText('bracket')
 
@@ -1019,19 +1006,6 @@
 
     page.on('console', console.log)
 
-<<<<<<< HEAD
-    // we need to create the folders so that the order is correct
-    // creating them ahead of time with fs tools means they all have the same timestamp
-    await createProject({
-      name: 'router-template-slate',
-      page,
-      returnHome: true,
-    })
-    await createProject({ name: 'bracket', page, returnHome: true })
-    await createProject({ name: 'lego', page, returnHome: true })
-
-=======
->>>>>>> 7caa0aff
     await test.step('should be shorted by modified initially', async () => {
       const lastModifiedButton = page.getByRole('button', {
         name: 'Last Modified',
