import { test, expect } from '@playwright/test'
import { getUtils, setupElectron, tearDown } from './test-utils'
import fsp from 'fs/promises'
import fs from 'fs'
import { join } from 'path'

test.afterEach(async ({ page }, testInfo) => {
  await tearDown(page, testInfo)
})

test(
  'Rename and delete projects, also spam arrow keys when renaming',
  { tag: '@electron' },
  async ({ browserName }, testInfo) => {
    const { electronApp, page } = await setupElectron({
      testInfo,
      folderSetupFn: async (dir) => {
        await fsp.mkdir(`${dir}/router-template-slate`, { recursive: true })
        await fsp.copyFile(
          'src/wasm-lib/tests/executor/inputs/router-template-slate.kcl',
          `${dir}/router-template-slate/main.kcl`
        )
        const _1975 = new Date('1975-01-01T00:01:11')
        fs.utimesSync(`${dir}/router-template-slate/main.kcl`, _1975, _1975)

        await fsp.mkdir(`${dir}/bracket`, { recursive: true })
        await fsp.copyFile(
          'src/wasm-lib/tests/executor/inputs/focusrite_scarlett_mounting_braket.kcl',
          `${dir}/bracket/main.kcl`
        )
        const _1985 = new Date('1985-01-01T00:02:22')
        fs.utimesSync(`${dir}/bracket/main.kcl`, _1985, _1985)

        await new Promise((r) => setTimeout(r, 1_000))
        await fsp.mkdir(`${dir}/lego`, { recursive: true })
        await fsp.copyFile(
          'src/wasm-lib/tests/executor/inputs/lego.kcl',
          `${dir}/lego/main.kcl`
        )
        const _1995 = new Date('1995-01-01T00:03:33')
        fs.utimesSync(`${dir}/lego/main.kcl`, _1995, _1995)
      },
    })

    await page.setViewportSize({ width: 1200, height: 500 })

    page.on('console', console.log)

    await page.waitForTimeout(1_000)

    await test.step('rename a project clicking buttons checking left and right arrow does not impact the text', async () => {
      const routerTemplate = page.getByText('router-template-slate')

      await routerTemplate.hover()
      await routerTemplate.focus()

      await expect(page.getByLabel('sketch').last()).toBeVisible()
      await page.getByLabel('sketch').last().click()

      const selectedText = await page.evaluate(() => {
        const selection = window.getSelection()
        return selection ? selection.toString() : ''
      })

      expect(selectedText).toBe('router-template-slate')

      await page.waitForTimeout(100)

      // type "updated project name"
      await page.keyboard.press('Backspace')
      await page.keyboard.type('updated project name')

      for (let i = 0; i < 10; i++) {
        await page.keyboard.press('ArrowRight')
      }
      for (let i = 0; i < 30; i++) {
        await page.keyboard.press('ArrowLeft')
      }

      await page.getByLabel('checkmark').last().click()

      await expect(page.getByText('Successfully renamed')).toBeVisible()
      await expect(page.getByText('Successfully renamed')).not.toBeVisible()
      await expect(page.getByText('updated project name')).toBeVisible()
    })

    await test.step('update a project by hitting enter', async () => {
      const project = page.getByText('updated project name')

      await project.hover()
      await project.focus()

      await expect(page.getByLabel('sketch').last()).toBeVisible()
      await page.getByLabel('sketch').last().click()

      const selectedText = await page.evaluate(() => {
        const selection = window.getSelection()
        return selection ? selection.toString() : ''
      })

      expect(selectedText).toBe('updated project name')

      // type "updated project name"
      await page.keyboard.press('Backspace')
      await page.keyboard.type('updated name again')

      await page.keyboard.press('Enter')

      await expect(page.getByText('Successfully renamed')).toBeVisible()
      await expect(page.getByText('Successfully renamed')).not.toBeVisible()

      await expect(page.getByText('updated name again')).toBeVisible()
    })

    await test.step('Cancel and edit by clicking the x button', async () => {
      const project = page.getByText('updated name again')

      await project.hover()
      await project.focus()

      await expect(page.getByLabel('sketch').last()).toBeVisible()
      await page.getByLabel('sketch').last().click()

      const selectedText = await page.evaluate(() => {
        const selection = window.getSelection()
        return selection ? selection.toString() : ''
      })

      expect(selectedText).toBe('updated name again')

      await page.keyboard.press('Backspace')
      await page.keyboard.type('dismiss this text')

      await page.getByLabel('close').last().click()

      await expect(page.getByText('updated name again')).toBeVisible()
    })

    await test.step('Cancel and edit by pressing esc', async () => {
      const project = page.getByText('updated name again')

      await project.hover()
      await project.focus()

      await expect(page.getByLabel('sketch').last()).toBeVisible()
      await page.getByLabel('sketch').last().click()

      const selectedText = await page.evaluate(() => {
        const selection = window.getSelection()
        return selection ? selection.toString() : ''
      })

      expect(selectedText).toBe('updated name again')

      await page.keyboard.press('Backspace')
      await page.keyboard.type('dismiss this text')

      await page.keyboard.press('Escape')

      await expect(page.getByText('updated name again')).toBeVisible()
    })

    await test.step('delete a project by clicking the trash button', async () => {
      const project = page.getByText('updated name again')

      await project.hover()
      await project.focus()

      await expect(page.getByLabel('trash').last()).toBeVisible()
      await page.getByLabel('trash').last().click()

      await expect(page.getByText('This will permanently delete')).toBeVisible()

      await page.getByTestId('delete-confirmation').click()

      await expect(page.getByText('Successfully deleted')).toBeVisible()
      await expect(page.getByText('Successfully deleted')).not.toBeVisible()

      await expect(page.getByText('updated name again')).not.toBeVisible()
    })

    await test.step('rename a project to an empty string should make the field complain', async () => {
      const routerTemplate = page.getByText('bracket')

      await routerTemplate.hover()
      await routerTemplate.focus()

      await expect(page.getByLabel('sketch').last()).toBeVisible()
      await page.getByLabel('sketch').last().click()

      const selectedText = await page.evaluate(() => {
        const selection = window.getSelection()
        return selection ? selection.toString() : ''
      })

      expect(selectedText).toBe('bracket')

      // type "updated project name"
      await page.keyboard.press('Backspace')

      await page.keyboard.press('Enter')
      await page.waitForTimeout(100)
      await page.keyboard.press('Enter')
      await page.waitForTimeout(100)
      await page.keyboard.press('Escape')

      // expect the name not to have changed
      await expect(page.getByText('bracket')).toBeVisible()
    })

    await electronApp.close()
  }
)

test(
  'pressing "delete" on home screen should do nothing',
  { tag: '@electron' },
  async ({ browserName }, testInfo) => {
    const { electronApp, page } = await setupElectron({
      testInfo,
      folderSetupFn: async (dir) => {
        await fsp.mkdir(`${dir}/router-template-slate`, { recursive: true })
        await fsp.copyFile(
          'src/wasm-lib/tests/executor/inputs/router-template-slate.kcl',
          `${dir}/router-template-slate/main.kcl`
        )
      },
    })
    await page.setViewportSize({ width: 1200, height: 500 })

    page.on('console', console.log)

    await expect(page.getByText('router-template-slate')).toBeVisible()
    await expect(page.getByText('Your Projects')).toBeVisible()

    await page.keyboard.press('Delete')
    await page.waitForTimeout(200)
    await page.keyboard.press('Delete')

    // expect to still be on the home page
    await expect(page.getByText('router-template-slate')).toBeVisible()
    await expect(page.getByText('Your Projects')).toBeVisible()

    await electronApp.close()
  }
)
test.fixme(
  'File in the file pane should open with a single click',
  { tag: '@electron' },
  async ({ browserName }, testInfo) => {
    const { electronApp, page } = await setupElectron({
      testInfo,
      folderSetupFn: async (dir) => {
        await fsp.mkdir(`${dir}/router-template-slate`, { recursive: true })
        await fsp.copyFile(
          'src/wasm-lib/tests/executor/inputs/router-template-slate.kcl',
          `${dir}/router-template-slate/main.kcl`
        )
        await fsp.copyFile(
          'src/wasm-lib/tests/executor/inputs/focusrite_scarlett_mounting_braket.kcl',
          `${dir}/router-template-slate/otherThingToClickOn.kcl`
        )
      },
    })
    const u = await getUtils(page)
    await page.setViewportSize({ width: 1200, height: 500 })

    page.on('console', console.log)

    await page.getByText('router-template-slate').click()
    await expect(page.getByTestId('loading')).toBeAttached()
    await expect(page.getByTestId('loading')).not.toBeAttached({
      timeout: 20_000,
    })

    await expect(u.codeLocator).toContainText('routerDiameter')
    await expect(u.codeLocator).toContainText('templateGap')
    await expect(u.codeLocator).toContainText('minClampingDistance')

    await page.getByRole('button', { name: 'Project Files' }).click()

    const file = page.getByRole('button', { name: 'otherThingToClickOn.kcl' })
    await expect(file).toBeVisible()

    await file.click()

    await expect(page.getByTestId('loading')).toBeAttached()
    await expect(page.getByTestId('loading')).not.toBeAttached({
      timeout: 20_000,
    })
    await expect(u.codeLocator).toContainText(
      'A mounting bracket for the Focusrite Scarlett Solo audio interface'
    )

    await electronApp.close()
  }
)
test(
  'Can sort projects on home page',
  { tag: '@electron' },
  async ({ browserName }, testInfo) => {
    const { electronApp, page } = await setupElectron({
      testInfo,
    })
    await page.setViewportSize({ width: 1200, height: 500 })

    const getAllProjects = () => page.getByTestId('project-link').all()

    page.on('console', console.log)

    const createProjectAndRenameIt = async (name: string) =>
      test.step(`Create and rename project ${name}`, async () => {
        await page.getByRole('button', { name: 'New project' }).click()
        await expect(page.getByText('Successfully created')).toBeVisible()
        await expect(page.getByText('Successfully created')).not.toBeVisible()

        await expect(page.getByText(`project-000`)).toBeVisible()
        await page.getByText(`project-000`).hover()
        await page.getByText(`project-000`).focus()

        await page.getByLabel('sketch').first().click()

        await page.waitForTimeout(100)

        // type "updated project name"
        await page.keyboard.press('Backspace')
        await page.keyboard.type(name)

        await page.getByLabel('checkmark').last().click()
      })

    // we need to create the folders so that the order is correct
    // creating them ahead of time with fs tools means they all have the same timestamp
    await createProjectAndRenameIt('router-template-slate')
    // await createProjectAndRenameIt('focusrite_scarlett_mounting_braket')
    await createProjectAndRenameIt('bracket')
    await createProjectAndRenameIt('lego')

    await test.step('should be shorted by modified initially', async () => {
      const lastModifiedButton = page.getByRole('button', {
        name: 'Last Modified',
      })
      await expect(lastModifiedButton).toBeVisible()
      await expect(lastModifiedButton.getByLabel('arrow down')).toBeVisible()
    })

    const projectNamesOrderedByModified = [
      'lego',
      'bracket',
      'router-template-slate',
    ]
    await test.step('Check the order of the projects is correct', async () => {
      for (const [index, projectLink] of (await getAllProjects()).entries()) {
        await expect(projectLink).toContainText(
          projectNamesOrderedByModified[index]
        )
      }
    })

    await test.step('Reverse modified order', async () => {
      const lastModifiedButton = page.getByRole('button', {
        name: 'Last Modified',
      })
      await lastModifiedButton.click()
      await expect(lastModifiedButton).toBeVisible()
      await expect(lastModifiedButton.getByLabel('arrow up')).toBeVisible()
    })

    await test.step('Check the order of the projects is has reversed', async () => {
      for (const [index, projectLink] of (await getAllProjects()).entries()) {
        await expect(projectLink).toContainText(
          [...projectNamesOrderedByModified].reverse()[index]
        )
      }
    })

    await test.step('Change order to by name', async () => {
      const nameButton = page.getByRole('button', {
        name: 'Name',
      })
      await nameButton.click()
      await expect(nameButton).toBeVisible()
      await expect(nameButton.getByLabel('arrow down')).toBeVisible()
    })

    const projectNamesOrderedByName = [
      'bracket',
      'lego',
      'router-template-slate',
    ]
    await test.step('Check the order of the projects is by name', async () => {
      for (const [index, projectLink] of (await getAllProjects()).entries()) {
        await expect(projectLink).toContainText(
          projectNamesOrderedByName[index]
        )
      }
    })

    await test.step('Reverse name order', async () => {
      const nameButton = page.getByRole('button', {
        name: 'Name',
      })
      await nameButton.click()
      await expect(nameButton).toBeVisible()
      await expect(nameButton.getByLabel('arrow up')).toBeVisible()
    })

    await test.step('Check the order of the projects is by name reversed', async () => {
      for (const [index, projectLink] of (await getAllProjects()).entries()) {
        await expect(projectLink).toContainText(
          [...projectNamesOrderedByName].reverse()[index]
        )
      }
    })

    await electronApp.close()
  }
)

test(
  'When the project folder is empty, user can create new project and open it.',
  { tag: '@electron' },
  async ({ browserName }, testInfo) => {
    const { electronApp, page } = await setupElectron({ testInfo })
    const u = await getUtils(page)
    await page.setViewportSize({ width: 1200, height: 500 })

    page.on('console', console.log)

    // expect to see text "No Projects found"
    await expect(page.getByText('No Projects found')).toBeVisible()

    await page.getByRole('button', { name: 'New project' }).click()

    await expect(page.getByText('Successfully created')).toBeVisible()
    await expect(page.getByText('Successfully created')).not.toBeVisible()

    await expect(page.getByText('project-000')).toBeVisible()

    await page.getByText('project-000').click()

    await expect(page.getByTestId('loading')).toBeAttached()
    await expect(page.getByTestId('loading')).not.toBeAttached({
      timeout: 20_000,
    })

    await expect(
      page.getByRole('button', { name: 'Start Sketch' })
    ).toBeEnabled({
      timeout: 20_000,
    })

    await page.locator('.cm-content')
      .fill(`const sketch001 = startSketchOn('XZ')
  |> startProfileAt([-87.4, 282.92], %)
  |> line([324.07, 27.199], %, $seg01)
  |> line([118.328, -291.754], %)
  |> line([-180.04, -202.08], %)
  |> lineTo([profileStartX(%), profileStartY(%)], %)
  |> close(%)
const extrude001 = extrude(200, sketch001)`)

    const pointOnModel = { x: 660, y: 250 }

    // gray at this pixel means the stream has loaded in the most
    // user way we can verify it (pixel color)
    await expect
      .poll(() => u.getGreatestPixDiff(pointOnModel, [132, 132, 132]), {
        timeout: 10_000,
      })
      .toBeLessThan(10)

    await expect(async () => {
      await page.mouse.move(0, 0, { steps: 5 })
      await page.mouse.move(pointOnModel.x, pointOnModel.y, { steps: 5 })
      await page.mouse.click(pointOnModel.x, pointOnModel.y)
      // check user can interact with model by checking it turns yellow
      await expect
        .poll(() => u.getGreatestPixDiff(pointOnModel, [176, 180, 132]))
        .toBeLessThan(10)
    }).toPass({ timeout: 40_000, intervals: [1_000] })

    await page.getByTestId('app-logo').click()

    await expect(
      page.getByRole('button', { name: 'New project' })
    ).toBeVisible()

    const createProject = async (projectNum: number) => {
      await page.getByRole('button', { name: 'New project' }).click()
      await expect(page.getByText('Successfully created')).toBeVisible()
      await expect(page.getByText('Successfully created')).not.toBeVisible()

      const projectNumStr = projectNum.toString().padStart(3, '0')
      await expect(page.getByText(`project-${projectNumStr}`)).toBeVisible()
    }
    for (let i = 1; i <= 10; i++) {
      await createProject(i)
    }
    await electronApp.close()
  }
)

test(
  'Check you can go home with two different methods, and that switching between projects does not harm the stream',
  { tag: '@electron' },
  async ({ browserName }, testInfo) => {
    const { electronApp, page } = await setupElectron({
      testInfo,
      folderSetupFn: async (dir) => {
        await Promise.all([
          fsp.mkdir(`${dir}/router-template-slate`, { recursive: true }),
          fsp.mkdir(`${dir}/bracket`, { recursive: true }),
        ])
        await Promise.all([
          fsp.copyFile(
            'src/wasm-lib/tests/executor/inputs/router-template-slate.kcl',
            `${dir}/router-template-slate/main.kcl`
          ),
          fsp.copyFile(
            'src/wasm-lib/tests/executor/inputs/focusrite_scarlett_mounting_braket.kcl',
            `${dir}/bracket/main.kcl`
          ),
        ])
      },
    })
    const u = await getUtils(page)
    await page.setViewportSize({ width: 1200, height: 500 })

    page.on('console', console.log)

    const pointOnModel = { x: 630, y: 280 }

    await test.step('Opening the bracket project should load the stream', async () => {
      // expect to see the text bracket
      await expect(page.getByText('bracket')).toBeVisible()

      await page.getByText('bracket').click()

      await expect(page.getByTestId('loading')).toBeAttached()
      await expect(page.getByTestId('loading')).not.toBeAttached({
        timeout: 20_000,
      })

      await expect(
        page.getByRole('button', { name: 'Start Sketch' })
      ).toBeEnabled({
        timeout: 20_000,
      })

      // gray at this pixel means the stream has loaded in the most
      // user way we can verify it (pixel color)
      await expect
        .poll(() => u.getGreatestPixDiff(pointOnModel, [75, 75, 75]), {
          timeout: 10_000,
        })
        .toBeLessThan(10)
    })

    await test.step('Clicking the logo takes us back to the projects page / home', async () => {
      await page.getByTestId('app-logo').click()

      await expect(page.getByText('bracket')).toBeVisible()
      await expect(page.getByText('router-template-slate')).toBeVisible()
      await expect(page.getByText('New Project')).toBeVisible()
    })

    await test.step('Opening the router-template project should load the stream', async () => {
      // expect to see the text bracket
      await expect(page.getByText('router-template-slate')).toBeVisible()

      await page.getByText('router-template-slate').click()

      await expect(page.getByTestId('loading')).toBeAttached()
      await expect(page.getByTestId('loading')).not.toBeAttached({
        timeout: 20_000,
      })

      await expect(
        page.getByRole('button', { name: 'Start Sketch' })
      ).toBeEnabled({
        timeout: 20_000,
      })

      // gray at this pixel means the stream has loaded in the most
      // user way we can verify it (pixel color)
      await expect
        .poll(() => u.getGreatestPixDiff(pointOnModel, [132, 132, 132]), {
          timeout: 10_000,
        })
        .toBeLessThan(10)
    })

    await test.step('Opening the router-template project should load the stream', async () => {
      await page.getByTestId('project-sidebar-toggle').click()
      await expect(
        page.getByRole('button', { name: 'Go to Home' })
      ).toBeVisible()
      await page.getByRole('button', { name: 'Go to Home' }).click()

      await expect(page.getByText('bracket')).toBeVisible()
      await expect(page.getByText('router-template-slate')).toBeVisible()
      await expect(page.getByText('New Project')).toBeVisible()
    })

    await electronApp.close()
  }
)

test(
<<<<<<< HEAD
  'Search projects on desktop home',
  { tag: '@electron' },
  async ({ browserName: _ }, testInfo) => {
    const projectData = [
      ['basic bracket', 'focusrite_scarlett_mounting_braket.kcl'],
      ['basic-cube', 'basic_fillet_cube_end.kcl'],
      ['basic-cylinder', 'cylinder.kcl'],
      ['router-template-slate', 'router-template-slate.kcl'],
      ['Ancient Temple Block', 'lego.kcl'],
    ]
    const { electronApp, page } = await setupElectron({
      testInfo,
      folderSetupFn: async (dir) => {
        // Do these serially to ensure the order is correct
        for (const [name, file] of projectData) {
          await fsp.mkdir(join(dir, name), { recursive: true })
          await fsp.copyFile(
            join('src', 'wasm-lib', 'tests', 'executor', 'inputs', file),
            join(dir, name, `main.kcl`)
          )
        }
=======
  'You can change the root projects directory and nothing is lost',
  { tag: '@electron' },
  async ({ browserName }, testInfo) => {
    const { electronApp, page } = await setupElectron({
      testInfo,
      folderSetupFn: async (dir) => {
        await Promise.all([
          fsp.mkdir(`${dir}/router-template-slate`, { recursive: true }),
          fsp.mkdir(`${dir}/bracket`, { recursive: true }),
        ])
        await Promise.all([
          fsp.copyFile(
            'src/wasm-lib/tests/executor/inputs/router-template-slate.kcl',
            `${dir}/router-template-slate/main.kcl`
          ),
          fsp.copyFile(
            'src/wasm-lib/tests/executor/inputs/focusrite_scarlett_mounting_braket.kcl',
            `${dir}/bracket/main.kcl`
          ),
        ])
>>>>>>> b2707ecc
      },
    })
    await page.setViewportSize({ width: 1200, height: 500 })

    page.on('console', console.log)

<<<<<<< HEAD
    // Our locator constants
    const searchInput = page.getByPlaceholder('Search projects')
    const projectLinks = page.getByTestId('project-link')

    await test.step('Search for "basi"', async () => {
      await searchInput.fill('basi')
      await expect(projectLinks).toHaveCount(3)

      // Chech each of the "basi" projects are visible
      for (const [name] of projectData.slice(0, 3)) {
        await expect(page.getByText(name)).toBeVisible()
      }
    })

    await test.step('Clear search to see all projects', async () => {
      await searchInput.fill('')
      await expect(projectLinks).toHaveCount(projectData.length)
    })

    await test.step('Search for "templ"', async () => {
      await searchInput.fill('templ')
      await expect(projectLinks).toHaveCount(2)

      // Check the "*templ*" project is visible
      for (const [name] of projectData.slice(-2)) {
        await expect(page.getByText(name)).toBeVisible()
      }
=======
    // we'll grab this from the settings on screen before we switch
    let originalProjectDirName: string
    const newProjectDirName = testInfo.outputPath(
      'electron-test-projects-dir-2'
    )
    if (fs.existsSync(newProjectDirName)) {
      await fsp.rm(newProjectDirName, { recursive: true })
    }

    await test.step('We can change the root project directory', async () => {
      // expect to see the project directory settings link
      await expect(
        page.getByTestId('project-directory-settings-link')
      ).toBeVisible()

      await page.getByTestId('project-directory-settings-link').click()

      await expect(page.getByTestId('project-directory-button')).toBeVisible()
      originalProjectDirName = await page
        .locator('section#projectDirectory input')
        .inputValue()

      // Can't use Playwright filechooser since this is happening in electron.
      const handleFile = electronApp.evaluate(
        async ({ dialog }, filePaths) => {
          dialog.showOpenDialog = () =>
            Promise.resolve({ canceled: false, filePaths })
        },
        [newProjectDirName]
      )
      await page.getByTestId('project-directory-button').click()
      await handleFile

      await expect(page.locator('section#projectDirectory input')).toHaveValue(
        newProjectDirName
      )

      await page.getByTestId('settings-close-button').click()

      await expect(page.getByText('No Projects found')).toBeVisible()
      await page.getByRole('button', { name: 'New project' }).click()
      await expect(page.getByText('Successfully created')).toBeVisible()
      await expect(page.getByText('Successfully created')).not.toBeVisible()

      await expect(page.getByText(`project-000`)).toBeVisible()
    })

    await test.step('We can change back to the original root project directory', async () => {
      await expect(
        page.getByTestId('project-directory-settings-link')
      ).toBeVisible()

      await page.getByTestId('project-directory-settings-link').click()

      const handleFile = electronApp.evaluate(
        async ({ dialog }, filePaths) => {
          dialog.showOpenDialog = () =>
            Promise.resolve({ canceled: false, filePaths })
        },
        [originalProjectDirName]
      )
      await expect(page.getByTestId('project-directory-button')).toBeVisible()

      await page.getByTestId('project-directory-button').click()
      await handleFile

      await expect(page.locator('section#projectDirectory input')).toHaveValue(
        originalProjectDirName
      )

      await page.getByTestId('settings-close-button').click()

      await expect(page.getByText('bracket')).toBeVisible()
      await expect(page.getByText('router-template-slate')).toBeVisible()
>>>>>>> b2707ecc
    })

    await electronApp.close()
  }
)<|MERGE_RESOLUTION|>--- conflicted
+++ resolved
@@ -608,7 +608,113 @@
 )
 
 test(
-<<<<<<< HEAD
+  'You can change the root projects directory and nothing is lost',
+  { tag: '@electron' },
+  async ({ browserName }, testInfo) => {
+    const { electronApp, page } = await setupElectron({
+      testInfo,
+      folderSetupFn: async (dir) => {
+        await Promise.all([
+          fsp.mkdir(`${dir}/router-template-slate`, { recursive: true }),
+          fsp.mkdir(`${dir}/bracket`, { recursive: true }),
+        ])
+        await Promise.all([
+          fsp.copyFile(
+            'src/wasm-lib/tests/executor/inputs/router-template-slate.kcl',
+            `${dir}/router-template-slate/main.kcl`
+          ),
+          fsp.copyFile(
+            'src/wasm-lib/tests/executor/inputs/focusrite_scarlett_mounting_braket.kcl',
+            `${dir}/bracket/main.kcl`
+          ),
+        ])
+      },
+    })
+    await page.setViewportSize({ width: 1200, height: 500 })
+
+    page.on('console', console.log)
+
+    // we'll grab this from the settings on screen before we switch
+    let originalProjectDirName: string
+    const newProjectDirName = testInfo.outputPath(
+      'electron-test-projects-dir-2'
+    )
+    if (fs.existsSync(newProjectDirName)) {
+      await fsp.rm(newProjectDirName, { recursive: true })
+    }
+
+    await test.step('We can change the root project directory', async () => {
+      // expect to see the project directory settings link
+      await expect(
+        page.getByTestId('project-directory-settings-link')
+      ).toBeVisible()
+
+      await page.getByTestId('project-directory-settings-link').click()
+
+      await expect(page.getByTestId('project-directory-button')).toBeVisible()
+      originalProjectDirName = await page
+        .locator('section#projectDirectory input')
+        .inputValue()
+
+      // Can't use Playwright filechooser since this is happening in electron.
+      const handleFile = electronApp.evaluate(
+        async ({ dialog }, filePaths) => {
+          dialog.showOpenDialog = () =>
+            Promise.resolve({ canceled: false, filePaths })
+        },
+        [newProjectDirName]
+      )
+      await page.getByTestId('project-directory-button').click()
+      await handleFile
+
+      await expect(page.locator('section#projectDirectory input')).toHaveValue(
+        newProjectDirName
+      )
+
+      await page.getByTestId('settings-close-button').click()
+
+      await expect(page.getByText('No Projects found')).toBeVisible()
+      await page.getByRole('button', { name: 'New project' }).click()
+      await expect(page.getByText('Successfully created')).toBeVisible()
+      await expect(page.getByText('Successfully created')).not.toBeVisible()
+
+      await expect(page.getByText(`project-000`)).toBeVisible()
+    })
+
+    await test.step('We can change back to the original root project directory', async () => {
+      await expect(
+        page.getByTestId('project-directory-settings-link')
+      ).toBeVisible()
+
+      await page.getByTestId('project-directory-settings-link').click()
+
+      const handleFile = electronApp.evaluate(
+        async ({ dialog }, filePaths) => {
+          dialog.showOpenDialog = () =>
+            Promise.resolve({ canceled: false, filePaths })
+        },
+        [originalProjectDirName]
+      )
+      await expect(page.getByTestId('project-directory-button')).toBeVisible()
+
+      await page.getByTestId('project-directory-button').click()
+      await handleFile
+
+      await expect(page.locator('section#projectDirectory input')).toHaveValue(
+        originalProjectDirName
+      )
+
+      await page.getByTestId('settings-close-button').click()
+
+      await expect(page.getByText('bracket')).toBeVisible()
+      await expect(page.getByText('router-template-slate')).toBeVisible()
+    })
+
+    await electronApp.close()
+  }
+)
+
+test(
   'Search projects on desktop home',
   { tag: '@electron' },
   async ({ browserName: _ }, testInfo) => {
@@ -630,35 +736,12 @@
             join(dir, name, `main.kcl`)
           )
         }
-=======
-  'You can change the root projects directory and nothing is lost',
-  { tag: '@electron' },
-  async ({ browserName }, testInfo) => {
-    const { electronApp, page } = await setupElectron({
-      testInfo,
-      folderSetupFn: async (dir) => {
-        await Promise.all([
-          fsp.mkdir(`${dir}/router-template-slate`, { recursive: true }),
-          fsp.mkdir(`${dir}/bracket`, { recursive: true }),
-        ])
-        await Promise.all([
-          fsp.copyFile(
-            'src/wasm-lib/tests/executor/inputs/router-template-slate.kcl',
-            `${dir}/router-template-slate/main.kcl`
-          ),
-          fsp.copyFile(
-            'src/wasm-lib/tests/executor/inputs/focusrite_scarlett_mounting_braket.kcl',
-            `${dir}/bracket/main.kcl`
-          ),
-        ])
->>>>>>> b2707ecc
       },
     })
     await page.setViewportSize({ width: 1200, height: 500 })
 
     page.on('console', console.log)
 
-<<<<<<< HEAD
     // Our locator constants
     const searchInput = page.getByPlaceholder('Search projects')
     const projectLinks = page.getByTestId('project-link')
@@ -686,82 +769,6 @@
       for (const [name] of projectData.slice(-2)) {
         await expect(page.getByText(name)).toBeVisible()
       }
-=======
-    // we'll grab this from the settings on screen before we switch
-    let originalProjectDirName: string
-    const newProjectDirName = testInfo.outputPath(
-      'electron-test-projects-dir-2'
-    )
-    if (fs.existsSync(newProjectDirName)) {
-      await fsp.rm(newProjectDirName, { recursive: true })
-    }
-
-    await test.step('We can change the root project directory', async () => {
-      // expect to see the project directory settings link
-      await expect(
-        page.getByTestId('project-directory-settings-link')
-      ).toBeVisible()
-
-      await page.getByTestId('project-directory-settings-link').click()
-
-      await expect(page.getByTestId('project-directory-button')).toBeVisible()
-      originalProjectDirName = await page
-        .locator('section#projectDirectory input')
-        .inputValue()
-
-      // Can't use Playwright filechooser since this is happening in electron.
-      const handleFile = electronApp.evaluate(
-        async ({ dialog }, filePaths) => {
-          dialog.showOpenDialog = () =>
-            Promise.resolve({ canceled: false, filePaths })
-        },
-        [newProjectDirName]
-      )
-      await page.getByTestId('project-directory-button').click()
-      await handleFile
-
-      await expect(page.locator('section#projectDirectory input')).toHaveValue(
-        newProjectDirName
-      )
-
-      await page.getByTestId('settings-close-button').click()
-
-      await expect(page.getByText('No Projects found')).toBeVisible()
-      await page.getByRole('button', { name: 'New project' }).click()
-      await expect(page.getByText('Successfully created')).toBeVisible()
-      await expect(page.getByText('Successfully created')).not.toBeVisible()
-
-      await expect(page.getByText(`project-000`)).toBeVisible()
-    })
-
-    await test.step('We can change back to the original root project directory', async () => {
-      await expect(
-        page.getByTestId('project-directory-settings-link')
-      ).toBeVisible()
-
-      await page.getByTestId('project-directory-settings-link').click()
-
-      const handleFile = electronApp.evaluate(
-        async ({ dialog }, filePaths) => {
-          dialog.showOpenDialog = () =>
-            Promise.resolve({ canceled: false, filePaths })
-        },
-        [originalProjectDirName]
-      )
-      await expect(page.getByTestId('project-directory-button')).toBeVisible()
-
-      await page.getByTestId('project-directory-button').click()
-      await handleFile
-
-      await expect(page.locator('section#projectDirectory input')).toHaveValue(
-        originalProjectDirName
-      )
-
-      await page.getByTestId('settings-close-button').click()
-
-      await expect(page.getByText('bracket')).toBeVisible()
-      await expect(page.getByText('router-template-slate')).toBeVisible()
->>>>>>> b2707ecc
     })
 
     await electronApp.close()
