import fs from 'fs'
import path from 'path'
import { DEFAULT_PROJECT_KCL_FILE } from '@src/lib/constants'
import fsp from 'fs/promises'

import {
  createProject,
  executorInputPath,
  getUtils,
  isOutOfViewInScrollContainer,
  runningOnWindows,
} from '@e2e/playwright/test-utils'
import { expect, test } from '@e2e/playwright/zoo-test'

test(
  'projects reload if a new one is created, deleted, or renamed externally',
  { tag: ['@desktop', '@macos', '@windows'] },
  async ({ context, page }, testInfo) => {
    let externalCreatedProjectName = 'external-created-project'

    let targetDir = ''

    await context.folderSetupFn(async (dir) => {
      targetDir = dir
      setTimeout(() => {
        const myDir = path.join(dir, externalCreatedProjectName)
        ;(async () => {
          await fsp.mkdir(myDir)
          await fsp.writeFile(
            path.join(myDir, DEFAULT_PROJECT_KCL_FILE),
            'meaningless nonsense here'
          )
        })().catch(console.error)
      }, 5000)
    })

    await page.setBodyDimensions({ width: 1200, height: 500 })

    const projectLinks = page.getByTestId('project-link')

    await projectLinks.first().waitFor()
    await expect(projectLinks).toContainText(externalCreatedProjectName)

    await fsp.rename(
      path.join(targetDir, externalCreatedProjectName),
      path.join(targetDir, externalCreatedProjectName + '1')
    )

    externalCreatedProjectName += '1'
    await expect(projectLinks).toContainText(externalCreatedProjectName)

    await fsp.rm(path.join(targetDir, externalCreatedProjectName), {
      recursive: true,
      force: true,
    })

    await expect(projectLinks).toHaveCount(0)
  }
)

test(
  'click help/keybindings from home page',
  { tag: '@desktop' },
  async ({ page }, testInfo) => {
    await page.setBodyDimensions({ width: 1200, height: 500 })

    page.on('console', console.log)

    // click ? button
    await page.getByTestId('help-button').click()
    await expect(page.getByTestId('keybindings-button')).toBeVisible()
    // Click keyboard shortcuts button.
    await page.getByTestId('keybindings-button').click()
    // Make sure the keyboard shortcuts modal is visible.
    await expect(page.getByText('Enter Sketch Mode')).toBeVisible()
  }
)

test(
  'click help/keybindings from project page',
  { tag: '@desktop' },
  async ({ scene, cmdBar, context, page }, testInfo) => {
    await context.folderSetupFn(async (dir) => {
      const bracketDir = path.join(dir, 'bracket')
      await fsp.mkdir(bracketDir, { recursive: true })
      await fsp.copyFile(
        executorInputPath('cylinder-inches.kcl'),
        path.join(bracketDir, 'main.kcl')
      )
    })

    await page.setBodyDimensions({ width: 1200, height: 500 })

    // expect to see the text bracket
    await expect(page.getByText('bracket')).toBeVisible()
    await page.getByText('bracket').click()

    await scene.settled(cmdBar)

    // click ? button
    await page.getByTestId('help-button').click()
    await expect(page.getByTestId('keybindings-button')).toBeVisible()
    // Click keyboard shortcuts button.
    await page.getByTestId('keybindings-button').click()
    // Make sure the keyboard shortcuts modal is visible.
    await expect(page.getByText('Enter Sketch Mode')).toBeVisible()
  }
)

test(
  'open a file in a project works and renders, open another file in different project with errors, it should clear the scene',
  { tag: '@desktop' },
  async ({ homePage, toolbar, scene, cmdBar, context, page, editor }) => {
    await context.folderSetupFn(async (dir) => {
      const bracketDir = path.join(dir, 'bracket')
      await fsp.mkdir(bracketDir, { recursive: true })
      await fsp.copyFile(
        executorInputPath('cylinder-inches.kcl'),
        path.join(bracketDir, 'main.kcl')
      )
      const errorDir = path.join(dir, 'broken-code')
      await fsp.mkdir(errorDir, { recursive: true })
      await fsp.copyFile(
        executorInputPath('broken-code-test.kcl'),
        path.join(errorDir, 'main.kcl')
      )
    })

    const u = await getUtils(page)

    await test.step('Opening the bracket project should load the stream', async () => {
      await homePage.openProject('bracket')
      await scene.settled(cmdBar)
    })

    await u.doAndWaitForImageDiff(
      async () => {
        await toolbar.logoLink.click()
        await homePage.openProject('broken-code')
        await scene.settled(cmdBar, { expectError: true })

        await test.step('Verify error appears', async () => {
          await editor.scrollToText(
            "|> line(end = [0, wallMountL], tag = 'outerEdge')"
          )
          // error in gutter
          await expect(page.locator('.cm-lint-marker-error')).toBeVisible({
            timeout: 10_000,
          })
          // error text on hover
          await page.hover('.cm-lint-marker-error')
          const crypticErrorText =
            'tag requires a value with type `TagDecl`, but found a value with type `string`.'
          await expect(page.getByText(crypticErrorText).first()).toBeVisible()
        })
      },
      500,
      scene.streamWrapper
    )
  }
)

test(
  'open a file in a project works and renders, open another file in different project that is empty, it should clear the scene',
  { tag: '@desktop' },
  async ({ toolbar, editor, scene, cmdBar, context, page, homePage }) => {
    await context.folderSetupFn(async (dir) => {
      const bracketDir = path.join(dir, 'bracket')
      await fsp.mkdir(bracketDir, { recursive: true })
      await fsp.copyFile(
        executorInputPath('cylinder-inches.kcl'),
        path.join(bracketDir, 'main.kcl')
      )
      const emptyDir = path.join(dir, 'empty')
      await fsp.mkdir(emptyDir, { recursive: true })
      await fsp.writeFile(path.join(emptyDir, 'main.kcl'), '')
    })

    const u = await getUtils(page)

    await test.step('Opening the bracket project should load the stream', async () => {
      await homePage.openProject('bracket')
      await scene.settled(cmdBar)
    })

    await u.doAndWaitForImageDiff(
      async () => {
        await toolbar.logoLink.click()
        await homePage.openProject('empty')
        await scene.settled(cmdBar)
      },
      500,
      scene.streamWrapper
    )

    await test.step('Ensure the code is empty', async () => {
      await editor.expectEditor.toBe('\n')
    })
  }
)

test(
  'open a file in a project works and renders, open empty file, it should clear the scene',
  { tag: '@desktop' },
<<<<<<< HEAD
  async ({ context, page, scene, toolbar }, testInfo) => {
=======
  async ({ scene, cmdBar, context, page, toolbar, editor, homePage }) => {
>>>>>>> 8108393b
    await context.folderSetupFn(async (dir) => {
      const bracketDir = path.join(dir, 'bracket')
      await fsp.mkdir(bracketDir, { recursive: true })
      await fsp.copyFile(
        executorInputPath('cylinder-inches.kcl'),
        path.join(bracketDir, 'main.kcl')
      )

      await fsp.writeFile(path.join(bracketDir, 'empty.kcl'), '')
    })

    const u = await getUtils(page)

    await test.step('Opening the bracket project should load the stream', async () => {
      await homePage.openProject('bracket')
      await scene.settled(cmdBar)
    })

<<<<<<< HEAD
      // Open the other file.
      await toolbar.openFile('empty.kcl')

      // planes colors means the scene has been cleared.
      await expect
        .poll(() => u.getGreatestPixDiff(pointOnModel, [92, 53, 53]), {
          timeout: 10_000,
        })
        .toBeLessThan(15)
=======
    await u.doAndWaitForImageDiff(
      async () => {
        await toolbar.openPane('files')
        await toolbar.openFile('empty.kcl')
        await toolbar.closePane('files')
        await scene.settled(cmdBar)
      },
      500,
      scene.streamWrapper
    )
>>>>>>> 8108393b

    await test.step('Ensure the code is empty', async () => {
      await editor.expectEditor.toBe('\n')
    })
  }
)

test(
  'open a file in a project works and renders, open another file in the same project with errors, it should clear the scene',
  { tag: '@desktop' },
<<<<<<< HEAD
  async ({ scene, cmdBar, context, page, toolbar }, testInfo) => {
=======
  async ({ scene, cmdBar, context, page, toolbar, homePage, editor }) => {
>>>>>>> 8108393b
    await context.folderSetupFn(async (dir) => {
      const bracketDir = path.join(dir, 'bracket')
      await fsp.mkdir(bracketDir, { recursive: true })
      await fsp.copyFile(
        executorInputPath('cylinder-inches.kcl'),
        path.join(bracketDir, 'main.kcl')
      )
      await fsp.copyFile(
        executorInputPath('broken-code-test.kcl'),
        path.join(bracketDir, 'broken-code-test.kcl')
      )
    })

    const u = await getUtils(page)

    await test.step('Opening the bracket project should load the stream', async () => {
      await homePage.openProject('bracket')
      await scene.settled(cmdBar)
    })
<<<<<<< HEAD
    await test.step('opening broken code file should clear the scene and show the error', async () => {
      // open the file pane.
      await page.getByTestId('files-pane-button').click()

      // Open the other file.
      await toolbar.openFile('broken-code-test.kcl')
=======
>>>>>>> 8108393b

    await u.doAndWaitForImageDiff(
      async () => {
        await toolbar.openPane('files')
        await toolbar.openFile('broken-code-test.kcl')
        await toolbar.closePane('files')
        await scene.settled(cmdBar, { expectError: true })

        await test.step('Verify error appears', async () => {
          await editor.scrollToText(
            "|> line(end = [0, wallMountL], tag = 'outerEdge')"
          )
          // error in gutter
          await expect(page.locator('.cm-lint-marker-error')).toBeVisible({
            timeout: 10_000,
          })
          // error text on hover
          await page.hover('.cm-lint-marker-error')
          const crypticErrorText =
            'tag requires a value with type `TagDecl`, but found a value with type `string`.'
          await expect(page.getByText(crypticErrorText).first()).toBeVisible()
        })
      },
      500,
      scene.streamWrapper
    )
  }
)

test(
  'when code with error first loads you get errors in console',
  { tag: '@desktop' },
  async ({ context, page, editor }, testInfo) => {
    await context.folderSetupFn(async (dir) => {
      await fsp.mkdir(path.join(dir, 'broken-code'), { recursive: true })
      await fsp.copyFile(
        executorInputPath('broken-code-test.kcl'),
        path.join(dir, 'broken-code', 'main.kcl')
      )
    })

    await page.setBodyDimensions({ width: 1200, height: 500 })
    await expect(page.getByText('broken-code')).toBeVisible()
    await page.getByText('broken-code').click()

    // Gotcha: Scroll to the text content in code mirror because CodeMirror lazy loads DOM content
    await editor.scrollToText(
      "|> line(end = [0, wallMountL], tag = 'outerEdge')"
    )
    // error in guter
    await expect(page.locator('.cm-lint-marker-error')).toBeVisible()

    // error text on hover
    await page.hover('.cm-lint-marker-error')
    const crypticErrorText =
      'tag requires a value with type `TagDecl`, but found a value with type `string`.'
    await expect(page.getByText(crypticErrorText).first()).toBeVisible()
  }
)

test(
  'Rename and delete projects, also spam arrow keys when renaming',
  { tag: '@desktop' },
  async ({ context, page }, testInfo) => {
    await context.folderSetupFn(async (dir) => {
      await fsp.mkdir(`${dir}/router-template-slate`, { recursive: true })
      await fsp.copyFile(
        'rust/kcl-lib/e2e/executor/inputs/router-template-slate.kcl',
        `${dir}/router-template-slate/main.kcl`
      )
      const _1975 = new Date('1975-01-01T00:01:11')
      fs.utimesSync(`${dir}/router-template-slate/main.kcl`, _1975, _1975)

      await fsp.mkdir(`${dir}/bracket`, { recursive: true })
      await fsp.copyFile(
        'rust/kcl-lib/e2e/executor/inputs/focusrite_scarlett_mounting_bracket.kcl',
        `${dir}/bracket/main.kcl`
      )
      const _1985 = new Date('1985-01-01T00:02:22')
      fs.utimesSync(`${dir}/bracket/main.kcl`, _1985, _1985)

      await new Promise((r) => setTimeout(r, 1_000))
      await fsp.mkdir(`${dir}/lego`, { recursive: true })
      await fsp.copyFile(
        'rust/kcl-lib/e2e/executor/inputs/lego.kcl',
        `${dir}/lego/main.kcl`
      )
      const _1995 = new Date('1995-01-01T00:03:33')
      fs.utimesSync(`${dir}/lego/main.kcl`, _1995, _1995)
    })

    await page.setBodyDimensions({ width: 1200, height: 600 })

    page.on('console', console.log)

    await page.waitForTimeout(1_000)

    await test.step('rename a project clicking buttons checking left and right arrow does not impact the text', async () => {
      const routerTemplate = page.getByText('router-template-slate')

      await routerTemplate.hover()
      await routerTemplate.focus()

      await expect(page.getByLabel('sketch').last()).toBeVisible()
      await page.getByLabel('sketch').last().click()

      const selectedText = await page.evaluate(() => {
        const selection = window.getSelection()
        return selection ? selection.toString() : ''
      })

      expect(selectedText).toBe('router-template-slate')

      await page.waitForTimeout(100)

      await page.keyboard.press('Backspace')
      await page.keyboard.type('updated project name')

      // spam arrow keys to make sure it doesn't impact the text
      for (let i = 0; i < 10; i++) {
        await page.keyboard.press('ArrowRight')
      }
      for (let i = 0; i < 30; i++) {
        await page.keyboard.press('ArrowLeft')
      }

      await page.getByLabel('checkmark').last().click()

      await expect(page.getByText('Successfully renamed')).toBeVisible()
      await expect(page.getByText('Successfully renamed')).not.toBeVisible()
      await expect(page.getByText('updated project name')).toBeVisible()
    })

    await test.step('update a project by hitting enter', async () => {
      const project = page.getByText('updated project name')

      await project.hover()
      await project.focus()

      await expect(page.getByLabel('sketch').last()).toBeVisible()
      await page.getByLabel('sketch').last().click()

      const selectedText = await page.evaluate(() => {
        const selection = window.getSelection()
        return selection ? selection.toString() : ''
      })

      expect(selectedText).toBe('updated project name')

      // type "updated project name"
      await page.keyboard.press('Backspace')
      await page.keyboard.type('updated name again')

      await page.keyboard.press('Enter')

      await expect(page.getByText('Successfully renamed')).toBeVisible()
      await expect(page.getByText('Successfully renamed')).not.toBeVisible()

      await expect(page.getByText('updated name again')).toBeVisible()
    })

    await test.step('Cancel and edit by clicking the x button', async () => {
      const project = page.getByText('updated name again')

      await project.hover()
      await project.focus()

      await expect(page.getByLabel('sketch').last()).toBeVisible()
      await page.getByLabel('sketch').last().click()

      const selectedText = await page.evaluate(() => {
        const selection = window.getSelection()
        return selection ? selection.toString() : ''
      })

      expect(selectedText).toBe('updated name again')

      await page.keyboard.press('Backspace')
      await page.keyboard.type('dismiss this text')

      await page.getByLabel('close').last().click()

      await expect(page.getByText('updated name again')).toBeVisible()
    })

    await test.step('Cancel and edit by pressing esc', async () => {
      const project = page.getByText('updated name again')

      await project.hover()
      await project.focus()

      await expect(page.getByLabel('sketch').last()).toBeVisible()
      await page.getByLabel('sketch').last().click()

      const selectedText = await page.evaluate(() => {
        const selection = window.getSelection()
        return selection ? selection.toString() : ''
      })

      expect(selectedText).toBe('updated name again')

      await page.keyboard.press('Backspace')
      await page.keyboard.type('dismiss this text')

      await page.keyboard.press('Escape')

      await expect(page.getByText('updated name again')).toBeVisible()
    })

    await test.step('delete a project by clicking the trash button', async () => {
      const project = page.getByText('updated name again')

      await project.hover()
      await project.focus()

      await expect(page.getByLabel('trash').last()).toBeVisible()
      await page.getByLabel('trash').last().click()

      await expect(page.getByText('This will permanently delete')).toBeVisible()

      await page.getByTestId('delete-confirmation').click()

      await expect(page.getByText('Successfully deleted')).toBeVisible()
      await expect(page.getByText('Successfully deleted')).not.toBeVisible()

      await expect(page.getByText('updated name again')).not.toBeVisible()
    })

    await test.step('rename a project to an empty string should make the field complain', async () => {
      const routerTemplate = page.getByText('bracket')

      await routerTemplate.hover()
      await routerTemplate.focus()

      await expect(page.getByLabel('sketch').last()).toBeVisible()
      await page.getByLabel('sketch').last().click()

      const selectedText = await page.evaluate(() => {
        const selection = window.getSelection()
        return selection ? selection.toString() : ''
      })

      expect(selectedText).toBe('bracket')

      // type "updated project name"
      await page.keyboard.press('Backspace')

      await page.keyboard.press('Enter')
      await page.waitForTimeout(100)
      await page.keyboard.press('Enter')
      await page.waitForTimeout(100)
      await page.keyboard.press('Escape')

      // expect the name not to have changed
      await expect(page.getByText('bracket')).toBeVisible()
    })

    await test.step(`rename a project to a duplicate name should error toast`, async () => {
      const routerTemplate = page.getByText('bracket')

      await routerTemplate.hover()
      await routerTemplate.focus()

      await expect(page.getByLabel('sketch').last()).toBeVisible()
      await page.getByLabel('sketch').last().click()

      const inputField = page.getByTestId('project-rename-input')
      await expect(inputField).toBeVisible()
      await expect(inputField).toBeFocused()
      await inputField.fill('lego')
      await page.keyboard.press('Enter')
      await expect(page.getByText('already exists')).toBeVisible()
    })
  }
)

test(
  'pressing "delete" on home screen should do nothing',
  { tag: '@desktop' },
  async ({ context, page, homePage }, testInfo) => {
    await context.folderSetupFn(async (dir) => {
      await fsp.mkdir(`${dir}/router-template-slate`, { recursive: true })
      await fsp.copyFile(
        'rust/kcl-lib/e2e/executor/inputs/router-template-slate.kcl',
        `${dir}/router-template-slate/main.kcl`
      )
    })
    await page.setBodyDimensions({ width: 1200, height: 500 })

    page.on('console', console.log)

    await expect(page.getByText('router-template-slate')).toBeVisible()
    await expect(page.getByText('Loading your Projects...')).not.toBeVisible()
    await homePage.expectIsCurrentPage()

    await page.keyboard.press('Delete')
    await page.waitForTimeout(200)
    await page.keyboard.press('Delete')

    // expect to still be on the home page
    await expect(page.getByText('router-template-slate')).toBeVisible()
    await homePage.expectIsCurrentPage()
  }
)

test.describe(`Project management commands`, () => {
  test(
    `Rename from project page`,
    { tag: '@desktop' },
    async ({ context, page, scene, cmdBar }, testInfo) => {
      const projectName = `my_project_to_rename`
      await context.folderSetupFn(async (dir) => {
        await fsp.mkdir(`${dir}/${projectName}`, { recursive: true })
        await fsp.copyFile(
          'rust/kcl-lib/e2e/executor/inputs/router-template-slate.kcl',
          `${dir}/${projectName}/main.kcl`
        )
      })

      // Constants and locators
      const projectHomeLink = page.getByTestId('project-link')
      const commandButton = page.getByRole('button', { name: 'Commands' })
      const commandOption = page.getByRole('option', {
        name: 'rename project',
      })
      const projectNameOption = page.getByRole('option', { name: projectName })
      const projectRenamedName = `untitled`
      // const projectMenuButton = page.getByTestId('project-sidebar-toggle')
      const commandContinueButton = page.getByRole('button', {
        name: 'Continue',
      })
      const toastMessage = page.getByText(`Successfully renamed`)

      await test.step(`Setup`, async () => {
        await page.setBodyDimensions({ width: 1200, height: 500 })
        page.on('console', console.log)

        await projectHomeLink.click()
        await scene.settled(cmdBar)
      })

      await test.step(`Run rename command via command palette`, async () => {
        await commandButton.click()
        await commandOption.click()
        await projectNameOption.click()

        await expect(commandContinueButton).toBeVisible()
        await commandContinueButton.click()

        await cmdBar.submit()

        await expect(toastMessage).toBeVisible()
      })

      // TODO: in future I'd like the behavior to be to
      // navigate to the new project's page directly,
      // see ProjectContextProvider.tsx:158
      await test.step(`Check the project was renamed and we navigated home`, async () => {
        await expect(projectHomeLink.first()).toBeVisible()
        await expect(projectHomeLink.first()).toContainText(projectRenamedName)
      })
    }
  )

  test(
    `Delete from project page`,
    { tag: '@desktop' },
    async ({ context, page, scene, cmdBar }, testInfo) => {
      const projectName = `my_project_to_delete`
      await context.folderSetupFn(async (dir) => {
        await fsp.mkdir(`${dir}/${projectName}`, { recursive: true })
        await fsp.copyFile(
          'rust/kcl-lib/e2e/executor/inputs/router-template-slate.kcl',
          `${dir}/${projectName}/main.kcl`
        )
      })

      // Constants and locators
      const projectHomeLink = page.getByTestId('project-link')
      const commandButton = page.getByRole('button', { name: 'Commands' })
      const commandOption = page.getByRole('option', {
        name: 'delete project',
      })
      const projectNameOption = page.getByRole('option', { name: projectName })
      const commandWarning = page.getByText('Are you sure you want to delete?')
      const toastMessage = page.getByText(`Successfully deleted`)
      const noProjectsMessage = page.getByText('No projects found')

      await test.step(`Setup`, async () => {
        await page.setBodyDimensions({ width: 1200, height: 500 })
        page.on('console', console.log)

        await page.waitForTimeout(3000)

        await projectHomeLink.click()
        await scene.settled(cmdBar)
      })

      await test.step(`Run delete command via command palette`, async () => {
        await commandButton.click()
        await commandOption.click()
        await projectNameOption.click()

        await expect(commandWarning).toBeVisible()
        await cmdBar.submit()

        await expect(toastMessage).toBeVisible()
      })

      await test.step(`Check the project was deleted and we navigated home`, async () => {
        await expect(noProjectsMessage).toBeVisible()
      })
    }
  )
  test(
    `Rename from home page`,
    { tag: '@desktop' },
    async ({ context, page, homePage, scene, cmdBar }, testInfo) => {
      const projectName = `my_project_to_rename`
      await context.folderSetupFn(async (dir) => {
        await fsp.mkdir(`${dir}/${projectName}`, { recursive: true })
        await fsp.copyFile(
          'rust/kcl-lib/e2e/executor/inputs/router-template-slate.kcl',
          `${dir}/${projectName}/main.kcl`
        )
      })

      // Constants and locators
      const projectHomeLink = page.getByTestId('project-link')
      const commandButton = page.getByRole('button', { name: 'Commands' })
      const commandOption = page.getByRole('option', {
        name: 'rename project',
      })
      const projectNameOption = page.getByRole('option', { name: projectName })
      const projectRenamedName = `untitled`
      const commandContinueButton = page.getByRole('button', {
        name: 'Continue',
      })
      const toastMessage = page.getByText(`Successfully renamed`)

      await test.step(`Setup`, async () => {
        await page.setBodyDimensions({ width: 1200, height: 500 })
        page.on('console', console.log)
        await homePage.projectsLoaded()
        await expect(projectHomeLink).toBeVisible()
      })

      await test.step(`Run rename command via command palette`, async () => {
        await commandButton.click()
        await commandOption.click()
        await projectNameOption.click()

        await expect(commandContinueButton).toBeVisible()
        await commandContinueButton.click()

        await cmdBar.submit()

        await expect(toastMessage).toBeVisible()
      })

      await test.step(`Check the project was renamed`, async () => {
        await expect(
          page.getByRole('link', { name: projectRenamedName })
        ).toBeVisible()
        await expect(projectHomeLink).not.toHaveText(projectName)
      })
    }
  )
  test(
    `Delete from home page`,
    { tag: '@desktop' },
    async ({ context, page, scene, cmdBar }, testInfo) => {
      const projectName = `my_project_to_delete`
      await context.folderSetupFn(async (dir) => {
        await fsp.mkdir(`${dir}/${projectName}`, { recursive: true })
        await fsp.copyFile(
          'rust/kcl-lib/e2e/executor/inputs/router-template-slate.kcl',
          `${dir}/${projectName}/main.kcl`
        )
      })

      // Constants and locators
      const projectHomeLink = page.getByTestId('project-link')
      const commandButton = page.getByRole('button', { name: 'Commands' })
      const commandOption = page.getByRole('option', {
        name: 'delete project',
      })
      const projectNameOption = page.getByRole('option', { name: projectName })
      const commandWarning = page.getByText('Are you sure you want to delete?')
      const toastMessage = page.getByText(`Successfully deleted`)
      const noProjectsMessage = page.getByText('No projects found')

      await test.step(`Setup`, async () => {
        await page.setBodyDimensions({ width: 1200, height: 500 })
        page.on('console', console.log)
        await expect(projectHomeLink).toBeVisible()
      })

      await test.step(`Run delete command via command palette`, async () => {
        await commandButton.click()
        await commandOption.click()
        await projectNameOption.click()

        await expect(commandWarning).toBeVisible()
        await cmdBar.submit()

        await expect(toastMessage).toBeVisible()
      })

      await test.step(`Check the project was deleted`, async () => {
        await expect(projectHomeLink).not.toBeVisible()
        await expect(noProjectsMessage).toBeVisible()
      })
    }
  )
  test('Create a new project with a colliding name', async ({
    context,
    homePage,
    toolbar,
  }) => {
    const projectName = 'test-project'
    await test.step('Setup', async () => {
      await context.folderSetupFn(async (dir) => {
        const projectDir = path.join(dir, projectName)
        await Promise.all([fsp.mkdir(projectDir, { recursive: true })])
        await Promise.all([
          fsp.copyFile(
            executorInputPath('router-template-slate.kcl'),
            path.join(projectDir, 'main.kcl')
          ),
        ])
      })
      await homePage.expectState({
        projectCards: [
          {
            title: projectName,
            fileCount: 1,
          },
        ],
        sortBy: 'last-modified-desc',
      })
    })

    await test.step('Create a new project with the same name', async () => {
      await homePage.createAndGoToProject(projectName)
      await toolbar.logoLink.click()
    })

    await test.step('Check the project was created with a non-colliding name', async () => {
      await homePage.expectState({
        projectCards: [
          {
            title: `${projectName}-1`,
            fileCount: 1,
          },
          {
            title: projectName,
            fileCount: 1,
          },
        ],
        sortBy: 'last-modified-desc',
      })
    })

    await test.step('Create another project with the same name', async () => {
      await homePage.createAndGoToProject(projectName)
      await toolbar.logoLink.click()
    })

    await test.step('Check the second project was created with a non-colliding name', async () => {
      await homePage.expectState({
        projectCards: [
          {
            title: `${projectName}-2`,
            fileCount: 1,
          },
          {
            title: `${projectName}-1`,
            fileCount: 1,
          },
          {
            title: projectName,
            fileCount: 1,
          },
        ],
        sortBy: 'last-modified-desc',
      })
    })
  })
})

test(`Create a few projects
using the
default project name`, async ({ homePage, toolbar }) => {
  for (let i = 0; i < 12; i++) {
    await test.step(`Create project ${i}`, async () => {
      await homePage.expectState({
        projectCards: Array.from({ length: i }, (_, i) => ({
          title: i === 0 ? 'untitled' : `untitled-${i}`,
          fileCount: 1,
        })).toReversed(),
        sortBy: 'last-modified-desc',
      })
      await homePage.createAndGoToProject()
      await toolbar.logoLink.click()
    })
  }
})

test(
  'File in the file pane should open with a single click',
  { tag: '@desktop' },
  async ({ context, homePage, page, scene, toolbar }, testInfo) => {
    const projectName = 'router-template-slate'
    await context.folderSetupFn(async (dir) => {
      await fsp.mkdir(`${dir}/${projectName}`, { recursive: true })
      await fsp.copyFile(
        'rust/kcl-lib/e2e/executor/inputs/router-template-slate.kcl',
        `${dir}/${projectName}/main.kcl`
      )
      await fsp.copyFile(
        'rust/kcl-lib/e2e/executor/inputs/focusrite_scarlett_mounting_bracket.kcl',
        `${dir}/${projectName}/otherThingToClickOn.kcl`
      )
    })

    const u = await getUtils(page)
    await page.setBodyDimensions({ width: 1200, height: 500 })

    page.on('console', console.log)

    await page.getByText(projectName).click()
    await u.waitForPageLoad()

    await expect(u.codeLocator).toContainText('routerDiameter')
    await expect(u.codeLocator).toContainText('templateGap')
    await expect(u.codeLocator).toContainText('minClampingDistance')

    await page.getByRole('button', { name: 'Project Files' }).click()
    await toolbar.openFile('otherThingToClickOn.kcl')

    await expect(u.codeLocator).toContainText(
      'A mounting bracket for the Focusrite Scarlett Solo audio interface'
    )
  }
)

test(
  'Nested directories in project without main.kcl do not create main.kcl',
  { tag: '@desktop' },
  async ({ scene, cmdBar, context, page }, testInfo) => {
    let testDir: string | undefined
    await context.folderSetupFn(async (dir) => {
      await fsp.mkdir(path.join(dir, 'router-template-slate', 'nested'), {
        recursive: true,
      })
      await fsp.copyFile(
        executorInputPath('router-template-slate.kcl'),
        path.join(dir, 'router-template-slate', 'nested', 'slate.kcl')
      )
      await fsp.copyFile(
        executorInputPath('focusrite_scarlett_mounting_bracket.kcl'),
        path.join(dir, 'router-template-slate', 'nested', 'bracket.kcl')
      )
      testDir = dir
    })
    const u = await getUtils(page)
    await page.setBodyDimensions({ width: 1200, height: 500 })

    page.on('console', console.log)

    await test.step('Open the project', async () => {
      await page.getByText('router-template-slate').click()
      await scene.settled(cmdBar)

      // It actually loads.
      await expect(u.codeLocator).toContainText('mounting bracket')
      await expect(u.codeLocator).toContainText('radius =')
    })

    await u.openFilePanel()

    // Find the current file.
    const filesPane = page.locator('#files-pane')
    await expect(filesPane.getByText('bracket.kcl')).toBeVisible()
    // But there's no main.kcl in the file tree browser.
    await expect(filesPane.getByText('main.kcl')).not.toBeVisible()
    // No main.kcl file is created on the filesystem.
    expect(testDir).toBeDefined()
    if (testDir !== undefined) {
      // eslint-disable-next-line jest/no-conditional-expect
      await expect(
        fsp.access(path.join(testDir, 'router-template-slate', 'main.kcl'))
      ).rejects.toThrow()
      // eslint-disable-next-line jest/no-conditional-expect
      await expect(
        fsp.access(
          path.join(testDir, 'router-template-slate', 'nested', 'main.kcl')
        )
      ).rejects.toThrow()
    }
  }
)

test(
  'Deleting projects, can delete individual project, can still create projects after deleting all',
  { tag: '@desktop' },
  async ({ context, page }, testInfo) => {
    const projectData = [
      ['router-template-slate', 'cylinder.kcl'],
      ['bracket', 'focusrite_scarlett_mounting_bracket.kcl'],
      ['lego', 'lego.kcl'],
    ]

    await context.folderSetupFn(async (dir) => {
      // Do these serially to ensure the order is correct
      for (const [name, file] of projectData) {
        await fsp.mkdir(path.join(dir, name), { recursive: true })
        await fsp.copyFile(
          executorInputPath(file),
          path.join(dir, name, `main.kcl`)
        )
        // Wait 1s between each project to ensure the order is correct
        await new Promise((r) => setTimeout(r, 1_000))
      }
    })
    await page.setBodyDimensions({ width: 1200, height: 500 })
    page.on('console', console.log)

    await test.step('delete the middle project, i.e. the bracket project', async () => {
      const project = page.getByTestId('project-link').getByText('bracket')

      await project.hover()
      await project.focus()

      await page
        .locator('[data-edit-buttons-for="bracket"]')
        .getByLabel('trash')
        .click()

      await expect(page.getByText('This will permanently delete')).toBeVisible()

      await page.getByTestId('delete-confirmation').click()

      await expect(page.getByText('Successfully deleted')).toBeVisible()
      await expect(page.getByText('Successfully deleted')).not.toBeVisible()

      await expect(page.getByText('bracket')).not.toBeVisible()
    })

    await test.step('Now that the middle project is deleted, check the other projects are still there', async () => {
      await expect(page.getByText('router-template-slate')).toBeVisible()
      await expect(page.getByText('lego')).toBeVisible()
    })

    await test.step('delete other two projects', async () => {
      await page
        .locator('[data-edit-buttons-for="router-template-slate"]')
        .getByLabel('trash')
        .click()
      await page.getByTestId('delete-confirmation').click()

      await page
        .locator('[data-edit-buttons-for="lego"]')
        .getByLabel('trash')
        .click()
      await page.getByTestId('delete-confirmation').click()
    })

    await test.step('Check that the home page is empty', async () => {
      await expect(page.getByText('No projects found')).toBeVisible()
    })

    await test.step('Check we can still create a project', async () => {
      await createProject({ name: 'new-project', page, returnHome: true })
      await expect(
        page.getByTestId('project-link').filter({ hasText: 'new-project' })
      ).toBeVisible()
    })
  }
)

test(
  'Can load a file with CRLF line endings',
  { tag: '@desktop' },
  async ({ context, page, scene, cmdBar }, testInfo) => {
    await context.folderSetupFn(async (dir) => {
      const routerTemplateDir = path.join(dir, 'router-template-slate')
      await fsp.mkdir(routerTemplateDir, { recursive: true })

      const file = await fsp.readFile(
        executorInputPath('router-template-slate.kcl'),
        'utf-8'
      )
      // Replace both \r optionally so we don't end up with \r\r\n
      const fileWithCRLF = file.replace(/\r?\n/g, '\r\n')
      await fsp.writeFile(
        path.join(routerTemplateDir, 'main.kcl'),
        fileWithCRLF,
        'utf-8'
      )
    })
    const u = await getUtils(page)
    await page.setBodyDimensions({ width: 1200, height: 500 })

    await page.getByText('router-template-slate').click()
    await scene.settled(cmdBar)

    await expect(u.codeLocator).toContainText('routerDiameter')
    await expect(u.codeLocator).toContainText('templateGap')
    await expect(u.codeLocator).toContainText('minClampingDistance')
  }
)

test(
  'Can sort projects on home page',
  { tag: '@desktop' },
  async ({ context, page }, testInfo) => {
    const projectData = [
      ['router-template-slate', 'cylinder.kcl'],
      ['bracket', 'focusrite_scarlett_mounting_bracket.kcl'],
      ['lego', 'lego.kcl'],
    ]

    await context.folderSetupFn(async (dir) => {
      // Do these serially to ensure the order is correct
      for (const [name, file] of projectData) {
        await fsp.mkdir(path.join(dir, name), { recursive: true })
        await fsp.copyFile(
          executorInputPath(file),
          path.join(dir, name, `main.kcl`)
        )
        // Wait 1s between each project to ensure the order is correct
        await new Promise((r) => setTimeout(r, 1_000))
      }
    })
    await page.setBodyDimensions({ width: 1200, height: 500 })

    const getAllProjects = () => page.getByTestId('project-link').all()

    page.on('console', console.log)

    await test.step('should be shorted by modified initially', async () => {
      const lastModifiedButton = page.getByRole('button', {
        name: 'Last Modified',
      })
      await expect(lastModifiedButton).toBeVisible()
      await expect(lastModifiedButton.getByLabel('arrow down')).toBeVisible()
    })

    const projectNamesOrderedByModified = [
      'lego',
      'bracket',
      'router-template-slate',
    ]
    await test.step('Check the order of the projects is correct', async () => {
      for (const [index, projectLink] of (await getAllProjects()).entries()) {
        await expect(projectLink).toContainText(
          projectNamesOrderedByModified[index]
        )
      }
    })

    await test.step('Reverse modified order', async () => {
      const lastModifiedButton = page.getByRole('button', {
        name: 'Last Modified',
      })
      await lastModifiedButton.click()
      await expect(lastModifiedButton).toBeVisible()
      await expect(lastModifiedButton.getByLabel('arrow up')).toBeVisible()
    })

    await test.step('Check the order of the projects is has reversed', async () => {
      for (const [index, projectLink] of (await getAllProjects()).entries()) {
        await expect(projectLink).toContainText(
          [...projectNamesOrderedByModified].reverse()[index]
        )
      }
    })

    await test.step('Change order to by name', async () => {
      const nameButton = page.getByRole('button', {
        name: 'Name',
      })
      await nameButton.click()
      await expect(nameButton).toBeVisible()
      await expect(nameButton.getByLabel('arrow down')).toBeVisible()
    })

    const projectNamesOrderedByName = [
      'bracket',
      'lego',
      'router-template-slate',
    ]
    await test.step('Check the order of the projects is by name', async () => {
      for (const [index, projectLink] of (await getAllProjects()).entries()) {
        await expect(projectLink).toContainText(
          projectNamesOrderedByName[index]
        )
      }
    })

    await test.step('Reverse name order', async () => {
      const nameButton = page.getByRole('button', {
        name: 'Name',
      })
      await nameButton.click()
      await expect(nameButton).toBeVisible()
      await expect(nameButton.getByLabel('arrow up')).toBeVisible()
    })

    await test.step('Check the order of the projects is by name reversed', async () => {
      for (const [index, projectLink] of (await getAllProjects()).entries()) {
        await expect(projectLink).toContainText(
          [...projectNamesOrderedByName].reverse()[index]
        )
      }
    })
  }
)

test(
  'When the project folder is empty, user can create new project and open it.',
  { tag: '@desktop' },
  async ({ page }, testInfo) => {
    const u = await getUtils(page)
    await page.setBodyDimensions({ width: 1200, height: 500 })

    page.on('console', console.log)

    // Locators and constants
    const gizmo = page.locator('[aria-label*=gizmo]')
    const resetCameraButton = page.getByRole('button', { name: 'Reset view' })
    const pointOnModel = { x: 660, y: 250 }
    const expectedStartCamZPosition = 15633.47

    // Constants and locators
    const projectLinks = page.getByTestId('project-link')

    // expect to see text "No projects found"
    await expect(page.getByText('No projects found')).toBeVisible()

    await createProject({ name: 'project-000', page, returnHome: true })
    await expect(projectLinks.getByText('project-000')).toBeVisible()

    await projectLinks.getByText('project-000').click()

    await u.waitForPageLoad()

    // The file should be prepopulated with the user's unit settings.
    await expect(page.locator('.cm-content')).toHaveText(
      '@settings(defaultLengthUnit = in)'
    )

    await page.locator('.cm-content').fill(`sketch001 = startSketchOn(XZ)
  |> startProfile(at = [-87.4, 282.92])
  |> line(end = [324.07, 27.199], tag = $seg01)
  |> line(end = [118.328, -291.754])
  |> line(end = [-180.04, -202.08])
  |> line(endAbsolute = [profileStartX(%), profileStartY(%)])
  |> close()
extrude001 = extrude(sketch001, length = 200)`)
    await page.waitForTimeout(800)

    async function getCameraZValue() {
      return page
        .getByTestId('cam-z-position')
        .inputValue()
        .then((value) => parseFloat(value))
    }

    await test.step(`Reset camera`, async () => {
      await u.openDebugPanel()
      await u.clearCommandLogs()
      await u.doAndWaitForCmd(async () => {
        await gizmo.click({ button: 'right' })
        await resetCameraButton.click()
      }, 'zoom_to_fit')
      await expect
        .poll(getCameraZValue, {
          message: 'Camera Z should be at expected position after reset',
        })
        .toEqual(expectedStartCamZPosition)
    })

    // gray at this pixel means the stream has loaded in the most
    // user way we can verify it (pixel color)
    await expect
      .poll(() => u.getGreatestPixDiff(pointOnModel, [143, 143, 143]), {
        timeout: 10_000,
      })
      .toBeLessThan(30)

    await expect(async () => {
      await page.mouse.move(0, 0, { steps: 5 })
      await page.mouse.move(pointOnModel.x, pointOnModel.y, { steps: 5 })
      await page.mouse.click(pointOnModel.x, pointOnModel.y)
      // check user can interact with model by checking it turns yellow
      await expect
        .poll(() => u.getGreatestPixDiff(pointOnModel, [180, 180, 137]))
        .toBeLessThan(15)
    }).toPass({ timeout: 40_000, intervals: [1_000] })

    await page.getByTestId('app-logo').click()

    await expect(
      page.getByRole('button', { name: 'Create project' })
    ).toBeVisible()

    for (let i = 1; i <= 10; i++) {
      const name = `project-${i.toString().padStart(3, '0')}`
      await createProject({ name, page, returnHome: true })
      await expect(projectLinks.getByText(name)).toBeVisible()
    }
  }
)

test(
  'You can change the root projects directory and nothing is lost',
  { tag: '@desktop' },
  async ({ context, page, tronApp, homePage }, testInfo) => {
    if (!tronApp) {
      fail()
    }

    await context.folderSetupFn(async (dir) => {
      await Promise.all([
        fsp.mkdir(`${dir}/router-template-slate`, { recursive: true }),
        fsp.mkdir(`${dir}/bracket`, { recursive: true }),
      ])
      await Promise.all([
        fsp.copyFile(
          'rust/kcl-lib/e2e/executor/inputs/router-template-slate.kcl',
          `${dir}/router-template-slate/main.kcl`
        ),
        fsp.copyFile(
          'rust/kcl-lib/e2e/executor/inputs/focusrite_scarlett_mounting_bracket.kcl',
          `${dir}/bracket/main.kcl`
        ),
      ])
    })
    await page.setBodyDimensions({ width: 1200, height: 500 })

    // we'll grab this from the settings on screen before we switch
    let originalProjectDirName: string
    const newProjectDirName = testInfo.outputPath(
      'electron-test-projects-dir-2'
    )
    if (fs.existsSync(newProjectDirName)) {
      await fsp.rm(newProjectDirName, { recursive: true })
    }

    await homePage.projectsLoaded()

    await test.step('We can change the root project directory', async () => {
      // expect to see the project directory settings link
      await expect(
        page.getByTestId('project-directory-settings-link')
      ).toBeVisible()

      await page.getByTestId('project-directory-settings-link').click()

      await expect(page.getByTestId('project-directory-button')).toBeVisible()
      originalProjectDirName = await page
        .locator('section#projectDirectory input')
        .inputValue()

      const handleFile = tronApp.electron.evaluate(
        async ({ dialog }, filePaths) => {
          dialog.showOpenDialog = () =>
            Promise.resolve({ canceled: false, filePaths })
        },
        [newProjectDirName]
      )
      await page.getByTestId('project-directory-button').click()
      await handleFile

      await expect
        .poll(() => page.locator('section#projectDirectory input').inputValue())
        .toContain(newProjectDirName)

      await page.getByTestId('settings-close-button').click()

      await homePage.projectsLoaded()

      await expect(page.getByText('No projects found')).toBeVisible()
      await createProject({ name: 'project-000', page, returnHome: true })
      await expect(
        page.getByTestId('project-link').filter({ hasText: 'project-000' })
      ).toBeVisible()
    })

    await test.step('We can change back to the original root project directory', async () => {
      await expect(
        page.getByTestId('project-directory-settings-link')
      ).toBeVisible()

      await page.getByTestId('project-directory-settings-link').click()

      const handleFile = tronApp.electron.evaluate(
        async ({ dialog }, filePaths) => {
          dialog.showOpenDialog = () =>
            Promise.resolve({ canceled: false, filePaths })
        },
        [originalProjectDirName]
      )
      await expect(page.getByTestId('project-directory-button')).toBeVisible()

      await page.getByTestId('project-directory-button').click()
      await handleFile

      await homePage.projectsLoaded()
      await expect(page.locator('section#projectDirectory input')).toHaveValue(
        originalProjectDirName
      )

      await page.getByTestId('settings-close-button').click()

      await expect(page.getByText('bracket')).toBeVisible()
      await expect(page.getByText('router-template-slate')).toBeVisible()
    })
  }
)

test(
  'Search projects on desktop home',
  { tag: '@desktop' },
  async ({ context, page }, testInfo) => {
    const projectData = [
      ['basic bracket', 'focusrite_scarlett_mounting_bracket.kcl'],
      ['basic-cube', 'basic_fillet_cube_end.kcl'],
      ['basic-cylinder', 'cylinder.kcl'],
      ['router-template-slate', 'router-template-slate.kcl'],
      ['Ancient Temple Block', 'lego.kcl'],
    ]
    await context.folderSetupFn(async (dir) => {
      // Do these serially to ensure the order is correct
      for (const [name, file] of projectData) {
        await fsp.mkdir(path.join(dir, name), { recursive: true })
        await fsp.copyFile(
          executorInputPath(file),
          path.join(dir, name, `main.kcl`)
        )
      }
    })
    await page.setBodyDimensions({ width: 1200, height: 500 })

    page.on('console', console.log)

    // Our locator constants
    const searchInput = page.getByPlaceholder('Search projects')
    const projectLinks = page.getByTestId('project-link')

    await test.step('Search for "basi"', async () => {
      await searchInput.fill('basi')
      await expect(projectLinks).toHaveCount(3)

      // Check each of the "basi" projects are visible
      for (const [name] of projectData.slice(0, 3)) {
        await expect(page.getByText(name)).toBeVisible()
      }
    })

    await test.step('Clear search to see all projects', async () => {
      await searchInput.fill('')
      await expect(projectLinks).toHaveCount(projectData.length)
    })

    await test.step('Search for "templ"', async () => {
      await searchInput.fill('templ')
      await expect(projectLinks).toHaveCount(2)

      // Check the "*templ*" project is visible
      for (const [name] of projectData.slice(-2)) {
        await expect(page.getByText(name)).toBeVisible()
      }
    })
  }
)

test(
  'file pane is scrollable when there are many files',
  { tag: '@desktop' },
  async ({ scene, cmdBar, context, page }, testInfo) => {
    await context.folderSetupFn(async (dir) => {
      const testDir = path.join(dir, 'testProject')
      await fsp.mkdir(testDir, { recursive: true })
      const fileNames = [
        'angled_line.kcl',
        'basic_fillet_cube_close_opposite.kcl',
        'basic_fillet_cube_end.kcl',
        'basic_fillet_cube_next_adjacent.kcl',
        'basic_fillet_cube_previous_adjacent.kcl',
        'basic_fillet_cube_start.kcl',
        'broken-code-test.kcl',
        'circular_pattern3d_a_pattern.kcl',
        'close_arc.kcl',
        'computed_var.kcl',
        'cube-embedded.gltf',
        'cube.bin',
        'cube.glb',
        'cube.gltf',
        'cube.kcl',
        'cube.mtl',
        'cube.obj',
        'cylinder.kcl',
        'dimensions_match.kcl',
        'extrude-custom-plane.kcl',
        'extrude-inside-fn-with-tags.kcl',
        'fillet-and-shell.kcl',
        'focusrite_scarlett_mounting_bracket.kcl',
        'function_sketch.kcl',
        'function_sketch_with_position.kcl',
        'global-tags.kcl',
        'helix_defaults.kcl',
        'helix_defaults_negative_extrude.kcl',
        'helix_with_length.kcl',
        'kittycad_svg.kcl',
        'lego.kcl',
        'lsystem.kcl',
        'math.kcl',
        'member_expression_sketch.kcl',
        'mike_stress_test.kcl',
        'negative_args.kcl',
        'order-sketch-extrude-in-order.kcl',
        'order-sketch-extrude-out-of-order.kcl',
        'parametric.kcl',
        'parametric_with_tan_arc.kcl',
        'pattern_vase.kcl',
        'pentagon_fillet_sugar.kcl',
        'pipe_as_arg.kcl',
        'pipes_on_pipes.kcl',
        'riddle.kcl',
        'riddle_small.kcl',
        'router-template-slate.kcl',
        'scoped-tags.kcl',
        'server-rack-heavy.kcl',
        'server-rack-lite.kcl',
        'sketch_on_face.kcl',
        'sketch_on_face_circle_tagged.kcl',
        'sketch_on_face_end.kcl',
        'sketch_on_face_end_negative_extrude.kcl',
        'sketch_on_face_start.kcl',
        'tan_arc_x_line.kcl',
        'tangential_arc.kcl',
      ]
      for (const fileName of fileNames) {
        await fsp.copyFile(
          executorInputPath(fileName),
          path.join(testDir, fileName)
        )
      }
    })

    await page.setBodyDimensions({ width: 1200, height: 500 })

    page.on('console', console.log)

    await test.step('setup, open file pane', async () => {
      await page.getByText('testProject').click()

      await scene.settled(cmdBar)

      await page.getByTestId('files-pane-button').click()
    })

    await test.step('check the last file is out of view initially, and can be scrolled to', async () => {
      const u = await getUtils(page)
      const element = u.locatorFile('tangential_arc.kcl')
      const container = page.getByTestId('file-pane-scroll-container')

      await expect(await isOutOfViewInScrollContainer(element, container)).toBe(
        true
      )
      await element.scrollIntoViewIfNeeded()
      await expect(await isOutOfViewInScrollContainer(element, container)).toBe(
        false
      )
    })
  }
)

test(
  'select all in code editor does not actually select all, just what is visible (regression)',
  { tag: '@desktop' },
  async ({ context, page }, testInfo) => {
    await context.folderSetupFn(async (dir) => {
      // rust/kcl-lib/e2e/executor/inputs/mike_stress_test.kcl
      const name = 'mike_stress_test'
      const testDir = path.join(dir, name)
      await fsp.mkdir(testDir, { recursive: true })
      await fsp.copyFile(
        executorInputPath(`${name}.kcl`),
        path.join(testDir, 'main.kcl')
      )
    })
    const u = await getUtils(page)
    await page.setBodyDimensions({ width: 1200, height: 500 })

    page.on('console', console.log)

    await page.getByText('mike_stress_test').click()

    await test.step('select all in code editor, check its length', async () => {
      await u.codeLocator.click()
      // expect u.codeLocator to have some text
      await expect(u.codeLocator).toContainText('line(')
      await page.keyboard.down('ControlOrMeta')
      await page.keyboard.press('KeyA')
      await page.keyboard.up('ControlOrMeta')

      // check the length of the selected text
      const selectedText = await page.evaluate(() => {
        const selection = window.getSelection()
        return selection ? selection.toString() : ''
      })
      // even though if the user copied the text into their clipboard they would get the full text
      // it seems that the selection is limited to what is visible
      // we just want to check we did select something, and later we've verify it's empty
      expect(selectedText.length).toBeGreaterThan(10)
    })

    await test.step('delete all the text, select again and verify there are no characters left', async () => {
      await page.keyboard.press('Backspace')

      await page.keyboard.down('ControlOrMeta')
      await page.keyboard.press('KeyA')
      await page.keyboard.up('ControlOrMeta')

      // check the length of the selected text
      const selectedText = await page.evaluate(() => {
        const selection = window.getSelection()
        return selection ? selection.toString() : ''
      })
      expect(selectedText.length).toBe(0)
      await expect(u.codeLocator).toHaveText('')
    })
  }
)

test(
  'Settings persist across restarts',
  { tag: '@desktop' },
  async ({ page, toolbar }, testInfo) => {
    await test.step('We can change a user setting like theme', async () => {
      await page.setBodyDimensions({ width: 1200, height: 500 })

      page.on('console', console.log)

      await toolbar.userSidebarButton.click()

      await page.getByTestId('user-settings').click()

      await expect(page.getByTestId('app-theme')).toHaveValue('dark')

      await page.getByTestId('app-theme').selectOption('light')
      await expect(page.getByTestId('app-theme')).toHaveValue('light')

      // Give time to system for writing to a persistent store
      await page.waitForTimeout(1000)
    })

    await test.step('Starting the app again and we can see the same theme', async () => {
      await page.reload()
      await page.setBodyDimensions({ width: 1200, height: 500 })

      page.on('console', console.log)
      await expect(page.getByTestId('app-theme')).toHaveValue('light')
    })
  }
)

test(
  'Original project name persist after onboarding',
  { tag: '@desktop' },
  async ({ page, toolbar }, testInfo) => {
    const nextButton = page.getByTestId('onboarding-next')
    await page.setBodyDimensions({ width: 1200, height: 500 })

    const getAllProjects = () => page.getByTestId('project-link').all()
    page.on('console', console.log)

    await test.step('Should create and name a project called wrist brace', async () => {
      await createProject({ name: 'wrist brace', page, returnHome: true })
    })

    await test.step('Should go through onboarding', async () => {
      await toolbar.userSidebarButton.click()
      await page.getByTestId('user-settings').click()
      await page.getByRole('button', { name: 'Replay Onboarding' }).click()

      while ((await nextButton.innerText()) !== 'Finish') {
        await nextButton.click()
      }
      await nextButton.click()

      await page.getByTestId('project-sidebar-toggle').click()
    })

    await test.step('Should go home after onboarding is completed', async () => {
      await page.getByRole('button', { name: 'Go to Home' }).click()
    })

    await test.step('Should show the original project called wrist brace', async () => {
      const projectNames = ['tutorial-project', 'wrist brace']
      for (const [index, projectLink] of (await getAllProjects()).entries()) {
        await expect(projectLink).toContainText(projectNames[index])
      }
    })
  }
)

test(
  'project name with foreign characters should open',
  { tag: '@desktop' },
  async ({ context, page, cmdBar, scene, homePage }) => {
    const projectName = 'العربية'
    await context.folderSetupFn(async (dir) => {
      const bracketDir = path.join(dir, 'العربية')
      await fsp.mkdir(bracketDir, { recursive: true })
      await fsp.copyFile(
        executorInputPath('focusrite_scarlett_mounting_bracket.kcl'),
        path.join(bracketDir, 'main.kcl')
      )
    })

    await homePage.openProject(projectName)
    await scene.settled(cmdBar)
  }
)

test(
  'import from nested directory',
  { tag: ['@desktop', '@windows', '@macos'] },
  async ({ homePage, scene, cmdBar, context, page, editor }) => {
    const lineOfKcl = runningOnWindows()
      ? `import 'nested\\main.kcl' as thing`
      : `import 'nested/main.kcl' as thing`
    await context.folderSetupFn(async (dir) => {
      const bracketDir = path.join(dir, 'bracket')
      await fsp.mkdir(bracketDir, { recursive: true })
      const nestedDir = path.join(bracketDir, 'nested')
      await fsp.mkdir(nestedDir, { recursive: true })

      await fsp.copyFile(
        executorInputPath('cylinder-inches.kcl'),
        path.join(nestedDir, 'main.kcl')
      )
      await fsp.writeFile(
        path.join(bracketDir, 'main.kcl'),
        `${lineOfKcl}\n\nthing`
      )
    })

    await test.step('Opening the bracket project should load the stream', async () => {
      // expect to see the text bracket
      await homePage.openProject('bracket')
      await scene.settled(cmdBar)

      await editor.expectState({
        activeLines: [lineOfKcl],
        diagnostics: [],
        highlightedCode: '',
      })
    })
  }
)

test(
  'segment position changes persist after dragging and reopening project',
  { tag: '@desktop' },
  async ({ scene, cmdBar, context, page, editor, toolbar }) => {
    const projectName = 'segment-drag-test'

    await context.folderSetupFn(async (dir) => {
      const projectDir = path.join(dir, projectName)
      await fsp.mkdir(projectDir, { recursive: true })
      await fsp.writeFile(
        path.join(projectDir, 'main.kcl'),
        `sketch001 = startSketchOn(XZ)
profile001 = startProfile(sketch001, at = [0, 0])
  |> line(end = [0, 6])
  |> line(end = [10, 0])
  |> line(end = [-8, -5])
`
      )
    })
    const u = await getUtils(page)

    await test.step('Opening the project and entering sketch mode', async () => {
      await expect(page.getByText(projectName)).toBeVisible()
      await page.getByText(projectName).click()

      await scene.settled(cmdBar)

      // go to sketch mode
      await (await toolbar.getFeatureTreeOperation('Sketch', 0)).dblclick()

      // Without this, "add axis n grid" action runs after editing the sketch and invokes codeManager.writeToFile()
      // so we wait for that action to run first before we start editing the sketch and making sure it's saving
      // because of those edits.
      await page.waitForTimeout(2000)
    })

    const lineToChange = 'line(end = [-8, -5])'
    const lineToStay = 'line(end = [10, 0])'

    await test.step('Dragging the line endpoint to modify it', async () => {
      // Get the last line's endpoint position
      const lineEnd = await u.getBoundingBox('[data-overlay-index="3"]')

      await page.mouse.move(lineEnd.x, lineEnd.y - 5)
      await page.mouse.down()
      await page.mouse.move(lineEnd.x + 80, lineEnd.y)
      await page.mouse.up()

      await editor.expectEditor.not.toContain(lineToChange)
      await editor.expectEditor.toContain(lineToStay)

      // Exit sketch mode
      await page.keyboard.press('Escape')
      await page.waitForTimeout(100)
    })

    await test.step('Going back to dashboard', async () => {
      await page.getByTestId('app-logo').click()
      await page.waitForTimeout(1000)
    })

    await test.step('Reopening the project and verifying changes are saved', async () => {
      await page.getByText(projectName).click()

      // Check if new line coordinates were saved
      await editor.expectEditor.not.toContain(lineToChange)
      await editor.expectEditor.toContain(lineToStay)
    })
  }
)<|MERGE_RESOLUTION|>--- conflicted
+++ resolved
@@ -202,11 +202,7 @@
 test(
   'open a file in a project works and renders, open empty file, it should clear the scene',
   { tag: '@desktop' },
-<<<<<<< HEAD
-  async ({ context, page, scene, toolbar }, testInfo) => {
-=======
   async ({ scene, cmdBar, context, page, toolbar, editor, homePage }) => {
->>>>>>> 8108393b
     await context.folderSetupFn(async (dir) => {
       const bracketDir = path.join(dir, 'bracket')
       await fsp.mkdir(bracketDir, { recursive: true })
@@ -225,17 +221,6 @@
       await scene.settled(cmdBar)
     })
 
-<<<<<<< HEAD
-      // Open the other file.
-      await toolbar.openFile('empty.kcl')
-
-      // planes colors means the scene has been cleared.
-      await expect
-        .poll(() => u.getGreatestPixDiff(pointOnModel, [92, 53, 53]), {
-          timeout: 10_000,
-        })
-        .toBeLessThan(15)
-=======
     await u.doAndWaitForImageDiff(
       async () => {
         await toolbar.openPane('files')
@@ -246,7 +231,6 @@
       500,
       scene.streamWrapper
     )
->>>>>>> 8108393b
 
     await test.step('Ensure the code is empty', async () => {
       await editor.expectEditor.toBe('\n')
@@ -257,11 +241,7 @@
 test(
   'open a file in a project works and renders, open another file in the same project with errors, it should clear the scene',
   { tag: '@desktop' },
-<<<<<<< HEAD
-  async ({ scene, cmdBar, context, page, toolbar }, testInfo) => {
-=======
   async ({ scene, cmdBar, context, page, toolbar, homePage, editor }) => {
->>>>>>> 8108393b
     await context.folderSetupFn(async (dir) => {
       const bracketDir = path.join(dir, 'bracket')
       await fsp.mkdir(bracketDir, { recursive: true })
@@ -281,15 +261,6 @@
       await homePage.openProject('bracket')
       await scene.settled(cmdBar)
     })
-<<<<<<< HEAD
-    await test.step('opening broken code file should clear the scene and show the error', async () => {
-      // open the file pane.
-      await page.getByTestId('files-pane-button').click()
-
-      // Open the other file.
-      await toolbar.openFile('broken-code-test.kcl')
-=======
->>>>>>> 8108393b
 
     await u.doAndWaitForImageDiff(
       async () => {
