--- conflicted
+++ resolved
@@ -878,15 +878,8 @@
 
 test(
   'File in the file pane should open with a single click',
-<<<<<<< HEAD
-  {
-    tag: '@desktop',
-  },
-  async ({ context, homePage, page }, testInfo) => {
-=======
   { tag: '@desktop' },
   async ({ context, homePage, page, scene, toolbar }, testInfo) => {
->>>>>>> 3840377d
     const projectName = 'router-template-slate'
     await context.folderSetupFn(async (dir) => {
       await fsp.mkdir(`${dir}/${projectName}`, { recursive: true })
