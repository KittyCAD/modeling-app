import fs from 'fs'
import path from 'path'
import { DEFAULT_PROJECT_KCL_FILE } from '@src/lib/constants'
import fsp from 'fs/promises'

import {
  createProject,
  executorInputPath,
  getUtils,
  isOutOfViewInScrollContainer,
  runningOnWindows,
} from '@e2e/playwright/test-utils'
import { expect, test } from '@e2e/playwright/zoo-test'

test(
  'projects reload if a new one is created, deleted, or renamed externally',
  { tag: ['@desktop', '@macos', '@windows'] },
  async ({ context, page }, testInfo) => {
    let externalCreatedProjectName = 'external-created-project'

    let targetDir = ''

    await context.folderSetupFn(async (dir) => {
      targetDir = dir
      setTimeout(() => {
        const myDir = path.join(dir, externalCreatedProjectName)
        ;(async () => {
          await fsp.mkdir(myDir)
          await fsp.writeFile(
            path.join(myDir, DEFAULT_PROJECT_KCL_FILE),
            'meaningless nonsense here'
          )
        })().catch(console.error)
      }, 5000)
    })

    await page.setBodyDimensions({ width: 1200, height: 500 })

    const projectLinks = page.getByTestId('project-link')

    await projectLinks.first().waitFor()
    await expect(projectLinks).toContainText(externalCreatedProjectName)

    await fsp.rename(
      path.join(targetDir, externalCreatedProjectName),
      path.join(targetDir, externalCreatedProjectName + '1')
    )

    externalCreatedProjectName += '1'
    await expect(projectLinks).toContainText(externalCreatedProjectName)

    await fsp.rm(path.join(targetDir, externalCreatedProjectName), {
      recursive: true,
      force: true,
    })

    await expect(projectLinks).toHaveCount(0)
  }
)

test(
  'click help/keybindings from home page',
  { tag: '@desktop' },
  async ({ page }, testInfo) => {
    await page.setBodyDimensions({ width: 1200, height: 500 })

    page.on('console', console.log)

    // click ? button
    await page.getByTestId('help-button').click()
    await expect(page.getByTestId('keybindings-button')).toBeVisible()
    // Click keyboard shortcuts button.
    await page.getByTestId('keybindings-button').click()
    // Make sure the keyboard shortcuts modal is visible.
    await expect(page.getByText('Enter Sketch Mode')).toBeVisible()
  }
)

test(
  'click help/keybindings from project page',
  { tag: '@desktop' },
  async ({ scene, cmdBar, context, page }, testInfo) => {
    await context.folderSetupFn(async (dir) => {
      const bracketDir = path.join(dir, 'bracket')
      await fsp.mkdir(bracketDir, { recursive: true })
      await fsp.copyFile(
        executorInputPath('cylinder-inches.kcl'),
        path.join(bracketDir, 'main.kcl')
      )
    })

    await page.setBodyDimensions({ width: 1200, height: 500 })

    // expect to see the text bracket
    await expect(page.getByText('bracket')).toBeVisible()
    await page.getByText('bracket').click()

    await scene.settled(cmdBar)

    // click ? button
    await page.getByTestId('help-button').click()
    await expect(page.getByTestId('keybindings-button')).toBeVisible()
    // Click keyboard shortcuts button.
    await page.getByTestId('keybindings-button').click()
    // Make sure the keyboard shortcuts modal is visible.
    await expect(page.getByText('Enter Sketch Mode')).toBeVisible()
  }
)

test(
  'open a file in a project works and renders, open another file in different project with errors, it should clear the scene',
  { tag: '@desktop' },
  async ({ homePage, toolbar, scene, cmdBar, context, page, editor }) => {
    await context.folderSetupFn(async (dir) => {
      const bracketDir = path.join(dir, 'bracket')
      await fsp.mkdir(bracketDir, { recursive: true })
      await fsp.copyFile(
        executorInputPath('cylinder-inches.kcl'),
        path.join(bracketDir, 'main.kcl')
      )
      const errorDir = path.join(dir, 'broken-code')
      await fsp.mkdir(errorDir, { recursive: true })
      await fsp.copyFile(
        executorInputPath('broken-code-test.kcl'),
        path.join(errorDir, 'main.kcl')
      )
    })

    const u = await getUtils(page)

    await test.step('Opening the bracket project should load the stream', async () => {
      await homePage.openProject('bracket')
      await scene.settled(cmdBar)
    })

    await u.doAndWaitForImageDiff(
      async () => {
        await toolbar.logoLink.click()
        await homePage.openProject('broken-code')
        await scene.settled(cmdBar, { expectError: true })

        await test.step('Verify error appears', async () => {
          await editor.scrollToText(
            "|> line(end = [0, wallMountL], tag = 'outerEdge')"
          )
          // error in gutter
          await expect(page.locator('.cm-lint-marker-error')).toBeVisible({
            timeout: 10_000,
          })
          // error text on hover
          await page.hover('.cm-lint-marker-error')
          const crypticErrorText =
            'tag requires a value with type `TagDecl`, but found a value with type `string`.'
          await expect(page.getByText(crypticErrorText).first()).toBeVisible()
        })
      },
      500,
      scene.streamWrapper
    )
  }
)

test(
  'open a file in a project works and renders, open another file in different project that is empty, it should clear the scene',
<<<<<<< HEAD
  {
    tag: '@desktop',
  },
=======
  { tag: '@desktop' },
>>>>>>> 291c5d90
  async ({ toolbar, editor, scene, cmdBar, context, page, homePage }) => {
    await context.folderSetupFn(async (dir) => {
      const bracketDir = path.join(dir, 'bracket')
      await fsp.mkdir(bracketDir, { recursive: true })
      await fsp.copyFile(
        executorInputPath('cylinder-inches.kcl'),
        path.join(bracketDir, 'main.kcl')
      )
      const emptyDir = path.join(dir, 'empty')
      await fsp.mkdir(emptyDir, { recursive: true })
      await fsp.writeFile(path.join(emptyDir, 'main.kcl'), '')
    })

    const u = await getUtils(page)

    await test.step('Opening the bracket project should load the stream', async () => {
      await homePage.openProject('bracket')
      await scene.settled(cmdBar)
    })

    await u.doAndWaitForImageDiff(
      async () => {
        await toolbar.logoLink.click()
        await homePage.openProject('empty')
        await scene.settled(cmdBar)
      },
      500,
      scene.streamWrapper
    )

    await test.step('Ensure the code is empty', async () => {
      await editor.expectEditor.toBe('\n')
    })
  }
)

test(
  'open a file in a project works and renders, open empty file, it should clear the scene',
<<<<<<< HEAD
  {
    tag: '@desktop',
  },
=======
  { tag: '@desktop' },
>>>>>>> 291c5d90
  async ({ scene, cmdBar, context, page, toolbar, editor, homePage }) => {
    await context.folderSetupFn(async (dir) => {
      const bracketDir = path.join(dir, 'bracket')
      await fsp.mkdir(bracketDir, { recursive: true })
      await fsp.copyFile(
        executorInputPath('cylinder-inches.kcl'),
        path.join(bracketDir, 'main.kcl')
      )

      await fsp.writeFile(path.join(bracketDir, 'empty.kcl'), '')
    })

    const u = await getUtils(page)

    await test.step('Opening the bracket project should load the stream', async () => {
      await homePage.openProject('bracket')
      await scene.settled(cmdBar)
    })

    await u.doAndWaitForImageDiff(
      async () => {
        await toolbar.openPane('files')
        await toolbar.openFile('empty.kcl')
        await toolbar.closePane('files')
        await scene.settled(cmdBar)
      },
      500,
      scene.streamWrapper
    )

    await test.step('Ensure the code is empty', async () => {
      await editor.expectEditor.toBe('\n')
    })
  }
)

test(
  'open a file in a project works and renders, open another file in the same project with errors, it should clear the scene',
<<<<<<< HEAD
  {
    tag: '@desktop',
  },
=======
  { tag: '@desktop' },
>>>>>>> 291c5d90
  async ({ scene, cmdBar, context, page, toolbar, homePage, editor }) => {
    await context.folderSetupFn(async (dir) => {
      const bracketDir = path.join(dir, 'bracket')
      await fsp.mkdir(bracketDir, { recursive: true })
      await fsp.copyFile(
        executorInputPath('cylinder-inches.kcl'),
        path.join(bracketDir, 'main.kcl')
      )
      await fsp.copyFile(
        executorInputPath('broken-code-test.kcl'),
        path.join(bracketDir, 'broken-code-test.kcl')
      )
    })

    const u = await getUtils(page)

    await test.step('Opening the bracket project should load the stream', async () => {
      await homePage.openProject('bracket')
      await scene.settled(cmdBar)
    })

    await u.doAndWaitForImageDiff(
      async () => {
        await toolbar.openPane('files')
        await toolbar.openFile('broken-code-test.kcl')
        await toolbar.closePane('files')
        await scene.settled(cmdBar, { expectError: true })

        await test.step('Verify error appears', async () => {
          await editor.scrollToText(
            "|> line(end = [0, wallMountL], tag = 'outerEdge')"
          )
          // error in gutter
          await expect(page.locator('.cm-lint-marker-error')).toBeVisible({
            timeout: 10_000,
          })
          // error text on hover
          await page.hover('.cm-lint-marker-error')
          const crypticErrorText =
            'tag requires a value with type `TagDecl`, but found a value with type `string`.'
          await expect(page.getByText(crypticErrorText).first()).toBeVisible()
        })
      },
      500,
      scene.streamWrapper
    )
  }
)

test(
  'when code with error first loads you get errors in console',
  {
    tag: '@desktop',
  },
  async ({ context, page, editor }, testInfo) => {
    await context.folderSetupFn(async (dir) => {
      await fsp.mkdir(path.join(dir, 'broken-code'), { recursive: true })
      await fsp.copyFile(
        executorInputPath('broken-code-test.kcl'),
        path.join(dir, 'broken-code', 'main.kcl')
      )
    })

    await page.setBodyDimensions({ width: 1200, height: 500 })
    await expect(page.getByText('broken-code')).toBeVisible()
    await page.getByText('broken-code').click()

    // Gotcha: Scroll to the text content in code mirror because CodeMirror lazy loads DOM content
    await editor.scrollToText(
      "|> line(end = [0, wallMountL], tag = 'outerEdge')"
    )
    // error in guter
    await expect(page.locator('.cm-lint-marker-error')).toBeVisible()

    // error text on hover
    await page.hover('.cm-lint-marker-error')
    const crypticErrorText =
      'tag requires a value with type `TagDecl`, but found a value with type `string`.'
    await expect(page.getByText(crypticErrorText).first()).toBeVisible()
  }
)

test(
  'Rename and delete projects, also spam arrow keys when renaming',
  {
    tag: '@desktop',
  },
  async ({ context, page }, testInfo) => {
    await context.folderSetupFn(async (dir) => {
      await fsp.mkdir(`${dir}/router-template-slate`, { recursive: true })
      await fsp.copyFile(
        'rust/kcl-lib/e2e/executor/inputs/router-template-slate.kcl',
        `${dir}/router-template-slate/main.kcl`
      )
      const _1975 = new Date('1975-01-01T00:01:11')
      fs.utimesSync(`${dir}/router-template-slate/main.kcl`, _1975, _1975)

      await fsp.mkdir(`${dir}/bracket`, { recursive: true })
      await fsp.copyFile(
        'rust/kcl-lib/e2e/executor/inputs/focusrite_scarlett_mounting_bracket.kcl',
        `${dir}/bracket/main.kcl`
      )
      const _1985 = new Date('1985-01-01T00:02:22')
      fs.utimesSync(`${dir}/bracket/main.kcl`, _1985, _1985)

      await new Promise((r) => setTimeout(r, 1_000))
      await fsp.mkdir(`${dir}/lego`, { recursive: true })
      await fsp.copyFile(
        'rust/kcl-lib/e2e/executor/inputs/lego.kcl',
        `${dir}/lego/main.kcl`
      )
      const _1995 = new Date('1995-01-01T00:03:33')
      fs.utimesSync(`${dir}/lego/main.kcl`, _1995, _1995)
    })

    await page.setBodyDimensions({ width: 1200, height: 600 })

    page.on('console', console.log)

    await page.waitForTimeout(1_000)

    await test.step('rename a project clicking buttons checking left and right arrow does not impact the text', async () => {
      const routerTemplate = page.getByText('router-template-slate')

      await routerTemplate.hover()
      await routerTemplate.focus()

      await expect(page.getByLabel('sketch').last()).toBeVisible()
      await page.getByLabel('sketch').last().click()

      const selectedText = await page.evaluate(() => {
        const selection = window.getSelection()
        return selection ? selection.toString() : ''
      })

      expect(selectedText).toBe('router-template-slate')

      await page.waitForTimeout(100)

      await page.keyboard.press('Backspace')
      await page.keyboard.type('updated project name')

      // spam arrow keys to make sure it doesn't impact the text
      for (let i = 0; i < 10; i++) {
        await page.keyboard.press('ArrowRight')
      }
      for (let i = 0; i < 30; i++) {
        await page.keyboard.press('ArrowLeft')
      }

      await page.getByLabel('checkmark').last().click()

      await expect(page.getByText('Successfully renamed')).toBeVisible()
      await expect(page.getByText('Successfully renamed')).not.toBeVisible()
      await expect(page.getByText('updated project name')).toBeVisible()
    })

    await test.step('update a project by hitting enter', async () => {
      const project = page.getByText('updated project name')

      await project.hover()
      await project.focus()

      await expect(page.getByLabel('sketch').last()).toBeVisible()
      await page.getByLabel('sketch').last().click()

      const selectedText = await page.evaluate(() => {
        const selection = window.getSelection()
        return selection ? selection.toString() : ''
      })

      expect(selectedText).toBe('updated project name')

      // type "updated project name"
      await page.keyboard.press('Backspace')
      await page.keyboard.type('updated name again')

      await page.keyboard.press('Enter')

      await expect(page.getByText('Successfully renamed')).toBeVisible()
      await expect(page.getByText('Successfully renamed')).not.toBeVisible()

      await expect(page.getByText('updated name again')).toBeVisible()
    })

    await test.step('Cancel and edit by clicking the x button', async () => {
      const project = page.getByText('updated name again')

      await project.hover()
      await project.focus()

      await expect(page.getByLabel('sketch').last()).toBeVisible()
      await page.getByLabel('sketch').last().click()

      const selectedText = await page.evaluate(() => {
        const selection = window.getSelection()
        return selection ? selection.toString() : ''
      })

      expect(selectedText).toBe('updated name again')

      await page.keyboard.press('Backspace')
      await page.keyboard.type('dismiss this text')

      await page.getByLabel('close').last().click()

      await expect(page.getByText('updated name again')).toBeVisible()
    })

    await test.step('Cancel and edit by pressing esc', async () => {
      const project = page.getByText('updated name again')

      await project.hover()
      await project.focus()

      await expect(page.getByLabel('sketch').last()).toBeVisible()
      await page.getByLabel('sketch').last().click()

      const selectedText = await page.evaluate(() => {
        const selection = window.getSelection()
        return selection ? selection.toString() : ''
      })

      expect(selectedText).toBe('updated name again')

      await page.keyboard.press('Backspace')
      await page.keyboard.type('dismiss this text')

      await page.keyboard.press('Escape')

      await expect(page.getByText('updated name again')).toBeVisible()
    })

    await test.step('delete a project by clicking the trash button', async () => {
      const project = page.getByText('updated name again')

      await project.hover()
      await project.focus()

      await expect(page.getByLabel('trash').last()).toBeVisible()
      await page.getByLabel('trash').last().click()

      await expect(page.getByText('This will permanently delete')).toBeVisible()

      await page.getByTestId('delete-confirmation').click()

      await expect(page.getByText('Successfully deleted')).toBeVisible()
      await expect(page.getByText('Successfully deleted')).not.toBeVisible()

      await expect(page.getByText('updated name again')).not.toBeVisible()
    })

    await test.step('rename a project to an empty string should make the field complain', async () => {
      const routerTemplate = page.getByText('bracket')

      await routerTemplate.hover()
      await routerTemplate.focus()

      await expect(page.getByLabel('sketch').last()).toBeVisible()
      await page.getByLabel('sketch').last().click()

      const selectedText = await page.evaluate(() => {
        const selection = window.getSelection()
        return selection ? selection.toString() : ''
      })

      expect(selectedText).toBe('bracket')

      // type "updated project name"
      await page.keyboard.press('Backspace')

      await page.keyboard.press('Enter')
      await page.waitForTimeout(100)
      await page.keyboard.press('Enter')
      await page.waitForTimeout(100)
      await page.keyboard.press('Escape')

      // expect the name not to have changed
      await expect(page.getByText('bracket')).toBeVisible()
    })

    await test.step(`rename a project to a duplicate name should error toast`, async () => {
      const routerTemplate = page.getByText('bracket')

      await routerTemplate.hover()
      await routerTemplate.focus()

      await expect(page.getByLabel('sketch').last()).toBeVisible()
      await page.getByLabel('sketch').last().click()

      const inputField = page.getByTestId('project-rename-input')
      await expect(inputField).toBeVisible()
      await expect(inputField).toBeFocused()
      await inputField.fill('lego')
      await page.keyboard.press('Enter')
      await expect(page.getByText('already exists')).toBeVisible()
    })
  }
)

test(
  'pressing "delete" on home screen should do nothing',
  {
    tag: '@desktop',
  },
  async ({ context, page, homePage }, testInfo) => {
    await context.folderSetupFn(async (dir) => {
      await fsp.mkdir(`${dir}/router-template-slate`, { recursive: true })
      await fsp.copyFile(
        'rust/kcl-lib/e2e/executor/inputs/router-template-slate.kcl',
        `${dir}/router-template-slate/main.kcl`
      )
    })
    await page.setBodyDimensions({ width: 1200, height: 500 })

    page.on('console', console.log)

    await expect(page.getByText('router-template-slate')).toBeVisible()
    await expect(page.getByText('Loading your Projects...')).not.toBeVisible()
    await homePage.expectIsCurrentPage()

    await page.keyboard.press('Delete')
    await page.waitForTimeout(200)
    await page.keyboard.press('Delete')

    // expect to still be on the home page
    await expect(page.getByText('router-template-slate')).toBeVisible()
    await homePage.expectIsCurrentPage()
  }
)

test.describe(`Project management commands`, () => {
  test(
    `Rename from project page`,
    { tag: '@desktop' },
    async ({ context, page, scene, cmdBar }, testInfo) => {
      const projectName = `my_project_to_rename`
      await context.folderSetupFn(async (dir) => {
        await fsp.mkdir(`${dir}/${projectName}`, { recursive: true })
        await fsp.copyFile(
          'rust/kcl-lib/e2e/executor/inputs/router-template-slate.kcl',
          `${dir}/${projectName}/main.kcl`
        )
      })

      // Constants and locators
      const projectHomeLink = page.getByTestId('project-link')
      const commandButton = page.getByRole('button', { name: 'Commands' })
      const commandOption = page.getByRole('option', {
        name: 'rename project',
      })
      const projectNameOption = page.getByRole('option', { name: projectName })
      const projectRenamedName = `untitled`
      // const projectMenuButton = page.getByTestId('project-sidebar-toggle')
      const commandContinueButton = page.getByRole('button', {
        name: 'Continue',
      })
      const toastMessage = page.getByText(`Successfully renamed`)

      await test.step(`Setup`, async () => {
        await page.setBodyDimensions({ width: 1200, height: 500 })
        page.on('console', console.log)

        await projectHomeLink.click()
        await scene.settled(cmdBar)
      })

      await test.step(`Run rename command via command palette`, async () => {
        await commandButton.click()
        await commandOption.click()
        await projectNameOption.click()

        await expect(commandContinueButton).toBeVisible()
        await commandContinueButton.click()

        await cmdBar.submit()

        await expect(toastMessage).toBeVisible()
      })

      // TODO: in future I'd like the behavior to be to
      // navigate to the new project's page directly,
      // see ProjectContextProvider.tsx:158
      await test.step(`Check the project was renamed and we navigated home`, async () => {
        await expect(projectHomeLink.first()).toBeVisible()
        await expect(projectHomeLink.first()).toContainText(projectRenamedName)
      })
    }
  )

  test(
    `Delete from project page`,
    { tag: '@desktop' },
    async ({ context, page, scene, cmdBar }, testInfo) => {
      const projectName = `my_project_to_delete`
      await context.folderSetupFn(async (dir) => {
        await fsp.mkdir(`${dir}/${projectName}`, { recursive: true })
        await fsp.copyFile(
          'rust/kcl-lib/e2e/executor/inputs/router-template-slate.kcl',
          `${dir}/${projectName}/main.kcl`
        )
      })

      // Constants and locators
      const projectHomeLink = page.getByTestId('project-link')
      const commandButton = page.getByRole('button', { name: 'Commands' })
      const commandOption = page.getByRole('option', {
        name: 'delete project',
      })
      const projectNameOption = page.getByRole('option', { name: projectName })
      const commandWarning = page.getByText('Are you sure you want to delete?')
      const toastMessage = page.getByText(`Successfully deleted`)
      const noProjectsMessage = page.getByText('No projects found')

      await test.step(`Setup`, async () => {
        await page.setBodyDimensions({ width: 1200, height: 500 })
        page.on('console', console.log)

        await page.waitForTimeout(3000)

        await projectHomeLink.click()
        await scene.settled(cmdBar)
      })

      await test.step(`Run delete command via command palette`, async () => {
        await commandButton.click()
        await commandOption.click()
        await projectNameOption.click()

        await expect(commandWarning).toBeVisible()
        await cmdBar.submit()

        await expect(toastMessage).toBeVisible()
      })

      await test.step(`Check the project was deleted and we navigated home`, async () => {
        await expect(noProjectsMessage).toBeVisible()
      })
    }
  )
  test(
    `Rename from home page`,
    { tag: '@desktop' },
    async ({ context, page, homePage, scene, cmdBar }, testInfo) => {
      const projectName = `my_project_to_rename`
      await context.folderSetupFn(async (dir) => {
        await fsp.mkdir(`${dir}/${projectName}`, { recursive: true })
        await fsp.copyFile(
          'rust/kcl-lib/e2e/executor/inputs/router-template-slate.kcl',
          `${dir}/${projectName}/main.kcl`
        )
      })

      // Constants and locators
      const projectHomeLink = page.getByTestId('project-link')
      const commandButton = page.getByRole('button', { name: 'Commands' })
      const commandOption = page.getByRole('option', {
        name: 'rename project',
      })
      const projectNameOption = page.getByRole('option', { name: projectName })
      const projectRenamedName = `untitled`
      const commandContinueButton = page.getByRole('button', {
        name: 'Continue',
      })
      const toastMessage = page.getByText(`Successfully renamed`)

      await test.step(`Setup`, async () => {
        await page.setBodyDimensions({ width: 1200, height: 500 })
        page.on('console', console.log)
        await homePage.projectsLoaded()
        await expect(projectHomeLink).toBeVisible()
      })

      await test.step(`Run rename command via command palette`, async () => {
        await commandButton.click()
        await commandOption.click()
        await projectNameOption.click()

        await expect(commandContinueButton).toBeVisible()
        await commandContinueButton.click()

        await cmdBar.submit()

        await expect(toastMessage).toBeVisible()
      })

      await test.step(`Check the project was renamed`, async () => {
        await expect(
          page.getByRole('link', { name: projectRenamedName })
        ).toBeVisible()
        await expect(projectHomeLink).not.toHaveText(projectName)
      })
    }
  )
  test(
    `Delete from home page`,
    { tag: '@desktop' },
    async ({ context, page, scene, cmdBar }, testInfo) => {
      const projectName = `my_project_to_delete`
      await context.folderSetupFn(async (dir) => {
        await fsp.mkdir(`${dir}/${projectName}`, { recursive: true })
        await fsp.copyFile(
          'rust/kcl-lib/e2e/executor/inputs/router-template-slate.kcl',
          `${dir}/${projectName}/main.kcl`
        )
      })

      // Constants and locators
      const projectHomeLink = page.getByTestId('project-link')
      const commandButton = page.getByRole('button', { name: 'Commands' })
      const commandOption = page.getByRole('option', {
        name: 'delete project',
      })
      const projectNameOption = page.getByRole('option', { name: projectName })
      const commandWarning = page.getByText('Are you sure you want to delete?')
      const toastMessage = page.getByText(`Successfully deleted`)
      const noProjectsMessage = page.getByText('No projects found')

      await test.step(`Setup`, async () => {
        await page.setBodyDimensions({ width: 1200, height: 500 })
        page.on('console', console.log)
        await expect(projectHomeLink).toBeVisible()
      })

      await test.step(`Run delete command via command palette`, async () => {
        await commandButton.click()
        await commandOption.click()
        await projectNameOption.click()

        await expect(commandWarning).toBeVisible()
        await cmdBar.submit()

        await expect(toastMessage).toBeVisible()
      })

      await test.step(`Check the project was deleted`, async () => {
        await expect(projectHomeLink).not.toBeVisible()
        await expect(noProjectsMessage).toBeVisible()
      })
    }
  )
  test('Create a new project with a colliding name', async ({
    context,
    homePage,
    toolbar,
  }) => {
    const projectName = 'test-project'
    await test.step('Setup', async () => {
      await context.folderSetupFn(async (dir) => {
        const projectDir = path.join(dir, projectName)
        await Promise.all([fsp.mkdir(projectDir, { recursive: true })])
        await Promise.all([
          fsp.copyFile(
            executorInputPath('router-template-slate.kcl'),
            path.join(projectDir, 'main.kcl')
          ),
        ])
      })
      await homePage.expectState({
        projectCards: [
          {
            title: projectName,
            fileCount: 1,
          },
        ],
        sortBy: 'last-modified-desc',
      })
    })

    await test.step('Create a new project with the same name', async () => {
      await homePage.createAndGoToProject(projectName)
      await toolbar.logoLink.click()
    })

    await test.step('Check the project was created with a non-colliding name', async () => {
      await homePage.expectState({
        projectCards: [
          {
            title: `${projectName}-1`,
            fileCount: 1,
          },
          {
            title: projectName,
            fileCount: 1,
          },
        ],
        sortBy: 'last-modified-desc',
      })
    })

    await test.step('Create another project with the same name', async () => {
      await homePage.createAndGoToProject(projectName)
      await toolbar.logoLink.click()
    })

    await test.step('Check the second project was created with a non-colliding name', async () => {
      await homePage.expectState({
        projectCards: [
          {
            title: `${projectName}-2`,
            fileCount: 1,
          },
          {
            title: `${projectName}-1`,
            fileCount: 1,
          },
          {
            title: projectName,
            fileCount: 1,
          },
        ],
        sortBy: 'last-modified-desc',
      })
    })
  })
})

test(`Create a few projects
using the
default project name`, async ({ homePage, toolbar }) => {
  for (let i = 0; i < 12; i++) {
    await test.step(`Create project ${i}`, async () => {
      await homePage.expectState({
        projectCards: Array.from({ length: i }, (_, i) => ({
          title: i === 0 ? 'untitled' : `untitled-${i}`,
          fileCount: 1,
        })).toReversed(),
        sortBy: 'last-modified-desc',
      })
      await homePage.createAndGoToProject()
      await toolbar.logoLink.click()
    })
  }
})

test(
  'File in the file pane should open with a single click',
  {
    tag: '@desktop',
  },
  async ({ context, homePage, page }, testInfo) => {
    const projectName = 'router-template-slate'
    await context.folderSetupFn(async (dir) => {
      await fsp.mkdir(`${dir}/${projectName}`, { recursive: true })
      await fsp.copyFile(
        'rust/kcl-lib/e2e/executor/inputs/router-template-slate.kcl',
        `${dir}/${projectName}/main.kcl`
      )
      await fsp.copyFile(
        'rust/kcl-lib/e2e/executor/inputs/focusrite_scarlett_mounting_bracket.kcl',
        `${dir}/${projectName}/otherThingToClickOn.kcl`
      )
    })

    const u = await getUtils(page)
    await page.setBodyDimensions({ width: 1200, height: 500 })

    page.on('console', console.log)

    await page.getByText(projectName).click()
    await u.waitForPageLoad()

    await expect(u.codeLocator).toContainText('routerDiameter')
    await expect(u.codeLocator).toContainText('templateGap')
    await expect(u.codeLocator).toContainText('minClampingDistance')

    await page.getByRole('button', { name: 'Project Files' }).click()

    const file = page.getByRole('button', { name: 'otherThingToClickOn.kcl' })
    await expect(file).toBeVisible()

    await file.click()

    await expect(u.codeLocator).toContainText(
      'A mounting bracket for the Focusrite Scarlett Solo audio interface'
    )
  }
)

test(
  'Nested directories in project without main.kcl do not create main.kcl',
  {
    tag: '@desktop',
  },
  async ({ scene, cmdBar, context, page }, testInfo) => {
    let testDir: string | undefined
    await context.folderSetupFn(async (dir) => {
      await fsp.mkdir(path.join(dir, 'router-template-slate', 'nested'), {
        recursive: true,
      })
      await fsp.copyFile(
        executorInputPath('router-template-slate.kcl'),
        path.join(dir, 'router-template-slate', 'nested', 'slate.kcl')
      )
      await fsp.copyFile(
        executorInputPath('focusrite_scarlett_mounting_bracket.kcl'),
        path.join(dir, 'router-template-slate', 'nested', 'bracket.kcl')
      )
      testDir = dir
    })
    const u = await getUtils(page)
    await page.setBodyDimensions({ width: 1200, height: 500 })

    page.on('console', console.log)

    await test.step('Open the project', async () => {
      await page.getByText('router-template-slate').click()
      await scene.settled(cmdBar)

      // It actually loads.
      await expect(u.codeLocator).toContainText('mounting bracket')
      await expect(u.codeLocator).toContainText('radius =')
    })

    await u.openFilePanel()

    // Find the current file.
    const filesPane = page.locator('#files-pane')
    await expect(filesPane.getByText('bracket.kcl')).toBeVisible()
    // But there's no main.kcl in the file tree browser.
    await expect(filesPane.getByText('main.kcl')).not.toBeVisible()
    // No main.kcl file is created on the filesystem.
    expect(testDir).toBeDefined()
    if (testDir !== undefined) {
      // eslint-disable-next-line jest/no-conditional-expect
      await expect(
        fsp.access(path.join(testDir, 'router-template-slate', 'main.kcl'))
      ).rejects.toThrow()
      // eslint-disable-next-line jest/no-conditional-expect
      await expect(
        fsp.access(
          path.join(testDir, 'router-template-slate', 'nested', 'main.kcl')
        )
      ).rejects.toThrow()
    }
  }
)

test(
  'Deleting projects, can delete individual project, can still create projects after deleting all',
  {
    tag: '@desktop',
  },
  async ({ context, page }, testInfo) => {
    const projectData = [
      ['router-template-slate', 'cylinder.kcl'],
      ['bracket', 'focusrite_scarlett_mounting_bracket.kcl'],
      ['lego', 'lego.kcl'],
    ]

    await context.folderSetupFn(async (dir) => {
      // Do these serially to ensure the order is correct
      for (const [name, file] of projectData) {
        await fsp.mkdir(path.join(dir, name), { recursive: true })
        await fsp.copyFile(
          executorInputPath(file),
          path.join(dir, name, `main.kcl`)
        )
        // Wait 1s between each project to ensure the order is correct
        await new Promise((r) => setTimeout(r, 1_000))
      }
    })
    await page.setBodyDimensions({ width: 1200, height: 500 })
    page.on('console', console.log)

    await test.step('delete the middle project, i.e. the bracket project', async () => {
      const project = page.getByTestId('project-link').getByText('bracket')

      await project.hover()
      await project.focus()

      await page
        .locator('[data-edit-buttons-for="bracket"]')
        .getByLabel('trash')
        .click()

      await expect(page.getByText('This will permanently delete')).toBeVisible()

      await page.getByTestId('delete-confirmation').click()

      await expect(page.getByText('Successfully deleted')).toBeVisible()
      await expect(page.getByText('Successfully deleted')).not.toBeVisible()

      await expect(page.getByText('bracket')).not.toBeVisible()
    })

    await test.step('Now that the middle project is deleted, check the other projects are still there', async () => {
      await expect(page.getByText('router-template-slate')).toBeVisible()
      await expect(page.getByText('lego')).toBeVisible()
    })

    await test.step('delete other two projects', async () => {
      await page
        .locator('[data-edit-buttons-for="router-template-slate"]')
        .getByLabel('trash')
        .click()
      await page.getByTestId('delete-confirmation').click()

      await page
        .locator('[data-edit-buttons-for="lego"]')
        .getByLabel('trash')
        .click()
      await page.getByTestId('delete-confirmation').click()
    })

    await test.step('Check that the home page is empty', async () => {
      await expect(page.getByText('No projects found')).toBeVisible()
    })

    await test.step('Check we can still create a project', async () => {
      await createProject({ name: 'new-project', page, returnHome: true })
      await expect(
        page.getByTestId('project-link').filter({ hasText: 'new-project' })
      ).toBeVisible()
    })
  }
)

test(
  'Can load a file with CRLF line endings',
  {
    tag: '@desktop',
  },
  async ({ context, page, scene, cmdBar }, testInfo) => {
    await context.folderSetupFn(async (dir) => {
      const routerTemplateDir = path.join(dir, 'router-template-slate')
      await fsp.mkdir(routerTemplateDir, { recursive: true })

      const file = await fsp.readFile(
        executorInputPath('router-template-slate.kcl'),
        'utf-8'
      )
      // Replace both \r optionally so we don't end up with \r\r\n
      const fileWithCRLF = file.replace(/\r?\n/g, '\r\n')
      await fsp.writeFile(
        path.join(routerTemplateDir, 'main.kcl'),
        fileWithCRLF,
        'utf-8'
      )
    })
    const u = await getUtils(page)
    await page.setBodyDimensions({ width: 1200, height: 500 })

    await page.getByText('router-template-slate').click()
    await scene.settled(cmdBar)

    await expect(u.codeLocator).toContainText('routerDiameter')
    await expect(u.codeLocator).toContainText('templateGap')
    await expect(u.codeLocator).toContainText('minClampingDistance')
  }
)

test(
  'Can sort projects on home page',
  {
    tag: '@desktop',
  },
  async ({ context, page }, testInfo) => {
    const projectData = [
      ['router-template-slate', 'cylinder.kcl'],
      ['bracket', 'focusrite_scarlett_mounting_bracket.kcl'],
      ['lego', 'lego.kcl'],
    ]

    await context.folderSetupFn(async (dir) => {
      // Do these serially to ensure the order is correct
      for (const [name, file] of projectData) {
        await fsp.mkdir(path.join(dir, name), { recursive: true })
        await fsp.copyFile(
          executorInputPath(file),
          path.join(dir, name, `main.kcl`)
        )
        // Wait 1s between each project to ensure the order is correct
        await new Promise((r) => setTimeout(r, 1_000))
      }
    })
    await page.setBodyDimensions({ width: 1200, height: 500 })

    const getAllProjects = () => page.getByTestId('project-link').all()

    page.on('console', console.log)

    await test.step('should be shorted by modified initially', async () => {
      const lastModifiedButton = page.getByRole('button', {
        name: 'Last Modified',
      })
      await expect(lastModifiedButton).toBeVisible()
      await expect(lastModifiedButton.getByLabel('arrow down')).toBeVisible()
    })

    const projectNamesOrderedByModified = [
      'lego',
      'bracket',
      'router-template-slate',
    ]
    await test.step('Check the order of the projects is correct', async () => {
      for (const [index, projectLink] of (await getAllProjects()).entries()) {
        await expect(projectLink).toContainText(
          projectNamesOrderedByModified[index]
        )
      }
    })

    await test.step('Reverse modified order', async () => {
      const lastModifiedButton = page.getByRole('button', {
        name: 'Last Modified',
      })
      await lastModifiedButton.click()
      await expect(lastModifiedButton).toBeVisible()
      await expect(lastModifiedButton.getByLabel('arrow up')).toBeVisible()
    })

    await test.step('Check the order of the projects is has reversed', async () => {
      for (const [index, projectLink] of (await getAllProjects()).entries()) {
        await expect(projectLink).toContainText(
          [...projectNamesOrderedByModified].reverse()[index]
        )
      }
    })

    await test.step('Change order to by name', async () => {
      const nameButton = page.getByRole('button', {
        name: 'Name',
      })
      await nameButton.click()
      await expect(nameButton).toBeVisible()
      await expect(nameButton.getByLabel('arrow down')).toBeVisible()
    })

    const projectNamesOrderedByName = [
      'bracket',
      'lego',
      'router-template-slate',
    ]
    await test.step('Check the order of the projects is by name', async () => {
      for (const [index, projectLink] of (await getAllProjects()).entries()) {
        await expect(projectLink).toContainText(
          projectNamesOrderedByName[index]
        )
      }
    })

    await test.step('Reverse name order', async () => {
      const nameButton = page.getByRole('button', {
        name: 'Name',
      })
      await nameButton.click()
      await expect(nameButton).toBeVisible()
      await expect(nameButton.getByLabel('arrow up')).toBeVisible()
    })

    await test.step('Check the order of the projects is by name reversed', async () => {
      for (const [index, projectLink] of (await getAllProjects()).entries()) {
        await expect(projectLink).toContainText(
          [...projectNamesOrderedByName].reverse()[index]
        )
      }
    })
  }
)

test(
  'When the project folder is empty, user can create new project and open it.',
  {
    tag: '@desktop',
  },
  async ({ page }, testInfo) => {
    const u = await getUtils(page)
    await page.setBodyDimensions({ width: 1200, height: 500 })

    page.on('console', console.log)

    // Locators and constants
    const gizmo = page.locator('[aria-label*=gizmo]')
    const resetCameraButton = page.getByRole('button', { name: 'Reset view' })
    const pointOnModel = { x: 660, y: 250 }
    const expectedStartCamZPosition = 15633.47

    // Constants and locators
    const projectLinks = page.getByTestId('project-link')

    // expect to see text "No projects found"
    await expect(page.getByText('No projects found')).toBeVisible()

    await createProject({ name: 'project-000', page, returnHome: true })
    await expect(projectLinks.getByText('project-000')).toBeVisible()

    await projectLinks.getByText('project-000').click()

    await u.waitForPageLoad()

    // The file should be prepopulated with the user's unit settings.
    await expect(page.locator('.cm-content')).toHaveText(
      '@settings(defaultLengthUnit = in)'
    )

    await page.locator('.cm-content').fill(`sketch001 = startSketchOn(XZ)
  |> startProfile(at = [-87.4, 282.92])
  |> line(end = [324.07, 27.199], tag = $seg01)
  |> line(end = [118.328, -291.754])
  |> line(end = [-180.04, -202.08])
  |> line(endAbsolute = [profileStartX(%), profileStartY(%)])
  |> close()
extrude001 = extrude(sketch001, length = 200)`)
    await page.waitForTimeout(800)

    async function getCameraZValue() {
      return page
        .getByTestId('cam-z-position')
        .inputValue()
        .then((value) => parseFloat(value))
    }

    await test.step(`Reset camera`, async () => {
      await u.openDebugPanel()
      await u.clearCommandLogs()
      await u.doAndWaitForCmd(async () => {
        await gizmo.click({ button: 'right' })
        await resetCameraButton.click()
      }, 'zoom_to_fit')
      await expect
        .poll(getCameraZValue, {
          message: 'Camera Z should be at expected position after reset',
        })
        .toEqual(expectedStartCamZPosition)
    })

    // gray at this pixel means the stream has loaded in the most
    // user way we can verify it (pixel color)
    await expect
      .poll(() => u.getGreatestPixDiff(pointOnModel, [143, 143, 143]), {
        timeout: 10_000,
      })
      .toBeLessThan(30)

    await expect(async () => {
      await page.mouse.move(0, 0, { steps: 5 })
      await page.mouse.move(pointOnModel.x, pointOnModel.y, { steps: 5 })
      await page.mouse.click(pointOnModel.x, pointOnModel.y)
      // check user can interact with model by checking it turns yellow
      await expect
        .poll(() => u.getGreatestPixDiff(pointOnModel, [180, 180, 137]))
        .toBeLessThan(15)
    }).toPass({ timeout: 40_000, intervals: [1_000] })

    await page.getByTestId('app-logo').click()

    await expect(
      page.getByRole('button', { name: 'Create project' })
    ).toBeVisible()

    for (let i = 1; i <= 10; i++) {
      const name = `project-${i.toString().padStart(3, '0')}`
      await createProject({ name, page, returnHome: true })
      await expect(projectLinks.getByText(name)).toBeVisible()
    }
  }
)

test(
  'You can change the root projects directory and nothing is lost',
  {
    tag: '@desktop',
  },
  async ({ context, page, tronApp, homePage }, testInfo) => {
    if (!tronApp) {
      fail()
    }

    await context.folderSetupFn(async (dir) => {
      await Promise.all([
        fsp.mkdir(`${dir}/router-template-slate`, { recursive: true }),
        fsp.mkdir(`${dir}/bracket`, { recursive: true }),
      ])
      await Promise.all([
        fsp.copyFile(
          'rust/kcl-lib/e2e/executor/inputs/router-template-slate.kcl',
          `${dir}/router-template-slate/main.kcl`
        ),
        fsp.copyFile(
          'rust/kcl-lib/e2e/executor/inputs/focusrite_scarlett_mounting_bracket.kcl',
          `${dir}/bracket/main.kcl`
        ),
      ])
    })
    await page.setBodyDimensions({ width: 1200, height: 500 })

    // we'll grab this from the settings on screen before we switch
    let originalProjectDirName: string
    const newProjectDirName = testInfo.outputPath(
      'electron-test-projects-dir-2'
    )
    if (fs.existsSync(newProjectDirName)) {
      await fsp.rm(newProjectDirName, { recursive: true })
    }

    await homePage.projectsLoaded()

    await test.step('We can change the root project directory', async () => {
      // expect to see the project directory settings link
      await expect(
        page.getByTestId('project-directory-settings-link')
      ).toBeVisible()

      await page.getByTestId('project-directory-settings-link').click()

      await expect(page.getByTestId('project-directory-button')).toBeVisible()
      originalProjectDirName = await page
        .locator('section#projectDirectory input')
        .inputValue()

      const handleFile = tronApp.electron.evaluate(
        async ({ dialog }, filePaths) => {
          dialog.showOpenDialog = () =>
            Promise.resolve({ canceled: false, filePaths })
        },
        [newProjectDirName]
      )
      await page.getByTestId('project-directory-button').click()
      await handleFile

      await expect
        .poll(() => page.locator('section#projectDirectory input').inputValue())
        .toContain(newProjectDirName)

      await page.getByTestId('settings-close-button').click()

      await homePage.projectsLoaded()

      await expect(page.getByText('No projects found')).toBeVisible()
      await createProject({ name: 'project-000', page, returnHome: true })
      await expect(
        page.getByTestId('project-link').filter({ hasText: 'project-000' })
      ).toBeVisible()
    })

    await test.step('We can change back to the original root project directory', async () => {
      await expect(
        page.getByTestId('project-directory-settings-link')
      ).toBeVisible()

      await page.getByTestId('project-directory-settings-link').click()

      const handleFile = tronApp.electron.evaluate(
        async ({ dialog }, filePaths) => {
          dialog.showOpenDialog = () =>
            Promise.resolve({ canceled: false, filePaths })
        },
        [originalProjectDirName]
      )
      await expect(page.getByTestId('project-directory-button')).toBeVisible()

      await page.getByTestId('project-directory-button').click()
      await handleFile

      await homePage.projectsLoaded()
      await expect(page.locator('section#projectDirectory input')).toHaveValue(
        originalProjectDirName
      )

      await page.getByTestId('settings-close-button').click()

      await expect(page.getByText('bracket')).toBeVisible()
      await expect(page.getByText('router-template-slate')).toBeVisible()
    })
  }
)

test(
  'Search projects on desktop home',
  {
    tag: '@desktop',
  },
  async ({ context, page }, testInfo) => {
    const projectData = [
      ['basic bracket', 'focusrite_scarlett_mounting_bracket.kcl'],
      ['basic-cube', 'basic_fillet_cube_end.kcl'],
      ['basic-cylinder', 'cylinder.kcl'],
      ['router-template-slate', 'router-template-slate.kcl'],
      ['Ancient Temple Block', 'lego.kcl'],
    ]
    await context.folderSetupFn(async (dir) => {
      // Do these serially to ensure the order is correct
      for (const [name, file] of projectData) {
        await fsp.mkdir(path.join(dir, name), { recursive: true })
        await fsp.copyFile(
          executorInputPath(file),
          path.join(dir, name, `main.kcl`)
        )
      }
    })
    await page.setBodyDimensions({ width: 1200, height: 500 })

    page.on('console', console.log)

    // Our locator constants
    const searchInput = page.getByPlaceholder('Search projects')
    const projectLinks = page.getByTestId('project-link')

    await test.step('Search for "basi"', async () => {
      await searchInput.fill('basi')
      await expect(projectLinks).toHaveCount(3)

      // Check each of the "basi" projects are visible
      for (const [name] of projectData.slice(0, 3)) {
        await expect(page.getByText(name)).toBeVisible()
      }
    })

    await test.step('Clear search to see all projects', async () => {
      await searchInput.fill('')
      await expect(projectLinks).toHaveCount(projectData.length)
    })

    await test.step('Search for "templ"', async () => {
      await searchInput.fill('templ')
      await expect(projectLinks).toHaveCount(2)

      // Check the "*templ*" project is visible
      for (const [name] of projectData.slice(-2)) {
        await expect(page.getByText(name)).toBeVisible()
      }
    })
  }
)

test(
  'file pane is scrollable when there are many files',
  {
    tag: '@desktop',
  },
  async ({ scene, cmdBar, context, page }, testInfo) => {
    await context.folderSetupFn(async (dir) => {
      const testDir = path.join(dir, 'testProject')
      await fsp.mkdir(testDir, { recursive: true })
      const fileNames = [
        'angled_line.kcl',
        'basic_fillet_cube_close_opposite.kcl',
        'basic_fillet_cube_end.kcl',
        'basic_fillet_cube_next_adjacent.kcl',
        'basic_fillet_cube_previous_adjacent.kcl',
        'basic_fillet_cube_start.kcl',
        'broken-code-test.kcl',
        'circular_pattern3d_a_pattern.kcl',
        'close_arc.kcl',
        'computed_var.kcl',
        'cube-embedded.gltf',
        'cube.bin',
        'cube.glb',
        'cube.gltf',
        'cube.kcl',
        'cube.mtl',
        'cube.obj',
        'cylinder.kcl',
        'dimensions_match.kcl',
        'extrude-custom-plane.kcl',
        'extrude-inside-fn-with-tags.kcl',
        'fillet-and-shell.kcl',
        'focusrite_scarlett_mounting_bracket.kcl',
        'function_sketch.kcl',
        'function_sketch_with_position.kcl',
        'global-tags.kcl',
        'helix_defaults.kcl',
        'helix_defaults_negative_extrude.kcl',
        'helix_with_length.kcl',
        'kittycad_svg.kcl',
        'lego.kcl',
        'lsystem.kcl',
        'math.kcl',
        'member_expression_sketch.kcl',
        'mike_stress_test.kcl',
        'negative_args.kcl',
        'order-sketch-extrude-in-order.kcl',
        'order-sketch-extrude-out-of-order.kcl',
        'parametric.kcl',
        'parametric_with_tan_arc.kcl',
        'pattern_vase.kcl',
        'pentagon_fillet_sugar.kcl',
        'pipe_as_arg.kcl',
        'pipes_on_pipes.kcl',
        'riddle.kcl',
        'riddle_small.kcl',
        'router-template-slate.kcl',
        'scoped-tags.kcl',
        'server-rack-heavy.kcl',
        'server-rack-lite.kcl',
        'sketch_on_face.kcl',
        'sketch_on_face_circle_tagged.kcl',
        'sketch_on_face_end.kcl',
        'sketch_on_face_end_negative_extrude.kcl',
        'sketch_on_face_start.kcl',
        'tan_arc_x_line.kcl',
        'tangential_arc.kcl',
      ]
      for (const fileName of fileNames) {
        await fsp.copyFile(
          executorInputPath(fileName),
          path.join(testDir, fileName)
        )
      }
    })

    await page.setBodyDimensions({ width: 1200, height: 500 })

    page.on('console', console.log)

    await test.step('setup, open file pane', async () => {
      await page.getByText('testProject').click()

      await scene.settled(cmdBar)

      await page.getByTestId('files-pane-button').click()
    })

    await test.step('check the last file is out of view initially, and can be scrolled to', async () => {
      const element = page.getByText('tangential_arc.kcl')
      const container = page.getByTestId('file-pane-scroll-container')

      await expect(await isOutOfViewInScrollContainer(element, container)).toBe(
        true
      )
      await element.scrollIntoViewIfNeeded()
      await expect(await isOutOfViewInScrollContainer(element, container)).toBe(
        false
      )
    })
  }
)

test(
  'select all in code editor does not actually select all, just what is visible (regression)',
  {
    tag: '@desktop',
  },
  async ({ context, page }, testInfo) => {
    await context.folderSetupFn(async (dir) => {
      // rust/kcl-lib/e2e/executor/inputs/mike_stress_test.kcl
      const name = 'mike_stress_test'
      const testDir = path.join(dir, name)
      await fsp.mkdir(testDir, { recursive: true })
      await fsp.copyFile(
        executorInputPath(`${name}.kcl`),
        path.join(testDir, 'main.kcl')
      )
    })
    const u = await getUtils(page)
    await page.setBodyDimensions({ width: 1200, height: 500 })

    page.on('console', console.log)

    await page.getByText('mike_stress_test').click()

    await test.step('select all in code editor, check its length', async () => {
      await u.codeLocator.click()
      // expect u.codeLocator to have some text
      await expect(u.codeLocator).toContainText('line(')
      await page.keyboard.down('ControlOrMeta')
      await page.keyboard.press('KeyA')
      await page.keyboard.up('ControlOrMeta')

      // check the length of the selected text
      const selectedText = await page.evaluate(() => {
        const selection = window.getSelection()
        return selection ? selection.toString() : ''
      })
      // even though if the user copied the text into their clipboard they would get the full text
      // it seems that the selection is limited to what is visible
      // we just want to check we did select something, and later we've verify it's empty
      expect(selectedText.length).toBeGreaterThan(10)
    })

    await test.step('delete all the text, select again and verify there are no characters left', async () => {
      await page.keyboard.press('Backspace')

      await page.keyboard.down('ControlOrMeta')
      await page.keyboard.press('KeyA')
      await page.keyboard.up('ControlOrMeta')

      // check the length of the selected text
      const selectedText = await page.evaluate(() => {
        const selection = window.getSelection()
        return selection ? selection.toString() : ''
      })
      expect(selectedText.length).toBe(0)
      await expect(u.codeLocator).toHaveText('')
    })
  }
)

test(
  'Settings persist across restarts',
  {
    tag: '@desktop',
  },
  async ({ page, toolbar }, testInfo) => {
    await test.step('We can change a user setting like theme', async () => {
      await page.setBodyDimensions({ width: 1200, height: 500 })

      page.on('console', console.log)

      await toolbar.userSidebarButton.click()

      await page.getByTestId('user-settings').click()

      await expect(page.getByTestId('app-theme')).toHaveValue('dark')

      await page.getByTestId('app-theme').selectOption('light')
      await expect(page.getByTestId('app-theme')).toHaveValue('light')

      // Give time to system for writing to a persistent store
      await page.waitForTimeout(1000)
    })

    await test.step('Starting the app again and we can see the same theme', async () => {
      await page.reload()
      await page.setBodyDimensions({ width: 1200, height: 500 })

      page.on('console', console.log)
      await expect(page.getByTestId('app-theme')).toHaveValue('light')
    })
  }
)

test(
  'Original project name persist after onboarding',
  {
    tag: '@desktop',
  },
  async ({ page, toolbar }, testInfo) => {
    const nextButton = page.getByTestId('onboarding-next')
    await page.setBodyDimensions({ width: 1200, height: 500 })

    const getAllProjects = () => page.getByTestId('project-link').all()
    page.on('console', console.log)

    await test.step('Should create and name a project called wrist brace', async () => {
      await createProject({ name: 'wrist brace', page, returnHome: true })
    })

    await test.step('Should go through onboarding', async () => {
      await toolbar.userSidebarButton.click()
      await page.getByTestId('user-settings').click()
      await page.getByRole('button', { name: 'Replay Onboarding' }).click()

      while ((await nextButton.innerText()) !== 'Finish') {
        await nextButton.click()
      }
      await nextButton.click()

      await page.getByTestId('project-sidebar-toggle').click()
    })

    await test.step('Should go home after onboarding is completed', async () => {
      await page.getByRole('button', { name: 'Go to Home' }).click()
    })

    await test.step('Should show the original project called wrist brace', async () => {
      const projectNames = ['tutorial-project', 'wrist brace']
      for (const [index, projectLink] of (await getAllProjects()).entries()) {
        await expect(projectLink).toContainText(projectNames[index])
      }
    })
  }
)

test(
  'project name with foreign characters should open',
<<<<<<< HEAD
  {
    tag: '@desktop',
  },
=======
  { tag: '@desktop' },
>>>>>>> 291c5d90
  async ({ context, page, cmdBar, scene, homePage }) => {
    const projectName = 'العربية'
    await context.folderSetupFn(async (dir) => {
      const bracketDir = path.join(dir, 'العربية')
      await fsp.mkdir(bracketDir, { recursive: true })
      await fsp.copyFile(
        executorInputPath('focusrite_scarlett_mounting_bracket.kcl'),
        path.join(bracketDir, 'main.kcl')
      )
    })

    await homePage.openProject(projectName)
    await scene.settled(cmdBar)
  }
)

test(
  'import from nested directory',
<<<<<<< HEAD
  {
    tag: ['@desktop', '@windows', '@macos'],
  },
=======
  { tag: ['@desktop', '@windows', '@macos'] },
>>>>>>> 291c5d90
  async ({ homePage, scene, cmdBar, context, page, editor }) => {
    const lineOfKcl = runningOnWindows()
      ? `import 'nested\\main.kcl' as thing`
      : `import 'nested/main.kcl' as thing`
    await context.folderSetupFn(async (dir) => {
      const bracketDir = path.join(dir, 'bracket')
      await fsp.mkdir(bracketDir, { recursive: true })
      const nestedDir = path.join(bracketDir, 'nested')
      await fsp.mkdir(nestedDir, { recursive: true })

      await fsp.copyFile(
        executorInputPath('cylinder-inches.kcl'),
        path.join(nestedDir, 'main.kcl')
      )
      await fsp.writeFile(
        path.join(bracketDir, 'main.kcl'),
        `${lineOfKcl}\n\nthing`
      )
    })

    await test.step('Opening the bracket project should load the stream', async () => {
      // expect to see the text bracket
      await homePage.openProject('bracket')
      await scene.settled(cmdBar)

      await editor.expectState({
        activeLines: [lineOfKcl],
        diagnostics: [],
        highlightedCode: '',
      })
    })
  }
)

test(
  'segment position changes persist after dragging and reopening project',
<<<<<<< HEAD
  {
    tag: '@desktop',
  },
=======
  { tag: '@desktop' },
>>>>>>> 291c5d90
  async ({ scene, cmdBar, context, page, editor, toolbar }) => {
    const projectName = 'segment-drag-test'

    await context.folderSetupFn(async (dir) => {
      const projectDir = path.join(dir, projectName)
      await fsp.mkdir(projectDir, { recursive: true })
      await fsp.writeFile(
        path.join(projectDir, 'main.kcl'),
        `sketch001 = startSketchOn(XZ)
profile001 = startProfile(sketch001, at = [0, 0])
  |> line(end = [0, 6])
  |> line(end = [10, 0])
  |> line(end = [-8, -5])
`
      )
    })
    const u = await getUtils(page)

    await test.step('Opening the project and entering sketch mode', async () => {
      await expect(page.getByText(projectName)).toBeVisible()
      await page.getByText(projectName).click()

      await scene.settled(cmdBar)

      // go to sketch mode
      await (await toolbar.getFeatureTreeOperation('Sketch', 0)).dblclick()

      // Without this, "add axis n grid" action runs after editing the sketch and invokes codeManager.writeToFile()
      // so we wait for that action to run first before we start editing the sketch and making sure it's saving
      // because of those edits.
      await page.waitForTimeout(2000)
    })

    const lineToChange = 'line(end = [-8, -5])'
    const lineToStay = 'line(end = [10, 0])'

    await test.step('Dragging the line endpoint to modify it', async () => {
      // Get the last line's endpoint position
      const lineEnd = await u.getBoundingBox('[data-overlay-index="3"]')

      await page.mouse.move(lineEnd.x, lineEnd.y - 5)
      await page.mouse.down()
      await page.mouse.move(lineEnd.x + 80, lineEnd.y)
      await page.mouse.up()

      await editor.expectEditor.not.toContain(lineToChange)
      await editor.expectEditor.toContain(lineToStay)

      // Exit sketch mode
      await page.keyboard.press('Escape')
      await page.waitForTimeout(100)
    })

    await test.step('Going back to dashboard', async () => {
      await page.getByTestId('app-logo').click()
      await page.waitForTimeout(1000)
    })

    await test.step('Reopening the project and verifying changes are saved', async () => {
      await page.getByText(projectName).click()

      // Check if new line coordinates were saved
      await editor.expectEditor.not.toContain(lineToChange)
      await editor.expectEditor.toContain(lineToStay)
    })
  }
)<|MERGE_RESOLUTION|>--- conflicted
+++ resolved
@@ -162,13 +162,7 @@
 
 test(
   'open a file in a project works and renders, open another file in different project that is empty, it should clear the scene',
-<<<<<<< HEAD
-  {
-    tag: '@desktop',
-  },
-=======
   { tag: '@desktop' },
->>>>>>> 291c5d90
   async ({ toolbar, editor, scene, cmdBar, context, page, homePage }) => {
     await context.folderSetupFn(async (dir) => {
       const bracketDir = path.join(dir, 'bracket')
@@ -207,13 +201,7 @@
 
 test(
   'open a file in a project works and renders, open empty file, it should clear the scene',
-<<<<<<< HEAD
-  {
-    tag: '@desktop',
-  },
-=======
   { tag: '@desktop' },
->>>>>>> 291c5d90
   async ({ scene, cmdBar, context, page, toolbar, editor, homePage }) => {
     await context.folderSetupFn(async (dir) => {
       const bracketDir = path.join(dir, 'bracket')
@@ -252,13 +240,7 @@
 
 test(
   'open a file in a project works and renders, open another file in the same project with errors, it should clear the scene',
-<<<<<<< HEAD
-  {
-    tag: '@desktop',
-  },
-=======
   { tag: '@desktop' },
->>>>>>> 291c5d90
   async ({ scene, cmdBar, context, page, toolbar, homePage, editor }) => {
     await context.folderSetupFn(async (dir) => {
       const bracketDir = path.join(dir, 'bracket')
@@ -1726,13 +1708,7 @@
 
 test(
   'project name with foreign characters should open',
-<<<<<<< HEAD
-  {
-    tag: '@desktop',
-  },
-=======
   { tag: '@desktop' },
->>>>>>> 291c5d90
   async ({ context, page, cmdBar, scene, homePage }) => {
     const projectName = 'العربية'
     await context.folderSetupFn(async (dir) => {
@@ -1751,13 +1727,7 @@
 
 test(
   'import from nested directory',
-<<<<<<< HEAD
-  {
-    tag: ['@desktop', '@windows', '@macos'],
-  },
-=======
   { tag: ['@desktop', '@windows', '@macos'] },
->>>>>>> 291c5d90
   async ({ homePage, scene, cmdBar, context, page, editor }) => {
     const lineOfKcl = runningOnWindows()
       ? `import 'nested\\main.kcl' as thing`
@@ -1794,13 +1764,7 @@
 
 test(
   'segment position changes persist after dragging and reopening project',
-<<<<<<< HEAD
-  {
-    tag: '@desktop',
-  },
-=======
   { tag: '@desktop' },
->>>>>>> 291c5d90
   async ({ scene, cmdBar, context, page, editor, toolbar }) => {
     const projectName = 'segment-drag-test'
 
