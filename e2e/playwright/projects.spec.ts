--- conflicted
+++ resolved
@@ -1682,7 +1682,6 @@
   )
 })
 
-<<<<<<< HEAD
 test.describe('Deleting files from the file pane', () => {
   test(
     `when main.kcl exists, navigate to main.kcl`,
@@ -1754,7 +1753,7 @@
 
   test.fixme('TODO - when main.kcl does not exist', async () => {})
 })
-=======
+
 test(
   'Original project name persist after onboarding',
   { tag: '@electron' },
@@ -1797,5 +1796,4 @@
 
     await electronApp.close()
   }
-)
->>>>>>> acbe92d7
+)