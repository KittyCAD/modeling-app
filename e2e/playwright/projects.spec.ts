--- conflicted
+++ resolved
@@ -1497,16 +1497,12 @@
 
     await u.waitForPageLoad()
 
-<<<<<<< HEAD
     // The file should be prepopulated with the user's unit settings.
     await expect(page.locator('.cm-content')).toHaveText(
       '@settings(defaultLengthUnit = in)'
     )
 
     await page.locator('.cm-content').fill(`sketch001 = startSketchOn('XZ')
-=======
-    await page.locator('.cm-content').fill(`sketch001 = startSketchOn(XZ)
->>>>>>> 869126e4
   |> startProfileAt([-87.4, 282.92], %)
   |> line(end = [324.07, 27.199], tag = $seg01)
   |> line(end = [118.328, -291.754])
