--- conflicted
+++ resolved
@@ -1339,19 +1339,11 @@
   }
 )
 
-<<<<<<< HEAD
-test.describe('Deleting files from the file pane', () => {
-  test(
-    `when main.kcl exists, navigate to main.kcl`,
-    { tag: '@electron' },
-    async ({ browserName }, testInfo) => {
-=======
 test.describe('Renaming in the file tree', () => {
   test(
     'A file you have open',
     { tag: '@electron' },
     async ({ browser: _ }, testInfo) => {
->>>>>>> c09775f5
       test.skip(
         process.platform === 'win32',
         'TODO: remove this skip https://github.com/KittyCAD/modeling-app/issues/3557'
@@ -1359,16 +1351,6 @@
       const { electronApp, page } = await setupElectron({
         testInfo,
         folderSetupFn: async (dir) => {
-<<<<<<< HEAD
-          await fsp.mkdir(`${dir}/testProject`, { recursive: true })
-          await fsp.copyFile(
-            'src/wasm-lib/tests/executor/inputs/cylinder.kcl',
-            `${dir}/testProject/main.kcl`
-          )
-          await fsp.copyFile(
-            'src/wasm-lib/tests/executor/inputs/basic_fillet_cube_end.kcl',
-            `${dir}/testProject/fileToDelete.kcl`
-=======
           await fsp.mkdir(join(dir, 'Test Project'), { recursive: true })
           const exampleDir = join(
             'src',
@@ -1384,7 +1366,6 @@
           await fsp.copyFile(
             join(exampleDir, 'cylinder.kcl'),
             join(dir, 'Test Project', 'fileToRename.kcl')
->>>>>>> c09775f5
           )
         },
       })
@@ -1393,43 +1374,6 @@
       page.on('console', console.log)
 
       // Constants and locators
-<<<<<<< HEAD
-      const projectCard = page.getByText('testProject')
-      const projectMenuButton = page.getByTestId('project-sidebar-toggle')
-      const fileToDelete = page
-        .getByRole('listitem')
-        .filter({ has: page.getByRole('button', { name: 'fileToDelete.kcl' }) })
-      const deleteMenuItem = page.getByRole('button', { name: 'Delete' })
-      const deleteConfirmation = page.getByTestId('delete-confirmation')
-
-      await test.step('Open project and navigate to fileToDelete.kcl', async () => {
-        await projectCard.click()
-        await u.waitForPageLoad()
-        await u.openFilePanel()
-
-        await fileToDelete.click()
-        await u.waitForPageLoad()
-        await u.openKclCodePanel()
-        await expect(u.codeLocator).toContainText('getOppositeEdge(thing)')
-        await u.closeKclCodePanel()
-      })
-
-      await test.step('Delete fileToDelete.kcl', async () => {
-        await fileToDelete.click({ button: 'right' })
-        await expect(deleteMenuItem).toBeVisible()
-        await deleteMenuItem.click()
-        await expect(deleteConfirmation).toBeVisible()
-        await deleteConfirmation.click()
-      })
-
-      await test.step('Check deletion and navigation', async () => {
-        await u.waitForPageLoad()
-        await expect(fileToDelete).not.toBeVisible()
-        await u.closeFilePanel()
-        await u.openKclCodePanel()
-        await expect(u.codeLocator).toContainText('circle(')
-        await expect(projectMenuButton).toContainText('main.kcl')
-=======
       const projectLink = page.getByText('Test Project')
       const projectMenuButton = page.getByTestId('project-sidebar-toggle')
       const fileToRename = page
@@ -1657,16 +1601,12 @@
         await expect(projectMenuButton).toContainText('main.kcl')
         await expect(renamedFolder).toBeVisible()
         await expect(folderToRename).not.toBeAttached()
->>>>>>> c09775f5
       })
 
       await electronApp.close()
     }
   )
 
-<<<<<<< HEAD
-  test.fixme('TODO - when main.kcl does not exist', async () => {})
-=======
   test(
     `A folder you are inside`,
     { tag: '@electron' },
@@ -1763,5 +1703,76 @@
       await electronApp.close()
     }
   )
->>>>>>> c09775f5
+})
+
+test.describe('Deleting files from the file pane', () => {
+  test(
+    `when main.kcl exists, navigate to main.kcl`,
+    { tag: '@electron' },
+    async ({ browserName }, testInfo) => {
+      test.skip(
+        process.platform === 'win32',
+        'TODO: remove this skip https://github.com/KittyCAD/modeling-app/issues/3557'
+      )
+      const { electronApp, page } = await setupElectron({
+        testInfo,
+        folderSetupFn: async (dir) => {
+          await fsp.mkdir(`${dir}/testProject`, { recursive: true })
+          await fsp.copyFile(
+            'src/wasm-lib/tests/executor/inputs/cylinder.kcl',
+            `${dir}/testProject/main.kcl`
+          )
+          await fsp.copyFile(
+            'src/wasm-lib/tests/executor/inputs/basic_fillet_cube_end.kcl',
+            `${dir}/testProject/fileToDelete.kcl`
+          )
+        },
+      })
+      const u = await getUtils(page)
+      await page.setViewportSize({ width: 1200, height: 500 })
+      page.on('console', console.log)
+
+      // Constants and locators
+      const projectCard = page.getByText('testProject')
+      const projectMenuButton = page.getByTestId('project-sidebar-toggle')
+      const fileToDelete = page
+        .getByRole('listitem')
+        .filter({ has: page.getByRole('button', { name: 'fileToDelete.kcl' }) })
+      const deleteMenuItem = page.getByRole('button', { name: 'Delete' })
+      const deleteConfirmation = page.getByTestId('delete-confirmation')
+
+      await test.step('Open project and navigate to fileToDelete.kcl', async () => {
+        await projectCard.click()
+        await u.waitForPageLoad()
+        await u.openFilePanel()
+
+        await fileToDelete.click()
+        await u.waitForPageLoad()
+        await u.openKclCodePanel()
+        await expect(u.codeLocator).toContainText('getOppositeEdge(thing)')
+        await u.closeKclCodePanel()
+      })
+
+      await test.step('Delete fileToDelete.kcl', async () => {
+        await fileToDelete.click({ button: 'right' })
+        await expect(deleteMenuItem).toBeVisible()
+        await deleteMenuItem.click()
+        await expect(deleteConfirmation).toBeVisible()
+        await deleteConfirmation.click()
+      })
+
+      await test.step('Check deletion and navigation', async () => {
+        await u.waitForPageLoad()
+        await expect(fileToDelete).not.toBeVisible()
+        await u.closeFilePanel()
+        await u.openKclCodePanel()
+        await expect(u.codeLocator).toContainText('circle(')
+        await expect(projectMenuButton).toContainText('main.kcl')
+      })
+
+      await electronApp.close()
+    }
+  )
+
+  test.fixme('TODO - when main.kcl does not exist', async () => {})
 })