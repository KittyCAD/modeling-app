import { test, expect, Page } from '@playwright/test'
import {
  doExport,
  getUtils,
  isOutOfViewInScrollContainer,
  Paths,
  setupElectron,
  tearDown,
  createProjectAndRenameIt,
} from './test-utils'
import fsp from 'fs/promises'
import fs from 'fs'
import { join } from 'path'
import { FILE_EXT } from 'lib/constants'

test.afterEach(async ({ page }, testInfo) => {
  await tearDown(page, testInfo)
})

test(
  'click help/keybindings from home page',
  { tag: '@electron' },
  async ({ browserName }, testInfo) => {
    const { electronApp, page } = await setupElectron({
      testInfo,
      folderSetupFn: async () => {},
    })

    await page.setViewportSize({ width: 1200, height: 500 })

    page.on('console', console.log)

    // click ? button
    await page.getByTestId('help-button').click()
    await expect(page.getByTestId('keybindings-button')).toBeVisible()
    // Click keyboard shortcuts button.
    await page.getByTestId('keybindings-button').click()
    // Make sure the keyboard shortcuts modal is visible.
    await expect(page.getByText('Enter Sketch Mode')).toBeVisible()

    await electronApp.close()
  }
)

test(
  'click help/keybindings from project page',
  { tag: '@electron' },
  async ({ browserName }, testInfo) => {
    test.skip(
      process.platform === 'win32',
      'TODO: remove this skip https://github.com/KittyCAD/modeling-app/issues/3557'
    )
    const { electronApp, page } = await setupElectron({
      testInfo,
      folderSetupFn: async (dir) => {
        await fsp.mkdir(`${dir}/bracket`, { recursive: true })
        await fsp.copyFile(
          'src/wasm-lib/tests/executor/inputs/focusrite_scarlett_mounting_braket.kcl',
          `${dir}/bracket/main.kcl`
        )
      },
    })

    await page.setViewportSize({ width: 1200, height: 500 })

    page.on('console', console.log)

    page.on('console', console.log)

    // expect to see the text bracket
    await expect(page.getByText('bracket')).toBeVisible()

    await page.getByText('bracket').click()

    await expect(page.getByTestId('loading')).toBeAttached()
    await expect(page.getByTestId('loading')).not.toBeAttached({
      timeout: 20_000,
    })

    // click ? button
    await page.getByTestId('help-button').click()
    await expect(page.getByTestId('keybindings-button')).toBeVisible()
    // Click keyboard shortcuts button.
    await page.getByTestId('keybindings-button').click()
    // Make sure the keyboard shortcuts modal is visible.
    await expect(page.getByText('Enter Sketch Mode')).toBeVisible()

    await electronApp.close()
  }
)

test(
  'when code with error first loads you get errors in console',
  { tag: '@electron' },
  async ({ browserName }, testInfo) => {
    test.skip(
      process.platform === 'win32',
      'TODO: remove this skip https://github.com/KittyCAD/modeling-app/issues/3557'
    )
    const { electronApp, page } = await setupElectron({
      testInfo,
      folderSetupFn: async (dir) => {
        await fsp.mkdir(`${dir}/broken-code`, { recursive: true })
        await fsp.copyFile(
          'src/wasm-lib/tests/executor/inputs/broken-code-test.kcl',
          `${dir}/broken-code/main.kcl`
        )
      },
    })

    await page.setViewportSize({ width: 1200, height: 500 })

    await expect(page.getByText('broken-code')).toBeVisible()

    await page.getByText('broken-code').click()

    await expect(page.getByTestId('loading')).toBeAttached()
    await expect(page.getByTestId('loading')).not.toBeAttached({
      timeout: 20_000,
    })

    // error in guter
    await expect(page.locator('.cm-lint-marker-error')).toBeVisible()

    // error text on hover
    await page.hover('.cm-lint-marker-error')
    const crypticErrorText = `Expected a tag declarator`
    await expect(page.getByText(crypticErrorText).first()).toBeVisible()

    await electronApp.close()
  }
)

test.describe('Can export from electron app', () => {
  const exportMethods = ['sidebarButton', 'commandBar'] as const

  for (const method of exportMethods) {
    test(
      `Can export using ${method}`,
      { tag: '@electron' },
      async ({ browserName }, testInfo) => {
        test.skip(
          process.platform === 'win32',
          'TODO: remove this skip https://github.com/KittyCAD/modeling-app/issues/3557'
        )
        const { electronApp, page } = await setupElectron({
          testInfo,
          folderSetupFn: async (dir) => {
            await fsp.mkdir(`${dir}/bracket`, { recursive: true })
            await fsp.copyFile(
              'src/wasm-lib/tests/executor/inputs/focusrite_scarlett_mounting_braket.kcl',
              `${dir}/bracket/main.kcl`
            )
          },
        })

        await page.setViewportSize({ width: 1200, height: 500 })
        const u = await getUtils(page)

        page.on('console', console.log)
        await electronApp.context().addInitScript(async () => {
          ;(window as any).playwrightSkipFilePicker = true
        })

        const pointOnModel = { x: 630, y: 280 }

        await test.step('Opening the bracket project should load the stream', async () => {
          // expect to see the text bracket
          await expect(page.getByText('bracket')).toBeVisible()

          await page.getByText('bracket').click()

          await expect(page.getByTestId('loading')).toBeAttached()
          await expect(page.getByTestId('loading')).not.toBeAttached({
            timeout: 20_000,
          })

          await expect(
            page.getByRole('button', { name: 'Start Sketch' })
          ).toBeEnabled({
            timeout: 20_000,
          })

          // gray at this pixel means the stream has loaded in the most
          // user way we can verify it (pixel color)
          await expect
            .poll(() => u.getGreatestPixDiff(pointOnModel, [75, 75, 75]), {
              timeout: 10_000,
            })
            .toBeLessThan(10)
        })

        const exportLocations: Array<Paths> = []
        await test.step(`export the model as a glTF using ${method}`, async () => {
          exportLocations.push(
            await doExport(
              {
                type: 'gltf',
                storage: 'embedded',
                presentation: 'pretty',
              },
              page,
              method
            )
          )
        })

        await test.step('Check the export size', async () => {
          await expect
            .poll(
              async () => {
                try {
                  const outputGltf = await fsp.readFile('output.gltf')
                  return outputGltf.byteLength
                } catch (e) {
                  return 0
                }
              },
              { timeout: 15_000 }
            )
            .toBe(477327)

          // clean up output.gltf
          await fsp.rm('output.gltf')
        })

        await electronApp.close()
      }
    )
  }
})
test(
  'Rename and delete projects, also spam arrow keys when renaming',
  { tag: '@electron' },
  async ({ browserName }, testInfo) => {
    test.skip(
      process.platform === 'win32',
      'TODO: remove this skip https://github.com/KittyCAD/modeling-app/issues/3557'
    )
    const { electronApp, page } = await setupElectron({
      testInfo,
      folderSetupFn: async (dir) => {
        await fsp.mkdir(`${dir}/router-template-slate`, { recursive: true })
        await fsp.copyFile(
          'src/wasm-lib/tests/executor/inputs/router-template-slate.kcl',
          `${dir}/router-template-slate/main.kcl`
        )
        const _1975 = new Date('1975-01-01T00:01:11')
        fs.utimesSync(`${dir}/router-template-slate/main.kcl`, _1975, _1975)

        await fsp.mkdir(`${dir}/bracket`, { recursive: true })
        await fsp.copyFile(
          'src/wasm-lib/tests/executor/inputs/focusrite_scarlett_mounting_braket.kcl',
          `${dir}/bracket/main.kcl`
        )
        const _1985 = new Date('1985-01-01T00:02:22')
        fs.utimesSync(`${dir}/bracket/main.kcl`, _1985, _1985)

        await new Promise((r) => setTimeout(r, 1_000))
        await fsp.mkdir(`${dir}/lego`, { recursive: true })
        await fsp.copyFile(
          'src/wasm-lib/tests/executor/inputs/lego.kcl',
          `${dir}/lego/main.kcl`
        )
        const _1995 = new Date('1995-01-01T00:03:33')
        fs.utimesSync(`${dir}/lego/main.kcl`, _1995, _1995)
      },
    })

    await page.setViewportSize({ width: 1200, height: 500 })

    page.on('console', console.log)

    await page.waitForTimeout(1_000)

    await test.step('rename a project clicking buttons checking left and right arrow does not impact the text', async () => {
      const routerTemplate = page.getByText('router-template-slate')

      await routerTemplate.hover()
      await routerTemplate.focus()

      await expect(page.getByLabel('sketch').last()).toBeVisible()
      await page.getByLabel('sketch').last().click()

      const selectedText = await page.evaluate(() => {
        const selection = window.getSelection()
        return selection ? selection.toString() : ''
      })

      expect(selectedText).toBe('router-template-slate')

      await page.waitForTimeout(100)

      await page.keyboard.press('Backspace')
      await page.keyboard.type('updated project name')

      // spam arrow keys to make sure it doesn't impact the text
      for (let i = 0; i < 10; i++) {
        await page.keyboard.press('ArrowRight')
      }
      for (let i = 0; i < 30; i++) {
        await page.keyboard.press('ArrowLeft')
      }

      await page.getByLabel('checkmark').last().click()

      await expect(page.getByText('Successfully renamed')).toBeVisible()
      await expect(page.getByText('Successfully renamed')).not.toBeVisible()
      await expect(page.getByText('updated project name')).toBeVisible()
    })

    await test.step('update a project by hitting enter', async () => {
      const project = page.getByText('updated project name')

      await project.hover()
      await project.focus()

      await expect(page.getByLabel('sketch').last()).toBeVisible()
      await page.getByLabel('sketch').last().click()

      const selectedText = await page.evaluate(() => {
        const selection = window.getSelection()
        return selection ? selection.toString() : ''
      })

      expect(selectedText).toBe('updated project name')

      // type "updated project name"
      await page.keyboard.press('Backspace')
      await page.keyboard.type('updated name again')

      await page.keyboard.press('Enter')

      await expect(page.getByText('Successfully renamed')).toBeVisible()
      await expect(page.getByText('Successfully renamed')).not.toBeVisible()

      await expect(page.getByText('updated name again')).toBeVisible()
    })

    await test.step('Cancel and edit by clicking the x button', async () => {
      const project = page.getByText('updated name again')

      await project.hover()
      await project.focus()

      await expect(page.getByLabel('sketch').last()).toBeVisible()
      await page.getByLabel('sketch').last().click()

      const selectedText = await page.evaluate(() => {
        const selection = window.getSelection()
        return selection ? selection.toString() : ''
      })

      expect(selectedText).toBe('updated name again')

      await page.keyboard.press('Backspace')
      await page.keyboard.type('dismiss this text')

      await page.getByLabel('close').last().click()

      await expect(page.getByText('updated name again')).toBeVisible()
    })

    await test.step('Cancel and edit by pressing esc', async () => {
      const project = page.getByText('updated name again')

      await project.hover()
      await project.focus()

      await expect(page.getByLabel('sketch').last()).toBeVisible()
      await page.getByLabel('sketch').last().click()

      const selectedText = await page.evaluate(() => {
        const selection = window.getSelection()
        return selection ? selection.toString() : ''
      })

      expect(selectedText).toBe('updated name again')

      await page.keyboard.press('Backspace')
      await page.keyboard.type('dismiss this text')

      await page.keyboard.press('Escape')

      await expect(page.getByText('updated name again')).toBeVisible()
    })

    await test.step('delete a project by clicking the trash button', async () => {
      const project = page.getByText('updated name again')

      await project.hover()
      await project.focus()

      await expect(page.getByLabel('trash').last()).toBeVisible()
      await page.getByLabel('trash').last().click()

      await expect(page.getByText('This will permanently delete')).toBeVisible()

      await page.getByTestId('delete-confirmation').click()

      await expect(page.getByText('Successfully deleted')).toBeVisible()
      await expect(page.getByText('Successfully deleted')).not.toBeVisible()

      await expect(page.getByText('updated name again')).not.toBeVisible()
    })

    await test.step('rename a project to an empty string should make the field complain', async () => {
      const routerTemplate = page.getByText('bracket')

      await routerTemplate.hover()
      await routerTemplate.focus()

      await expect(page.getByLabel('sketch').last()).toBeVisible()
      await page.getByLabel('sketch').last().click()

      const selectedText = await page.evaluate(() => {
        const selection = window.getSelection()
        return selection ? selection.toString() : ''
      })

      expect(selectedText).toBe('bracket')

      // type "updated project name"
      await page.keyboard.press('Backspace')

      await page.keyboard.press('Enter')
      await page.waitForTimeout(100)
      await page.keyboard.press('Enter')
      await page.waitForTimeout(100)
      await page.keyboard.press('Escape')

      // expect the name not to have changed
      await expect(page.getByText('bracket')).toBeVisible()
    })

    await electronApp.close()
  }
)

test(
  'pressing "delete" on home screen should do nothing',
  { tag: '@electron' },
  async ({ browserName }, testInfo) => {
    const { electronApp, page } = await setupElectron({
      testInfo,
      folderSetupFn: async (dir) => {
        await fsp.mkdir(`${dir}/router-template-slate`, { recursive: true })
        await fsp.copyFile(
          'src/wasm-lib/tests/executor/inputs/router-template-slate.kcl',
          `${dir}/router-template-slate/main.kcl`
        )
      },
    })
    await page.setViewportSize({ width: 1200, height: 500 })

    page.on('console', console.log)

    await expect(page.getByText('router-template-slate')).toBeVisible()
    await expect(page.getByText('Your Projects')).toBeVisible()

    await page.keyboard.press('Delete')
    await page.waitForTimeout(200)
    await page.keyboard.press('Delete')

    // expect to still be on the home page
    await expect(page.getByText('router-template-slate')).toBeVisible()
    await expect(page.getByText('Your Projects')).toBeVisible()

    await electronApp.close()
  }
)
test.fixme(
  'File in the file pane should open with a single click',
  { tag: '@electron' },
  async ({ browserName }, testInfo) => {
    const { electronApp, page } = await setupElectron({
      testInfo,
      folderSetupFn: async (dir) => {
        await fsp.mkdir(`${dir}/router-template-slate`, { recursive: true })
        await fsp.copyFile(
          'src/wasm-lib/tests/executor/inputs/router-template-slate.kcl',
          `${dir}/router-template-slate/main.kcl`
        )
        await fsp.copyFile(
          'src/wasm-lib/tests/executor/inputs/focusrite_scarlett_mounting_braket.kcl',
          `${dir}/router-template-slate/otherThingToClickOn.kcl`
        )
      },
    })
    const u = await getUtils(page)
    await page.setViewportSize({ width: 1200, height: 500 })

    page.on('console', console.log)

    await page.getByText('router-template-slate').click()
    await expect(page.getByTestId('loading')).toBeAttached()
    await expect(page.getByTestId('loading')).not.toBeAttached({
      timeout: 20_000,
    })

    await expect(u.codeLocator).toContainText('routerDiameter')
    await expect(u.codeLocator).toContainText('templateGap')
    await expect(u.codeLocator).toContainText('minClampingDistance')

    await page.getByRole('button', { name: 'Project Files' }).click()

    const file = page.getByRole('button', { name: 'otherThingToClickOn.kcl' })
    await expect(file).toBeVisible()

    await file.click()

    await expect(page.getByTestId('loading')).toBeAttached()
    await expect(page.getByTestId('loading')).not.toBeAttached({
      timeout: 20_000,
    })
    await expect(u.codeLocator).toContainText(
      'A mounting bracket for the Focusrite Scarlett Solo audio interface'
    )

    await electronApp.close()
  }
)

test(
  'Deleting projects, can delete individual project, can still create projects after deleting all',
  { tag: '@electron' },
  async ({ browserName }, testInfo) => {
    test.skip(
      process.platform === 'win32',
      'TODO: remove this skip https://github.com/KittyCAD/modeling-app/issues/3557'
    )
    const { electronApp, page } = await setupElectron({
      testInfo,
    })
    await page.setViewportSize({ width: 1200, height: 500 })

    page.on('console', console.log)

    const createProjectAndRenameItTest = async ({
      name,
      page,
    }: {
      name: string
      page: Page
    }) => {
      test.step(`Create and rename project ${name}`, async () => {
        await createProjectAndRenameIt({ name, page })
      })
    }

    // we need to create the folders so that the order is correct
    // creating them ahead of time with fs tools means they all have the same timestamp
    await createProjectAndRenameItTest({ name: 'router-template-slate', page })
    await createProjectAndRenameItTest({ name: 'bracket', page })
    await createProjectAndRenameItTest({ name: 'lego', page })

    await test.step('delete the middle project, i.e. the bracket project', async () => {
      const project = page.getByText('bracket')

      await project.hover()
      await project.focus()

      await page
        .locator('[data-edit-buttons-for="bracket"]')
        .getByLabel('trash')
        .click()

      await expect(page.getByText('This will permanently delete')).toBeVisible()

      await page.getByTestId('delete-confirmation').click()

      await expect(page.getByText('Successfully deleted')).toBeVisible()
      await expect(page.getByText('Successfully deleted')).not.toBeVisible()

      await expect(page.getByText('bracket')).not.toBeVisible()
    })

    await test.step('Now that the middle project is deleted, check the other projects are still there', async () => {
      await expect(page.getByText('router-template-slate')).toBeVisible()
      await expect(page.getByText('lego')).toBeVisible()
    })

    await test.step('delete other two projects', async () => {
      await page
        .locator('[data-edit-buttons-for="router-template-slate"]')
        .getByLabel('trash')
        .click()
      await page.getByTestId('delete-confirmation').click()

      await page
        .locator('[data-edit-buttons-for="lego"]')
        .getByLabel('trash')
        .click()
      await page.getByTestId('delete-confirmation').click()
    })

    await test.step('Check that the home page is empty', async () => {
      await expect(page.getByText('No Projects found')).toBeVisible()
    })

    await test.step('Check we can still create a project', async () => {
      await page.getByRole('button', { name: 'New project' }).click()
      await expect(page.getByText('Successfully created')).toBeVisible()
      await expect(page.getByText('Successfully created')).not.toBeVisible()
      await expect(page.getByText('project-000')).toBeVisible()
    })

    await electronApp.close()
  }
)

test(
  'Can sort projects on home page',
  { tag: '@electron' },
  async ({ browserName }, testInfo) => {
    test.skip(
      process.platform === 'win32',
      'TODO: remove this skip https://github.com/KittyCAD/modeling-app/issues/3557'
    )
    const { electronApp, page } = await setupElectron({
      testInfo,
    })
    await page.setViewportSize({ width: 1200, height: 500 })

    const getAllProjects = () => page.getByTestId('project-link').all()

    page.on('console', console.log)

    const createProjectAndRenameItTest = async ({
      name,
      page,
    }: {
      name: string
      page: Page
    }) => {
      test.step(`Create and rename project ${name}`, async () => {
        await createProjectAndRenameIt({ name, page })
      })
    }

    // we need to create the folders so that the order is correct
    // creating them ahead of time with fs tools means they all have the same timestamp
    await createProjectAndRenameIt({ name: 'router-template-slate', page })
    await createProjectAndRenameIt({ name: 'bracket', page })
    await createProjectAndRenameIt({ name: 'lego', page })

    await test.step('should be shorted by modified initially', async () => {
      const lastModifiedButton = page.getByRole('button', {
        name: 'Last Modified',
      })
      await expect(lastModifiedButton).toBeVisible()
      await expect(lastModifiedButton.getByLabel('arrow down')).toBeVisible()
    })

    const projectNamesOrderedByModified = [
      'lego',
      'bracket',
      'router-template-slate',
    ]
    await test.step('Check the order of the projects is correct', async () => {
      for (const [index, projectLink] of (await getAllProjects()).entries()) {
        await expect(projectLink).toContainText(
          projectNamesOrderedByModified[index]
        )
      }
    })

    await test.step('Reverse modified order', async () => {
      const lastModifiedButton = page.getByRole('button', {
        name: 'Last Modified',
      })
      await lastModifiedButton.click()
      await expect(lastModifiedButton).toBeVisible()
      await expect(lastModifiedButton.getByLabel('arrow up')).toBeVisible()
    })

    await test.step('Check the order of the projects is has reversed', async () => {
      for (const [index, projectLink] of (await getAllProjects()).entries()) {
        await expect(projectLink).toContainText(
          [...projectNamesOrderedByModified].reverse()[index]
        )
      }
    })

    await test.step('Change order to by name', async () => {
      const nameButton = page.getByRole('button', {
        name: 'Name',
      })
      await nameButton.click()
      await expect(nameButton).toBeVisible()
      await expect(nameButton.getByLabel('arrow down')).toBeVisible()
    })

    const projectNamesOrderedByName = [
      'bracket',
      'lego',
      'router-template-slate',
    ]
    await test.step('Check the order of the projects is by name', async () => {
      for (const [index, projectLink] of (await getAllProjects()).entries()) {
        await expect(projectLink).toContainText(
          projectNamesOrderedByName[index]
        )
      }
    })

    await test.step('Reverse name order', async () => {
      const nameButton = page.getByRole('button', {
        name: 'Name',
      })
      await nameButton.click()
      await expect(nameButton).toBeVisible()
      await expect(nameButton.getByLabel('arrow up')).toBeVisible()
    })

    await test.step('Check the order of the projects is by name reversed', async () => {
      for (const [index, projectLink] of (await getAllProjects()).entries()) {
        await expect(projectLink).toContainText(
          [...projectNamesOrderedByName].reverse()[index]
        )
      }
    })

    await electronApp.close()
  }
)

test(
  'When the project folder is empty, user can create new project and open it.',
  { tag: '@electron' },
  async ({ browserName }, testInfo) => {
    test.skip(
      process.platform === 'win32',
      'TODO: remove this skip https://github.com/KittyCAD/modeling-app/issues/3557'
    )
    const { electronApp, page } = await setupElectron({ testInfo })
    const u = await getUtils(page)
    await page.setViewportSize({ width: 1200, height: 500 })

    page.on('console', console.log)

    // expect to see text "No Projects found"
    await expect(page.getByText('No Projects found')).toBeVisible()

    await page.getByRole('button', { name: 'New project' }).click()

    await expect(page.getByText('Successfully created')).toBeVisible()
    await expect(page.getByText('Successfully created')).not.toBeVisible()

    await expect(page.getByText('project-000')).toBeVisible()

    await page.getByText('project-000').click()

    await expect(page.getByTestId('loading')).toBeAttached()
    await expect(page.getByTestId('loading')).not.toBeAttached({
      timeout: 20_000,
    })

    await expect(
      page.getByRole('button', { name: 'Start Sketch' })
    ).toBeEnabled({
      timeout: 20_000,
    })

    await page.locator('.cm-content')
      .fill(`const sketch001 = startSketchOn('XZ')
  |> startProfileAt([-87.4, 282.92], %)
  |> line([324.07, 27.199], %, $seg01)
  |> line([118.328, -291.754], %)
  |> line([-180.04, -202.08], %)
  |> lineTo([profileStartX(%), profileStartY(%)], %)
  |> close(%)
const extrude001 = extrude(200, sketch001)`)

    const pointOnModel = { x: 660, y: 250 }

    // gray at this pixel means the stream has loaded in the most
    // user way we can verify it (pixel color)
    await expect
      .poll(() => u.getGreatestPixDiff(pointOnModel, [132, 132, 132]), {
        timeout: 10_000,
      })
      .toBeLessThan(10)

    await expect(async () => {
      await page.mouse.move(0, 0, { steps: 5 })
      await page.mouse.move(pointOnModel.x, pointOnModel.y, { steps: 5 })
      await page.mouse.click(pointOnModel.x, pointOnModel.y)
      // check user can interact with model by checking it turns yellow
      await expect
        .poll(() => u.getGreatestPixDiff(pointOnModel, [176, 180, 132]))
        .toBeLessThan(10)
    }).toPass({ timeout: 40_000, intervals: [1_000] })

    await page.getByTestId('app-logo').click()

    await expect(
      page.getByRole('button', { name: 'New project' })
    ).toBeVisible()

    const createProject = async (projectNum: number) => {
      await page.getByRole('button', { name: 'New project' }).click()
      await expect(page.getByText('Successfully created')).toBeVisible()
      await expect(page.getByText('Successfully created')).not.toBeVisible()

      const projectNumStr = projectNum.toString().padStart(3, '0')
      await expect(page.getByText(`project-${projectNumStr}`)).toBeVisible()
    }
    for (let i = 1; i <= 10; i++) {
      await createProject(i)
    }
    await electronApp.close()
  }
)

test(
  'Opening a project should successfully load the stream, (regression test that this also works when switching between projects)',
  { tag: '@electron' },
  async ({ browserName }, testInfo) => {
    test.skip(
      process.platform === 'win32',
      'TODO: remove this skip https://github.com/KittyCAD/modeling-app/issues/3557'
    )
    const { electronApp, page } = await setupElectron({
      testInfo,
      folderSetupFn: async (dir) => {
        await Promise.all([
          fsp.mkdir(`${dir}/router-template-slate`, { recursive: true }),
          fsp.mkdir(`${dir}/bracket`, { recursive: true }),
        ])
        await Promise.all([
          fsp.copyFile(
            'src/wasm-lib/tests/executor/inputs/router-template-slate.kcl',
            `${dir}/router-template-slate/main.kcl`
          ),
          fsp.copyFile(
            'src/wasm-lib/tests/executor/inputs/focusrite_scarlett_mounting_braket.kcl',
            `${dir}/bracket/main.kcl`
          ),
        ])
      },
    })
    const u = await getUtils(page)
    await page.setViewportSize({ width: 1200, height: 500 })

    page.on('console', console.log)

    const pointOnModel = { x: 630, y: 280 }

    await test.step('Opening the bracket project should load the stream', async () => {
      // expect to see the text bracket
      await expect(page.getByText('bracket')).toBeVisible()

      await page.getByText('bracket').click()

      await expect(page.getByTestId('loading')).toBeAttached()
      await expect(page.getByTestId('loading')).not.toBeAttached({
        timeout: 20_000,
      })

      await expect(
        page.getByRole('button', { name: 'Start Sketch' })
      ).toBeEnabled({
        timeout: 20_000,
      })

      // gray at this pixel means the stream has loaded in the most
      // user way we can verify it (pixel color)
      await expect
        .poll(() => u.getGreatestPixDiff(pointOnModel, [75, 75, 75]), {
          timeout: 10_000,
        })
        .toBeLessThan(10)
    })

    await test.step('Clicking the logo takes us back to the projects page / home', async () => {
      await page.getByTestId('app-logo').click()

      await expect(page.getByRole('link', { name: 'bracket' })).toBeVisible()
      await expect(page.getByText('router-template-slate')).toBeVisible()
      await expect(page.getByText('New Project')).toBeVisible()
    })

    await test.step('Opening the router-template project should load the stream', async () => {
      // expect to see the text bracket
      await expect(page.getByText('router-template-slate')).toBeVisible()

      await page.getByText('router-template-slate').click()

      await expect(page.getByTestId('loading')).toBeAttached()
      await expect(page.getByTestId('loading')).not.toBeAttached({
        timeout: 20_000,
      })

      await expect(
        page.getByRole('button', { name: 'Start Sketch' })
      ).toBeEnabled({
        timeout: 20_000,
      })

      // gray at this pixel means the stream has loaded in the most
      // user way we can verify it (pixel color)
      await expect
        .poll(() => u.getGreatestPixDiff(pointOnModel, [132, 132, 132]), {
          timeout: 10_000,
        })
        .toBeLessThan(10)
    })

    await test.step('Opening the router-template project should load the stream', async () => {
      await page.getByTestId('project-sidebar-toggle').click()
      await expect(
        page.getByRole('button', { name: 'Go to Home' })
      ).toBeVisible()
      await page.getByRole('button', { name: 'Go to Home' }).click()

      await expect(page.getByRole('link', { name: 'bracket' })).toBeVisible()
      await expect(page.getByText('router-template-slate')).toBeVisible()
      await expect(page.getByText('New Project')).toBeVisible()
    })

    await electronApp.close()
  }
)

test(
  'You can change the root projects directory and nothing is lost',
  { tag: '@electron' },
  async ({ browserName }, testInfo) => {
    const { electronApp, page } = await setupElectron({
      testInfo,
      folderSetupFn: async (dir) => {
        await Promise.all([
          fsp.mkdir(`${dir}/router-template-slate`, { recursive: true }),
          fsp.mkdir(`${dir}/bracket`, { recursive: true }),
        ])
        await Promise.all([
          fsp.copyFile(
            'src/wasm-lib/tests/executor/inputs/router-template-slate.kcl',
            `${dir}/router-template-slate/main.kcl`
          ),
          fsp.copyFile(
            'src/wasm-lib/tests/executor/inputs/focusrite_scarlett_mounting_braket.kcl',
            `${dir}/bracket/main.kcl`
          ),
        ])
      },
    })
    await page.setViewportSize({ width: 1200, height: 500 })

    page.on('console', console.log)

    // we'll grab this from the settings on screen before we switch
    let originalProjectDirName: string
    const newProjectDirName = testInfo.outputPath(
      'electron-test-projects-dir-2'
    )
    if (fs.existsSync(newProjectDirName)) {
      await fsp.rm(newProjectDirName, { recursive: true })
    }

    await test.step('We can change the root project directory', async () => {
      // expect to see the project directory settings link
      await expect(
        page.getByTestId('project-directory-settings-link')
      ).toBeVisible()

      await page.getByTestId('project-directory-settings-link').click()

      await expect(page.getByTestId('project-directory-button')).toBeVisible()
      originalProjectDirName = await page
        .locator('section#projectDirectory input')
        .inputValue()

      // Can't use Playwright filechooser since this is happening in electron.
      const handleFile = electronApp.evaluate(
        async ({ dialog }, filePaths) => {
          dialog.showOpenDialog = () =>
            Promise.resolve({ canceled: false, filePaths })
        },
        [newProjectDirName]
      )
      await page.getByTestId('project-directory-button').click()
      await handleFile

      await expect(page.locator('section#projectDirectory input')).toHaveValue(
        newProjectDirName
      )

      await page.getByTestId('settings-close-button').click()

      await expect(page.getByText('No Projects found')).toBeVisible()
      await page.getByRole('button', { name: 'New project' }).click()
      await expect(page.getByText('Successfully created')).toBeVisible()
      await expect(page.getByText('Successfully created')).not.toBeVisible()

      await expect(page.getByText(`project-000`)).toBeVisible()
    })

    await test.step('We can change back to the original root project directory', async () => {
      await expect(
        page.getByTestId('project-directory-settings-link')
      ).toBeVisible()

      await page.getByTestId('project-directory-settings-link').click()

      const handleFile = electronApp.evaluate(
        async ({ dialog }, filePaths) => {
          dialog.showOpenDialog = () =>
            Promise.resolve({ canceled: false, filePaths })
        },
        [originalProjectDirName]
      )
      await expect(page.getByTestId('project-directory-button')).toBeVisible()

      await page.getByTestId('project-directory-button').click()
      await handleFile

      await expect(page.locator('section#projectDirectory input')).toHaveValue(
        originalProjectDirName
      )

      await page.getByTestId('settings-close-button').click()

      await expect(page.getByText('bracket')).toBeVisible()
      await expect(page.getByText('router-template-slate')).toBeVisible()
    })

    await electronApp.close()
  }
)

test(
  'Search projects on desktop home',
  { tag: '@electron' },
  async ({ browserName: _ }, testInfo) => {
    test.skip(
      process.platform === 'win32',
      'TODO: remove this skip https://github.com/KittyCAD/modeling-app/issues/3557'
    )
    const projectData = [
      ['basic bracket', 'focusrite_scarlett_mounting_braket.kcl'],
      ['basic-cube', 'basic_fillet_cube_end.kcl'],
      ['basic-cylinder', 'cylinder.kcl'],
      ['router-template-slate', 'router-template-slate.kcl'],
      ['Ancient Temple Block', 'lego.kcl'],
    ]
    const { electronApp, page } = await setupElectron({
      testInfo,
      folderSetupFn: async (dir) => {
        // Do these serially to ensure the order is correct
        for (const [name, file] of projectData) {
          await fsp.mkdir(join(dir, name), { recursive: true })
          await fsp.copyFile(
            join('src', 'wasm-lib', 'tests', 'executor', 'inputs', file),
            join(dir, name, `main.kcl`)
          )
        }
      },
    })
    await page.setViewportSize({ width: 1200, height: 500 })

    page.on('console', console.log)

    // Our locator constants
    const searchInput = page.getByPlaceholder('Search projects')
    const projectLinks = page.getByTestId('project-link')

    await test.step('Search for "basi"', async () => {
      await searchInput.fill('basi')
      await expect(projectLinks).toHaveCount(3)

      // Check each of the "basi" projects are visible
      for (const [name] of projectData.slice(0, 3)) {
        await expect(page.getByText(name)).toBeVisible()
      }
    })

    await test.step('Clear search to see all projects', async () => {
      await searchInput.fill('')
      await expect(projectLinks).toHaveCount(projectData.length)
    })

    await test.step('Search for "templ"', async () => {
      await searchInput.fill('templ')
      await expect(projectLinks).toHaveCount(2)

      // Check the "*templ*" project is visible
      for (const [name] of projectData.slice(-2)) {
        await expect(page.getByText(name)).toBeVisible()
      }
    })

    await electronApp.close()
  }
)

test(
  'file pane is scrollable when there are many files',
  { tag: '@electron' },
  async ({ browserName }, testInfo) => {
    test.skip(
      process.platform === 'win32',
      'TODO: remove this skip https://github.com/KittyCAD/modeling-app/issues/3557'
    )
    const { electronApp, page } = await setupElectron({
      testInfo,
      folderSetupFn: async (dir) => {
        await fsp.mkdir(`${dir}/testProject`, { recursive: true })
        const fileNames = [
          'angled_line.kcl',
          'basic_fillet_cube_close_opposite.kcl',
          'basic_fillet_cube_end.kcl',
          'basic_fillet_cube_next_adjacent.kcl',
          'basic_fillet_cube_previous_adjacent.kcl',
          'basic_fillet_cube_start.kcl',
          'big_number_angle_to_match_length_x.kcl',
          'big_number_angle_to_match_length_y.kcl',
          'close_arc.kcl',
          'computed_var.kcl',
          'cube-embedded.gltf',
          'cube.bin',
          'cube.glb',
          'cube.gltf',
          'cube.kcl',
          'cube.mtl',
          'cube.obj',
          'cylinder.kcl',
          'dimensions_match.kcl',
          'extrude-custom-plane.kcl',
          'extrude-inside-fn-with-tags.kcl',
          'fillet-and-shell.kcl',
          'fillet_duplicate_tags.kcl',
          'focusrite_scarlett_mounting_braket.kcl',
          'function_sketch.kcl',
          'function_sketch_with_position.kcl',
          'global-tags.kcl',
          'helix_ccw.kcl',
          'helix_defaults.kcl',
          'helix_defaults_negative_extrude.kcl',
          'helix_with_length.kcl',
          'i_shape.kcl',
          'kittycad_svg.kcl',
          'lego.kcl',
          'math.kcl',
          'member_expression_sketch_group.kcl',
          'mike_stress_test.kcl',
          'negative_args.kcl',
          'order-sketch-extrude-in-order.kcl',
          'order-sketch-extrude-out-of-order.kcl',
          'parametric.kcl',
          'parametric_with_tan_arc.kcl',
          'pattern_vase.kcl',
          'pentagon_fillet_sugar.kcl',
          'pipe_as_arg.kcl',
          'pipes_on_pipes.kcl',
          'riddle.kcl',
          'riddle_small.kcl',
          'router-template-slate.kcl',
          'scoped-tags.kcl',
          'server-rack-heavy.kcl',
          'server-rack-lite.kcl',
          'sketch_on_face.kcl',
          'sketch_on_face_circle_tagged.kcl',
          'sketch_on_face_end.kcl',
          'sketch_on_face_end_negative_extrude.kcl',
          'sketch_on_face_start.kcl',
          'tan_arc_x_line.kcl',
          'tangential_arc.kcl',
        ]
        for (const fileName of fileNames) {
          await fsp.copyFile(
            `src/wasm-lib/tests/executor/inputs/${fileName}`,
            `${dir}/testProject/${fileName}`
          )
        }
      },
    })

    await page.setViewportSize({ width: 1200, height: 500 })

    page.on('console', console.log)

    await test.step('setup, open file pane', async () => {
      await page.getByText('testProject').click()
      await expect(page.getByTestId('loading')).toBeAttached()
      await expect(page.getByTestId('loading')).not.toBeAttached({
        timeout: 20_000,
      })

      await page.getByTestId('files-pane-button').click()
    })

    await test.step('check the last file is out of view initially, and can be scrolled to', async () => {
      const element = page.getByText('tangential_arc.kcl')
      const container = page.getByTestId('file-pane-scroll-container')

      await expect(await isOutOfViewInScrollContainer(element, container)).toBe(
        true
      )
      await element.scrollIntoViewIfNeeded()
      await expect(await isOutOfViewInScrollContainer(element, container)).toBe(
        false
      )
    })

    await electronApp.close()
  }
)

test(
  'select all in code editor does not actually select all, just what is visible (regression)',
  { tag: '@electron' },
  async ({ browserName }, testInfo) => {
    test.skip(
      process.platform === 'win32',
      'TODO: remove this skip https://github.com/KittyCAD/modeling-app/issues/3557'
    )
    const { electronApp, page } = await setupElectron({
      testInfo,
      folderSetupFn: async (dir) => {
        // src/wasm-lib/tests/executor/inputs/mike_stress_test.kcl
        const name = 'mike_stress_test'
        await fsp.mkdir(`${dir}/${name}`, { recursive: true })
        await fsp.copyFile(
          `src/wasm-lib/tests/executor/inputs/${name}.kcl`,
          `${dir}/${name}/main.kcl`
        )
      },
    })
    const u = await getUtils(page)
    await page.setViewportSize({ width: 1200, height: 500 })

    page.on('console', console.log)

    await page.getByText('mike_stress_test').click()

    const modifier =
      process.platform === 'win32' || process.platform === 'linux'
        ? 'Control'
        : 'Meta'

    await test.step('select all in code editor, check its length', async () => {
      await u.codeLocator.click()
      // expect u.codeLocator to have some text
      await expect(u.codeLocator).toContainText('line(')
      await page.keyboard.down(modifier)
      await page.keyboard.press('KeyA')
      await page.keyboard.up(modifier)

      // check the length of the selected text
      const selectedText = await page.evaluate(() => {
        const selection = window.getSelection()
        return selection ? selection.toString() : ''
      })
      // even though if the user copied the text into their clipboard they would get the full text
      // it seems that the selection is limited to what is visible
      // we just want to check we did select something, and later we've verify it's empty
      expect(selectedText.length).toBeGreaterThan(10)
    })

    await test.step('delete all the text, select again and verify there are no characters left', async () => {
      await page.keyboard.press('Backspace')

      await page.keyboard.down(modifier)
      await page.keyboard.press('KeyA')
      await page.keyboard.up(modifier)

      // check the length of the selected text
      const selectedText = await page.evaluate(() => {
        const selection = window.getSelection()
        return selection ? selection.toString() : ''
      })
      expect(selectedText.length).toBe(0)
      await expect(u.codeLocator).toHaveText('')
    })

    await electronApp.close()
  }
)

test(
  'Settings persist across restarts',
  { tag: '@electron' },
  async ({ browserName }, testInfo) => {
    test.skip(
      process.platform === 'win32',
      'TODO: remove this skip https://github.com/KittyCAD/modeling-app/issues/3557'
    )
    await test.step('We can change a user setting like theme', async () => {
      const { electronApp, page } = await setupElectron({
        testInfo,
      })
      await page.setViewportSize({ width: 1200, height: 500 })

      page.on('console', console.log)

      await page.getByTestId('user-sidebar-toggle').click()

      await page.getByTestId('user-settings').click()

      await expect(page.getByTestId('app-theme')).toHaveValue('dark')

      await page.getByTestId('app-theme').selectOption('light')

      await electronApp.close()
    })

    await test.step('Starting the app again and we can see the same theme', async () => {
      let { electronApp, page } = await setupElectron({
        testInfo,
        cleanProjectDir: false,
      })
      await page.setViewportSize({ width: 1200, height: 500 })

      page.on('console', console.log)

      await page.getByTestId('user-sidebar-toggle').click()

      await page.getByTestId('user-settings').click()

      await expect(page.getByTestId('app-theme')).toHaveValue('light')

      await electronApp.close()
    })
  }
)

<<<<<<< HEAD
test(
  'Original project name persist after onboarding',
  { tag: '@electron' },
  async ({ browserName }, testInfo) => {
    const { electronApp, page } = await setupElectron({
      testInfo,
    })
    await page.setViewportSize({ width: 1200, height: 500 })

    const getAllProjects = () => page.getByTestId('project-link').all()
    page.on('console', console.log)

    await test.step('Should create and name a project called wrist brace', async () => {
      await createProjectAndRenameIt({ name: 'wrist brace', page })
    })

    await test.step('Should go through onboarding', async () => {
      await page.getByTestId('user-sidebar-toggle').click()
      await page.getByTestId('user-settings').click()
      await page.getByRole('button', { name: 'Replay Onboarding' }).click()

      const numberOfOnboardingSteps = 12
      for (let clicks = 0; clicks < numberOfOnboardingSteps; clicks++) {
        await page.getByTestId('onboarding-next').click()
      }

      await page.getByTestId('project-sidebar-toggle').click()
    })

    await test.step('Should go home after onboarding is completed', async () => {
      await page.getByRole('button', { name: 'Go to Home' }).click()
    })

    await test.step('Should show the original project called wrist brace', async () => {
      const projectNames = ['Tutorial Project 00', 'wrist brace']
      for (const [index, projectLink] of (await getAllProjects()).entries()) {
        await expect(projectLink).toContainText(projectNames[index])
      }
    })

    await electronApp.close()
  }
)
=======
test.describe('Renaming in the file tree', () => {
  test(
    'A file you have open',
    { tag: '@electron' },
    async ({ browser: _ }, testInfo) => {
      test.skip(
        process.platform === 'win32',
        'TODO: remove this skip https://github.com/KittyCAD/modeling-app/issues/3557'
      )
      const { electronApp, page } = await setupElectron({
        testInfo,
        folderSetupFn: async (dir) => {
          await fsp.mkdir(join(dir, 'Test Project'), { recursive: true })
          const exampleDir = join(
            'src',
            'wasm-lib',
            'tests',
            'executor',
            'inputs'
          )
          await fsp.copyFile(
            join(exampleDir, 'basic_fillet_cube_end.kcl'),
            join(dir, 'Test Project', 'main.kcl')
          )
          await fsp.copyFile(
            join(exampleDir, 'cylinder.kcl'),
            join(dir, 'Test Project', 'fileToRename.kcl')
          )
        },
      })
      const u = await getUtils(page)
      await page.setViewportSize({ width: 1200, height: 500 })
      page.on('console', console.log)

      // Constants and locators
      const projectLink = page.getByText('Test Project')
      const projectMenuButton = page.getByTestId('project-sidebar-toggle')
      const fileToRename = page
        .getByRole('listitem')
        .filter({ has: page.getByRole('button', { name: 'fileToRename.kcl' }) })
      const renamedFile = page
        .getByRole('listitem')
        .filter({ has: page.getByRole('button', { name: 'newFileName.kcl' }) })
      const renameMenuItem = page.getByRole('button', { name: 'Rename' })
      const renameInput = page.getByPlaceholder('fileToRename.kcl')
      const newFileName = 'newFileName'
      const codeLocator = page.locator('.cm-content')

      await test.step('Open project and file pane', async () => {
        await expect(projectLink).toBeVisible()
        await projectLink.click()
        await expect(projectMenuButton).toBeVisible()
        await expect(projectMenuButton).toContainText('main.kcl')

        await u.openFilePanel()
        await expect(fileToRename).toBeVisible()
        await fileToRename.click()
        await expect(projectMenuButton).toContainText('fileToRename.kcl')
        await u.openKclCodePanel()
        await expect(codeLocator).toContainText('circle(')
        await u.closeKclCodePanel()
      })

      await test.step('Rename the file', async () => {
        await fileToRename.click({ button: 'right' })
        await renameMenuItem.click()
        await expect(renameInput).toBeVisible()
        await renameInput.fill(newFileName)
        await page.keyboard.press('Enter')
      })

      await test.step('Verify the file is renamed', async () => {
        await expect(fileToRename).not.toBeAttached()
        await expect(renamedFile).toBeVisible()
      })

      await test.step('Verify we navigated', async () => {
        await expect(projectMenuButton).toContainText(newFileName + FILE_EXT)
        const url = page.url()
        expect(url).toContain(newFileName)
        await expect(projectMenuButton).not.toContainText('fileToRename.kcl')
        await expect(projectMenuButton).not.toContainText('main.kcl')
        expect(url).not.toContain('fileToRename.kcl')
        expect(url).not.toContain('main.kcl')

        await u.openKclCodePanel()
        await expect(codeLocator).toContainText('circle(')
      })

      await electronApp.close()
    }
  )

  test(
    'A file you do not have open',
    { tag: '@electron' },
    async ({ browser: _ }, testInfo) => {
      test.skip(
        process.platform === 'win32',
        'TODO: remove this skip https://github.com/KittyCAD/modeling-app/issues/3557'
      )
      const { electronApp, page } = await setupElectron({
        testInfo,
        folderSetupFn: async (dir) => {
          await fsp.mkdir(join(dir, 'Test Project'), { recursive: true })
          const exampleDir = join(
            'src',
            'wasm-lib',
            'tests',
            'executor',
            'inputs'
          )
          await fsp.copyFile(
            join(exampleDir, 'basic_fillet_cube_end.kcl'),
            join(dir, 'Test Project', 'main.kcl')
          )
          await fsp.copyFile(
            join(exampleDir, 'cylinder.kcl'),
            join(dir, 'Test Project', 'fileToRename.kcl')
          )
        },
      })
      const u = await getUtils(page)
      await page.setViewportSize({ width: 1200, height: 500 })
      page.on('console', console.log)

      // Constants and locators
      const newFileName = 'newFileName'
      const projectLink = page.getByText('Test Project')
      const projectMenuButton = page.getByTestId('project-sidebar-toggle')
      const fileToRename = page
        .getByRole('listitem')
        .filter({ has: page.getByRole('button', { name: 'fileToRename.kcl' }) })
      const renamedFile = page.getByRole('listitem').filter({
        has: page.getByRole('button', { name: newFileName + FILE_EXT }),
      })
      const renameMenuItem = page.getByRole('button', { name: 'Rename' })
      const renameInput = page.getByPlaceholder('fileToRename.kcl')
      const codeLocator = page.locator('.cm-content')

      await test.step('Open project and file pane', async () => {
        await expect(projectLink).toBeVisible()
        await projectLink.click()
        await expect(projectMenuButton).toBeVisible()
        await expect(projectMenuButton).toContainText('main.kcl')

        await u.openFilePanel()
        await expect(fileToRename).toBeVisible()
      })

      await test.step('Rename the file', async () => {
        await fileToRename.click({ button: 'right' })
        await renameMenuItem.click()
        await expect(renameInput).toBeVisible()
        await renameInput.fill(newFileName)
        await page.keyboard.press('Enter')
      })

      await test.step('Verify the file is renamed', async () => {
        await expect(fileToRename).not.toBeAttached()
        await expect(renamedFile).toBeVisible()
      })

      await test.step('Verify we have not navigated', async () => {
        await expect(projectMenuButton).toContainText('main.kcl')
        await expect(projectMenuButton).not.toContainText(
          newFileName + FILE_EXT
        )
        await expect(projectMenuButton).not.toContainText('fileToRename.kcl')

        const url = page.url()
        expect(url).toContain('main.kcl')
        expect(url).not.toContain(newFileName)
        expect(url).not.toContain('fileToRename.kcl')

        await u.openKclCodePanel()
        await expect(codeLocator).toContainText('fillet(')
      })

      await electronApp.close()
    }
  )

  test(
    `A folder you're not inside`,
    { tag: '@electron' },
    async ({ browser: _ }, testInfo) => {
      test.skip(
        process.platform === 'win32',
        'TODO: remove this skip https://github.com/KittyCAD/modeling-app/issues/3557'
      )
      const { electronApp, page } = await setupElectron({
        testInfo,
        folderSetupFn: async (dir) => {
          await fsp.mkdir(join(dir, 'Test Project'), { recursive: true })
          await fsp.mkdir(join(dir, 'Test Project', 'folderToRename'), {
            recursive: true,
          })
          const exampleDir = join(
            'src',
            'wasm-lib',
            'tests',
            'executor',
            'inputs'
          )
          await fsp.copyFile(
            join(exampleDir, 'basic_fillet_cube_end.kcl'),
            join(dir, 'Test Project', 'main.kcl')
          )
          await fsp.copyFile(
            join(exampleDir, 'cylinder.kcl'),
            join(dir, 'Test Project', 'folderToRename', 'someFileWithin.kcl')
          )
        },
      })

      const u = await getUtils(page)
      await page.setViewportSize({ width: 1200, height: 500 })
      page.on('console', console.log)

      // Constants and locators
      const projectLink = page.getByText('Test Project')
      const projectMenuButton = page.getByTestId('project-sidebar-toggle')
      const folderToRename = page.getByRole('button', {
        name: 'folderToRename',
      })
      const renamedFolder = page.getByRole('button', { name: 'newFolderName' })
      const renameMenuItem = page.getByRole('button', { name: 'Rename' })
      const renameInput = page.getByPlaceholder('folderToRename')
      const newFolderName = 'newFolderName'

      await test.step('Open project and file pane', async () => {
        await expect(projectLink).toBeVisible()
        await projectLink.click()
        await expect(projectMenuButton).toBeVisible()
        await expect(projectMenuButton).toContainText('main.kcl')

        const url = page.url()
        expect(url).toContain('main.kcl')
        expect(url).not.toContain('folderToRename')

        await u.openFilePanel()
        await expect(folderToRename).toBeVisible()
      })

      await test.step('Rename the folder', async () => {
        await folderToRename.click({ button: 'right' })
        await expect(renameMenuItem).toBeVisible()
        await renameMenuItem.click()
        await expect(renameInput).toBeVisible()
        await renameInput.fill(newFolderName)
        await page.keyboard.press('Enter')
      })

      await test.step('Verify the folder is renamed, and no navigation occurred', async () => {
        const url = page.url()
        expect(url).toContain('main.kcl')
        expect(url).not.toContain('folderToRename')

        await expect(projectMenuButton).toContainText('main.kcl')
        await expect(renamedFolder).toBeVisible()
        await expect(folderToRename).not.toBeAttached()
      })

      await electronApp.close()
    }
  )

  test(
    `A folder you are inside`,
    { tag: '@electron' },
    async ({ browser: _ }, testInfo) => {
      test.skip(
        process.platform === 'win32',
        'TODO: remove this skip https://github.com/KittyCAD/modeling-app/issues/3557'
      )
      const exampleDir = join('src', 'wasm-lib', 'tests', 'executor', 'inputs')
      const { electronApp, page } = await setupElectron({
        testInfo,
        folderSetupFn: async (dir) => {
          await fsp.mkdir(join(dir, 'Test Project'), { recursive: true })
          await fsp.mkdir(join(dir, 'Test Project', 'folderToRename'), {
            recursive: true,
          })
          await fsp.copyFile(
            join(exampleDir, 'basic_fillet_cube_end.kcl'),
            join(dir, 'Test Project', 'main.kcl')
          )
          await fsp.copyFile(
            join(exampleDir, 'cylinder.kcl'),
            join(dir, 'Test Project', 'folderToRename', 'someFileWithin.kcl')
          )
        },
      })

      const u = await getUtils(page)
      await page.setViewportSize({ width: 1200, height: 500 })
      page.on('console', console.log)

      // Constants and locators
      const projectLink = page.getByText('Test Project')
      const projectMenuButton = page.getByTestId('project-sidebar-toggle')
      const folderToRename = page.getByRole('button', {
        name: 'folderToRename',
      })
      const renamedFolder = page.getByRole('button', { name: 'newFolderName' })
      const fileWithinFolder = page.getByRole('listitem').filter({
        has: page.getByRole('button', { name: 'someFileWithin.kcl' }),
      })
      const renameMenuItem = page.getByRole('button', { name: 'Rename' })
      const renameInput = page.getByPlaceholder('folderToRename')
      const newFolderName = 'newFolderName'

      await test.step('Open project and navigate into folder', async () => {
        await expect(projectLink).toBeVisible()
        await projectLink.click()
        await expect(projectMenuButton).toBeVisible()
        await expect(projectMenuButton).toContainText('main.kcl')

        const url = page.url()
        expect(url).toContain('main.kcl')
        expect(url).not.toContain('folderToRename')

        await u.openFilePanel()
        await expect(folderToRename).toBeVisible()
        await folderToRename.click()
        await expect(fileWithinFolder).toBeVisible()
        await fileWithinFolder.click()

        await expect(projectMenuButton).toContainText('someFileWithin.kcl')
        const newUrl = page.url()
        expect(newUrl).toContain('folderToRename')
        expect(newUrl).toContain('someFileWithin.kcl')
        expect(newUrl).not.toContain('main.kcl')
      })

      await test.step('Rename the folder', async () => {
        await folderToRename.click({ button: 'right' })
        await expect(renameMenuItem).toBeVisible()
        await renameMenuItem.click()
        await expect(renameInput).toBeVisible()
        await renameInput.fill(newFolderName)
        await page.keyboard.press('Enter')
      })

      await test.step('Verify the folder is renamed, and navigated to new path', async () => {
        const urlSnippet = encodeURIComponent(
          join(newFolderName, 'someFileWithin.kcl')
        )
        await page.waitForURL(new RegExp(urlSnippet))
        await expect(projectMenuButton).toContainText('someFileWithin.kcl')
        await expect(renamedFolder).toBeVisible()
        await expect(folderToRename).not.toBeAttached()

        // URL is synchronous, so we check the other stuff first
        const url = page.url()
        expect(url).not.toContain('main.kcl')
        expect(url).toContain(newFolderName)
        expect(url).toContain('someFileWithin.kcl')
      })

      await electronApp.close()
    }
  )
})
>>>>>>> be047f51
<|MERGE_RESOLUTION|>--- conflicted
+++ resolved
@@ -1326,51 +1326,6 @@
   }
 )
 
-<<<<<<< HEAD
-test(
-  'Original project name persist after onboarding',
-  { tag: '@electron' },
-  async ({ browserName }, testInfo) => {
-    const { electronApp, page } = await setupElectron({
-      testInfo,
-    })
-    await page.setViewportSize({ width: 1200, height: 500 })
-
-    const getAllProjects = () => page.getByTestId('project-link').all()
-    page.on('console', console.log)
-
-    await test.step('Should create and name a project called wrist brace', async () => {
-      await createProjectAndRenameIt({ name: 'wrist brace', page })
-    })
-
-    await test.step('Should go through onboarding', async () => {
-      await page.getByTestId('user-sidebar-toggle').click()
-      await page.getByTestId('user-settings').click()
-      await page.getByRole('button', { name: 'Replay Onboarding' }).click()
-
-      const numberOfOnboardingSteps = 12
-      for (let clicks = 0; clicks < numberOfOnboardingSteps; clicks++) {
-        await page.getByTestId('onboarding-next').click()
-      }
-
-      await page.getByTestId('project-sidebar-toggle').click()
-    })
-
-    await test.step('Should go home after onboarding is completed', async () => {
-      await page.getByRole('button', { name: 'Go to Home' }).click()
-    })
-
-    await test.step('Should show the original project called wrist brace', async () => {
-      const projectNames = ['Tutorial Project 00', 'wrist brace']
-      for (const [index, projectLink] of (await getAllProjects()).entries()) {
-        await expect(projectLink).toContainText(projectNames[index])
-      }
-    })
-
-    await electronApp.close()
-  }
-)
-=======
 test.describe('Renaming in the file tree', () => {
   test(
     'A file you have open',
@@ -1736,4 +1691,47 @@
     }
   )
 })
->>>>>>> be047f51
+
+test(
+  'Original project name persist after onboarding',
+  { tag: '@electron' },
+  async ({ browserName }, testInfo) => {
+    const { electronApp, page } = await setupElectron({
+      testInfo,
+    })
+    await page.setViewportSize({ width: 1200, height: 500 })
+
+    const getAllProjects = () => page.getByTestId('project-link').all()
+    page.on('console', console.log)
+
+    await test.step('Should create and name a project called wrist brace', async () => {
+      await createProjectAndRenameIt({ name: 'wrist brace', page })
+    })
+
+    await test.step('Should go through onboarding', async () => {
+      await page.getByTestId('user-sidebar-toggle').click()
+      await page.getByTestId('user-settings').click()
+      await page.getByRole('button', { name: 'Replay Onboarding' }).click()
+
+      const numberOfOnboardingSteps = 12
+      for (let clicks = 0; clicks < numberOfOnboardingSteps; clicks++) {
+        await page.getByTestId('onboarding-next').click()
+      }
+
+      await page.getByTestId('project-sidebar-toggle').click()
+    })
+
+    await test.step('Should go home after onboarding is completed', async () => {
+      await page.getByRole('button', { name: 'Go to Home' }).click()
+    })
+
+    await test.step('Should show the original project called wrist brace', async () => {
+      const projectNames = ['Tutorial Project 00', 'wrist brace']
+      for (const [index, projectLink] of (await getAllProjects()).entries()) {
+        await expect(projectLink).toContainText(projectNames[index])
+      }
+    })
+
+    await electronApp.close()
+  }
+)