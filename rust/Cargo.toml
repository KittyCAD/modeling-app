--- conflicted
+++ resolved
@@ -60,13 +60,7 @@
 result_large_err = "allow"
 
 # Example: how to point modeling-app at a different repo (e.g. a branch or a local clone)
-<<<<<<< HEAD
 [patch.crates-io]
 kittycad-modeling-cmds = { git = "https://github.com/KittyCAD/modeling-api.git", branch = "ben/conics" }
 # kittycad-modeling-cmds = { path = "../../modeling-api/modeling-cmds" }
-#kittycad-modeling-session = { path = "../../../modeling-api/modeling-session" }
-=======
-# [patch.crates-io]
-# kittycad-modeling-cmds = { path = "../../modeling-api/modeling-cmds/" }
-# kittycad-modeling-session = { path = "../../modeling-api/modeling-session" }
->>>>>>> 0f8375cb
+#kittycad-modeling-session = { path = "../../../modeling-api/modeling-session" }