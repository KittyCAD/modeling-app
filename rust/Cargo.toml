--- conflicted
+++ resolved
@@ -85,11 +85,7 @@
 
 #Example: how to point modeling-app at a different repo (e.g. a branch or a local clone)
 # [patch.crates-io]
-<<<<<<< HEAD
-# kittycad-modeling-cmds = { git = "https://github.com/KittyCAD/modeling-api.git", branch = "ben/surface_extrude" }
-=======
 # kcl-ezpz = { path = "../../ezpz/kcl-ezpz" }
 # kittycad-modeling-cmds = { git = "https://github.com/KittyCAD/modeling-api.git", branch = "ben/chamfer_angle" }
->>>>>>> 42d020e3
 # kittycad-modeling-session = { git = "https://github.com/KittyCAD/modeling-api.git", branch = "ben/chamfer_angle" }
 # #kittycad-modeling-session = { path = "../../modeling-api/modeling-session" }