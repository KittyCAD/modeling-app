/// Sketching is the foundational activity for most KCL programs. A sketch is a two-dimensional
/// drawing made from paths or shapes. A sketch is always drawn on a surface (either an abstract
/// plane of a face of a solid). A sketch can be made into a solid by extruding it (or revolving, etc.).
///
/// This module contains functions for creating and manipulating sketches, and making them into solids.

@no_std
@settings(defaultLengthUnit = mm, kclVersion = 1.0)

/// Start a new 2-dimensional sketch on a specific plane or face.
///
/// ### Sketch on Face Behavior
///
/// There are some important behaviors to understand when sketching on a face:
///
/// The resulting sketch will _include_ the face and thus Solid
/// that was sketched on. So say you were to export the resulting Sketch / Solid
/// from a sketch on a face, you would get both the artifact of the sketch
/// on the face and the parent face / Solid itself.
///
/// This is important to understand because if you were to then sketch on the
/// resulting Solid, it would again include the face and parent Solid that was
/// sketched on. This could go on indefinitely.
///
/// The point is if you want to export the result of a sketch on a face, you
/// only need to export the final Solid that was created from the sketch on the
/// face, since it will include all the parent faces and Solids.
///
///
/// ```kcl
/// exampleSketch = startSketchOn(XY)
///   |> startProfile(at = [0, 0])
///   |> line(end = [10, 0])
///   |> line(end = [0, 10])
///   |> line(end = [-10, 0])
///   |> close()
///
/// example = extrude(exampleSketch, length = 5)
///
/// exampleSketch002 = startSketchOn(example, face = END)
///   |> startProfile(at = [1, 1])
///   |> line(end = [8, 0])
///   |> line(end = [0, 8])
///   |> line(end = [-8, 0])
///   |> close()
///
/// example002 = extrude(exampleSketch002, length = 5)
///
/// exampleSketch003 = startSketchOn(example002, face = END)
///   |> startProfile(at = [2, 2])
///   |> line(end = [6, 0])
///   |> line(end = [0, 6])
///   |> line(end = [-6, 0])
///   |> close()
///
/// example003 = extrude(exampleSketch003, length = 5)
/// ```
///
/// ```kcl
/// // Sketch on the end of an extruded face by tagging the end face.
///
/// exampleSketch = startSketchOn(XY)
///   |> startProfile(at = [0, 0])
///   |> line(end = [10, 0])
///   |> line(end = [0, 10])
///   |> line(end = [-10, 0])
///   |> close()
///
/// example = extrude(exampleSketch, length = 5, tagEnd = $end01)
///
/// exampleSketch002 = startSketchOn(example, face = end01)
///   |> startProfile(at = [1, 1])
///   |> line(end = [8, 0])
///   |> line(end = [0, 8])
///   |> line(end = [-8, 0])
///   |> close()
///
/// example002 = extrude(exampleSketch002, length = 5, tagEnd = $end02)
///
/// exampleSketch003 = startSketchOn(example002, face = end02)
///   |> startProfile(at = [2, 2])
///   |> line(end = [6, 0])
///   |> line(end = [0, 6])
///   |> line(end = [-6, 0])
///   |> close()
///
/// example003 = extrude(exampleSketch003, length = 5)
/// ```
///
/// ```kcl
/// exampleSketch = startSketchOn(XY)
///   |> startProfile(at = [0, 0])
///   |> line(end = [10, 0])
///   |> line(end = [0, 10], tag = $sketchingFace)
///   |> line(end = [-10, 0])
///   |> close()
///
/// example = extrude(exampleSketch, length = 10)
///
/// exampleSketch002 = startSketchOn(example, face = sketchingFace)
///   |> startProfile(at = [1, 1])
///   |> line(end = [8, 0])
///   |> line(end = [0, 8])
///   |> line(end = [-8, 0])
///   |> close(tag = $sketchingFace002)
///
/// example002 = extrude(exampleSketch002, length = 10)
///
/// exampleSketch003 = startSketchOn(example002, face = sketchingFace002)
///   |> startProfile(at = [-8, 12])
///   |> line(end = [0, 6])
///   |> line(end = [6, 0])
///   |> line(end = [0, -6])
///   |> close()
///
/// example003 = extrude(exampleSketch003, length = 5)
/// ```
///
/// ```kcl
/// exampleSketch = startSketchOn(XY)
///   |> startProfile(at = [4, 12])
///   |> line(end = [2, 0])
///   |> line(end = [0, -6])
///   |> line(end = [4, -6])
///   |> line(end = [0, -6])
///   |> line(end = [-3.75, -4.5])
///   |> line(end = [0, -5.5])
///   |> line(end = [-2, 0])
///   |> close()
///
/// example = revolve(exampleSketch, axis = Y, angle = 180deg)
///
/// exampleSketch002 = startSketchOn(example, face = END)
///   |> startProfile(at = [4.5, -5])
///   |> line(end = [0, 5])
///   |> line(end = [5, 0])
///   |> line(end = [0, -5])
///   |> close()
///
/// example002 = extrude(exampleSketch002, length = 5)
/// ```
///
/// ```kcl
/// // Sketch on the end of a revolved face by tagging the end face.
///
/// exampleSketch = startSketchOn(XY)
///   |> startProfile(at = [4, 12])
///   |> line(end = [2, 0])
///   |> line(end = [0, -6])
///   |> line(end = [4, -6])
///   |> line(end = [0, -6])
///   |> line(end = [-3.75, -4.5])
///   |> line(end = [0, -5.5])
///   |> line(end = [-2, 0])
///   |> close()
///
/// example = revolve(exampleSketch, axis = Y, angle = 180deg, tagEnd = $end01)
///
/// exampleSketch002 = startSketchOn(example, face = end01)
///   |> startProfile(at = [4.5, -5])
///   |> line(end = [0, 5])
///   |> line(end = [5, 0])
///   |> line(end = [0, -5])
///   |> close()
///
/// example002 = extrude(exampleSketch002, length = 5)
/// ```
///
/// ```kcl
/// a1 = startSketchOn({
///     origin = { x = 0, y = 0, z = 0 },
///     xAxis = { x = 1, y = 0, z = 0 },
///     yAxis = { x = 0, y = 1, z = 0 },
///     zAxis = { x = 0, y = 0, z = 1 }
///   })
///  |> startProfile(at = [0, 0])
///  |> line(end = [100.0, 0])
///  |> yLine(length = -100.0)
///  |> xLine(length = -100.0)
///  |> yLine(length = 100.0)
///  |> close()
///  |> extrude(length = 3.14)
/// ```
@(impl = std_rust)
export fn startSketchOn(
  /// Profile whose start is being used.
  @planeOrSolid: Solid | Plane,
  /// Identify a face of a solid if a solid is specified as the input argument (`planeOrSolid`).
  face?: TaggedFace,
): Plane | Face {}

/// Start a new profile at a given point.
///
/// ```kcl
/// exampleSketch = startSketchOn(XZ)
///   |> startProfile(at = [0, 0])
///   |> line(end = [10, 0])
///   |> line(end = [0, 10])
///   |> line(end = [-10, 0])
///   |> close()
///
/// example = extrude(exampleSketch, length = 5)
/// ```
///
/// ```kcl
/// exampleSketch = startSketchOn(-XZ)
///   |> startProfile(at = [10, 10])
///   |> line(end = [10, 0])
///   |> line(end = [0, 10])
///   |> line(end = [-10, 0])
///   |> close()
///
/// example = extrude(exampleSketch, length = 5)
/// ```
///
/// ```kcl
/// exampleSketch = startSketchOn(-XZ)
///   |> startProfile(at = [-10, 23])
///   |> line(end = [10, 0])
///   |> line(end = [0, 10])
///   |> line(end = [-10, 0])
///   |> close()
///
/// example = extrude(exampleSketch, length = 5)
/// ```
@(impl = std_rust)
export fn startProfile(
  /// What to start the profile on.
  @startProfileOn: Plane | Face,
  /// Where to start the profile. An absolute point.
  @(snippetArray = ["0", "0"])
  at: Point2d,
  /// Tag this first starting point.
  tag?: TagDecl,
): Sketch {}

/// Sketch a rectangle.
///
/// ```
/// exampleSketch = startSketchOn(-XZ)
///   |> rectangle(center = [0, 0], width = 10, height = 5)
//    |> extrude(length = 2)
/// ```
///
/// ```
/// exampleSketch = startSketchOn(-XZ)
///   |> rectangle(corner = [0, 0], width = 10, height = 5)
//    |> extrude(length = 2)
/// ```
@(impl = std_rust)
export fn rectangle(
  /// Sketch to extend, or plane or surface to sketch on.
  @sketchOrSurface: Sketch | Plane | Face,
  /// Rectangle's width along X axis.
  width: number(Length),
  /// Rectangle's height along Y axis.
  height: number(Length),
  /// The center of the rectangle.
  /// Incompatible with `corner`.
  @(snippetArray = ["0", "0"])
  center?: Point2d,
  /// The corner of the rectangle.
  /// Incompatible with `center`.
  /// This will be the corner which is most negative on
  /// both X and Y axes.
  @(snippetArray = ["0", "0"])
  corner?: Point2d,
): Sketch {}

/// Construct a 2-dimensional circle, of the specified radius, centered at
/// the provided (x, y) origin point.
///
/// ```
/// exampleSketch = startSketchOn(-XZ)
///   |> circle(center = [0, 0], radius = 10)
///
/// example = extrude(exampleSketch, length = 5)
/// ```
///
/// ```
/// exampleSketch = startSketchOn(XZ)
///   |> startProfile(at = [-15, 0])
///   |> line(end = [30, 0])
///   |> line(end = [0, 30])
///   |> line(end = [-30, 0])
///   |> close()
///   |> subtract2d(tool = circle(center = [0, 15], diameter = 10))
///
/// example = extrude(exampleSketch, length = 5)
/// ```
@(impl = std_rust)
export fn circle(
  /// Sketch to extend, or plane or surface to sketch on.
  @sketchOrSurface: Sketch | Plane | Face,
  /// The center of the circle.
  @(snippetArray = ["0", "0"])
  center: Point2d,
  /// The radius of the circle. Incompatible with `diameter`.
  radius?: number(Length),
  /// The diameter of the circle. Incompatible with `radius`.
  @(includeInSnippet = true)
  diameter?: number(Length),
  /// Create a new tag which refers to this circle.
  tag?: TagDecl,
): Sketch {}

/// Construct a 2-dimensional ellipse, of the specified major/minor radius, centered at the provided (x, y) point.
///
/// ```
/// exampleSketch = startSketchOn(XY)
///   |> ellipse(center = [0, 0], majorRadius = 50, minorRadius = 20)
/// ```
@(impl = std_rust)
export fn ellipse(
  /// Sketch to extend, or plane or surface to sketch on.
  @sketchOrSurface: Sketch | Plane | Face,
  /// The center of the ellipse.
  @(snippetArray = ["0", "0"])
  center: Point2d,
  /// The major radius of the ellipse.
  majorRadius: number(Length),
  /// The minor radius of the ellipse.
  minorRadius: number(Length),
  /// Create a new tag which refers to this ellipse.
  tag?: tag,
): Sketch {}

/// Extend a 2-dimensional sketch through a third dimension in order to
/// create new 3-dimensional volume, or if extruded into an existing volume,
/// cut into an existing solid.
///
/// You can provide more than one sketch to extrude, and they will all be
/// extruded in the same direction.
///
/// ```kcl
/// example = startSketchOn(XZ)
///   |> startProfile(at = [0, 0])
///   |> line(end = [10, 0])
///   |> arc(
///     angleStart = 120deg,
///     angleEnd = 0,
///     radius = 5,
///   )
///   |> line(end = [5, 0])
///   |> line(end = [0, 10])
///   |> bezierCurve(
///        control1 = [-10, 0],
///        control2 = [2, 10],
///        end = [-5, 10],
///      )
///   |> line(end = [-5, -2])
///   |> close()
///   |> extrude(length = 10)
/// ```
///
/// ```kcl
/// exampleSketch = startSketchOn(XZ)
///   |> startProfile(at = [-10, 0])
///   |> arc(
///     angleStart = 120deg,
///     angleEnd = -60deg,
///     radius = 5,
///   )
///   |> line(end = [10, 0])
///   |> line(end = [5, 0])
///   |> bezierCurve(
///        control1 = [-3, 0],
///        control2 = [2, 10],
///        end = [-5, 10],
///      )
///   |> line(end = [-4, 10])
///   |> line(end = [-5, -2])
///   |> close()
///
/// example = extrude(exampleSketch, length = 10)
/// ```
///
/// ```kcl
/// exampleSketch = startSketchOn(XZ)
///   |> startProfile(at = [-10, 0])
///   |> arc(
///     angleStart = 120deg,
///     angleEnd = -60deg,
///     radius = 5,
///   )
///   |> line(end = [10, 0])
///   |> line(end = [5, 0])
///   |> bezierCurve(
///        control1 = [-3, 0],
///        control2 = [2, 10],
///        end = [-5, 10],
///      )
///   |> line(end = [-4, 10])
///   |> line(end = [-5, -2])
///   |> close()
///
/// example = extrude(exampleSketch, length = 20, symmetric = true)
/// ```
///
/// ```kcl
/// exampleSketch = startSketchOn(XZ)
///   |> startProfile(at = [-10, 0])
///   |> arc(
///     angleStart = 120deg,
///     angleEnd = -60deg,
///     radius = 5,
///   )
///   |> line(end = [10, 0])
///   |> line(end = [5, 0])
///   |> bezierCurve(
///        control1 = [-3, 0],
///        control2 = [2, 10],
///        end = [-5, 10],
///      )
///   |> line(end = [-4, 10])
///   |> line(end = [-5, -2])
///   |> close()
///
/// example = extrude(exampleSketch, length = 10, bidirectionalLength = 50)
/// ```
/// ```kcl
/// example = startSketchOn(XZ)
///   |> polygon(radius = 10, numSides = 3, center = [0, 0])
///   |> extrude(length = 10, twistAngle = 120deg)
/// ```
@(impl = std_rust)
export fn extrude(
  /// Which sketch or sketches should be extruded.
  @sketches: [Sketch; 1+],
  /// How far to extrude the given sketches.
  length: number(Length),
  /// If true, the extrusion will happen symmetrically around the sketch. Otherwise, the extrusion will happen on only one side of the sketch.
  symmetric?: bool,
  /// If specified, will also extrude in the opposite direction to 'distance' to the specified distance. If 'symmetric' is true, this value is ignored.
  bidirectionalLength?: number(Length),
  /// A named tag for the face at the start of the extrusion, i.e. the original sketch.
  tagStart?: TagDecl,
  /// A named tag for the face at the end of the extrusion, i.e. the new face created by extruding the original sketch.
  tagEnd?: TagDecl,
  /// If given, the sketch will be twisted around this angle while being extruded.
  twistAngle?: number(Angle),
  /// The size of each intermediate angle as the sketch twists around.
  /// Must be between 4 and 90 degrees.
  /// Only used if `twistAngle` is given, defaults to 15 degrees.
  twistAngleStep?: number(Angle),
  /// The center around which the sketch will be twisted. Relative to the sketch's center.
  /// Only used if `twistAngle` is given, defaults to [0, 0] i.e. sketch's center.
  @(snippetArray = ["0", "0"])
  twistCenter?: Point2d,
): [Solid; 1+] {}

/// Rotate a sketch around some provided axis, creating a solid from its extent.
///
/// This, like extrude, is able to create a 3-dimensional solid from a
/// 2-dimensional sketch. However, unlike extrude, this creates a solid
/// by using the extent of the sketch as its revolved around an axis rather
/// than using the extent of the sketch linearly translated through a third
/// dimension.
///
/// Revolve occurs around a local sketch axis rather than a global axis.
///
/// You can provide more than one sketch to revolve, and they will all be
/// revolved around the same axis.
///
/// ```kcl
/// part001 = startSketchOn(XY)
///     |> startProfile(at = [4, 12])
///     |> line(end = [2, 0])
///     |> line(end = [0, -6])
///     |> line(end = [4, -6])
///     |> line(end = [0, -6])
///     |> line(end = [-3.75, -4.5])
///     |> line(end = [0, -5.5])
///     |> line(end = [-2, 0])
///     |> close()
///     |> revolve(axis = Y) // default angle is 360deg
/// ```
///
/// ```kcl
/// // A donut shape.
/// sketch001 = startSketchOn(XY)
///     |> circle( center = [15, 0], radius = 5 )
///     |> revolve(
///         angle = 360deg,
///         axis = Y,
///     )
/// ```
///
/// ```kcl
/// part001 = startSketchOn(XY)
///     |> startProfile(at = [4, 12])
///     |> line(end = [2, 0])
///     |> line(end = [0, -6])
///     |> line(end = [4, -6])
///     |> line(end = [0, -6])
///     |> line(end = [-3.75, -4.5])
///     |> line(end = [0, -5.5])
///     |> line(end = [-2, 0])
///     |> close()
///     |> revolve(axis = Y, angle = 180deg)
/// ```
///
/// ```kcl
/// part001 = startSketchOn(XY)
///     |> startProfile(at = [4, 12])
///     |> line(end = [2, 0])
///     |> line(end = [0, -6])
///     |> line(end = [4, -6])
///     |> line(end = [0, -6])
///     |> line(end = [-3.75, -4.5])
///     |> line(end = [0, -5.5])
///     |> line(end = [-2, 0])
///     |> close()
///     |> revolve(axis = Y, angle = 180deg)
///
/// part002 = startSketchOn(part001, face = END)
///     |> startProfile(at = [4.5, -5])
///     |> line(end = [0, 5])
///     |> line(end = [5, 0])
///     |> line(end = [0, -5])
///     |> close()
///     |> extrude(length = 5)
/// ```
///
/// ```kcl
/// box = startSketchOn(XY)
///     |> startProfile(at = [0, 0])
///     |> line(end = [0, 20])
///     |> line(end = [20, 0])
///     |> line(end = [0, -20])
///     |> close()
///     |> extrude(length = 20)
///
/// sketch001 = startSketchOn(box, face = END)
///     |> circle( center = [10,10], radius = 4 )
///     |> revolve(
///         angle = -90deg,
///         axis = Y
///     )
/// ```
///
/// ```kcl
/// box = startSketchOn(XY)
///     |> startProfile(at = [0, 0])
///     |> line(end = [0, 20])
///     |> line(end = [20, 0])
///     |> line(end = [0, -20], tag = $revolveAxis)
///     |> close()
///     |> extrude(length = 20)
///
/// sketch001 = startSketchOn(box, face = END)
///     |> circle( center = [10,10], radius = 4 )
///     |> revolve(
///         angle = 90deg,
///         axis = getOppositeEdge(revolveAxis)
///     )
/// ```
///
/// ```kcl
/// box = startSketchOn(XY)
///     |> startProfile(at = [0, 0])
///     |> line(end = [0, 20])
///     |> line(end = [20, 0])
///     |> line(end = [0, -20], tag = $revolveAxis)
///     |> close()
///     |> extrude(length = 20)
///
/// sketch001 = startSketchOn(box, face = END)
///     |> circle( center = [10,10], radius = 4 )
///     |> revolve(
///         angle = 90deg,
///         axis = getOppositeEdge(revolveAxis),
///         tolerance = 0.0001
///     )
/// ```
///
/// ```kcl
/// sketch001 = startSketchOn(XY)
///   |> startProfile(at = [10, 0])
///   |> line(end = [5, -5])
///   |> line(end = [5, 5])
///   |> line(endAbsolute = [profileStartX(%), profileStartY(%)])
///   |> close()
///
/// part001 = revolve(
///    sketch001,
///    axis = {
///      direction = [0.0, 1.0],
///      origin = [0.0, 0.0]
///   }
/// )
/// ```
///
/// ```kcl
/// // Revolve two sketches around the same axis.
///
/// sketch001 = startSketchOn(XY)
/// profile001 = startProfile(sketch001, at = [4, 8])
///     |> xLine(length = 3)
///     |> yLine(length = -3)
///     |> xLine(length = -3)
///     |> line(endAbsolute = [profileStartX(%), profileStartY(%)])
///     |> close()
///
/// profile002 = startProfile(sketch001, at = [-5, 8])
///     |> xLine(length = 3)
///     |> yLine(length = -3)
///     |> xLine(length = -3)
///     |> line(endAbsolute = [profileStartX(%), profileStartY(%)])
///     |> close()
///
/// revolve(
///     [profile001, profile002],
///     axis = X,
/// )
/// ```
///
/// ```kcl
/// // Revolve around a path that has not been extruded.
///
/// profile001 = startSketchOn(XY)
///     |> startProfile(at = [0, 0])
///     |> line(end = [0, 20], tag = $revolveAxis)
///     |> line(end = [20, 0])
///     |> line(end = [0, -20])
///     |> close(%)
///
/// sketch001 = startSketchOn(XY)
///     |> circle(center = [-10, 10], radius = 4)
///     |> revolve(angle = 90deg, axis = revolveAxis)
/// ```
///
/// ```kcl
/// // Revolve around a path that has not been extruded or closed.
///
/// profile001 = startSketchOn(XY)
///     |> startProfile(at = [0, 0])
///     |> line(end = [0, 20], tag = $revolveAxis)
///     |> line(end = [20, 0])
///
/// sketch001 = startSketchOn(XY)
///     |> circle(center = [-10, 10], radius = 4)
///     |> revolve(angle = 90deg, axis = revolveAxis)
/// ```
///
/// ```kcl
/// // Symmetrically revolve around a path.
///
/// profile001 = startSketchOn(XY)
///     |> startProfile(at = [0, 0])
///     |> line(end = [0, 20], tag = $revolveAxis)
///     |> line(end = [20, 0])
///
/// sketch001 = startSketchOn(XY)
///     |> circle(center = [-10, 10], radius = 4)
///     |> revolve(angle = 90deg, axis = revolveAxis, symmetric = true)
/// ```
///
/// ```kcl
/// // Bidirectional revolve around a path.
///
/// profile001 = startSketchOn(XY)
///     |> startProfile(at = [0, 0])
///     |> line(end = [0, 20], tag = $revolveAxis)
///     |> line(end = [20, 0])
///
/// sketch001 = startSketchOn(XY)
///     |> circle(center = [-10, 10], radius = 4)
///     |> revolve(angle = 90deg, axis = revolveAxis, bidirectionalAngle = 50)
/// ```
@(impl = std_rust)
export fn revolve(
  /// The sketch or set of sketches that should be revolved
  @sketches: [Sketch; 1+],
  /// Axis of revolution.
  axis: Axis2d | Edge,
  /// Angle to revolve (in degrees). Default is 360.
  angle?: number(Angle),
  /// Defines the smallest distance below which two entities are considered coincident, intersecting, coplanar, or similar. For most use cases, it should not be changed from its default value of 10^-7 millimeters.
  tolerance?: number(Length),
  /// If true, the extrusion will happen symmetrically around the sketch. Otherwise, the extrusion will happen on only one side of the sketch.
  symmetric?: bool,
  /// If specified, will also revolve in the opposite direction to 'angle' to the specified angle. If 'symmetric' is true, this value is ignored.
  bidirectionalAngle?: number(Angle),
  /// A named tag for the face at the start of the revolve, i.e. the original sketch.
  tagStart?: TagDecl,
  /// A named tag for the face at the end of the revolve.
  tagEnd?: TagDecl,
): [Solid; 1+] {}

/// Just like `patternTransform`, but works on 2D sketches not 3D solids.
///
/// ```kcl
/// // Each instance will be shifted along the X axis.
/// fn transform(@id) {
///   return { translate = [4 * id, 0] }
/// }
///
/// // Sketch 4 circles.
/// sketch001 = startSketchOn(XZ)
///   |> circle(center = [0, 0], radius = 2)
///   |> patternTransform2d(instances = 4, transform = transform)
/// ```
@(impl = std_rust)
export fn patternTransform2d(
  /// The sketch(es) to duplicate.
  @sketches: [Sketch; 1+],
  /// The number of total instances. Must be greater than or equal to 1. This includes the original entity. For example, if instances is 2, there will be two copies -- the original, and one new copy. If instances is 1, this has no effect.
  instances: number(Count),
  /// How each replica should be transformed. The transform function takes a single parameter: an integer representing which number replication the transform is for. E.g. the first replica to be transformed will be passed the argument `1`. This simplifies your math: the transform function can rely on id `0` being the original instance passed into the `patternTransform`. See the examples.
  transform: fn(number(Count)): {},
  /// If the target was sketched on an extrusion, setting this will use the original sketch as the target, not the entire joined solid.
  useOriginal?: boolean = false,
): [Sketch; 1+] {}

/// Get the opposite edge to the edge given.
///
/// ```kcl
/// exampleSketch = startSketchOn(XZ)
///   |> startProfile(at = [0, 0])
///   |> line(end = [10, 0])
///   |> angledLine(
///        angle = 60deg,
///        length = 10,
///      )
///   |> angledLine(
///        angle = 120deg,
///        length = 10,
///      )
///   |> line(end = [-10, 0])
///   |> angledLine(
///        angle = 240deg,
///        length = 10,
///        tag = $referenceEdge,
///      )
///   |> close()
///
/// example = extrude(exampleSketch, length = 5)
///   |> fillet(
///     radius = 3,
///     tags = [getOppositeEdge(referenceEdge)],
///   )
/// ```
@(impl = std_rust)
export fn getOppositeEdge(
  /// The tag of the edge you want to find the opposite edge of.
  @edge: TaggedEdge,
): Edge {}

/// Get the next adjacent edge to the edge given.
///
/// ```kcl
/// exampleSketch = startSketchOn(XZ)
///   |> startProfile(at = [0, 0])
///   |> line(end = [10, 0])
///   |> angledLine(
///        angle = 60deg,
///        length = 10,
///      )
///   |> angledLine(
///        angle = 120deg,
///        length = 10,
///      )
///   |> line(end = [-10, 0])
///   |> angledLine(
///        angle = 240deg,
///        length = 10,
///        tag = $referenceEdge,
///      )
///   |> close()
///
/// example = extrude(exampleSketch, length = 5)
///   |> fillet(
///     radius = 3,
///     tags = [getNextAdjacentEdge(referenceEdge)],
///   )
/// ```
@(impl = std_rust)
export fn getNextAdjacentEdge(
  /// The tag of the edge you want to find the next adjacent edge of.
  @edge: TaggedEdge,
): Edge {}

/// Get the previous adjacent edge to the edge given.
///
/// ```kcl
/// exampleSketch = startSketchOn(XZ)
///   |> startProfile(at = [0, 0])
///   |> line(end = [10, 0])
///   |> angledLine(
///        angle = 60deg,
///        length = 10,
///      )
///   |> angledLine(
///        angle = 120deg,
///        length = 10,
///      )
///   |> line(end = [-10, 0])
///   |> angledLine(
///        angle = 240deg,
///        length = 10,
///        tag = $referenceEdge,
///      )
///   |> close()
///
/// example = extrude(exampleSketch, length = 5)
///   |> fillet(
///     radius = 3,
///     tags = [getPreviousAdjacentEdge(referenceEdge)],
///   )
/// ```
@(impl = std_rust)
export fn getPreviousAdjacentEdge(
  /// The tag of the edge you want to find the previous adjacent edge of.
  @edge: TaggedEdge,
): Edge {}

/// Get the shared edge between two faces.
///
/// ```kcl
/// // Get an edge shared between two faces, created after a chamfer.
///
/// scale = 20
/// part001 = startSketchOn(XY)
///     |> startProfile(at = [0, 0])
///     |> line(end = [0, scale])
///     |> line(end = [scale, 0])
///     |> line(end = [0, -scale])
///     |> close(tag = $line0)
///     |> extrude(length = 20, tagEnd = $end0)
///     // We tag the chamfer to reference it later.
///     |> chamfer(length = 10, tags = [getOppositeEdge(line0)], tag = $chamfer0)
///
/// // Get the shared edge between the chamfer and the extrusion.
/// commonEdge = getCommonEdge(faces = [chamfer0, end0])
///
/// // Chamfer the shared edge.
/// // TODO: uncomment this when ssi for fillets lands
/// // chamfer(part001, length = 5, tags = [commonEdge])
/// ```
@(impl = std_rust)
export fn getCommonEdge(
  /// The tags of the faces you want to find the common edge between.
  faces: [TaggedFace; 2],
): Edge {}

/// Construct a circle derived from 3 points.
///
/// ```kcl
/// exampleSketch = startSketchOn(XY)
///   |> circleThreePoint(p1 = [10,10], p2 = [20,8], p3 = [15,5])
///   |> extrude(length = 5)
/// ```
@(impl = std_rust)
export fn circleThreePoint(
  /// Plane or surface to sketch on.
  @sketchOrSurface: Sketch | Plane | Face,
  /// 1st point to derive the circle.
  p1: Point2d,
  /// 2nd point to derive the circle.
  p2: Point2d,
  /// 3rd point to derive the circle.
  p3: Point2d,
  /// Identifier for the circle to reference elsewhere.
  tag?: TagDecl,
): Sketch {}

/// Create a regular polygon with the specified number of sides that is either inscribed or circumscribed around a circle of the specified radius.
///
/// ```kcl
/// // Create a regular hexagon inscribed in a circle of radius 10
/// hex = startSketchOn(XY)
///   |> polygon(
///     radius = 10,
///     numSides = 6,
///     center = [0, 0],
///     inscribed = true,
///   )
///
/// example = extrude(hex, length = 5)
/// ```
///
/// ```kcl
/// // Create a square circumscribed around a circle of radius 5
/// square = startSketchOn(XY)
///   |> polygon(
///     radius = 5.0,
///     numSides = 4,
///     center = [10, 10],
///     inscribed = false,
///   )
/// example = extrude(square, length = 5)
/// ```
@(impl = std_rust)
export fn polygon(
  /// Plane or surface to sketch on.
  @sketchOrSurface: Sketch | Plane | Face,
  /// The radius of the polygon.
  radius: number(Length),
  /// The number of sides in the polygon.
  numSides: number(Count),
  /// The center point of the polygon.
  @(snippetArray = ["0", "0"])
  center: Point2d,
  /// Whether the polygon is inscribed (true, the default) or circumscribed (false) about a circle with the specified radius.
  inscribed?: bool = true,
): Sketch {}

/// Extrude a sketch along a path.
///
/// This, like extrude, is able to create a 3-dimensional solid from a
/// 2-dimensional sketch. However, unlike extrude, this creates a solid
/// by using the extent of the sketch as its path. This is useful for
/// creating more complex shapes that can't be created with a simple
/// extrusion.
///
/// You can provide more than one sketch to sweep, and they will all be
/// swept along the same path.
///
/// ```kcl
/// // Create a pipe using a sweep.
///
/// // Create a path for the sweep.
/// sweepPath = startSketchOn(XZ)
///     |> startProfile(at = [0.05, 0.05])
///     |> line(end = [0, 7])
///     |> tangentialArc(angle = 90deg, radius = 5)
///     |> line(end = [-3, 0])
///     |> tangentialArc(angle = -90deg, radius = 5)
///     |> line(end = [0, 7])
///
/// // Create a hole for the pipe.
/// pipeHole = startSketchOn(XY)
///     |> circle(
///         center = [0, 0],
///         radius = 1.5,
///     )
///
/// sweepSketch = startSketchOn(XY)
///     |> circle(
///         center = [0, 0],
///         radius = 2,
///         )              
///     |> subtract2d(tool = pipeHole)
///     |> sweep(path = sweepPath)   
/// ```
///
/// ```kcl
/// // Create a spring by sweeping around a helix path.
///
/// // Create a helix around the Z axis.
/// helixPath = helix(
///     angleStart = 0,
///     ccw = true,
///     revolutions = 4,
///     length = 10,
///     radius = 5,
///     axis = Z,
///  )
///
///
/// // Create a spring by sweeping around the helix path.
/// springSketch = startSketchOn(XZ)
///     |> circle( center = [5, 0], radius = 1)
///     |> sweep(path = helixPath)
/// ```
///
/// ```kcl
/// // Sweep two sketches along the same path.
///
/// sketch001 = startSketchOn(XY)
/// rectangleSketch = startProfile(sketch001, at = [-200, 23.86])
///     |> angledLine(angle = 0, length = 73.47, tag = $rectangleSegmentA001)
///     |> angledLine(
///         angle = segAng(rectangleSegmentA001) - 90deg,
///         length = 50.61,
///     )
///     |> angledLine(
///         angle = segAng(rectangleSegmentA001),
///         length = -segLen(rectangleSegmentA001),
///     )
///     |> line(endAbsolute = [profileStartX(%), profileStartY(%)])
///     |> close()
///
/// circleSketch = circle(sketch001, center = [200, -30.29], radius = 32.63)
///
/// sketch002 = startSketchOn(YZ)
/// sweepPath = startProfile(sketch002, at = [0, 0])
///     |> yLine(length = 231.81)
///     |> tangentialArc(radius = 80, angle = -90deg)
///     |> xLine(length = 384.93)
///
/// sweep([rectangleSketch, circleSketch], path = sweepPath)
/// ```
///
/// ```kcl
/// // Sectionally sweep one sketch along the path
///
/// sketch001 = startSketchOn(XY)
/// circleSketch = circle(sketch001, center = [200, -30.29], radius = 32.63)
///
/// sketch002 = startSketchOn(YZ)
/// sweepPath = startProfile(sketch002, at = [0, 0])
///     |> yLine(length = 231.81)
///     |> tangentialArc(radius = 80, angle = -90deg)
///     |> xLine(length = 384.93)
///
/// sweep(circleSketch, path = sweepPath, sectional = true)
/// ```
@(impl = std_rust)
export fn sweep(
  /// The sketch or set of sketches that should be swept in space.
  @sketches: [Sketch; 1+],
  /// The path to sweep the sketch along.
  path: Sketch | Helix,
  /// If true, the sweep will be broken up into sub-sweeps (extrusions, revolves, sweeps) based on the trajectory path components.
  sectional?: bool,
  /// Defines the smallest distance below which two entities are considered coincident, intersecting, coplanar, or similar. For most use cases, it should not be changed from its default value of 10^-7 millimeters.
  tolerance?: number(Length),
  /// What is the sweep relative to? Can be either 'sketchPlane' or 'trajectoryCurve'.
  relativeTo?: string = 'trajectoryCurve',
  /// A named tag for the face at the start of the sweep, i.e. the original sketch.
  tagStart?: TagDecl,
  /// A named tag for the face at the end of the sweep.
  tagEnd?: TagDecl,
): [Solid; 1+] {}

/// Create a 3D surface or solid by interpolating between two or more sketches.
///
/// The sketches need to be closed and on different planes that are parallel.
///
/// ```kcl
/// // Loft a square and a triangle.
/// squareSketch = startSketchOn(XY)
///     |> startProfile(at = [-100, 200])
///     |> line(end = [200, 0])
///     |> line(end = [0, -200])
///     |> line(end = [-200, 0])
///     |> line(endAbsolute = [profileStartX(%), profileStartY(%)])
///     |> close()
///
/// triangleSketch = startSketchOn(offsetPlane(XY, offset = 75))
///     |> startProfile(at = [0, 125])
///     |> line(end = [-15, -30])
///     |> line(end = [30, 0])
///     |> line(endAbsolute = [profileStartX(%), profileStartY(%)])
///     |> close()
///
/// loft([triangleSketch, squareSketch])
/// ```
///
/// ```kcl
/// // Loft a square, a circle, and another circle.
/// squareSketch = startSketchOn(XY)
///     |> startProfile(at = [-100, 200])
///     |> line(end = [200, 0])
///     |> line(end = [0, -200])
///     |> line(end = [-200, 0])
///     |> line(endAbsolute = [profileStartX(%), profileStartY(%)])
///     |> close()
///
/// circleSketch0 = startSketchOn(offsetPlane(XY, offset = 75))
///     |> circle( center = [0, 100], radius = 50 )
///
/// circleSketch1 = startSketchOn(offsetPlane(XY, offset = 150))
///     |> circle( center = [0, 100], radius = 20 )
///
/// loft([squareSketch, circleSketch0, circleSketch1])
/// ```
///
/// ```kcl
/// // Loft a square, a circle, and another circle with options.
/// squareSketch = startSketchOn(XY)
///     |> startProfile(at = [-100, 200])
///     |> line(end = [200, 0])
///     |> line(end = [0, -200])
///     |> line(end = [-200, 0])
///     |> line(endAbsolute = [profileStartX(%), profileStartY(%)])
///     |> close()
///
/// circleSketch0 = startSketchOn(offsetPlane(XY, offset = 75))
///     |> circle( center = [0, 100], radius = 50 )
///
/// circleSketch1 = startSketchOn(offsetPlane(XY, offset = 150))
///     |> circle( center = [0, 100], radius = 20 )
///
/// loft([squareSketch, circleSketch0, circleSketch1],
///     baseCurveIndex = 0,
///     bezApproximateRational = false,
///     tolerance = 0.000001,
///     vDegree = 2,
/// )
/// ```
@(impl = std_rust)
export fn loft(
  /// Which sketches to loft. Must include at least 2 sketches.
  @sketches: [Sketch; 2+],
  /// Degree of the interpolation. Must be greater than zero. For example, use 2 for quadratic, or 3 for cubic interpolation in the V direction.
  vDegree?: number(Count) = 2,
  /// Attempt to approximate rational curves (such as arcs) using a bezier. This will remove banding around interpolations between arcs and non-arcs. It may produce errors in other scenarios. Over time, this field won't be necessary.
  bezApproximateRational?: bool = false,
  /// This can be set to override the automatically determined topological base curve, which is usually the first section encountered.
  baseCurveIndex?: number(Count),
  /// Defines the smallest distance below which two entities are considered coincident, intersecting, coplanar, or similar. For most use cases, it should not be changed from its default value of 10^-7 millimeters.
  tolerance?: number(Length),
  /// A named tag for the face at the start of the loft, i.e. the original sketch.
  tagStart?: TagDecl,
  /// A named tag for the face at the end of the loft.
  tagEnd?: TagDecl,
): Solid {}

/// Repeat a 2-dimensional sketch along some dimension, with a dynamic amount
/// of distance between each repetition, some specified number of times.
///
/// ```kcl
/// /// Pattern using a named axis.
///
/// exampleSketch = startSketchOn(XZ)
///   |> circle(center = [0, 0], radius = 1)
///   |> patternLinear2d(
///        axis = X,
///        instances = 7,
///        distance = 4
///      )
///
/// example = extrude(exampleSketch, length = 1)
/// ```
///
/// ```kcl
/// /// Pattern using a raw axis.
///
/// exampleSketch = startSketchOn(XZ)
///   |> circle(center = [0, 0], radius = 1)
///   |> patternLinear2d(
///        axis = [1, 0],
///        instances = 7,
///        distance = 4
///      )
///
/// example = extrude(exampleSketch, length = 1)
/// ```
@(impl = std_rust)
export fn patternLinear2d(
  /// The sketch(es) to duplicate.
  @sketches: [Sketch; 1+],
  /// The number of total instances. Must be greater than or equal to 1. This includes the original entity. For example, if instances is 2, there will be two copies -- the original, and one new copy. If instances is 1, this has no effect.
  instances: number(Count),
  /// Distance between each repetition. Also known as 'spacing'.
  distance: number(Length),
  /// The axis of the pattern. A 2D vector.
  @(snippetArray = ["1", "0"])
  axis: Axis2d | Point2d,
  /// If the target was sketched on an extrusion, setting this will use the original sketch as the target, not the entire joined solid.
  useOriginal?: bool = false,
): [Sketch; 1+] {}

/// Repeat a 2-dimensional sketch some number of times along a partial or
/// complete circle some specified number of times. Each object may
/// additionally be rotated along the circle, ensuring orientation of the
/// solid with respect to the center of the circle is maintained.
///
/// ```kcl
/// exampleSketch = startSketchOn(XZ)
///   |> startProfile(at = [.5, 25])
///   |> line(end = [0, 5])
///   |> line(end = [-1, 0])
///   |> line(end = [0, -5])
///   |> close()
///   |> patternCircular2d(
///        center = [0, 0],
///        instances = 13,
///        arcDegrees = 360,
///        rotateDuplicates = true
///      )
///
/// example = extrude(exampleSketch, length = 1)
/// ```
@(impl = std_rust)
export fn patternCircular2d(
  /// The sketch(es) to duplicate.
  @sketches: [Sketch; 1+],
  /// The number of total instances. Must be greater than or equal to 1. This includes the original entity. For example, if instances is 2, there will be two copies -- the original, and one new copy. If instances is 1, this has no effect.
  instances: number(Count),
  /// The center about which to make the pattern. This is a 2D vector.
  @(snippetArray = ["0", "0"])
  center: Point2d,
  /// The arc angle (in degrees) to place the repetitions. Must be greater than 0.
  arcDegrees?: number(Angle) = 360deg,
  /// Whether or not to rotate the duplicates as they are copied.
  rotateDuplicates?: bool = true,
  /// If the target was sketched on an extrusion, setting this will use the original sketch as the target, not the entire joined solid.
  useOriginal?: bool = false,
): [Sketch; 1+] {}

/// Compute the ending point of the provided line segment.
///
/// ```kcl
/// w = 15
/// cube = startSketchOn(XY)
///   |> startProfile(at = [0, 0])
///   |> line(end = [w, 0], tag = $line1)
///   |> line(end = [0, w], tag = $line2)
///   |> line(end = [-w, 0], tag = $line3)
///   |> line(end = [0, -w], tag = $line4)
///   |> close()
///   |> extrude(length = 5)
///
/// fn cylinder(radius, tag) {
///   return startSketchOn(XY)
///   |> startProfile(at = [0, 0])
///   |> circle(radius = radius, center = segEnd(tag) )
///   |> extrude(length = radius)
/// }
///
/// cylinder(radius = 1, tag = line1)
/// cylinder(radius = 2, tag = line2)
/// cylinder(radius = 3, tag = line3)
/// cylinder(radius = 4, tag = line4)
/// ```
@(impl = std_rust)
export fn segEnd(
  /// The line segment being queried by its tag.
  @tag: TaggedEdge,
): Point2d {}

/// Compute the ending point of the provided line segment along the 'x' axis.
///
/// ```kcl
/// exampleSketch = startSketchOn(XZ)
///   |> startProfile(at = [0, 0])
///   |> line(end = [20, 0], tag = $thing)
///   |> line(end = [0, 5])
///   |> line(end = [segEndX(thing), 0])
///   |> line(end = [-20, 10])
///   |> close()
///  
/// example = extrude(exampleSketch, length = 5)
/// ```
@(impl = std_rust)
export fn segEndX(
  /// The line segment being queried by its tag.
  @tag: TaggedEdge,
): number(Length) {}

/// Compute the ending point of the provided line segment along the 'y' axis.
///
/// ```kcl
/// exampleSketch = startSketchOn(XZ)
///   |> startProfile(at = [0, 0])
///   |> line(end = [20, 0])
///   |> line(end = [0, 3], tag = $thing)
///   |> line(end = [-10, 0])
///   |> line(end = [0, segEndY(thing)])
///   |> line(end = [-10, 0])
///   |> close()
///  
/// example = extrude(exampleSketch, length = 5)
/// ```
@(impl = std_rust)
export fn segEndY(
  /// The line segment being queried by its tag.
  @tag: TaggedEdge,
): number(Length) {}

/// Compute the starting point of the provided line segment.
///
/// ```kcl
/// w = 15
/// cube = startSketchOn(XY)
///   |> startProfile(at = [0, 0])
///   |> line(end = [w, 0], tag = $line1)
///   |> line(end = [0, w], tag = $line2)
///   |> line(end = [-w, 0], tag = $line3)
///   |> line(end = [0, -w], tag = $line4)
///   |> close()
///   |> extrude(length = 5)
///
/// fn cylinder(radius, tag) {
///   return startSketchOn(XY)
///   |> startProfile(at = [0, 0])
///   |> circle( radius = radius, center = segStart(tag) )
///   |> extrude(length = radius)
/// }
///
/// cylinder(radius = 1, tag = line1)
/// cylinder(radius = 2, tag = line2)
/// cylinder(radius = 3, tag = line3)
/// cylinder(radius = 4, tag = line4)
/// ```
@(impl = std_rust)
export fn segStart(
  /// The line segment being queried by its tag.
  @tag: TaggedEdge,
): Point2d {}

/// Compute the starting point of the provided line segment along the 'x' axis.
///
/// ```kcl
/// exampleSketch = startSketchOn(XZ)
///   |> startProfile(at = [0, 0])
///   |> line(end = [20, 0], tag = $thing)
///   |> line(end = [0, 5])
///   |> line(end = [20 - segStartX(thing), 0])
///   |> line(end = [-20, 10])
///   |> close()
///  
/// example = extrude(exampleSketch, length = 5)
/// ```
@(impl = std_rust)
export fn segStartX(
  /// The line segment being queried by its tag.
  @tag: TaggedEdge,
): number(Length) {}

/// Compute the starting point of the provided line segment along the 'y' axis.
///
/// ```kcl
/// exampleSketch = startSketchOn(XZ)
///   |> startProfile(at = [0, 0])
///   |> line(end = [20, 0])
///   |> line(end = [0, 3], tag = $thing)
///   |> line(end = [-10, 0])
///   |> line(end = [0, 20-segStartY(thing)])
///   |> line(end = [-10, 0])
///   |> close()
///  
/// example = extrude(exampleSketch, length = 5)
/// ```
@(impl = std_rust)
export fn segStartY(
  /// The line segment being queried by its tag.
  @tag: TaggedEdge,
): number(Length) {}

/// Extract the 'x' axis value of the last line segment in the provided 2-d sketch.
///
/// ```kcl
/// exampleSketch = startSketchOn(XZ)
///   |> startProfile(at = [0, 0])
///   |> line(end = [5, 0])
///   |> line(end = [20, 5])
///   |> line(end = [lastSegX(%), 0])
///   |> line(end = [-15, 0])
///   |> close()
///
/// example = extrude(exampleSketch, length = 5)
/// ```
@(impl = std_rust)
export fn lastSegX(
  /// The sketch whose line segment is being queried.
  @sketch: Sketch,
): number(Length) {}

/// Extract the 'y' axis value of the last line segment in the provided 2-d sketch.
///
/// ```kcl
/// exampleSketch = startSketchOn(XZ)
///   |> startProfile(at = [0, 0])
///   |> line(end = [5, 0])
///   |> line(end = [20, 5])
///   |> line(end = [0, lastSegY(%)])
///   |> line(end = [-15, 0])
///   |> close()
///
/// example = extrude(exampleSketch, length = 5)
/// ```
@(impl = std_rust)
export fn lastSegY(
  /// The sketch whose line segment is being queried.
  @sketch: Sketch,
): number(Length) {}

/// Compute the length of the provided line segment.
///
/// ```kcl
/// exampleSketch = startSketchOn(XZ)
///   |> startProfile(at = [0, 0])
///   |> angledLine(
///     angle = 60,
///     length = 10,
///     tag = $thing,
///   )
///   |> tangentialArc(angle = -120deg, radius = 5)
///   |> angledLine(
///     angle = -60deg,
///     length = segLen(thing),
///   )
///   |> close()
///
/// example = extrude(exampleSketch, length = 5)
/// ```
@(impl = std_rust)
export fn segLen(
  /// The line segment being queried by its tag.
  @tag: TaggedEdge,
): number(Length) {}

/// Compute the angle (in degrees) of the provided line segment.
///
/// ```kcl
/// exampleSketch = startSketchOn(XZ)
///   |> startProfile(at = [0, 0])
///   |> line(end = [10, 0])
///   |> line(end = [5, 10], tag = $seg01)
///   |> line(end = [-10, 0])
///   |> angledLine(angle = segAng(seg01), length = 10)
///   |> line(end = [-10, 0])
///   |> angledLine(angle = segAng(seg01), length = -15)
///   |> close()
///
/// example = extrude(exampleSketch, length = 4)
/// ```
@(impl = std_rust)
export fn segAng(
  /// The line segment being queried by its tag.
  @tag: TaggedEdge,
): number(Angle) {}

/// Returns the angle coming out of the end of the segment in degrees.
///
/// ```kcl
/// // Horizontal pill.
/// pillSketch = startSketchOn(XZ)
///   |> startProfile(at = [0, 0])
///   |> line(end = [20, 0])
///   |> tangentialArc(end = [0, 10], tag = $arc1)
///   |> angledLine(
///     angle = tangentToEnd(arc1),
///     length = 20,
///   )
///   |> tangentialArc(end = [0, -10])
///   |> close()
///
/// pillExtrude = extrude(pillSketch, length = 10)
/// ```
///
/// ```kcl
/// // Vertical pill.  Use absolute coordinate for arc.
/// pillSketch = startSketchOn(XZ)
///   |> startProfile(at = [0, 0])
///   |> line(end = [0, 20])
///   |> tangentialArc(endAbsolute = [10, 20], tag = $arc1)
///   |> angledLine(
///     angle = tangentToEnd(arc1),
///     length = 20,
///   )
///   |> tangentialArc(end = [-10, 0])
///   |> close()
///
/// pillExtrude = extrude(pillSketch, length = 10)
/// ```
///
/// ```kcl
/// rectangleSketch = startSketchOn(XZ)
///   |> startProfile(at = [0, 0])
///   |> line(end = [10, 0], tag = $seg1)
///   |> angledLine(
///     angle = tangentToEnd(seg1),
///     length = 10,
///   )
///   |> line(end = [0, 10])
///   |> line(end = [-20, 0])
///   |> close()
///
/// rectangleExtrude = extrude(rectangleSketch, length = 10)
/// ```
///
/// ```kcl
/// bottom = startSketchOn(XY)
///   |> startProfile(at = [0, 0])
///   |> arc(
///        endAbsolute = [10, 10],
///        interiorAbsolute = [5, 1],
///        tag = $arc1,
///      )
///   |> angledLine(angle = tangentToEnd(arc1), length = 20)
///   |> close()
/// ```
///
/// ```kcl
/// circSketch = startSketchOn(XY)
///   |> circle(center = [0, 0], radius= 3, tag = $circ)
///
/// triangleSketch = startSketchOn(XY)
///   |> startProfile(at = [-5, 0])
///   |> angledLine(angle = tangentToEnd(circ), length = 10)
///   |> line(end = [-15, 0])
///   |> close()
/// ```
@(impl = std_rust)
export fn tangentToEnd(
  /// The line segment being queried by its tag.
  @tag: TaggedEdge,
): number(Angle) {}

/// Extract the provided 2-dimensional sketch's profile's origin value.
///
/// ```kcl
/// sketch001 = startSketchOn(XY)
///  |> startProfile(at = [5, 2])
///  |> angledLine(angle = 120, length = 50 , tag = $seg01)
///  |> angledLine(angle = segAng(seg01) + 120deg, length = 50 )
///  |> line(end = profileStart(%))
///  |> close()
///  |> extrude(length = 20)
/// ```
@(impl = std_rust)
export fn profileStart(
  /// Profile whose start is being used.
  @profile: Sketch,
): Point2d {}

/// Extract the provided 2-dimensional sketch's profile's origin's 'x' value.
///
/// ```kcl
/// sketch001 = startSketchOn(XY)
///  |> startProfile(at = [5, 2])
///  |> angledLine(angle = -26.6, length = 50)
///  |> angledLine(angle = 90deg, length = 50)
///  |> angledLine(angle = 30deg, endAbsoluteX = profileStartX(%))
/// ```
@(impl = std_rust)
export fn profileStartX(
  /// Profile whose start is being used.
  @profile: Sketch,
): number(Length) {}

/// Extract the provided 2-dimensional sketch's profile's origin's 'y' value.
///
/// ```kcl
/// sketch001 = startSketchOn(XY)
///  |> startProfile(at = [5, 2])
///  |> angledLine(angle = -60deg, length = 14 )
///  |> angledLine(angle = 30deg, endAbsoluteY =  profileStartY(%))
/// ```
@(impl = std_rust)
export fn profileStartY(
  /// Profile whose start is being used.
  @profile: Sketch,
): number(Length) {}

/// Extend the current sketch with a new involute circular curve.
///
/// ```kcl
/// a = 10
/// b = 14
/// startSketchOn(XZ)
///   |> startProfile(at = [0, 0])
///   |> involuteCircular(startRadius = a, endRadius = b, angle = 60deg)
///   |> involuteCircular(startRadius = a, endRadius = b, angle = 60deg, reverse = true)
/// ```
@(impl = std_rust)
export fn involuteCircular(
  /// Which sketch should this path be added to?
  @sketch: Sketch,
  /// The angle to rotate the involute by. A value of zero will produce a curve with a tangent along the x-axis at the start point of the curve.
  angle: number(Angle),
  /// The involute is described between two circles, startRadius is the radius of the inner circle.
  /// Either `startRadius` or `startDiameter` must be given (but not both).
  startRadius?: number(Length),
  /// The involute is described between two circles, endRadius is the radius of the outer circle.
  /// Either `endRadius` or `endDiameter` must be given (but not both).
  endRadius?: number(Length),
  /// The involute is described between two circles, startDiameter describes the inner circle.
  /// Either `startRadius` or `startDiameter` must be given (but not both).
  startDiameter?: number(Length),
  /// The involute is described between two circles, endDiameter describes the outer circle.
  /// Either `endRadius` or `endDiameter` must be given (but not both).
  endDiameter?: number(Length),
  /// If reverse is true, the segment will start from the end of the involute, otherwise it will start from that start.
  reverse?: bool = false,
  /// Create a new tag which refers to this line.
  tag?: TagDecl,
): Sketch {}

/// Extend the current sketch with a new straight line.
///
/// ```kcl
/// triangle = startSketchOn(XZ)
///   |> startProfile(at = [0, 0])
///   // The END argument means it ends at exactly [10, 0].
///   // This is an absolute measurement, it is NOT relative to
///   // the start of the sketch.
///   |> line(endAbsolute = [10, 0])
///   |> line(endAbsolute = [0, 10])
///   |> line(endAbsolute = [-10, 0], tag = $thirdLineOfTriangle)
///   |> close()
///   |> extrude(length = 5)
///
/// box = startSketchOn(XZ)
///   |> startProfile(at = [10, 10])
///   // The 'to' argument means move the pen this much.
///   // So, [10, 0] is a relative distance away from the current point.
///   |> line(end = [10, 0])
///   |> line(end = [0, 10])
///   |> line(end = [-10, 0], tag = $thirdLineOfBox)
///   |> close()
///   |> extrude(length = 5)
/// ```
@(impl = std_rust)
export fn line(
  /// Which sketch should this path be added to?
  @sketch: Sketch,
  /// Which absolute point should this line go to? Incompatible with `end`.
  endAbsolute?: Point2d,
  /// How far away (along the X and Y axes) should this line go? Incompatible with `endAbsolute`.
  @(includeInSnippet = true)
  end?: Point2d,
  /// Create a new tag which refers to this line.
  tag?: TagDecl,
): Sketch {}

/// Draw a line relative to the current origin to a specified distance away
/// from the current position along the 'x' axis.
///
/// ```kcl
/// exampleSketch = startSketchOn(XZ)
///   |> startProfile(at = [0, 0])
///   |> xLine(length = 15)
///   |> angledLine(
///     angle = 80deg,
///     length = 15,
///   )
///   |> line(end = [8, -10])
///   |> xLine(length = 10)
///   |> angledLine(
///     angle = 120deg,
///     length = 30,
///   )
///   |> xLine(length = -15)
///   |> close()
///
/// example = extrude(exampleSketch, length = 10)
/// ```
@(impl = std_rust)
export fn xLine(
  /// Which sketch should this path be added to?
  @sketch: Sketch,
  /// How far away along the X axis should this line go? Incompatible with `endAbsolute`.
  @(includeInSnippet = true)
  length?: number(Length),
  /// Which absolute X value should this line go to? Incompatible with `length`.
  endAbsolute?: number(Length),
  /// Create a new tag which refers to this line.
  tag?: TagDecl,
): Sketch {}

/// Draw a line relative to the current origin to a specified distance away
/// from the current position along the 'y' axis.
///
/// ```kcl
/// exampleSketch = startSketchOn(XZ)
///   |> startProfile(at = [0, 0])
///   |> yLine(length = 15)
///   |> angledLine(
///     angle = 30deg,
///     length = 15,
///   )
///   |> line(end = [8, -10])
///   |> yLine(length = -5)
///   |> close()
///
/// example = extrude(exampleSketch, length = 10)
/// ```
@(impl = std_rust)
export fn yLine(
  /// Which sketch should this path be added to?
  @sketch: Sketch,
  /// How far away along the Y axis should this line go? Incompatible with `endAbsolute`.
  @(includeInSnippet = true)
  length?: number(Length),
  /// Which absolute Y value should this line go to? Incompatible with `length`.
  endAbsolute?: number(Length),
  /// Create a new tag which refers to this line.
  tag?: TagDecl,
): Sketch {}

/// Draw a line segment relative to the current origin using the polar
/// measure of some angle and distance.
///
/// ```kcl
/// exampleSketch = startSketchOn(XZ)
///   |> startProfile(at = [0, 0])
///   |> yLine(endAbsolute = 15)
///   |> angledLine(
///     angle = 30deg,
///     length = 15,
///   )
///   |> line(end = [8, -10])
///   |> yLine(endAbsolute = 0)
///   |> close()
///
/// example = extrude(exampleSketch, length = 10)
/// ```
@(impl = std_rust)
export fn angledLine(
  /// Which sketch should this path be added to?
  @sketch: Sketch,
  /// Which angle should the line be drawn at?
  angle: number(Angle),
  /// Draw the line this distance along the given angle. Only one of `length`, `lengthX`, `lengthY`, `endAbsoluteX`, `endAbsoluteY` can be given.
  length?: number(Length),
  /// Draw the line this distance along the X axis. Only one of `length`, `lengthX`, `lengthY`, `endAbsoluteX`, `endAbsoluteY` can be given.
  lengthX?: number(Length),
  /// Draw the line this distance along the Y axis. Only one of `length`, `lengthX`, `lengthY`, `endAbsoluteX`, `endAbsoluteY` can be given.
  lengthY?: number(Length),
  /// Draw the line along the given angle until it reaches this point along the X axis. Only one of `length`, `lengthX`, `lengthY`, `endAbsoluteX`, `endAbsoluteY` can be given.
  endAbsoluteX?: number(Length),
  /// Draw the line along the given angle until it reaches this point along the Y axis. Only one of `length`, `lengthX`, `lengthY`, `endAbsoluteX`, `endAbsoluteY` can be given.
  endAbsoluteY?: number(Length),
  /// Create a new tag which refers to this line.
  tag?: TagDecl,
): Sketch {}

/// Draw an angled line from the current origin, constructing a line segment
/// such that the newly created line intersects the desired target line
/// segment.
///
/// ```kcl
/// exampleSketch = startSketchOn(XZ)
///   |> startProfile(at = [0, 0])
///   |> line(endAbsolute = [5, 10])
///   |> line(endAbsolute = [-10, 10], tag = $lineToIntersect)
///   |> line(endAbsolute = [0, 20])
///   |> angledLineThatIntersects(
///        angle = 80deg,
///        intersectTag = lineToIntersect,
///        offset = 10,
///      )
///   |> close()
///
/// example = extrude(exampleSketch, length = 10)
/// ```
@(impl = std_rust)
export fn angledLineThatIntersects(
  /// Which sketch should this path be added to?
  @sketch: Sketch,
  /// Which angle should the line be drawn at?
  angle: number(Angle),
  /// The tag of the line to intersect with.
  intersectTag: TaggedEdge,
  /// The offset from the intersecting line.
  offset?: number(Length) = 0mm,
  /// Create a new tag which refers to this line.
  tag?: TagDecl,
): Sketch {}

/// Construct a line segment from the current origin back to the profile's
/// origin, ensuring the resulting 2-dimensional sketch is not open-ended.
///
/// If you want to perform some 3-dimensional operation on a sketch, like
/// extrude or sweep, you must `close` it first. `close` must be called even
/// if the end point of the last segment is coincident with the sketch
/// starting point.
///
/// ```kcl
/// startSketchOn(XZ)
///    |> startProfile(at = [0, 0])
///    |> line(end = [10, 10])
///    |> line(end = [10, 0])
///    |> close()
///    |> extrude(length = 10)
/// ```
///
/// ```kcl
/// exampleSketch = startSketchOn(-XZ)
///   |> startProfile(at = [0, 0])
///   |> line(end = [10, 0])
///   |> line(end = [0, 10])
///   |> close()
///
/// example = extrude(exampleSketch, length = 10)
/// ```
@(impl = std_rust)
export fn close(
  /// The sketch you want to close.
  @sketch: Sketch,
  /// Create a new tag which refers to this line.
  tag?: TagDecl,
): Sketch {}

/// Draw a curved line segment along an imaginary circle.
///
/// The arc is constructed such that the current position of the sketch is
/// placed along an imaginary circle of the specified radius, at angleStart
/// degrees. The resulting arc is the segment of the imaginary circle from
/// that origin point to angleEnd, radius away from the center of the imaginary
/// circle.
///
/// Unless this makes a lot of sense and feels like what you're looking
/// for to construct your shape, you're likely looking for tangentialArc.
///
/// ```kcl
/// exampleSketch = startSketchOn(XZ)
///   |> startProfile(at = [0, 0])
///   |> line(end = [10, 0])
///   |> arc(
///        angleStart = 0,
///        angleEnd = 280deg,
///        radius = 16
///      )
///   |> close()
/// example = extrude(exampleSketch, length = 10)
/// ```
///
/// ```kcl
/// exampleSketch = startSketchOn(XZ)
///   |> startProfile(at = [0, 0])
///   |> arc(
///         endAbsolute = [10,0],
///         interiorAbsolute = [5,5]
///      )
///   |> close()
/// example = extrude(exampleSketch, length = 10)
/// ```
@(impl = std_rust)
export fn arc(
  /// Which sketch should this path be added to?
  @sketch: Sketch,
  /// Where along the circle should this arc start?
  @(includeInSnippet = true)
  angleStart?: number(Angle),
  /// Where along the circle should this arc end?
  @(includeInSnippet = true)
  angleEnd?: number(Angle),
  /// How large should the circle be? Incompatible with `diameter`.
  radius?: number(Length),
  /// How large should the circle be? Incompatible with `radius`.
  @(includeInSnippet = true)
  diameter?: number(Length),
  /// Any point between the arc's start and end? Requires `endAbsolute`. Incompatible with `angleStart` or `angleEnd`.
  interiorAbsolute?: Point2d,
  /// Where should this arc end? Requires `interiorAbsolute`. Incompatible with `angleStart` or `angleEnd`.
  endAbsolute?: Point2d,
  /// Create a new tag which refers to this arc.
  tag?: TagDecl,
): Sketch {}

/// Starting at the current sketch's origin, draw a curved line segment along
/// some part of an imaginary circle until it reaches the desired (x, y)
/// coordinates.
///
/// When using radius and angle, draw a curved line segment along part of an
/// imaginary circle. The arc is constructed such that the last line segment is
/// placed tangent to the imaginary circle of the specified radius. The
/// resulting arc is the segment of the imaginary circle from that tangent point
/// for 'angle' degrees along the imaginary circle.
///
/// ```kcl
/// exampleSketch = startSketchOn(XZ)
///   |> startProfile(at = [0, 0])
///   |> angledLine(
///     angle = 45deg,
///     length = 10,
///   )
///   |> tangentialArc(end = [0, -10])
///   |> line(end = [-10, 0])
///   |> close()
///
/// example = extrude(exampleSketch, length = 10)
/// ```
///
/// ```kcl
/// exampleSketch = startSketchOn(XZ)
///   |> startProfile(at = [0, 0])
///   |> angledLine(
///     angle = 60deg,
///     length = 10,
///   )
///   |> tangentialArc(endAbsolute = [15, 15])
///   |> line(end = [10, -15])
///   |> close()
///
/// example = extrude(exampleSketch, length = 10)
/// ```
///
/// ```kcl
/// exampleSketch = startSketchOn(XZ)
///   |> startProfile(at = [0, 0])
///   |> angledLine(
///     angle = 60deg,
///     length = 10,
///   )
///   |> tangentialArc(radius = 10, angle = -120deg)
///   |> angledLine(
///     angle = -60deg,
///     length = 10,
///   )
///   |> close()
///
/// example = extrude(exampleSketch, length = 10)
/// ```
@(impl = std_rust)
export fn tangentialArc(
  /// Which sketch should this path be added to?
  @sketch: Sketch,
  /// Which absolute point should this arc go to? Incompatible with `end`, `radius`, and `offset`.
  endAbsolute?: Point2d,
  /// How far away (along the X and Y axes) should this arc go? Incompatible with `endAbsolute`, `radius`, and `offset`.
  @(includeInSnippet = true)
  end?: Point2d,
  /// Radius of the imaginary circle. `angle` must be given. Incompatible with `end` and `endAbsolute` and `diameter`.
  radius?: number(Length),
  /// Diameter of the imaginary circle. `angle` must be given. Incompatible with `end` and `endAbsolute` and `radius`.
  diameter?: number(Length),
  /// Offset of the arc. `radius` must be given. Incompatible with `end` and `endAbsolute`.
  angle?: number(Angle),
  /// Create a new tag which refers to this arc.
  tag?: TagDecl,
): Sketch {}

/// Draw a smooth, continuous, curved line segment from the current origin to
/// the desired (x, y), using a number of control points to shape the curve's
/// shape.
///
/// ```kcl
/// // Example using relative control points.
/// exampleSketch = startSketchOn(XZ)
///   |> startProfile(at = [0, 0])
///   |> line(end = [0, 10])
///   |> bezierCurve(
///        control1 = [5, 0],
///        control2 = [5, 10],
///        end = [10, 10],
///      )
///   |> line(endAbsolute = [10, 0])
///   |> close()
///
/// example = extrude(exampleSketch, length = 10)
/// ```
///
/// ```kcl
/// // Example using absolute control points.
/// startSketchOn(XY)
///   |> startProfile(at = [300, 300])
///   |> bezierCurve(control1Absolute = [600, 300], control2Absolute = [-300, -100], endAbsolute = [600, 600])
///   |> close()
///   |> extrude(length = 10)
/// ```
@(impl = std_rust)
export fn bezierCurve(
  /// Which sketch should this path be added to?
  @sketch: Sketch,
  /// First control point for the cubic.
  control1?: Point2d,
  /// Second control point for the cubic.
  control2?: Point2d,
  /// How far away (along the X and Y axes) should this line go?
  end?: Point2d,
  /// First control point for the cubic. Absolute point.
  control1Absolute?: Point2d,
  /// Second control point for the cubic. Absolute point.
  control2Absolute?: Point2d,
  /// Coordinate on the plane at which this line should end.
  endAbsolute?: Point2d,
  /// Create a new tag which refers to this line.
  tag?: TagDecl,
): Sketch {}

/// Use a 2-dimensional sketch to cut a hole in another 2-dimensional sketch.
///
/// ```kcl
/// exampleSketch = startSketchOn(XY)
///   |> startProfile(at = [0, 0])
///   |> line(end = [0, 5])
///   |> line(end = [5, 0])
///   |> line(end = [0, -5])
///   |> close()
///   |> subtract2d(tool =circle( center = [1, 1], radius = .25 ))
///   |> subtract2d(tool =circle( center = [1, 4], radius = .25 ))
///
/// example = extrude(exampleSketch, length = 1)
/// ```
///
/// ```kcl
/// fn squareHoleSketch() {
///   squareSketch = startSketchOn(-XZ)
///     |> startProfile(at = [-1, -1])
///     |> line(end = [2, 0])
///     |> line(end = [0, 2])
///     |> line(end = [-2, 0])
///     |> close()
///   return squareSketch
/// }
///
/// exampleSketch = startSketchOn(-XZ)
///     |> circle( center = [0, 0], radius = 3 )
///     |> subtract2d(tool = squareHoleSketch())
/// example = extrude(exampleSketch, length = 1)
/// ```
@(impl = std_rust)
export fn subtract2d(
  /// Which sketch should this path be added to?
  @sketch: Sketch,
  /// The shape(s) which should be cut out of the sketch.
  tool: [Sketch; 1+],
): Sketch {}
<<<<<<< HEAD
 

/// Add a conic section to an existing sketch.
///
/// ```kcl
/// exampleSketch = startSketchOn(XZ)
///   |> startProfile(at = [0, 0])
///   |> conic(
///         end = [10,0],
///         endTangent = [0,1],
///         interior = [5,5],
///         startTangent = [0, -1],
///      )
///   |> close()
/// example = extrude(exampleSketch, length = 10)
/// ```
@(impl = std_rust)
export fn conic(
  /// Which sketch should this path be added to?
  @sketch: Sketch,
  /// Any point between the segment's start and end. Requires `endAbsolute`. Incompatible with `interior` or `end`.
  interiorAbsolute?: Point2d,
  /// Where should this segment end? Requires `interiorAbsolute`. Incompatible with `interior` or `end`.
  endAbsolute?: Point2d,
  /// Any point between the segment's start and end. This point is relative to the start point. Requires `end`. Incompatible with `interiorAbsolute` or `endAbsolute`.
  interior?: Point2d,
  /// Where should this segment end? This point is relative to the start point. Requires `interior`. Incompatible with `interiorAbsolute` or `endAbsolute`.
  end?: Point2d,
  /// The coefficients [a, b, c, d, e, f] of the generic conic equation ax^2 + by^2 + cxy + dx + ey + f = 0. If provided the start and end tangents will be calculated using this equation. Incompatible with `startTangent` and `endTangent`.
  coefficients?: [number(Count); 6],
  /// The tangent of the conic section at the start. If not provided the tangent of the previous path segment is used. Incompatible with `coefficients`.
  startTangent?: Point2d,
  /// The tangent of the conic section at the end. Incompatible with `coefficients`. Incompatible with `coefficients`.
  endTangent?: Point2d,
  /// Create a new tag which refers to this segment.
  tag?: tag,
  ): Sketch {}

/// Add a parabolic segment to an existing skwtch.
///
/// ```kcl
/// exampleSketch = startSketchOn(XY)
///   |> startProfile(at = [0,0])
///   |> parabolic(
///         end = [10,0],
///         coefficients = [2, 0, 0],
///   )
///   |>close()
///```
@(impl = std_rust)
export fn parabolic(
  /// Which sketch should this path be added to?
  @sketch: Sketch,
  /// Where should the path end? Relative to the start point. Incompatible with `interiorAbsolute` or `endAbsolute`.
  end: Point2d,
  /// Where should this segment end? Requires `interiorAbsolute`. Incompatible with `interior` or `end`.
  endAbsolute?: Point2d,
  /// The coefficients [a, b, c] of the parabolic equation y = ax^2 + bx + c. Incompatible with `interior`.
  coefficients?: [number(Count); 3],
  /// A point between the segment's start and end that lies on the parabola. Incompatible with `coefficients` or `interiorAbsolute` or `endAbsolute`.
  interior?: Point2d,
  /// Any point between the segment's start and end. Requires `endAbsolute`. Incompatible with `coefficients` or `interior` or `end`.
  interiorAbsolute?: Point2d,
  /// Create a new tag which refers to this segment.
  tag?: tag,
): Sketch {}
 
/// Calculate the point (x, y) on a parabola given x or y and the coefficients [a, b, c] of the parabola.
///
/// ```kcl
/// point001 = parabolicPoint(x = 5, coefficients = [0.1, 0, 0])
/// point002 = parabolicPoint(y = 2.5, coefficients = [0.1, 0, 0])
/// assert(point001[0], isEqualTo = point002[0])
/// assert(point001[1], isEqualTo = point002[1])
///```
@(impl = std_rust)
export fn parabolicPoint(
  /// The coefficients [a, b, c] of the parabolic equation y = ax^2 + bx + c.
  coefficients: [number(Count); 3],
  /// The x value. Calculates y and returns (x, y). Incompatible with `y`.
  x?: number(Length),
  /// The y value. Calculates x and returns (x, y). Incompatible with `x`.
  y?: number(Length),
): Point2d {}

/// Add a hyperbolic section to an existing sketch.
/// 
/// ```kcl
/// exampleSketch = startSketchOn(XY)
///   |> startProfile(at = [0,0])
///   |> hyperbolic(
///         end = [10,0],
///         semiMajor = 2,
///         semiMinor = 1,
///         interior = [0,0]
///   )
///   |>close()
///```
@(impl = std_rust)
export fn hyperbolic(
  /// Which sketch should this path be added to?
  @sketch: Sketch,
  /// The semi major value, a, of the hyperbolic equation x^2 / a ^ 2 - y^2 / b^2 = 1.
  semiMajor: number(Length),
  ///  The semi minor value, b, of the hyperbolic equation x^2 / a ^ 2 - y^2 / b^2 = 1.
  semiMinor: number(Length),
  /// Any point between the segment's start and end. Requires `endAbsolute`. Incompatible with `interior` or `end`.
  interiorAbsolute?: Point2d,
  /// Where should this segment end? Requires `interiorAbsolute`. Incompatible with `interior` or `end`.
  endAbsolute?: Point2d,
  /// Any point between the segment's start and end. This point is relative to the start point. Requires `end`. Incompatible with `interiorAbsolute` or `endAbsolute`.
  interior?: Point2d,
  /// Where should this segment end? This point is relative to the start point. Requires `interior`. Incompatible with `interiorAbsolute` or `endAbsolute`.
  end?: Point2d,
  /// Create a new tag which refers to this arc.
  tag?: tag,
): Sketch {}

/// Calculate the point (x, y) on a hyperbola given x or y and the semi major/minor values of the hyperbolic.
///
/// ```kcl
/// point = hyperbolicPoint(x = 5, semiMajor = 2, semiMinor = 1)
///```
@(impl = std_rust)
export fn hyperbolicPoint(
  /// The semi major value, a, of the hyperbolic equation x^2 / a ^ 2 - y^2 / b^2 = 1.
  semiMajor: number(Count),
  ///  The semi minor value, b, of the hyperbolic equation x^2 / a ^ 2 - y^2 / b^2 = 1.
  semiMinor: number(Count),
  /// The x value. Calculates y and returns (x, y). Incompatible with `y`.
  x?: number(Length),
  /// The y value. Calculates x and returns (x, y). Incompatible with `x`.
  y?: number(Length),
): Point2d {}

/// Add a parabolic section to an existing sketch.
///
/// ```kcl
/// majorRadius = 2
/// minorRadius = 1
/// ellip = ellipticPoint(majorRadius, minorRadius, x = 2)
///
/// exampleSketch = startSketchOn(XY)
///    |> startProfile(at = ellip, tag = $start)
///    |> elliptic(center = [0, 0], angleStart = segAng(start), angleEnd = 160, majorRadius, minorRadius)
///    |> close()
/// example = extrude(exampleSketch, length = 10)
/// ```
@(impl = std_rust)
export fn elliptic(
  /// Which sketch should this path be added to?
  @sketch: Sketch,
  /// The center of the ellipse.
  @(snippetArray = ["0", "0"])
  center: Point2d,
  /// Where along the ellptic should this segment start?
  @(includeInSnippet = true)
  angleStart: number(Angle),
  /// Where along the ellptic should this segment end?
  @(includeInSnippet = true)
  angleEnd: number(Angle),
  /// The major radius, a, of the elliptic equation x^2 / a^2 + y^2 / b^2 = 1.
  @(includeInSnippet = true)
  majorRadius: number(Length),
  /// The minor radius, b, of the elliptic equation x^2 / a^2 + y^2 / b^2 = 1.
  @(includeInSnippet = true)
  minorRadius: number(Length),
  /// Create a new tag which refers to this arc.
  tag?: tag,
): Sketch {}

/// Calculate the point (x, y) on an ellipse given x or y and the center and major/minor radii of the ellipse.
///
/// ```kcl
/// point001 = ellipticPoint(x = 2, majorRadius = 2, minorRadius = 1)
/// point002 = ellipticPoint(y = 0, majorRadius = 2, minorRadius = 1)
/// assert(point001[0], isEqualTo = point002[0])
/// assert(point001[1], isEqualTo = point002[1])
///```
@(impl = std_rust)
export fn ellipticPoint(
  /// The major radius, a, of the elliptic equation x^2 / a ^ 2 + y^2 / b^2 = 1.
  majorRadius: number(Count),
  ///  The minor radius, b, of the hyperbolic equation x^2 / a ^ 2 + y^2 / b^2 = 1.
  minorRadius: number(Count),
  /// The x value. Calculates y and returns (x, y). Incompatible with `y`.
  x?: number(Length),
  /// The y value. Calculates x and returns (x, y). Incompatible with `x`.
  y?: number(Length),
): Point2d {}
=======

/// Find the plane a face lies on.
/// Returns an error if the face doesn't lie on any plane (for example, the curved face of a cylinder)
///```kcl
/// triangle = startSketchOn(XY)
/// |> polygon(radius = 3, numSides = 3, center = [0, 0])
/// |> extrude(length = 2)
/// 
/// // Find the plane of the triangle's top face.
/// topPlane = planeOf(triangle, face = END)
/// 
/// // Create a new plane, 10 units above the triangle's top face.
/// startSketchOn(offsetPlane(topPlane, offset = 10))
/// ```
@(impl = std_rust)
export fn planeOf(
  /// The solid whose face is being queried.
  @solid: Solid,
  /// Find the plane which this face lies on.
  face: TaggedFace,
): Plane {}
>>>>>>> 1b750206
<|MERGE_RESOLUTION|>--- conflicted
+++ resolved
@@ -1995,8 +1995,6 @@
   /// The shape(s) which should be cut out of the sketch.
   tool: [Sketch; 1+],
 ): Sketch {}
-<<<<<<< HEAD
- 
 
 /// Add a conic section to an existing sketch.
 ///
@@ -2186,7 +2184,6 @@
   /// The y value. Calculates x and returns (x, y). Incompatible with `x`.
   y?: number(Length),
 ): Point2d {}
-=======
 
 /// Find the plane a face lies on.
 /// Returns an error if the face doesn't lie on any plane (for example, the curved face of a cylinder)
@@ -2207,5 +2204,4 @@
   @solid: Solid,
   /// Find the plane which this face lies on.
   face: TaggedFace,
-): Plane {}
->>>>>>> 1b750206
+): Plane {}