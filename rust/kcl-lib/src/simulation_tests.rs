use std::{
    panic::{catch_unwind, AssertUnwindSafe},
    path::{Path, PathBuf},
};

use insta::rounded_redaction;

use crate::{errors::KclError, ModuleId};
#[cfg(feature = "artifact-graph")]
use crate::{
    exec::ArtifactCommand,
    execution::{ArtifactGraph, Operation},
};

mod kcl_samples;

/// A simulation test.
#[derive(Debug, Clone)]
struct Test {
    /// The name of the test.
    name: String,
    /// The name of the KCL file that's the entry point, e.g. "main.kcl", in the
    /// `input_dir`.
    entry_point: String,
    /// Input KCL files are in this directory.
    input_dir: PathBuf,
    /// Expected snapshot output files are in this directory.
    output_dir: PathBuf,
}

pub(crate) const RENDERED_MODEL_NAME: &str = "rendered_model.png";

impl Test {
    fn new(name: &str) -> Self {
        Self {
            name: name.to_owned(),
            entry_point: "input.kcl".to_owned(),
            input_dir: Path::new("tests").join(name),
            output_dir: Path::new("tests").join(name),
        }
    }
}

fn assert_snapshot<F, R>(test: &Test, operation: &str, f: F)
where
    F: FnOnce() -> R,
{
    let mut settings = insta::Settings::clone_current();
    // These make the snapshots more readable and match our dir structure.
    settings.set_omit_expression(true);
    settings.set_snapshot_path(Path::new("..").join(&test.output_dir));
    settings.set_prepend_module_to_snapshot(false);
    settings.set_description(format!("{operation} {}.kcl", &test.name));
    // We don't do it on the flowchart
    if operation != "Artifact graph flowchart" {
        // Sorting maps makes them easier to diff.
        settings.set_sort_maps(true);
    }
    // Replace UUIDs with the string "[uuid]", because otherwise the tests would constantly
    // be changing the UUID. This is a stopgap measure until we make the engine more deterministic.
    settings.add_filter(
        r"\b[[:xdigit:]]{8}-[[:xdigit:]]{4}-[[:xdigit:]]{4}-[[:xdigit:]]{4}-[[:xdigit:]]{12}\b",
        "[uuid]",
    );
    // Run `f` (the closure that was passed in) with these settings.
    settings.bind(f);
}

fn read<P>(filename: &str, dir: P) -> String
where
    P: AsRef<Path>,
{
    std::fs::read_to_string(dir.as_ref().join(filename)).expect("Failed to read file: {filename}")
}

fn parse(test_name: &str) {
    parse_test(&Test::new(test_name));
}

fn parse_test(test: &Test) {
    let input = read(&test.entry_point, &test.input_dir);
    let tokens = crate::parsing::token::lex(&input, ModuleId::default()).unwrap();

    // Parse the tokens into an AST.
    let parse_res = Result::<_, KclError>::Ok(crate::parsing::parse_tokens(tokens).unwrap());
    assert_snapshot(test, "Result of parsing", || {
        insta::assert_json_snapshot!("ast", parse_res, {
            ".**.start" => 0,
            ".**.end" => 0,
            ".**.commentStart" => 0,
        });
    });
}

async fn unparse(test_name: &str) {
    unparse_test(&Test::new(test_name)).await;
}

async fn unparse_test(test: &Test) {
    // Parse into an AST
    let input = read(&test.entry_point, &test.input_dir);
    let tokens = crate::parsing::token::lex(&input, ModuleId::default()).unwrap();
    let ast = crate::parsing::parse_tokens(tokens).unwrap();

    // Check recasting.
    let actual = ast.recast(&Default::default(), 0);
    let input_result = catch_unwind(AssertUnwindSafe(|| {
        assert_snapshot(test, "Result of unparsing", || {
            insta::assert_snapshot!("unparsed", actual);
        })
    }));

    // Check all the rest of the files in the directory.
    let entry_point = test.input_dir.join(&test.entry_point);
    let kcl_files = crate::unparser::walk_dir(&test.input_dir).await.unwrap();
    // Filter out the entry point file.
    let kcl_files = kcl_files.into_iter().filter(|f| f != &entry_point);
    let futures = kcl_files
        .into_iter()
        .filter(|file| file.extension().is_some_and(|ext| ext == "kcl")) // We only care about kcl
        // files here.
        .map(|file| {
            let snap_path = Path::new("..").join(&test.output_dir);
            tokio::spawn(async move {
                let contents = tokio::fs::read_to_string(&file).await.unwrap();
                let program = crate::Program::parse_no_errs(&contents).unwrap();
                let recast = program.recast_with_options(&Default::default());

                catch_unwind(AssertUnwindSafe(|| {
                    let mut settings = insta::Settings::clone_current();
                    settings.set_omit_expression(true);
                    settings.set_snapshot_path(snap_path);
                    settings.set_prepend_module_to_snapshot(false);
                    settings.set_snapshot_suffix(file.file_name().unwrap().to_str().unwrap());
                    settings.set_description(format!("Result of unparsing {}", file.display()));
                    // Run `f` (the closure that was passed in) with these settings.
                    settings.bind(|| {
                        insta::assert_snapshot!("unparsed", recast);
                    })
                }))
            })
        })
        .collect::<Vec<_>>();

    // Join all futures and await their completion.
    for future in futures {
        future.await.unwrap().unwrap();
    }
    input_result.unwrap();
}

async fn execute(test_name: &str, render_to_png: bool) {
    execute_test(&Test::new(test_name), render_to_png, false).await
}

async fn execute_test(test: &Test, render_to_png: bool, export_step: bool) {
    let input = read(&test.entry_point, &test.input_dir);
    let ast = crate::Program::parse_no_errs(&input).unwrap();

    // Run the program.
    let exec_res =
        crate::test_server::execute_and_snapshot_ast(ast, Some(test.input_dir.join(&test.entry_point)), export_step)
            .await;
    match exec_res {
        Ok((exec_state, env_ref, png, step)) => {
            let fail_path = test.output_dir.join("execution_error.snap");
            if std::fs::exists(&fail_path).unwrap() {
                panic!("This test case is expected to fail, but it passed. If this is intended, and the test should actually be passing now, please delete kcl-lib/{}", fail_path.to_string_lossy())
            }
            if render_to_png {
                twenty_twenty::assert_image(test.output_dir.join(RENDERED_MODEL_NAME), &png, 0.99);
            }

            // Ensure the step has data.
            if export_step {
                let Some(step_contents) = step else {
                    panic!("Step data was not generated");
                };
                if step_contents.is_empty() {
                    panic!("Step data was empty");
                }
            }
            let outcome = exec_state.to_exec_outcome(env_ref).await;

            let mem_result = catch_unwind(AssertUnwindSafe(|| {
                assert_snapshot(test, "Variables in memory after executing", || {
                    insta::assert_json_snapshot!("program_memory", outcome.variables, {
                        ".**.value" => rounded_redaction(4),
                        ".**[].value" => rounded_redaction(4),
                        ".**.from[]" => rounded_redaction(4),
                        ".**.to[]" => rounded_redaction(4),
                        ".**.center[]" => rounded_redaction(4),
                        ".**[].x[]" => rounded_redaction(4),
                        ".**[].y[]" => rounded_redaction(4),
                        ".**[].z[]" => rounded_redaction(4),
                        ".**.sourceRange" => Vec::new(),
                    })
                })
            }));

            #[cfg(feature = "artifact-graph")]
            assert_common_snapshots(
                test,
                outcome.operations,
                outcome.artifact_commands,
                outcome.artifact_graph,
            );
            mem_result.unwrap();
        }
        Err(e) => {
            let ok_path = test.output_dir.join("program_memory.snap");
            let previously_passed = std::fs::exists(&ok_path).unwrap();
            match e.error {
                crate::errors::ExecError::Kcl(error) => {
                    // Snapshot the KCL error with a fancy graphical report.
                    // This looks like a Cargo compile error, with arrows pointing
                    // to source code, underlines, etc.
                    miette::set_hook(Box::new(|_| {
                        Box::new(miette::MietteHandlerOpts::new().show_related_errors_as_nested().build())
                    }))
                    .unwrap();
                    let report = error.clone().into_miette_report_with_outputs(&input).unwrap();
                    let report = miette::Report::new(report);
                    if previously_passed {
                        eprintln!("This test case failed, but it previously passed. If this is intended, and the test should actually be failing now, please delete kcl-lib/{} and other associated passing artifacts", ok_path.to_string_lossy());
                        panic!("{report:?}");
                    }
                    let report = format!("{:?}", report);

                    let err_result = catch_unwind(AssertUnwindSafe(|| {
                        assert_snapshot(test, "Error from executing", || {
                            insta::assert_snapshot!("execution_error", report);
                        })
                    }));

                    #[cfg(feature = "artifact-graph")]
                    assert_common_snapshots(test, error.operations, error.artifact_commands, error.artifact_graph);
                    err_result.unwrap();
                }
                e => {
                    // These kinds of errors aren't expected to occur. We don't
                    // snapshot them because they indicate there's something wrong
                    // with the Rust test, not with the KCL code being tested.
                    panic!("{e}")
                }
            };
        }
    }
}

/// Assert snapshots that should happen both when KCL execution succeeds and
/// when it results in an error.
#[cfg(feature = "artifact-graph")]
fn assert_common_snapshots(
    test: &Test,
    operations: Vec<Operation>,
    artifact_commands: Vec<ArtifactCommand>,
    artifact_graph: ArtifactGraph,
) {
    let operations = {
        // Make the operations deterministic by sorting them by their module ID,
        // then by their range.
        let mut operations = operations.clone();
        operations.sort_by(|a, b| a.partial_cmp(b).unwrap_or(std::cmp::Ordering::Equal));
        operations
    };
    let artifact_commands = {
        // Due to our newfound concurrency, we're going to mess with the
        // artifact_commands a bit -- we're going to maintain the order,
        // but only for a given module ID. This means the artifact_commands
        // is no longer meaningful, but it is deterministic and will hopefully
        // catch meaningful changes in behavior.
        // We sort by the source range, like we do for the operations.

        let mut artifact_commands = artifact_commands.clone();
        artifact_commands.sort_by(|a, b| a.partial_cmp(b).unwrap_or(std::cmp::Ordering::Equal));
        artifact_commands
    };

    let result1 = catch_unwind(AssertUnwindSafe(|| {
        assert_snapshot(test, "Operations executed", || {
            insta::assert_json_snapshot!("ops", operations, {
                "[].*.unlabeledArg.*.value.**[].from[]" => rounded_redaction(4),
                "[].*.unlabeledArg.*.value.**[].to[]" => rounded_redaction(4),
                "[].**.value.value" => rounded_redaction(4),
                "[].*.labeledArgs.*.value.**[].from[]" => rounded_redaction(4),
                "[].*.labeledArgs.*.value.**[].to[]" => rounded_redaction(4),
                ".**.sourceRange" => Vec::new(),
                ".**.functionSourceRange" => Vec::new(),
                ".**.moduleId" => 0,
            });
        })
    }));
    let result2 = catch_unwind(AssertUnwindSafe(|| {
        assert_snapshot(test, "Artifact commands", || {
            insta::assert_json_snapshot!("artifact_commands", artifact_commands, {
                "[].command.**.value" => rounded_redaction(4),
                "[].command.**.x" => rounded_redaction(4),
                "[].command.**.y" => rounded_redaction(4),
                "[].command.**.z" => rounded_redaction(4),
                ".**.range" => Vec::new(),
            });
        })
    }));
    let result3 = catch_unwind(AssertUnwindSafe(|| {
        assert_snapshot(test, "Artifact graph flowchart", || {
            let mut artifact_graph = artifact_graph.clone();
            // Sort the map by artifact where we can.
            artifact_graph.sort();

            let flowchart = artifact_graph
                .to_mermaid_flowchart()
                .unwrap_or_else(|e| format!("Failed to convert artifact graph to flowchart: {e}"));
            // Change the snapshot suffix so that it is rendered as a Markdown file
            // in GitHub.
            // Ignore the cpu cooler for now because its being a little bitch.
            if test.name == "cpu_cooler" {
                insta::assert_binary_snapshot!("artifact_graph_flowchart.md", flowchart.as_bytes().to_owned());
            }
        })
    }));

    result1.unwrap();
    result2.unwrap();
    result3.unwrap();
}

mod cube {
    const TEST_NAME: &str = "cube";

    /// Test parsing KCL.
    #[test]
    fn parse() {
        super::parse(TEST_NAME)
    }

    /// Test that parsing and unparsing KCL produces the original KCL input.
    #[tokio::test(flavor = "multi_thread")]
    async fn unparse() {
        super::unparse(TEST_NAME).await
    }

    /// Test that KCL is executed correctly.
    #[tokio::test(flavor = "multi_thread")]
    async fn kcl_test_execute() {
        super::execute(TEST_NAME, true).await
    }
}
mod cube_with_error {
    const TEST_NAME: &str = "cube_with_error";

    /// Test parsing KCL.
    #[test]
    fn parse() {
        super::parse(TEST_NAME)
    }

    /// Test that parsing and unparsing KCL produces the original KCL input.
    #[tokio::test(flavor = "multi_thread")]
    async fn unparse() {
        super::unparse(TEST_NAME).await
    }

    /// Test that KCL is executed correctly.
    #[tokio::test(flavor = "multi_thread")]
    async fn kcl_test_execute() {
        super::execute(TEST_NAME, true).await
    }
}
mod any_type {
    const TEST_NAME: &str = "any_type";

    /// Test parsing KCL.
    #[test]
    fn parse() {
        super::parse(TEST_NAME)
    }

    /// Test that parsing and unparsing KCL produces the original KCL input.
    #[tokio::test(flavor = "multi_thread")]
    async fn unparse() {
        super::unparse(TEST_NAME).await
    }

    /// Test that KCL is executed correctly.
    #[tokio::test(flavor = "multi_thread")]
    async fn kcl_test_execute() {
        super::execute(TEST_NAME, false).await
    }
}
mod artifact_graph_example_code1 {
    const TEST_NAME: &str = "artifact_graph_example_code1";

    /// Test parsing KCL.
    #[test]
    fn parse() {
        super::parse(TEST_NAME)
    }

    /// Test that parsing and unparsing KCL produces the original KCL input.
    #[tokio::test(flavor = "multi_thread")]
    async fn unparse() {
        super::unparse(TEST_NAME).await
    }

    /// Test that KCL is executed correctly.
    #[tokio::test(flavor = "multi_thread")]
    async fn kcl_test_execute() {
        super::execute(TEST_NAME, true).await
    }
}
mod artifact_graph_example_code_no_3d {
    const TEST_NAME: &str = "artifact_graph_example_code_no_3d";

    /// Test parsing KCL.
    #[test]
    fn parse() {
        super::parse(TEST_NAME)
    }

    /// Test that parsing and unparsing KCL produces the original KCL input.
    #[tokio::test(flavor = "multi_thread")]
    async fn unparse() {
        super::unparse(TEST_NAME).await
    }

    /// Test that KCL is executed correctly.
    #[tokio::test(flavor = "multi_thread")]
    async fn kcl_test_execute() {
        super::execute(TEST_NAME, true).await
    }
}
mod artifact_graph_example_code_offset_planes {
    const TEST_NAME: &str = "artifact_graph_example_code_offset_planes";

    /// Test parsing KCL.
    #[test]
    fn parse() {
        super::parse(TEST_NAME)
    }

    /// Test that parsing and unparsing KCL produces the original KCL input.
    #[tokio::test(flavor = "multi_thread")]
    async fn unparse() {
        super::unparse(TEST_NAME).await
    }

    /// Test that KCL is executed correctly.
    #[tokio::test(flavor = "multi_thread")]
    async fn kcl_test_execute() {
        super::execute(TEST_NAME, true).await
    }
}
mod artifact_graph_sketch_on_face_etc {
    const TEST_NAME: &str = "artifact_graph_sketch_on_face_etc";

    /// Test parsing KCL.
    #[test]
    fn parse() {
        super::parse(TEST_NAME)
    }

    /// Test that parsing and unparsing KCL produces the original KCL input.
    #[tokio::test(flavor = "multi_thread")]
    async fn unparse() {
        super::unparse(TEST_NAME).await
    }

    /// Test that KCL is executed correctly.
    #[tokio::test(flavor = "multi_thread")]
    async fn kcl_test_execute() {
        super::execute(TEST_NAME, true).await
    }
}
mod helix_ccw {
    const TEST_NAME: &str = "helix_ccw";

    /// Test parsing KCL.
    #[test]
    fn parse() {
        super::parse(TEST_NAME)
    }

    /// Test that parsing and unparsing KCL produces the original KCL input.
    #[tokio::test(flavor = "multi_thread")]
    async fn unparse() {
        super::unparse(TEST_NAME).await
    }

    /// Test that KCL is executed correctly.
    #[tokio::test(flavor = "multi_thread")]
    async fn kcl_test_execute() {
        super::execute(TEST_NAME, true).await
    }
}
mod double_map_fn {
    const TEST_NAME: &str = "double_map_fn";

    /// Test parsing KCL.
    #[test]
    fn parse() {
        super::parse(TEST_NAME)
    }

    /// Test that parsing and unparsing KCL produces the original KCL input.
    #[tokio::test(flavor = "multi_thread")]
    async fn unparse() {
        super::unparse(TEST_NAME).await
    }

    /// Test that KCL is executed correctly.
    #[tokio::test(flavor = "multi_thread")]
    async fn kcl_test_execute() {
        super::execute(TEST_NAME, false).await
    }
}
mod index_of_array {
    const TEST_NAME: &str = "index_of_array";

    /// Test parsing KCL.
    #[test]
    fn parse() {
        super::parse(TEST_NAME)
    }

    /// Test that parsing and unparsing KCL produces the original KCL input.
    #[tokio::test(flavor = "multi_thread")]
    async fn unparse() {
        super::unparse(TEST_NAME).await
    }

    /// Test that KCL is executed correctly.
    #[tokio::test(flavor = "multi_thread")]
    async fn kcl_test_execute() {
        super::execute(TEST_NAME, false).await
    }
}
mod comparisons {
    const TEST_NAME: &str = "comparisons";

    /// Test parsing KCL.
    #[test]
    fn parse() {
        super::parse(TEST_NAME)
    }

    /// Test that parsing and unparsing KCL produces the original KCL input.
    #[tokio::test(flavor = "multi_thread")]
    async fn unparse() {
        super::unparse(TEST_NAME).await
    }

    /// Test that KCL is executed correctly.
    #[tokio::test(flavor = "multi_thread")]
    async fn kcl_test_execute() {
        super::execute(TEST_NAME, false).await
    }
}
mod array_range_expr {
    const TEST_NAME: &str = "array_range_expr";

    /// Test parsing KCL.
    #[test]
    fn parse() {
        super::parse(TEST_NAME)
    }

    /// Test that parsing and unparsing KCL produces the original KCL input.
    #[tokio::test(flavor = "multi_thread")]
    async fn unparse() {
        super::unparse(TEST_NAME).await
    }

    /// Test that KCL is executed correctly.
    #[tokio::test(flavor = "multi_thread")]
    async fn kcl_test_execute() {
        super::execute(TEST_NAME, false).await
    }
}
mod array_range_negative_expr {
    const TEST_NAME: &str = "array_range_negative_expr";

    /// Test parsing KCL.
    #[test]
    fn parse() {
        super::parse(TEST_NAME)
    }

    /// Test that parsing and unparsing KCL produces the original KCL input.
    #[tokio::test(flavor = "multi_thread")]
    async fn unparse() {
        super::unparse(TEST_NAME).await
    }

    /// Test that KCL is executed correctly.
    #[tokio::test(flavor = "multi_thread")]
    async fn kcl_test_execute() {
        super::execute(TEST_NAME, false).await
    }
}
mod array_range_with_units {
    const TEST_NAME: &str = "array_range_with_units";

    /// Test parsing KCL.
    #[test]
    fn parse() {
        super::parse(TEST_NAME)
    }

    /// Test that parsing and unparsing KCL produces the original KCL input.
    #[tokio::test(flavor = "multi_thread")]
    async fn unparse() {
        super::unparse(TEST_NAME).await
    }

    /// Test that KCL is executed correctly.
    #[tokio::test(flavor = "multi_thread")]
    async fn kcl_test_execute() {
        super::execute(TEST_NAME, false).await
    }
}
mod array_range_mismatch_units {
    const TEST_NAME: &str = "array_range_mismatch_units";

    /// Test parsing KCL.
    #[test]
    fn parse() {
        super::parse(TEST_NAME)
    }

    /// Test that parsing and unparsing KCL produces the original KCL input.
    #[tokio::test(flavor = "multi_thread")]
    async fn unparse() {
        super::unparse(TEST_NAME).await
    }

    /// Test that KCL is executed correctly.
    #[tokio::test(flavor = "multi_thread")]
    async fn kcl_test_execute() {
        super::execute(TEST_NAME, false).await
    }
}
mod sketch_in_object {
    const TEST_NAME: &str = "sketch_in_object";

    /// Test parsing KCL.
    #[test]
    fn parse() {
        super::parse(TEST_NAME)
    }

    /// Test that parsing and unparsing KCL produces the original KCL input.
    #[tokio::test(flavor = "multi_thread")]
    async fn unparse() {
        super::unparse(TEST_NAME).await
    }

    /// Test that KCL is executed correctly.
    #[tokio::test(flavor = "multi_thread")]
    async fn kcl_test_execute() {
        super::execute(TEST_NAME, false).await
    }
}
mod if_else {
    const TEST_NAME: &str = "if_else";

    /// Test parsing KCL.
    #[test]
    fn parse() {
        super::parse(TEST_NAME)
    }

    /// Test that parsing and unparsing KCL produces the original KCL input.
    #[tokio::test(flavor = "multi_thread")]
    async fn unparse() {
        super::unparse(TEST_NAME).await
    }

    /// Test that KCL is executed correctly.
    #[tokio::test(flavor = "multi_thread")]
    async fn kcl_test_execute() {
        super::execute(TEST_NAME, false).await
    }
}
mod add_lots {
    const TEST_NAME: &str = "add_lots";

    /// Test parsing KCL.
    #[test]
    fn parse() {
        super::parse(TEST_NAME)
    }

    /// Test that parsing and unparsing KCL produces the original KCL input.
    #[tokio::test(flavor = "multi_thread")]
    async fn unparse() {
        super::unparse(TEST_NAME).await
    }

    /// Test that KCL is executed correctly.
    #[tokio::test(flavor = "multi_thread")]
    async fn kcl_test_execute() {
        super::execute(TEST_NAME, false).await
    }
}
mod argument_error {
    //! The argument error points to the problematic argument in the call site,
    //! not the function definition that the variable points to.

    const TEST_NAME: &str = "argument_error";

    /// Test parsing KCL.
    #[test]
    fn parse() {
        super::parse(TEST_NAME)
    }

    /// Test that parsing and unparsing KCL produces the original KCL input.
    #[tokio::test(flavor = "multi_thread")]
    async fn unparse() {
        super::unparse(TEST_NAME).await
    }

    /// Test that KCL is executed correctly.
    #[tokio::test(flavor = "multi_thread")]
    async fn kcl_test_execute() {
        super::execute(TEST_NAME, false).await
    }
}
mod array_elem_push {
    const TEST_NAME: &str = "array_elem_push";

    /// Test parsing KCL.
    #[test]
    fn parse() {
        super::parse(TEST_NAME)
    }

    /// Test that parsing and unparsing KCL produces the original KCL input.
    #[tokio::test(flavor = "multi_thread")]
    async fn unparse() {
        super::unparse(TEST_NAME).await
    }

    /// Test that KCL is executed correctly.
    #[tokio::test(flavor = "multi_thread")]
    async fn kcl_test_execute() {
        super::execute(TEST_NAME, false).await
    }
}
mod invalid_index_str {
    const TEST_NAME: &str = "invalid_index_str";

    /// Test parsing KCL.
    #[test]
    fn parse() {
        super::parse(TEST_NAME)
    }

    /// Test that parsing and unparsing KCL produces the original KCL input.
    #[tokio::test(flavor = "multi_thread")]
    async fn unparse() {
        super::unparse(TEST_NAME).await
    }

    /// Test that KCL is executed correctly.
    #[tokio::test(flavor = "multi_thread")]
    async fn kcl_test_execute() {
        super::execute(TEST_NAME, false).await
    }
}
mod invalid_index_negative {
    const TEST_NAME: &str = "invalid_index_negative";

    /// Test parsing KCL.
    #[test]
    fn parse() {
        super::parse(TEST_NAME)
    }

    /// Test that parsing and unparsing KCL produces the original KCL input.
    #[tokio::test(flavor = "multi_thread")]
    async fn unparse() {
        super::unparse(TEST_NAME).await
    }

    /// Test that KCL is executed correctly.
    #[tokio::test(flavor = "multi_thread")]
    async fn kcl_test_execute() {
        super::execute(TEST_NAME, false).await
    }
}
mod invalid_index_fractional {
    const TEST_NAME: &str = "invalid_index_fractional";

    /// Test parsing KCL.
    #[test]
    fn parse() {
        super::parse(TEST_NAME)
    }

    /// Test that parsing and unparsing KCL produces the original KCL input.
    #[tokio::test(flavor = "multi_thread")]
    async fn unparse() {
        super::unparse(TEST_NAME).await
    }

    /// Test that KCL is executed correctly.
    #[tokio::test(flavor = "multi_thread")]
    async fn kcl_test_execute() {
        super::execute(TEST_NAME, false).await
    }
}
mod invalid_member_object {
    const TEST_NAME: &str = "invalid_member_object";

    /// Test parsing KCL.
    #[test]
    fn parse() {
        super::parse(TEST_NAME)
    }

    /// Test that parsing and unparsing KCL produces the original KCL input.
    #[tokio::test(flavor = "multi_thread")]
    async fn unparse() {
        super::unparse(TEST_NAME).await
    }

    /// Test that KCL is executed correctly.
    #[tokio::test(flavor = "multi_thread")]
    async fn kcl_test_execute() {
        super::execute(TEST_NAME, false).await
    }
}
mod invalid_member_object_prop {
    const TEST_NAME: &str = "invalid_member_object_prop";

    /// Test parsing KCL.
    #[test]
    fn parse() {
        super::parse(TEST_NAME)
    }

    /// Test that parsing and unparsing KCL produces the original KCL input.
    #[tokio::test(flavor = "multi_thread")]
    async fn unparse() {
        super::unparse(TEST_NAME).await
    }

    /// Test that KCL is executed correctly.
    #[tokio::test(flavor = "multi_thread")]
    async fn kcl_test_execute() {
        super::execute(TEST_NAME, false).await
    }
}
mod invalid_member_object_using_string {
    const TEST_NAME: &str = "invalid_member_object_using_string";

    /// Test parsing KCL.
    #[test]
    fn parse() {
        super::parse(TEST_NAME)
    }

    /// Test that parsing and unparsing KCL produces the original KCL input.
    #[tokio::test(flavor = "multi_thread")]
    async fn unparse() {
        super::unparse(TEST_NAME).await
    }

    /// Test that KCL is executed correctly.
    #[tokio::test(flavor = "multi_thread")]
    async fn kcl_test_execute() {
        super::execute(TEST_NAME, false).await
    }
}
mod non_string_key_of_object {
    const TEST_NAME: &str = "non_string_key_of_object";

    /// Test parsing KCL.
    #[test]
    fn parse() {
        super::parse(TEST_NAME)
    }

    /// Test that parsing and unparsing KCL produces the original KCL input.
    #[tokio::test(flavor = "multi_thread")]
    async fn unparse() {
        super::unparse(TEST_NAME).await
    }

    /// Test that KCL is executed correctly.
    #[tokio::test(flavor = "multi_thread")]
    async fn kcl_test_execute() {
        super::execute(TEST_NAME, false).await
    }
}
mod array_index_oob {
    const TEST_NAME: &str = "array_index_oob";

    /// Test parsing KCL.
    #[test]
    fn parse() {
        super::parse(TEST_NAME)
    }

    /// Test that parsing and unparsing KCL produces the original KCL input.
    #[tokio::test(flavor = "multi_thread")]
    async fn unparse() {
        super::unparse(TEST_NAME).await
    }

    /// Test that KCL is executed correctly.
    #[tokio::test(flavor = "multi_thread")]
    async fn kcl_test_execute() {
        super::execute(TEST_NAME, false).await
    }
}
mod object_prop_not_found {
    const TEST_NAME: &str = "object_prop_not_found";

    /// Test parsing KCL.
    #[test]
    fn parse() {
        super::parse(TEST_NAME)
    }

    /// Test that parsing and unparsing KCL produces the original KCL input.
    #[tokio::test(flavor = "multi_thread")]
    async fn unparse() {
        super::unparse(TEST_NAME).await
    }

    /// Test that KCL is executed correctly.
    #[tokio::test(flavor = "multi_thread")]
    async fn kcl_test_execute() {
        super::execute(TEST_NAME, false).await
    }
}
mod pipe_substitution_inside_function_called_from_pipeline {
    const TEST_NAME: &str = "pipe_substitution_inside_function_called_from_pipeline";

    /// Test parsing KCL.
    #[test]
    fn parse() {
        super::parse(TEST_NAME)
    }

    /// Test that parsing and unparsing KCL produces the original KCL input.
    #[tokio::test(flavor = "multi_thread")]
    async fn unparse() {
        super::unparse(TEST_NAME).await
    }

    /// Test that KCL is executed correctly.
    #[tokio::test(flavor = "multi_thread")]
    async fn kcl_test_execute() {
        super::execute(TEST_NAME, false).await
    }
}
mod comparisons_multiple {
    const TEST_NAME: &str = "comparisons_multiple";

    /// Test parsing KCL.
    #[test]
    fn parse() {
        super::parse(TEST_NAME)
    }

    /// Test that parsing and unparsing KCL produces the original KCL input.
    #[tokio::test(flavor = "multi_thread")]
    async fn unparse() {
        super::unparse(TEST_NAME).await
    }

    /// Test that KCL is executed correctly.
    #[tokio::test(flavor = "multi_thread")]
    async fn kcl_test_execute() {
        super::execute(TEST_NAME, false).await
    }
}
mod import_cycle1 {
    const TEST_NAME: &str = "import_cycle1";

    /// Test parsing KCL.
    #[test]
    fn parse() {
        super::parse(TEST_NAME)
    }

    /// Test that parsing and unparsing KCL produces the original KCL input.
    #[tokio::test(flavor = "multi_thread")]
    async fn unparse() {
        super::unparse(TEST_NAME).await
    }

    /// Test that KCL is executed correctly.
    #[tokio::test(flavor = "multi_thread")]
    async fn kcl_test_execute() {
        super::execute(TEST_NAME, false).await
    }
}
mod import_function_not_sketch {
    const TEST_NAME: &str = "import_function_not_sketch";

    /// Test parsing KCL.
    #[test]
    fn parse() {
        super::parse(TEST_NAME)
    }

    /// Test that parsing and unparsing KCL produces the original KCL input.
    #[tokio::test(flavor = "multi_thread")]
    async fn unparse() {
        super::unparse(TEST_NAME).await
    }

    /// Test that KCL is executed correctly.
    #[tokio::test(flavor = "multi_thread")]
    async fn kcl_test_execute() {
        super::execute(TEST_NAME, true).await
    }
}
mod import_constant {
    const TEST_NAME: &str = "import_constant";

    /// Test parsing KCL.
    #[test]
    fn parse() {
        super::parse(TEST_NAME)
    }

    /// Test that parsing and unparsing KCL produces the original KCL input.
    #[tokio::test(flavor = "multi_thread")]
    async fn unparse() {
        super::unparse(TEST_NAME).await
    }

    /// Test that KCL is executed correctly.
    #[tokio::test(flavor = "multi_thread")]
    async fn kcl_test_execute() {
        super::execute(TEST_NAME, false).await
    }
}
mod import_export {
    const TEST_NAME: &str = "import_export";

    /// Test parsing KCL.
    #[test]
    fn parse() {
        super::parse(TEST_NAME)
    }

    /// Test that parsing and unparsing KCL produces the original KCL input.
    #[tokio::test(flavor = "multi_thread")]
    async fn unparse() {
        super::unparse(TEST_NAME).await
    }

    /// Test that KCL is executed correctly.
    #[tokio::test(flavor = "multi_thread")]
    async fn kcl_test_execute() {
        super::execute(TEST_NAME, false).await
    }
}
mod import_glob {
    const TEST_NAME: &str = "import_glob";

    /// Test parsing KCL.
    #[test]
    fn parse() {
        super::parse(TEST_NAME)
    }

    /// Test that parsing and unparsing KCL produces the original KCL input.
    #[tokio::test(flavor = "multi_thread")]
    async fn unparse() {
        super::unparse(TEST_NAME).await
    }

    /// Test that KCL is executed correctly.
    #[tokio::test(flavor = "multi_thread")]
    async fn kcl_test_execute() {
        super::execute(TEST_NAME, false).await
    }
}
mod import_whole_simple {
    const TEST_NAME: &str = "import_whole_simple";

    /// Test parsing KCL.
    #[test]
    fn parse() {
        super::parse(TEST_NAME)
    }

    /// Test that parsing and unparsing KCL produces the original KCL input.
    #[tokio::test(flavor = "multi_thread")]
    async fn unparse() {
        super::unparse(TEST_NAME).await
    }

    /// Test that KCL is executed correctly.
    #[tokio::test(flavor = "multi_thread")]
    async fn kcl_test_execute() {
        super::execute(TEST_NAME, false).await
    }
}
mod import_whole_transitive_import {
    const TEST_NAME: &str = "import_whole_transitive_import";

    /// Test parsing KCL.
    #[test]
    fn parse() {
        super::parse(TEST_NAME)
    }

    /// Test that parsing and unparsing KCL produces the original KCL input.
    #[tokio::test(flavor = "multi_thread")]
    async fn unparse() {
        super::unparse(TEST_NAME).await
    }

    /// Test that KCL is executed correctly.
    #[tokio::test(flavor = "multi_thread")]
    async fn kcl_test_execute() {
        super::execute(TEST_NAME, false).await
    }
}
mod import_side_effect {
    const TEST_NAME: &str = "import_side_effect";

    /// Test parsing KCL.
    #[test]
    fn parse() {
        super::parse(TEST_NAME)
    }

    /// Test that parsing and unparsing KCL produces the original KCL input.
    #[tokio::test(flavor = "multi_thread")]
    async fn unparse() {
        super::unparse(TEST_NAME).await
    }

    /// Test that KCL is executed correctly.
    #[tokio::test(flavor = "multi_thread")]
    async fn kcl_test_execute() {
        super::execute(TEST_NAME, false).await
    }
}
mod import_foreign {
    const TEST_NAME: &str = "import_foreign";

    /// Test parsing KCL.
    #[test]
    fn parse() {
        super::parse(TEST_NAME)
    }

    /// Test that parsing and unparsing KCL produces the original KCL input.
    #[tokio::test(flavor = "multi_thread")]
    async fn unparse() {
        super::unparse(TEST_NAME).await
    }

    /// Test that KCL is executed correctly.
    #[tokio::test(flavor = "multi_thread")]
    async fn kcl_test_execute() {
        super::execute(TEST_NAME, false).await
    }
}
mod assembly_non_default_units {
    const TEST_NAME: &str = "assembly_non_default_units";

    /// Test parsing KCL.
    #[test]
    fn parse() {
        super::parse(TEST_NAME)
    }

    /// Test that parsing and unparsing KCL produces the original KCL input.
    #[tokio::test(flavor = "multi_thread")]
    async fn unparse() {
        super::unparse(TEST_NAME).await
    }

    /// Test that KCL is executed correctly.
    #[tokio::test(flavor = "multi_thread")]
    async fn kcl_test_execute() {
        super::execute(TEST_NAME, true).await
    }
}

mod array_elem_push_fail {
    const TEST_NAME: &str = "array_elem_push_fail";

    /// Test parsing KCL.
    #[test]
    fn parse() {
        super::parse(TEST_NAME)
    }

    /// Test that parsing and unparsing KCL produces the original KCL input.
    #[tokio::test(flavor = "multi_thread")]
    async fn unparse() {
        super::unparse(TEST_NAME).await
    }

    /// Test that KCL is executed correctly.
    #[tokio::test(flavor = "multi_thread")]
    async fn kcl_test_execute() {
        super::execute(TEST_NAME, false).await
    }
}
mod array_push_item_wrong_type {
    const TEST_NAME: &str = "array_push_item_wrong_type";

    /// Test parsing KCL.
    #[test]
    fn parse() {
        super::parse(TEST_NAME)
    }

    /// Test that parsing and unparsing KCL produces the original KCL input.
    #[tokio::test(flavor = "multi_thread")]
    async fn unparse() {
        super::unparse(TEST_NAME).await
    }

    /// Test that KCL is executed correctly.
    #[tokio::test(flavor = "multi_thread")]
    async fn kcl_test_execute() {
        super::execute(TEST_NAME, false).await
    }
}
mod sketch_on_face {
    const TEST_NAME: &str = "sketch_on_face";

    /// Test parsing KCL.
    #[test]
    fn parse() {
        super::parse(TEST_NAME)
    }

    /// Test that parsing and unparsing KCL produces the original KCL input.
    #[tokio::test(flavor = "multi_thread")]
    async fn unparse() {
        super::unparse(TEST_NAME).await
    }

    /// Test that KCL is executed correctly.
    #[tokio::test(flavor = "multi_thread")]
    async fn kcl_test_execute() {
        super::execute(TEST_NAME, true).await
    }
}
mod revolve_about_edge {
    const TEST_NAME: &str = "revolve_about_edge";

    /// Test parsing KCL.
    #[test]
    fn parse() {
        super::parse(TEST_NAME)
    }

    /// Test that parsing and unparsing KCL produces the original KCL input.
    #[tokio::test(flavor = "multi_thread")]
    async fn unparse() {
        super::unparse(TEST_NAME).await
    }

    /// Test that KCL is executed correctly.
    #[tokio::test(flavor = "multi_thread")]
    async fn kcl_test_execute() {
        super::execute(TEST_NAME, true).await
    }
}
mod poop_chute {
    const TEST_NAME: &str = "poop_chute";

    /// Test parsing KCL.
    #[test]
    fn parse() {
        super::parse(TEST_NAME)
    }

    /// Test that parsing and unparsing KCL produces the original KCL input.
    #[tokio::test(flavor = "multi_thread")]
    async fn unparse() {
        super::unparse(TEST_NAME).await
    }

    /// Test that KCL is executed correctly.
    #[tokio::test(flavor = "multi_thread")]
    async fn kcl_test_execute() {
        super::execute(TEST_NAME, true).await
    }
}
mod neg_xz_plane {
    const TEST_NAME: &str = "neg_xz_plane";

    /// Test parsing KCL.
    #[test]
    fn parse() {
        super::parse(TEST_NAME)
    }

    /// Test that parsing and unparsing KCL produces the original KCL input.
    #[tokio::test(flavor = "multi_thread")]
    async fn unparse() {
        super::unparse(TEST_NAME).await
    }

    /// Test that KCL is executed correctly.
    #[tokio::test(flavor = "multi_thread")]
    async fn kcl_test_execute() {
        super::execute(TEST_NAME, true).await
    }
}
mod xz_plane {
    const TEST_NAME: &str = "xz_plane";

    /// Test parsing KCL.
    #[test]
    fn parse() {
        super::parse(TEST_NAME)
    }

    /// Test that parsing and unparsing KCL produces the original KCL input.
    #[tokio::test(flavor = "multi_thread")]
    async fn unparse() {
        super::unparse(TEST_NAME).await
    }

    /// Test that KCL is executed correctly.
    #[tokio::test(flavor = "multi_thread")]
    async fn kcl_test_execute() {
        super::execute(TEST_NAME, true).await
    }
}
mod sketch_on_face_after_fillets_referencing_face {
    const TEST_NAME: &str = "sketch_on_face_after_fillets_referencing_face";

    /// Test parsing KCL.
    #[test]
    fn parse() {
        super::parse(TEST_NAME)
    }

    /// Test that parsing and unparsing KCL produces the original KCL input.
    #[tokio::test(flavor = "multi_thread")]
    async fn unparse() {
        super::unparse(TEST_NAME).await
    }

    /// Test that KCL is executed correctly.
    #[tokio::test(flavor = "multi_thread")]
    async fn kcl_test_execute() {
        super::execute(TEST_NAME, true).await
    }
}
mod circular_pattern3d_a_pattern {
    const TEST_NAME: &str = "circular_pattern3d_a_pattern";

    /// Test parsing KCL.
    #[test]
    fn parse() {
        super::parse(TEST_NAME)
    }

    /// Test that parsing and unparsing KCL produces the original KCL input.
    #[tokio::test(flavor = "multi_thread")]
    async fn unparse() {
        super::unparse(TEST_NAME).await
    }

    /// Test that KCL is executed correctly.
    #[tokio::test(flavor = "multi_thread")]
    async fn kcl_test_execute() {
        super::execute(TEST_NAME, true).await
    }
}
mod linear_pattern3d_a_pattern {
    const TEST_NAME: &str = "linear_pattern3d_a_pattern";

    /// Test parsing KCL.
    #[test]
    fn parse() {
        super::parse(TEST_NAME)
    }

    /// Test that parsing and unparsing KCL produces the original KCL input.
    #[tokio::test(flavor = "multi_thread")]
    async fn unparse() {
        super::unparse(TEST_NAME).await
    }

    /// Test that KCL is executed correctly.
    #[tokio::test(flavor = "multi_thread")]
    async fn kcl_test_execute() {
        super::execute(TEST_NAME, true).await
    }
}
mod pattern_circular_in_module {
    const TEST_NAME: &str = "pattern_circular_in_module";

    /// Test parsing KCL.
    #[test]
    fn parse() {
        super::parse(TEST_NAME)
    }

    /// Test that parsing and unparsing KCL produces the original KCL input.
    #[tokio::test(flavor = "multi_thread")]
    async fn unparse() {
        super::unparse(TEST_NAME).await
    }

    /// Test that KCL is executed correctly.
    #[tokio::test(flavor = "multi_thread")]
    async fn kcl_test_execute() {
        super::execute(TEST_NAME, true).await
    }
}
mod pattern_linear_in_module {
    const TEST_NAME: &str = "pattern_linear_in_module";

    /// Test parsing KCL.
    #[test]
    fn parse() {
        super::parse(TEST_NAME)
    }

    /// Test that parsing and unparsing KCL produces the original KCL input.
    #[tokio::test(flavor = "multi_thread")]
    async fn unparse() {
        super::unparse(TEST_NAME).await
    }

    /// Test that KCL is executed correctly.
    #[tokio::test(flavor = "multi_thread")]
    async fn kcl_test_execute() {
        super::execute(TEST_NAME, true).await
    }
}
mod tangential_arc {
    const TEST_NAME: &str = "tangential_arc";

    /// Test parsing KCL.
    #[test]
    fn parse() {
        super::parse(TEST_NAME)
    }

    /// Test that parsing and unparsing KCL produces the original KCL input.
    #[tokio::test(flavor = "multi_thread")]
    async fn unparse() {
        super::unparse(TEST_NAME).await
    }

    /// Test that KCL is executed correctly.
    #[tokio::test(flavor = "multi_thread")]
    async fn kcl_test_execute() {
        super::execute(TEST_NAME, true).await
    }
}
mod sketch_on_face_circle_tagged {
    const TEST_NAME: &str = "sketch_on_face_circle_tagged";

    /// Test parsing KCL.
    #[test]
    fn parse() {
        super::parse(TEST_NAME)
    }

    /// Test that parsing and unparsing KCL produces the original KCL input.
    #[tokio::test(flavor = "multi_thread")]
    async fn unparse() {
        super::unparse(TEST_NAME).await
    }

    /// Test that KCL is executed correctly.
    #[tokio::test(flavor = "multi_thread")]
    async fn kcl_test_execute() {
        super::execute(TEST_NAME, true).await
    }
}
mod basic_fillet_cube_start {
    const TEST_NAME: &str = "basic_fillet_cube_start";

    /// Test parsing KCL.
    #[test]
    fn parse() {
        super::parse(TEST_NAME)
    }

    /// Test that parsing and unparsing KCL produces the original KCL input.
    #[tokio::test(flavor = "multi_thread")]
    async fn unparse() {
        super::unparse(TEST_NAME).await
    }

    /// Test that KCL is executed correctly.
    #[tokio::test(flavor = "multi_thread")]
    async fn kcl_test_execute() {
        super::execute(TEST_NAME, true).await
    }
}
mod basic_fillet_cube_next_adjacent {
    const TEST_NAME: &str = "basic_fillet_cube_next_adjacent";

    /// Test parsing KCL.
    #[test]
    fn parse() {
        super::parse(TEST_NAME)
    }

    /// Test that parsing and unparsing KCL produces the original KCL input.
    #[tokio::test(flavor = "multi_thread")]
    async fn unparse() {
        super::unparse(TEST_NAME).await
    }

    /// Test that KCL is executed correctly.
    #[tokio::test(flavor = "multi_thread")]
    async fn kcl_test_execute() {
        super::execute(TEST_NAME, true).await
    }
}
mod basic_fillet_cube_previous_adjacent {
    const TEST_NAME: &str = "basic_fillet_cube_previous_adjacent";

    /// Test parsing KCL.
    #[test]
    fn parse() {
        super::parse(TEST_NAME)
    }

    /// Test that parsing and unparsing KCL produces the original KCL input.
    #[tokio::test(flavor = "multi_thread")]
    async fn unparse() {
        super::unparse(TEST_NAME).await
    }

    /// Test that KCL is executed correctly.
    #[tokio::test(flavor = "multi_thread")]
    async fn kcl_test_execute() {
        super::execute(TEST_NAME, true).await
    }
}
mod basic_fillet_cube_end {
    const TEST_NAME: &str = "basic_fillet_cube_end";

    /// Test parsing KCL.
    #[test]
    fn parse() {
        super::parse(TEST_NAME)
    }

    /// Test that parsing and unparsing KCL produces the original KCL input.
    #[tokio::test(flavor = "multi_thread")]
    async fn unparse() {
        super::unparse(TEST_NAME).await
    }

    /// Test that KCL is executed correctly.
    #[tokio::test(flavor = "multi_thread")]
    async fn kcl_test_execute() {
        super::execute(TEST_NAME, true).await
    }
}
mod basic_fillet_cube_close_opposite {
    const TEST_NAME: &str = "basic_fillet_cube_close_opposite";

    /// Test parsing KCL.
    #[test]
    fn parse() {
        super::parse(TEST_NAME)
    }

    /// Test that parsing and unparsing KCL produces the original KCL input.
    #[tokio::test(flavor = "multi_thread")]
    async fn unparse() {
        super::unparse(TEST_NAME).await
    }

    /// Test that KCL is executed correctly.
    #[tokio::test(flavor = "multi_thread")]
    async fn kcl_test_execute() {
        super::execute(TEST_NAME, true).await
    }
}
mod sketch_on_face_end {
    const TEST_NAME: &str = "sketch_on_face_end";

    /// Test parsing KCL.
    #[test]
    fn parse() {
        super::parse(TEST_NAME)
    }

    /// Test that parsing and unparsing KCL produces the original KCL input.
    #[tokio::test(flavor = "multi_thread")]
    async fn unparse() {
        super::unparse(TEST_NAME).await
    }

    /// Test that KCL is executed correctly.
    #[tokio::test(flavor = "multi_thread")]
    async fn kcl_test_execute() {
        super::execute(TEST_NAME, true).await
    }
}
mod sketch_on_face_start {
    const TEST_NAME: &str = "sketch_on_face_start";

    /// Test parsing KCL.
    #[test]
    fn parse() {
        super::parse(TEST_NAME)
    }

    /// Test that parsing and unparsing KCL produces the original KCL input.
    #[tokio::test(flavor = "multi_thread")]
    async fn unparse() {
        super::unparse(TEST_NAME).await
    }

    /// Test that KCL is executed correctly.
    #[tokio::test(flavor = "multi_thread")]
    async fn kcl_test_execute() {
        super::execute(TEST_NAME, true).await
    }
}
mod sketch_on_face_end_negative_extrude {
    const TEST_NAME: &str = "sketch_on_face_end_negative_extrude";

    /// Test parsing KCL.
    #[test]
    fn parse() {
        super::parse(TEST_NAME)
    }

    /// Test that parsing and unparsing KCL produces the original KCL input.
    #[tokio::test(flavor = "multi_thread")]
    async fn unparse() {
        super::unparse(TEST_NAME).await
    }

    /// Test that KCL is executed correctly.
    #[tokio::test(flavor = "multi_thread")]
    async fn kcl_test_execute() {
        super::execute(TEST_NAME, true).await
    }
}
mod mike_stress_test {
    const TEST_NAME: &str = "mike_stress_test";

    /// Test parsing KCL.
    #[test]
    fn parse() {
        super::parse(TEST_NAME)
    }

    /// Test that parsing and unparsing KCL produces the original KCL input.
    #[tokio::test(flavor = "multi_thread")]
    async fn unparse() {
        super::unparse(TEST_NAME).await
    }

    /// Test that KCL is executed correctly.
    #[tokio::test(flavor = "multi_thread")]
    async fn kcl_test_execute() {
        super::execute(TEST_NAME, true).await
    }
}
mod pentagon_fillet_sugar {
    const TEST_NAME: &str = "pentagon_fillet_sugar";

    /// Test parsing KCL.
    #[test]
    fn parse() {
        super::parse(TEST_NAME)
    }

    /// Test that parsing and unparsing KCL produces the original KCL input.
    #[tokio::test(flavor = "multi_thread")]
    async fn unparse() {
        super::unparse(TEST_NAME).await
    }

    /// Test that KCL is executed correctly.
    #[tokio::test(flavor = "multi_thread")]
    async fn kcl_test_execute() {
        super::execute(TEST_NAME, true).await
    }
}
mod pipe_as_arg {
    const TEST_NAME: &str = "pipe_as_arg";

    /// Test parsing KCL.
    #[test]
    fn parse() {
        super::parse(TEST_NAME)
    }

    /// Test that parsing and unparsing KCL produces the original KCL input.
    #[tokio::test(flavor = "multi_thread")]
    async fn unparse() {
        super::unparse(TEST_NAME).await
    }

    /// Test that KCL is executed correctly.
    #[tokio::test(flavor = "multi_thread")]
    async fn kcl_test_execute() {
        super::execute(TEST_NAME, true).await
    }
}
mod computed_var {
    const TEST_NAME: &str = "computed_var";

    /// Test parsing KCL.
    #[test]
    fn parse() {
        super::parse(TEST_NAME)
    }

    /// Test that parsing and unparsing KCL produces the original KCL input.
    #[tokio::test(flavor = "multi_thread")]
    async fn unparse() {
        super::unparse(TEST_NAME).await
    }

    /// Test that KCL is executed correctly.
    #[tokio::test(flavor = "multi_thread")]
    async fn kcl_test_execute() {
        super::execute(TEST_NAME, true).await
    }
}
mod riddle_small {
    const TEST_NAME: &str = "riddle_small";

    /// Test parsing KCL.
    #[test]
    fn parse() {
        super::parse(TEST_NAME)
    }

    /// Test that parsing and unparsing KCL produces the original KCL input.
    #[tokio::test(flavor = "multi_thread")]
    async fn unparse() {
        super::unparse(TEST_NAME).await
    }

    /// Test that KCL is executed correctly.
    #[tokio::test(flavor = "multi_thread")]
    async fn kcl_test_execute() {
        super::execute(TEST_NAME, true).await
    }
}
mod tan_arc_x_line {
    const TEST_NAME: &str = "tan_arc_x_line";

    /// Test parsing KCL.
    #[test]
    fn parse() {
        super::parse(TEST_NAME)
    }

    /// Test that parsing and unparsing KCL produces the original KCL input.
    #[tokio::test(flavor = "multi_thread")]
    async fn unparse() {
        super::unparse(TEST_NAME).await
    }

    /// Test that KCL is executed correctly.
    #[tokio::test(flavor = "multi_thread")]
    async fn kcl_test_execute() {
        super::execute(TEST_NAME, true).await
    }
}
mod fillet_and_shell {
    const TEST_NAME: &str = "fillet-and-shell";

    /// Test parsing KCL.
    #[test]
    fn parse() {
        super::parse(TEST_NAME)
    }

    /// Test that parsing and unparsing KCL produces the original KCL input.
    #[tokio::test(flavor = "multi_thread")]
    async fn unparse() {
        super::unparse(TEST_NAME).await
    }

    /// Test that KCL is executed correctly.
    #[tokio::test(flavor = "multi_thread")]
    async fn kcl_test_execute() {
        super::execute(TEST_NAME, true).await
    }
}
mod sketch_on_chamfer_two_times {
    const TEST_NAME: &str = "sketch-on-chamfer-two-times";

    /// Test parsing KCL.
    #[test]
    fn parse() {
        super::parse(TEST_NAME)
    }

    /// Test that parsing and unparsing KCL produces the original KCL input.
    #[tokio::test(flavor = "multi_thread")]
    async fn unparse() {
        super::unparse(TEST_NAME).await
    }

    /// Test that KCL is executed correctly.
    #[tokio::test(flavor = "multi_thread")]
    async fn kcl_test_execute() {
        super::execute(TEST_NAME, true).await
    }
}
mod sketch_on_chamfer_two_times_different_order {
    const TEST_NAME: &str = "sketch-on-chamfer-two-times-different-order";

    /// Test parsing KCL.
    #[test]
    fn parse() {
        super::parse(TEST_NAME)
    }

    /// Test that parsing and unparsing KCL produces the original KCL input.
    #[tokio::test(flavor = "multi_thread")]
    async fn unparse() {
        super::unparse(TEST_NAME).await
    }

    /// Test that KCL is executed correctly.
    #[tokio::test(flavor = "multi_thread")]
    async fn kcl_test_execute() {
        super::execute(TEST_NAME, true).await
    }
}
mod parametric_with_tan_arc {
    const TEST_NAME: &str = "parametric_with_tan_arc";

    /// Test parsing KCL.
    #[test]
    fn parse() {
        super::parse(TEST_NAME)
    }

    /// Test that parsing and unparsing KCL produces the original KCL input.
    #[tokio::test(flavor = "multi_thread")]
    async fn unparse() {
        super::unparse(TEST_NAME).await
    }

    /// Test that KCL is executed correctly.
    #[tokio::test(flavor = "multi_thread")]
    async fn kcl_test_execute() {
        super::execute(TEST_NAME, true).await
    }
}
mod parametric {
    const TEST_NAME: &str = "parametric";

    /// Test parsing KCL.
    #[test]
    fn parse() {
        super::parse(TEST_NAME)
    }

    /// Test that parsing and unparsing KCL produces the original KCL input.
    #[tokio::test(flavor = "multi_thread")]
    async fn unparse() {
        super::unparse(TEST_NAME).await
    }

    /// Test that KCL is executed correctly.
    #[tokio::test(flavor = "multi_thread")]
    async fn kcl_test_execute() {
        super::execute(TEST_NAME, true).await
    }
}
mod ssi_pattern {
    const TEST_NAME: &str = "ssi_pattern";

    /// Test parsing KCL.
    #[test]
    fn parse() {
        super::parse(TEST_NAME)
    }

    /// Test that parsing and unparsing KCL produces the original KCL input.
    #[tokio::test(flavor = "multi_thread")]
    async fn unparse() {
        super::unparse(TEST_NAME).await
    }

    /// Test that KCL is executed correctly.
    #[tokio::test(flavor = "multi_thread")]
    async fn kcl_test_execute() {
        super::execute(TEST_NAME, true).await
    }
}
mod angled_line {
    const TEST_NAME: &str = "angled_line";

    /// Test parsing KCL.
    #[test]
    fn parse() {
        super::parse(TEST_NAME)
    }

    /// Test that parsing and unparsing KCL produces the original KCL input.
    #[tokio::test(flavor = "multi_thread")]
    async fn unparse() {
        super::unparse(TEST_NAME).await
    }

    /// Test that KCL is executed correctly.
    #[tokio::test(flavor = "multi_thread")]
    async fn kcl_test_execute() {
        super::execute(TEST_NAME, true).await
    }
}
mod function_sketch_with_position {
    const TEST_NAME: &str = "function_sketch_with_position";

    /// Test parsing KCL.
    #[test]
    fn parse() {
        super::parse(TEST_NAME)
    }

    /// Test that parsing and unparsing KCL produces the original KCL input.
    #[tokio::test(flavor = "multi_thread")]
    async fn unparse() {
        super::unparse(TEST_NAME).await
    }

    /// Test that KCL is executed correctly.
    #[tokio::test(flavor = "multi_thread")]
    async fn kcl_test_execute() {
        super::execute(TEST_NAME, true).await
    }
}
mod function_sketch {
    const TEST_NAME: &str = "function_sketch";

    /// Test parsing KCL.
    #[test]
    fn parse() {
        super::parse(TEST_NAME)
    }

    /// Test that parsing and unparsing KCL produces the original KCL input.
    #[tokio::test(flavor = "multi_thread")]
    async fn unparse() {
        super::unparse(TEST_NAME).await
    }

    /// Test that KCL is executed correctly.
    #[tokio::test(flavor = "multi_thread")]
    async fn kcl_test_execute() {
        super::execute(TEST_NAME, true).await
    }
}
mod i_shape {
    const TEST_NAME: &str = "i_shape";

    /// Test parsing KCL.
    #[test]
    fn parse() {
        super::parse(TEST_NAME)
    }

    /// Test that parsing and unparsing KCL produces the original KCL input.
    #[tokio::test(flavor = "multi_thread")]
    async fn unparse() {
        super::unparse(TEST_NAME).await
    }

    /// Test that KCL is executed correctly.
    #[tokio::test(flavor = "multi_thread")]
    async fn kcl_test_execute() {
        super::execute(TEST_NAME, true).await
    }
}
mod kittycad_svg {
    const TEST_NAME: &str = "kittycad_svg";

    /// Test parsing KCL.
    #[test]
    fn parse() {
        super::parse(TEST_NAME)
    }

    /// Test that parsing and unparsing KCL produces the original KCL input.
    #[tokio::test(flavor = "multi_thread")]
    async fn unparse() {
        super::unparse(TEST_NAME).await
    }

    /// Test that KCL is executed correctly.
    #[tokio::test(flavor = "multi_thread")]
    async fn kcl_test_execute() {
        super::execute(TEST_NAME, true).await
    }
}
mod kw_fn {
    const TEST_NAME: &str = "kw_fn";

    /// Test parsing KCL.
    #[test]
    fn parse() {
        super::parse(TEST_NAME)
    }

    /// Test that parsing and unparsing KCL produces the original KCL input.
    #[tokio::test(flavor = "multi_thread")]
    async fn unparse() {
        super::unparse(TEST_NAME).await
    }

    /// Test that KCL is executed correctly.
    #[tokio::test(flavor = "multi_thread")]
    async fn kcl_test_execute() {
        super::execute(TEST_NAME, true).await
    }
}
mod kw_fn_too_few_args {
    const TEST_NAME: &str = "kw_fn_too_few_args";

    /// Test parsing KCL.
    #[test]
    fn parse() {
        super::parse(TEST_NAME)
    }

    /// Test that parsing and unparsing KCL produces the original KCL input.
    #[tokio::test(flavor = "multi_thread")]
    async fn unparse() {
        super::unparse(TEST_NAME).await
    }

    /// Test that KCL is executed correctly.
    #[tokio::test(flavor = "multi_thread")]
    async fn kcl_test_execute() {
        super::execute(TEST_NAME, false).await
    }
}
mod kw_fn_unlabeled_but_has_label {
    const TEST_NAME: &str = "kw_fn_unlabeled_but_has_label";

    /// Test parsing KCL.
    #[test]
    fn parse() {
        super::parse(TEST_NAME)
    }

    /// Test that parsing and unparsing KCL produces the original KCL input.
    #[tokio::test(flavor = "multi_thread")]
    async fn unparse() {
        super::unparse(TEST_NAME).await
    }

    /// Test that KCL is executed correctly.
    #[tokio::test(flavor = "multi_thread")]
    async fn kcl_test_execute() {
        super::execute(TEST_NAME, false).await
    }
}
mod kw_fn_with_defaults {
    const TEST_NAME: &str = "kw_fn_with_defaults";

    /// Test parsing KCL.
    #[test]
    fn parse() {
        super::parse(TEST_NAME)
    }

    /// Test that parsing and unparsing KCL produces the original KCL input.
    #[tokio::test(flavor = "multi_thread")]
    async fn unparse() {
        super::unparse(TEST_NAME).await
    }

    /// Test that KCL is executed correctly.
    #[tokio::test(flavor = "multi_thread")]
    async fn kcl_test_execute() {
        super::execute(TEST_NAME, false).await
    }
}
mod boolean_logical_and {
    const TEST_NAME: &str = "boolean_logical_and";

    /// Test parsing KCL.
    #[test]
    fn parse() {
        super::parse(TEST_NAME)
    }

    /// Test that parsing and unparsing KCL produces the original KCL input.
    #[tokio::test(flavor = "multi_thread")]
    async fn unparse() {
        super::unparse(TEST_NAME).await
    }

    /// Test that KCL is executed correctly.
    #[tokio::test(flavor = "multi_thread")]
    async fn kcl_test_execute() {
        super::execute(TEST_NAME, false).await
    }
}
mod boolean_logical_or {
    const TEST_NAME: &str = "boolean_logical_or";

    /// Test parsing KCL.
    #[test]
    fn parse() {
        super::parse(TEST_NAME)
    }

    /// Test that parsing and unparsing KCL produces the original KCL input.
    #[tokio::test(flavor = "multi_thread")]
    async fn unparse() {
        super::unparse(TEST_NAME).await
    }

    /// Test that KCL is executed correctly.
    #[tokio::test(flavor = "multi_thread")]
    async fn kcl_test_execute() {
        super::execute(TEST_NAME, false).await
    }
}
mod boolean_logical_multiple {
    const TEST_NAME: &str = "boolean_logical_multiple";

    /// Test parsing KCL.
    #[test]
    fn parse() {
        super::parse(TEST_NAME)
    }

    /// Test that parsing and unparsing KCL produces the original KCL input.
    #[tokio::test(flavor = "multi_thread")]
    async fn unparse() {
        super::unparse(TEST_NAME).await
    }

    /// Test that KCL is executed correctly.
    #[tokio::test(flavor = "multi_thread")]
    async fn kcl_test_execute() {
        super::execute(TEST_NAME, false).await
    }
}
mod circle_three_point {
    const TEST_NAME: &str = "circle_three_point";

    /// Test parsing KCL.
    #[test]
    fn parse() {
        super::parse(TEST_NAME)
    }

    /// Test that parsing and unparsing KCL produces the original KCL input.
    #[tokio::test(flavor = "multi_thread")]
    async fn unparse() {
        super::unparse(TEST_NAME).await
    }

    /// Test that KCL is executed correctly.
    #[tokio::test(flavor = "multi_thread")]
    async fn kcl_test_execute() {
        super::execute(TEST_NAME, true).await
    }
}
mod array_elem_pop {
    const TEST_NAME: &str = "array_elem_pop";

    /// Test parsing KCL.
    #[test]
    fn parse() {
        super::parse(TEST_NAME)
    }

    /// Test that parsing and unparsing KCL produces the original KCL input.
    #[tokio::test(flavor = "multi_thread")]
    async fn unparse() {
        super::unparse(TEST_NAME).await
    }

    /// Test that KCL is executed correctly.
    #[tokio::test(flavor = "multi_thread")]
    async fn kcl_test_execute() {
        super::execute(TEST_NAME, false).await
    }
}
mod array_elem_pop_empty_fail {
    const TEST_NAME: &str = "array_elem_pop_empty_fail";

    /// Test parsing KCL.
    #[test]
    fn parse() {
        super::parse(TEST_NAME)
    }

    /// Test that parsing and unparsing KCL produces the original KCL input.
    #[tokio::test(flavor = "multi_thread")]
    async fn unparse() {
        super::unparse(TEST_NAME).await
    }

    /// Test that KCL is executed correctly.
    #[tokio::test(flavor = "multi_thread")]
    async fn kcl_test_execute() {
        super::execute(TEST_NAME, false).await
    }
}
mod array_elem_pop_fail {
    const TEST_NAME: &str = "array_elem_pop_fail";

    /// Test parsing KCL.
    #[test]
    fn parse() {
        super::parse(TEST_NAME)
    }

    /// Test that parsing and unparsing KCL produces the original KCL input.
    #[tokio::test(flavor = "multi_thread")]
    async fn unparse() {
        super::unparse(TEST_NAME).await
    }

    /// Test that KCL is executed correctly.
    #[tokio::test(flavor = "multi_thread")]
    async fn kcl_test_execute() {
        super::execute(TEST_NAME, false).await
    }
}
mod helix_simple {
    const TEST_NAME: &str = "helix_simple";

    /// Test parsing KCL.
    #[test]
    fn parse() {
        super::parse(TEST_NAME);
    }

    /// Test that parsing and unparsing KCL produces the original KCL input.
    #[tokio::test(flavor = "multi_thread")]
    async fn unparse() {
        super::unparse(TEST_NAME).await
    }

    /// Test that KCL is executed correctly.
    #[tokio::test(flavor = "multi_thread")]
    async fn kcl_test_execute() {
        super::execute(TEST_NAME, true).await
    }
}

mod import_file_not_exist_error {
    const TEST_NAME: &str = "import_file_not_exist_error";

    /// Test parsing KCL.
    #[test]
    fn parse() {
        super::parse(TEST_NAME);
    }

    /// Test that parsing and unparsing KCL produces the original KCL input.
    #[tokio::test(flavor = "multi_thread")]
    async fn unparse() {
        super::unparse(TEST_NAME).await
    }

    /// Test that KCL is executed correctly.
    #[tokio::test(flavor = "multi_thread")]
    async fn kcl_test_execute() {
        super::execute(TEST_NAME, true).await
    }
}

mod import_file_parse_error {
    const TEST_NAME: &str = "import_file_parse_error";

    /// Test parsing KCL.
    #[test]
    fn parse() {
        super::parse(TEST_NAME);
    }

    #[test]
    fn unparse() {
        // Do nothing since we want to keep the parse error for the test.
    }

    /// Test that KCL is executed correctly.
    #[tokio::test(flavor = "multi_thread")]
    async fn kcl_test_execute() {
        super::execute(TEST_NAME, true).await
    }
}

mod flush_batch_on_end {
    const TEST_NAME: &str = "flush_batch_on_end";

    /// Test parsing KCL.
    #[test]
    fn parse() {
        super::parse(TEST_NAME);
    }

    /// Test that parsing and unparsing KCL produces the original KCL input.
    #[tokio::test(flavor = "multi_thread")]
    async fn unparse() {
        super::unparse(TEST_NAME).await
    }

    /// Test that KCL is executed correctly.
    #[tokio::test(flavor = "multi_thread")]
    async fn kcl_test_execute() {
        super::execute(TEST_NAME, true).await
    }
}

mod multi_transform {
    const TEST_NAME: &str = "multi_transform";

    /// Test parsing KCL.
    #[test]
    fn parse() {
        super::parse(TEST_NAME);
    }

    /// Test that parsing and unparsing KCL produces the original KCL input.
    #[tokio::test(flavor = "multi_thread")]
    async fn unparse() {
        super::unparse(TEST_NAME).await
    }

    /// Test that KCL is executed correctly.
    #[tokio::test(flavor = "multi_thread")]
    async fn kcl_test_execute() {
        super::execute(TEST_NAME, true).await
    }
}

mod module_return_using_var {
    const TEST_NAME: &str = "module_return_using_var";

    /// Test parsing KCL.
    #[test]
    fn parse() {
        super::parse(TEST_NAME)
    }

    /// Test that parsing and unparsing KCL produces the original KCL input.
    #[tokio::test(flavor = "multi_thread")]
    async fn unparse() {
        super::unparse(TEST_NAME).await
    }

    /// Test that KCL is executed correctly.
    #[tokio::test(flavor = "multi_thread")]
    async fn kcl_test_execute() {
        super::execute(TEST_NAME, true).await
    }
}

mod import_transform {
    const TEST_NAME: &str = "import_transform";

    /// Test parsing KCL.
    #[test]
    fn parse() {
        super::parse(TEST_NAME);
    }

    /// Test that parsing and unparsing KCL produces the original KCL input.
    #[tokio::test(flavor = "multi_thread")]
    async fn unparse() {
        super::unparse(TEST_NAME).await
    }

    /// Test that KCL is executed correctly.
    #[tokio::test(flavor = "multi_thread")]
    async fn kcl_test_execute() {
        super::execute(TEST_NAME, true).await
    }
}

mod out_of_band_sketches {
    const TEST_NAME: &str = "out_of_band_sketches";

    /// Test parsing KCL.
    #[test]
    fn parse() {
        super::parse(TEST_NAME);
    }

    /// Test that parsing and unparsing KCL produces the original KCL input.
    #[tokio::test(flavor = "multi_thread")]
    async fn unparse() {
        super::unparse(TEST_NAME).await
    }

    /// Test that KCL is executed correctly.
    #[tokio::test(flavor = "multi_thread")]
    async fn kcl_test_execute() {
        super::execute(TEST_NAME, true).await
    }
}

mod crazy_multi_profile {
    const TEST_NAME: &str = "crazy_multi_profile";

    /// Test parsing KCL.
    #[test]
    fn parse() {
        super::parse(TEST_NAME);
    }

    /// Test that parsing and unparsing KCL produces the original KCL input.
    #[tokio::test(flavor = "multi_thread")]
    async fn unparse() {
        super::unparse(TEST_NAME).await
    }

    /// Test that KCL is executed correctly.
    #[tokio::test(flavor = "multi_thread")]
    async fn kcl_test_execute() {
        super::execute(TEST_NAME, true).await
    }
}
mod assembly_mixed_units_cubes {
    const TEST_NAME: &str = "assembly_mixed_units_cubes";

    /// Test parsing KCL.
    #[test]
    fn parse() {
        super::parse(TEST_NAME)
    }

    /// Test that parsing and unparsing KCL produces the original KCL input.
    #[tokio::test(flavor = "multi_thread")]
    async fn unparse() {
        super::unparse(TEST_NAME).await
    }

    /// Test that KCL is executed correctly.
    #[tokio::test(flavor = "multi_thread")]
    async fn kcl_test_execute() {
        super::execute(TEST_NAME, true).await
    }
}
mod bad_units_in_annotation {
    const TEST_NAME: &str = "bad_units_in_annotation";

    /// Test parsing KCL.
    #[test]
    fn parse() {
        super::parse(TEST_NAME)
    }

    /// Test that parsing and unparsing KCL produces the original KCL input.
    #[tokio::test(flavor = "multi_thread")]
    async fn unparse() {
        super::unparse(TEST_NAME).await
    }

    /// Test that KCL is executed correctly.
    #[tokio::test(flavor = "multi_thread")]
    async fn kcl_test_execute() {
        super::execute(TEST_NAME, true).await
    }
}
mod translate_after_fillet {
    const TEST_NAME: &str = "translate_after_fillet";

    /// Test parsing KCL.
    #[test]
    fn parse() {
        super::parse(TEST_NAME)
    }

    /// Test that parsing and unparsing KCL produces the original KCL input.
    #[tokio::test(flavor = "multi_thread")]
    async fn unparse() {
        super::unparse(TEST_NAME).await
    }

    /// Test that KCL is executed correctly.
    #[tokio::test(flavor = "multi_thread")]
    async fn kcl_test_execute() {
        super::execute(TEST_NAME, true).await
    }
}
mod scale_after_fillet {
    const TEST_NAME: &str = "scale_after_fillet";

    /// Test parsing KCL.
    #[test]
    fn parse() {
        super::parse(TEST_NAME)
    }

    /// Test that parsing and unparsing KCL produces the original KCL input.
    #[tokio::test(flavor = "multi_thread")]
    async fn unparse() {
        super::unparse(TEST_NAME).await
    }

    /// Test that KCL is executed correctly.
    #[tokio::test(flavor = "multi_thread")]
    async fn kcl_test_execute() {
        super::execute(TEST_NAME, true).await
    }
}
mod rotate_after_fillet {
    const TEST_NAME: &str = "rotate_after_fillet";

    /// Test parsing KCL.
    #[test]
    fn parse() {
        super::parse(TEST_NAME)
    }

    /// Test that parsing and unparsing KCL produces the original KCL input.
    #[tokio::test(flavor = "multi_thread")]
    async fn unparse() {
        super::unparse(TEST_NAME).await
    }

    /// Test that KCL is executed correctly.
    #[tokio::test(flavor = "multi_thread")]
    async fn kcl_test_execute() {
        super::execute(TEST_NAME, true).await
    }
}
mod union_cubes {
    const TEST_NAME: &str = "union_cubes";

    /// Test parsing KCL.
    #[test]
    fn parse() {
        super::parse(TEST_NAME)
    }

    /// Test that parsing and unparsing KCL produces the original KCL input.
    #[tokio::test(flavor = "multi_thread")]
    async fn unparse() {
        super::unparse(TEST_NAME).await
    }

    /// Test that KCL is executed correctly.
    #[tokio::test(flavor = "multi_thread")]
    async fn kcl_test_execute() {
        super::execute(TEST_NAME, true).await
    }
}
mod subtract_cylinder_from_cube {
    const TEST_NAME: &str = "subtract_cylinder_from_cube";

    /// Test parsing KCL.
    #[test]
    fn parse() {
        super::parse(TEST_NAME)
    }

    /// Test that parsing and unparsing KCL produces the original KCL input.
    #[tokio::test(flavor = "multi_thread")]
    async fn unparse() {
        super::unparse(TEST_NAME).await
    }

    /// Test that KCL is executed correctly.
    #[tokio::test(flavor = "multi_thread")]
    async fn kcl_test_execute() {
        super::execute(TEST_NAME, true).await
    }
}
mod intersect_cubes {
    const TEST_NAME: &str = "intersect_cubes";

    /// Test parsing KCL.
    #[test]
    fn parse() {
        super::parse(TEST_NAME)
    }

    /// Test that parsing and unparsing KCL produces the original KCL input.
    #[tokio::test(flavor = "multi_thread")]
    async fn unparse() {
        super::unparse(TEST_NAME).await
    }

    /// Test that KCL is executed correctly.
    #[tokio::test(flavor = "multi_thread")]
    async fn kcl_test_execute() {
        super::execute(TEST_NAME, true).await
    }
}

mod pattern_into_union {
    const TEST_NAME: &str = "pattern_into_union";

    /// Test parsing KCL.
    #[test]
    fn parse() {
        super::parse(TEST_NAME)
    }

    /// Test that parsing and unparsing KCL produces the original KCL input.
    #[tokio::test(flavor = "multi_thread")]
    async fn unparse() {
        super::unparse(TEST_NAME).await
    }

    /// Test that KCL is executed correctly.
    #[tokio::test(flavor = "multi_thread")]
    async fn kcl_test_execute() {
        super::execute(TEST_NAME, true).await
    }
}
mod subtract_doesnt_need_brackets {
    const TEST_NAME: &str = "subtract_doesnt_need_brackets";

    /// Test parsing KCL.
    #[test]
    fn parse() {
        super::parse(TEST_NAME)
    }

    /// Test that parsing and unparsing KCL produces the original KCL input.
    #[tokio::test(flavor = "multi_thread")]
    async fn unparse() {
        super::unparse(TEST_NAME).await
    }

    /// Test that KCL is executed correctly.
    #[tokio::test(flavor = "multi_thread")]
    async fn kcl_test_execute() {
        super::execute(TEST_NAME, true).await
    }
}

mod tangent_to_3_point_arc {
    const TEST_NAME: &str = "tangent_to_3_point_arc";
    /// Test parsing KCL.
    #[test]
    fn parse() {
        super::parse(TEST_NAME)
    }

    /// Test that parsing and unparsing KCL produces the original KCL input.
    #[tokio::test(flavor = "multi_thread")]
    async fn unparse() {
        super::unparse(TEST_NAME).await
    }

    /// Test that KCL is executed correctly.
    #[tokio::test(flavor = "multi_thread")]
    async fn kcl_test_execute() {
        super::execute(TEST_NAME, true).await
    }
}
mod import_async {
    const TEST_NAME: &str = "import_async";

    /// Test parsing KCL.
    #[test]
    fn parse() {
        super::parse(TEST_NAME)
    }

    /// Test that parsing and unparsing KCL produces the original KCL input.
    #[tokio::test(flavor = "multi_thread")]
    async fn unparse() {
        super::unparse(TEST_NAME).await
    }

    /// Test that KCL is executed correctly.
    #[tokio::test(flavor = "multi_thread")]
    async fn kcl_test_execute() {
        super::execute(TEST_NAME, true).await
    }
}
mod loop_tag {
    const TEST_NAME: &str = "loop_tag";

    /// Test parsing KCL.
    #[test]
    fn parse() {
        super::parse(TEST_NAME)
    }

    /// Test that parsing and unparsing KCL produces the original KCL input.
    #[tokio::test(flavor = "multi_thread")]
    async fn unparse() {
        super::unparse(TEST_NAME).await
    }

    /// Test that KCL is executed correctly.
    #[tokio::test(flavor = "multi_thread")]
    async fn kcl_test_execute() {
        super::execute(TEST_NAME, true).await
    }
}
mod multiple_foreign_imports_all_render {
    const TEST_NAME: &str = "multiple-foreign-imports-all-render";

    /// Test parsing KCL.
    #[test]
    fn parse() {
        super::parse(TEST_NAME)
    }

    /// Test that parsing and unparsing KCL produces the original KCL input.
    #[tokio::test(flavor = "multi_thread")]
    async fn unparse() {
        super::unparse(TEST_NAME).await
    }

    /// Test that KCL is executed correctly.
    #[tokio::test(flavor = "multi_thread")]
    async fn kcl_test_execute() {
        super::execute(TEST_NAME, true).await
    }
}
mod import_mesh_clone {
    const TEST_NAME: &str = "import_mesh_clone";

    /// Test parsing KCL.
    #[test]
    fn parse() {
        super::parse(TEST_NAME)
    }

    /// Test that parsing and unparsing KCL produces the original KCL input.
    #[tokio::test(flavor = "multi_thread")]
    async fn unparse() {
        super::unparse(TEST_NAME).await
    }

    /// Test that KCL is executed correctly.
    #[tokio::test(flavor = "multi_thread")]
    #[ignore = "turn on when katie fixes the mesh import"]
    async fn kcl_test_execute() {
        super::execute(TEST_NAME, true).await
    }
}
mod clone_w_fillets {
    const TEST_NAME: &str = "clone_w_fillets";

    /// Test parsing KCL.
    #[test]
    fn parse() {
        super::parse(TEST_NAME)
    }

    /// Test that parsing and unparsing KCL produces the original KCL input.
    #[tokio::test(flavor = "multi_thread")]
    async fn unparse() {
        super::unparse(TEST_NAME).await
    }

    /// Test that KCL is executed correctly.
    #[tokio::test(flavor = "multi_thread")]
    #[ignore] // turn on when https://github.com/KittyCAD/engine/pull/3380 is merged
              // Theres also a test in clone.rs you need to turn too
    async fn kcl_test_execute() {
        super::execute(TEST_NAME, true).await
    }
}
mod clone_w_shell {
    const TEST_NAME: &str = "clone_w_shell";

    /// Test parsing KCL.
    #[test]
    fn parse() {
        super::parse(TEST_NAME)
    }

    /// Test that parsing and unparsing KCL produces the original KCL input.
    #[tokio::test(flavor = "multi_thread")]
    async fn unparse() {
        super::unparse(TEST_NAME).await
    }

    /// Test that KCL is executed correctly.
    #[tokio::test(flavor = "multi_thread")]
    #[ignore] // turn on when https://github.com/KittyCAD/engine/pull/3380 is merged
    async fn kcl_test_execute() {
        super::execute(TEST_NAME, true).await
    }
}
mod involute_circular_units {
    const TEST_NAME: &str = "involute_circular_units";

    /// Test parsing KCL.
    #[test]
    fn parse() {
        super::parse(TEST_NAME)
    }

    /// Test that parsing and unparsing KCL produces the original KCL input.
    #[tokio::test(flavor = "multi_thread")]
    async fn unparse() {
        super::unparse(TEST_NAME).await
    }

    /// Test that KCL is executed correctly.
    #[tokio::test(flavor = "multi_thread")]
    async fn kcl_test_execute() {
        super::execute(TEST_NAME, true).await
    }
}
mod panic_repro_cube {
    const TEST_NAME: &str = "panic_repro_cube";

    /// Test parsing KCL.
    #[test]
    fn parse() {
        super::parse(TEST_NAME)
    }

    /// Test that parsing and unparsing KCL produces the original KCL input.
    #[tokio::test(flavor = "multi_thread")]
    async fn unparse() {
        super::unparse(TEST_NAME).await
    }

    /// Test that KCL is executed correctly.
    #[tokio::test(flavor = "multi_thread")]
    async fn kcl_test_execute() {
        super::execute(TEST_NAME, true).await
    }
}
mod subtract_regression00 {
    const TEST_NAME: &str = "subtract_regression00";

    /// Test parsing KCL.
    #[test]
    fn parse() {
        super::parse(TEST_NAME)
    }

    /// Test that parsing and unparsing KCL produces the original KCL input.
    #[tokio::test(flavor = "multi_thread")]
    async fn unparse() {
        super::unparse(TEST_NAME).await
    }

    /// Test that KCL is executed correctly.
    #[tokio::test(flavor = "multi_thread")]
    async fn kcl_test_execute() {
        super::execute(TEST_NAME, true).await
    }
}
mod subtract_regression01 {
    const TEST_NAME: &str = "subtract_regression01";

    /// Test parsing KCL.
    #[test]
    fn parse() {
        super::parse(TEST_NAME)
    }

    /// Test that parsing and unparsing KCL produces the original KCL input.
    #[tokio::test(flavor = "multi_thread")]
    async fn unparse() {
        super::unparse(TEST_NAME).await
    }

    /// Test that KCL is executed correctly.
    #[tokio::test(flavor = "multi_thread")]
    async fn kcl_test_execute() {
        super::execute(TEST_NAME, true).await
    }
}
mod subtract_regression02 {
    const TEST_NAME: &str = "subtract_regression02";

    /// Test parsing KCL.
    #[test]
    fn parse() {
        super::parse(TEST_NAME)
    }

    /// Test that parsing and unparsing KCL produces the original KCL input.
    #[tokio::test(flavor = "multi_thread")]
    async fn unparse() {
        super::unparse(TEST_NAME).await
    }

    /// Test that KCL is executed correctly.
    #[tokio::test(flavor = "multi_thread")]
    async fn kcl_test_execute() {
        super::execute(TEST_NAME, true).await
    }
}
mod subtract_regression03 {
    const TEST_NAME: &str = "subtract_regression03";

    /// Test parsing KCL.
    #[test]
    fn parse() {
        super::parse(TEST_NAME)
    }

    /// Test that parsing and unparsing KCL produces the original KCL input.
    #[tokio::test(flavor = "multi_thread")]
    async fn unparse() {
        super::unparse(TEST_NAME).await
    }

    /// Test that KCL is executed correctly.
    #[tokio::test(flavor = "multi_thread")]
    async fn kcl_test_execute() {
        super::execute(TEST_NAME, true).await
    }
}
mod subtract_regression04 {
    const TEST_NAME: &str = "subtract_regression04";

    /// Test parsing KCL.
    #[test]
    fn parse() {
        super::parse(TEST_NAME)
    }

    /// Test that parsing and unparsing KCL produces the original KCL input.
    #[tokio::test(flavor = "multi_thread")]
    async fn unparse() {
        super::unparse(TEST_NAME).await
    }

    /// Test that KCL is executed correctly.
    #[tokio::test(flavor = "multi_thread")]
    async fn kcl_test_execute() {
        super::execute(TEST_NAME, true).await
    }
}
mod subtract_regression05 {
    const TEST_NAME: &str = "subtract_regression05";

    /// Test parsing KCL.
    #[test]
    fn parse() {
        super::parse(TEST_NAME)
    }

    /// Test that parsing and unparsing KCL produces the original KCL input.
    #[tokio::test(flavor = "multi_thread")]
    async fn unparse() {
        super::unparse(TEST_NAME).await
    }

    /// Test that KCL is executed correctly.
    #[tokio::test(flavor = "multi_thread")]
    async fn kcl_test_execute() {
        super::execute(TEST_NAME, true).await
    }
}
mod subtract_regression06 {
    const TEST_NAME: &str = "subtract_regression06";

    /// Test parsing KCL.
    #[test]
    fn parse() {
        super::parse(TEST_NAME)
    }

    /// Test that parsing and unparsing KCL produces the original KCL input.
    #[tokio::test(flavor = "multi_thread")]
    async fn unparse() {
        super::unparse(TEST_NAME).await
    }

    /// Test that KCL is executed correctly.
    #[tokio::test(flavor = "multi_thread")]
    async fn kcl_test_execute() {
        super::execute(TEST_NAME, true).await
    }
}
mod fillet_duplicate_tags {
    const TEST_NAME: &str = "fillet_duplicate_tags";

    /// Test parsing KCL.
    #[test]
    fn parse() {
        super::parse(TEST_NAME)
    }

    /// Test that parsing and unparsing KCL produces the original KCL input.
    #[tokio::test(flavor = "multi_thread")]
    async fn unparse() {
        super::unparse(TEST_NAME).await
    }

    /// Test that KCL is executed correctly.
    #[tokio::test(flavor = "multi_thread")]
    async fn kcl_test_execute() {
        super::execute(TEST_NAME, true).await
    }
}
mod execute_engine_error_return {
    const TEST_NAME: &str = "execute_engine_error_return";

    /// Test parsing KCL.
    #[test]
    fn parse() {
        super::parse(TEST_NAME)
    }

    /// Test that parsing and unparsing KCL produces the original KCL input.
    #[tokio::test(flavor = "multi_thread")]
    async fn unparse() {
        super::unparse(TEST_NAME).await
    }

    /// Test that KCL is executed correctly.
    #[tokio::test(flavor = "multi_thread")]
    async fn kcl_test_execute() {
        super::execute(TEST_NAME, true).await
    }
}
mod basic_revolve_circle {
    const TEST_NAME: &str = "basic_revolve_circle";

    /// Test parsing KCL.
    #[test]
    fn parse() {
        super::parse(TEST_NAME)
    }

    /// Test that parsing and unparsing KCL produces the original KCL input.
    #[tokio::test(flavor = "multi_thread")]
    async fn unparse() {
        super::unparse(TEST_NAME).await
    }

    /// Test that KCL is executed correctly.
    #[tokio::test(flavor = "multi_thread")]
    async fn kcl_test_execute() {
        super::execute(TEST_NAME, true).await
    }
}
mod error_inside_fn_also_has_source_range_of_call_site_recursive {
    const TEST_NAME: &str = "error_inside_fn_also_has_source_range_of_call_site_recursive";

    /// Test parsing KCL.
    #[test]
    fn parse() {
        super::parse(TEST_NAME)
    }

    /// Test that parsing and unparsing KCL produces the original KCL input.
    #[tokio::test(flavor = "multi_thread")]
    async fn unparse() {
        super::unparse(TEST_NAME).await
    }

    /// Test that KCL is executed correctly.
    #[tokio::test(flavor = "multi_thread")]
    async fn kcl_test_execute() {
        super::execute(TEST_NAME, true).await
    }
}
mod error_revolve_on_edge_get_edge {
    const TEST_NAME: &str = "error_revolve_on_edge_get_edge";

    /// Test parsing KCL.
    #[test]
    fn parse() {
        super::parse(TEST_NAME)
    }

    /// Test that parsing and unparsing KCL produces the original KCL input.
    #[tokio::test(flavor = "multi_thread")]
    async fn unparse() {
        super::unparse(TEST_NAME).await
    }

    /// Test that KCL is executed correctly.
    #[tokio::test(flavor = "multi_thread")]
    async fn kcl_test_execute() {
        super::execute(TEST_NAME, true).await
    }
}
<<<<<<< HEAD
mod subtract_with_pattern {
    const TEST_NAME: &str = "subtract_with_pattern";

    /// Test parsing KCL.
    #[test]
    fn parse() {
        super::parse(TEST_NAME)
    }

    /// Test that parsing and unparsing KCL produces the original KCL input.
    #[tokio::test(flavor = "multi_thread")]
    async fn unparse() {
        super::unparse(TEST_NAME).await
    }

    /// Test that KCL is executed correctly.
    #[tokio::test(flavor = "multi_thread")]
    async fn kcl_test_execute() {
        super::execute(TEST_NAME, true).await
    }
}
mod subtract_with_pattern_cut_thru {
    const TEST_NAME: &str = "subtract_with_pattern_cut_thru";
=======
mod sketch_on_face_union {
    const TEST_NAME: &str = "sketch_on_face_union";
>>>>>>> 334145f0

    /// Test parsing KCL.
    #[test]
    fn parse() {
        super::parse(TEST_NAME)
    }

    /// Test that parsing and unparsing KCL produces the original KCL input.
    #[tokio::test(flavor = "multi_thread")]
    async fn unparse() {
        super::unparse(TEST_NAME).await
    }

    /// Test that KCL is executed correctly.
    #[tokio::test(flavor = "multi_thread")]
    async fn kcl_test_execute() {
        super::execute(TEST_NAME, true).await
    }
}<|MERGE_RESOLUTION|>--- conflicted
+++ resolved
@@ -3092,7 +3092,6 @@
         super::execute(TEST_NAME, true).await
     }
 }
-<<<<<<< HEAD
 mod subtract_with_pattern {
     const TEST_NAME: &str = "subtract_with_pattern";
 
@@ -3116,10 +3115,27 @@
 }
 mod subtract_with_pattern_cut_thru {
     const TEST_NAME: &str = "subtract_with_pattern_cut_thru";
-=======
+
+    /// Test parsing KCL.
+    #[test]
+    fn parse() {
+        super::parse(TEST_NAME)
+    }
+
+    /// Test that parsing and unparsing KCL produces the original KCL input.
+    #[tokio::test(flavor = "multi_thread")]
+    async fn unparse() {
+        super::unparse(TEST_NAME).await
+    }
+
+    /// Test that KCL is executed correctly.
+    #[tokio::test(flavor = "multi_thread")]
+    async fn kcl_test_execute() {
+        super::execute(TEST_NAME, true).await
+    }
+}
 mod sketch_on_face_union {
     const TEST_NAME: &str = "sketch_on_face_union";
->>>>>>> 334145f0
 
     /// Test parsing KCL.
     #[test]
