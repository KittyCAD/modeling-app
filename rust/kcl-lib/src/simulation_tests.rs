use std::path::{Path, PathBuf};

use insta::rounded_redaction;

use crate::{
    errors::KclError,
    exec::ArtifactCommand,
    execution::{ArtifactGraph, Operation},
    parsing::ast::types::{Node, Program},
    ModuleId,
};

mod kcl_samples;

/// A simulation test.
#[derive(Debug, Clone)]
struct Test {
    /// The name of the test.
    name: String,
    /// The name of the KCL file that's the entry point, e.g. "main.kcl", in the
    /// `input_dir`.
    entry_point: String,
    /// Input KCL files are in this directory.
    input_dir: PathBuf,
    /// Expected snapshot output files are in this directory.
    output_dir: PathBuf,
}

pub(crate) const RENDERED_MODEL_NAME: &str = "rendered_model.png";
pub(crate) const EXPORTED_STEP_NAME: &str = "exported_step.step";

impl Test {
    fn new(name: &str) -> Self {
        Self {
            name: name.to_owned(),
            entry_point: "input.kcl".to_owned(),
            input_dir: Path::new("tests").join(name),
            output_dir: Path::new("tests").join(name),
        }
    }
}

/// Deserialize the data from a snapshot.
fn get<T: serde::de::DeserializeOwned>(snapshot: &str) -> T {
    let mut parts = snapshot.split("---");
    let _empty = parts.next().unwrap();
    let _header = parts.next().unwrap();
    let snapshot_data = parts.next().unwrap();
    serde_json::from_str(snapshot_data)
        .and_then(serde_json::from_value)
        .unwrap()
}

fn assert_snapshot<F, R>(test: &Test, operation: &str, f: F)
where
    F: FnOnce() -> R,
{
    let mut settings = insta::Settings::clone_current();
    // These make the snapshots more readable and match our dir structure.
    settings.set_omit_expression(true);
    settings.set_snapshot_path(Path::new("..").join(&test.output_dir));
    settings.set_prepend_module_to_snapshot(false);
    settings.set_description(format!("{operation} {}.kcl", &test.name));
    // Sorting maps makes them easier to diff.
    settings.set_sort_maps(true);
    // Replace UUIDs with the string "[uuid]", because otherwise the tests would constantly
    // be changing the UUID. This is a stopgap measure until we make the engine more deterministic.
    settings.add_filter(
        r"\b[[:xdigit:]]{8}-[[:xdigit:]]{4}-[[:xdigit:]]{4}-[[:xdigit:]]{4}-[[:xdigit:]]{12}\b",
        "[uuid]",
    );
    // Run `f` (the closure that was passed in) with these settings.
    settings.bind(f);
}

fn read<P>(filename: &str, dir: P) -> String
where
    P: AsRef<Path>,
{
    std::fs::read_to_string(dir.as_ref().join(filename)).expect("Failed to read file: {filename}")
}

fn parse(test_name: &str) {
    parse_test(&Test::new(test_name));
}

fn parse_test(test: &Test) {
    let input = read(&test.entry_point, &test.input_dir);
    let tokens = crate::parsing::token::lex(&input, ModuleId::default()).unwrap();

    // Parse the tokens into an AST.
    let parse_res = Result::<_, KclError>::Ok(crate::parsing::parse_tokens(tokens).unwrap());
    assert_snapshot(test, "Result of parsing", || {
        insta::assert_json_snapshot!("ast", parse_res);
    });
}

fn unparse(test_name: &str) {
    unparse_test(&Test::new(test_name));
}

fn unparse_test(test: &Test) {
    let input = read("ast.snap", &test.output_dir);
    let ast_res: Result<Program, KclError> = get(&input);
    let Ok(ast) = ast_res else {
        return;
    };
    // Check recasting the AST produces the original string.
    let actual = ast.recast(&Default::default(), 0);
    expectorate::assert_contents(test.input_dir.join(&test.entry_point), &actual);
}

async fn execute(test_name: &str, render_to_png: bool) {
    execute_test(&Test::new(test_name), render_to_png, false).await
}

async fn execute_test(test: &Test, render_to_png: bool, export_step: bool) {
    // Read the AST from disk.
    let input = read("ast.snap", &test.output_dir);
    let ast_res: Result<Node<Program>, KclError> = get(&input);
    let Ok(ast) = ast_res else {
        return;
    };
    let ast = crate::Program {
        ast,
        original_file_contents: read(&test.entry_point, &test.input_dir),
    };

    // Run the program.
    let exec_res = crate::test_server::execute_and_snapshot_ast(
        ast,
        crate::settings::types::UnitLength::Mm,
        Some(test.input_dir.join(&test.entry_point)),
        export_step,
    )
    .await;
    match exec_res {
        Ok((exec_state, env_ref, png, step)) => {
            let fail_path = test.output_dir.join("execution_error.snap");
            if std::fs::exists(&fail_path).unwrap() {
                panic!("This test case is expected to fail, but it passed. If this is intended, and the test should actually be passing now, please delete kcl-lib/{}", fail_path.to_string_lossy())
            }
            if render_to_png {
                twenty_twenty::assert_image(test.output_dir.join(RENDERED_MODEL_NAME), &png, 0.99);
            }
            if export_step {
                let step = step.unwrap();
                // We do not use expectorate here because the output is non-deterministic
                // due to SSI and GPU.
                std::fs::write(test.output_dir.join(EXPORTED_STEP_NAME), step).unwrap();
            }
            let outcome = exec_state.to_wasm_outcome(env_ref);
            assert_common_snapshots(
                test,
                outcome.operations,
                outcome.artifact_commands,
                outcome.artifact_graph,
            );
            assert_snapshot(test, "Variables in memory after executing", || {
                insta::assert_json_snapshot!("program_memory", outcome.variables, {
                    ".**.value" => rounded_redaction(4),
                    ".**[].value" => rounded_redaction(4),
                    ".**.from[]" => rounded_redaction(4),
                    ".**.to[]" => rounded_redaction(4),
                    ".**.center[]" => rounded_redaction(4),
                    ".**[].x[]" => rounded_redaction(4),
                    ".**[].y[]" => rounded_redaction(4),
                    ".**[].z[]" => rounded_redaction(4),
                })
            });
        }
        Err(e) => {
            let ok_path = test.output_dir.join("program_memory.snap");
            let previously_passed = std::fs::exists(&ok_path).unwrap();
            match e.error {
                crate::errors::ExecError::Kcl(error) => {
                    // Snapshot the KCL error with a fancy graphical report.
                    // This looks like a Cargo compile error, with arrows pointing
                    // to source code, underlines, etc.
                    miette::set_hook(Box::new(|_| {
                        Box::new(miette::MietteHandlerOpts::new().show_related_errors_as_nested().build())
                    }))
                    .unwrap();
                    let report = error.clone().into_miette_report_with_outputs(&input).unwrap();
                    let report = miette::Report::new(report);
                    if previously_passed {
                        eprintln!("This test case failed, but it previously passed. If this is intended, and the test should actually be failing now, please delete kcl-lib/{} and other associated passing artifacts", ok_path.to_string_lossy());
                        panic!("{report:?}");
                    }
                    let report = format!("{:?}", report);

                    assert_snapshot(test, "Error from executing", || {
                        insta::assert_snapshot!("execution_error", report);
                    });

                    assert_common_snapshots(test, error.operations, error.artifact_commands, error.artifact_graph);
                }
                e => {
                    // These kinds of errors aren't expected to occur. We don't
                    // snapshot them because they indicate there's something wrong
                    // with the Rust test, not with the KCL code being tested.
                    panic!("{e}")
                }
            };
        }
    }
}

/// Assert snapshots that should happen both when KCL execution succeeds and
/// when it results in an error.
fn assert_common_snapshots(
    test: &Test,
    operations: Vec<Operation>,
    artifact_commands: Vec<ArtifactCommand>,
    artifact_graph: ArtifactGraph,
) {
    assert_snapshot(test, "Operations executed", || {
        insta::assert_json_snapshot!("ops", operations, {
            "[].unlabeledArg.*.value.**[].from[]" => rounded_redaction(4),
            "[].unlabeledArg.*.value.**[].to[]" => rounded_redaction(4),
            "[].labeledArgs.*.value.**[].from[]" => rounded_redaction(4),
            "[].labeledArgs.*.value.**[].to[]" => rounded_redaction(4),
        });
    });
    assert_snapshot(test, "Artifact commands", || {
        insta::assert_json_snapshot!("artifact_commands", artifact_commands, {
            "[].command.segment.*.x" => rounded_redaction(4),
            "[].command.segment.*.y" => rounded_redaction(4),
            "[].command.segment.*.z" => rounded_redaction(4),
        });
    });
    assert_snapshot(test, "Artifact graph flowchart", || {
        let flowchart = artifact_graph
            .to_mermaid_flowchart()
            .unwrap_or_else(|e| format!("Failed to convert artifact graph to flowchart: {e}"));
        // Change the snapshot suffix so that it is rendered as a Markdown file
        // in GitHub.
        insta::assert_binary_snapshot!("artifact_graph_flowchart.md", flowchart.as_bytes().to_owned());
    });
}

mod cube {
    const TEST_NAME: &str = "cube";

    /// Test parsing KCL.
    #[test]
    fn parse() {
        super::parse(TEST_NAME)
    }

    /// Test that parsing and unparsing KCL produces the original KCL input.
    #[test]
    fn unparse() {
        super::unparse(TEST_NAME)
    }

    /// Test that KCL is executed correctly.
    #[tokio::test(flavor = "multi_thread")]
    async fn kcl_test_execute() {
        super::execute(TEST_NAME, true).await
    }
}
mod cube_with_error {
    const TEST_NAME: &str = "cube_with_error";

    /// Test parsing KCL.
    #[test]
    fn parse() {
        super::parse(TEST_NAME)
    }

    /// Test that parsing and unparsing KCL produces the original KCL input.
    #[test]
    fn unparse() {
        super::unparse(TEST_NAME)
    }

    /// Test that KCL is executed correctly.
    #[tokio::test(flavor = "multi_thread")]
    async fn kcl_test_execute() {
        super::execute(TEST_NAME, true).await
    }
}
mod artifact_graph_example_code1 {
    const TEST_NAME: &str = "artifact_graph_example_code1";

    /// Test parsing KCL.
    #[test]
    fn parse() {
        super::parse(TEST_NAME)
    }

    /// Test that parsing and unparsing KCL produces the original KCL input.
    #[test]
    fn unparse() {
        super::unparse(TEST_NAME)
    }

    /// Test that KCL is executed correctly.
    #[tokio::test(flavor = "multi_thread")]
    async fn kcl_test_execute() {
        super::execute(TEST_NAME, true).await
    }
}
mod artifact_graph_example_code_no_3d {
    const TEST_NAME: &str = "artifact_graph_example_code_no_3d";

    /// Test parsing KCL.
    #[test]
    fn parse() {
        super::parse(TEST_NAME)
    }

    /// Test that parsing and unparsing KCL produces the original KCL input.
    #[test]
    fn unparse() {
        super::unparse(TEST_NAME)
    }

    /// Test that KCL is executed correctly.
    #[tokio::test(flavor = "multi_thread")]
    async fn kcl_test_execute() {
        super::execute(TEST_NAME, true).await
    }
}
mod artifact_graph_example_code_offset_planes {
    const TEST_NAME: &str = "artifact_graph_example_code_offset_planes";

    /// Test parsing KCL.
    #[test]
    fn parse() {
        super::parse(TEST_NAME)
    }

    /// Test that parsing and unparsing KCL produces the original KCL input.
    #[test]
    fn unparse() {
        super::unparse(TEST_NAME)
    }

    /// Test that KCL is executed correctly.
    #[tokio::test(flavor = "multi_thread")]
    async fn kcl_test_execute() {
        super::execute(TEST_NAME, true).await
    }
}
mod artifact_graph_sketch_on_face_etc {
    const TEST_NAME: &str = "artifact_graph_sketch_on_face_etc";

    /// Test parsing KCL.
    #[test]
    fn parse() {
        super::parse(TEST_NAME)
    }

    /// Test that parsing and unparsing KCL produces the original KCL input.
    #[test]
    fn unparse() {
        super::unparse(TEST_NAME)
    }

    /// Test that KCL is executed correctly.
    #[tokio::test(flavor = "multi_thread")]
    async fn kcl_test_execute() {
        super::execute(TEST_NAME, true).await
    }
}
mod helix_ccw {
    const TEST_NAME: &str = "helix_ccw";

    /// Test parsing KCL.
    #[test]
    fn parse() {
        super::parse(TEST_NAME)
    }

    /// Test that parsing and unparsing KCL produces the original KCL input.
    #[test]
    fn unparse() {
        super::unparse(TEST_NAME)
    }

    /// Test that KCL is executed correctly.
    #[tokio::test(flavor = "multi_thread")]
    async fn kcl_test_execute() {
        super::execute(TEST_NAME, true).await
    }
}
mod double_map_fn {
    const TEST_NAME: &str = "double_map_fn";

    /// Test parsing KCL.
    #[test]
    fn parse() {
        super::parse(TEST_NAME)
    }

    /// Test that parsing and unparsing KCL produces the original KCL input.
    #[test]
    fn unparse() {
        super::unparse(TEST_NAME)
    }

    /// Test that KCL is executed correctly.
    #[tokio::test(flavor = "multi_thread")]
    async fn kcl_test_execute() {
        super::execute(TEST_NAME, false).await
    }
}
mod property_of_object {
    const TEST_NAME: &str = "property_of_object";

    /// Test parsing KCL.
    #[test]
    fn parse() {
        super::parse(TEST_NAME)
    }

    /// Test that parsing and unparsing KCL produces the original KCL input.
    #[test]
    fn unparse() {
        super::unparse(TEST_NAME)
    }

    /// Test that KCL is executed correctly.
    #[tokio::test(flavor = "multi_thread")]
    async fn kcl_test_execute() {
        super::execute(TEST_NAME, false).await
    }
}
mod index_of_array {
    const TEST_NAME: &str = "index_of_array";

    /// Test parsing KCL.
    #[test]
    fn parse() {
        super::parse(TEST_NAME)
    }

    /// Test that parsing and unparsing KCL produces the original KCL input.
    #[test]
    fn unparse() {
        super::unparse(TEST_NAME)
    }

    /// Test that KCL is executed correctly.
    #[tokio::test(flavor = "multi_thread")]
    async fn kcl_test_execute() {
        super::execute(TEST_NAME, false).await
    }
}
mod comparisons {
    const TEST_NAME: &str = "comparisons";

    /// Test parsing KCL.
    #[test]
    fn parse() {
        super::parse(TEST_NAME)
    }

    /// Test that parsing and unparsing KCL produces the original KCL input.
    #[test]
    fn unparse() {
        super::unparse(TEST_NAME)
    }

    /// Test that KCL is executed correctly.
    #[tokio::test(flavor = "multi_thread")]
    async fn kcl_test_execute() {
        super::execute(TEST_NAME, false).await
    }
}
mod array_range_expr {
    const TEST_NAME: &str = "array_range_expr";

    /// Test parsing KCL.
    #[test]
    fn parse() {
        super::parse(TEST_NAME)
    }

    /// Test that parsing and unparsing KCL produces the original KCL input.
    #[test]
    fn unparse() {
        super::unparse(TEST_NAME)
    }

    /// Test that KCL is executed correctly.
    #[tokio::test(flavor = "multi_thread")]
    async fn kcl_test_execute() {
        super::execute(TEST_NAME, false).await
    }
}
mod array_range_negative_expr {
    const TEST_NAME: &str = "array_range_negative_expr";

    /// Test parsing KCL.
    #[test]
    fn parse() {
        super::parse(TEST_NAME)
    }

    /// Test that parsing and unparsing KCL produces the original KCL input.
    #[test]
    fn unparse() {
        super::unparse(TEST_NAME)
    }

    /// Test that KCL is executed correctly.
    #[tokio::test(flavor = "multi_thread")]
    async fn kcl_test_execute() {
        super::execute(TEST_NAME, false).await
    }
}
mod sketch_in_object {
    const TEST_NAME: &str = "sketch_in_object";

    /// Test parsing KCL.
    #[test]
    fn parse() {
        super::parse(TEST_NAME)
    }

    /// Test that parsing and unparsing KCL produces the original KCL input.
    #[test]
    fn unparse() {
        super::unparse(TEST_NAME)
    }

    /// Test that KCL is executed correctly.
    #[tokio::test(flavor = "multi_thread")]
    async fn kcl_test_execute() {
        super::execute(TEST_NAME, false).await
    }
}
mod if_else {
    const TEST_NAME: &str = "if_else";

    /// Test parsing KCL.
    #[test]
    fn parse() {
        super::parse(TEST_NAME)
    }

    /// Test that parsing and unparsing KCL produces the original KCL input.
    #[test]
    fn unparse() {
        super::unparse(TEST_NAME)
    }

    /// Test that KCL is executed correctly.
    #[tokio::test(flavor = "multi_thread")]
    async fn kcl_test_execute() {
        super::execute(TEST_NAME, false).await
    }
}
mod add_lots {
    const TEST_NAME: &str = "add_lots";

    /// Test parsing KCL.
    #[test]
    fn parse() {
        super::parse(TEST_NAME)
    }

    /// Test that parsing and unparsing KCL produces the original KCL input.
    #[test]
    fn unparse() {
        super::unparse(TEST_NAME)
    }

    /// Test that KCL is executed correctly.
    #[tokio::test(flavor = "multi_thread")]
    async fn kcl_test_execute() {
        super::execute(TEST_NAME, false).await
    }
}
mod argument_error {
    //! The argument error points to the problematic argument in the call site,
    //! not the function definition that the variable points to.

    const TEST_NAME: &str = "argument_error";

    /// Test parsing KCL.
    #[test]
    fn parse() {
        super::parse(TEST_NAME)
    }

    /// Test that parsing and unparsing KCL produces the original KCL input.
    #[test]
    fn unparse() {
        super::unparse(TEST_NAME)
    }

    /// Test that KCL is executed correctly.
    #[tokio::test(flavor = "multi_thread")]
    async fn kcl_test_execute() {
        super::execute(TEST_NAME, false).await
    }
}
mod array_elem_push {
    const TEST_NAME: &str = "array_elem_push";

    /// Test parsing KCL.
    #[test]
    fn parse() {
        super::parse(TEST_NAME)
    }

    /// Test that parsing and unparsing KCL produces the original KCL input.
    #[test]
    fn unparse() {
        super::unparse(TEST_NAME)
    }

    /// Test that KCL is executed correctly.
    #[tokio::test(flavor = "multi_thread")]
    async fn kcl_test_execute() {
        super::execute(TEST_NAME, false).await
    }
}
mod invalid_index_str {
    const TEST_NAME: &str = "invalid_index_str";

    /// Test parsing KCL.
    #[test]
    fn parse() {
        super::parse(TEST_NAME)
    }

    /// Test that parsing and unparsing KCL produces the original KCL input.
    #[test]
    fn unparse() {
        super::unparse(TEST_NAME)
    }

    /// Test that KCL is executed correctly.
    #[tokio::test(flavor = "multi_thread")]
    async fn kcl_test_execute() {
        super::execute(TEST_NAME, false).await
    }
}
mod invalid_index_negative {
    const TEST_NAME: &str = "invalid_index_negative";

    /// Test parsing KCL.
    #[test]
    fn parse() {
        super::parse(TEST_NAME)
    }

    /// Test that parsing and unparsing KCL produces the original KCL input.
    #[test]
    fn unparse() {
        super::unparse(TEST_NAME)
    }

    /// Test that KCL is executed correctly.
    #[tokio::test(flavor = "multi_thread")]
    async fn kcl_test_execute() {
        super::execute(TEST_NAME, false).await
    }
}
mod invalid_index_fractional {
    const TEST_NAME: &str = "invalid_index_fractional";

    /// Test parsing KCL.
    #[test]
    fn parse() {
        super::parse(TEST_NAME)
    }

    /// Test that parsing and unparsing KCL produces the original KCL input.
    #[test]
    fn unparse() {
        super::unparse(TEST_NAME)
    }

    /// Test that KCL is executed correctly.
    #[tokio::test(flavor = "multi_thread")]
    async fn kcl_test_execute() {
        super::execute(TEST_NAME, false).await
    }
}
mod invalid_member_object {
    const TEST_NAME: &str = "invalid_member_object";

    /// Test parsing KCL.
    #[test]
    fn parse() {
        super::parse(TEST_NAME)
    }

    /// Test that parsing and unparsing KCL produces the original KCL input.
    #[test]
    fn unparse() {
        super::unparse(TEST_NAME)
    }

    /// Test that KCL is executed correctly.
    #[tokio::test(flavor = "multi_thread")]
    async fn kcl_test_execute() {
        super::execute(TEST_NAME, false).await
    }
}
mod invalid_member_object_prop {
    const TEST_NAME: &str = "invalid_member_object_prop";

    /// Test parsing KCL.
    #[test]
    fn parse() {
        super::parse(TEST_NAME)
    }

    /// Test that parsing and unparsing KCL produces the original KCL input.
    #[test]
    fn unparse() {
        super::unparse(TEST_NAME)
    }

    /// Test that KCL is executed correctly.
    #[tokio::test(flavor = "multi_thread")]
    async fn kcl_test_execute() {
        super::execute(TEST_NAME, false).await
    }
}
mod non_string_key_of_object {
    const TEST_NAME: &str = "non_string_key_of_object";

    /// Test parsing KCL.
    #[test]
    fn parse() {
        super::parse(TEST_NAME)
    }

    /// Test that parsing and unparsing KCL produces the original KCL input.
    #[test]
    fn unparse() {
        super::unparse(TEST_NAME)
    }

    /// Test that KCL is executed correctly.
    #[tokio::test(flavor = "multi_thread")]
    async fn kcl_test_execute() {
        super::execute(TEST_NAME, false).await
    }
}
mod array_index_oob {
    const TEST_NAME: &str = "array_index_oob";

    /// Test parsing KCL.
    #[test]
    fn parse() {
        super::parse(TEST_NAME)
    }

    /// Test that parsing and unparsing KCL produces the original KCL input.
    #[test]
    fn unparse() {
        super::unparse(TEST_NAME)
    }

    /// Test that KCL is executed correctly.
    #[tokio::test(flavor = "multi_thread")]
    async fn kcl_test_execute() {
        super::execute(TEST_NAME, false).await
    }
}
mod object_prop_not_found {
    const TEST_NAME: &str = "object_prop_not_found";

    /// Test parsing KCL.
    #[test]
    fn parse() {
        super::parse(TEST_NAME)
    }

    /// Test that parsing and unparsing KCL produces the original KCL input.
    #[test]
    fn unparse() {
        super::unparse(TEST_NAME)
    }

    /// Test that KCL is executed correctly.
    #[tokio::test(flavor = "multi_thread")]
    async fn kcl_test_execute() {
        super::execute(TEST_NAME, false).await
    }
}
mod pipe_substitution_inside_function_called_from_pipeline {
    const TEST_NAME: &str = "pipe_substitution_inside_function_called_from_pipeline";

    /// Test parsing KCL.
    #[test]
    fn parse() {
        super::parse(TEST_NAME)
    }

    /// Test that parsing and unparsing KCL produces the original KCL input.
    #[test]
    fn unparse() {
        super::unparse(TEST_NAME)
    }

    /// Test that KCL is executed correctly.
    #[tokio::test(flavor = "multi_thread")]
    async fn kcl_test_execute() {
        super::execute(TEST_NAME, false).await
    }
}
mod comparisons_multiple {
    const TEST_NAME: &str = "comparisons_multiple";

    /// Test parsing KCL.
    #[test]
    fn parse() {
        super::parse(TEST_NAME)
    }

    /// Test that parsing and unparsing KCL produces the original KCL input.
    #[test]
    fn unparse() {
        super::unparse(TEST_NAME)
    }

    /// Test that KCL is executed correctly.
    #[tokio::test(flavor = "multi_thread")]
    async fn kcl_test_execute() {
        super::execute(TEST_NAME, false).await
    }
}
mod import_cycle1 {
    const TEST_NAME: &str = "import_cycle1";

    /// Test parsing KCL.
    #[test]
    fn parse() {
        super::parse(TEST_NAME)
    }

    /// Test that parsing and unparsing KCL produces the original KCL input.
    #[test]
    fn unparse() {
        super::unparse(TEST_NAME)
    }

    /// Test that KCL is executed correctly.
    #[tokio::test(flavor = "multi_thread")]
    async fn kcl_test_execute() {
        super::execute(TEST_NAME, false).await
    }
}
mod import_function_not_sketch {
    const TEST_NAME: &str = "import_function_not_sketch";

    /// Test parsing KCL.
    #[test]
    fn parse() {
        super::parse(TEST_NAME)
    }

    /// Test that parsing and unparsing KCL produces the original KCL input.
    #[test]
    fn unparse() {
        super::unparse(TEST_NAME)
    }

    /// Test that KCL is executed correctly.
    #[tokio::test(flavor = "multi_thread")]
    async fn kcl_test_execute() {
        super::execute(TEST_NAME, true).await
    }
}
mod import_constant {
    const TEST_NAME: &str = "import_constant";

    /// Test parsing KCL.
    #[test]
    fn parse() {
        super::parse(TEST_NAME)
    }

    /// Test that parsing and unparsing KCL produces the original KCL input.
    #[test]
    fn unparse() {
        super::unparse(TEST_NAME)
    }

    /// Test that KCL is executed correctly.
    #[tokio::test(flavor = "multi_thread")]
    async fn kcl_test_execute() {
        super::execute(TEST_NAME, false).await
    }
}
mod import_export {
    const TEST_NAME: &str = "import_export";

    /// Test parsing KCL.
    #[test]
    fn parse() {
        super::parse(TEST_NAME)
    }

    /// Test that parsing and unparsing KCL produces the original KCL input.
    #[test]
    fn unparse() {
        super::unparse(TEST_NAME)
    }

    /// Test that KCL is executed correctly.
    #[tokio::test(flavor = "multi_thread")]
    async fn kcl_test_execute() {
        super::execute(TEST_NAME, false).await
    }
}
mod import_glob {
    const TEST_NAME: &str = "import_glob";

    /// Test parsing KCL.
    #[test]
    fn parse() {
        super::parse(TEST_NAME)
    }

    /// Test that parsing and unparsing KCL produces the original KCL input.
    #[test]
    fn unparse() {
        super::unparse(TEST_NAME)
    }

    /// Test that KCL is executed correctly.
    #[tokio::test(flavor = "multi_thread")]
    async fn kcl_test_execute() {
        super::execute(TEST_NAME, false).await
    }
}
mod import_whole {
    const TEST_NAME: &str = "import_whole";

    /// Test parsing KCL.
    #[test]
    fn parse() {
        super::parse(TEST_NAME)
    }

    /// Test that parsing and unparsing KCL produces the original KCL input.
    #[test]
    fn unparse() {
        super::unparse(TEST_NAME)
    }

    /// Test that KCL is executed correctly.
    #[tokio::test(flavor = "multi_thread")]
    async fn kcl_test_execute() {
        super::execute(TEST_NAME, false).await
    }
}
mod import_side_effect {
    const TEST_NAME: &str = "import_side_effect";

    /// Test parsing KCL.
    #[test]
    fn parse() {
        super::parse(TEST_NAME)
    }

    /// Test that parsing and unparsing KCL produces the original KCL input.
    #[test]
    fn unparse() {
        super::unparse(TEST_NAME)
    }

    /// Test that KCL is executed correctly.
    #[tokio::test(flavor = "multi_thread")]
    async fn kcl_test_execute() {
        super::execute(TEST_NAME, false).await
    }
}
mod import_foreign {
    const TEST_NAME: &str = "import_foreign";

    /// Test parsing KCL.
    #[test]
    fn parse() {
        super::parse(TEST_NAME)
    }

    /// Test that parsing and unparsing KCL produces the original KCL input.
    #[test]
    fn unparse() {
        super::unparse(TEST_NAME)
    }

    /// Test that KCL is executed correctly.
    #[tokio::test(flavor = "multi_thread")]
    async fn kcl_test_execute() {
        super::execute(TEST_NAME, false).await
    }
}
mod assembly_non_default_units {
    const TEST_NAME: &str = "assembly_non_default_units";

    /// Test parsing KCL.
    #[test]
    fn parse() {
        super::parse(TEST_NAME)
    }

    /// Test that parsing and unparsing KCL produces the original KCL input.
    #[test]
    fn unparse() {
        super::unparse(TEST_NAME)
    }

    /// Test that KCL is executed correctly.
    #[tokio::test(flavor = "multi_thread")]
    async fn kcl_test_execute() {
        super::execute(TEST_NAME, true).await
    }
}

mod array_elem_push_fail {
    const TEST_NAME: &str = "array_elem_push_fail";

    /// Test parsing KCL.
    #[test]
    fn parse() {
        super::parse(TEST_NAME)
    }

    /// Test that parsing and unparsing KCL produces the original KCL input.
    #[test]
    fn unparse() {
        super::unparse(TEST_NAME)
    }

    /// Test that KCL is executed correctly.
    #[tokio::test(flavor = "multi_thread")]
    async fn kcl_test_execute() {
        super::execute(TEST_NAME, false).await
    }
}
mod sketch_on_face {
    const TEST_NAME: &str = "sketch_on_face";

    /// Test parsing KCL.
    #[test]
    fn parse() {
        super::parse(TEST_NAME)
    }

    /// Test that parsing and unparsing KCL produces the original KCL input.
    #[test]
    fn unparse() {
        super::unparse(TEST_NAME)
    }

    /// Test that KCL is executed correctly.
    #[tokio::test(flavor = "multi_thread")]
    async fn kcl_test_execute() {
        super::execute(TEST_NAME, true).await
    }
}
mod revolve_about_edge {
    const TEST_NAME: &str = "revolve_about_edge";

    /// Test parsing KCL.
    #[test]
    fn parse() {
        super::parse(TEST_NAME)
    }

    /// Test that parsing and unparsing KCL produces the original KCL input.
    #[test]
    fn unparse() {
        super::unparse(TEST_NAME)
    }

    /// Test that KCL is executed correctly.
    #[tokio::test(flavor = "multi_thread")]
    async fn kcl_test_execute() {
        super::execute(TEST_NAME, true).await
    }
}
mod poop_chute {
    const TEST_NAME: &str = "poop_chute";

    /// Test parsing KCL.
    #[test]
    fn parse() {
        super::parse(TEST_NAME)
    }

    /// Test that parsing and unparsing KCL produces the original KCL input.
    #[test]
    fn unparse() {
        super::unparse(TEST_NAME)
    }

    /// Test that KCL is executed correctly.
    #[tokio::test(flavor = "multi_thread")]
    async fn kcl_test_execute() {
        super::execute(TEST_NAME, true).await
    }
}
mod neg_xz_plane {
    const TEST_NAME: &str = "neg_xz_plane";

    /// Test parsing KCL.
    #[test]
    fn parse() {
        super::parse(TEST_NAME)
    }

    /// Test that parsing and unparsing KCL produces the original KCL input.
    #[test]
    fn unparse() {
        super::unparse(TEST_NAME)
    }

    /// Test that KCL is executed correctly.
    #[tokio::test(flavor = "multi_thread")]
    async fn kcl_test_execute() {
        super::execute(TEST_NAME, true).await
    }
}
mod xz_plane {
    const TEST_NAME: &str = "xz_plane";

    /// Test parsing KCL.
    #[test]
    fn parse() {
        super::parse(TEST_NAME)
    }

    /// Test that parsing and unparsing KCL produces the original KCL input.
    #[test]
    fn unparse() {
        super::unparse(TEST_NAME)
    }

    /// Test that KCL is executed correctly.
    #[tokio::test(flavor = "multi_thread")]
    async fn kcl_test_execute() {
        super::execute(TEST_NAME, true).await
    }
}
mod sketch_on_face_after_fillets_referencing_face {
    const TEST_NAME: &str = "sketch_on_face_after_fillets_referencing_face";

    /// Test parsing KCL.
    #[test]
    fn parse() {
        super::parse(TEST_NAME)
    }

    /// Test that parsing and unparsing KCL produces the original KCL input.
    #[test]
    fn unparse() {
        super::unparse(TEST_NAME)
    }

    /// Test that KCL is executed correctly.
    #[tokio::test(flavor = "multi_thread")]
    async fn kcl_test_execute() {
        super::execute(TEST_NAME, true).await
    }
}
mod circular_pattern3d_a_pattern {
    const TEST_NAME: &str = "circular_pattern3d_a_pattern";

    /// Test parsing KCL.
    #[test]
    fn parse() {
        super::parse(TEST_NAME)
    }

    /// Test that parsing and unparsing KCL produces the original KCL input.
    #[test]
    fn unparse() {
        super::unparse(TEST_NAME)
    }

    /// Test that KCL is executed correctly.
    #[tokio::test(flavor = "multi_thread")]
    async fn kcl_test_execute() {
        super::execute(TEST_NAME, true).await
    }
}
mod linear_pattern3d_a_pattern {
    const TEST_NAME: &str = "linear_pattern3d_a_pattern";

    /// Test parsing KCL.
    #[test]
    fn parse() {
        super::parse(TEST_NAME)
    }

    /// Test that parsing and unparsing KCL produces the original KCL input.
    #[test]
    fn unparse() {
        super::unparse(TEST_NAME)
    }

    /// Test that KCL is executed correctly.
    #[tokio::test(flavor = "multi_thread")]
    async fn kcl_test_execute() {
        super::execute(TEST_NAME, true).await
    }
}
mod tangential_arc {
    const TEST_NAME: &str = "tangential_arc";

    /// Test parsing KCL.
    #[test]
    fn parse() {
        super::parse(TEST_NAME)
    }

    /// Test that parsing and unparsing KCL produces the original KCL input.
    #[test]
    fn unparse() {
        super::unparse(TEST_NAME)
    }

    /// Test that KCL is executed correctly.
    #[tokio::test(flavor = "multi_thread")]
    async fn kcl_test_execute() {
        super::execute(TEST_NAME, true).await
    }
}
mod big_number_angle_to_match_length_x {
    const TEST_NAME: &str = "big_number_angle_to_match_length_x";

    /// Test parsing KCL.
    #[test]
    fn parse() {
        super::parse(TEST_NAME)
    }

    /// Test that parsing and unparsing KCL produces the original KCL input.
    #[test]
    fn unparse() {
        super::unparse(TEST_NAME)
    }

    /// Test that KCL is executed correctly.
    #[tokio::test(flavor = "multi_thread")]
    async fn kcl_test_execute() {
        super::execute(TEST_NAME, true).await
    }
}
mod big_number_angle_to_match_length_y {
    const TEST_NAME: &str = "big_number_angle_to_match_length_y";

    /// Test parsing KCL.
    #[test]
    fn parse() {
        super::parse(TEST_NAME)
    }

    /// Test that parsing and unparsing KCL produces the original KCL input.
    #[test]
    fn unparse() {
        super::unparse(TEST_NAME)
    }

    /// Test that KCL is executed correctly.
    #[tokio::test(flavor = "multi_thread")]
    async fn kcl_test_execute() {
        super::execute(TEST_NAME, true).await
    }
}
mod sketch_on_face_circle_tagged {
    const TEST_NAME: &str = "sketch_on_face_circle_tagged";

    /// Test parsing KCL.
    #[test]
    fn parse() {
        super::parse(TEST_NAME)
    }

    /// Test that parsing and unparsing KCL produces the original KCL input.
    #[test]
    fn unparse() {
        super::unparse(TEST_NAME)
    }

    /// Test that KCL is executed correctly.
    #[tokio::test(flavor = "multi_thread")]
    async fn kcl_test_execute() {
        super::execute(TEST_NAME, true).await
    }
}
mod basic_fillet_cube_start {
    const TEST_NAME: &str = "basic_fillet_cube_start";

    /// Test parsing KCL.
    #[test]
    fn parse() {
        super::parse(TEST_NAME)
    }

    /// Test that parsing and unparsing KCL produces the original KCL input.
    #[test]
    fn unparse() {
        super::unparse(TEST_NAME)
    }

    /// Test that KCL is executed correctly.
    #[tokio::test(flavor = "multi_thread")]
    async fn kcl_test_execute() {
        super::execute(TEST_NAME, true).await
    }
}
mod basic_fillet_cube_next_adjacent {
    const TEST_NAME: &str = "basic_fillet_cube_next_adjacent";

    /// Test parsing KCL.
    #[test]
    fn parse() {
        super::parse(TEST_NAME)
    }

    /// Test that parsing and unparsing KCL produces the original KCL input.
    #[test]
    fn unparse() {
        super::unparse(TEST_NAME)
    }

    /// Test that KCL is executed correctly.
    #[tokio::test(flavor = "multi_thread")]
    async fn kcl_test_execute() {
        super::execute(TEST_NAME, true).await
    }
}
mod basic_fillet_cube_previous_adjacent {
    const TEST_NAME: &str = "basic_fillet_cube_previous_adjacent";

    /// Test parsing KCL.
    #[test]
    fn parse() {
        super::parse(TEST_NAME)
    }

    /// Test that parsing and unparsing KCL produces the original KCL input.
    #[test]
    fn unparse() {
        super::unparse(TEST_NAME)
    }

    /// Test that KCL is executed correctly.
    #[tokio::test(flavor = "multi_thread")]
    async fn kcl_test_execute() {
        super::execute(TEST_NAME, true).await
    }
}
mod basic_fillet_cube_end {
    const TEST_NAME: &str = "basic_fillet_cube_end";

    /// Test parsing KCL.
    #[test]
    fn parse() {
        super::parse(TEST_NAME)
    }

    /// Test that parsing and unparsing KCL produces the original KCL input.
    #[test]
    fn unparse() {
        super::unparse(TEST_NAME)
    }

    /// Test that KCL is executed correctly.
    #[tokio::test(flavor = "multi_thread")]
    async fn kcl_test_execute() {
        super::execute(TEST_NAME, true).await
    }
}
mod basic_fillet_cube_close_opposite {
    const TEST_NAME: &str = "basic_fillet_cube_close_opposite";

    /// Test parsing KCL.
    #[test]
    fn parse() {
        super::parse(TEST_NAME)
    }

    /// Test that parsing and unparsing KCL produces the original KCL input.
    #[test]
    fn unparse() {
        super::unparse(TEST_NAME)
    }

    /// Test that KCL is executed correctly.
    #[tokio::test(flavor = "multi_thread")]
    async fn kcl_test_execute() {
        super::execute(TEST_NAME, true).await
    }
}
mod sketch_on_face_end {
    const TEST_NAME: &str = "sketch_on_face_end";

    /// Test parsing KCL.
    #[test]
    fn parse() {
        super::parse(TEST_NAME)
    }

    /// Test that parsing and unparsing KCL produces the original KCL input.
    #[test]
    fn unparse() {
        super::unparse(TEST_NAME)
    }

    /// Test that KCL is executed correctly.
    #[tokio::test(flavor = "multi_thread")]
    async fn kcl_test_execute() {
        super::execute(TEST_NAME, true).await
    }
}
mod sketch_on_face_start {
    const TEST_NAME: &str = "sketch_on_face_start";

    /// Test parsing KCL.
    #[test]
    fn parse() {
        super::parse(TEST_NAME)
    }

    /// Test that parsing and unparsing KCL produces the original KCL input.
    #[test]
    fn unparse() {
        super::unparse(TEST_NAME)
    }

    /// Test that KCL is executed correctly.
    #[tokio::test(flavor = "multi_thread")]
    async fn kcl_test_execute() {
        super::execute(TEST_NAME, true).await
    }
}
mod sketch_on_face_end_negative_extrude {
    const TEST_NAME: &str = "sketch_on_face_end_negative_extrude";

    /// Test parsing KCL.
    #[test]
    fn parse() {
        super::parse(TEST_NAME)
    }

    /// Test that parsing and unparsing KCL produces the original KCL input.
    #[test]
    fn unparse() {
        super::unparse(TEST_NAME)
    }

    /// Test that KCL is executed correctly.
    #[tokio::test(flavor = "multi_thread")]
    async fn kcl_test_execute() {
        super::execute(TEST_NAME, true).await
    }
}
mod mike_stress_test {
    const TEST_NAME: &str = "mike_stress_test";

    /// Test parsing KCL.
    #[test]
    fn parse() {
        super::parse(TEST_NAME)
    }

    /// Test that parsing and unparsing KCL produces the original KCL input.
    #[test]
    fn unparse() {
        super::unparse(TEST_NAME)
    }

    /// Test that KCL is executed correctly.
    #[tokio::test(flavor = "multi_thread")]
    async fn kcl_test_execute() {
        super::execute(TEST_NAME, true).await
    }
}
mod pentagon_fillet_sugar {
    const TEST_NAME: &str = "pentagon_fillet_sugar";

    /// Test parsing KCL.
    #[test]
    fn parse() {
        super::parse(TEST_NAME)
    }

    /// Test that parsing and unparsing KCL produces the original KCL input.
    #[test]
    fn unparse() {
        super::unparse(TEST_NAME)
    }

    /// Test that KCL is executed correctly.
    #[tokio::test(flavor = "multi_thread")]
    async fn kcl_test_execute() {
        super::execute(TEST_NAME, true).await
    }
}
mod pipe_as_arg {
    const TEST_NAME: &str = "pipe_as_arg";

    /// Test parsing KCL.
    #[test]
    fn parse() {
        super::parse(TEST_NAME)
    }

    /// Test that parsing and unparsing KCL produces the original KCL input.
    #[test]
    fn unparse() {
        super::unparse(TEST_NAME)
    }

    /// Test that KCL is executed correctly.
    #[tokio::test(flavor = "multi_thread")]
    async fn kcl_test_execute() {
        super::execute(TEST_NAME, true).await
    }
}
mod computed_var {
    const TEST_NAME: &str = "computed_var";

    /// Test parsing KCL.
    #[test]
    fn parse() {
        super::parse(TEST_NAME)
    }

    /// Test that parsing and unparsing KCL produces the original KCL input.
    #[test]
    fn unparse() {
        super::unparse(TEST_NAME)
    }

    /// Test that KCL is executed correctly.
    #[tokio::test(flavor = "multi_thread")]
    async fn kcl_test_execute() {
        super::execute(TEST_NAME, true).await
    }
}
mod riddle_small {
    const TEST_NAME: &str = "riddle_small";

    /// Test parsing KCL.
    #[test]
    fn parse() {
        super::parse(TEST_NAME)
    }

    /// Test that parsing and unparsing KCL produces the original KCL input.
    #[test]
    fn unparse() {
        super::unparse(TEST_NAME)
    }

    /// Test that KCL is executed correctly.
    #[tokio::test(flavor = "multi_thread")]
    async fn kcl_test_execute() {
        super::execute(TEST_NAME, true).await
    }
}
mod tan_arc_x_line {
    const TEST_NAME: &str = "tan_arc_x_line";

    /// Test parsing KCL.
    #[test]
    fn parse() {
        super::parse(TEST_NAME)
    }

    /// Test that parsing and unparsing KCL produces the original KCL input.
    #[test]
    fn unparse() {
        super::unparse(TEST_NAME)
    }

    /// Test that KCL is executed correctly.
    #[tokio::test(flavor = "multi_thread")]
    async fn kcl_test_execute() {
        super::execute(TEST_NAME, true).await
    }
}
mod fillet_and_shell {
    const TEST_NAME: &str = "fillet-and-shell";

    /// Test parsing KCL.
    #[test]
    fn parse() {
        super::parse(TEST_NAME)
    }

    /// Test that parsing and unparsing KCL produces the original KCL input.
    #[test]
    fn unparse() {
        super::unparse(TEST_NAME)
    }

    /// Test that KCL is executed correctly.
    #[tokio::test(flavor = "multi_thread")]
    async fn kcl_test_execute() {
        super::execute(TEST_NAME, true).await
    }
}
mod sketch_on_chamfer_two_times {
    const TEST_NAME: &str = "sketch-on-chamfer-two-times";

    /// Test parsing KCL.
    #[test]
    fn parse() {
        super::parse(TEST_NAME)
    }

    /// Test that parsing and unparsing KCL produces the original KCL input.
    #[test]
    fn unparse() {
        super::unparse(TEST_NAME)
    }

    /// Test that KCL is executed correctly.
    #[tokio::test(flavor = "multi_thread")]
    async fn kcl_test_execute() {
        super::execute(TEST_NAME, true).await
    }
}
mod sketch_on_chamfer_two_times_different_order {
    const TEST_NAME: &str = "sketch-on-chamfer-two-times-different-order";

    /// Test parsing KCL.
    #[test]
    fn parse() {
        super::parse(TEST_NAME)
    }

    /// Test that parsing and unparsing KCL produces the original KCL input.
    #[test]
    fn unparse() {
        super::unparse(TEST_NAME)
    }

    /// Test that KCL is executed correctly.
    #[tokio::test(flavor = "multi_thread")]
    async fn kcl_test_execute() {
        super::execute(TEST_NAME, true).await
    }
}
mod parametric_with_tan_arc {
    const TEST_NAME: &str = "parametric_with_tan_arc";

    /// Test parsing KCL.
    #[test]
    fn parse() {
        super::parse(TEST_NAME)
    }

    /// Test that parsing and unparsing KCL produces the original KCL input.
    #[test]
    fn unparse() {
        super::unparse(TEST_NAME)
    }

    /// Test that KCL is executed correctly.
    #[tokio::test(flavor = "multi_thread")]
    async fn kcl_test_execute() {
        super::execute(TEST_NAME, true).await
    }
}
mod parametric {
    const TEST_NAME: &str = "parametric";

    /// Test parsing KCL.
    #[test]
    fn parse() {
        super::parse(TEST_NAME)
    }

    /// Test that parsing and unparsing KCL produces the original KCL input.
    #[test]
    fn unparse() {
        super::unparse(TEST_NAME)
    }

    /// Test that KCL is executed correctly.
    #[tokio::test(flavor = "multi_thread")]
    async fn kcl_test_execute() {
        super::execute(TEST_NAME, true).await
    }
}
mod ssi_pattern {
    const TEST_NAME: &str = "ssi_pattern";

    /// Test parsing KCL.
    #[test]
    fn parse() {
        super::parse(TEST_NAME)
    }

    /// Test that parsing and unparsing KCL produces the original KCL input.
    #[test]
    fn unparse() {
        super::unparse(TEST_NAME)
    }

    /// Test that KCL is executed correctly.
    #[tokio::test(flavor = "multi_thread")]
    async fn kcl_test_execute() {
        super::execute(TEST_NAME, true).await
    }
}
mod angled_line {
    const TEST_NAME: &str = "angled_line";

    /// Test parsing KCL.
    #[test]
    fn parse() {
        super::parse(TEST_NAME)
    }

    /// Test that parsing and unparsing KCL produces the original KCL input.
    #[test]
    fn unparse() {
        super::unparse(TEST_NAME)
    }

    /// Test that KCL is executed correctly.
    #[tokio::test(flavor = "multi_thread")]
    async fn kcl_test_execute() {
        super::execute(TEST_NAME, true).await
    }
}
mod function_sketch_with_position {
    const TEST_NAME: &str = "function_sketch_with_position";

    /// Test parsing KCL.
    #[test]
    fn parse() {
        super::parse(TEST_NAME)
    }

    /// Test that parsing and unparsing KCL produces the original KCL input.
    #[test]
    fn unparse() {
        super::unparse(TEST_NAME)
    }

    /// Test that KCL is executed correctly.
    #[tokio::test(flavor = "multi_thread")]
    async fn kcl_test_execute() {
        super::execute(TEST_NAME, true).await
    }
}
mod function_sketch {
    const TEST_NAME: &str = "function_sketch";

    /// Test parsing KCL.
    #[test]
    fn parse() {
        super::parse(TEST_NAME)
    }

    /// Test that parsing and unparsing KCL produces the original KCL input.
    #[test]
    fn unparse() {
        super::unparse(TEST_NAME)
    }

    /// Test that KCL is executed correctly.
    #[tokio::test(flavor = "multi_thread")]
    async fn kcl_test_execute() {
        super::execute(TEST_NAME, true).await
    }
}
mod i_shape {
    const TEST_NAME: &str = "i_shape";

    /// Test parsing KCL.
    #[test]
    fn parse() {
        super::parse(TEST_NAME)
    }

    /// Test that parsing and unparsing KCL produces the original KCL input.
    #[test]
    fn unparse() {
        super::unparse(TEST_NAME)
    }

    /// Test that KCL is executed correctly.
    #[tokio::test(flavor = "multi_thread")]
    async fn kcl_test_execute() {
        super::execute(TEST_NAME, true).await
    }
}
mod kittycad_svg {
    const TEST_NAME: &str = "kittycad_svg";

    /// Test parsing KCL.
    #[test]
    fn parse() {
        super::parse(TEST_NAME)
    }

    /// Test that parsing and unparsing KCL produces the original KCL input.
    #[test]
    fn unparse() {
        super::unparse(TEST_NAME)
    }

    /// Test that KCL is executed correctly.
    #[tokio::test(flavor = "multi_thread")]
    async fn kcl_test_execute() {
        super::execute(TEST_NAME, true).await
    }
}
mod kw_fn {
    const TEST_NAME: &str = "kw_fn";

    /// Test parsing KCL.
    #[test]
    fn parse() {
        super::parse(TEST_NAME)
    }

    /// Test that parsing and unparsing KCL produces the original KCL input.
    #[test]
    fn unparse() {
        super::unparse(TEST_NAME)
    }

    /// Test that KCL is executed correctly.
    #[tokio::test(flavor = "multi_thread")]
    async fn kcl_test_execute() {
        super::execute(TEST_NAME, true).await
    }
}
mod kw_fn_too_few_args {
    const TEST_NAME: &str = "kw_fn_too_few_args";

    /// Test parsing KCL.
    #[test]
    fn parse() {
        super::parse(TEST_NAME)
    }

    /// Test that parsing and unparsing KCL produces the original KCL input.
    #[test]
    fn unparse() {
        super::unparse(TEST_NAME)
    }

    /// Test that KCL is executed correctly.
    #[tokio::test(flavor = "multi_thread")]
    async fn kcl_test_execute() {
        super::execute(TEST_NAME, false).await
    }
}
mod kw_fn_unlabeled_but_has_label {
    const TEST_NAME: &str = "kw_fn_unlabeled_but_has_label";

    /// Test parsing KCL.
    #[test]
    fn parse() {
        super::parse(TEST_NAME)
    }

    /// Test that parsing and unparsing KCL produces the original KCL input.
    #[test]
    fn unparse() {
        super::unparse(TEST_NAME)
    }

    /// Test that KCL is executed correctly.
    #[tokio::test(flavor = "multi_thread")]
    async fn kcl_test_execute() {
        super::execute(TEST_NAME, false).await
    }
}
mod kw_fn_with_defaults {
    const TEST_NAME: &str = "kw_fn_with_defaults";

    /// Test parsing KCL.
    #[test]
    fn parse() {
        super::parse(TEST_NAME)
    }

    /// Test that parsing and unparsing KCL produces the original KCL input.
    #[test]
    fn unparse() {
        super::unparse(TEST_NAME)
    }

    /// Test that KCL is executed correctly.
    #[tokio::test(flavor = "multi_thread")]
    async fn kcl_test_execute() {
        super::execute(TEST_NAME, false).await
    }
}
mod boolean_logical_and {
    const TEST_NAME: &str = "boolean_logical_and";

    /// Test parsing KCL.
    #[test]
    fn parse() {
        super::parse(TEST_NAME)
    }

    /// Test that parsing and unparsing KCL produces the original KCL input.
    #[test]
    fn unparse() {
        super::unparse(TEST_NAME)
    }

    /// Test that KCL is executed correctly.
    #[tokio::test(flavor = "multi_thread")]
    async fn kcl_test_execute() {
        super::execute(TEST_NAME, false).await
    }
}
mod boolean_logical_or {
    const TEST_NAME: &str = "boolean_logical_or";

    /// Test parsing KCL.
    #[test]
    fn parse() {
        super::parse(TEST_NAME)
    }

    /// Test that parsing and unparsing KCL produces the original KCL input.
    #[test]
    fn unparse() {
        super::unparse(TEST_NAME)
    }

    /// Test that KCL is executed correctly.
    #[tokio::test(flavor = "multi_thread")]
    async fn kcl_test_execute() {
        super::execute(TEST_NAME, false).await
    }
}
mod boolean_logical_multiple {
    const TEST_NAME: &str = "boolean_logical_multiple";

    /// Test parsing KCL.
    #[test]
    fn parse() {
        super::parse(TEST_NAME)
    }

    /// Test that parsing and unparsing KCL produces the original KCL input.
    #[test]
    fn unparse() {
        super::unparse(TEST_NAME)
    }

    /// Test that KCL is executed correctly.
    #[tokio::test(flavor = "multi_thread")]
    async fn kcl_test_execute() {
        super::execute(TEST_NAME, false).await
    }
}
mod circle_three_point {
    const TEST_NAME: &str = "circle_three_point";

    /// Test parsing KCL.
    #[test]
    fn parse() {
        super::parse(TEST_NAME)
    }

    /// Test that parsing and unparsing KCL produces the original KCL input.
    #[test]
    fn unparse() {
        super::unparse(TEST_NAME)
    }

    /// Test that KCL is executed correctly.
    #[tokio::test(flavor = "multi_thread")]
    async fn kcl_test_execute() {
        super::execute(TEST_NAME, true).await
    }
}
mod array_elem_pop {
    const TEST_NAME: &str = "array_elem_pop";

    /// Test parsing KCL.
    #[test]
    fn parse() {
        super::parse(TEST_NAME)
    }

    /// Test that parsing and unparsing KCL produces the original KCL input.
    #[test]
    fn unparse() {
        super::unparse(TEST_NAME)
    }

    /// Test that KCL is executed correctly.
    #[tokio::test(flavor = "multi_thread")]
    async fn kcl_test_execute() {
        super::execute(TEST_NAME, false).await
    }
}
mod array_elem_pop_empty_fail {
    const TEST_NAME: &str = "array_elem_pop_empty_fail";

    /// Test parsing KCL.
    #[test]
    fn parse() {
        super::parse(TEST_NAME)
    }

    /// Test that parsing and unparsing KCL produces the original KCL input.
    #[test]
    fn unparse() {
        super::unparse(TEST_NAME)
    }

    /// Test that KCL is executed correctly.
    #[tokio::test(flavor = "multi_thread")]
    async fn kcl_test_execute() {
        super::execute(TEST_NAME, false).await
    }
}
mod array_elem_pop_fail {
    const TEST_NAME: &str = "array_elem_pop_fail";

    /// Test parsing KCL.
    #[test]
    fn parse() {
        super::parse(TEST_NAME)
    }

    /// Test that parsing and unparsing KCL produces the original KCL input.
    #[test]
    fn unparse() {
        super::unparse(TEST_NAME)
    }

    /// Test that KCL is executed correctly.
    #[tokio::test(flavor = "multi_thread")]
    async fn kcl_test_execute() {
        super::execute(TEST_NAME, false).await
    }
}
mod helix_simple {
    const TEST_NAME: &str = "helix_simple";

    /// Test parsing KCL.
    #[test]
    fn parse() {
        super::parse(TEST_NAME);
    }

    /// Test that parsing and unparsing KCL produces the original KCL input.
    #[test]
    fn unparse() {
        super::unparse(TEST_NAME)
    }

    /// Test that KCL is executed correctly.
    #[tokio::test(flavor = "multi_thread")]
    async fn kcl_test_execute() {
        super::execute(TEST_NAME, true).await
    }
}

mod import_file_not_exist_error {
    const TEST_NAME: &str = "import_file_not_exist_error";

    /// Test parsing KCL.
    #[test]
    fn parse() {
        super::parse(TEST_NAME);
    }

    /// Test that parsing and unparsing KCL produces the original KCL input.
    #[test]
    fn unparse() {
        super::unparse(TEST_NAME)
    }

    /// Test that KCL is executed correctly.
    #[tokio::test(flavor = "multi_thread")]
    async fn kcl_test_execute() {
        super::execute(TEST_NAME, true).await
    }
}

mod import_file_parse_error {
    const TEST_NAME: &str = "import_file_parse_error";

    /// Test parsing KCL.
    #[test]
    fn parse() {
        super::parse(TEST_NAME);
    }

    /// Test that parsing and unparsing KCL produces the original KCL input.
    #[test]
    fn unparse() {
        super::unparse(TEST_NAME)
    }

    /// Test that KCL is executed correctly.
    #[tokio::test(flavor = "multi_thread")]
    async fn kcl_test_execute() {
        super::execute(TEST_NAME, true).await
    }
}

mod flush_batch_on_end {
    const TEST_NAME: &str = "flush_batch_on_end";

    /// Test parsing KCL.
    #[test]
    fn parse() {
        super::parse(TEST_NAME);
    }

    /// Test that parsing and unparsing KCL produces the original KCL input.
    #[test]
    fn unparse() {
        super::unparse(TEST_NAME)
    }

    /// Test that KCL is executed correctly.
    #[tokio::test(flavor = "multi_thread")]
    async fn kcl_test_execute() {
        super::execute(TEST_NAME, true).await
    }
}
<<<<<<< HEAD
mod more_arcs {
    const TEST_NAME: &str = "more_arcs";
=======

mod import_transform {
    const TEST_NAME: &str = "import_transform";
>>>>>>> e8942427

    /// Test parsing KCL.
    #[test]
    fn parse() {
<<<<<<< HEAD
        super::parse(TEST_NAME)
=======
        super::parse(TEST_NAME);
>>>>>>> e8942427
    }

    /// Test that parsing and unparsing KCL produces the original KCL input.
    #[test]
    fn unparse() {
        super::unparse(TEST_NAME)
    }

    /// Test that KCL is executed correctly.
    #[tokio::test(flavor = "multi_thread")]
    async fn kcl_test_execute() {
        super::execute(TEST_NAME, true).await
    }
}<|MERGE_RESOLUTION|>--- conflicted
+++ resolved
@@ -2136,23 +2136,14 @@
         super::execute(TEST_NAME, true).await
     }
 }
-<<<<<<< HEAD
-mod more_arcs {
-    const TEST_NAME: &str = "more_arcs";
-=======
 
 mod import_transform {
     const TEST_NAME: &str = "import_transform";
->>>>>>> e8942427
-
-    /// Test parsing KCL.
-    #[test]
-    fn parse() {
-<<<<<<< HEAD
-        super::parse(TEST_NAME)
-=======
+
+    /// Test parsing KCL.
+    #[test]
+    fn parse() {
         super::parse(TEST_NAME);
->>>>>>> e8942427
     }
 
     /// Test that parsing and unparsing KCL produces the original KCL input.
