use std::{
    panic::{AssertUnwindSafe, catch_unwind},
    path::{Path, PathBuf},
};

use indexmap::IndexMap;

use crate::{
    ExecOutcome, ExecState, ExecutorContext, ModuleId,
    errors::KclError,
    exec::KclValue,
    execution::{EnvironmentRef, ModuleArtifactState},
};
#[cfg(feature = "artifact-graph")]
use crate::{
    execution::ArtifactGraph,
    modules::{ModulePath, ModuleRepr},
};

mod kcl_samples;

/// A simulation test.
#[derive(Debug, Clone)]
struct Test {
    /// The name of the test.
    name: String,
    /// The KCL file that's the entry point, e.g. "main.kcl", in the `input_dir`.
    entry_point: PathBuf,
    /// Input KCL files are in this directory.
    input_dir: PathBuf,
    /// Expected snapshot output files are in this directory.
    output_dir: PathBuf,
    /// True to skip asserting the artifact graph and only write it. The default
    /// is false and to assert it.
    #[cfg_attr(not(feature = "artifact-graph"), expect(dead_code))]
    skip_assert_artifact_graph: bool,
}

pub(crate) const RENDERED_MODEL_NAME: &str = "rendered_model.png";

#[cfg(feature = "artifact-graph")]
const REPO_ROOT: &str = "../..";

impl Test {
    fn new(name: &str) -> Self {
        Self {
            name: name.to_owned(),
            entry_point: Path::new("tests").join(name).join("input.kcl"),
            input_dir: Path::new("tests").join(name),
            output_dir: Path::new("tests").join(name),
            skip_assert_artifact_graph: false,
        }
    }

    /// Read in the entry point file and return its contents as a string.
    pub fn read(&self) -> String {
        std::fs::read_to_string(&self.entry_point)
            .unwrap_or_else(|e| panic!("Failed to read file: {:?} due to {e}", self.entry_point))
    }
}

impl ExecState {
    /// Same as [`Self::into_exec_outcome`], but also returns the module state.
    async fn into_test_exec_outcome(
        self,
        main_ref: EnvironmentRef,
        ctx: &ExecutorContext,
        project_directory: &Path,
    ) -> (ExecOutcome, IndexMap<String, ModuleArtifactState>) {
        let module_state = self.to_module_state(project_directory);
        let outcome = self.into_exec_outcome(main_ref, ctx).await;
        (outcome, module_state)
    }

    #[cfg(not(feature = "artifact-graph"))]
    fn to_module_state(&self, _project_directory: &Path) -> IndexMap<String, ModuleArtifactState> {
        Default::default()
    }

    /// The keys of the map are the module paths.  Can't use `ModulePath` since
    /// it needs to be converted to a string to be a JSON object key.  The paths
    /// need to be relative so that generating locally works in CI.
    #[cfg(feature = "artifact-graph")]
    fn to_module_state(&self, _project_directory: &Path) -> IndexMap<String, ModuleArtifactState> {
        let project_directory = std::path::Path::new(REPO_ROOT)
            .canonicalize()
            .unwrap_or_else(|_| panic!("Failed to canonicalize project directory: {REPO_ROOT}"));
        let mut module_state = IndexMap::new();
        for info in self.modules().values() {
            let relative_path = relative_module_path(&info.path, &project_directory).unwrap_or_else(|err| {
                panic!(
                    "Failed to get relative module path for {:?} in {:?}; caused by {err:?}",
                    &info.path, project_directory
                )
            });
            match &info.repr {
                ModuleRepr::Root => {
                    module_state.insert(relative_path, self.root_module_artifact_state().clone());
                }
                ModuleRepr::Kcl(_, None) => {
                    module_state.insert(relative_path, Default::default());
                }
                ModuleRepr::Kcl(_, Some((_, _, _, module_artifacts))) => {
                    module_state.insert(relative_path, module_artifacts.clone());
                }
                ModuleRepr::Foreign(_, Some((_, module_artifacts))) => {
                    module_state.insert(relative_path, module_artifacts.clone());
                }
                ModuleRepr::Foreign(_, None) | ModuleRepr::Dummy => {}
            }
        }
        module_state
    }
}

#[cfg(feature = "artifact-graph")]
fn relative_module_path(module_path: &ModulePath, abs_project_directory: &Path) -> Result<String, std::io::Error> {
    match module_path {
        ModulePath::Main => Ok("main".to_owned()),
        ModulePath::Local { value: path } => {
            let abs_path = path.canonicalize()?;
            abs_path
                .strip_prefix(abs_project_directory)
                .map(|p| p.to_string_lossy())
                .map_err(|_| std::io::Error::other(format!("Failed to strip prefix from module path {abs_path:?}")))
        }
        ModulePath::Std { value } => Ok(format!("std::{value}")),
    }
}

fn assert_snapshot<F, R>(test: &Test, operation: &str, f: F)
where
    F: FnOnce() -> R,
{
    let mut settings = insta::Settings::clone_current();
    // These make the snapshots more readable and match our dir structure.
    settings.set_omit_expression(true);
    settings.set_snapshot_path(Path::new("..").join(&test.output_dir));
    settings.set_prepend_module_to_snapshot(false);
    settings.set_description(format!("{operation} {}.kcl", &test.name));
    // We don't do it on the flowchart
    if operation != "Artifact graph flowchart" {
        // Sorting maps makes them easier to diff.
        settings.set_sort_maps(true);
    }
    // Replace UUIDs with the string "[uuid]", because otherwise the tests would constantly
    // be changing the UUID. This is a stopgap measure until we make the engine more deterministic.
    settings.add_filter(
        r"\b[[:xdigit:]]{8}-[[:xdigit:]]{4}-[[:xdigit:]]{4}-[[:xdigit:]]{4}-[[:xdigit:]]{12}\b",
        "[uuid]",
    );
    // Run `f` (the closure that was passed in) with these settings.
    settings.bind(f);
}

fn parse(test_name: &str) {
    parse_test(&Test::new(test_name));
}

fn parse_test(test: &Test) {
    let input = test.read();
    let tokens = crate::parsing::token::lex(&input, ModuleId::default()).unwrap();

    // Parse the tokens into an AST.
    let parse_res = Result::<_, KclError>::Ok(crate::parsing::parse_tokens(tokens).unwrap());
    assert_snapshot(test, "Result of parsing", || {
        insta::assert_json_snapshot!("ast", parse_res, {
            ".**.start" => 0,
            ".**.end" => 0,
            ".**.commentStart" => 0,
        });
    });
}

async fn unparse(test_name: &str) {
    unparse_test(&Test::new(test_name)).await;
}

async fn unparse_test(test: &Test) {
    // Parse into an AST
    let input = test.read();
    let tokens = crate::parsing::token::lex(&input, ModuleId::default()).unwrap();
    let ast = crate::parsing::parse_tokens(tokens).unwrap();

    // Check recasting.
    let actual = ast.recast_top(&Default::default(), 0);
    let input_result = catch_unwind(AssertUnwindSafe(|| {
        assert_snapshot(test, "Result of unparsing", || {
            insta::assert_snapshot!("unparsed", actual);
        })
    }));

    // Check all the rest of the files in the directory.
    let kcl_files = crate::unparser::walk_dir(&test.input_dir).await.unwrap();
    // Filter out the entry point file.
    let kcl_files = kcl_files.into_iter().filter(|f| f != &test.entry_point);
    let futures = kcl_files
        .into_iter()
        .filter(|file| file.extension().is_some_and(|ext| ext == "kcl")) // We only care about kcl
        // files here.
        .map(|file| {
            let snap_path = Path::new("..").join(&test.output_dir);
            tokio::spawn(async move {
                let contents = tokio::fs::read_to_string(&file).await.unwrap();
                let program = crate::Program::parse_no_errs(&contents).unwrap();
                let recast = program.recast_with_options(&Default::default());

                catch_unwind(AssertUnwindSafe(|| {
                    let mut settings = insta::Settings::clone_current();
                    settings.set_omit_expression(true);
                    settings.set_snapshot_path(snap_path);
                    settings.set_prepend_module_to_snapshot(false);
                    settings.set_snapshot_suffix(file.file_name().unwrap().to_str().unwrap());
                    settings.set_description(format!("Result of unparsing {}", file.display()));
                    // Run `f` (the closure that was passed in) with these settings.
                    settings.bind(|| {
                        insta::assert_snapshot!("unparsed", recast);
                    })
                }))
            })
        })
        .collect::<Vec<_>>();

    // Join all futures and await their completion.
    for future in futures {
        future.await.unwrap().unwrap();
    }
    input_result.unwrap();
}

async fn execute(test_name: &str, render_to_png: bool) {
    execute_test(&Test::new(test_name), render_to_png, false).await
}

async fn execute_test(test: &Test, render_to_png: bool, export_step: bool) {
    let input = test.read();
    let ast = crate::Program::parse_no_errs(&input).unwrap();

    // Run the program.
    let exec_res = crate::test_server::execute_and_snapshot_ast(ast, Some(test.entry_point.clone()), export_step).await;
    match exec_res {
        Ok((exec_state, ctx, env_ref, png, step)) => {
            let fail_path = test.output_dir.join("execution_error.snap");
            if std::fs::exists(&fail_path).unwrap() {
                panic!(
                    "This test case is expected to fail, but it passed. If this is intended, and the test should actually be passing now, please delete kcl-lib/{}",
                    fail_path.to_string_lossy()
                )
            }
            if render_to_png {
                twenty_twenty::assert_image(test.output_dir.join(RENDERED_MODEL_NAME), &png, 0.99);
            }

            // Ensure the step has data.
            if export_step {
                let Some(step_contents) = step else {
                    panic!("Step data was not generated");
                };
                if step_contents.is_empty() {
                    panic!("Step data was empty");
                }
            }
            let ok_snap = catch_unwind(AssertUnwindSafe(|| {
                assert_snapshot(test, "Execution success", || {
                    insta::assert_json_snapshot!("execution_success", ())
                })
            }));

            let (outcome, module_state) = exec_state.into_test_exec_outcome(env_ref, &ctx, &test.input_dir).await;

            assert_common_snapshots(test, outcome.variables);

            #[cfg(not(feature = "artifact-graph"))]
            drop(module_state);
            #[cfg(feature = "artifact-graph")]
            assert_artifact_snapshots(test, module_state, outcome.artifact_graph);

            ok_snap.unwrap();
        }
        Err(e) => {
            let ok_path = test.output_dir.join("execution_success.snap");
            let previously_passed = std::fs::exists(&ok_path).unwrap();
            match e.error {
                crate::errors::ExecError::Kcl(error) => {
                    // Snapshot the KCL error with a fancy graphical report.
                    // This looks like a Cargo compile error, with arrows pointing
                    // to source code, underlines, etc.
                    miette::set_hook(Box::new(|_| {
                        Box::new(miette::MietteHandlerOpts::new().show_related_errors_as_nested().build())
                    }))
                    .unwrap();
                    let report = error.clone().into_miette_report_with_outputs(&input).unwrap();
                    let report = miette::Report::new(report);
                    if previously_passed {
                        eprintln!(
                            "This test case failed, but it previously passed. If this is intended, and the test should actually be failing now, please delete kcl-lib/{} and other associated passing artifacts",
                            ok_path.to_string_lossy()
                        );
                        panic!("{report:?}");
                    }
                    let report = format!("{report:?}");

                    let err_result = catch_unwind(AssertUnwindSafe(|| {
                        assert_snapshot(test, "Error from executing", || {
                            insta::assert_snapshot!("execution_error", report);
                        })
                    }));

                    assert_common_snapshots(test, error.variables);

                    #[cfg(feature = "artifact-graph")]
                    {
                        let module_state = e
                            .exec_state
                            .map(|e| e.to_module_state(&test.input_dir))
                            .unwrap_or_default();
                        assert_artifact_snapshots(test, module_state, error.artifact_graph);
                    }
                    err_result.unwrap();
                }
                e => {
                    // These kinds of errors aren't expected to occur. We don't
                    // snapshot them because they indicate there's something wrong
                    // with the Rust test, not with the KCL code being tested.
                    panic!("{e}")
                }
            };
        }
    }
}

/// Assert snapshots that should happen both when KCL execution succeeds and
/// when it results in an error.
fn assert_common_snapshots(test: &Test, variables: IndexMap<String, KclValue>) {
    let mem_result = catch_unwind(AssertUnwindSafe(|| {
        assert_snapshot(test, "Variables in memory after executing", || {
            insta::assert_json_snapshot!("program_memory", variables, {
                 ".**.sourceRange" => Vec::new(),
            })
        })
    }));
    mem_result.unwrap();
}

/// Assert snapshots for artifacts that should happen both when KCL execution
/// succeeds and when it results in an error.
#[cfg(feature = "artifact-graph")]
fn assert_artifact_snapshots(
    test: &Test,
    module_state: IndexMap<String, ModuleArtifactState>,
    artifact_graph: ArtifactGraph,
) {
    let module_operations = module_state
        .iter()
        .map(|(path, s)| (path, &s.operations))
        .collect::<IndexMap<_, _>>();
    let result1 = catch_unwind(AssertUnwindSafe(|| {
        assert_snapshot(test, "Operations executed", || {
            insta::assert_json_snapshot!("ops", module_operations, {
                ".**.sourceRange" => Vec::new(),
                ".**.functionSourceRange" => Vec::new(),
                ".**.moduleId" => 0,
            });
        })
    }));
    let module_commands = module_state
        .iter()
        .map(|(path, s)| (path, &s.commands))
        .collect::<IndexMap<_, _>>();
    let result2 = catch_unwind(AssertUnwindSafe(|| {
        assert_snapshot(test, "Artifact commands", || {
            insta::assert_json_snapshot!("artifact_commands", module_commands, {
                ".**.range" => Vec::new(),
            });
        })
    }));
    let result3 = catch_unwind(AssertUnwindSafe(|| {
        // If the user is explicitly writing, we always want to run so that they
        // can save new expected output.  There's no way to reliably determine
        // if insta will write, as far as I can tell, so we use our own
        // environment variable.
        let is_writing = matches!(std::env::var("ZOO_SIM_UPDATE").as_deref(), Ok("always"));
        if !test.skip_assert_artifact_graph || is_writing {
            assert_snapshot(test, "Artifact graph flowchart", || {
                let flowchart = artifact_graph
                    .to_mermaid_flowchart()
                    .unwrap_or_else(|e| format!("Failed to convert artifact graph to flowchart: {e}"));
                // Change the snapshot suffix so that it is rendered as a Markdown file
                // in GitHub.
                insta::assert_binary_snapshot!("artifact_graph_flowchart.md", flowchart.as_bytes().to_owned());
            })
        }
    }));

    result1.unwrap();
    result2.unwrap();
    result3.unwrap();
}

mod cube {
    const TEST_NAME: &str = "cube";

    /// Test parsing KCL.
    #[test]
    fn parse() {
        super::parse(TEST_NAME)
    }

    /// Test that parsing and unparsing KCL produces the original KCL input.
    #[tokio::test(flavor = "multi_thread")]
    async fn unparse() {
        super::unparse(TEST_NAME).await
    }

    /// Test that KCL is executed correctly.
    #[tokio::test(flavor = "multi_thread")]
    async fn kcl_test_execute() {
        super::execute(TEST_NAME, true).await
    }
}
mod cube_with_error {
    const TEST_NAME: &str = "cube_with_error";

    /// Test parsing KCL.
    #[test]
    fn parse() {
        super::parse(TEST_NAME)
    }

    /// Test that parsing and unparsing KCL produces the original KCL input.
    #[tokio::test(flavor = "multi_thread")]
    async fn unparse() {
        super::unparse(TEST_NAME).await
    }

    /// Test that KCL is executed correctly.
    #[tokio::test(flavor = "multi_thread")]
    async fn kcl_test_execute() {
        super::execute(TEST_NAME, true).await
    }
}
mod any_type {
    const TEST_NAME: &str = "any_type";

    /// Test parsing KCL.
    #[test]
    fn parse() {
        super::parse(TEST_NAME)
    }

    /// Test that parsing and unparsing KCL produces the original KCL input.
    #[tokio::test(flavor = "multi_thread")]
    async fn unparse() {
        super::unparse(TEST_NAME).await
    }

    /// Test that KCL is executed correctly.
    #[tokio::test(flavor = "multi_thread")]
    async fn kcl_test_execute() {
        super::execute(TEST_NAME, false).await
    }
}
mod coerce_from_trig_to_point {
    const TEST_NAME: &str = "coerce_from_trig_to_point";

    /// Test parsing KCL.
    #[test]
    fn parse() {
        super::parse(TEST_NAME)
    }

    /// Test that parsing and unparsing KCL produces the original KCL input.
    #[tokio::test(flavor = "multi_thread")]
    async fn unparse() {
        super::unparse(TEST_NAME).await
    }

    /// Test that KCL is executed correctly.
    #[tokio::test(flavor = "multi_thread")]
    async fn kcl_test_execute() {
        super::execute(TEST_NAME, true).await
    }
}
mod artifact_graph_example_code1 {
    const TEST_NAME: &str = "artifact_graph_example_code1";

    /// Test parsing KCL.
    #[test]
    fn parse() {
        super::parse(TEST_NAME)
    }

    /// Test that parsing and unparsing KCL produces the original KCL input.
    #[tokio::test(flavor = "multi_thread")]
    async fn unparse() {
        super::unparse(TEST_NAME).await
    }

    /// Test that KCL is executed correctly.
    #[tokio::test(flavor = "multi_thread")]
    async fn kcl_test_execute() {
        super::execute(TEST_NAME, true).await
    }
}
mod artifact_graph_example_code_no_3d {
    const TEST_NAME: &str = "artifact_graph_example_code_no_3d";

    /// Test parsing KCL.
    #[test]
    fn parse() {
        super::parse(TEST_NAME)
    }

    /// Test that parsing and unparsing KCL produces the original KCL input.
    #[tokio::test(flavor = "multi_thread")]
    async fn unparse() {
        super::unparse(TEST_NAME).await
    }

    /// Test that KCL is executed correctly.
    #[tokio::test(flavor = "multi_thread")]
    async fn kcl_test_execute() {
        super::execute(TEST_NAME, true).await
    }
}
mod artifact_graph_example_code_offset_planes {
    const TEST_NAME: &str = "artifact_graph_example_code_offset_planes";

    /// Test parsing KCL.
    #[test]
    fn parse() {
        super::parse(TEST_NAME)
    }

    /// Test that parsing and unparsing KCL produces the original KCL input.
    #[tokio::test(flavor = "multi_thread")]
    async fn unparse() {
        super::unparse(TEST_NAME).await
    }

    /// Test that KCL is executed correctly.
    #[tokio::test(flavor = "multi_thread")]
    async fn kcl_test_execute() {
        super::execute(TEST_NAME, true).await
    }
}
mod artifact_graph_sketch_on_face_etc {
    const TEST_NAME: &str = "artifact_graph_sketch_on_face_etc";

    /// Test parsing KCL.
    #[test]
    fn parse() {
        super::parse(TEST_NAME)
    }

    /// Test that parsing and unparsing KCL produces the original KCL input.
    #[tokio::test(flavor = "multi_thread")]
    async fn unparse() {
        super::unparse(TEST_NAME).await
    }

    /// Test that KCL is executed correctly.
    #[tokio::test(flavor = "multi_thread")]
    async fn kcl_test_execute() {
        super::execute(TEST_NAME, true).await
    }
}
mod helix_ccw {
    const TEST_NAME: &str = "helix_ccw";

    /// Test parsing KCL.
    #[test]
    fn parse() {
        super::parse(TEST_NAME)
    }

    /// Test that parsing and unparsing KCL produces the original KCL input.
    #[tokio::test(flavor = "multi_thread")]
    async fn unparse() {
        super::unparse(TEST_NAME).await
    }

    /// Test that KCL is executed correctly.
    #[tokio::test(flavor = "multi_thread")]
    async fn kcl_test_execute() {
        super::execute(TEST_NAME, true).await
    }
}
mod double_map_fn {
    const TEST_NAME: &str = "double_map_fn";

    /// Test parsing KCL.
    #[test]
    fn parse() {
        super::parse(TEST_NAME)
    }

    /// Test that parsing and unparsing KCL produces the original KCL input.
    #[tokio::test(flavor = "multi_thread")]
    async fn unparse() {
        super::unparse(TEST_NAME).await
    }

    /// Test that KCL is executed correctly.
    #[tokio::test(flavor = "multi_thread")]
    async fn kcl_test_execute() {
        super::execute(TEST_NAME, false).await
    }
}
mod index_of_array {
    const TEST_NAME: &str = "index_of_array";

    /// Test parsing KCL.
    #[test]
    fn parse() {
        super::parse(TEST_NAME)
    }

    /// Test that parsing and unparsing KCL produces the original KCL input.
    #[tokio::test(flavor = "multi_thread")]
    async fn unparse() {
        super::unparse(TEST_NAME).await
    }

    /// Test that KCL is executed correctly.
    #[tokio::test(flavor = "multi_thread")]
    async fn kcl_test_execute() {
        super::execute(TEST_NAME, false).await
    }
}
mod comparisons {
    const TEST_NAME: &str = "comparisons";

    /// Test parsing KCL.
    #[test]
    fn parse() {
        super::parse(TEST_NAME)
    }

    /// Test that parsing and unparsing KCL produces the original KCL input.
    #[tokio::test(flavor = "multi_thread")]
    async fn unparse() {
        super::unparse(TEST_NAME).await
    }

    /// Test that KCL is executed correctly.
    #[tokio::test(flavor = "multi_thread")]
    async fn kcl_test_execute() {
        super::execute(TEST_NAME, false).await
    }
}
mod array_range_expr {
    const TEST_NAME: &str = "array_range_expr";

    /// Test parsing KCL.
    #[test]
    fn parse() {
        super::parse(TEST_NAME)
    }

    /// Test that parsing and unparsing KCL produces the original KCL input.
    #[tokio::test(flavor = "multi_thread")]
    async fn unparse() {
        super::unparse(TEST_NAME).await
    }

    /// Test that KCL is executed correctly.
    #[tokio::test(flavor = "multi_thread")]
    async fn kcl_test_execute() {
        super::execute(TEST_NAME, false).await
    }
}
mod array_range_negative_expr {
    const TEST_NAME: &str = "array_range_negative_expr";

    /// Test parsing KCL.
    #[test]
    fn parse() {
        super::parse(TEST_NAME)
    }

    /// Test that parsing and unparsing KCL produces the original KCL input.
    #[tokio::test(flavor = "multi_thread")]
    async fn unparse() {
        super::unparse(TEST_NAME).await
    }

    /// Test that KCL is executed correctly.
    #[tokio::test(flavor = "multi_thread")]
    async fn kcl_test_execute() {
        super::execute(TEST_NAME, false).await
    }
}
mod array_range_with_units {
    const TEST_NAME: &str = "array_range_with_units";

    /// Test parsing KCL.
    #[test]
    fn parse() {
        super::parse(TEST_NAME)
    }

    /// Test that parsing and unparsing KCL produces the original KCL input.
    #[tokio::test(flavor = "multi_thread")]
    async fn unparse() {
        super::unparse(TEST_NAME).await
    }

    /// Test that KCL is executed correctly.
    #[tokio::test(flavor = "multi_thread")]
    async fn kcl_test_execute() {
        super::execute(TEST_NAME, false).await
    }
}
mod array_range_mismatch_units {
    const TEST_NAME: &str = "array_range_mismatch_units";

    /// Test parsing KCL.
    #[test]
    fn parse() {
        super::parse(TEST_NAME)
    }

    /// Test that parsing and unparsing KCL produces the original KCL input.
    #[tokio::test(flavor = "multi_thread")]
    async fn unparse() {
        super::unparse(TEST_NAME).await
    }

    /// Test that KCL is executed correctly.
    #[tokio::test(flavor = "multi_thread")]
    async fn kcl_test_execute() {
        super::execute(TEST_NAME, false).await
    }
}
mod sketch_in_object {
    const TEST_NAME: &str = "sketch_in_object";

    /// Test parsing KCL.
    #[test]
    fn parse() {
        super::parse(TEST_NAME)
    }

    /// Test that parsing and unparsing KCL produces the original KCL input.
    #[tokio::test(flavor = "multi_thread")]
    async fn unparse() {
        super::unparse(TEST_NAME).await
    }

    /// Test that KCL is executed correctly.
    #[tokio::test(flavor = "multi_thread")]
    async fn kcl_test_execute() {
        super::execute(TEST_NAME, false).await
    }
}
mod if_else {
    const TEST_NAME: &str = "if_else";

    /// Test parsing KCL.
    #[test]
    fn parse() {
        super::parse(TEST_NAME)
    }

    /// Test that parsing and unparsing KCL produces the original KCL input.
    #[tokio::test(flavor = "multi_thread")]
    async fn unparse() {
        super::unparse(TEST_NAME).await
    }

    /// Test that KCL is executed correctly.
    #[tokio::test(flavor = "multi_thread")]
    async fn kcl_test_execute() {
        super::execute(TEST_NAME, false).await
    }
}
mod add_lots {
    const TEST_NAME: &str = "add_lots";

    /// Test parsing KCL.
    #[test]
    fn parse() {
        super::parse(TEST_NAME)
    }

    /// Test that parsing and unparsing KCL produces the original KCL input.
    #[tokio::test(flavor = "multi_thread")]
    async fn unparse() {
        super::unparse(TEST_NAME).await
    }

    /// Test that KCL is executed correctly.
    #[tokio::test(flavor = "multi_thread")]
    async fn kcl_test_execute() {
        super::execute(TEST_NAME, false).await
    }
}
mod add_arrays {
    const TEST_NAME: &str = "add_arrays";

    /// Test parsing KCL.
    #[test]
    fn parse() {
        super::parse(TEST_NAME)
    }

    /// Test that parsing and unparsing KCL produces the original KCL input.
    #[tokio::test(flavor = "multi_thread")]
    async fn unparse() {
        super::unparse(TEST_NAME).await
    }

    /// Test that KCL is executed correctly.
    #[tokio::test(flavor = "multi_thread")]
    async fn kcl_test_execute() {
        super::execute(TEST_NAME, false).await
    }
}
mod argument_error {
    //! The argument error points to the problematic argument in the call site,
    //! not the function definition that the variable points to.

    const TEST_NAME: &str = "argument_error";

    /// Test parsing KCL.
    #[test]
    fn parse() {
        super::parse(TEST_NAME)
    }

    /// Test that parsing and unparsing KCL produces the original KCL input.
    #[tokio::test(flavor = "multi_thread")]
    async fn unparse() {
        super::unparse(TEST_NAME).await
    }

    /// Test that KCL is executed correctly.
    #[tokio::test(flavor = "multi_thread")]
    async fn kcl_test_execute() {
        super::execute(TEST_NAME, false).await
    }
}
mod array_elem_push {
    const TEST_NAME: &str = "array_elem_push";

    /// Test parsing KCL.
    #[test]
    fn parse() {
        super::parse(TEST_NAME)
    }

    /// Test that parsing and unparsing KCL produces the original KCL input.
    #[tokio::test(flavor = "multi_thread")]
    async fn unparse() {
        super::unparse(TEST_NAME).await
    }

    /// Test that KCL is executed correctly.
    #[tokio::test(flavor = "multi_thread")]
    async fn kcl_test_execute() {
        super::execute(TEST_NAME, false).await
    }
}
mod array_concat_non_array {
    const TEST_NAME: &str = "array_concat_non_array";

    /// Test parsing KCL.
    #[test]
    fn parse() {
        super::parse(TEST_NAME)
    }

    /// Test that parsing and unparsing KCL produces the original KCL input.
    #[tokio::test(flavor = "multi_thread")]
    async fn unparse() {
        super::unparse(TEST_NAME).await
    }

    /// Test that KCL is executed correctly.
    #[tokio::test(flavor = "multi_thread")]
    async fn kcl_test_execute() {
        super::execute(TEST_NAME, false).await
    }
}
mod invalid_index_str {
    const TEST_NAME: &str = "invalid_index_str";

    /// Test parsing KCL.
    #[test]
    fn parse() {
        super::parse(TEST_NAME)
    }

    /// Test that parsing and unparsing KCL produces the original KCL input.
    #[tokio::test(flavor = "multi_thread")]
    async fn unparse() {
        super::unparse(TEST_NAME).await
    }

    /// Test that KCL is executed correctly.
    #[tokio::test(flavor = "multi_thread")]
    async fn kcl_test_execute() {
        super::execute(TEST_NAME, false).await
    }
}
mod invalid_index_negative {
    const TEST_NAME: &str = "invalid_index_negative";

    /// Test parsing KCL.
    #[test]
    fn parse() {
        super::parse(TEST_NAME)
    }

    /// Test that parsing and unparsing KCL produces the original KCL input.
    #[tokio::test(flavor = "multi_thread")]
    async fn unparse() {
        super::unparse(TEST_NAME).await
    }

    /// Test that KCL is executed correctly.
    #[tokio::test(flavor = "multi_thread")]
    async fn kcl_test_execute() {
        super::execute(TEST_NAME, false).await
    }
}
mod invalid_index_fractional {
    const TEST_NAME: &str = "invalid_index_fractional";

    /// Test parsing KCL.
    #[test]
    fn parse() {
        super::parse(TEST_NAME)
    }

    /// Test that parsing and unparsing KCL produces the original KCL input.
    #[tokio::test(flavor = "multi_thread")]
    async fn unparse() {
        super::unparse(TEST_NAME).await
    }

    /// Test that KCL is executed correctly.
    #[tokio::test(flavor = "multi_thread")]
    async fn kcl_test_execute() {
        super::execute(TEST_NAME, false).await
    }
}
mod property_access_not_found_on_solid {
    const TEST_NAME: &str = "property_access_not_found_on_solid";

    /// Test parsing KCL.
    #[test]
    fn parse() {
        super::parse(TEST_NAME)
    }

    /// Test that parsing and unparsing KCL produces the original KCL input.
    #[tokio::test(flavor = "multi_thread")]
    async fn unparse() {
        super::unparse(TEST_NAME).await
    }

    /// Test that KCL is executed correctly.
    #[tokio::test(flavor = "multi_thread")]
    async fn kcl_test_execute() {
        super::execute(TEST_NAME, true).await
    }
}
mod invalid_member_object {
    const TEST_NAME: &str = "invalid_member_object";

    /// Test parsing KCL.
    #[test]
    fn parse() {
        super::parse(TEST_NAME)
    }

    /// Test that parsing and unparsing KCL produces the original KCL input.
    #[tokio::test(flavor = "multi_thread")]
    async fn unparse() {
        super::unparse(TEST_NAME).await
    }

    /// Test that KCL is executed correctly.
    #[tokio::test(flavor = "multi_thread")]
    async fn kcl_test_execute() {
        super::execute(TEST_NAME, false).await
    }
}
mod invalid_member_object_prop {
    const TEST_NAME: &str = "invalid_member_object_prop";

    /// Test parsing KCL.
    #[test]
    fn parse() {
        super::parse(TEST_NAME)
    }

    /// Test that parsing and unparsing KCL produces the original KCL input.
    #[tokio::test(flavor = "multi_thread")]
    async fn unparse() {
        super::unparse(TEST_NAME).await
    }

    /// Test that KCL is executed correctly.
    #[tokio::test(flavor = "multi_thread")]
    async fn kcl_test_execute() {
        super::execute(TEST_NAME, false).await
    }
}
mod invalid_member_object_using_string {
    const TEST_NAME: &str = "invalid_member_object_using_string";

    /// Test parsing KCL.
    #[test]
    fn parse() {
        super::parse(TEST_NAME)
    }

    /// Test that parsing and unparsing KCL produces the original KCL input.
    #[tokio::test(flavor = "multi_thread")]
    async fn unparse() {
        super::unparse(TEST_NAME).await
    }

    /// Test that KCL is executed correctly.
    #[tokio::test(flavor = "multi_thread")]
    async fn kcl_test_execute() {
        super::execute(TEST_NAME, false).await
    }
}
mod non_string_key_of_object {
    const TEST_NAME: &str = "non_string_key_of_object";

    /// Test parsing KCL.
    #[test]
    fn parse() {
        super::parse(TEST_NAME)
    }

    /// Test that parsing and unparsing KCL produces the original KCL input.
    #[tokio::test(flavor = "multi_thread")]
    async fn unparse() {
        super::unparse(TEST_NAME).await
    }

    /// Test that KCL is executed correctly.
    #[tokio::test(flavor = "multi_thread")]
    async fn kcl_test_execute() {
        super::execute(TEST_NAME, false).await
    }
}
mod array_index_oob {
    const TEST_NAME: &str = "array_index_oob";

    /// Test parsing KCL.
    #[test]
    fn parse() {
        super::parse(TEST_NAME)
    }

    /// Test that parsing and unparsing KCL produces the original KCL input.
    #[tokio::test(flavor = "multi_thread")]
    async fn unparse() {
        super::unparse(TEST_NAME).await
    }

    /// Test that KCL is executed correctly.
    #[tokio::test(flavor = "multi_thread")]
    async fn kcl_test_execute() {
        super::execute(TEST_NAME, false).await
    }
}
mod object_prop_not_found {
    const TEST_NAME: &str = "object_prop_not_found";

    /// Test parsing KCL.
    #[test]
    fn parse() {
        super::parse(TEST_NAME)
    }

    /// Test that parsing and unparsing KCL produces the original KCL input.
    #[tokio::test(flavor = "multi_thread")]
    async fn unparse() {
        super::unparse(TEST_NAME).await
    }

    /// Test that KCL is executed correctly.
    #[tokio::test(flavor = "multi_thread")]
    async fn kcl_test_execute() {
        super::execute(TEST_NAME, false).await
    }
}
mod pipe_substitution_inside_function_called_from_pipeline {
    const TEST_NAME: &str = "pipe_substitution_inside_function_called_from_pipeline";

    /// Test parsing KCL.
    #[test]
    fn parse() {
        super::parse(TEST_NAME)
    }

    /// Test that parsing and unparsing KCL produces the original KCL input.
    #[tokio::test(flavor = "multi_thread")]
    async fn unparse() {
        super::unparse(TEST_NAME).await
    }

    /// Test that KCL is executed correctly.
    #[tokio::test(flavor = "multi_thread")]
    async fn kcl_test_execute() {
        super::execute(TEST_NAME, false).await
    }
}
mod comparisons_multiple {
    const TEST_NAME: &str = "comparisons_multiple";

    /// Test parsing KCL.
    #[test]
    fn parse() {
        super::parse(TEST_NAME)
    }

    /// Test that parsing and unparsing KCL produces the original KCL input.
    #[tokio::test(flavor = "multi_thread")]
    async fn unparse() {
        super::unparse(TEST_NAME).await
    }

    /// Test that KCL is executed correctly.
    #[tokio::test(flavor = "multi_thread")]
    async fn kcl_test_execute() {
        super::execute(TEST_NAME, false).await
    }
}
mod import_cycle1 {
    const TEST_NAME: &str = "import_cycle1";

    /// Test parsing KCL.
    #[test]
    fn parse() {
        super::parse(TEST_NAME)
    }

    /// Test that parsing and unparsing KCL produces the original KCL input.
    #[tokio::test(flavor = "multi_thread")]
    async fn unparse() {
        super::unparse(TEST_NAME).await
    }

    /// Test that KCL is executed correctly.
    #[tokio::test(flavor = "multi_thread")]
    async fn kcl_test_execute() {
        super::execute(TEST_NAME, false).await
    }
}
mod import_only_at_top_level {
    const TEST_NAME: &str = "import_only_at_top_level";

    /// Test parsing KCL.
    #[test]
    fn parse() {
        super::parse(TEST_NAME)
    }

    /// Test that parsing and unparsing KCL produces the original KCL input.
    #[tokio::test(flavor = "multi_thread")]
    async fn unparse() {
        super::unparse(TEST_NAME).await
    }

    /// Test that KCL is executed correctly.
    #[tokio::test(flavor = "multi_thread")]
    async fn kcl_test_execute() {
        super::execute(TEST_NAME, false).await
    }
}
mod import_function_not_sketch {
    const TEST_NAME: &str = "import_function_not_sketch";

    /// Test parsing KCL.
    #[test]
    fn parse() {
        super::parse(TEST_NAME)
    }

    /// Test that parsing and unparsing KCL produces the original KCL input.
    #[tokio::test(flavor = "multi_thread")]
    async fn unparse() {
        super::unparse(TEST_NAME).await
    }

    /// Test that KCL is executed correctly.
    #[tokio::test(flavor = "multi_thread")]
    async fn kcl_test_execute() {
        super::execute(TEST_NAME, true).await
    }
}
mod import_constant {
    const TEST_NAME: &str = "import_constant";

    /// Test parsing KCL.
    #[test]
    fn parse() {
        super::parse(TEST_NAME)
    }

    /// Test that parsing and unparsing KCL produces the original KCL input.
    #[tokio::test(flavor = "multi_thread")]
    async fn unparse() {
        super::unparse(TEST_NAME).await
    }

    /// Test that KCL is executed correctly.
    #[tokio::test(flavor = "multi_thread")]
    async fn kcl_test_execute() {
        super::execute(TEST_NAME, false).await
    }
}
mod import_export {
    const TEST_NAME: &str = "import_export";

    /// Test parsing KCL.
    #[test]
    fn parse() {
        super::parse(TEST_NAME)
    }

    /// Test that parsing and unparsing KCL produces the original KCL input.
    #[tokio::test(flavor = "multi_thread")]
    async fn unparse() {
        super::unparse(TEST_NAME).await
    }

    /// Test that KCL is executed correctly.
    #[tokio::test(flavor = "multi_thread")]
    async fn kcl_test_execute() {
        super::execute(TEST_NAME, false).await
    }
}
mod import_glob {
    const TEST_NAME: &str = "import_glob";

    /// Test parsing KCL.
    #[test]
    fn parse() {
        super::parse(TEST_NAME)
    }

    /// Test that parsing and unparsing KCL produces the original KCL input.
    #[tokio::test(flavor = "multi_thread")]
    async fn unparse() {
        super::unparse(TEST_NAME).await
    }

    /// Test that KCL is executed correctly.
    #[tokio::test(flavor = "multi_thread")]
    async fn kcl_test_execute() {
        super::execute(TEST_NAME, false).await
    }
}
mod import_whole_simple {
    const TEST_NAME: &str = "import_whole_simple";

    /// Test parsing KCL.
    #[test]
    fn parse() {
        super::parse(TEST_NAME)
    }

    /// Test that parsing and unparsing KCL produces the original KCL input.
    #[tokio::test(flavor = "multi_thread")]
    async fn unparse() {
        super::unparse(TEST_NAME).await
    }

    /// Test that KCL is executed correctly.
    #[tokio::test(flavor = "multi_thread")]
    async fn kcl_test_execute() {
        super::execute(TEST_NAME, false).await
    }
}
mod import_whole_transitive_import {
    const TEST_NAME: &str = "import_whole_transitive_import";

    /// Test parsing KCL.
    #[test]
    fn parse() {
        super::parse(TEST_NAME)
    }

    /// Test that parsing and unparsing KCL produces the original KCL input.
    #[tokio::test(flavor = "multi_thread")]
    async fn unparse() {
        super::unparse(TEST_NAME).await
    }

    /// Test that KCL is executed correctly.
    #[tokio::test(flavor = "multi_thread")]
    async fn kcl_test_execute() {
        super::execute(TEST_NAME, false).await
    }
}
mod import_side_effect {
    const TEST_NAME: &str = "import_side_effect";

    /// Test parsing KCL.
    #[test]
    fn parse() {
        super::parse(TEST_NAME)
    }

    /// Test that parsing and unparsing KCL produces the original KCL input.
    #[tokio::test(flavor = "multi_thread")]
    async fn unparse() {
        super::unparse(TEST_NAME).await
    }

    /// Test that KCL is executed correctly.
    #[tokio::test(flavor = "multi_thread")]
    async fn kcl_test_execute() {
        super::execute(TEST_NAME, false).await
    }
}
mod import_foreign {
    const TEST_NAME: &str = "import_foreign";

    /// Test parsing KCL.
    #[test]
    fn parse() {
        super::parse(TEST_NAME)
    }

    /// Test that parsing and unparsing KCL produces the original KCL input.
    #[tokio::test(flavor = "multi_thread")]
    async fn unparse() {
        super::unparse(TEST_NAME).await
    }

    /// Test that KCL is executed correctly.
    #[tokio::test(flavor = "multi_thread")]
    async fn kcl_test_execute() {
        super::execute(TEST_NAME, false).await
    }
}
mod export_var_only_at_top_level {
    const TEST_NAME: &str = "export_var_only_at_top_level";

    /// Test parsing KCL.
    #[test]
    fn parse() {
        super::parse(TEST_NAME)
    }

    /// Test that parsing and unparsing KCL produces the original KCL input.
    #[tokio::test(flavor = "multi_thread")]
    async fn unparse() {
        super::unparse(TEST_NAME).await
    }

    /// Test that KCL is executed correctly.
    #[tokio::test(flavor = "multi_thread")]
    async fn kcl_test_execute() {
        super::execute(TEST_NAME, false).await
    }
}
mod assembly_non_default_units {
    const TEST_NAME: &str = "assembly_non_default_units";

    /// Test parsing KCL.
    #[test]
    fn parse() {
        super::parse(TEST_NAME)
    }

    /// Test that parsing and unparsing KCL produces the original KCL input.
    #[tokio::test(flavor = "multi_thread")]
    async fn unparse() {
        super::unparse(TEST_NAME).await
    }

    /// Test that KCL is executed correctly.
    #[tokio::test(flavor = "multi_thread")]
    async fn kcl_test_execute() {
        super::execute(TEST_NAME, true).await
    }
}

mod array_elem_push_fail {
    const TEST_NAME: &str = "array_elem_push_fail";

    /// Test parsing KCL.
    #[test]
    fn parse() {
        super::parse(TEST_NAME)
    }

    /// Test that parsing and unparsing KCL produces the original KCL input.
    #[tokio::test(flavor = "multi_thread")]
    async fn unparse() {
        super::unparse(TEST_NAME).await
    }

    /// Test that KCL is executed correctly.
    #[tokio::test(flavor = "multi_thread")]
    async fn kcl_test_execute() {
        super::execute(TEST_NAME, false).await
    }
}
mod array_push_item_wrong_type {
    const TEST_NAME: &str = "array_push_item_wrong_type";

    /// Test parsing KCL.
    #[test]
    fn parse() {
        super::parse(TEST_NAME)
    }

    /// Test that parsing and unparsing KCL produces the original KCL input.
    #[tokio::test(flavor = "multi_thread")]
    async fn unparse() {
        super::unparse(TEST_NAME).await
    }

    /// Test that KCL is executed correctly.
    #[tokio::test(flavor = "multi_thread")]
    async fn kcl_test_execute() {
        super::execute(TEST_NAME, false).await
    }
}
mod sketch_on_face {
    const TEST_NAME: &str = "sketch_on_face";

    /// Test parsing KCL.
    #[test]
    fn parse() {
        super::parse(TEST_NAME)
    }

    /// Test that parsing and unparsing KCL produces the original KCL input.
    #[tokio::test(flavor = "multi_thread")]
    async fn unparse() {
        super::unparse(TEST_NAME).await
    }

    /// Test that KCL is executed correctly.
    #[tokio::test(flavor = "multi_thread")]
    async fn kcl_test_execute() {
        super::execute(TEST_NAME, true).await
    }
}
mod revolve_about_edge {
    const TEST_NAME: &str = "revolve_about_edge";

    /// Test parsing KCL.
    #[test]
    fn parse() {
        super::parse(TEST_NAME)
    }

    /// Test that parsing and unparsing KCL produces the original KCL input.
    #[tokio::test(flavor = "multi_thread")]
    async fn unparse() {
        super::unparse(TEST_NAME).await
    }

    /// Test that KCL is executed correctly.
    #[tokio::test(flavor = "multi_thread")]
    async fn kcl_test_execute() {
        super::execute(TEST_NAME, true).await
    }
}
mod poop_chute {
    const TEST_NAME: &str = "poop_chute";

    /// Test parsing KCL.
    #[test]
    fn parse() {
        super::parse(TEST_NAME)
    }

    /// Test that parsing and unparsing KCL produces the original KCL input.
    #[tokio::test(flavor = "multi_thread")]
    async fn unparse() {
        super::unparse(TEST_NAME).await
    }

    /// Test that KCL is executed correctly.
    #[tokio::test(flavor = "multi_thread")]
    async fn kcl_test_execute() {
        super::execute(TEST_NAME, true).await
    }
}
mod neg_xz_plane {
    const TEST_NAME: &str = "neg_xz_plane";

    /// Test parsing KCL.
    #[test]
    fn parse() {
        super::parse(TEST_NAME)
    }

    /// Test that parsing and unparsing KCL produces the original KCL input.
    #[tokio::test(flavor = "multi_thread")]
    async fn unparse() {
        super::unparse(TEST_NAME).await
    }

    /// Test that KCL is executed correctly.
    #[tokio::test(flavor = "multi_thread")]
    async fn kcl_test_execute() {
        super::execute(TEST_NAME, true).await
    }
}
mod xz_plane {
    const TEST_NAME: &str = "xz_plane";

    /// Test parsing KCL.
    #[test]
    fn parse() {
        super::parse(TEST_NAME)
    }

    /// Test that parsing and unparsing KCL produces the original KCL input.
    #[tokio::test(flavor = "multi_thread")]
    async fn unparse() {
        super::unparse(TEST_NAME).await
    }

    /// Test that KCL is executed correctly.
    #[tokio::test(flavor = "multi_thread")]
    async fn kcl_test_execute() {
        super::execute(TEST_NAME, true).await
    }
}
mod sketch_on_face_after_fillets_referencing_face {
    const TEST_NAME: &str = "sketch_on_face_after_fillets_referencing_face";

    /// Test parsing KCL.
    #[test]
    fn parse() {
        super::parse(TEST_NAME)
    }

    /// Test that parsing and unparsing KCL produces the original KCL input.
    #[tokio::test(flavor = "multi_thread")]
    async fn unparse() {
        super::unparse(TEST_NAME).await
    }

    /// Test that KCL is executed correctly.
    #[tokio::test(flavor = "multi_thread")]
    async fn kcl_test_execute() {
        super::execute(TEST_NAME, true).await
    }
}
mod circular_pattern3d_a_pattern {
    const TEST_NAME: &str = "circular_pattern3d_a_pattern";

    /// Test parsing KCL.
    #[test]
    fn parse() {
        super::parse(TEST_NAME)
    }

    /// Test that parsing and unparsing KCL produces the original KCL input.
    #[tokio::test(flavor = "multi_thread")]
    async fn unparse() {
        super::unparse(TEST_NAME).await
    }

    /// Test that KCL is executed correctly.
    #[tokio::test(flavor = "multi_thread")]
    async fn kcl_test_execute() {
        super::execute(TEST_NAME, true).await
    }
}
mod linear_pattern3d_a_pattern {
    const TEST_NAME: &str = "linear_pattern3d_a_pattern";

    /// Test parsing KCL.
    #[test]
    fn parse() {
        super::parse(TEST_NAME)
    }

    /// Test that parsing and unparsing KCL produces the original KCL input.
    #[tokio::test(flavor = "multi_thread")]
    async fn unparse() {
        super::unparse(TEST_NAME).await
    }

    /// Test that KCL is executed correctly.
    #[tokio::test(flavor = "multi_thread")]
    async fn kcl_test_execute() {
        super::execute(TEST_NAME, true).await
    }
}
mod pattern_circular_in_module {
    const TEST_NAME: &str = "pattern_circular_in_module";

    /// Test parsing KCL.
    #[test]
    fn parse() {
        super::parse(TEST_NAME)
    }

    /// Test that parsing and unparsing KCL produces the original KCL input.
    #[tokio::test(flavor = "multi_thread")]
    async fn unparse() {
        super::unparse(TEST_NAME).await
    }

    /// Test that KCL is executed correctly.
    #[tokio::test(flavor = "multi_thread")]
    async fn kcl_test_execute() {
        super::execute(TEST_NAME, true).await
    }
}
mod pattern_linear_in_module {
    const TEST_NAME: &str = "pattern_linear_in_module";

    /// Test parsing KCL.
    #[test]
    fn parse() {
        super::parse(TEST_NAME)
    }

    /// Test that parsing and unparsing KCL produces the original KCL input.
    #[tokio::test(flavor = "multi_thread")]
    async fn unparse() {
        super::unparse(TEST_NAME).await
    }

    /// Test that KCL is executed correctly.
    #[tokio::test(flavor = "multi_thread")]
    async fn kcl_test_execute() {
        super::execute(TEST_NAME, true).await
    }
}
mod tangential_arc {
    const TEST_NAME: &str = "tangential_arc";

    /// Test parsing KCL.
    #[test]
    fn parse() {
        super::parse(TEST_NAME)
    }

    /// Test that parsing and unparsing KCL produces the original KCL input.
    #[tokio::test(flavor = "multi_thread")]
    async fn unparse() {
        super::unparse(TEST_NAME).await
    }

    /// Test that KCL is executed correctly.
    #[tokio::test(flavor = "multi_thread")]
    async fn kcl_test_execute() {
        super::execute(TEST_NAME, true).await
    }
}
mod sketch_on_face_circle_tagged {
    const TEST_NAME: &str = "sketch_on_face_circle_tagged";

    /// Test parsing KCL.
    #[test]
    fn parse() {
        super::parse(TEST_NAME)
    }

    /// Test that parsing and unparsing KCL produces the original KCL input.
    #[tokio::test(flavor = "multi_thread")]
    async fn unparse() {
        super::unparse(TEST_NAME).await
    }

    /// Test that KCL is executed correctly.
    #[tokio::test(flavor = "multi_thread")]
    async fn kcl_test_execute() {
        super::execute(TEST_NAME, true).await
    }
}
mod basic_fillet_cube_start {
    const TEST_NAME: &str = "basic_fillet_cube_start";

    /// Test parsing KCL.
    #[test]
    fn parse() {
        super::parse(TEST_NAME)
    }

    /// Test that parsing and unparsing KCL produces the original KCL input.
    #[tokio::test(flavor = "multi_thread")]
    async fn unparse() {
        super::unparse(TEST_NAME).await
    }

    /// Test that KCL is executed correctly.
    #[tokio::test(flavor = "multi_thread")]
    async fn kcl_test_execute() {
        super::execute(TEST_NAME, true).await
    }
}
mod basic_fillet_cube_next_adjacent {
    const TEST_NAME: &str = "basic_fillet_cube_next_adjacent";

    /// Test parsing KCL.
    #[test]
    fn parse() {
        super::parse(TEST_NAME)
    }

    /// Test that parsing and unparsing KCL produces the original KCL input.
    #[tokio::test(flavor = "multi_thread")]
    async fn unparse() {
        super::unparse(TEST_NAME).await
    }

    /// Test that KCL is executed correctly.
    #[tokio::test(flavor = "multi_thread")]
    async fn kcl_test_execute() {
        super::execute(TEST_NAME, true).await
    }
}
mod basic_fillet_cube_previous_adjacent {
    const TEST_NAME: &str = "basic_fillet_cube_previous_adjacent";

    /// Test parsing KCL.
    #[test]
    fn parse() {
        super::parse(TEST_NAME)
    }

    /// Test that parsing and unparsing KCL produces the original KCL input.
    #[tokio::test(flavor = "multi_thread")]
    async fn unparse() {
        super::unparse(TEST_NAME).await
    }

    /// Test that KCL is executed correctly.
    #[tokio::test(flavor = "multi_thread")]
    async fn kcl_test_execute() {
        super::execute(TEST_NAME, true).await
    }
}
mod basic_fillet_cube_end {
    const TEST_NAME: &str = "basic_fillet_cube_end";

    /// Test parsing KCL.
    #[test]
    fn parse() {
        super::parse(TEST_NAME)
    }

    /// Test that parsing and unparsing KCL produces the original KCL input.
    #[tokio::test(flavor = "multi_thread")]
    async fn unparse() {
        super::unparse(TEST_NAME).await
    }

    /// Test that KCL is executed correctly.
    #[tokio::test(flavor = "multi_thread")]
    async fn kcl_test_execute() {
        super::execute(TEST_NAME, true).await
    }
}
mod basic_fillet_cube_close_opposite {
    const TEST_NAME: &str = "basic_fillet_cube_close_opposite";

    /// Test parsing KCL.
    #[test]
    fn parse() {
        super::parse(TEST_NAME)
    }

    /// Test that parsing and unparsing KCL produces the original KCL input.
    #[tokio::test(flavor = "multi_thread")]
    async fn unparse() {
        super::unparse(TEST_NAME).await
    }

    /// Test that KCL is executed correctly.
    #[tokio::test(flavor = "multi_thread")]
    async fn kcl_test_execute() {
        super::execute(TEST_NAME, true).await
    }
}
mod sketch_on_face_end {
    const TEST_NAME: &str = "sketch_on_face_end";

    /// Test parsing KCL.
    #[test]
    fn parse() {
        super::parse(TEST_NAME)
    }

    /// Test that parsing and unparsing KCL produces the original KCL input.
    #[tokio::test(flavor = "multi_thread")]
    async fn unparse() {
        super::unparse(TEST_NAME).await
    }

    /// Test that KCL is executed correctly.
    #[tokio::test(flavor = "multi_thread")]
    async fn kcl_test_execute() {
        super::execute(TEST_NAME, true).await
    }
}
mod sketch_on_face_start {
    const TEST_NAME: &str = "sketch_on_face_start";

    /// Test parsing KCL.
    #[test]
    fn parse() {
        super::parse(TEST_NAME)
    }

    /// Test that parsing and unparsing KCL produces the original KCL input.
    #[tokio::test(flavor = "multi_thread")]
    async fn unparse() {
        super::unparse(TEST_NAME).await
    }

    /// Test that KCL is executed correctly.
    #[tokio::test(flavor = "multi_thread")]
    async fn kcl_test_execute() {
        super::execute(TEST_NAME, true).await
    }
}
mod sketch_on_face_end_negative_extrude {
    const TEST_NAME: &str = "sketch_on_face_end_negative_extrude";

    /// Test parsing KCL.
    #[test]
    fn parse() {
        super::parse(TEST_NAME)
    }

    /// Test that parsing and unparsing KCL produces the original KCL input.
    #[tokio::test(flavor = "multi_thread")]
    async fn unparse() {
        super::unparse(TEST_NAME).await
    }

    /// Test that KCL is executed correctly.
    #[tokio::test(flavor = "multi_thread")]
    async fn kcl_test_execute() {
        super::execute(TEST_NAME, true).await
    }
}
mod mike_stress_test {
    const TEST_NAME: &str = "mike_stress_test";

    /// Test parsing KCL.
    #[test]
    fn parse() {
        super::parse(TEST_NAME)
    }

    /// Test that parsing and unparsing KCL produces the original KCL input.
    #[tokio::test(flavor = "multi_thread")]
    async fn unparse() {
        super::unparse(TEST_NAME).await
    }

    /// Test that KCL is executed correctly.
    #[tokio::test(flavor = "multi_thread")]
    async fn kcl_test_execute() {
        super::execute(TEST_NAME, true).await
    }
}
mod pentagon_fillet_sugar {
    const TEST_NAME: &str = "pentagon_fillet_sugar";

    /// Test parsing KCL.
    #[test]
    fn parse() {
        super::parse(TEST_NAME)
    }

    /// Test that parsing and unparsing KCL produces the original KCL input.
    #[tokio::test(flavor = "multi_thread")]
    async fn unparse() {
        super::unparse(TEST_NAME).await
    }

    /// Test that KCL is executed correctly.
    #[tokio::test(flavor = "multi_thread")]
    async fn kcl_test_execute() {
        super::execute(TEST_NAME, true).await
    }
}
mod pipe_as_arg {
    const TEST_NAME: &str = "pipe_as_arg";

    /// Test parsing KCL.
    #[test]
    fn parse() {
        super::parse(TEST_NAME)
    }

    /// Test that parsing and unparsing KCL produces the original KCL input.
    #[tokio::test(flavor = "multi_thread")]
    async fn unparse() {
        super::unparse(TEST_NAME).await
    }

    /// Test that KCL is executed correctly.
    #[tokio::test(flavor = "multi_thread")]
    async fn kcl_test_execute() {
        super::execute(TEST_NAME, true).await
    }
}
mod computed_var {
    const TEST_NAME: &str = "computed_var";

    /// Test parsing KCL.
    #[test]
    fn parse() {
        super::parse(TEST_NAME)
    }

    /// Test that parsing and unparsing KCL produces the original KCL input.
    #[tokio::test(flavor = "multi_thread")]
    async fn unparse() {
        super::unparse(TEST_NAME).await
    }

    /// Test that KCL is executed correctly.
    #[tokio::test(flavor = "multi_thread")]
    async fn kcl_test_execute() {
        super::execute(TEST_NAME, true).await
    }
}
mod riddle_small {
    const TEST_NAME: &str = "riddle_small";

    /// Test parsing KCL.
    #[test]
    fn parse() {
        super::parse(TEST_NAME)
    }

    /// Test that parsing and unparsing KCL produces the original KCL input.
    #[tokio::test(flavor = "multi_thread")]
    async fn unparse() {
        super::unparse(TEST_NAME).await
    }

    /// Test that KCL is executed correctly.
    #[tokio::test(flavor = "multi_thread")]
    async fn kcl_test_execute() {
        super::execute(TEST_NAME, true).await
    }
}
mod tan_arc_x_line {
    const TEST_NAME: &str = "tan_arc_x_line";

    /// Test parsing KCL.
    #[test]
    fn parse() {
        super::parse(TEST_NAME)
    }

    /// Test that parsing and unparsing KCL produces the original KCL input.
    #[tokio::test(flavor = "multi_thread")]
    async fn unparse() {
        super::unparse(TEST_NAME).await
    }

    /// Test that KCL is executed correctly.
    #[tokio::test(flavor = "multi_thread")]
    async fn kcl_test_execute() {
        super::execute(TEST_NAME, true).await
    }
}
mod fillet_and_shell {
    const TEST_NAME: &str = "fillet-and-shell";

    /// Test parsing KCL.
    #[test]
    fn parse() {
        super::parse(TEST_NAME)
    }

    /// Test that parsing and unparsing KCL produces the original KCL input.
    #[tokio::test(flavor = "multi_thread")]
    async fn unparse() {
        super::unparse(TEST_NAME).await
    }

    /// Test that KCL is executed correctly.
    #[tokio::test(flavor = "multi_thread")]
    async fn kcl_test_execute() {
        super::execute(TEST_NAME, true).await
    }
}
mod sketch_on_chamfer_two_times {
    const TEST_NAME: &str = "sketch-on-chamfer-two-times";

    /// Test parsing KCL.
    #[test]
    fn parse() {
        super::parse(TEST_NAME)
    }

    /// Test that parsing and unparsing KCL produces the original KCL input.
    #[tokio::test(flavor = "multi_thread")]
    async fn unparse() {
        super::unparse(TEST_NAME).await
    }

    /// Test that KCL is executed correctly.
    #[tokio::test(flavor = "multi_thread")]
    async fn kcl_test_execute() {
        super::execute(TEST_NAME, true).await
    }
}
mod sketch_on_chamfer_two_times_different_order {
    const TEST_NAME: &str = "sketch-on-chamfer-two-times-different-order";

    /// Test parsing KCL.
    #[test]
    fn parse() {
        super::parse(TEST_NAME)
    }

    /// Test that parsing and unparsing KCL produces the original KCL input.
    #[tokio::test(flavor = "multi_thread")]
    async fn unparse() {
        super::unparse(TEST_NAME).await
    }

    /// Test that KCL is executed correctly.
    #[tokio::test(flavor = "multi_thread")]
    async fn kcl_test_execute() {
        super::execute(TEST_NAME, true).await
    }
}
mod parametric_with_tan_arc {
    const TEST_NAME: &str = "parametric_with_tan_arc";

    /// Test parsing KCL.
    #[test]
    fn parse() {
        super::parse(TEST_NAME)
    }

    /// Test that parsing and unparsing KCL produces the original KCL input.
    #[tokio::test(flavor = "multi_thread")]
    async fn unparse() {
        super::unparse(TEST_NAME).await
    }

    /// Test that KCL is executed correctly.
    #[tokio::test(flavor = "multi_thread")]
    async fn kcl_test_execute() {
        super::execute(TEST_NAME, true).await
    }
}
mod parametric {
    const TEST_NAME: &str = "parametric";

    /// Test parsing KCL.
    #[test]
    fn parse() {
        super::parse(TEST_NAME)
    }

    /// Test that parsing and unparsing KCL produces the original KCL input.
    #[tokio::test(flavor = "multi_thread")]
    async fn unparse() {
        super::unparse(TEST_NAME).await
    }

    /// Test that KCL is executed correctly.
    #[tokio::test(flavor = "multi_thread")]
    async fn kcl_test_execute() {
        super::execute(TEST_NAME, true).await
    }
}
mod ssi_pattern {
    const TEST_NAME: &str = "ssi_pattern";

    /// Test parsing KCL.
    #[test]
    fn parse() {
        super::parse(TEST_NAME)
    }

    /// Test that parsing and unparsing KCL produces the original KCL input.
    #[tokio::test(flavor = "multi_thread")]
    async fn unparse() {
        super::unparse(TEST_NAME).await
    }

    /// Test that KCL is executed correctly.
    #[tokio::test(flavor = "multi_thread")]
    async fn kcl_test_execute() {
        super::execute(TEST_NAME, true).await
    }
}
mod angled_line {
    const TEST_NAME: &str = "angled_line";

    /// Test parsing KCL.
    #[test]
    fn parse() {
        super::parse(TEST_NAME)
    }

    /// Test that parsing and unparsing KCL produces the original KCL input.
    #[tokio::test(flavor = "multi_thread")]
    async fn unparse() {
        super::unparse(TEST_NAME).await
    }

    /// Test that KCL is executed correctly.
    #[tokio::test(flavor = "multi_thread")]
    async fn kcl_test_execute() {
        super::execute(TEST_NAME, true).await
    }
}
mod function_sketch_with_position {
    const TEST_NAME: &str = "function_sketch_with_position";

    /// Test parsing KCL.
    #[test]
    fn parse() {
        super::parse(TEST_NAME)
    }

    /// Test that parsing and unparsing KCL produces the original KCL input.
    #[tokio::test(flavor = "multi_thread")]
    async fn unparse() {
        super::unparse(TEST_NAME).await
    }

    /// Test that KCL is executed correctly.
    #[tokio::test(flavor = "multi_thread")]
    async fn kcl_test_execute() {
        super::execute(TEST_NAME, true).await
    }
}
mod function_sketch {
    const TEST_NAME: &str = "function_sketch";

    /// Test parsing KCL.
    #[test]
    fn parse() {
        super::parse(TEST_NAME)
    }

    /// Test that parsing and unparsing KCL produces the original KCL input.
    #[tokio::test(flavor = "multi_thread")]
    async fn unparse() {
        super::unparse(TEST_NAME).await
    }

    /// Test that KCL is executed correctly.
    #[tokio::test(flavor = "multi_thread")]
    async fn kcl_test_execute() {
        super::execute(TEST_NAME, true).await
    }
}
mod i_shape {
    const TEST_NAME: &str = "i_shape";

    /// Test parsing KCL.
    #[test]
    fn parse() {
        super::parse(TEST_NAME)
    }

    /// Test that parsing and unparsing KCL produces the original KCL input.
    #[tokio::test(flavor = "multi_thread")]
    async fn unparse() {
        super::unparse(TEST_NAME).await
    }

    /// Test that KCL is executed correctly.
    #[tokio::test(flavor = "multi_thread")]
    async fn kcl_test_execute() {
        super::execute(TEST_NAME, true).await
    }
}
mod kittycad_svg {
    const TEST_NAME: &str = "kittycad_svg";

    /// Test parsing KCL.
    #[test]
    fn parse() {
        super::parse(TEST_NAME)
    }

    /// Test that parsing and unparsing KCL produces the original KCL input.
    #[tokio::test(flavor = "multi_thread")]
    async fn unparse() {
        super::unparse(TEST_NAME).await
    }

    /// Test that KCL is executed correctly.
    #[tokio::test(flavor = "multi_thread")]
    async fn kcl_test_execute() {
        super::execute(TEST_NAME, true).await
    }
}
mod kw_fn {
    const TEST_NAME: &str = "kw_fn";

    /// Test parsing KCL.
    #[test]
    fn parse() {
        super::parse(TEST_NAME)
    }

    /// Test that parsing and unparsing KCL produces the original KCL input.
    #[tokio::test(flavor = "multi_thread")]
    async fn unparse() {
        super::unparse(TEST_NAME).await
    }

    /// Test that KCL is executed correctly.
    #[tokio::test(flavor = "multi_thread")]
    async fn kcl_test_execute() {
        super::execute(TEST_NAME, true).await
    }
}
mod kw_fn_too_few_args {
    const TEST_NAME: &str = "kw_fn_too_few_args";

    /// Test parsing KCL.
    #[test]
    fn parse() {
        super::parse(TEST_NAME)
    }

    /// Test that parsing and unparsing KCL produces the original KCL input.
    #[tokio::test(flavor = "multi_thread")]
    async fn unparse() {
        super::unparse(TEST_NAME).await
    }

    /// Test that KCL is executed correctly.
    #[tokio::test(flavor = "multi_thread")]
    async fn kcl_test_execute() {
        super::execute(TEST_NAME, false).await
    }
}
mod kw_fn_unlabeled_but_has_label {
    const TEST_NAME: &str = "kw_fn_unlabeled_but_has_label";

    /// Test parsing KCL.
    #[test]
    fn parse() {
        super::parse(TEST_NAME)
    }

    /// Test that parsing and unparsing KCL produces the original KCL input.
    #[tokio::test(flavor = "multi_thread")]
    async fn unparse() {
        super::unparse(TEST_NAME).await
    }

    /// Test that KCL is executed correctly.
    #[tokio::test(flavor = "multi_thread")]
    async fn kcl_test_execute() {
        super::execute(TEST_NAME, false).await
    }
}
mod kw_fn_with_defaults {
    const TEST_NAME: &str = "kw_fn_with_defaults";

    /// Test parsing KCL.
    #[test]
    fn parse() {
        super::parse(TEST_NAME)
    }

    /// Test that parsing and unparsing KCL produces the original KCL input.
    #[tokio::test(flavor = "multi_thread")]
    async fn unparse() {
        super::unparse(TEST_NAME).await
    }

    /// Test that KCL is executed correctly.
    #[tokio::test(flavor = "multi_thread")]
    async fn kcl_test_execute() {
        super::execute(TEST_NAME, false).await
    }
}
mod boolean_logical_and {
    const TEST_NAME: &str = "boolean_logical_and";

    /// Test parsing KCL.
    #[test]
    fn parse() {
        super::parse(TEST_NAME)
    }

    /// Test that parsing and unparsing KCL produces the original KCL input.
    #[tokio::test(flavor = "multi_thread")]
    async fn unparse() {
        super::unparse(TEST_NAME).await
    }

    /// Test that KCL is executed correctly.
    #[tokio::test(flavor = "multi_thread")]
    async fn kcl_test_execute() {
        super::execute(TEST_NAME, false).await
    }
}
mod boolean_logical_or {
    const TEST_NAME: &str = "boolean_logical_or";

    /// Test parsing KCL.
    #[test]
    fn parse() {
        super::parse(TEST_NAME)
    }

    /// Test that parsing and unparsing KCL produces the original KCL input.
    #[tokio::test(flavor = "multi_thread")]
    async fn unparse() {
        super::unparse(TEST_NAME).await
    }

    /// Test that KCL is executed correctly.
    #[tokio::test(flavor = "multi_thread")]
    async fn kcl_test_execute() {
        super::execute(TEST_NAME, false).await
    }
}
mod boolean_logical_multiple {
    const TEST_NAME: &str = "boolean_logical_multiple";

    /// Test parsing KCL.
    #[test]
    fn parse() {
        super::parse(TEST_NAME)
    }

    /// Test that parsing and unparsing KCL produces the original KCL input.
    #[tokio::test(flavor = "multi_thread")]
    async fn unparse() {
        super::unparse(TEST_NAME).await
    }

    /// Test that KCL is executed correctly.
    #[tokio::test(flavor = "multi_thread")]
    async fn kcl_test_execute() {
        super::execute(TEST_NAME, false).await
    }
}
mod circle_three_point {
    const TEST_NAME: &str = "circle_three_point";

    /// Test parsing KCL.
    #[test]
    fn parse() {
        super::parse(TEST_NAME)
    }

    /// Test that parsing and unparsing KCL produces the original KCL input.
    #[tokio::test(flavor = "multi_thread")]
    async fn unparse() {
        super::unparse(TEST_NAME).await
    }

    /// Test that KCL is executed correctly.
    #[tokio::test(flavor = "multi_thread")]
    async fn kcl_test_execute() {
        super::execute(TEST_NAME, true).await
    }
}
mod array_elem_pop {
    const TEST_NAME: &str = "array_elem_pop";

    /// Test parsing KCL.
    #[test]
    fn parse() {
        super::parse(TEST_NAME)
    }

    /// Test that parsing and unparsing KCL produces the original KCL input.
    #[tokio::test(flavor = "multi_thread")]
    async fn unparse() {
        super::unparse(TEST_NAME).await
    }

    /// Test that KCL is executed correctly.
    #[tokio::test(flavor = "multi_thread")]
    async fn kcl_test_execute() {
        super::execute(TEST_NAME, false).await
    }
}
mod array_elem_pop_empty_fail {
    const TEST_NAME: &str = "array_elem_pop_empty_fail";

    /// Test parsing KCL.
    #[test]
    fn parse() {
        super::parse(TEST_NAME)
    }

    /// Test that parsing and unparsing KCL produces the original KCL input.
    #[tokio::test(flavor = "multi_thread")]
    async fn unparse() {
        super::unparse(TEST_NAME).await
    }

    /// Test that KCL is executed correctly.
    #[tokio::test(flavor = "multi_thread")]
    async fn kcl_test_execute() {
        super::execute(TEST_NAME, false).await
    }
}
mod array_elem_pop_fail {
    const TEST_NAME: &str = "array_elem_pop_fail";

    /// Test parsing KCL.
    #[test]
    fn parse() {
        super::parse(TEST_NAME)
    }

    /// Test that parsing and unparsing KCL produces the original KCL input.
    #[tokio::test(flavor = "multi_thread")]
    async fn unparse() {
        super::unparse(TEST_NAME).await
    }

    /// Test that KCL is executed correctly.
    #[tokio::test(flavor = "multi_thread")]
    async fn kcl_test_execute() {
        super::execute(TEST_NAME, false).await
    }
}
mod helix_simple {
    const TEST_NAME: &str = "helix_simple";

    /// Test parsing KCL.
    #[test]
    fn parse() {
        super::parse(TEST_NAME);
    }

    /// Test that parsing and unparsing KCL produces the original KCL input.
    #[tokio::test(flavor = "multi_thread")]
    async fn unparse() {
        super::unparse(TEST_NAME).await
    }

    /// Test that KCL is executed correctly.
    #[tokio::test(flavor = "multi_thread")]
    async fn kcl_test_execute() {
        super::execute(TEST_NAME, true).await
    }
}

mod import_file_not_exist_error {
    const TEST_NAME: &str = "import_file_not_exist_error";

    /// Test parsing KCL.
    #[test]
    fn parse() {
        super::parse(TEST_NAME);
    }

    /// Test that parsing and unparsing KCL produces the original KCL input.
    #[tokio::test(flavor = "multi_thread")]
    async fn unparse() {
        super::unparse(TEST_NAME).await
    }

    /// Test that KCL is executed correctly.
    #[tokio::test(flavor = "multi_thread")]
    async fn kcl_test_execute() {
        super::execute(TEST_NAME, true).await
    }
}

mod import_file_parse_error {
    const TEST_NAME: &str = "import_file_parse_error";

    /// Test parsing KCL.
    #[test]
    fn parse() {
        super::parse(TEST_NAME);
    }

    #[test]
    fn unparse() {
        // Do nothing since we want to keep the parse error for the test.
    }

    /// Test that KCL is executed correctly.
    #[tokio::test(flavor = "multi_thread")]
    async fn kcl_test_execute() {
        super::execute(TEST_NAME, true).await
    }
}

mod flush_batch_on_end {
    const TEST_NAME: &str = "flush_batch_on_end";

    /// Test parsing KCL.
    #[test]
    fn parse() {
        super::parse(TEST_NAME);
    }

    /// Test that parsing and unparsing KCL produces the original KCL input.
    #[tokio::test(flavor = "multi_thread")]
    async fn unparse() {
        super::unparse(TEST_NAME).await
    }

    /// Test that KCL is executed correctly.
    #[tokio::test(flavor = "multi_thread")]
    async fn kcl_test_execute() {
        super::execute(TEST_NAME, true).await
    }
}

mod multi_transform {
    const TEST_NAME: &str = "multi_transform";

    /// Test parsing KCL.
    #[test]
    fn parse() {
        super::parse(TEST_NAME);
    }

    /// Test that parsing and unparsing KCL produces the original KCL input.
    #[tokio::test(flavor = "multi_thread")]
    async fn unparse() {
        super::unparse(TEST_NAME).await
    }

    /// Test that KCL is executed correctly.
    #[tokio::test(flavor = "multi_thread")]
    async fn kcl_test_execute() {
        super::execute(TEST_NAME, true).await
    }
}

mod module_return_using_var {
    const TEST_NAME: &str = "module_return_using_var";

    /// Test parsing KCL.
    #[test]
    fn parse() {
        super::parse(TEST_NAME)
    }

    /// Test that parsing and unparsing KCL produces the original KCL input.
    #[tokio::test(flavor = "multi_thread")]
    async fn unparse() {
        super::unparse(TEST_NAME).await
    }

    /// Test that KCL is executed correctly.
    #[tokio::test(flavor = "multi_thread")]
    async fn kcl_test_execute() {
        super::execute(TEST_NAME, true).await
    }
}

mod import_transform {
    const TEST_NAME: &str = "import_transform";

    /// Test parsing KCL.
    #[test]
    fn parse() {
        super::parse(TEST_NAME);
    }

    /// Test that parsing and unparsing KCL produces the original KCL input.
    #[tokio::test(flavor = "multi_thread")]
    async fn unparse() {
        super::unparse(TEST_NAME).await
    }

    /// Test that KCL is executed correctly.
    #[tokio::test(flavor = "multi_thread")]
    async fn kcl_test_execute() {
        super::execute(TEST_NAME, true).await
    }
}

mod out_of_band_sketches {
    const TEST_NAME: &str = "out_of_band_sketches";

    /// Test parsing KCL.
    #[test]
    fn parse() {
        super::parse(TEST_NAME);
    }

    /// Test that parsing and unparsing KCL produces the original KCL input.
    #[tokio::test(flavor = "multi_thread")]
    async fn unparse() {
        super::unparse(TEST_NAME).await
    }

    /// Test that KCL is executed correctly.
    #[tokio::test(flavor = "multi_thread")]
    async fn kcl_test_execute() {
        super::execute(TEST_NAME, true).await
    }
}

mod crazy_multi_profile {
    const TEST_NAME: &str = "crazy_multi_profile";

    /// Test parsing KCL.
    #[test]
    fn parse() {
        super::parse(TEST_NAME);
    }

    /// Test that parsing and unparsing KCL produces the original KCL input.
    #[tokio::test(flavor = "multi_thread")]
    async fn unparse() {
        super::unparse(TEST_NAME).await
    }

    /// Test that KCL is executed correctly.
    #[tokio::test(flavor = "multi_thread")]
    async fn kcl_test_execute() {
        super::execute(TEST_NAME, true).await
    }
}
mod assembly_mixed_units_cubes {
    const TEST_NAME: &str = "assembly_mixed_units_cubes";

    /// Test parsing KCL.
    #[test]
    fn parse() {
        super::parse(TEST_NAME)
    }

    /// Test that parsing and unparsing KCL produces the original KCL input.
    #[tokio::test(flavor = "multi_thread")]
    async fn unparse() {
        super::unparse(TEST_NAME).await
    }

    /// Test that KCL is executed correctly.
    #[tokio::test(flavor = "multi_thread")]
    async fn kcl_test_execute() {
        super::execute(TEST_NAME, true).await
    }
}
mod bad_units_in_annotation {
    const TEST_NAME: &str = "bad_units_in_annotation";

    /// Test parsing KCL.
    #[test]
    fn parse() {
        super::parse(TEST_NAME)
    }

    /// Test that parsing and unparsing KCL produces the original KCL input.
    #[tokio::test(flavor = "multi_thread")]
    async fn unparse() {
        super::unparse(TEST_NAME).await
    }

    /// Test that KCL is executed correctly.
    #[tokio::test(flavor = "multi_thread")]
    async fn kcl_test_execute() {
        super::execute(TEST_NAME, true).await
    }
}
mod translate_after_fillet {
    const TEST_NAME: &str = "translate_after_fillet";

    /// Test parsing KCL.
    #[test]
    fn parse() {
        super::parse(TEST_NAME)
    }

    /// Test that parsing and unparsing KCL produces the original KCL input.
    #[tokio::test(flavor = "multi_thread")]
    async fn unparse() {
        super::unparse(TEST_NAME).await
    }

    /// Test that KCL is executed correctly.
    #[tokio::test(flavor = "multi_thread")]
    async fn kcl_test_execute() {
        super::execute(TEST_NAME, true).await
    }
}
mod scale_after_fillet {
    const TEST_NAME: &str = "scale_after_fillet";

    /// Test parsing KCL.
    #[test]
    fn parse() {
        super::parse(TEST_NAME)
    }

    /// Test that parsing and unparsing KCL produces the original KCL input.
    #[tokio::test(flavor = "multi_thread")]
    async fn unparse() {
        super::unparse(TEST_NAME).await
    }

    /// Test that KCL is executed correctly.
    #[tokio::test(flavor = "multi_thread")]
    async fn kcl_test_execute() {
        super::execute(TEST_NAME, true).await
    }
}
mod rotate_after_fillet {
    const TEST_NAME: &str = "rotate_after_fillet";

    /// Test parsing KCL.
    #[test]
    fn parse() {
        super::parse(TEST_NAME)
    }

    /// Test that parsing and unparsing KCL produces the original KCL input.
    #[tokio::test(flavor = "multi_thread")]
    async fn unparse() {
        super::unparse(TEST_NAME).await
    }

    /// Test that KCL is executed correctly.
    #[tokio::test(flavor = "multi_thread")]
    async fn kcl_test_execute() {
        super::execute(TEST_NAME, true).await
    }
}
mod union_cubes {
    const TEST_NAME: &str = "union_cubes";

    /// Test parsing KCL.
    #[test]
    fn parse() {
        super::parse(TEST_NAME)
    }

    /// Test that parsing and unparsing KCL produces the original KCL input.
    #[tokio::test(flavor = "multi_thread")]
    async fn unparse() {
        super::unparse(TEST_NAME).await
    }

    /// Test that KCL is executed correctly.
    #[tokio::test(flavor = "multi_thread")]
    async fn kcl_test_execute() {
        super::execute(TEST_NAME, true).await
    }
}
mod subtract_cylinder_from_cube {
    const TEST_NAME: &str = "subtract_cylinder_from_cube";

    /// Test parsing KCL.
    #[test]
    fn parse() {
        super::parse(TEST_NAME)
    }

    /// Test that parsing and unparsing KCL produces the original KCL input.
    #[tokio::test(flavor = "multi_thread")]
    async fn unparse() {
        super::unparse(TEST_NAME).await
    }

    /// Test that KCL is executed correctly.
    #[tokio::test(flavor = "multi_thread")]
    async fn kcl_test_execute() {
        super::execute(TEST_NAME, true).await
    }
}
mod intersect_cubes {
    const TEST_NAME: &str = "intersect_cubes";

    /// Test parsing KCL.
    #[test]
    fn parse() {
        super::parse(TEST_NAME)
    }

    /// Test that parsing and unparsing KCL produces the original KCL input.
    #[tokio::test(flavor = "multi_thread")]
    async fn unparse() {
        super::unparse(TEST_NAME).await
    }

    /// Test that KCL is executed correctly.
    #[tokio::test(flavor = "multi_thread")]
    async fn kcl_test_execute() {
        super::execute(TEST_NAME, true).await
    }
}

mod pattern_into_union {
    const TEST_NAME: &str = "pattern_into_union";

    /// Test parsing KCL.
    #[test]
    fn parse() {
        super::parse(TEST_NAME)
    }

    /// Test that parsing and unparsing KCL produces the original KCL input.
    #[tokio::test(flavor = "multi_thread")]
    async fn unparse() {
        super::unparse(TEST_NAME).await
    }

    /// Test that KCL is executed correctly.
    #[tokio::test(flavor = "multi_thread")]
    async fn kcl_test_execute() {
        super::execute(TEST_NAME, true).await
    }
}
mod subtract_doesnt_need_brackets {
    const TEST_NAME: &str = "subtract_doesnt_need_brackets";

    /// Test parsing KCL.
    #[test]
    fn parse() {
        super::parse(TEST_NAME)
    }

    /// Test that parsing and unparsing KCL produces the original KCL input.
    #[tokio::test(flavor = "multi_thread")]
    async fn unparse() {
        super::unparse(TEST_NAME).await
    }

    /// Test that KCL is executed correctly.
    #[tokio::test(flavor = "multi_thread")]
    async fn kcl_test_execute() {
        super::execute(TEST_NAME, true).await
    }
}

mod tangent_to_3_point_arc {
    const TEST_NAME: &str = "tangent_to_3_point_arc";
    /// Test parsing KCL.
    #[test]
    fn parse() {
        super::parse(TEST_NAME)
    }

    /// Test that parsing and unparsing KCL produces the original KCL input.
    #[tokio::test(flavor = "multi_thread")]
    async fn unparse() {
        super::unparse(TEST_NAME).await
    }

    /// Test that KCL is executed correctly.
    #[tokio::test(flavor = "multi_thread")]
    async fn kcl_test_execute() {
        super::execute(TEST_NAME, true).await
    }
}
mod import_async {
    const TEST_NAME: &str = "import_async";

    /// Test parsing KCL.
    #[test]
    fn parse() {
        super::parse(TEST_NAME)
    }

    /// Test that parsing and unparsing KCL produces the original KCL input.
    #[tokio::test(flavor = "multi_thread")]
    async fn unparse() {
        super::unparse(TEST_NAME).await
    }

    /// Test that KCL is executed correctly.
    #[tokio::test(flavor = "multi_thread")]
    async fn kcl_test_execute() {
        super::execute(TEST_NAME, true).await
    }
}
mod loop_tag {
    const TEST_NAME: &str = "loop_tag";

    /// Test parsing KCL.
    #[test]
    fn parse() {
        super::parse(TEST_NAME)
    }

    /// Test that parsing and unparsing KCL produces the original KCL input.
    #[tokio::test(flavor = "multi_thread")]
    async fn unparse() {
        super::unparse(TEST_NAME).await
    }

    /// Test that KCL is executed correctly.
    #[tokio::test(flavor = "multi_thread")]
    async fn kcl_test_execute() {
        super::execute(TEST_NAME, true).await
    }
}
mod multiple_foreign_imports_all_render {
    const TEST_NAME: &str = "multiple-foreign-imports-all-render";

    /// Test parsing KCL.
    #[test]
    fn parse() {
        super::parse(TEST_NAME)
    }

    /// Test that parsing and unparsing KCL produces the original KCL input.
    #[tokio::test(flavor = "multi_thread")]
    async fn unparse() {
        super::unparse(TEST_NAME).await
    }

    /// Test that KCL is executed correctly.
    #[tokio::test(flavor = "multi_thread")]
    async fn kcl_test_execute() {
        super::execute(TEST_NAME, true).await
    }
}
mod import_mesh_clone {
    const TEST_NAME: &str = "import_mesh_clone";

    /// Test parsing KCL.
    #[test]
    fn parse() {
        super::parse(TEST_NAME)
    }

    /// Test that parsing and unparsing KCL produces the original KCL input.
    #[tokio::test(flavor = "multi_thread")]
    async fn unparse() {
        super::unparse(TEST_NAME).await
    }

    /// Test that KCL is executed correctly.
    #[tokio::test(flavor = "multi_thread")]
    async fn kcl_test_execute() {
        super::execute(TEST_NAME, true).await
    }
}
mod clone_w_fillets {
    const TEST_NAME: &str = "clone_w_fillets";

    /// Test parsing KCL.
    #[test]
    fn parse() {
        super::parse(TEST_NAME)
    }

    /// Test that parsing and unparsing KCL produces the original KCL input.
    #[tokio::test(flavor = "multi_thread")]
    async fn unparse() {
        super::unparse(TEST_NAME).await
    }

    /// Test that KCL is executed correctly.
    #[tokio::test(flavor = "multi_thread")]
    #[ignore] // turn on when https://github.com/KittyCAD/engine/pull/3380 is merged
    // There's also a test in clone.rs you need to turn too
    async fn kcl_test_execute() {
        super::execute(TEST_NAME, true).await
    }
}
mod clone_w_shell {
    const TEST_NAME: &str = "clone_w_shell";

    /// Test parsing KCL.
    #[test]
    fn parse() {
        super::parse(TEST_NAME)
    }

    /// Test that parsing and unparsing KCL produces the original KCL input.
    #[tokio::test(flavor = "multi_thread")]
    async fn unparse() {
        super::unparse(TEST_NAME).await
    }

    /// Test that KCL is executed correctly.
    #[tokio::test(flavor = "multi_thread")]
    #[ignore] // turn on when https://github.com/KittyCAD/engine/pull/3380 is merged
    async fn kcl_test_execute() {
        super::execute(TEST_NAME, true).await
    }
}
mod involute_circular_units {
    const TEST_NAME: &str = "involute_circular_units";

    /// Test parsing KCL.
    #[test]
    fn parse() {
        super::parse(TEST_NAME)
    }

    /// Test that parsing and unparsing KCL produces the original KCL input.
    #[tokio::test(flavor = "multi_thread")]
    async fn unparse() {
        super::unparse(TEST_NAME).await
    }

    /// Test that KCL is executed correctly.
    #[tokio::test(flavor = "multi_thread")]
    async fn kcl_test_execute() {
        super::execute(TEST_NAME, true).await
    }
}
mod panic_repro_cube {
    const TEST_NAME: &str = "panic_repro_cube";

    /// Test parsing KCL.
    #[test]
    fn parse() {
        super::parse(TEST_NAME)
    }

    /// Test that parsing and unparsing KCL produces the original KCL input.
    #[tokio::test(flavor = "multi_thread")]
    async fn unparse() {
        super::unparse(TEST_NAME).await
    }

    /// Test that KCL is executed correctly.
    #[tokio::test(flavor = "multi_thread")]
    async fn kcl_test_execute() {
        super::execute(TEST_NAME, true).await
    }
}
mod subtract_regression00 {
    const TEST_NAME: &str = "subtract_regression00";

    /// Test parsing KCL.
    #[test]
    fn parse() {
        super::parse(TEST_NAME)
    }

    /// Test that parsing and unparsing KCL produces the original KCL input.
    #[tokio::test(flavor = "multi_thread")]
    async fn unparse() {
        super::unparse(TEST_NAME).await
    }

    /// Test that KCL is executed correctly.
    #[tokio::test(flavor = "multi_thread")]
    async fn kcl_test_execute() {
        super::execute(TEST_NAME, true).await
    }
}
mod subtract_regression01 {
    const TEST_NAME: &str = "subtract_regression01";

    /// Test parsing KCL.
    #[test]
    fn parse() {
        super::parse(TEST_NAME)
    }

    /// Test that parsing and unparsing KCL produces the original KCL input.
    #[tokio::test(flavor = "multi_thread")]
    async fn unparse() {
        super::unparse(TEST_NAME).await
    }

    /// Test that KCL is executed correctly.
    #[tokio::test(flavor = "multi_thread")]
    async fn kcl_test_execute() {
        super::execute(TEST_NAME, true).await
    }
}
mod subtract_regression02 {
    const TEST_NAME: &str = "subtract_regression02";

    /// Test parsing KCL.
    #[test]
    fn parse() {
        super::parse(TEST_NAME)
    }

    /// Test that parsing and unparsing KCL produces the original KCL input.
    #[tokio::test(flavor = "multi_thread")]
    async fn unparse() {
        super::unparse(TEST_NAME).await
    }

    /// Test that KCL is executed correctly.
    #[tokio::test(flavor = "multi_thread")]
    async fn kcl_test_execute() {
        super::execute(TEST_NAME, true).await
    }
}
mod subtract_regression03 {
    const TEST_NAME: &str = "subtract_regression03";

    /// Test parsing KCL.
    #[test]
    fn parse() {
        super::parse(TEST_NAME)
    }

    /// Test that parsing and unparsing KCL produces the original KCL input.
    #[tokio::test(flavor = "multi_thread")]
    async fn unparse() {
        super::unparse(TEST_NAME).await
    }

    /// Test that KCL is executed correctly.
    #[tokio::test(flavor = "multi_thread")]
    async fn kcl_test_execute() {
        super::execute(TEST_NAME, true).await
    }
}
mod subtract_regression04 {
    const TEST_NAME: &str = "subtract_regression04";

    /// Test parsing KCL.
    #[test]
    fn parse() {
        super::parse(TEST_NAME)
    }

    /// Test that parsing and unparsing KCL produces the original KCL input.
    #[tokio::test(flavor = "multi_thread")]
    async fn unparse() {
        super::unparse(TEST_NAME).await
    }

    /// Test that KCL is executed correctly.
    #[tokio::test(flavor = "multi_thread")]
    async fn kcl_test_execute() {
        super::execute(TEST_NAME, true).await
    }
}
mod subtract_regression05 {
    const TEST_NAME: &str = "subtract_regression05";

    /// Test parsing KCL.
    #[test]
    fn parse() {
        super::parse(TEST_NAME)
    }

    /// Test that parsing and unparsing KCL produces the original KCL input.
    #[tokio::test(flavor = "multi_thread")]
    async fn unparse() {
        super::unparse(TEST_NAME).await
    }

    /// Test that KCL is executed correctly.
    #[tokio::test(flavor = "multi_thread")]
    async fn kcl_test_execute() {
        super::execute(TEST_NAME, true).await
    }
}
mod subtract_regression06 {
    const TEST_NAME: &str = "subtract_regression06";

    /// Test parsing KCL.
    #[test]
    fn parse() {
        super::parse(TEST_NAME)
    }

    /// Test that parsing and unparsing KCL produces the original KCL input.
    #[tokio::test(flavor = "multi_thread")]
    async fn unparse() {
        super::unparse(TEST_NAME).await
    }

    /// Test that KCL is executed correctly.
    #[tokio::test(flavor = "multi_thread")]
    async fn kcl_test_execute() {
        super::execute(TEST_NAME, true).await
    }
}
mod fillet_duplicate_tags {
    const TEST_NAME: &str = "fillet_duplicate_tags";

    /// Test parsing KCL.
    #[test]
    fn parse() {
        super::parse(TEST_NAME)
    }

    /// Test that parsing and unparsing KCL produces the original KCL input.
    #[tokio::test(flavor = "multi_thread")]
    async fn unparse() {
        super::unparse(TEST_NAME).await
    }

    /// Test that KCL is executed correctly.
    #[tokio::test(flavor = "multi_thread")]
    async fn kcl_test_execute() {
        super::execute(TEST_NAME, true).await
    }
}
mod execute_engine_error_return {
    const TEST_NAME: &str = "execute_engine_error_return";

    /// Test parsing KCL.
    #[test]
    fn parse() {
        super::parse(TEST_NAME)
    }

    /// Test that parsing and unparsing KCL produces the original KCL input.
    #[tokio::test(flavor = "multi_thread")]
    async fn unparse() {
        super::unparse(TEST_NAME).await
    }

    /// Test that KCL is executed correctly.
    #[tokio::test(flavor = "multi_thread")]
    async fn kcl_test_execute() {
        super::execute(TEST_NAME, true).await
    }
}
mod basic_revolve_circle {
    const TEST_NAME: &str = "basic_revolve_circle";

    /// Test parsing KCL.
    #[test]
    fn parse() {
        super::parse(TEST_NAME)
    }

    /// Test that parsing and unparsing KCL produces the original KCL input.
    #[tokio::test(flavor = "multi_thread")]
    async fn unparse() {
        super::unparse(TEST_NAME).await
    }

    /// Test that KCL is executed correctly.
    #[tokio::test(flavor = "multi_thread")]
    async fn kcl_test_execute() {
        super::execute(TEST_NAME, true).await
    }
}
mod error_inside_fn_also_has_source_range_of_call_site_recursive {
    const TEST_NAME: &str = "error_inside_fn_also_has_source_range_of_call_site_recursive";

    /// Test parsing KCL.
    #[test]
    fn parse() {
        super::parse(TEST_NAME)
    }

    /// Test that parsing and unparsing KCL produces the original KCL input.
    #[tokio::test(flavor = "multi_thread")]
    async fn unparse() {
        super::unparse(TEST_NAME).await
    }

    /// Test that KCL is executed correctly.
    #[tokio::test(flavor = "multi_thread")]
    async fn kcl_test_execute() {
        super::execute(TEST_NAME, true).await
    }
}
mod error_revolve_on_edge_get_edge {
    const TEST_NAME: &str = "error_revolve_on_edge_get_edge";

    /// Test parsing KCL.
    #[test]
    fn parse() {
        super::parse(TEST_NAME)
    }

    /// Test that parsing and unparsing KCL produces the original KCL input.
    #[tokio::test(flavor = "multi_thread")]
    async fn unparse() {
        super::unparse(TEST_NAME).await
    }

    /// Test that KCL is executed correctly.
    #[tokio::test(flavor = "multi_thread")]
    async fn kcl_test_execute() {
        super::execute(TEST_NAME, true).await
    }
}
mod subtract_with_pattern {
    const TEST_NAME: &str = "subtract_with_pattern";

    /// Test parsing KCL.
    #[test]
    fn parse() {
        super::parse(TEST_NAME)
    }

    /// Test that parsing and unparsing KCL produces the original KCL input.
    #[tokio::test(flavor = "multi_thread")]
    async fn unparse() {
        super::unparse(TEST_NAME).await
    }

    /// Test that KCL is executed correctly.
    #[tokio::test(flavor = "multi_thread")]
    async fn kcl_test_execute() {
        super::execute(TEST_NAME, true).await
    }
}
mod subtract_with_pattern_cut_thru {
    const TEST_NAME: &str = "subtract_with_pattern_cut_thru";

    /// Test parsing KCL.
    #[test]
    fn parse() {
        super::parse(TEST_NAME)
    }

    /// Test that parsing and unparsing KCL produces the original KCL input.
    #[tokio::test(flavor = "multi_thread")]
    async fn unparse() {
        super::unparse(TEST_NAME).await
    }

    /// Test that KCL is executed correctly.
    #[tokio::test(flavor = "multi_thread")]
    async fn kcl_test_execute() {
        super::execute(TEST_NAME, true).await
    }
}
mod sketch_on_face_union {
    const TEST_NAME: &str = "sketch_on_face_union";

    /// Test parsing KCL.
    #[test]
    fn parse() {
        super::parse(TEST_NAME)
    }

    /// Test that parsing and unparsing KCL produces the original KCL input.
    #[tokio::test(flavor = "multi_thread")]
    async fn unparse() {
        super::unparse(TEST_NAME).await
    }

    /// Test that KCL is executed correctly.
    #[tokio::test(flavor = "multi_thread")]
    async fn kcl_test_execute() {
        super::execute(TEST_NAME, true).await
    }
}
mod multi_target_csg {
    const TEST_NAME: &str = "multi_target_csg";

    /// Test parsing KCL.
    #[test]
    fn parse() {
        super::parse(TEST_NAME)
    }

    /// Test that parsing and unparsing KCL produces the original KCL input.
    #[tokio::test(flavor = "multi_thread")]
    async fn unparse() {
        super::unparse(TEST_NAME).await
    }

    /// Test that KCL is executed correctly.
    #[tokio::test(flavor = "multi_thread")]
    async fn kcl_test_execute() {
        super::execute(TEST_NAME, true).await
    }
}
mod revolve_colinear {
    const TEST_NAME: &str = "revolve-colinear";

    /// Test parsing KCL.
    #[test]
    fn parse() {
        super::parse(TEST_NAME)
    }

    /// Test that parsing and unparsing KCL produces the original KCL input.
    #[tokio::test(flavor = "multi_thread")]
    async fn unparse() {
        super::unparse(TEST_NAME).await
    }

    /// Test that KCL is executed correctly.
    #[tokio::test(flavor = "multi_thread")]
    async fn kcl_test_execute() {
        super::execute(TEST_NAME, true).await
    }
}
mod subtract_regression07 {
    const TEST_NAME: &str = "subtract_regression07";

    /// Test parsing KCL.
    #[test]
    fn parse() {
        super::parse(TEST_NAME)
    }

    /// Test that parsing and unparsing KCL produces the original KCL input.
    #[tokio::test(flavor = "multi_thread")]
    async fn unparse() {
        super::unparse(TEST_NAME).await
    }

    /// Test that KCL is executed correctly.
    #[tokio::test(flavor = "multi_thread")]
    async fn kcl_test_execute() {
        super::execute(TEST_NAME, true).await
    }
}
mod subtract_regression08 {
    const TEST_NAME: &str = "subtract_regression08";

    /// Test parsing KCL.
    #[test]
    fn parse() {
        super::parse(TEST_NAME)
    }

    /// Test that parsing and unparsing KCL produces the original KCL input.
    #[tokio::test(flavor = "multi_thread")]
    async fn unparse() {
        super::unparse(TEST_NAME).await
    }

    /// Test that KCL is executed correctly.
    #[tokio::test(flavor = "multi_thread")]
    async fn kcl_test_execute() {
        super::execute(TEST_NAME, true).await
    }
}
mod subtract_regression09 {
    const TEST_NAME: &str = "subtract_regression09";

    /// Test parsing KCL.
    #[test]
    fn parse() {
        super::parse(TEST_NAME)
    }

    /// Test that parsing and unparsing KCL produces the original KCL input.
    #[tokio::test(flavor = "multi_thread")]
    async fn unparse() {
        super::unparse(TEST_NAME).await
    }

    /// Test that KCL is executed correctly.
    #[tokio::test(flavor = "multi_thread")]
    async fn kcl_test_execute() {
        super::execute(TEST_NAME, true).await
    }
}
mod subtract_regression10 {
    const TEST_NAME: &str = "subtract_regression10";

    /// Test parsing KCL.
    #[test]
    fn parse() {
        super::parse(TEST_NAME)
    }

    /// Test that parsing and unparsing KCL produces the original KCL input.
    #[tokio::test(flavor = "multi_thread")]
    async fn unparse() {
        super::unparse(TEST_NAME).await
    }

    /// Test that KCL is executed correctly.
    #[tokio::test(flavor = "multi_thread")]
    async fn kcl_test_execute() {
        super::execute(TEST_NAME, true).await
    }
}
mod nested_main_kcl {
    const TEST_NAME: &str = "nested_main_kcl";

    /// Test parsing KCL.
    #[test]
    fn parse() {
        super::parse(TEST_NAME)
    }

    /// Test that parsing and unparsing KCL produces the original KCL input.
    #[tokio::test(flavor = "multi_thread")]
    async fn unparse() {
        super::unparse(TEST_NAME).await
    }

    /// Test that KCL is executed correctly.
    #[tokio::test(flavor = "multi_thread")]
    async fn kcl_test_execute() {
        super::execute(TEST_NAME, true).await
    }
}
mod nested_windows_main_kcl {
    const TEST_NAME: &str = "nested_windows_main_kcl";

    /// Test parsing KCL.
    #[test]
    fn parse() {
        super::parse(TEST_NAME)
    }

    /// Test that parsing and unparsing KCL produces the original KCL input.
    #[tokio::test(flavor = "multi_thread")]
    async fn unparse() {
        super::unparse(TEST_NAME).await
    }

    /// Test that KCL is executed correctly.
    #[tokio::test(flavor = "multi_thread")]
    async fn kcl_test_execute() {
        super::execute(TEST_NAME, true).await
    }
}
mod nested_assembly {
    const TEST_NAME: &str = "nested_assembly";

    /// Test parsing KCL.
    #[test]
    fn parse() {
        super::parse(TEST_NAME)
    }

    /// Test that parsing and unparsing KCL produces the original KCL input.
    #[tokio::test(flavor = "multi_thread")]
    async fn unparse() {
        super::unparse(TEST_NAME).await
    }

    /// Test that KCL is executed correctly.
    #[tokio::test(flavor = "multi_thread")]
    async fn kcl_test_execute() {
        super::execute(TEST_NAME, true).await
    }
}
mod subtract_regression11 {
    const TEST_NAME: &str = "subtract_regression11";

    /// Test parsing KCL.
    #[test]
    fn parse() {
        super::parse(TEST_NAME)
    }

    /// Test that parsing and unparsing KCL produces the original KCL input.
    #[tokio::test(flavor = "multi_thread")]
    async fn unparse() {
        super::unparse(TEST_NAME).await
    }

    /// Test that KCL is executed correctly.
    #[tokio::test(flavor = "multi_thread")]
    async fn kcl_test_execute() {
        super::execute(TEST_NAME, true).await
    }
}
mod subtract_regression12 {
    const TEST_NAME: &str = "subtract_regression12";

    /// Test parsing KCL.
    #[test]
    fn parse() {
        super::parse(TEST_NAME)
    }

    /// Test that parsing and unparsing KCL produces the original KCL input.
    #[tokio::test(flavor = "multi_thread")]
    async fn unparse() {
        super::unparse(TEST_NAME).await
    }

    /// Test that KCL is executed correctly.
    #[tokio::test(flavor = "multi_thread")]
    async fn kcl_test_execute() {
        super::execute(TEST_NAME, true).await
    }
}
mod spheres {
    const TEST_NAME: &str = "spheres";

    /// Test parsing KCL.
    #[test]
    fn parse() {
        super::parse(TEST_NAME)
    }

    /// Test that parsing and unparsing KCL produces the original KCL input.
    #[tokio::test(flavor = "multi_thread")]
    async fn unparse() {
        super::unparse(TEST_NAME).await
    }

    /// Test that KCL is executed correctly.
    #[tokio::test(flavor = "multi_thread")]
    async fn kcl_test_execute() {
        super::execute(TEST_NAME, true).await
    }
}
mod var_ref_in_own_def {
    const TEST_NAME: &str = "var_ref_in_own_def";

    /// Test parsing KCL.
    #[test]
    fn parse() {
        super::parse(TEST_NAME)
    }

    /// Test that parsing and unparsing KCL produces the original KCL input.
    #[tokio::test(flavor = "multi_thread")]
    async fn unparse() {
        super::unparse(TEST_NAME).await
    }

    /// Test that KCL is executed correctly.
    #[tokio::test(flavor = "multi_thread")]
    async fn kcl_test_execute() {
        super::execute(TEST_NAME, true).await
    }
}
mod ascription_unknown_type {
    const TEST_NAME: &str = "ascription_unknown_type";

    /// Test parsing KCL.
    #[test]
    fn parse() {
        super::parse(TEST_NAME)
    }

    /// Test that parsing and unparsing KCL produces the original KCL input.
    #[tokio::test(flavor = "multi_thread")]
    async fn unparse() {
        super::unparse(TEST_NAME).await
    }

    /// Test that KCL is executed correctly.
    #[tokio::test(flavor = "multi_thread")]
    async fn kcl_test_execute() {
        super::execute(TEST_NAME, true).await
    }
}
mod var_ref_in_own_def_decl {
    const TEST_NAME: &str = "var_ref_in_own_def_decl";

    /// Test parsing KCL.
    #[test]
    fn parse() {
        super::parse(TEST_NAME)
    }

    /// Test that parsing and unparsing KCL produces the original KCL input.
    #[tokio::test(flavor = "multi_thread")]
    async fn unparse() {
        super::unparse(TEST_NAME).await
    }

    /// Test that KCL is executed correctly.
    #[tokio::test(flavor = "multi_thread")]
    async fn kcl_test_execute() {
        super::execute(TEST_NAME, true).await
    }
}
mod user_reported_union_2_bug {
    // TODO IF THIS TEST START PASSING, CLOSE THE FOLLOWING ISSUE
    // https://github.com/KittyCAD/modeling-app/issues/7310
    // and https://github.com/KittyCAD/engine/issues/3539
    const TEST_NAME: &str = "user_reported_union_2_bug";

    /// Test parsing KCL.
    #[test]
    fn parse() {
        super::parse(TEST_NAME)
    }

    /// Test that parsing and unparsing KCL produces the original KCL input.
    #[tokio::test(flavor = "multi_thread")]
    async fn unparse() {
        super::unparse(TEST_NAME).await
    }

    /// Test that KCL is executed correctly.
    #[tokio::test(flavor = "multi_thread")]
    async fn kcl_test_execute() {
        super::execute(TEST_NAME, false).await
    }
}
mod non_english_identifiers {
    const TEST_NAME: &str = "non_english_identifiers";

    /// Test parsing KCL.
    #[test]
    fn parse() {
        super::parse(TEST_NAME)
    }

    /// Test that parsing and unparsing KCL produces the original KCL input.
    #[tokio::test(flavor = "multi_thread")]
    async fn unparse() {
        super::unparse(TEST_NAME).await
    }

    /// Test that KCL is executed correctly.
    #[tokio::test(flavor = "multi_thread")]
    async fn kcl_test_execute() {
        super::execute(TEST_NAME, true).await
    }
}
mod rect {
    const TEST_NAME: &str = "rect";

    /// Test parsing KCL.
    #[test]
    fn parse() {
        super::parse(TEST_NAME)
    }

    /// Test that parsing and unparsing KCL produces the original KCL input.
    #[tokio::test(flavor = "multi_thread")]
    async fn unparse() {
        super::unparse(TEST_NAME).await
    }

    /// Test that KCL is executed correctly.
    #[tokio::test(flavor = "multi_thread")]
    async fn kcl_test_execute() {
        super::execute(TEST_NAME, true).await
    }
}
mod rect_helper {
    const TEST_NAME: &str = "rect_helper";

    /// Test parsing KCL.
    #[test]
    fn parse() {
        super::parse(TEST_NAME)
    }

    /// Test that parsing and unparsing KCL produces the original KCL input.
    #[tokio::test(flavor = "multi_thread")]
    async fn unparse() {
        super::unparse(TEST_NAME).await
    }

    /// Test that KCL is executed correctly.
    #[tokio::test(flavor = "multi_thread")]
    async fn kcl_test_execute() {
        super::execute(TEST_NAME, true).await
    }
}
mod plane_of {
    const TEST_NAME: &str = "plane_of";

    /// Test parsing KCL.
    #[test]
    fn parse() {
        super::parse(TEST_NAME)
    }

    /// Test that parsing and unparsing KCL produces the original KCL input.
    #[tokio::test(flavor = "multi_thread")]
    async fn unparse() {
        super::unparse(TEST_NAME).await
    }

    /// Test that KCL is executed correctly.
    #[tokio::test(flavor = "multi_thread")]
    async fn kcl_test_execute() {
        super::execute(TEST_NAME, true).await
    }
}
mod complex_expr_as_array_index {
    const TEST_NAME: &str = "complex_expr_as_array_index";

    /// Test parsing KCL.
    #[test]
    fn parse() {
        super::parse(TEST_NAME)
    }

    /// Test that parsing and unparsing KCL produces the original KCL input.
    #[tokio::test(flavor = "multi_thread")]
    async fn unparse() {
        super::unparse(TEST_NAME).await
    }

    /// Test that KCL is executed correctly.
    #[tokio::test(flavor = "multi_thread")]
    async fn kcl_test_execute() {
        super::execute(TEST_NAME, true).await
    }
}
mod elliptic_curve_inches_regression {
    const TEST_NAME: &str = "elliptic_curve_inches_regression";

    /// Test parsing KCL.
    #[test]
    fn parse() {
        super::parse(TEST_NAME)
    }

    /// Test that parsing and unparsing KCL produces the original KCL input.
    #[tokio::test(flavor = "multi_thread")]
    async fn unparse() {
        super::unparse(TEST_NAME).await
    }

    /// Test that KCL is executed correctly.
    #[tokio::test(flavor = "multi_thread")]
    async fn kcl_test_execute() {
        super::execute(TEST_NAME, true).await
    }
}
mod tag_inner_face {
    const TEST_NAME: &str = "tag_inner_face";

    /// Test parsing KCL.
    #[test]
    fn parse() {
        super::parse(TEST_NAME)
    }

    /// Test that parsing and unparsing KCL produces the original KCL input.
    #[tokio::test(flavor = "multi_thread")]
    async fn unparse() {
        super::unparse(TEST_NAME).await
    }

    /// Test that KCL is executed correctly.
    #[tokio::test(flavor = "multi_thread")]
    async fn kcl_test_execute() {
        super::execute(TEST_NAME, true).await
    }
}
<<<<<<< HEAD
mod double_close {
    const TEST_NAME: &str = "double_close";
=======
mod revolve_on_face {
    const TEST_NAME: &str = "revolve_on_face";
>>>>>>> 6fa24dce

    /// Test parsing KCL.
    #[test]
    fn parse() {
        super::parse(TEST_NAME)
    }

    /// Test that parsing and unparsing KCL produces the original KCL input.
    #[tokio::test(flavor = "multi_thread")]
    async fn unparse() {
        super::unparse(TEST_NAME).await
    }

    /// Test that KCL is executed correctly.
    #[tokio::test(flavor = "multi_thread")]
    async fn kcl_test_execute() {
        super::execute(TEST_NAME, true).await
    }
}<|MERGE_RESOLUTION|>--- conflicted
+++ resolved
@@ -3838,13 +3838,31 @@
         super::execute(TEST_NAME, true).await
     }
 }
-<<<<<<< HEAD
+
 mod double_close {
     const TEST_NAME: &str = "double_close";
-=======
+
+    /// Test parsing KCL.
+    #[test]
+    fn parse() {
+        super::parse(TEST_NAME)
+    }
+
+    /// Test that parsing and unparsing KCL produces the original KCL input.
+    #[tokio::test(flavor = "multi_thread")]
+    async fn unparse() {
+        super::unparse(TEST_NAME).await
+    }
+
+    /// Test that KCL is executed correctly.
+    #[tokio::test(flavor = "multi_thread")]
+    async fn kcl_test_execute() {
+        super::execute(TEST_NAME, true).await
+    }
+}
+
 mod revolve_on_face {
     const TEST_NAME: &str = "revolve_on_face";
->>>>>>> 6fa24dce
 
     /// Test parsing KCL.
     #[test]
