use std::{
    panic::{AssertUnwindSafe, catch_unwind},
    path::{Path, PathBuf},
};

use indexmap::IndexMap;

use crate::{
    ExecOutcome, ExecState, ExecutorContext, ModuleId,
    errors::KclError,
    exec::KclValue,
    execution::{EnvironmentRef, ModuleArtifactState},
};
#[cfg(feature = "artifact-graph")]
use crate::{
    execution::ArtifactGraph,
    modules::{ModulePath, ModuleRepr},
};

mod kcl_samples;

/// A simulation test.
#[derive(Debug, Clone)]
struct Test {
    /// The name of the test.
    name: String,
    /// The KCL file that's the entry point, e.g. "main.kcl", in the `input_dir`.
    entry_point: PathBuf,
    /// Input KCL files are in this directory.
    input_dir: PathBuf,
    /// Expected snapshot output files are in this directory.
    output_dir: PathBuf,
    /// True to skip asserting the artifact graph and only write it. The default
    /// is false and to assert it.
    #[cfg_attr(not(feature = "artifact-graph"), expect(dead_code))]
    skip_assert_artifact_graph: bool,
}

pub(crate) const RENDERED_MODEL_NAME: &str = "rendered_model.png";

#[cfg(feature = "artifact-graph")]
const REPO_ROOT: &str = "../..";

fn is_writing() -> bool {
    matches!(std::env::var("ZOO_SIM_UPDATE").as_deref(), Ok("always"))
}

impl Test {
    fn new(name: &str) -> Self {
        Self {
            name: name.to_owned(),
            entry_point: Path::new("tests").join(name).join("input.kcl"),
            input_dir: Path::new("tests").join(name),
            output_dir: Path::new("tests").join(name),
            skip_assert_artifact_graph: false,
        }
    }

    /// Read in the entry point file and return its contents as a string.
    pub fn read(&self) -> String {
        std::fs::read_to_string(&self.entry_point)
            .unwrap_or_else(|e| panic!("Failed to read file: {:?} due to {e}", self.entry_point))
    }
}

impl ExecState {
    /// Same as [`Self::into_exec_outcome`], but also returns the module state.
    async fn into_test_exec_outcome(
        self,
        main_ref: EnvironmentRef,
        ctx: &ExecutorContext,
        project_directory: &Path,
    ) -> (ExecOutcome, IndexMap<String, ModuleArtifactState>) {
        let module_state = self.to_module_state(project_directory);
        let outcome = self.into_exec_outcome(main_ref, ctx).await;
        (outcome, module_state)
    }

    #[cfg(not(feature = "artifact-graph"))]
    fn to_module_state(&self, _project_directory: &Path) -> IndexMap<String, ModuleArtifactState> {
        Default::default()
    }

    /// The keys of the map are the module paths.  Can't use `ModulePath` since
    /// it needs to be converted to a string to be a JSON object key.  The paths
    /// need to be relative so that generating locally works in CI.
    #[cfg(feature = "artifact-graph")]
    fn to_module_state(&self, _project_directory: &Path) -> IndexMap<String, ModuleArtifactState> {
        let project_directory = std::path::Path::new(REPO_ROOT)
            .canonicalize()
            .unwrap_or_else(|_| panic!("Failed to canonicalize project directory: {REPO_ROOT}"));
        let mut module_state = IndexMap::new();
        for info in self.modules().values() {
            let relative_path = relative_module_path(&info.path, &project_directory).unwrap_or_else(|err| {
                panic!(
                    "Failed to get relative module path for {:?} in {:?}; caused by {err:?}",
                    &info.path, project_directory
                )
            });
            match &info.repr {
                ModuleRepr::Root => {
                    module_state.insert(relative_path, self.root_module_artifact_state().clone());
                }
                ModuleRepr::Kcl(_, None) => {
                    module_state.insert(relative_path, Default::default());
                }
                ModuleRepr::Kcl(_, Some(outcome)) => {
                    module_state.insert(relative_path, outcome.artifacts.clone());
                }
                ModuleRepr::Foreign(_, Some((_, module_artifacts))) => {
                    module_state.insert(relative_path, module_artifacts.clone());
                }
                ModuleRepr::Foreign(_, None) | ModuleRepr::Dummy => {}
            }
        }
        module_state
    }
}

#[cfg(feature = "artifact-graph")]
fn relative_module_path(module_path: &ModulePath, abs_project_directory: &Path) -> Result<String, std::io::Error> {
    match module_path {
        ModulePath::Main => Ok("main".to_owned()),
        ModulePath::Local { value: path, .. } => {
            let abs_path = path.canonicalize()?;
            abs_path
                .strip_prefix(abs_project_directory)
                .map(|p| p.to_string_lossy())
                .map_err(|_| std::io::Error::other(format!("Failed to strip prefix from module path {abs_path:?}")))
        }
        ModulePath::Std { value } => Ok(format!("std::{value}")),
    }
}

fn assert_snapshot<F, R>(test: &Test, operation: &str, f: F)
where
    F: FnOnce() -> R,
{
    let mut settings = insta::Settings::clone_current();
    // These make the snapshots more readable and match our dir structure.
    settings.set_omit_expression(true);
    settings.set_snapshot_path(Path::new("..").join(&test.output_dir));
    settings.set_prepend_module_to_snapshot(false);
    settings.set_description(format!("{operation} {}.kcl", &test.name));
    // We don't do it on the flowchart
    if operation != "Artifact graph flowchart" {
        // Sorting maps makes them easier to diff.
        settings.set_sort_maps(true);
    }
    // Replace UUIDs with the string "[uuid]", because otherwise the tests would constantly
    // be changing the UUID. This is a stopgap measure until we make the engine more deterministic.
    settings.add_filter(
        r"\b[[:xdigit:]]{8}-[[:xdigit:]]{4}-[[:xdigit:]]{4}-[[:xdigit:]]{4}-[[:xdigit:]]{12}\b",
        "[uuid]",
    );
    // Run `f` (the closure that was passed in) with these settings.
    settings.bind(f);
}

fn parse(test_name: &str) {
    parse_test(&Test::new(test_name));
}

fn parse_test(test: &Test) {
    let input = test.read();
    let parse_res = Result::<_, KclError>::Ok(crate::parsing::parse_str(&input, ModuleId::default()).unwrap());
    assert_snapshot(test, "Result of parsing", || {
        insta::assert_json_snapshot!("ast", parse_res, {
            ".**.start" => 0,
            ".**.end" => 0,
            ".**.commentStart" => 0,
        });
    });
}

async fn unparse(test_name: &str) {
    unparse_test(&Test::new(test_name)).await;
}

async fn unparse_test(test: &Test) {
    // Parse into an AST
    let input = test.read();
    let ast = crate::parsing::parse_str(&input, ModuleId::default()).unwrap();

    // Check recasting.
    let actual = ast.recast_top(&Default::default(), 0);
    let input_result = catch_unwind(AssertUnwindSafe(|| {
        assert_snapshot(test, "Result of unparsing", || {
            insta::assert_snapshot!("unparsed", actual);
        })
    }));

    // Check all the rest of the files in the directory.
    let kcl_files = crate::unparser::walk_dir(&test.input_dir).await.unwrap();
    // Filter out the entry point file.
    let kcl_files = kcl_files.into_iter().filter(|f| f != &test.entry_point);
    let futures = kcl_files
        .into_iter()
        .filter(|file| file.extension().is_some_and(|ext| ext == "kcl")) // We only care about kcl
        // files here.
        .map(|file| {
            let snap_path = Path::new("..").join(&test.output_dir);
            tokio::spawn(async move {
                let contents = tokio::fs::read_to_string(&file).await.unwrap();
                let program = crate::Program::parse_no_errs(&contents).unwrap();
                let recast = program.recast_with_options(&Default::default());

                catch_unwind(AssertUnwindSafe(|| {
                    let mut settings = insta::Settings::clone_current();
                    settings.set_omit_expression(true);
                    settings.set_snapshot_path(snap_path);
                    settings.set_prepend_module_to_snapshot(false);
                    settings.set_snapshot_suffix(file.file_name().unwrap().to_str().unwrap());
                    settings.set_description(format!("Result of unparsing {}", file.display()));
                    // Run `f` (the closure that was passed in) with these settings.
                    settings.bind(|| {
                        insta::assert_snapshot!("unparsed", recast);
                    })
                }))
            })
        })
        .collect::<Vec<_>>();

    // Join all futures and await their completion.
    for future in futures {
        future.await.unwrap().unwrap();
    }
    input_result.unwrap();
}

async fn execute(test_name: &str, render_to_png: bool) {
    execute_test(&Test::new(test_name), render_to_png, false).await
}

async fn execute_test(test: &Test, render_to_png: bool, export_step: bool) {
    let input = test.read();
    let ast = crate::Program::parse_no_errs(&input).unwrap();
    let program_to_lint = ast.clone();

    // Run the program.
    let exec_res = crate::test_server::execute_and_snapshot_ast(ast, Some(test.entry_point.clone()), export_step).await;
    match exec_res {
        Ok((exec_state, ctx, env_ref, png, step)) => {
            let fail_path = test.output_dir.join("execution_error.snap");
            if std::fs::exists(&fail_path).unwrap() {
                panic!(
                    "This test case is expected to fail, but it passed. If this is intended, and the test should actually be passing now, please delete kcl-lib/{}",
                    fail_path.to_string_lossy()
                )
            }
            if render_to_png {
                twenty_twenty::assert_image(test.output_dir.join(RENDERED_MODEL_NAME), &png, 0.99);
            }

            // Ensure the step has data.
            if export_step {
                let Some(step_contents) = step else {
                    panic!("Step data was not generated");
                };
                if step_contents.is_empty() {
                    panic!("Step data was empty");
                }
            }
            let ok_snap = catch_unwind(AssertUnwindSafe(|| {
                assert_snapshot(test, "Execution success", || {
                    insta::assert_json_snapshot!("execution_success", ())
                })
            }));

            #[cfg(not(feature = "artifact-graph"))]
            let lint_findings = program_to_lint.lint_all().expect("failed to lint program");
            #[cfg(feature = "artifact-graph")]
            let mut lint_findings = program_to_lint.lint_all().expect("failed to lint program");
            #[cfg(feature = "artifact-graph")]
            lint_findings.extend(
                exec_state
                    .modules()
                    .values()
                    .filter_map(|module| {
                        // Don't lint the stdlib.
                        if matches!(module.path, ModulePath::Std { .. }) {
                            return None;
                        }
                        // Only lint KCL files.
                        match &module.repr {
                            ModuleRepr::Root | ModuleRepr::Foreign(..) | ModuleRepr::Dummy => None,
                            ModuleRepr::Kcl(node, _exec_result) => {
                                Some(node.lint_all().expect("failed to lint program"))
                            }
                        }
                    })
                    .flatten(),
            );

            let (outcome, module_state) = exec_state.into_test_exec_outcome(env_ref, &ctx, &test.input_dir).await;

            assert_common_snapshots(test, outcome.variables);

            #[cfg(not(feature = "artifact-graph"))]
            drop(module_state);
            #[cfg(feature = "artifact-graph")]
            assert_artifact_snapshots(test, module_state, outcome.artifact_graph);

            ok_snap.unwrap();

            let lint_snap_path = test.output_dir.join("lints.snap");
            if lint_findings.is_empty() {
                if is_writing() {
                    let _ = std::fs::remove_file(&lint_snap_path);
                } else if lint_snap_path.exists() {
                    eprintln!(
                        "This test case produced no lints, but it previously did. If this is intended, and the test should actually be lint-free now, please delete kcl-lib/{}.",
                        lint_snap_path.to_string_lossy()
                    );
                    panic!("Missing lints");
                }
            } else {
                assert_snapshot(test, "Lints", || insta::assert_json_snapshot!("lints", lint_findings));
            }
        }
        Err(e) => {
            let ok_path = test.output_dir.join("execution_success.snap");
            let previously_passed = std::fs::exists(&ok_path).unwrap();
            match e.error {
                crate::errors::ExecError::Kcl(error) => {
                    // Snapshot the KCL error with a fancy graphical report.
                    // This looks like a Cargo compile error, with arrows pointing
                    // to source code, underlines, etc.
                    miette::set_hook(Box::new(|_| {
                        Box::new(miette::MietteHandlerOpts::new().show_related_errors_as_nested().build())
                    }))
                    .unwrap();
                    let report = error.clone().into_miette_report_with_outputs(&input).unwrap();
                    let report = miette::Report::new(report);
                    if previously_passed {
                        eprintln!(
                            "This test case failed, but it previously passed. If this is intended, and the test should actually be failing now, please delete kcl-lib/{} and other associated passing artifacts",
                            ok_path.to_string_lossy()
                        );
                        panic!("{report:?}");
                    }
                    let report = format!("{report:?}");

                    let err_result = catch_unwind(AssertUnwindSafe(|| {
                        assert_snapshot(test, "Error from executing", || {
                            insta::assert_snapshot!("execution_error", report);
                        })
                    }));

                    assert_common_snapshots(test, error.variables);

                    #[cfg(feature = "artifact-graph")]
                    {
                        let module_state = e
                            .exec_state
                            .map(|e| e.to_module_state(&test.input_dir))
                            .unwrap_or_default();
                        assert_artifact_snapshots(test, module_state, error.artifact_graph);
                    }
                    err_result.unwrap();
                }
                e => {
                    // These kinds of errors aren't expected to occur. We don't
                    // snapshot them because they indicate there's something wrong
                    // with the Rust test, not with the KCL code being tested.
                    panic!("{e}")
                }
            };
        }
    }
}

/// Assert snapshots that should happen both when KCL execution succeeds and
/// when it results in an error.
fn assert_common_snapshots(test: &Test, variables: IndexMap<String, KclValue>) {
    let mem_result = catch_unwind(AssertUnwindSafe(|| {
        assert_snapshot(test, "Variables in memory after executing", || {
            insta::assert_json_snapshot!("program_memory", variables, {
                 ".**.sourceRange" => Vec::new(),
            })
        })
    }));
    mem_result.unwrap();
}

/// Assert snapshots for artifacts that should happen both when KCL execution
/// succeeds and when it results in an error.
#[cfg(feature = "artifact-graph")]
fn assert_artifact_snapshots(
    test: &Test,
    module_state: IndexMap<String, ModuleArtifactState>,
    artifact_graph: ArtifactGraph,
) {
    let module_operations = module_state
        .iter()
        .map(|(path, s)| (path, &s.operations))
        // Remove empty modules, to save filespace,
        // and so that adding a new module without any operations
        // doesn't generate a massive diff.
        .filter(|(_path, s)| !s.is_empty())
        .collect::<IndexMap<_, _>>();
    let result1 = catch_unwind(AssertUnwindSafe(|| {
        assert_snapshot(test, "Operations executed", || {
            insta::assert_json_snapshot!("ops", module_operations, {
                ".**.sourceRange" => Vec::new(),
                ".**.functionSourceRange" => Vec::new(),
                ".**.moduleId" => 0,
            });
        })
    }));
    let module_commands = module_state
        .iter()
        .map(|(path, s)| (path, &s.commands))
        // Remove empty modules, to save filespace,
        // and so that adding a new module without any operations
        // doesn't generate a massive diff.
        .filter(|(_path, s)| !s.is_empty())
        .collect::<IndexMap<_, _>>();
    let result2 = catch_unwind(AssertUnwindSafe(|| {
        assert_snapshot(test, "Artifact commands", || {
            insta::assert_json_snapshot!("artifact_commands", module_commands, {
                ".**.range" => Vec::new(),
            });
        })
    }));
    let result3 = catch_unwind(AssertUnwindSafe(|| {
        // If the user is explicitly writing, we always want to run so that they
        // can save new expected output.  There's no way to reliably determine
        // if insta will write, as far as I can tell, so we use our own
        // environment variable.
        let is_writing = is_writing();
        if !test.skip_assert_artifact_graph || is_writing {
            assert_snapshot(test, "Artifact graph flowchart", || {
                let flowchart = artifact_graph
                    .to_mermaid_flowchart()
                    .unwrap_or_else(|e| format!("Failed to convert artifact graph to flowchart: {e}"));
                // Change the snapshot suffix so that it is rendered as a Markdown file
                // in GitHub.
                insta::assert_binary_snapshot!("artifact_graph_flowchart.md", flowchart.as_bytes().to_owned());
            })
        }
    }));

    result1.unwrap();
    result2.unwrap();
    result3.unwrap();
}

mod cube {
    const TEST_NAME: &str = "cube";

    /// Test parsing KCL.
    #[test]
    fn parse() {
        super::parse(TEST_NAME)
    }

    /// Test that parsing and unparsing KCL produces the original KCL input.
    #[tokio::test(flavor = "multi_thread")]
    async fn unparse() {
        super::unparse(TEST_NAME).await
    }

    /// Test that KCL is executed correctly.
    #[tokio::test(flavor = "multi_thread")]
    async fn kcl_test_execute() {
        super::execute(TEST_NAME, true).await
    }
}
mod cube_with_error {
    const TEST_NAME: &str = "cube_with_error";

    /// Test parsing KCL.
    #[test]
    fn parse() {
        super::parse(TEST_NAME)
    }

    /// Test that parsing and unparsing KCL produces the original KCL input.
    #[tokio::test(flavor = "multi_thread")]
    async fn unparse() {
        super::unparse(TEST_NAME).await
    }

    /// Test that KCL is executed correctly.
    #[tokio::test(flavor = "multi_thread")]
    async fn kcl_test_execute() {
        super::execute(TEST_NAME, true).await
    }
}
mod any_type {
    const TEST_NAME: &str = "any_type";

    /// Test parsing KCL.
    #[test]
    fn parse() {
        super::parse(TEST_NAME)
    }

    /// Test that parsing and unparsing KCL produces the original KCL input.
    #[tokio::test(flavor = "multi_thread")]
    async fn unparse() {
        super::unparse(TEST_NAME).await
    }

    /// Test that KCL is executed correctly.
    #[tokio::test(flavor = "multi_thread")]
    async fn kcl_test_execute() {
        super::execute(TEST_NAME, false).await
    }
}
mod coerce_from_trig_to_point {
    const TEST_NAME: &str = "coerce_from_trig_to_point";

    /// Test parsing KCL.
    #[test]
    fn parse() {
        super::parse(TEST_NAME)
    }

    /// Test that parsing and unparsing KCL produces the original KCL input.
    #[tokio::test(flavor = "multi_thread")]
    async fn unparse() {
        super::unparse(TEST_NAME).await
    }

    /// Test that KCL is executed correctly.
    #[tokio::test(flavor = "multi_thread")]
    async fn kcl_test_execute() {
        super::execute(TEST_NAME, true).await
    }
}
mod artifact_graph_example_code1 {
    const TEST_NAME: &str = "artifact_graph_example_code1";

    /// Test parsing KCL.
    #[test]
    fn parse() {
        super::parse(TEST_NAME)
    }

    /// Test that parsing and unparsing KCL produces the original KCL input.
    #[tokio::test(flavor = "multi_thread")]
    async fn unparse() {
        super::unparse(TEST_NAME).await
    }

    /// Test that KCL is executed correctly.
    #[tokio::test(flavor = "multi_thread")]
    async fn kcl_test_execute() {
        super::execute(TEST_NAME, true).await
    }
}
mod artifact_graph_example_code_no_3d {
    const TEST_NAME: &str = "artifact_graph_example_code_no_3d";

    /// Test parsing KCL.
    #[test]
    fn parse() {
        super::parse(TEST_NAME)
    }

    /// Test that parsing and unparsing KCL produces the original KCL input.
    #[tokio::test(flavor = "multi_thread")]
    async fn unparse() {
        super::unparse(TEST_NAME).await
    }

    /// Test that KCL is executed correctly.
    #[tokio::test(flavor = "multi_thread")]
    async fn kcl_test_execute() {
        super::execute(TEST_NAME, true).await
    }
}
mod artifact_graph_example_code_offset_planes {
    const TEST_NAME: &str = "artifact_graph_example_code_offset_planes";

    /// Test parsing KCL.
    #[test]
    fn parse() {
        super::parse(TEST_NAME)
    }

    /// Test that parsing and unparsing KCL produces the original KCL input.
    #[tokio::test(flavor = "multi_thread")]
    async fn unparse() {
        super::unparse(TEST_NAME).await
    }

    /// Test that KCL is executed correctly.
    #[tokio::test(flavor = "multi_thread")]
    async fn kcl_test_execute() {
        super::execute(TEST_NAME, true).await
    }
}
mod artifact_graph_sketch_on_face_etc {
    const TEST_NAME: &str = "artifact_graph_sketch_on_face_etc";

    /// Test parsing KCL.
    #[test]
    fn parse() {
        super::parse(TEST_NAME)
    }

    /// Test that parsing and unparsing KCL produces the original KCL input.
    #[tokio::test(flavor = "multi_thread")]
    async fn unparse() {
        super::unparse(TEST_NAME).await
    }

    /// Test that KCL is executed correctly.
    #[tokio::test(flavor = "multi_thread")]
    async fn kcl_test_execute() {
        super::execute(TEST_NAME, true).await
    }
}
mod helix_ccw {
    const TEST_NAME: &str = "helix_ccw";

    /// Test parsing KCL.
    #[test]
    fn parse() {
        super::parse(TEST_NAME)
    }

    /// Test that parsing and unparsing KCL produces the original KCL input.
    #[tokio::test(flavor = "multi_thread")]
    async fn unparse() {
        super::unparse(TEST_NAME).await
    }

    /// Test that KCL is executed correctly.
    #[tokio::test(flavor = "multi_thread")]
    async fn kcl_test_execute() {
        super::execute(TEST_NAME, true).await
    }
}
mod double_map_fn {
    const TEST_NAME: &str = "double_map_fn";

    /// Test parsing KCL.
    #[test]
    fn parse() {
        super::parse(TEST_NAME)
    }

    /// Test that parsing and unparsing KCL produces the original KCL input.
    #[tokio::test(flavor = "multi_thread")]
    async fn unparse() {
        super::unparse(TEST_NAME).await
    }

    /// Test that KCL is executed correctly.
    #[tokio::test(flavor = "multi_thread")]
    async fn kcl_test_execute() {
        super::execute(TEST_NAME, false).await
    }
}
mod index_of_array {
    const TEST_NAME: &str = "index_of_array";

    /// Test parsing KCL.
    #[test]
    fn parse() {
        super::parse(TEST_NAME)
    }

    /// Test that parsing and unparsing KCL produces the original KCL input.
    #[tokio::test(flavor = "multi_thread")]
    async fn unparse() {
        super::unparse(TEST_NAME).await
    }

    /// Test that KCL is executed correctly.
    #[tokio::test(flavor = "multi_thread")]
    async fn kcl_test_execute() {
        super::execute(TEST_NAME, false).await
    }
}
mod comparisons {
    const TEST_NAME: &str = "comparisons";

    /// Test parsing KCL.
    #[test]
    fn parse() {
        super::parse(TEST_NAME)
    }

    /// Test that parsing and unparsing KCL produces the original KCL input.
    #[tokio::test(flavor = "multi_thread")]
    async fn unparse() {
        super::unparse(TEST_NAME).await
    }

    /// Test that KCL is executed correctly.
    #[tokio::test(flavor = "multi_thread")]
    async fn kcl_test_execute() {
        super::execute(TEST_NAME, false).await
    }
}
mod array_range_expr {
    const TEST_NAME: &str = "array_range_expr";

    /// Test parsing KCL.
    #[test]
    fn parse() {
        super::parse(TEST_NAME)
    }

    /// Test that parsing and unparsing KCL produces the original KCL input.
    #[tokio::test(flavor = "multi_thread")]
    async fn unparse() {
        super::unparse(TEST_NAME).await
    }

    /// Test that KCL is executed correctly.
    #[tokio::test(flavor = "multi_thread")]
    async fn kcl_test_execute() {
        super::execute(TEST_NAME, false).await
    }
}
mod array_range_negative_expr {
    const TEST_NAME: &str = "array_range_negative_expr";

    /// Test parsing KCL.
    #[test]
    fn parse() {
        super::parse(TEST_NAME)
    }

    /// Test that parsing and unparsing KCL produces the original KCL input.
    #[tokio::test(flavor = "multi_thread")]
    async fn unparse() {
        super::unparse(TEST_NAME).await
    }

    /// Test that KCL is executed correctly.
    #[tokio::test(flavor = "multi_thread")]
    async fn kcl_test_execute() {
        super::execute(TEST_NAME, false).await
    }
}
mod array_range_with_units {
    const TEST_NAME: &str = "array_range_with_units";

    /// Test parsing KCL.
    #[test]
    fn parse() {
        super::parse(TEST_NAME)
    }

    /// Test that parsing and unparsing KCL produces the original KCL input.
    #[tokio::test(flavor = "multi_thread")]
    async fn unparse() {
        super::unparse(TEST_NAME).await
    }

    /// Test that KCL is executed correctly.
    #[tokio::test(flavor = "multi_thread")]
    async fn kcl_test_execute() {
        super::execute(TEST_NAME, false).await
    }
}
mod array_range_mismatch_units {
    const TEST_NAME: &str = "array_range_mismatch_units";

    /// Test parsing KCL.
    #[test]
    fn parse() {
        super::parse(TEST_NAME)
    }

    /// Test that parsing and unparsing KCL produces the original KCL input.
    #[tokio::test(flavor = "multi_thread")]
    async fn unparse() {
        super::unparse(TEST_NAME).await
    }

    /// Test that KCL is executed correctly.
    #[tokio::test(flavor = "multi_thread")]
    async fn kcl_test_execute() {
        super::execute(TEST_NAME, false).await
    }
}
mod array_range_units_default_count {
    const TEST_NAME: &str = "array_range_units_default_count";

    /// Test parsing KCL.
    #[test]
    fn parse() {
        super::parse(TEST_NAME)
    }

    /// Test that parsing and unparsing KCL produces the original KCL input.
    #[tokio::test(flavor = "multi_thread")]
    async fn unparse() {
        super::unparse(TEST_NAME).await
    }

    /// Test that KCL is executed correctly.
    #[tokio::test(flavor = "multi_thread")]
    async fn kcl_test_execute() {
        super::execute(TEST_NAME, false).await
    }
}

mod sketch_in_object {
    const TEST_NAME: &str = "sketch_in_object";

    /// Test parsing KCL.
    #[test]
    fn parse() {
        super::parse(TEST_NAME)
    }

    /// Test that parsing and unparsing KCL produces the original KCL input.
    #[tokio::test(flavor = "multi_thread")]
    async fn unparse() {
        super::unparse(TEST_NAME).await
    }

    /// Test that KCL is executed correctly.
    #[tokio::test(flavor = "multi_thread")]
    async fn kcl_test_execute() {
        super::execute(TEST_NAME, false).await
    }
}
mod if_else {
    const TEST_NAME: &str = "if_else";

    /// Test parsing KCL.
    #[test]
    fn parse() {
        super::parse(TEST_NAME)
    }

    /// Test that parsing and unparsing KCL produces the original KCL input.
    #[tokio::test(flavor = "multi_thread")]
    async fn unparse() {
        super::unparse(TEST_NAME).await
    }

    /// Test that KCL is executed correctly.
    #[tokio::test(flavor = "multi_thread")]
    async fn kcl_test_execute() {
        super::execute(TEST_NAME, false).await
    }
}
mod add_lots {
    const TEST_NAME: &str = "add_lots";

    /// Test parsing KCL.
    #[test]
    fn parse() {
        super::parse(TEST_NAME)
    }

    /// Test that parsing and unparsing KCL produces the original KCL input.
    #[tokio::test(flavor = "multi_thread")]
    async fn unparse() {
        super::unparse(TEST_NAME).await
    }

    /// Test that KCL is executed correctly.
    #[tokio::test(flavor = "multi_thread")]
    async fn kcl_test_execute() {
        super::execute(TEST_NAME, false).await
    }
}
mod add_arrays {
    const TEST_NAME: &str = "add_arrays";

    /// Test parsing KCL.
    #[test]
    fn parse() {
        super::parse(TEST_NAME)
    }

    /// Test that parsing and unparsing KCL produces the original KCL input.
    #[tokio::test(flavor = "multi_thread")]
    async fn unparse() {
        super::unparse(TEST_NAME).await
    }

    /// Test that KCL is executed correctly.
    #[tokio::test(flavor = "multi_thread")]
    async fn kcl_test_execute() {
        super::execute(TEST_NAME, false).await
    }
}
mod argument_error {
    //! The argument error points to the problematic argument in the call site,
    //! not the function definition that the variable points to.

    const TEST_NAME: &str = "argument_error";

    /// Test parsing KCL.
    #[test]
    fn parse() {
        super::parse(TEST_NAME)
    }

    /// Test that parsing and unparsing KCL produces the original KCL input.
    #[tokio::test(flavor = "multi_thread")]
    async fn unparse() {
        super::unparse(TEST_NAME).await
    }

    /// Test that KCL is executed correctly.
    #[tokio::test(flavor = "multi_thread")]
    async fn kcl_test_execute() {
        super::execute(TEST_NAME, false).await
    }
}
mod array_elem_push {
    const TEST_NAME: &str = "array_elem_push";

    /// Test parsing KCL.
    #[test]
    fn parse() {
        super::parse(TEST_NAME)
    }

    /// Test that parsing and unparsing KCL produces the original KCL input.
    #[tokio::test(flavor = "multi_thread")]
    async fn unparse() {
        super::unparse(TEST_NAME).await
    }

    /// Test that KCL is executed correctly.
    #[tokio::test(flavor = "multi_thread")]
    async fn kcl_test_execute() {
        super::execute(TEST_NAME, false).await
    }
}
mod array_concat_non_array {
    const TEST_NAME: &str = "array_concat_non_array";

    /// Test parsing KCL.
    #[test]
    fn parse() {
        super::parse(TEST_NAME)
    }

    /// Test that parsing and unparsing KCL produces the original KCL input.
    #[tokio::test(flavor = "multi_thread")]
    async fn unparse() {
        super::unparse(TEST_NAME).await
    }

    /// Test that KCL is executed correctly.
    #[tokio::test(flavor = "multi_thread")]
    async fn kcl_test_execute() {
        super::execute(TEST_NAME, false).await
    }
}
mod invalid_index_str {
    const TEST_NAME: &str = "invalid_index_str";

    /// Test parsing KCL.
    #[test]
    fn parse() {
        super::parse(TEST_NAME)
    }

    /// Test that parsing and unparsing KCL produces the original KCL input.
    #[tokio::test(flavor = "multi_thread")]
    async fn unparse() {
        super::unparse(TEST_NAME).await
    }

    /// Test that KCL is executed correctly.
    #[tokio::test(flavor = "multi_thread")]
    async fn kcl_test_execute() {
        super::execute(TEST_NAME, false).await
    }
}
mod invalid_index_negative {
    const TEST_NAME: &str = "invalid_index_negative";

    /// Test parsing KCL.
    #[test]
    fn parse() {
        super::parse(TEST_NAME)
    }

    /// Test that parsing and unparsing KCL produces the original KCL input.
    #[tokio::test(flavor = "multi_thread")]
    async fn unparse() {
        super::unparse(TEST_NAME).await
    }

    /// Test that KCL is executed correctly.
    #[tokio::test(flavor = "multi_thread")]
    async fn kcl_test_execute() {
        super::execute(TEST_NAME, false).await
    }
}
mod invalid_index_fractional {
    const TEST_NAME: &str = "invalid_index_fractional";

    /// Test parsing KCL.
    #[test]
    fn parse() {
        super::parse(TEST_NAME)
    }

    /// Test that parsing and unparsing KCL produces the original KCL input.
    #[tokio::test(flavor = "multi_thread")]
    async fn unparse() {
        super::unparse(TEST_NAME).await
    }

    /// Test that KCL is executed correctly.
    #[tokio::test(flavor = "multi_thread")]
    async fn kcl_test_execute() {
        super::execute(TEST_NAME, false).await
    }
}
mod property_access_not_found_on_solid {
    const TEST_NAME: &str = "property_access_not_found_on_solid";

    /// Test parsing KCL.
    #[test]
    fn parse() {
        super::parse(TEST_NAME)
    }

    /// Test that parsing and unparsing KCL produces the original KCL input.
    #[tokio::test(flavor = "multi_thread")]
    async fn unparse() {
        super::unparse(TEST_NAME).await
    }

    /// Test that KCL is executed correctly.
    #[tokio::test(flavor = "multi_thread")]
    async fn kcl_test_execute() {
        super::execute(TEST_NAME, true).await
    }
}
mod invalid_member_object {
    const TEST_NAME: &str = "invalid_member_object";

    /// Test parsing KCL.
    #[test]
    fn parse() {
        super::parse(TEST_NAME)
    }

    /// Test that parsing and unparsing KCL produces the original KCL input.
    #[tokio::test(flavor = "multi_thread")]
    async fn unparse() {
        super::unparse(TEST_NAME).await
    }

    /// Test that KCL is executed correctly.
    #[tokio::test(flavor = "multi_thread")]
    async fn kcl_test_execute() {
        super::execute(TEST_NAME, false).await
    }
}
mod invalid_member_object_prop {
    const TEST_NAME: &str = "invalid_member_object_prop";

    /// Test parsing KCL.
    #[test]
    fn parse() {
        super::parse(TEST_NAME)
    }

    /// Test that parsing and unparsing KCL produces the original KCL input.
    #[tokio::test(flavor = "multi_thread")]
    async fn unparse() {
        super::unparse(TEST_NAME).await
    }

    /// Test that KCL is executed correctly.
    #[tokio::test(flavor = "multi_thread")]
    async fn kcl_test_execute() {
        super::execute(TEST_NAME, false).await
    }
}
mod invalid_member_object_using_string {
    const TEST_NAME: &str = "invalid_member_object_using_string";

    /// Test parsing KCL.
    #[test]
    fn parse() {
        super::parse(TEST_NAME)
    }

    /// Test that parsing and unparsing KCL produces the original KCL input.
    #[tokio::test(flavor = "multi_thread")]
    async fn unparse() {
        super::unparse(TEST_NAME).await
    }

    /// Test that KCL is executed correctly.
    #[tokio::test(flavor = "multi_thread")]
    async fn kcl_test_execute() {
        super::execute(TEST_NAME, false).await
    }
}
mod non_string_key_of_object {
    const TEST_NAME: &str = "non_string_key_of_object";

    /// Test parsing KCL.
    #[test]
    fn parse() {
        super::parse(TEST_NAME)
    }

    /// Test that parsing and unparsing KCL produces the original KCL input.
    #[tokio::test(flavor = "multi_thread")]
    async fn unparse() {
        super::unparse(TEST_NAME).await
    }

    /// Test that KCL is executed correctly.
    #[tokio::test(flavor = "multi_thread")]
    async fn kcl_test_execute() {
        super::execute(TEST_NAME, false).await
    }
}
mod array_index_oob {
    const TEST_NAME: &str = "array_index_oob";

    /// Test parsing KCL.
    #[test]
    fn parse() {
        super::parse(TEST_NAME)
    }

    /// Test that parsing and unparsing KCL produces the original KCL input.
    #[tokio::test(flavor = "multi_thread")]
    async fn unparse() {
        super::unparse(TEST_NAME).await
    }

    /// Test that KCL is executed correctly.
    #[tokio::test(flavor = "multi_thread")]
    async fn kcl_test_execute() {
        super::execute(TEST_NAME, false).await
    }
}
mod object_prop_not_found {
    const TEST_NAME: &str = "object_prop_not_found";

    /// Test parsing KCL.
    #[test]
    fn parse() {
        super::parse(TEST_NAME)
    }

    /// Test that parsing and unparsing KCL produces the original KCL input.
    #[tokio::test(flavor = "multi_thread")]
    async fn unparse() {
        super::unparse(TEST_NAME).await
    }

    /// Test that KCL is executed correctly.
    #[tokio::test(flavor = "multi_thread")]
    async fn kcl_test_execute() {
        super::execute(TEST_NAME, false).await
    }
}
mod pipe_substitution_inside_function_called_from_pipeline {
    const TEST_NAME: &str = "pipe_substitution_inside_function_called_from_pipeline";

    /// Test parsing KCL.
    #[test]
    fn parse() {
        super::parse(TEST_NAME)
    }

    /// Test that parsing and unparsing KCL produces the original KCL input.
    #[tokio::test(flavor = "multi_thread")]
    async fn unparse() {
        super::unparse(TEST_NAME).await
    }

    /// Test that KCL is executed correctly.
    #[tokio::test(flavor = "multi_thread")]
    async fn kcl_test_execute() {
        super::execute(TEST_NAME, false).await
    }
}
mod comparisons_multiple {
    const TEST_NAME: &str = "comparisons_multiple";

    /// Test parsing KCL.
    #[test]
    fn parse() {
        super::parse(TEST_NAME)
    }

    /// Test that parsing and unparsing KCL produces the original KCL input.
    #[tokio::test(flavor = "multi_thread")]
    async fn unparse() {
        super::unparse(TEST_NAME).await
    }

    /// Test that KCL is executed correctly.
    #[tokio::test(flavor = "multi_thread")]
    async fn kcl_test_execute() {
        super::execute(TEST_NAME, false).await
    }
}
mod import_cycle1 {
    const TEST_NAME: &str = "import_cycle1";

    /// Test parsing KCL.
    #[test]
    fn parse() {
        super::parse(TEST_NAME)
    }

    /// Test that parsing and unparsing KCL produces the original KCL input.
    #[tokio::test(flavor = "multi_thread")]
    async fn unparse() {
        super::unparse(TEST_NAME).await
    }

    /// Test that KCL is executed correctly.
    #[tokio::test(flavor = "multi_thread")]
    async fn kcl_test_execute() {
        super::execute(TEST_NAME, false).await
    }
}
mod import_only_at_top_level {
    const TEST_NAME: &str = "import_only_at_top_level";

    /// Test parsing KCL.
    #[test]
    fn parse() {
        super::parse(TEST_NAME)
    }

    /// Test that parsing and unparsing KCL produces the original KCL input.
    #[tokio::test(flavor = "multi_thread")]
    async fn unparse() {
        super::unparse(TEST_NAME).await
    }

    /// Test that KCL is executed correctly.
    #[tokio::test(flavor = "multi_thread")]
    async fn kcl_test_execute() {
        super::execute(TEST_NAME, false).await
    }
}
mod import_function_not_sketch {
    const TEST_NAME: &str = "import_function_not_sketch";

    /// Test parsing KCL.
    #[test]
    fn parse() {
        super::parse(TEST_NAME)
    }

    /// Test that parsing and unparsing KCL produces the original KCL input.
    #[tokio::test(flavor = "multi_thread")]
    async fn unparse() {
        super::unparse(TEST_NAME).await
    }

    /// Test that KCL is executed correctly.
    #[tokio::test(flavor = "multi_thread")]
    async fn kcl_test_execute() {
        super::execute(TEST_NAME, true).await
    }
}
mod import_constant {
    const TEST_NAME: &str = "import_constant";

    /// Test parsing KCL.
    #[test]
    fn parse() {
        super::parse(TEST_NAME)
    }

    /// Test that parsing and unparsing KCL produces the original KCL input.
    #[tokio::test(flavor = "multi_thread")]
    async fn unparse() {
        super::unparse(TEST_NAME).await
    }

    /// Test that KCL is executed correctly.
    #[tokio::test(flavor = "multi_thread")]
    async fn kcl_test_execute() {
        super::execute(TEST_NAME, false).await
    }
}
mod import_export {
    const TEST_NAME: &str = "import_export";

    /// Test parsing KCL.
    #[test]
    fn parse() {
        super::parse(TEST_NAME)
    }

    /// Test that parsing and unparsing KCL produces the original KCL input.
    #[tokio::test(flavor = "multi_thread")]
    async fn unparse() {
        super::unparse(TEST_NAME).await
    }

    /// Test that KCL is executed correctly.
    #[tokio::test(flavor = "multi_thread")]
    async fn kcl_test_execute() {
        super::execute(TEST_NAME, false).await
    }
}
mod import_glob {
    const TEST_NAME: &str = "import_glob";

    /// Test parsing KCL.
    #[test]
    fn parse() {
        super::parse(TEST_NAME)
    }

    /// Test that parsing and unparsing KCL produces the original KCL input.
    #[tokio::test(flavor = "multi_thread")]
    async fn unparse() {
        super::unparse(TEST_NAME).await
    }

    /// Test that KCL is executed correctly.
    #[tokio::test(flavor = "multi_thread")]
    async fn kcl_test_execute() {
        super::execute(TEST_NAME, false).await
    }
}
mod import_whole_simple {
    const TEST_NAME: &str = "import_whole_simple";

    /// Test parsing KCL.
    #[test]
    fn parse() {
        super::parse(TEST_NAME)
    }

    /// Test that parsing and unparsing KCL produces the original KCL input.
    #[tokio::test(flavor = "multi_thread")]
    async fn unparse() {
        super::unparse(TEST_NAME).await
    }

    /// Test that KCL is executed correctly.
    #[tokio::test(flavor = "multi_thread")]
    async fn kcl_test_execute() {
        super::execute(TEST_NAME, false).await
    }
}
mod import_whole_transitive_import {
    const TEST_NAME: &str = "import_whole_transitive_import";

    /// Test parsing KCL.
    #[test]
    fn parse() {
        super::parse(TEST_NAME)
    }

    /// Test that parsing and unparsing KCL produces the original KCL input.
    #[tokio::test(flavor = "multi_thread")]
    async fn unparse() {
        super::unparse(TEST_NAME).await
    }

    /// Test that KCL is executed correctly.
    #[tokio::test(flavor = "multi_thread")]
    async fn kcl_test_execute() {
        super::execute(TEST_NAME, false).await
    }
}
mod import_side_effect {
    const TEST_NAME: &str = "import_side_effect";

    /// Test parsing KCL.
    #[test]
    fn parse() {
        super::parse(TEST_NAME)
    }

    /// Test that parsing and unparsing KCL produces the original KCL input.
    #[tokio::test(flavor = "multi_thread")]
    async fn unparse() {
        super::unparse(TEST_NAME).await
    }

    /// Test that KCL is executed correctly.
    #[tokio::test(flavor = "multi_thread")]
    async fn kcl_test_execute() {
        super::execute(TEST_NAME, false).await
    }
}
mod import_foreign {
    const TEST_NAME: &str = "import_foreign";

    /// Test parsing KCL.
    #[test]
    fn parse() {
        super::parse(TEST_NAME)
    }

    /// Test that parsing and unparsing KCL produces the original KCL input.
    #[tokio::test(flavor = "multi_thread")]
    async fn unparse() {
        super::unparse(TEST_NAME).await
    }

    /// Test that KCL is executed correctly.
    #[tokio::test(flavor = "multi_thread")]
    async fn kcl_test_execute() {
        super::execute(TEST_NAME, false).await
    }
}
mod export_var_only_at_top_level {
    const TEST_NAME: &str = "export_var_only_at_top_level";

    /// Test parsing KCL.
    #[test]
    fn parse() {
        super::parse(TEST_NAME)
    }

    /// Test that parsing and unparsing KCL produces the original KCL input.
    #[tokio::test(flavor = "multi_thread")]
    async fn unparse() {
        super::unparse(TEST_NAME).await
    }

    /// Test that KCL is executed correctly.
    #[tokio::test(flavor = "multi_thread")]
    async fn kcl_test_execute() {
        super::execute(TEST_NAME, false).await
    }
}
mod assembly_non_default_units {
    const TEST_NAME: &str = "assembly_non_default_units";

    /// Test parsing KCL.
    #[test]
    fn parse() {
        super::parse(TEST_NAME)
    }

    /// Test that parsing and unparsing KCL produces the original KCL input.
    #[tokio::test(flavor = "multi_thread")]
    async fn unparse() {
        super::unparse(TEST_NAME).await
    }

    /// Test that KCL is executed correctly.
    #[tokio::test(flavor = "multi_thread")]
    async fn kcl_test_execute() {
        super::execute(TEST_NAME, true).await
    }
}

mod array_elem_push_fail {
    const TEST_NAME: &str = "array_elem_push_fail";

    /// Test parsing KCL.
    #[test]
    fn parse() {
        super::parse(TEST_NAME)
    }

    /// Test that parsing and unparsing KCL produces the original KCL input.
    #[tokio::test(flavor = "multi_thread")]
    async fn unparse() {
        super::unparse(TEST_NAME).await
    }

    /// Test that KCL is executed correctly.
    #[tokio::test(flavor = "multi_thread")]
    async fn kcl_test_execute() {
        super::execute(TEST_NAME, false).await
    }
}
mod array_push_item_wrong_type {
    const TEST_NAME: &str = "array_push_item_wrong_type";

    /// Test parsing KCL.
    #[test]
    fn parse() {
        super::parse(TEST_NAME)
    }

    /// Test that parsing and unparsing KCL produces the original KCL input.
    #[tokio::test(flavor = "multi_thread")]
    async fn unparse() {
        super::unparse(TEST_NAME).await
    }

    /// Test that KCL is executed correctly.
    #[tokio::test(flavor = "multi_thread")]
    async fn kcl_test_execute() {
        super::execute(TEST_NAME, false).await
    }
}
mod sketch_on_face {
    const TEST_NAME: &str = "sketch_on_face";

    /// Test parsing KCL.
    #[test]
    fn parse() {
        super::parse(TEST_NAME)
    }

    /// Test that parsing and unparsing KCL produces the original KCL input.
    #[tokio::test(flavor = "multi_thread")]
    async fn unparse() {
        super::unparse(TEST_NAME).await
    }

    /// Test that KCL is executed correctly.
    #[tokio::test(flavor = "multi_thread")]
    async fn kcl_test_execute() {
        super::execute(TEST_NAME, true).await
    }
}
mod revolve_about_edge {
    const TEST_NAME: &str = "revolve_about_edge";

    /// Test parsing KCL.
    #[test]
    fn parse() {
        super::parse(TEST_NAME)
    }

    /// Test that parsing and unparsing KCL produces the original KCL input.
    #[tokio::test(flavor = "multi_thread")]
    async fn unparse() {
        super::unparse(TEST_NAME).await
    }

    /// Test that KCL is executed correctly.
    #[tokio::test(flavor = "multi_thread")]
    async fn kcl_test_execute() {
        super::execute(TEST_NAME, true).await
    }
}
mod poop_chute {
    const TEST_NAME: &str = "poop_chute";

    /// Test parsing KCL.
    #[test]
    fn parse() {
        super::parse(TEST_NAME)
    }

    /// Test that parsing and unparsing KCL produces the original KCL input.
    #[tokio::test(flavor = "multi_thread")]
    async fn unparse() {
        super::unparse(TEST_NAME).await
    }

    /// Test that KCL is executed correctly.
    #[tokio::test(flavor = "multi_thread")]
    async fn kcl_test_execute() {
        super::execute(TEST_NAME, true).await
    }
}
mod neg_xz_plane {
    const TEST_NAME: &str = "neg_xz_plane";

    /// Test parsing KCL.
    #[test]
    fn parse() {
        super::parse(TEST_NAME)
    }

    /// Test that parsing and unparsing KCL produces the original KCL input.
    #[tokio::test(flavor = "multi_thread")]
    async fn unparse() {
        super::unparse(TEST_NAME).await
    }

    /// Test that KCL is executed correctly.
    #[tokio::test(flavor = "multi_thread")]
    async fn kcl_test_execute() {
        super::execute(TEST_NAME, true).await
    }
}
mod xz_plane {
    const TEST_NAME: &str = "xz_plane";

    /// Test parsing KCL.
    #[test]
    fn parse() {
        super::parse(TEST_NAME)
    }

    /// Test that parsing and unparsing KCL produces the original KCL input.
    #[tokio::test(flavor = "multi_thread")]
    async fn unparse() {
        super::unparse(TEST_NAME).await
    }

    /// Test that KCL is executed correctly.
    #[tokio::test(flavor = "multi_thread")]
    async fn kcl_test_execute() {
        super::execute(TEST_NAME, true).await
    }
}
mod sketch_on_face_after_fillets_referencing_face {
    const TEST_NAME: &str = "sketch_on_face_after_fillets_referencing_face";

    /// Test parsing KCL.
    #[test]
    fn parse() {
        super::parse(TEST_NAME)
    }

    /// Test that parsing and unparsing KCL produces the original KCL input.
    #[tokio::test(flavor = "multi_thread")]
    async fn unparse() {
        super::unparse(TEST_NAME).await
    }

    /// Test that KCL is executed correctly.
    #[tokio::test(flavor = "multi_thread")]
    async fn kcl_test_execute() {
        super::execute(TEST_NAME, true).await
    }
}
mod circular_pattern3d_a_pattern {
    const TEST_NAME: &str = "circular_pattern3d_a_pattern";

    /// Test parsing KCL.
    #[test]
    fn parse() {
        super::parse(TEST_NAME)
    }

    /// Test that parsing and unparsing KCL produces the original KCL input.
    #[tokio::test(flavor = "multi_thread")]
    async fn unparse() {
        super::unparse(TEST_NAME).await
    }

    /// Test that KCL is executed correctly.
    #[tokio::test(flavor = "multi_thread")]
    async fn kcl_test_execute() {
        super::execute(TEST_NAME, true).await
    }
}
mod linear_pattern3d_a_pattern {
    const TEST_NAME: &str = "linear_pattern3d_a_pattern";

    /// Test parsing KCL.
    #[test]
    fn parse() {
        super::parse(TEST_NAME)
    }

    /// Test that parsing and unparsing KCL produces the original KCL input.
    #[tokio::test(flavor = "multi_thread")]
    async fn unparse() {
        super::unparse(TEST_NAME).await
    }

    /// Test that KCL is executed correctly.
    #[tokio::test(flavor = "multi_thread")]
    async fn kcl_test_execute() {
        super::execute(TEST_NAME, true).await
    }
}
mod pattern_circular_in_module {
    const TEST_NAME: &str = "pattern_circular_in_module";

    /// Test parsing KCL.
    #[test]
    fn parse() {
        super::parse(TEST_NAME)
    }

    /// Test that parsing and unparsing KCL produces the original KCL input.
    #[tokio::test(flavor = "multi_thread")]
    async fn unparse() {
        super::unparse(TEST_NAME).await
    }

    /// Test that KCL is executed correctly.
    #[tokio::test(flavor = "multi_thread")]
    async fn kcl_test_execute() {
        super::execute(TEST_NAME, true).await
    }
}
mod pattern_linear_in_module {
    const TEST_NAME: &str = "pattern_linear_in_module";

    /// Test parsing KCL.
    #[test]
    fn parse() {
        super::parse(TEST_NAME)
    }

    /// Test that parsing and unparsing KCL produces the original KCL input.
    #[tokio::test(flavor = "multi_thread")]
    async fn unparse() {
        super::unparse(TEST_NAME).await
    }

    /// Test that KCL is executed correctly.
    #[tokio::test(flavor = "multi_thread")]
    async fn kcl_test_execute() {
        super::execute(TEST_NAME, true).await
    }
}
mod tangential_arc {
    const TEST_NAME: &str = "tangential_arc";

    /// Test parsing KCL.
    #[test]
    fn parse() {
        super::parse(TEST_NAME)
    }

    /// Test that parsing and unparsing KCL produces the original KCL input.
    #[tokio::test(flavor = "multi_thread")]
    async fn unparse() {
        super::unparse(TEST_NAME).await
    }

    /// Test that KCL is executed correctly.
    #[tokio::test(flavor = "multi_thread")]
    async fn kcl_test_execute() {
        super::execute(TEST_NAME, true).await
    }
}
mod sketch_on_face_circle_tagged {
    const TEST_NAME: &str = "sketch_on_face_circle_tagged";

    /// Test parsing KCL.
    #[test]
    fn parse() {
        super::parse(TEST_NAME)
    }

    /// Test that parsing and unparsing KCL produces the original KCL input.
    #[tokio::test(flavor = "multi_thread")]
    async fn unparse() {
        super::unparse(TEST_NAME).await
    }

    /// Test that KCL is executed correctly.
    #[tokio::test(flavor = "multi_thread")]
    async fn kcl_test_execute() {
        super::execute(TEST_NAME, true).await
    }
}
mod basic_fillet_cube_start {
    const TEST_NAME: &str = "basic_fillet_cube_start";

    /// Test parsing KCL.
    #[test]
    fn parse() {
        super::parse(TEST_NAME)
    }

    /// Test that parsing and unparsing KCL produces the original KCL input.
    #[tokio::test(flavor = "multi_thread")]
    async fn unparse() {
        super::unparse(TEST_NAME).await
    }

    /// Test that KCL is executed correctly.
    #[tokio::test(flavor = "multi_thread")]
    async fn kcl_test_execute() {
        super::execute(TEST_NAME, true).await
    }
}
mod basic_fillet_cube_next_adjacent {
    const TEST_NAME: &str = "basic_fillet_cube_next_adjacent";

    /// Test parsing KCL.
    #[test]
    fn parse() {
        super::parse(TEST_NAME)
    }

    /// Test that parsing and unparsing KCL produces the original KCL input.
    #[tokio::test(flavor = "multi_thread")]
    async fn unparse() {
        super::unparse(TEST_NAME).await
    }

    /// Test that KCL is executed correctly.
    #[tokio::test(flavor = "multi_thread")]
    async fn kcl_test_execute() {
        super::execute(TEST_NAME, true).await
    }
}
mod basic_fillet_cube_previous_adjacent {
    const TEST_NAME: &str = "basic_fillet_cube_previous_adjacent";

    /// Test parsing KCL.
    #[test]
    fn parse() {
        super::parse(TEST_NAME)
    }

    /// Test that parsing and unparsing KCL produces the original KCL input.
    #[tokio::test(flavor = "multi_thread")]
    async fn unparse() {
        super::unparse(TEST_NAME).await
    }

    /// Test that KCL is executed correctly.
    #[tokio::test(flavor = "multi_thread")]
    async fn kcl_test_execute() {
        super::execute(TEST_NAME, true).await
    }
}
mod basic_fillet_cube_end {
    const TEST_NAME: &str = "basic_fillet_cube_end";

    /// Test parsing KCL.
    #[test]
    fn parse() {
        super::parse(TEST_NAME)
    }

    /// Test that parsing and unparsing KCL produces the original KCL input.
    #[tokio::test(flavor = "multi_thread")]
    async fn unparse() {
        super::unparse(TEST_NAME).await
    }

    /// Test that KCL is executed correctly.
    #[tokio::test(flavor = "multi_thread")]
    async fn kcl_test_execute() {
        super::execute(TEST_NAME, true).await
    }
}
mod basic_fillet_cube_close_opposite {
    const TEST_NAME: &str = "basic_fillet_cube_close_opposite";

    /// Test parsing KCL.
    #[test]
    fn parse() {
        super::parse(TEST_NAME)
    }

    /// Test that parsing and unparsing KCL produces the original KCL input.
    #[tokio::test(flavor = "multi_thread")]
    async fn unparse() {
        super::unparse(TEST_NAME).await
    }

    /// Test that KCL is executed correctly.
    #[tokio::test(flavor = "multi_thread")]
    async fn kcl_test_execute() {
        super::execute(TEST_NAME, true).await
    }
}
mod sketch_on_face_end {
    const TEST_NAME: &str = "sketch_on_face_end";

    /// Test parsing KCL.
    #[test]
    fn parse() {
        super::parse(TEST_NAME)
    }

    /// Test that parsing and unparsing KCL produces the original KCL input.
    #[tokio::test(flavor = "multi_thread")]
    async fn unparse() {
        super::unparse(TEST_NAME).await
    }

    /// Test that KCL is executed correctly.
    #[tokio::test(flavor = "multi_thread")]
    async fn kcl_test_execute() {
        super::execute(TEST_NAME, true).await
    }
}
mod sketch_on_face_start {
    const TEST_NAME: &str = "sketch_on_face_start";

    /// Test parsing KCL.
    #[test]
    fn parse() {
        super::parse(TEST_NAME)
    }

    /// Test that parsing and unparsing KCL produces the original KCL input.
    #[tokio::test(flavor = "multi_thread")]
    async fn unparse() {
        super::unparse(TEST_NAME).await
    }

    /// Test that KCL is executed correctly.
    #[tokio::test(flavor = "multi_thread")]
    async fn kcl_test_execute() {
        super::execute(TEST_NAME, true).await
    }
}
mod sketch_on_face_end_negative_extrude {
    const TEST_NAME: &str = "sketch_on_face_end_negative_extrude";

    /// Test parsing KCL.
    #[test]
    fn parse() {
        super::parse(TEST_NAME)
    }

    /// Test that parsing and unparsing KCL produces the original KCL input.
    #[tokio::test(flavor = "multi_thread")]
    async fn unparse() {
        super::unparse(TEST_NAME).await
    }

    /// Test that KCL is executed correctly.
    #[tokio::test(flavor = "multi_thread")]
    async fn kcl_test_execute() {
        super::execute(TEST_NAME, true).await
    }
}
mod mike_stress_test {
    const TEST_NAME: &str = "mike_stress_test";

    /// Test parsing KCL.
    #[test]
    fn parse() {
        super::parse(TEST_NAME)
    }

    /// Test that parsing and unparsing KCL produces the original KCL input.
    #[tokio::test(flavor = "multi_thread")]
    async fn unparse() {
        super::unparse(TEST_NAME).await
    }

    /// Test that KCL is executed correctly.
    #[tokio::test(flavor = "multi_thread")]
    async fn kcl_test_execute() {
        super::execute(TEST_NAME, true).await
    }
}
mod pentagon_fillet_sugar {
    const TEST_NAME: &str = "pentagon_fillet_sugar";

    /// Test parsing KCL.
    #[test]
    fn parse() {
        super::parse(TEST_NAME)
    }

    /// Test that parsing and unparsing KCL produces the original KCL input.
    #[tokio::test(flavor = "multi_thread")]
    async fn unparse() {
        super::unparse(TEST_NAME).await
    }

    /// Test that KCL is executed correctly.
    #[tokio::test(flavor = "multi_thread")]
    async fn kcl_test_execute() {
        super::execute(TEST_NAME, true).await
    }
}
mod pipe_as_arg {
    const TEST_NAME: &str = "pipe_as_arg";

    /// Test parsing KCL.
    #[test]
    fn parse() {
        super::parse(TEST_NAME)
    }

    /// Test that parsing and unparsing KCL produces the original KCL input.
    #[tokio::test(flavor = "multi_thread")]
    async fn unparse() {
        super::unparse(TEST_NAME).await
    }

    /// Test that KCL is executed correctly.
    #[tokio::test(flavor = "multi_thread")]
    async fn kcl_test_execute() {
        super::execute(TEST_NAME, true).await
    }
}
mod computed_var {
    const TEST_NAME: &str = "computed_var";

    /// Test parsing KCL.
    #[test]
    fn parse() {
        super::parse(TEST_NAME)
    }

    /// Test that parsing and unparsing KCL produces the original KCL input.
    #[tokio::test(flavor = "multi_thread")]
    async fn unparse() {
        super::unparse(TEST_NAME).await
    }

    /// Test that KCL is executed correctly.
    #[tokio::test(flavor = "multi_thread")]
    async fn kcl_test_execute() {
        super::execute(TEST_NAME, true).await
    }
}
mod riddle_small {
    const TEST_NAME: &str = "riddle_small";

    /// Test parsing KCL.
    #[test]
    fn parse() {
        super::parse(TEST_NAME)
    }

    /// Test that parsing and unparsing KCL produces the original KCL input.
    #[tokio::test(flavor = "multi_thread")]
    async fn unparse() {
        super::unparse(TEST_NAME).await
    }

    /// Test that KCL is executed correctly.
    #[tokio::test(flavor = "multi_thread")]
    async fn kcl_test_execute() {
        super::execute(TEST_NAME, true).await
    }
}
mod tan_arc_x_line {
    const TEST_NAME: &str = "tan_arc_x_line";

    /// Test parsing KCL.
    #[test]
    fn parse() {
        super::parse(TEST_NAME)
    }

    /// Test that parsing and unparsing KCL produces the original KCL input.
    #[tokio::test(flavor = "multi_thread")]
    async fn unparse() {
        super::unparse(TEST_NAME).await
    }

    /// Test that KCL is executed correctly.
    #[tokio::test(flavor = "multi_thread")]
    async fn kcl_test_execute() {
        super::execute(TEST_NAME, true).await
    }
}
mod fillet_and_shell {
    const TEST_NAME: &str = "fillet-and-shell";

    /// Test parsing KCL.
    #[test]
    fn parse() {
        super::parse(TEST_NAME)
    }

    /// Test that parsing and unparsing KCL produces the original KCL input.
    #[tokio::test(flavor = "multi_thread")]
    async fn unparse() {
        super::unparse(TEST_NAME).await
    }

    /// Test that KCL is executed correctly.
    #[tokio::test(flavor = "multi_thread")]
    async fn kcl_test_execute() {
        super::execute(TEST_NAME, true).await
    }
}
mod sketch_on_chamfer_two_times {
    const TEST_NAME: &str = "sketch-on-chamfer-two-times";

    /// Test parsing KCL.
    #[test]
    fn parse() {
        super::parse(TEST_NAME)
    }

    /// Test that parsing and unparsing KCL produces the original KCL input.
    #[tokio::test(flavor = "multi_thread")]
    async fn unparse() {
        super::unparse(TEST_NAME).await
    }

    /// Test that KCL is executed correctly.
    #[tokio::test(flavor = "multi_thread")]
    async fn kcl_test_execute() {
        super::execute(TEST_NAME, true).await
    }
}
mod sketch_on_chamfer_two_times_different_order {
    const TEST_NAME: &str = "sketch-on-chamfer-two-times-different-order";

    /// Test parsing KCL.
    #[test]
    fn parse() {
        super::parse(TEST_NAME)
    }

    /// Test that parsing and unparsing KCL produces the original KCL input.
    #[tokio::test(flavor = "multi_thread")]
    async fn unparse() {
        super::unparse(TEST_NAME).await
    }

    /// Test that KCL is executed correctly.
    #[tokio::test(flavor = "multi_thread")]
    async fn kcl_test_execute() {
        super::execute(TEST_NAME, true).await
    }
}
mod parametric_with_tan_arc {
    const TEST_NAME: &str = "parametric_with_tan_arc";

    /// Test parsing KCL.
    #[test]
    fn parse() {
        super::parse(TEST_NAME)
    }

    /// Test that parsing and unparsing KCL produces the original KCL input.
    #[tokio::test(flavor = "multi_thread")]
    async fn unparse() {
        super::unparse(TEST_NAME).await
    }

    /// Test that KCL is executed correctly.
    #[tokio::test(flavor = "multi_thread")]
    async fn kcl_test_execute() {
        super::execute(TEST_NAME, true).await
    }
}
mod parametric {
    const TEST_NAME: &str = "parametric";

    /// Test parsing KCL.
    #[test]
    fn parse() {
        super::parse(TEST_NAME)
    }

    /// Test that parsing and unparsing KCL produces the original KCL input.
    #[tokio::test(flavor = "multi_thread")]
    async fn unparse() {
        super::unparse(TEST_NAME).await
    }

    /// Test that KCL is executed correctly.
    #[tokio::test(flavor = "multi_thread")]
    async fn kcl_test_execute() {
        super::execute(TEST_NAME, true).await
    }
}
mod ssi_pattern {
    const TEST_NAME: &str = "ssi_pattern";

    /// Test parsing KCL.
    #[test]
    fn parse() {
        super::parse(TEST_NAME)
    }

    /// Test that parsing and unparsing KCL produces the original KCL input.
    #[tokio::test(flavor = "multi_thread")]
    async fn unparse() {
        super::unparse(TEST_NAME).await
    }

    /// Test that KCL is executed correctly.
    #[tokio::test(flavor = "multi_thread")]
    async fn kcl_test_execute() {
        super::execute(TEST_NAME, true).await
    }
}
mod angled_line {
    const TEST_NAME: &str = "angled_line";

    /// Test parsing KCL.
    #[test]
    fn parse() {
        super::parse(TEST_NAME)
    }

    /// Test that parsing and unparsing KCL produces the original KCL input.
    #[tokio::test(flavor = "multi_thread")]
    async fn unparse() {
        super::unparse(TEST_NAME).await
    }

    /// Test that KCL is executed correctly.
    #[tokio::test(flavor = "multi_thread")]
    async fn kcl_test_execute() {
        super::execute(TEST_NAME, true).await
    }
}
mod function_sketch_with_position {
    const TEST_NAME: &str = "function_sketch_with_position";

    /// Test parsing KCL.
    #[test]
    fn parse() {
        super::parse(TEST_NAME)
    }

    /// Test that parsing and unparsing KCL produces the original KCL input.
    #[tokio::test(flavor = "multi_thread")]
    async fn unparse() {
        super::unparse(TEST_NAME).await
    }

    /// Test that KCL is executed correctly.
    #[tokio::test(flavor = "multi_thread")]
    async fn kcl_test_execute() {
        super::execute(TEST_NAME, true).await
    }
}
mod function_sketch {
    const TEST_NAME: &str = "function_sketch";

    /// Test parsing KCL.
    #[test]
    fn parse() {
        super::parse(TEST_NAME)
    }

    /// Test that parsing and unparsing KCL produces the original KCL input.
    #[tokio::test(flavor = "multi_thread")]
    async fn unparse() {
        super::unparse(TEST_NAME).await
    }

    /// Test that KCL is executed correctly.
    #[tokio::test(flavor = "multi_thread")]
    async fn kcl_test_execute() {
        super::execute(TEST_NAME, true).await
    }
}
mod i_shape {
    const TEST_NAME: &str = "i_shape";

    /// Test parsing KCL.
    #[test]
    fn parse() {
        super::parse(TEST_NAME)
    }

    /// Test that parsing and unparsing KCL produces the original KCL input.
    #[tokio::test(flavor = "multi_thread")]
    async fn unparse() {
        super::unparse(TEST_NAME).await
    }

    /// Test that KCL is executed correctly.
    #[tokio::test(flavor = "multi_thread")]
    async fn kcl_test_execute() {
        super::execute(TEST_NAME, true).await
    }
}
mod kittycad_svg {
    const TEST_NAME: &str = "kittycad_svg";

    /// Test parsing KCL.
    #[test]
    fn parse() {
        super::parse(TEST_NAME)
    }

    /// Test that parsing and unparsing KCL produces the original KCL input.
    #[tokio::test(flavor = "multi_thread")]
    async fn unparse() {
        super::unparse(TEST_NAME).await
    }

    /// Test that KCL is executed correctly.
    #[tokio::test(flavor = "multi_thread")]
    async fn kcl_test_execute() {
        super::execute(TEST_NAME, true).await
    }
}
mod kw_fn {
    const TEST_NAME: &str = "kw_fn";

    /// Test parsing KCL.
    #[test]
    fn parse() {
        super::parse(TEST_NAME)
    }

    /// Test that parsing and unparsing KCL produces the original KCL input.
    #[tokio::test(flavor = "multi_thread")]
    async fn unparse() {
        super::unparse(TEST_NAME).await
    }

    /// Test that KCL is executed correctly.
    #[tokio::test(flavor = "multi_thread")]
    async fn kcl_test_execute() {
        super::execute(TEST_NAME, true).await
    }
}
mod kw_fn_too_few_args {
    const TEST_NAME: &str = "kw_fn_too_few_args";

    /// Test parsing KCL.
    #[test]
    fn parse() {
        super::parse(TEST_NAME)
    }

    /// Test that parsing and unparsing KCL produces the original KCL input.
    #[tokio::test(flavor = "multi_thread")]
    async fn unparse() {
        super::unparse(TEST_NAME).await
    }

    /// Test that KCL is executed correctly.
    #[tokio::test(flavor = "multi_thread")]
    async fn kcl_test_execute() {
        super::execute(TEST_NAME, false).await
    }
}
mod kw_fn_unlabeled_but_has_label {
    const TEST_NAME: &str = "kw_fn_unlabeled_but_has_label";

    /// Test parsing KCL.
    #[test]
    fn parse() {
        super::parse(TEST_NAME)
    }

    /// Test that parsing and unparsing KCL produces the original KCL input.
    #[tokio::test(flavor = "multi_thread")]
    async fn unparse() {
        super::unparse(TEST_NAME).await
    }

    /// Test that KCL is executed correctly.
    #[tokio::test(flavor = "multi_thread")]
    async fn kcl_test_execute() {
        super::execute(TEST_NAME, false).await
    }
}
mod kw_fn_with_defaults {
    const TEST_NAME: &str = "kw_fn_with_defaults";

    /// Test parsing KCL.
    #[test]
    fn parse() {
        super::parse(TEST_NAME)
    }

    /// Test that parsing and unparsing KCL produces the original KCL input.
    #[tokio::test(flavor = "multi_thread")]
    async fn unparse() {
        super::unparse(TEST_NAME).await
    }

    /// Test that KCL is executed correctly.
    #[tokio::test(flavor = "multi_thread")]
    async fn kcl_test_execute() {
        super::execute(TEST_NAME, false).await
    }
}
mod function_expr_with_name {
    const TEST_NAME: &str = "function_expr_with_name";

    /// Test parsing KCL.
    #[test]
    fn parse() {
        super::parse(TEST_NAME)
    }

    /// Test that parsing and unparsing KCL produces the original KCL input.
    #[tokio::test(flavor = "multi_thread")]
    async fn unparse() {
        super::unparse(TEST_NAME).await
    }

    /// Test that KCL is executed correctly.
    #[tokio::test(flavor = "multi_thread")]
    async fn kcl_test_execute() {
        super::execute(TEST_NAME, false).await
    }
}
mod boolean_logical_and {
    const TEST_NAME: &str = "boolean_logical_and";

    /// Test parsing KCL.
    #[test]
    fn parse() {
        super::parse(TEST_NAME)
    }

    /// Test that parsing and unparsing KCL produces the original KCL input.
    #[tokio::test(flavor = "multi_thread")]
    async fn unparse() {
        super::unparse(TEST_NAME).await
    }

    /// Test that KCL is executed correctly.
    #[tokio::test(flavor = "multi_thread")]
    async fn kcl_test_execute() {
        super::execute(TEST_NAME, false).await
    }
}
mod boolean_logical_or {
    const TEST_NAME: &str = "boolean_logical_or";

    /// Test parsing KCL.
    #[test]
    fn parse() {
        super::parse(TEST_NAME)
    }

    /// Test that parsing and unparsing KCL produces the original KCL input.
    #[tokio::test(flavor = "multi_thread")]
    async fn unparse() {
        super::unparse(TEST_NAME).await
    }

    /// Test that KCL is executed correctly.
    #[tokio::test(flavor = "multi_thread")]
    async fn kcl_test_execute() {
        super::execute(TEST_NAME, false).await
    }
}
mod boolean_logical_multiple {
    const TEST_NAME: &str = "boolean_logical_multiple";

    /// Test parsing KCL.
    #[test]
    fn parse() {
        super::parse(TEST_NAME)
    }

    /// Test that parsing and unparsing KCL produces the original KCL input.
    #[tokio::test(flavor = "multi_thread")]
    async fn unparse() {
        super::unparse(TEST_NAME).await
    }

    /// Test that KCL is executed correctly.
    #[tokio::test(flavor = "multi_thread")]
    async fn kcl_test_execute() {
        super::execute(TEST_NAME, false).await
    }
}
mod circle_three_point {
    const TEST_NAME: &str = "circle_three_point";

    /// Test parsing KCL.
    #[test]
    fn parse() {
        super::parse(TEST_NAME)
    }

    /// Test that parsing and unparsing KCL produces the original KCL input.
    #[tokio::test(flavor = "multi_thread")]
    async fn unparse() {
        super::unparse(TEST_NAME).await
    }

    /// Test that KCL is executed correctly.
    #[tokio::test(flavor = "multi_thread")]
    async fn kcl_test_execute() {
        super::execute(TEST_NAME, true).await
    }
}
mod array_elem_pop {
    const TEST_NAME: &str = "array_elem_pop";

    /// Test parsing KCL.
    #[test]
    fn parse() {
        super::parse(TEST_NAME)
    }

    /// Test that parsing and unparsing KCL produces the original KCL input.
    #[tokio::test(flavor = "multi_thread")]
    async fn unparse() {
        super::unparse(TEST_NAME).await
    }

    /// Test that KCL is executed correctly.
    #[tokio::test(flavor = "multi_thread")]
    async fn kcl_test_execute() {
        super::execute(TEST_NAME, false).await
    }
}
mod array_elem_pop_empty_fail {
    const TEST_NAME: &str = "array_elem_pop_empty_fail";

    /// Test parsing KCL.
    #[test]
    fn parse() {
        super::parse(TEST_NAME)
    }

    /// Test that parsing and unparsing KCL produces the original KCL input.
    #[tokio::test(flavor = "multi_thread")]
    async fn unparse() {
        super::unparse(TEST_NAME).await
    }

    /// Test that KCL is executed correctly.
    #[tokio::test(flavor = "multi_thread")]
    async fn kcl_test_execute() {
        super::execute(TEST_NAME, false).await
    }
}
mod array_elem_pop_fail {
    const TEST_NAME: &str = "array_elem_pop_fail";

    /// Test parsing KCL.
    #[test]
    fn parse() {
        super::parse(TEST_NAME)
    }

    /// Test that parsing and unparsing KCL produces the original KCL input.
    #[tokio::test(flavor = "multi_thread")]
    async fn unparse() {
        super::unparse(TEST_NAME).await
    }

    /// Test that KCL is executed correctly.
    #[tokio::test(flavor = "multi_thread")]
    async fn kcl_test_execute() {
        super::execute(TEST_NAME, false).await
    }
}
mod helix_simple {
    const TEST_NAME: &str = "helix_simple";

    /// Test parsing KCL.
    #[test]
    fn parse() {
        super::parse(TEST_NAME);
    }

    /// Test that parsing and unparsing KCL produces the original KCL input.
    #[tokio::test(flavor = "multi_thread")]
    async fn unparse() {
        super::unparse(TEST_NAME).await
    }

    /// Test that KCL is executed correctly.
    #[tokio::test(flavor = "multi_thread")]
    async fn kcl_test_execute() {
        super::execute(TEST_NAME, true).await
    }
}

mod import_file_not_exist_error {
    const TEST_NAME: &str = "import_file_not_exist_error";

    /// Test parsing KCL.
    #[test]
    fn parse() {
        super::parse(TEST_NAME);
    }

    /// Test that parsing and unparsing KCL produces the original KCL input.
    #[tokio::test(flavor = "multi_thread")]
    async fn unparse() {
        super::unparse(TEST_NAME).await
    }

    /// Test that KCL is executed correctly.
    #[tokio::test(flavor = "multi_thread")]
    async fn kcl_test_execute() {
        super::execute(TEST_NAME, true).await
    }
}

mod import_file_parse_error {
    const TEST_NAME: &str = "import_file_parse_error";

    /// Test parsing KCL.
    #[test]
    fn parse() {
        super::parse(TEST_NAME);
    }

    #[test]
    fn unparse() {
        // Do nothing since we want to keep the parse error for the test.
    }

    /// Test that KCL is executed correctly.
    #[tokio::test(flavor = "multi_thread")]
    async fn kcl_test_execute() {
        super::execute(TEST_NAME, true).await
    }
}

mod flush_batch_on_end {
    const TEST_NAME: &str = "flush_batch_on_end";

    /// Test parsing KCL.
    #[test]
    fn parse() {
        super::parse(TEST_NAME);
    }

    /// Test that parsing and unparsing KCL produces the original KCL input.
    #[tokio::test(flavor = "multi_thread")]
    async fn unparse() {
        super::unparse(TEST_NAME).await
    }

    /// Test that KCL is executed correctly.
    #[tokio::test(flavor = "multi_thread")]
    async fn kcl_test_execute() {
        super::execute(TEST_NAME, true).await
    }
}

mod multi_transform {
    const TEST_NAME: &str = "multi_transform";

    /// Test parsing KCL.
    #[test]
    fn parse() {
        super::parse(TEST_NAME);
    }

    /// Test that parsing and unparsing KCL produces the original KCL input.
    #[tokio::test(flavor = "multi_thread")]
    async fn unparse() {
        super::unparse(TEST_NAME).await
    }

    /// Test that KCL is executed correctly.
    #[tokio::test(flavor = "multi_thread")]
    async fn kcl_test_execute() {
        super::execute(TEST_NAME, true).await
    }
}

mod module_return_using_var {
    const TEST_NAME: &str = "module_return_using_var";

    /// Test parsing KCL.
    #[test]
    fn parse() {
        super::parse(TEST_NAME)
    }

    /// Test that parsing and unparsing KCL produces the original KCL input.
    #[tokio::test(flavor = "multi_thread")]
    async fn unparse() {
        super::unparse(TEST_NAME).await
    }

    /// Test that KCL is executed correctly.
    #[tokio::test(flavor = "multi_thread")]
    async fn kcl_test_execute() {
        super::execute(TEST_NAME, true).await
    }
}

mod import_transform {
    const TEST_NAME: &str = "import_transform";

    /// Test parsing KCL.
    #[test]
    fn parse() {
        super::parse(TEST_NAME);
    }

    /// Test that parsing and unparsing KCL produces the original KCL input.
    #[tokio::test(flavor = "multi_thread")]
    async fn unparse() {
        super::unparse(TEST_NAME).await
    }

    /// Test that KCL is executed correctly.
    #[tokio::test(flavor = "multi_thread")]
    async fn kcl_test_execute() {
        super::execute(TEST_NAME, true).await
    }
}

mod out_of_band_sketches {
    const TEST_NAME: &str = "out_of_band_sketches";

    /// Test parsing KCL.
    #[test]
    fn parse() {
        super::parse(TEST_NAME);
    }

    /// Test that parsing and unparsing KCL produces the original KCL input.
    #[tokio::test(flavor = "multi_thread")]
    async fn unparse() {
        super::unparse(TEST_NAME).await
    }

    /// Test that KCL is executed correctly.
    #[tokio::test(flavor = "multi_thread")]
    async fn kcl_test_execute() {
        super::execute(TEST_NAME, true).await
    }
}

mod crazy_multi_profile {
    const TEST_NAME: &str = "crazy_multi_profile";

    /// Test parsing KCL.
    #[test]
    fn parse() {
        super::parse(TEST_NAME);
    }

    /// Test that parsing and unparsing KCL produces the original KCL input.
    #[tokio::test(flavor = "multi_thread")]
    async fn unparse() {
        super::unparse(TEST_NAME).await
    }

    /// Test that KCL is executed correctly.
    #[tokio::test(flavor = "multi_thread")]
    async fn kcl_test_execute() {
        super::execute(TEST_NAME, true).await
    }
}
mod assembly_mixed_units_cubes {
    const TEST_NAME: &str = "assembly_mixed_units_cubes";

    /// Test parsing KCL.
    #[test]
    fn parse() {
        super::parse(TEST_NAME)
    }

    /// Test that parsing and unparsing KCL produces the original KCL input.
    #[tokio::test(flavor = "multi_thread")]
    async fn unparse() {
        super::unparse(TEST_NAME).await
    }

    /// Test that KCL is executed correctly.
    #[tokio::test(flavor = "multi_thread")]
    async fn kcl_test_execute() {
        super::execute(TEST_NAME, true).await
    }
}
mod bad_units_in_annotation {
    const TEST_NAME: &str = "bad_units_in_annotation";

    /// Test parsing KCL.
    #[test]
    fn parse() {
        super::parse(TEST_NAME)
    }

    /// Test that parsing and unparsing KCL produces the original KCL input.
    #[tokio::test(flavor = "multi_thread")]
    async fn unparse() {
        super::unparse(TEST_NAME).await
    }

    /// Test that KCL is executed correctly.
    #[tokio::test(flavor = "multi_thread")]
    async fn kcl_test_execute() {
        super::execute(TEST_NAME, true).await
    }
}
mod translate_after_fillet {
    const TEST_NAME: &str = "translate_after_fillet";

    /// Test parsing KCL.
    #[test]
    fn parse() {
        super::parse(TEST_NAME)
    }

    /// Test that parsing and unparsing KCL produces the original KCL input.
    #[tokio::test(flavor = "multi_thread")]
    async fn unparse() {
        super::unparse(TEST_NAME).await
    }

    /// Test that KCL is executed correctly.
    #[tokio::test(flavor = "multi_thread")]
    async fn kcl_test_execute() {
        super::execute(TEST_NAME, true).await
    }
}
mod scale_after_fillet {
    const TEST_NAME: &str = "scale_after_fillet";

    /// Test parsing KCL.
    #[test]
    fn parse() {
        super::parse(TEST_NAME)
    }

    /// Test that parsing and unparsing KCL produces the original KCL input.
    #[tokio::test(flavor = "multi_thread")]
    async fn unparse() {
        super::unparse(TEST_NAME).await
    }

    /// Test that KCL is executed correctly.
    #[tokio::test(flavor = "multi_thread")]
    async fn kcl_test_execute() {
        super::execute(TEST_NAME, true).await
    }
}
mod rotate_after_fillet {
    const TEST_NAME: &str = "rotate_after_fillet";

    /// Test parsing KCL.
    #[test]
    fn parse() {
        super::parse(TEST_NAME)
    }

    /// Test that parsing and unparsing KCL produces the original KCL input.
    #[tokio::test(flavor = "multi_thread")]
    async fn unparse() {
        super::unparse(TEST_NAME).await
    }

    /// Test that KCL is executed correctly.
    #[tokio::test(flavor = "multi_thread")]
    async fn kcl_test_execute() {
        super::execute(TEST_NAME, true).await
    }
}
mod union_cubes {
    const TEST_NAME: &str = "union_cubes";

    /// Test parsing KCL.
    #[test]
    fn parse() {
        super::parse(TEST_NAME)
    }

    /// Test that parsing and unparsing KCL produces the original KCL input.
    #[tokio::test(flavor = "multi_thread")]
    async fn unparse() {
        super::unparse(TEST_NAME).await
    }

    /// Test that KCL is executed correctly.
    #[tokio::test(flavor = "multi_thread")]
    async fn kcl_test_execute() {
        super::execute(TEST_NAME, true).await
    }
}
mod subtract_cylinder_from_cube {
    const TEST_NAME: &str = "subtract_cylinder_from_cube";

    /// Test parsing KCL.
    #[test]
    fn parse() {
        super::parse(TEST_NAME)
    }

    /// Test that parsing and unparsing KCL produces the original KCL input.
    #[tokio::test(flavor = "multi_thread")]
    async fn unparse() {
        super::unparse(TEST_NAME).await
    }

    /// Test that KCL is executed correctly.
    #[tokio::test(flavor = "multi_thread")]
    async fn kcl_test_execute() {
        super::execute(TEST_NAME, true).await
    }
}
mod intersect_cubes {
    const TEST_NAME: &str = "intersect_cubes";

    /// Test parsing KCL.
    #[test]
    fn parse() {
        super::parse(TEST_NAME)
    }

    /// Test that parsing and unparsing KCL produces the original KCL input.
    #[tokio::test(flavor = "multi_thread")]
    async fn unparse() {
        super::unparse(TEST_NAME).await
    }

    /// Test that KCL is executed correctly.
    #[tokio::test(flavor = "multi_thread")]
    async fn kcl_test_execute() {
        super::execute(TEST_NAME, true).await
    }
}

mod pattern_into_union {
    const TEST_NAME: &str = "pattern_into_union";

    /// Test parsing KCL.
    #[test]
    fn parse() {
        super::parse(TEST_NAME)
    }

    /// Test that parsing and unparsing KCL produces the original KCL input.
    #[tokio::test(flavor = "multi_thread")]
    async fn unparse() {
        super::unparse(TEST_NAME).await
    }

    /// Test that KCL is executed correctly.
    #[tokio::test(flavor = "multi_thread")]
    async fn kcl_test_execute() {
        super::execute(TEST_NAME, true).await
    }
}
mod subtract_doesnt_need_brackets {
    const TEST_NAME: &str = "subtract_doesnt_need_brackets";

    /// Test parsing KCL.
    #[test]
    fn parse() {
        super::parse(TEST_NAME)
    }

    /// Test that parsing and unparsing KCL produces the original KCL input.
    #[tokio::test(flavor = "multi_thread")]
    async fn unparse() {
        super::unparse(TEST_NAME).await
    }

    /// Test that KCL is executed correctly.
    #[tokio::test(flavor = "multi_thread")]
    async fn kcl_test_execute() {
        super::execute(TEST_NAME, true).await
    }
}

mod tangent_to_3_point_arc {
    const TEST_NAME: &str = "tangent_to_3_point_arc";
    /// Test parsing KCL.
    #[test]
    fn parse() {
        super::parse(TEST_NAME)
    }

    /// Test that parsing and unparsing KCL produces the original KCL input.
    #[tokio::test(flavor = "multi_thread")]
    async fn unparse() {
        super::unparse(TEST_NAME).await
    }

    /// Test that KCL is executed correctly.
    #[tokio::test(flavor = "multi_thread")]
    async fn kcl_test_execute() {
        super::execute(TEST_NAME, true).await
    }
}
mod import_async {
    const TEST_NAME: &str = "import_async";

    /// Test parsing KCL.
    #[test]
    fn parse() {
        super::parse(TEST_NAME)
    }

    /// Test that parsing and unparsing KCL produces the original KCL input.
    #[tokio::test(flavor = "multi_thread")]
    async fn unparse() {
        super::unparse(TEST_NAME).await
    }

    /// Test that KCL is executed correctly.
    #[tokio::test(flavor = "multi_thread")]
    async fn kcl_test_execute() {
        super::execute(TEST_NAME, true).await
    }
}
mod loop_tag {
    const TEST_NAME: &str = "loop_tag";

    /// Test parsing KCL.
    #[test]
    fn parse() {
        super::parse(TEST_NAME)
    }

    /// Test that parsing and unparsing KCL produces the original KCL input.
    #[tokio::test(flavor = "multi_thread")]
    async fn unparse() {
        super::unparse(TEST_NAME).await
    }

    /// Test that KCL is executed correctly.
    #[tokio::test(flavor = "multi_thread")]
    async fn kcl_test_execute() {
        super::execute(TEST_NAME, true).await
    }
}
mod multiple_foreign_imports_all_render {
    const TEST_NAME: &str = "multiple-foreign-imports-all-render";

    /// Test parsing KCL.
    #[test]
    fn parse() {
        super::parse(TEST_NAME)
    }

    /// Test that parsing and unparsing KCL produces the original KCL input.
    #[tokio::test(flavor = "multi_thread")]
    async fn unparse() {
        super::unparse(TEST_NAME).await
    }

    /// Test that KCL is executed correctly.
    #[tokio::test(flavor = "multi_thread")]
    async fn kcl_test_execute() {
        super::execute(TEST_NAME, true).await
    }
}
mod import_mesh_clone {
    const TEST_NAME: &str = "import_mesh_clone";

    /// Test parsing KCL.
    #[test]
    fn parse() {
        super::parse(TEST_NAME)
    }

    /// Test that parsing and unparsing KCL produces the original KCL input.
    #[tokio::test(flavor = "multi_thread")]
    async fn unparse() {
        super::unparse(TEST_NAME).await
    }

    /// Test that KCL is executed correctly.
    #[tokio::test(flavor = "multi_thread")]
    async fn kcl_test_execute() {
        super::execute(TEST_NAME, true).await
    }
}
mod clone_w_fillets {
    const TEST_NAME: &str = "clone_w_fillets";

    /// Test parsing KCL.
    #[test]
    fn parse() {
        super::parse(TEST_NAME)
    }

    /// Test that parsing and unparsing KCL produces the original KCL input.
    #[tokio::test(flavor = "multi_thread")]
    async fn unparse() {
        super::unparse(TEST_NAME).await
    }

    /// Test that KCL is executed correctly.
    #[tokio::test(flavor = "multi_thread")]
    #[ignore] // turn on when https://github.com/KittyCAD/engine/pull/3380 is merged
    // There's also a test in clone.rs you need to turn too
    async fn kcl_test_execute() {
        super::execute(TEST_NAME, true).await
    }
}
mod clone_w_shell {
    const TEST_NAME: &str = "clone_w_shell";

    /// Test parsing KCL.
    #[test]
    fn parse() {
        super::parse(TEST_NAME)
    }

    /// Test that parsing and unparsing KCL produces the original KCL input.
    #[tokio::test(flavor = "multi_thread")]
    async fn unparse() {
        super::unparse(TEST_NAME).await
    }

    /// Test that KCL is executed correctly.
    #[tokio::test(flavor = "multi_thread")]
    #[ignore] // turn on when https://github.com/KittyCAD/engine/pull/3380 is merged
    async fn kcl_test_execute() {
        super::execute(TEST_NAME, true).await
    }
}
mod involute_circular_units {
    const TEST_NAME: &str = "involute_circular_units";

    /// Test parsing KCL.
    #[test]
    fn parse() {
        super::parse(TEST_NAME)
    }

    /// Test that parsing and unparsing KCL produces the original KCL input.
    #[tokio::test(flavor = "multi_thread")]
    async fn unparse() {
        super::unparse(TEST_NAME).await
    }

    /// Test that KCL is executed correctly.
    #[tokio::test(flavor = "multi_thread")]
    async fn kcl_test_execute() {
        super::execute(TEST_NAME, true).await
    }
}
mod panic_repro_cube {
    const TEST_NAME: &str = "panic_repro_cube";

    /// Test parsing KCL.
    #[test]
    fn parse() {
        super::parse(TEST_NAME)
    }

    /// Test that parsing and unparsing KCL produces the original KCL input.
    #[tokio::test(flavor = "multi_thread")]
    async fn unparse() {
        super::unparse(TEST_NAME).await
    }

    /// Test that KCL is executed correctly.
    #[tokio::test(flavor = "multi_thread")]
    async fn kcl_test_execute() {
        super::execute(TEST_NAME, true).await
    }
}
mod subtract_regression00 {
    const TEST_NAME: &str = "subtract_regression00";

    /// Test parsing KCL.
    #[test]
    fn parse() {
        super::parse(TEST_NAME)
    }

    /// Test that parsing and unparsing KCL produces the original KCL input.
    #[tokio::test(flavor = "multi_thread")]
    async fn unparse() {
        super::unparse(TEST_NAME).await
    }

    /// Test that KCL is executed correctly.
    #[tokio::test(flavor = "multi_thread")]
    async fn kcl_test_execute() {
        super::execute(TEST_NAME, true).await
    }
}
mod subtract_regression01 {
    const TEST_NAME: &str = "subtract_regression01";

    /// Test parsing KCL.
    #[test]
    fn parse() {
        super::parse(TEST_NAME)
    }

    /// Test that parsing and unparsing KCL produces the original KCL input.
    #[tokio::test(flavor = "multi_thread")]
    async fn unparse() {
        super::unparse(TEST_NAME).await
    }

    /// Test that KCL is executed correctly.
    #[tokio::test(flavor = "multi_thread")]
    async fn kcl_test_execute() {
        super::execute(TEST_NAME, true).await
    }
}
mod subtract_regression02 {
    const TEST_NAME: &str = "subtract_regression02";

    /// Test parsing KCL.
    #[test]
    fn parse() {
        super::parse(TEST_NAME)
    }

    /// Test that parsing and unparsing KCL produces the original KCL input.
    #[tokio::test(flavor = "multi_thread")]
    async fn unparse() {
        super::unparse(TEST_NAME).await
    }

    /// Test that KCL is executed correctly.
    #[tokio::test(flavor = "multi_thread")]
    async fn kcl_test_execute() {
        super::execute(TEST_NAME, true).await
    }
}
mod subtract_regression03 {
    const TEST_NAME: &str = "subtract_regression03";

    /// Test parsing KCL.
    #[test]
    fn parse() {
        super::parse(TEST_NAME)
    }

    /// Test that parsing and unparsing KCL produces the original KCL input.
    #[tokio::test(flavor = "multi_thread")]
    async fn unparse() {
        super::unparse(TEST_NAME).await
    }

    /// Test that KCL is executed correctly.
    #[tokio::test(flavor = "multi_thread")]
    async fn kcl_test_execute() {
        super::execute(TEST_NAME, true).await
    }
}
mod subtract_regression04 {
    const TEST_NAME: &str = "subtract_regression04";

    /// Test parsing KCL.
    #[test]
    fn parse() {
        super::parse(TEST_NAME)
    }

    /// Test that parsing and unparsing KCL produces the original KCL input.
    #[tokio::test(flavor = "multi_thread")]
    async fn unparse() {
        super::unparse(TEST_NAME).await
    }

    /// Test that KCL is executed correctly.
    #[tokio::test(flavor = "multi_thread")]
    async fn kcl_test_execute() {
        super::execute(TEST_NAME, true).await
    }
}
mod subtract_regression05 {
    const TEST_NAME: &str = "subtract_regression05";

    /// Test parsing KCL.
    #[test]
    fn parse() {
        super::parse(TEST_NAME)
    }

    /// Test that parsing and unparsing KCL produces the original KCL input.
    #[tokio::test(flavor = "multi_thread")]
    async fn unparse() {
        super::unparse(TEST_NAME).await
    }

    /// Test that KCL is executed correctly.
    #[tokio::test(flavor = "multi_thread")]
    async fn kcl_test_execute() {
        super::execute(TEST_NAME, true).await
    }
}
mod subtract_regression06 {
    const TEST_NAME: &str = "subtract_regression06";

    /// Test parsing KCL.
    #[test]
    fn parse() {
        super::parse(TEST_NAME)
    }

    /// Test that parsing and unparsing KCL produces the original KCL input.
    #[tokio::test(flavor = "multi_thread")]
    async fn unparse() {
        super::unparse(TEST_NAME).await
    }

    /// Test that KCL is executed correctly.
    #[tokio::test(flavor = "multi_thread")]
    async fn kcl_test_execute() {
        super::execute(TEST_NAME, true).await
    }
}
mod fillet_duplicate_tags {
    const TEST_NAME: &str = "fillet_duplicate_tags";

    /// Test parsing KCL.
    #[test]
    fn parse() {
        super::parse(TEST_NAME)
    }

    /// Test that parsing and unparsing KCL produces the original KCL input.
    #[tokio::test(flavor = "multi_thread")]
    async fn unparse() {
        super::unparse(TEST_NAME).await
    }

    /// Test that KCL is executed correctly.
    #[tokio::test(flavor = "multi_thread")]
    async fn kcl_test_execute() {
        super::execute(TEST_NAME, true).await
    }
}
mod execute_engine_error_return {
    const TEST_NAME: &str = "execute_engine_error_return";

    /// Test parsing KCL.
    #[test]
    fn parse() {
        super::parse(TEST_NAME)
    }

    /// Test that parsing and unparsing KCL produces the original KCL input.
    #[tokio::test(flavor = "multi_thread")]
    async fn unparse() {
        super::unparse(TEST_NAME).await
    }

    /// Test that KCL is executed correctly.
    #[tokio::test(flavor = "multi_thread")]
    async fn kcl_test_execute() {
        super::execute(TEST_NAME, true).await
    }
}
mod basic_revolve_circle {
    const TEST_NAME: &str = "basic_revolve_circle";

    /// Test parsing KCL.
    #[test]
    fn parse() {
        super::parse(TEST_NAME)
    }

    /// Test that parsing and unparsing KCL produces the original KCL input.
    #[tokio::test(flavor = "multi_thread")]
    async fn unparse() {
        super::unparse(TEST_NAME).await
    }

    /// Test that KCL is executed correctly.
    #[tokio::test(flavor = "multi_thread")]
    async fn kcl_test_execute() {
        super::execute(TEST_NAME, true).await
    }
}
mod error_inside_fn_also_has_source_range_of_call_site_recursive {
    const TEST_NAME: &str = "error_inside_fn_also_has_source_range_of_call_site_recursive";

    /// Test parsing KCL.
    #[test]
    fn parse() {
        super::parse(TEST_NAME)
    }

    /// Test that parsing and unparsing KCL produces the original KCL input.
    #[tokio::test(flavor = "multi_thread")]
    async fn unparse() {
        super::unparse(TEST_NAME).await
    }

    /// Test that KCL is executed correctly.
    #[tokio::test(flavor = "multi_thread")]
    async fn kcl_test_execute() {
        super::execute(TEST_NAME, true).await
    }
}
mod error_revolve_on_edge_get_edge {
    const TEST_NAME: &str = "error_revolve_on_edge_get_edge";

    /// Test parsing KCL.
    #[test]
    fn parse() {
        super::parse(TEST_NAME)
    }

    /// Test that parsing and unparsing KCL produces the original KCL input.
    #[tokio::test(flavor = "multi_thread")]
    async fn unparse() {
        super::unparse(TEST_NAME).await
    }

    /// Test that KCL is executed correctly.
    #[tokio::test(flavor = "multi_thread")]
    async fn kcl_test_execute() {
        super::execute(TEST_NAME, true).await
    }
}
mod subtract_with_pattern {
    const TEST_NAME: &str = "subtract_with_pattern";

    /// Test parsing KCL.
    #[test]
    fn parse() {
        super::parse(TEST_NAME)
    }

    /// Test that parsing and unparsing KCL produces the original KCL input.
    #[tokio::test(flavor = "multi_thread")]
    async fn unparse() {
        super::unparse(TEST_NAME).await
    }

    /// Test that KCL is executed correctly.
    #[tokio::test(flavor = "multi_thread")]
    async fn kcl_test_execute() {
        super::execute(TEST_NAME, true).await
    }
}
mod subtract_with_pattern_cut_thru {
    const TEST_NAME: &str = "subtract_with_pattern_cut_thru";

    /// Test parsing KCL.
    #[test]
    fn parse() {
        super::parse(TEST_NAME)
    }

    /// Test that parsing and unparsing KCL produces the original KCL input.
    #[tokio::test(flavor = "multi_thread")]
    async fn unparse() {
        super::unparse(TEST_NAME).await
    }

    /// Test that KCL is executed correctly.
    #[tokio::test(flavor = "multi_thread")]
    async fn kcl_test_execute() {
        super::execute(TEST_NAME, true).await
    }
}
mod sketch_on_face_union {
    const TEST_NAME: &str = "sketch_on_face_union";

    /// Test parsing KCL.
    #[test]
    fn parse() {
        super::parse(TEST_NAME)
    }

    /// Test that parsing and unparsing KCL produces the original KCL input.
    #[tokio::test(flavor = "multi_thread")]
    async fn unparse() {
        super::unparse(TEST_NAME).await
    }

    /// Test that KCL is executed correctly.
    #[tokio::test(flavor = "multi_thread")]
    async fn kcl_test_execute() {
        super::execute(TEST_NAME, true).await
    }
}
mod multi_target_csg {
    const TEST_NAME: &str = "multi_target_csg";

    /// Test parsing KCL.
    #[test]
    fn parse() {
        super::parse(TEST_NAME)
    }

    /// Test that parsing and unparsing KCL produces the original KCL input.
    #[tokio::test(flavor = "multi_thread")]
    async fn unparse() {
        super::unparse(TEST_NAME).await
    }

    /// Test that KCL is executed correctly.
    #[tokio::test(flavor = "multi_thread")]
    async fn kcl_test_execute() {
        super::execute(TEST_NAME, true).await
    }
}
mod revolve_colinear {
    const TEST_NAME: &str = "revolve-colinear";

    /// Test parsing KCL.
    #[test]
    fn parse() {
        super::parse(TEST_NAME)
    }

    /// Test that parsing and unparsing KCL produces the original KCL input.
    #[tokio::test(flavor = "multi_thread")]
    async fn unparse() {
        super::unparse(TEST_NAME).await
    }

    /// Test that KCL is executed correctly.
    #[tokio::test(flavor = "multi_thread")]
    async fn kcl_test_execute() {
        super::execute(TEST_NAME, true).await
    }
}
mod subtract_regression07 {
    const TEST_NAME: &str = "subtract_regression07";

    /// Test parsing KCL.
    #[test]
    fn parse() {
        super::parse(TEST_NAME)
    }

    /// Test that parsing and unparsing KCL produces the original KCL input.
    #[tokio::test(flavor = "multi_thread")]
    async fn unparse() {
        super::unparse(TEST_NAME).await
    }

    /// Test that KCL is executed correctly.
    #[tokio::test(flavor = "multi_thread")]
    async fn kcl_test_execute() {
        super::execute(TEST_NAME, true).await
    }
}
mod subtract_regression08 {
    const TEST_NAME: &str = "subtract_regression08";

    /// Test parsing KCL.
    #[test]
    fn parse() {
        super::parse(TEST_NAME)
    }

    /// Test that parsing and unparsing KCL produces the original KCL input.
    #[tokio::test(flavor = "multi_thread")]
    async fn unparse() {
        super::unparse(TEST_NAME).await
    }

    /// Test that KCL is executed correctly.
    #[tokio::test(flavor = "multi_thread")]
    async fn kcl_test_execute() {
        super::execute(TEST_NAME, true).await
    }
}
mod subtract_regression09 {
    const TEST_NAME: &str = "subtract_regression09";

    /// Test parsing KCL.
    #[test]
    fn parse() {
        super::parse(TEST_NAME)
    }

    /// Test that parsing and unparsing KCL produces the original KCL input.
    #[tokio::test(flavor = "multi_thread")]
    async fn unparse() {
        super::unparse(TEST_NAME).await
    }

    /// Test that KCL is executed correctly.
    #[tokio::test(flavor = "multi_thread")]
    async fn kcl_test_execute() {
        super::execute(TEST_NAME, true).await
    }
}
mod subtract_regression10 {
    const TEST_NAME: &str = "subtract_regression10";

    /// Test parsing KCL.
    #[test]
    fn parse() {
        super::parse(TEST_NAME)
    }

    /// Test that parsing and unparsing KCL produces the original KCL input.
    #[tokio::test(flavor = "multi_thread")]
    async fn unparse() {
        super::unparse(TEST_NAME).await
    }

    /// Test that KCL is executed correctly.
    #[tokio::test(flavor = "multi_thread")]
    async fn kcl_test_execute() {
        super::execute(TEST_NAME, true).await
    }
}
mod nested_main_kcl {
    const TEST_NAME: &str = "nested_main_kcl";

    /// Test parsing KCL.
    #[test]
    fn parse() {
        super::parse(TEST_NAME)
    }

    /// Test that parsing and unparsing KCL produces the original KCL input.
    #[tokio::test(flavor = "multi_thread")]
    async fn unparse() {
        super::unparse(TEST_NAME).await
    }

    /// Test that KCL is executed correctly.
    #[tokio::test(flavor = "multi_thread")]
    async fn kcl_test_execute() {
        super::execute(TEST_NAME, true).await
    }
}
mod nested_windows_main_kcl {
    const TEST_NAME: &str = "nested_windows_main_kcl";

    /// Test parsing KCL.
    #[test]
    fn parse() {
        super::parse(TEST_NAME)
    }

    /// Test that parsing and unparsing KCL produces the original KCL input.
    #[tokio::test(flavor = "multi_thread")]
    async fn unparse() {
        super::unparse(TEST_NAME).await
    }

    /// Test that KCL is executed correctly.
    #[tokio::test(flavor = "multi_thread")]
    async fn kcl_test_execute() {
        super::execute(TEST_NAME, true).await
    }
}
mod nested_assembly {
    const TEST_NAME: &str = "nested_assembly";

    /// Test parsing KCL.
    #[test]
    fn parse() {
        super::parse(TEST_NAME)
    }

    /// Test that parsing and unparsing KCL produces the original KCL input.
    #[tokio::test(flavor = "multi_thread")]
    async fn unparse() {
        super::unparse(TEST_NAME).await
    }

    /// Test that KCL is executed correctly.
    #[tokio::test(flavor = "multi_thread")]
    async fn kcl_test_execute() {
        super::execute(TEST_NAME, true).await
    }
}
mod subtract_regression11 {
    const TEST_NAME: &str = "subtract_regression11";

    /// Test parsing KCL.
    #[test]
    fn parse() {
        super::parse(TEST_NAME)
    }

    /// Test that parsing and unparsing KCL produces the original KCL input.
    #[tokio::test(flavor = "multi_thread")]
    async fn unparse() {
        super::unparse(TEST_NAME).await
    }

    /// Test that KCL is executed correctly.
    #[tokio::test(flavor = "multi_thread")]
    async fn kcl_test_execute() {
        super::execute(TEST_NAME, true).await
    }
}
mod subtract_regression12 {
    const TEST_NAME: &str = "subtract_regression12";

    /// Test parsing KCL.
    #[test]
    fn parse() {
        super::parse(TEST_NAME)
    }

    /// Test that parsing and unparsing KCL produces the original KCL input.
    #[tokio::test(flavor = "multi_thread")]
    async fn unparse() {
        super::unparse(TEST_NAME).await
    }

    /// Test that KCL is executed correctly.
    #[tokio::test(flavor = "multi_thread")]
    async fn kcl_test_execute() {
        super::execute(TEST_NAME, true).await
    }
}
mod spheres {
    const TEST_NAME: &str = "spheres";

    /// Test parsing KCL.
    #[test]
    fn parse() {
        super::parse(TEST_NAME)
    }

    /// Test that parsing and unparsing KCL produces the original KCL input.
    #[tokio::test(flavor = "multi_thread")]
    async fn unparse() {
        super::unparse(TEST_NAME).await
    }

    /// Test that KCL is executed correctly.
    #[tokio::test(flavor = "multi_thread")]
    async fn kcl_test_execute() {
        super::execute(TEST_NAME, true).await
    }
}
mod var_ref_in_own_def {
    const TEST_NAME: &str = "var_ref_in_own_def";

    /// Test parsing KCL.
    #[test]
    fn parse() {
        super::parse(TEST_NAME)
    }

    /// Test that parsing and unparsing KCL produces the original KCL input.
    #[tokio::test(flavor = "multi_thread")]
    async fn unparse() {
        super::unparse(TEST_NAME).await
    }

    /// Test that KCL is executed correctly.
    #[tokio::test(flavor = "multi_thread")]
    async fn kcl_test_execute() {
        super::execute(TEST_NAME, true).await
    }
}
mod ascription_unknown_type {
    const TEST_NAME: &str = "ascription_unknown_type";

    /// Test parsing KCL.
    #[test]
    fn parse() {
        super::parse(TEST_NAME)
    }

    /// Test that parsing and unparsing KCL produces the original KCL input.
    #[tokio::test(flavor = "multi_thread")]
    async fn unparse() {
        super::unparse(TEST_NAME).await
    }

    /// Test that KCL is executed correctly.
    #[tokio::test(flavor = "multi_thread")]
    async fn kcl_test_execute() {
        super::execute(TEST_NAME, true).await
    }
}
mod var_ref_in_own_def_decl {
    const TEST_NAME: &str = "var_ref_in_own_def_decl";

    /// Test parsing KCL.
    #[test]
    fn parse() {
        super::parse(TEST_NAME)
    }

    /// Test that parsing and unparsing KCL produces the original KCL input.
    #[tokio::test(flavor = "multi_thread")]
    async fn unparse() {
        super::unparse(TEST_NAME).await
    }

    /// Test that KCL is executed correctly.
    #[tokio::test(flavor = "multi_thread")]
    async fn kcl_test_execute() {
        super::execute(TEST_NAME, true).await
    }
}
mod user_reported_union_2_bug {
    // TODO IF THIS TEST START PASSING, CLOSE THE FOLLOWING ISSUE
    // https://github.com/KittyCAD/modeling-app/issues/7310
    // and https://github.com/KittyCAD/engine/issues/3539
    const TEST_NAME: &str = "user_reported_union_2_bug";

    /// Test parsing KCL.
    #[test]
    fn parse() {
        super::parse(TEST_NAME)
    }

    /// Test that parsing and unparsing KCL produces the original KCL input.
    #[tokio::test(flavor = "multi_thread")]
    async fn unparse() {
        super::unparse(TEST_NAME).await
    }

    /// Test that KCL is executed correctly.
    #[tokio::test(flavor = "multi_thread")]
    async fn kcl_test_execute() {
        super::execute(TEST_NAME, false).await
    }
}
mod non_english_identifiers {
    const TEST_NAME: &str = "non_english_identifiers";

    /// Test parsing KCL.
    #[test]
    fn parse() {
        super::parse(TEST_NAME)
    }

    /// Test that parsing and unparsing KCL produces the original KCL input.
    #[tokio::test(flavor = "multi_thread")]
    async fn unparse() {
        super::unparse(TEST_NAME).await
    }

    /// Test that KCL is executed correctly.
    #[tokio::test(flavor = "multi_thread")]
    async fn kcl_test_execute() {
        super::execute(TEST_NAME, true).await
    }
}
mod rect {
    const TEST_NAME: &str = "rect";

    /// Test parsing KCL.
    #[test]
    fn parse() {
        super::parse(TEST_NAME)
    }

    /// Test that parsing and unparsing KCL produces the original KCL input.
    #[tokio::test(flavor = "multi_thread")]
    async fn unparse() {
        super::unparse(TEST_NAME).await
    }

    /// Test that KCL is executed correctly.
    #[tokio::test(flavor = "multi_thread")]
    async fn kcl_test_execute() {
        super::execute(TEST_NAME, true).await
    }
}
mod rect_helper {
    const TEST_NAME: &str = "rect_helper";

    /// Test parsing KCL.
    #[test]
    fn parse() {
        super::parse(TEST_NAME)
    }

    /// Test that parsing and unparsing KCL produces the original KCL input.
    #[tokio::test(flavor = "multi_thread")]
    async fn unparse() {
        super::unparse(TEST_NAME).await
    }

    /// Test that KCL is executed correctly.
    #[tokio::test(flavor = "multi_thread")]
    async fn kcl_test_execute() {
        super::execute(TEST_NAME, true).await
    }
}
mod plane_of {
    const TEST_NAME: &str = "plane_of";

    /// Test parsing KCL.
    #[test]
    fn parse() {
        super::parse(TEST_NAME)
    }

    /// Test that parsing and unparsing KCL produces the original KCL input.
    #[tokio::test(flavor = "multi_thread")]
    async fn unparse() {
        super::unparse(TEST_NAME).await
    }

    /// Test that KCL is executed correctly.
    #[tokio::test(flavor = "multi_thread")]
    async fn kcl_test_execute() {
        super::execute(TEST_NAME, true).await
    }
}
mod complex_expr_as_array_index {
    const TEST_NAME: &str = "complex_expr_as_array_index";

    /// Test parsing KCL.
    #[test]
    fn parse() {
        super::parse(TEST_NAME)
    }

    /// Test that parsing and unparsing KCL produces the original KCL input.
    #[tokio::test(flavor = "multi_thread")]
    async fn unparse() {
        super::unparse(TEST_NAME).await
    }

    /// Test that KCL is executed correctly.
    #[tokio::test(flavor = "multi_thread")]
    async fn kcl_test_execute() {
        super::execute(TEST_NAME, true).await
    }
}
mod elliptic_curve_inches_regression {
    const TEST_NAME: &str = "elliptic_curve_inches_regression";

    /// Test parsing KCL.
    #[test]
    fn parse() {
        super::parse(TEST_NAME)
    }

    /// Test that parsing and unparsing KCL produces the original KCL input.
    #[tokio::test(flavor = "multi_thread")]
    async fn unparse() {
        super::unparse(TEST_NAME).await
    }

    /// Test that KCL is executed correctly.
    #[tokio::test(flavor = "multi_thread")]
    async fn kcl_test_execute() {
        super::execute(TEST_NAME, true).await
    }
}
mod tag_inner_face {
    const TEST_NAME: &str = "tag_inner_face";

    /// Test parsing KCL.
    #[test]
    fn parse() {
        super::parse(TEST_NAME)
    }

    /// Test that parsing and unparsing KCL produces the original KCL input.
    #[tokio::test(flavor = "multi_thread")]
    async fn unparse() {
        super::unparse(TEST_NAME).await
    }

    /// Test that KCL is executed correctly.
    #[tokio::test(flavor = "multi_thread")]
    async fn kcl_test_execute() {
        super::execute(TEST_NAME, true).await
    }
}

mod double_close {
    const TEST_NAME: &str = "double_close";

    /// Test parsing KCL.
    #[test]
    fn parse() {
        super::parse(TEST_NAME)
    }

    /// Test that parsing and unparsing KCL produces the original KCL input.
    #[tokio::test(flavor = "multi_thread")]
    async fn unparse() {
        super::unparse(TEST_NAME).await
    }

    /// Test that KCL is executed correctly.
    #[tokio::test(flavor = "multi_thread")]
    async fn kcl_test_execute() {
        super::execute(TEST_NAME, true).await
    }
}

mod revolve_on_face {
    const TEST_NAME: &str = "revolve_on_face";

    /// Test parsing KCL.
    #[test]
    fn parse() {
        super::parse(TEST_NAME)
    }

    /// Test that parsing and unparsing KCL produces the original KCL input.
    #[tokio::test(flavor = "multi_thread")]
    async fn unparse() {
        super::unparse(TEST_NAME).await
    }

    /// Test that KCL is executed correctly.
    #[tokio::test(flavor = "multi_thread")]
    async fn kcl_test_execute() {
        super::execute(TEST_NAME, true).await
    }
}
mod subtract_self {
    const TEST_NAME: &str = "subtract_self";

    /// Test parsing KCL.
    #[test]
    fn parse() {
        super::parse(TEST_NAME)
    }

    /// Test that parsing and unparsing KCL produces the original KCL input.
    #[tokio::test(flavor = "multi_thread")]
    async fn unparse() {
        super::unparse(TEST_NAME).await
    }

    /// Test that KCL is executed correctly.
    #[tokio::test(flavor = "multi_thread")]
    async fn kcl_test_execute() {
        super::execute(TEST_NAME, true).await
    }
}
mod subtract_self_multiple_tools {
    const TEST_NAME: &str = "subtract_self_multiple_tools";

    /// Test parsing KCL.
    #[test]
    fn parse() {
        super::parse(TEST_NAME)
    }

    /// Test that parsing and unparsing KCL produces the original KCL input.
    #[tokio::test(flavor = "multi_thread")]
    async fn unparse() {
        super::unparse(TEST_NAME).await
    }

    /// Test that KCL is executed correctly.
    #[tokio::test(flavor = "multi_thread")]
    async fn kcl_test_execute() {
        super::execute(TEST_NAME, true).await
    }
}
mod union_self {
    const TEST_NAME: &str = "union_self";

    /// Test parsing KCL.
    #[test]
    fn parse() {
        super::parse(TEST_NAME)
    }

    /// Test that parsing and unparsing KCL produces the original KCL input.
    #[tokio::test(flavor = "multi_thread")]
    async fn unparse() {
        super::unparse(TEST_NAME).await
    }

    /// Test that KCL is executed correctly.
    #[tokio::test(flavor = "multi_thread")]
    async fn kcl_test_execute() {
        super::execute(TEST_NAME, true).await
    }
}
mod plane_of_chamfer {
    const TEST_NAME: &str = "plane_of_chamfer";

    /// Test parsing KCL.
    #[test]
    fn parse() {
        super::parse(TEST_NAME)
    }

    /// Test that parsing and unparsing KCL produces the original KCL input.
    #[tokio::test(flavor = "multi_thread")]
    async fn unparse() {
        super::unparse(TEST_NAME).await
    }

    /// Test that KCL is executed correctly.
    #[tokio::test(flavor = "multi_thread")]
    async fn kcl_test_execute() {
        super::execute(TEST_NAME, true).await
    }
}
mod sketch_block_basic_fixed_constraints {
    const TEST_NAME: &str = "sketch_block_basic_fixed_constraints";

    /// Test parsing KCL.
    #[test]
    fn parse() {
        super::parse(TEST_NAME)
    }

    /// Test that parsing and unparsing KCL produces the original KCL input.
    #[tokio::test(flavor = "multi_thread")]
    async fn unparse() {
        super::unparse(TEST_NAME).await
    }

    /// Test that KCL is executed correctly.
    #[tokio::test(flavor = "multi_thread")]
    async fn kcl_test_execute() {
        super::execute(TEST_NAME, false).await
    }
}
mod sketch_block_failed_unit_conversion {
    const TEST_NAME: &str = "sketch_block_failed_unit_conversion";

    /// Test parsing KCL.
    #[test]
    fn parse() {
        super::parse(TEST_NAME)
    }

    /// Test that parsing and unparsing KCL produces the original KCL input.
    #[tokio::test(flavor = "multi_thread")]
    async fn unparse() {
        super::unparse(TEST_NAME).await
    }

    /// Test that KCL is executed correctly.
    #[tokio::test(flavor = "multi_thread")]
    async fn kcl_test_execute() {
        super::execute(TEST_NAME, false).await
    }
}
<<<<<<< HEAD
mod sketch_block_coincident_constraint {
    const TEST_NAME: &str = "sketch_block_coincident_constraint";
=======
mod sketch_block_arc_using_center_simple {
    const TEST_NAME: &str = "sketch_block_arc_using_center_simple";
>>>>>>> 0bbacfda

    /// Test parsing KCL.
    #[test]
    fn parse() {
        super::parse(TEST_NAME)
    }

    /// Test that parsing and unparsing KCL produces the original KCL input.
    #[tokio::test(flavor = "multi_thread")]
    async fn unparse() {
        super::unparse(TEST_NAME).await
    }

    /// Test that KCL is executed correctly.
    #[tokio::test(flavor = "multi_thread")]
    async fn kcl_test_execute() {
<<<<<<< HEAD
        super::execute(TEST_NAME, false).await
=======
        super::execute(TEST_NAME, true).await
    }
}
mod sketch_block_arc_using_center_coincident {
    const TEST_NAME: &str = "sketch_block_arc_using_center_coincident";

    /// Test parsing KCL.
    #[test]
    fn parse() {
        super::parse(TEST_NAME)
    }

    /// Test that parsing and unparsing KCL produces the original KCL input.
    #[tokio::test(flavor = "multi_thread")]
    async fn unparse() {
        super::unparse(TEST_NAME).await
    }

    /// Test that KCL is executed correctly.
    #[tokio::test(flavor = "multi_thread")]
    async fn kcl_test_execute() {
        super::execute(TEST_NAME, true).await
>>>>>>> 0bbacfda
    }
}
mod holes_cube {
    const TEST_NAME: &str = "holes_cube";

    /// Test parsing KCL.
    #[test]
    fn parse() {
        super::parse(TEST_NAME)
    }

    /// Test that parsing and unparsing KCL produces the original KCL input.
    #[tokio::test(flavor = "multi_thread")]
    async fn unparse() {
        super::unparse(TEST_NAME).await
    }

    /// Test that KCL is executed correctly.
    #[tokio::test(flavor = "multi_thread")]
    async fn kcl_test_execute() {
        super::execute(TEST_NAME, true).await
    }
}
mod multi_body_multi_tool_subtract {
    const TEST_NAME: &str = "multi_body_multi_tool_subtract";

    /// Test parsing KCL.
    #[test]
    fn parse() {
        super::parse(TEST_NAME)
    }

    /// Test that parsing and unparsing KCL produces the original KCL input.
    #[tokio::test(flavor = "multi_thread")]
    async fn unparse() {
        super::unparse(TEST_NAME).await
    }

    /// Test that KCL is executed correctly.
    #[tokio::test(flavor = "multi_thread")]
    async fn kcl_test_execute() {
        super::execute(TEST_NAME, true).await
    }
}
mod sketch_block_line_simple {
    const TEST_NAME: &str = "sketch_block_line_simple";

    /// Test parsing KCL.
    #[test]
    fn parse() {
        super::parse(TEST_NAME)
    }

    /// Test that parsing and unparsing KCL produces the original KCL input.
    #[tokio::test(flavor = "multi_thread")]
    async fn unparse() {
        super::unparse(TEST_NAME).await
    }

    /// Test that KCL is executed correctly.
    #[tokio::test(flavor = "multi_thread")]
    async fn kcl_test_execute() {
        super::execute(TEST_NAME, true).await
    }
}
mod sketch_block_points_coincident_simple {
    const TEST_NAME: &str = "sketch_block_points_coincident_simple";

    /// Test parsing KCL.
    #[test]
    fn parse() {
        super::parse(TEST_NAME)
    }

    /// Test that parsing and unparsing KCL produces the original KCL input.
    #[tokio::test(flavor = "multi_thread")]
    async fn unparse() {
        super::unparse(TEST_NAME).await
    }

    /// Test that KCL is executed correctly.
    #[tokio::test(flavor = "multi_thread")]
    async fn kcl_test_execute() {
        super::execute(TEST_NAME, true).await
    }
}
mod sketch_block_lines_coincident_simple {
    const TEST_NAME: &str = "sketch_block_lines_coincident_simple";

    /// Test parsing KCL.
    #[test]
    fn parse() {
        super::parse(TEST_NAME)
    }

    /// Test that parsing and unparsing KCL produces the original KCL input.
    #[tokio::test(flavor = "multi_thread")]
    async fn unparse() {
        super::unparse(TEST_NAME).await
    }

    /// Test that KCL is executed correctly.
    #[tokio::test(flavor = "multi_thread")]
    async fn kcl_test_execute() {
        super::execute(TEST_NAME, true).await
    }
}
mod sketch_on_face_normal {
    const TEST_NAME: &str = "sketch_on_face_normal";

    /// Test parsing KCL.
    #[test]
    fn parse() {
        super::parse(TEST_NAME)
    }

    /// Test that parsing and unparsing KCL produces the original KCL input.
    #[tokio::test(flavor = "multi_thread")]
    async fn unparse() {
        super::unparse(TEST_NAME).await
    }

    /// Test that KCL is executed correctly.
    #[tokio::test(flavor = "multi_thread")]
    async fn kcl_test_execute() {
        super::execute(TEST_NAME, true).await
    }
}
mod sketch_on_face_normal_inches {
    const TEST_NAME: &str = "sketch_on_face_normal_inches";

    /// Test parsing KCL.
    #[test]
    fn parse() {
        super::parse(TEST_NAME)
    }

    /// Test that parsing and unparsing KCL produces the original KCL input.
    #[tokio::test(flavor = "multi_thread")]
    async fn unparse() {
        super::unparse(TEST_NAME).await
    }

    /// Test that KCL is executed correctly.
    #[tokio::test(flavor = "multi_thread")]
    async fn kcl_test_execute() {
        super::execute(TEST_NAME, true).await
    }
}
mod pos_literals {
    const TEST_NAME: &str = "pos_literals";

    /// Test parsing KCL.
    #[test]
    fn parse() {
        super::parse(TEST_NAME)
    }

    /// Test that parsing and unparsing KCL produces the original KCL input.
    #[tokio::test(flavor = "multi_thread")]
    async fn unparse() {
        super::unparse(TEST_NAME).await
    }

    /// Test that KCL is executed correctly.
    #[tokio::test(flavor = "multi_thread")]
    async fn kcl_test_execute() {
        super::execute(TEST_NAME, true).await
    }
}
mod extrude_closes {
    const TEST_NAME: &str = "extrude_closes";

    /// Test parsing KCL.
    #[test]
    fn parse() {
        super::parse(TEST_NAME)
    }

    /// Test that parsing and unparsing KCL produces the original KCL input.
    #[tokio::test(flavor = "multi_thread")]
    async fn unparse() {
        super::unparse(TEST_NAME).await
    }

    /// Test that KCL is executed correctly.
    #[tokio::test(flavor = "multi_thread")]
    async fn kcl_test_execute() {
        super::execute(TEST_NAME, true).await
    }
}<|MERGE_RESOLUTION|>--- conflicted
+++ resolved
@@ -4100,32 +4100,45 @@
         super::execute(TEST_NAME, false).await
     }
 }
-<<<<<<< HEAD
 mod sketch_block_coincident_constraint {
     const TEST_NAME: &str = "sketch_block_coincident_constraint";
-=======
+
+    /// Test parsing KCL.
+    #[test]
+    fn parse() {
+        super::parse(TEST_NAME)
+    }
+
+    /// Test that parsing and unparsing KCL produces the original KCL input.
+    #[tokio::test(flavor = "multi_thread")]
+    async fn unparse() {
+        super::unparse(TEST_NAME).await
+    }
+
+    /// Test that KCL is executed correctly.
+    #[tokio::test(flavor = "multi_thread")]
+    async fn kcl_test_execute() {
+        super::execute(TEST_NAME, false).await
+    }
+}
 mod sketch_block_arc_using_center_simple {
     const TEST_NAME: &str = "sketch_block_arc_using_center_simple";
->>>>>>> 0bbacfda
-
-    /// Test parsing KCL.
-    #[test]
-    fn parse() {
-        super::parse(TEST_NAME)
-    }
-
-    /// Test that parsing and unparsing KCL produces the original KCL input.
-    #[tokio::test(flavor = "multi_thread")]
-    async fn unparse() {
-        super::unparse(TEST_NAME).await
-    }
-
-    /// Test that KCL is executed correctly.
-    #[tokio::test(flavor = "multi_thread")]
-    async fn kcl_test_execute() {
-<<<<<<< HEAD
-        super::execute(TEST_NAME, false).await
-=======
+
+    /// Test parsing KCL.
+    #[test]
+    fn parse() {
+        super::parse(TEST_NAME)
+    }
+
+    /// Test that parsing and unparsing KCL produces the original KCL input.
+    #[tokio::test(flavor = "multi_thread")]
+    async fn unparse() {
+        super::unparse(TEST_NAME).await
+    }
+
+    /// Test that KCL is executed correctly.
+    #[tokio::test(flavor = "multi_thread")]
+    async fn kcl_test_execute() {
         super::execute(TEST_NAME, true).await
     }
 }
@@ -4148,7 +4161,6 @@
     #[tokio::test(flavor = "multi_thread")]
     async fn kcl_test_execute() {
         super::execute(TEST_NAME, true).await
->>>>>>> 0bbacfda
     }
 }
 mod holes_cube {
