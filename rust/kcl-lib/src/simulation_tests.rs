--- conflicted
+++ resolved
@@ -2579,13 +2579,30 @@
         super::execute(TEST_NAME, true).await
     }
 }
-<<<<<<< HEAD
+mod multiple_foreign_imports_all_render {
+    const TEST_NAME: &str = "multiple-foreign-imports-all-render";
+
+    /// Test parsing KCL.
+    #[test]
+    fn parse() {
+        super::parse(TEST_NAME)
+    }
+
+    /// Test that parsing and unparsing KCL produces the original KCL input.
+    #[tokio::test(flavor = "multi_thread")]
+    async fn unparse() {
+        super::unparse(TEST_NAME).await
+    }
+
+    /// Test that KCL is executed correctly.
+    #[tokio::test(flavor = "multi_thread")]
+    async fn kcl_test_execute() {
+        super::execute(TEST_NAME, true).await
+    }
+}
+
 mod involute_fail {
     const TEST_NAME: &str = "involute_fail";
-=======
-mod multiple_foreign_imports_all_render {
-    const TEST_NAME: &str = "multiple-foreign-imports-all-render";
->>>>>>> 0ef1483e
 
     /// Test parsing KCL.
     #[test]
