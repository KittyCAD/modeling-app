--- conflicted
+++ resolved
@@ -3025,13 +3025,29 @@
         super::execute(TEST_NAME, true).await
     }
 }
-<<<<<<< HEAD
 mod basic_revolve_circle {
     const TEST_NAME: &str = "basic_revolve_circle";
-=======
+
+    /// Test parsing KCL.
+    #[test]
+    fn parse() {
+        super::parse(TEST_NAME)
+    }
+
+    /// Test that parsing and unparsing KCL produces the original KCL input.
+    #[tokio::test(flavor = "multi_thread")]
+    async fn unparse() {
+        super::unparse(TEST_NAME).await
+    }
+
+    /// Test that KCL is executed correctly.
+    #[tokio::test(flavor = "multi_thread")]
+    async fn kcl_test_execute() {
+        super::execute(TEST_NAME, true).await
+    }
+}
 mod error_inside_fn_also_has_source_range_of_call_site_recursive {
     const TEST_NAME: &str = "error_inside_fn_also_has_source_range_of_call_site_recursive";
->>>>>>> 7944a4ce
 
     /// Test parsing KCL.
     #[test]
