--- conflicted
+++ resolved
@@ -3103,13 +3103,29 @@
         super::execute(TEST_NAME, true).await
     }
 }
-<<<<<<< HEAD
 mod revolve_colinear {
     const TEST_NAME: &str = "revolve-colinear";
-=======
+  
+    /// Test parsing KCL.
+    #[test]
+    fn parse() {
+        super::parse(TEST_NAME)
+    }
+
+    /// Test that parsing and unparsing KCL produces the original KCL input.
+    #[tokio::test(flavor = "multi_thread")]
+    async fn unparse() {
+        super::unparse(TEST_NAME).await
+    }
+
+    /// Test that KCL is executed correctly.
+    #[tokio::test(flavor = "multi_thread")]
+    async fn kcl_test_execute() {
+        super::execute(TEST_NAME, true).await
+    }
+}
 mod subtract_regression07 {
     const TEST_NAME: &str = "subtract_regression07";
->>>>>>> 729e0a79
 
     /// Test parsing KCL.
     #[test]
