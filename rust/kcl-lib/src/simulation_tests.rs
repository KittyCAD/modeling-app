use std::{
    panic::{catch_unwind, AssertUnwindSafe},
    path::{Path, PathBuf},
};

use insta::rounded_redaction;

use crate::{errors::KclError, ModuleId};
#[cfg(feature = "artifact-graph")]
use crate::{
    exec::ArtifactCommand,
    execution::{ArtifactGraph, Operation},
};

mod kcl_samples;

/// A simulation test.
#[derive(Debug, Clone)]
struct Test {
    /// The name of the test.
    name: String,
    /// The name of the KCL file that's the entry point, e.g. "main.kcl", in the
    /// `input_dir`.
    entry_point: PathBuf,
    /// Input KCL files are in this directory.
    input_dir: PathBuf,
    /// Expected snapshot output files are in this directory.
    output_dir: PathBuf,
}

pub(crate) const RENDERED_MODEL_NAME: &str = "rendered_model.png";

impl Test {
    fn new(name: &str) -> Self {
        Self {
            name: name.to_owned(),
            entry_point: Path::new("tests").join(name).join("input.kcl"),
            input_dir: Path::new("tests").join(name),
            output_dir: Path::new("tests").join(name),
        }
    }

    /// Read in the entry point file and return its contents as a string.
    pub fn read(&self) -> String {
        std::fs::read_to_string(&self.entry_point).expect("Failed to read file: {filename}")
    }
}

fn assert_snapshot<F, R>(test: &Test, operation: &str, f: F)
where
    F: FnOnce() -> R,
{
    let mut settings = insta::Settings::clone_current();
    // These make the snapshots more readable and match our dir structure.
    settings.set_omit_expression(true);
    settings.set_snapshot_path(Path::new("..").join(&test.output_dir));
    settings.set_prepend_module_to_snapshot(false);
    settings.set_description(format!("{operation} {}.kcl", &test.name));
    // We don't do it on the flowchart
    if operation != "Artifact graph flowchart" {
        // Sorting maps makes them easier to diff.
        settings.set_sort_maps(true);
    }
    // Replace UUIDs with the string "[uuid]", because otherwise the tests would constantly
    // be changing the UUID. This is a stopgap measure until we make the engine more deterministic.
    settings.add_filter(
        r"\b[[:xdigit:]]{8}-[[:xdigit:]]{4}-[[:xdigit:]]{4}-[[:xdigit:]]{4}-[[:xdigit:]]{12}\b",
        "[uuid]",
    );
    // Run `f` (the closure that was passed in) with these settings.
    settings.bind(f);
}

fn parse(test_name: &str) {
    parse_test(&Test::new(test_name));
}

fn parse_test(test: &Test) {
    let input = test.read();
    let tokens = crate::parsing::token::lex(&input, ModuleId::default()).unwrap();

    // Parse the tokens into an AST.
    let parse_res = Result::<_, KclError>::Ok(crate::parsing::parse_tokens(tokens).unwrap());
    assert_snapshot(test, "Result of parsing", || {
        insta::assert_json_snapshot!("ast", parse_res, {
            ".**.start" => 0,
            ".**.end" => 0,
            ".**.commentStart" => 0,
        });
    });
}

async fn unparse(test_name: &str) {
    unparse_test(&Test::new(test_name)).await;
}

async fn unparse_test(test: &Test) {
    // Parse into an AST
    let input = test.read();
    let tokens = crate::parsing::token::lex(&input, ModuleId::default()).unwrap();
    let ast = crate::parsing::parse_tokens(tokens).unwrap();

    // Check recasting.
    let actual = ast.recast(&Default::default(), 0);
    let input_result = catch_unwind(AssertUnwindSafe(|| {
        assert_snapshot(test, "Result of unparsing", || {
            insta::assert_snapshot!("unparsed", actual);
        })
    }));

    // Check all the rest of the files in the directory.
    let kcl_files = crate::unparser::walk_dir(&test.input_dir).await.unwrap();
    // Filter out the entry point file.
    let kcl_files = kcl_files.into_iter().filter(|f| f != &test.entry_point);
    let futures = kcl_files
        .into_iter()
        .filter(|file| file.extension().is_some_and(|ext| ext == "kcl")) // We only care about kcl
        // files here.
        .map(|file| {
            let snap_path = Path::new("..").join(&test.output_dir);
            tokio::spawn(async move {
                let contents = tokio::fs::read_to_string(&file).await.unwrap();
                let program = crate::Program::parse_no_errs(&contents).unwrap();
                let recast = program.recast_with_options(&Default::default());

                catch_unwind(AssertUnwindSafe(|| {
                    let mut settings = insta::Settings::clone_current();
                    settings.set_omit_expression(true);
                    settings.set_snapshot_path(snap_path);
                    settings.set_prepend_module_to_snapshot(false);
                    settings.set_snapshot_suffix(file.file_name().unwrap().to_str().unwrap());
                    settings.set_description(format!("Result of unparsing {}", file.display()));
                    // Run `f` (the closure that was passed in) with these settings.
                    settings.bind(|| {
                        insta::assert_snapshot!("unparsed", recast);
                    })
                }))
            })
        })
        .collect::<Vec<_>>();

    // Join all futures and await their completion.
    for future in futures {
        future.await.unwrap().unwrap();
    }
    input_result.unwrap();
}

async fn execute(test_name: &str, render_to_png: bool) {
    execute_test(&Test::new(test_name), render_to_png, false).await
}

async fn execute_test(test: &Test, render_to_png: bool, export_step: bool) {
    let input = test.read();
    let ast = crate::Program::parse_no_errs(&input).unwrap();

    // Run the program.
    let exec_res = crate::test_server::execute_and_snapshot_ast(ast, Some(test.entry_point.clone()), export_step).await;
    match exec_res {
        Ok((exec_state, env_ref, png, step)) => {
            let fail_path = test.output_dir.join("execution_error.snap");
            if std::fs::exists(&fail_path).unwrap() {
                panic!("This test case is expected to fail, but it passed. If this is intended, and the test should actually be passing now, please delete kcl-lib/{}", fail_path.to_string_lossy())
            }
            if render_to_png {
                twenty_twenty::assert_image(test.output_dir.join(RENDERED_MODEL_NAME), &png, 0.99);
            }

            // Ensure the step has data.
            if export_step {
                let Some(step_contents) = step else {
                    panic!("Step data was not generated");
                };
                if step_contents.is_empty() {
                    panic!("Step data was empty");
                }
            }
            let outcome = exec_state.to_exec_outcome(env_ref).await;

            let mem_result = catch_unwind(AssertUnwindSafe(|| {
                assert_snapshot(test, "Variables in memory after executing", || {
                    insta::assert_json_snapshot!("program_memory", outcome.variables, {
                        ".**.value" => rounded_redaction(4),
                        ".**[].value" => rounded_redaction(4),
                        ".**.from[]" => rounded_redaction(4),
                        ".**.to[]" => rounded_redaction(4),
                        ".**.center[]" => rounded_redaction(4),
                        ".**[].x[]" => rounded_redaction(4),
                        ".**[].y[]" => rounded_redaction(4),
                        ".**[].z[]" => rounded_redaction(4),
                        ".**.sourceRange" => Vec::new(),
                    })
                })
            }));

            #[cfg(feature = "artifact-graph")]
            assert_common_snapshots(
                test,
                outcome.operations,
                outcome.artifact_commands,
                outcome.artifact_graph,
            );
            mem_result.unwrap();
        }
        Err(e) => {
            let ok_path = test.output_dir.join("program_memory.snap");
            let previously_passed = std::fs::exists(&ok_path).unwrap();
            match e.error {
                crate::errors::ExecError::Kcl(error) => {
                    // Snapshot the KCL error with a fancy graphical report.
                    // This looks like a Cargo compile error, with arrows pointing
                    // to source code, underlines, etc.
                    miette::set_hook(Box::new(|_| {
                        Box::new(miette::MietteHandlerOpts::new().show_related_errors_as_nested().build())
                    }))
                    .unwrap();
                    let report = error.clone().into_miette_report_with_outputs(&input).unwrap();
                    let report = miette::Report::new(report);
                    if previously_passed {
                        eprintln!("This test case failed, but it previously passed. If this is intended, and the test should actually be failing now, please delete kcl-lib/{} and other associated passing artifacts", ok_path.to_string_lossy());
                        panic!("{report:?}");
                    }
                    let report = format!("{:?}", report);

                    let err_result = catch_unwind(AssertUnwindSafe(|| {
                        assert_snapshot(test, "Error from executing", || {
                            insta::assert_snapshot!("execution_error", report);
                        })
                    }));

                    #[cfg(feature = "artifact-graph")]
                    assert_common_snapshots(test, error.operations, error.artifact_commands, error.artifact_graph);
                    err_result.unwrap();
                }
                e => {
                    // These kinds of errors aren't expected to occur. We don't
                    // snapshot them because they indicate there's something wrong
                    // with the Rust test, not with the KCL code being tested.
                    panic!("{e}")
                }
            };
        }
    }
}

/// Assert snapshots that should happen both when KCL execution succeeds and
/// when it results in an error.
#[cfg(feature = "artifact-graph")]
fn assert_common_snapshots(
    test: &Test,
    operations: Vec<Operation>,
    artifact_commands: Vec<ArtifactCommand>,
    artifact_graph: ArtifactGraph,
) {
    let operations = {
        // Make the operations deterministic by sorting them by their module ID,
        // then by their range.
        let mut operations = operations.clone();
        operations.sort_by(|a, b| a.partial_cmp(b).unwrap_or(std::cmp::Ordering::Equal));
        operations
    };
    let artifact_commands = {
        // Due to our newfound concurrency, we're going to mess with the
        // artifact_commands a bit -- we're going to maintain the order,
        // but only for a given module ID. This means the artifact_commands
        // is no longer meaningful, but it is deterministic and will hopefully
        // catch meaningful changes in behavior.
        // We sort by the source range, like we do for the operations.

        let mut artifact_commands = artifact_commands.clone();
        artifact_commands.sort_by(|a, b| a.partial_cmp(b).unwrap_or(std::cmp::Ordering::Equal));
        artifact_commands
    };

    let result1 = catch_unwind(AssertUnwindSafe(|| {
        assert_snapshot(test, "Operations executed", || {
            insta::assert_json_snapshot!("ops", operations, {
                "[].*.unlabeledArg.*.value.**[].from[]" => rounded_redaction(4),
                "[].*.unlabeledArg.*.value.**[].to[]" => rounded_redaction(4),
                "[].**.value.value" => rounded_redaction(4),
                "[].*.labeledArgs.*.value.**[].from[]" => rounded_redaction(4),
                "[].*.labeledArgs.*.value.**[].to[]" => rounded_redaction(4),
                ".**.sourceRange" => Vec::new(),
                ".**.functionSourceRange" => Vec::new(),
                ".**.moduleId" => 0,
            });
        })
    }));
    let result2 = catch_unwind(AssertUnwindSafe(|| {
        assert_snapshot(test, "Artifact commands", || {
            insta::assert_json_snapshot!("artifact_commands", artifact_commands, {
                "[].command.**.value" => rounded_redaction(4),
                "[].command.**.x" => rounded_redaction(4),
                "[].command.**.y" => rounded_redaction(4),
                "[].command.**.z" => rounded_redaction(4),
                ".**.range" => Vec::new(),
            });
        })
    }));
    let result3 = catch_unwind(AssertUnwindSafe(|| {
        assert_snapshot(test, "Artifact graph flowchart", || {
            let mut artifact_graph = artifact_graph.clone();
            // Sort the map by artifact where we can.
            artifact_graph.sort();

            let flowchart = artifact_graph
                .to_mermaid_flowchart()
                .unwrap_or_else(|e| format!("Failed to convert artifact graph to flowchart: {e}"));
            // Change the snapshot suffix so that it is rendered as a Markdown file
            // in GitHub.
            // Ignore the cpu cooler for now because its being a little bitch.
            if test.name != "cpu-cooler" {
                insta::assert_binary_snapshot!("artifact_graph_flowchart.md", flowchart.as_bytes().to_owned());
            }
        })
    }));

    result1.unwrap();
    result2.unwrap();
    result3.unwrap();
}

mod cube {
    const TEST_NAME: &str = "cube";

    /// Test parsing KCL.
    #[test]
    fn parse() {
        super::parse(TEST_NAME)
    }

    /// Test that parsing and unparsing KCL produces the original KCL input.
    #[tokio::test(flavor = "multi_thread")]
    async fn unparse() {
        super::unparse(TEST_NAME).await
    }

    /// Test that KCL is executed correctly.
    #[tokio::test(flavor = "multi_thread")]
    async fn kcl_test_execute() {
        super::execute(TEST_NAME, true).await
    }
}
mod cube_with_error {
    const TEST_NAME: &str = "cube_with_error";

    /// Test parsing KCL.
    #[test]
    fn parse() {
        super::parse(TEST_NAME)
    }

    /// Test that parsing and unparsing KCL produces the original KCL input.
    #[tokio::test(flavor = "multi_thread")]
    async fn unparse() {
        super::unparse(TEST_NAME).await
    }

    /// Test that KCL is executed correctly.
    #[tokio::test(flavor = "multi_thread")]
    async fn kcl_test_execute() {
        super::execute(TEST_NAME, true).await
    }
}
mod any_type {
    const TEST_NAME: &str = "any_type";

    /// Test parsing KCL.
    #[test]
    fn parse() {
        super::parse(TEST_NAME)
    }

    /// Test that parsing and unparsing KCL produces the original KCL input.
    #[tokio::test(flavor = "multi_thread")]
    async fn unparse() {
        super::unparse(TEST_NAME).await
    }

    /// Test that KCL is executed correctly.
    #[tokio::test(flavor = "multi_thread")]
    async fn kcl_test_execute() {
        super::execute(TEST_NAME, false).await
    }
}
mod artifact_graph_example_code1 {
    const TEST_NAME: &str = "artifact_graph_example_code1";

    /// Test parsing KCL.
    #[test]
    fn parse() {
        super::parse(TEST_NAME)
    }

    /// Test that parsing and unparsing KCL produces the original KCL input.
    #[tokio::test(flavor = "multi_thread")]
    async fn unparse() {
        super::unparse(TEST_NAME).await
    }

    /// Test that KCL is executed correctly.
    #[tokio::test(flavor = "multi_thread")]
    async fn kcl_test_execute() {
        super::execute(TEST_NAME, true).await
    }
}
mod artifact_graph_example_code_no_3d {
    const TEST_NAME: &str = "artifact_graph_example_code_no_3d";

    /// Test parsing KCL.
    #[test]
    fn parse() {
        super::parse(TEST_NAME)
    }

    /// Test that parsing and unparsing KCL produces the original KCL input.
    #[tokio::test(flavor = "multi_thread")]
    async fn unparse() {
        super::unparse(TEST_NAME).await
    }

    /// Test that KCL is executed correctly.
    #[tokio::test(flavor = "multi_thread")]
    async fn kcl_test_execute() {
        super::execute(TEST_NAME, true).await
    }
}
mod artifact_graph_example_code_offset_planes {
    const TEST_NAME: &str = "artifact_graph_example_code_offset_planes";

    /// Test parsing KCL.
    #[test]
    fn parse() {
        super::parse(TEST_NAME)
    }

    /// Test that parsing and unparsing KCL produces the original KCL input.
    #[tokio::test(flavor = "multi_thread")]
    async fn unparse() {
        super::unparse(TEST_NAME).await
    }

    /// Test that KCL is executed correctly.
    #[tokio::test(flavor = "multi_thread")]
    async fn kcl_test_execute() {
        super::execute(TEST_NAME, true).await
    }
}
mod artifact_graph_sketch_on_face_etc {
    const TEST_NAME: &str = "artifact_graph_sketch_on_face_etc";

    /// Test parsing KCL.
    #[test]
    fn parse() {
        super::parse(TEST_NAME)
    }

    /// Test that parsing and unparsing KCL produces the original KCL input.
    #[tokio::test(flavor = "multi_thread")]
    async fn unparse() {
        super::unparse(TEST_NAME).await
    }

    /// Test that KCL is executed correctly.
    #[tokio::test(flavor = "multi_thread")]
    async fn kcl_test_execute() {
        super::execute(TEST_NAME, true).await
    }
}
mod helix_ccw {
    const TEST_NAME: &str = "helix_ccw";

    /// Test parsing KCL.
    #[test]
    fn parse() {
        super::parse(TEST_NAME)
    }

    /// Test that parsing and unparsing KCL produces the original KCL input.
    #[tokio::test(flavor = "multi_thread")]
    async fn unparse() {
        super::unparse(TEST_NAME).await
    }

    /// Test that KCL is executed correctly.
    #[tokio::test(flavor = "multi_thread")]
    async fn kcl_test_execute() {
        super::execute(TEST_NAME, true).await
    }
}
mod double_map_fn {
    const TEST_NAME: &str = "double_map_fn";

    /// Test parsing KCL.
    #[test]
    fn parse() {
        super::parse(TEST_NAME)
    }

    /// Test that parsing and unparsing KCL produces the original KCL input.
    #[tokio::test(flavor = "multi_thread")]
    async fn unparse() {
        super::unparse(TEST_NAME).await
    }

    /// Test that KCL is executed correctly.
    #[tokio::test(flavor = "multi_thread")]
    async fn kcl_test_execute() {
        super::execute(TEST_NAME, false).await
    }
}
mod index_of_array {
    const TEST_NAME: &str = "index_of_array";

    /// Test parsing KCL.
    #[test]
    fn parse() {
        super::parse(TEST_NAME)
    }

    /// Test that parsing and unparsing KCL produces the original KCL input.
    #[tokio::test(flavor = "multi_thread")]
    async fn unparse() {
        super::unparse(TEST_NAME).await
    }

    /// Test that KCL is executed correctly.
    #[tokio::test(flavor = "multi_thread")]
    async fn kcl_test_execute() {
        super::execute(TEST_NAME, false).await
    }
}
mod comparisons {
    const TEST_NAME: &str = "comparisons";

    /// Test parsing KCL.
    #[test]
    fn parse() {
        super::parse(TEST_NAME)
    }

    /// Test that parsing and unparsing KCL produces the original KCL input.
    #[tokio::test(flavor = "multi_thread")]
    async fn unparse() {
        super::unparse(TEST_NAME).await
    }

    /// Test that KCL is executed correctly.
    #[tokio::test(flavor = "multi_thread")]
    async fn kcl_test_execute() {
        super::execute(TEST_NAME, false).await
    }
}
mod array_range_expr {
    const TEST_NAME: &str = "array_range_expr";

    /// Test parsing KCL.
    #[test]
    fn parse() {
        super::parse(TEST_NAME)
    }

    /// Test that parsing and unparsing KCL produces the original KCL input.
    #[tokio::test(flavor = "multi_thread")]
    async fn unparse() {
        super::unparse(TEST_NAME).await
    }

    /// Test that KCL is executed correctly.
    #[tokio::test(flavor = "multi_thread")]
    async fn kcl_test_execute() {
        super::execute(TEST_NAME, false).await
    }
}
mod array_range_negative_expr {
    const TEST_NAME: &str = "array_range_negative_expr";

    /// Test parsing KCL.
    #[test]
    fn parse() {
        super::parse(TEST_NAME)
    }

    /// Test that parsing and unparsing KCL produces the original KCL input.
    #[tokio::test(flavor = "multi_thread")]
    async fn unparse() {
        super::unparse(TEST_NAME).await
    }

    /// Test that KCL is executed correctly.
    #[tokio::test(flavor = "multi_thread")]
    async fn kcl_test_execute() {
        super::execute(TEST_NAME, false).await
    }
}
mod array_range_with_units {
    const TEST_NAME: &str = "array_range_with_units";

    /// Test parsing KCL.
    #[test]
    fn parse() {
        super::parse(TEST_NAME)
    }

    /// Test that parsing and unparsing KCL produces the original KCL input.
    #[tokio::test(flavor = "multi_thread")]
    async fn unparse() {
        super::unparse(TEST_NAME).await
    }

    /// Test that KCL is executed correctly.
    #[tokio::test(flavor = "multi_thread")]
    async fn kcl_test_execute() {
        super::execute(TEST_NAME, false).await
    }
}
mod array_range_mismatch_units {
    const TEST_NAME: &str = "array_range_mismatch_units";

    /// Test parsing KCL.
    #[test]
    fn parse() {
        super::parse(TEST_NAME)
    }

    /// Test that parsing and unparsing KCL produces the original KCL input.
    #[tokio::test(flavor = "multi_thread")]
    async fn unparse() {
        super::unparse(TEST_NAME).await
    }

    /// Test that KCL is executed correctly.
    #[tokio::test(flavor = "multi_thread")]
    async fn kcl_test_execute() {
        super::execute(TEST_NAME, false).await
    }
}
mod sketch_in_object {
    const TEST_NAME: &str = "sketch_in_object";

    /// Test parsing KCL.
    #[test]
    fn parse() {
        super::parse(TEST_NAME)
    }

    /// Test that parsing and unparsing KCL produces the original KCL input.
    #[tokio::test(flavor = "multi_thread")]
    async fn unparse() {
        super::unparse(TEST_NAME).await
    }

    /// Test that KCL is executed correctly.
    #[tokio::test(flavor = "multi_thread")]
    async fn kcl_test_execute() {
        super::execute(TEST_NAME, false).await
    }
}
mod if_else {
    const TEST_NAME: &str = "if_else";

    /// Test parsing KCL.
    #[test]
    fn parse() {
        super::parse(TEST_NAME)
    }

    /// Test that parsing and unparsing KCL produces the original KCL input.
    #[tokio::test(flavor = "multi_thread")]
    async fn unparse() {
        super::unparse(TEST_NAME).await
    }

    /// Test that KCL is executed correctly.
    #[tokio::test(flavor = "multi_thread")]
    async fn kcl_test_execute() {
        super::execute(TEST_NAME, false).await
    }
}
mod add_lots {
    const TEST_NAME: &str = "add_lots";

    /// Test parsing KCL.
    #[test]
    fn parse() {
        super::parse(TEST_NAME)
    }

    /// Test that parsing and unparsing KCL produces the original KCL input.
    #[tokio::test(flavor = "multi_thread")]
    async fn unparse() {
        super::unparse(TEST_NAME).await
    }

    /// Test that KCL is executed correctly.
    #[tokio::test(flavor = "multi_thread")]
    async fn kcl_test_execute() {
        super::execute(TEST_NAME, false).await
    }
}
mod argument_error {
    //! The argument error points to the problematic argument in the call site,
    //! not the function definition that the variable points to.

    const TEST_NAME: &str = "argument_error";

    /// Test parsing KCL.
    #[test]
    fn parse() {
        super::parse(TEST_NAME)
    }

    /// Test that parsing and unparsing KCL produces the original KCL input.
    #[tokio::test(flavor = "multi_thread")]
    async fn unparse() {
        super::unparse(TEST_NAME).await
    }

    /// Test that KCL is executed correctly.
    #[tokio::test(flavor = "multi_thread")]
    async fn kcl_test_execute() {
        super::execute(TEST_NAME, false).await
    }
}
mod array_elem_push {
    const TEST_NAME: &str = "array_elem_push";

    /// Test parsing KCL.
    #[test]
    fn parse() {
        super::parse(TEST_NAME)
    }

    /// Test that parsing and unparsing KCL produces the original KCL input.
    #[tokio::test(flavor = "multi_thread")]
    async fn unparse() {
        super::unparse(TEST_NAME).await
    }

    /// Test that KCL is executed correctly.
    #[tokio::test(flavor = "multi_thread")]
    async fn kcl_test_execute() {
        super::execute(TEST_NAME, false).await
    }
}
mod invalid_index_str {
    const TEST_NAME: &str = "invalid_index_str";

    /// Test parsing KCL.
    #[test]
    fn parse() {
        super::parse(TEST_NAME)
    }

    /// Test that parsing and unparsing KCL produces the original KCL input.
    #[tokio::test(flavor = "multi_thread")]
    async fn unparse() {
        super::unparse(TEST_NAME).await
    }

    /// Test that KCL is executed correctly.
    #[tokio::test(flavor = "multi_thread")]
    async fn kcl_test_execute() {
        super::execute(TEST_NAME, false).await
    }
}
mod invalid_index_negative {
    const TEST_NAME: &str = "invalid_index_negative";

    /// Test parsing KCL.
    #[test]
    fn parse() {
        super::parse(TEST_NAME)
    }

    /// Test that parsing and unparsing KCL produces the original KCL input.
    #[tokio::test(flavor = "multi_thread")]
    async fn unparse() {
        super::unparse(TEST_NAME).await
    }

    /// Test that KCL is executed correctly.
    #[tokio::test(flavor = "multi_thread")]
    async fn kcl_test_execute() {
        super::execute(TEST_NAME, false).await
    }
}
mod invalid_index_fractional {
    const TEST_NAME: &str = "invalid_index_fractional";

    /// Test parsing KCL.
    #[test]
    fn parse() {
        super::parse(TEST_NAME)
    }

    /// Test that parsing and unparsing KCL produces the original KCL input.
    #[tokio::test(flavor = "multi_thread")]
    async fn unparse() {
        super::unparse(TEST_NAME).await
    }

    /// Test that KCL is executed correctly.
    #[tokio::test(flavor = "multi_thread")]
    async fn kcl_test_execute() {
        super::execute(TEST_NAME, false).await
    }
}
mod invalid_member_object {
    const TEST_NAME: &str = "invalid_member_object";

    /// Test parsing KCL.
    #[test]
    fn parse() {
        super::parse(TEST_NAME)
    }

    /// Test that parsing and unparsing KCL produces the original KCL input.
    #[tokio::test(flavor = "multi_thread")]
    async fn unparse() {
        super::unparse(TEST_NAME).await
    }

    /// Test that KCL is executed correctly.
    #[tokio::test(flavor = "multi_thread")]
    async fn kcl_test_execute() {
        super::execute(TEST_NAME, false).await
    }
}
mod invalid_member_object_prop {
    const TEST_NAME: &str = "invalid_member_object_prop";

    /// Test parsing KCL.
    #[test]
    fn parse() {
        super::parse(TEST_NAME)
    }

    /// Test that parsing and unparsing KCL produces the original KCL input.
    #[tokio::test(flavor = "multi_thread")]
    async fn unparse() {
        super::unparse(TEST_NAME).await
    }

    /// Test that KCL is executed correctly.
    #[tokio::test(flavor = "multi_thread")]
    async fn kcl_test_execute() {
        super::execute(TEST_NAME, false).await
    }
}
mod invalid_member_object_using_string {
    const TEST_NAME: &str = "invalid_member_object_using_string";

    /// Test parsing KCL.
    #[test]
    fn parse() {
        super::parse(TEST_NAME)
    }

    /// Test that parsing and unparsing KCL produces the original KCL input.
    #[tokio::test(flavor = "multi_thread")]
    async fn unparse() {
        super::unparse(TEST_NAME).await
    }

    /// Test that KCL is executed correctly.
    #[tokio::test(flavor = "multi_thread")]
    async fn kcl_test_execute() {
        super::execute(TEST_NAME, false).await
    }
}
mod non_string_key_of_object {
    const TEST_NAME: &str = "non_string_key_of_object";

    /// Test parsing KCL.
    #[test]
    fn parse() {
        super::parse(TEST_NAME)
    }

    /// Test that parsing and unparsing KCL produces the original KCL input.
    #[tokio::test(flavor = "multi_thread")]
    async fn unparse() {
        super::unparse(TEST_NAME).await
    }

    /// Test that KCL is executed correctly.
    #[tokio::test(flavor = "multi_thread")]
    async fn kcl_test_execute() {
        super::execute(TEST_NAME, false).await
    }
}
mod array_index_oob {
    const TEST_NAME: &str = "array_index_oob";

    /// Test parsing KCL.
    #[test]
    fn parse() {
        super::parse(TEST_NAME)
    }

    /// Test that parsing and unparsing KCL produces the original KCL input.
    #[tokio::test(flavor = "multi_thread")]
    async fn unparse() {
        super::unparse(TEST_NAME).await
    }

    /// Test that KCL is executed correctly.
    #[tokio::test(flavor = "multi_thread")]
    async fn kcl_test_execute() {
        super::execute(TEST_NAME, false).await
    }
}
mod object_prop_not_found {
    const TEST_NAME: &str = "object_prop_not_found";

    /// Test parsing KCL.
    #[test]
    fn parse() {
        super::parse(TEST_NAME)
    }

    /// Test that parsing and unparsing KCL produces the original KCL input.
    #[tokio::test(flavor = "multi_thread")]
    async fn unparse() {
        super::unparse(TEST_NAME).await
    }

    /// Test that KCL is executed correctly.
    #[tokio::test(flavor = "multi_thread")]
    async fn kcl_test_execute() {
        super::execute(TEST_NAME, false).await
    }
}
mod pipe_substitution_inside_function_called_from_pipeline {
    const TEST_NAME: &str = "pipe_substitution_inside_function_called_from_pipeline";

    /// Test parsing KCL.
    #[test]
    fn parse() {
        super::parse(TEST_NAME)
    }

    /// Test that parsing and unparsing KCL produces the original KCL input.
    #[tokio::test(flavor = "multi_thread")]
    async fn unparse() {
        super::unparse(TEST_NAME).await
    }

    /// Test that KCL is executed correctly.
    #[tokio::test(flavor = "multi_thread")]
    async fn kcl_test_execute() {
        super::execute(TEST_NAME, false).await
    }
}
mod comparisons_multiple {
    const TEST_NAME: &str = "comparisons_multiple";

    /// Test parsing KCL.
    #[test]
    fn parse() {
        super::parse(TEST_NAME)
    }

    /// Test that parsing and unparsing KCL produces the original KCL input.
    #[tokio::test(flavor = "multi_thread")]
    async fn unparse() {
        super::unparse(TEST_NAME).await
    }

    /// Test that KCL is executed correctly.
    #[tokio::test(flavor = "multi_thread")]
    async fn kcl_test_execute() {
        super::execute(TEST_NAME, false).await
    }
}
mod import_cycle1 {
    const TEST_NAME: &str = "import_cycle1";

    /// Test parsing KCL.
    #[test]
    fn parse() {
        super::parse(TEST_NAME)
    }

    /// Test that parsing and unparsing KCL produces the original KCL input.
    #[tokio::test(flavor = "multi_thread")]
    async fn unparse() {
        super::unparse(TEST_NAME).await
    }

    /// Test that KCL is executed correctly.
    #[tokio::test(flavor = "multi_thread")]
    async fn kcl_test_execute() {
        super::execute(TEST_NAME, false).await
    }
}
mod import_function_not_sketch {
    const TEST_NAME: &str = "import_function_not_sketch";

    /// Test parsing KCL.
    #[test]
    fn parse() {
        super::parse(TEST_NAME)
    }

    /// Test that parsing and unparsing KCL produces the original KCL input.
    #[tokio::test(flavor = "multi_thread")]
    async fn unparse() {
        super::unparse(TEST_NAME).await
    }

    /// Test that KCL is executed correctly.
    #[tokio::test(flavor = "multi_thread")]
    async fn kcl_test_execute() {
        super::execute(TEST_NAME, true).await
    }
}
mod import_constant {
    const TEST_NAME: &str = "import_constant";

    /// Test parsing KCL.
    #[test]
    fn parse() {
        super::parse(TEST_NAME)
    }

    /// Test that parsing and unparsing KCL produces the original KCL input.
    #[tokio::test(flavor = "multi_thread")]
    async fn unparse() {
        super::unparse(TEST_NAME).await
    }

    /// Test that KCL is executed correctly.
    #[tokio::test(flavor = "multi_thread")]
    async fn kcl_test_execute() {
        super::execute(TEST_NAME, false).await
    }
}
mod import_export {
    const TEST_NAME: &str = "import_export";

    /// Test parsing KCL.
    #[test]
    fn parse() {
        super::parse(TEST_NAME)
    }

    /// Test that parsing and unparsing KCL produces the original KCL input.
    #[tokio::test(flavor = "multi_thread")]
    async fn unparse() {
        super::unparse(TEST_NAME).await
    }

    /// Test that KCL is executed correctly.
    #[tokio::test(flavor = "multi_thread")]
    async fn kcl_test_execute() {
        super::execute(TEST_NAME, false).await
    }
}
mod import_glob {
    const TEST_NAME: &str = "import_glob";

    /// Test parsing KCL.
    #[test]
    fn parse() {
        super::parse(TEST_NAME)
    }

    /// Test that parsing and unparsing KCL produces the original KCL input.
    #[tokio::test(flavor = "multi_thread")]
    async fn unparse() {
        super::unparse(TEST_NAME).await
    }

    /// Test that KCL is executed correctly.
    #[tokio::test(flavor = "multi_thread")]
    async fn kcl_test_execute() {
        super::execute(TEST_NAME, false).await
    }
}
mod import_whole_simple {
    const TEST_NAME: &str = "import_whole_simple";

    /// Test parsing KCL.
    #[test]
    fn parse() {
        super::parse(TEST_NAME)
    }

    /// Test that parsing and unparsing KCL produces the original KCL input.
    #[tokio::test(flavor = "multi_thread")]
    async fn unparse() {
        super::unparse(TEST_NAME).await
    }

    /// Test that KCL is executed correctly.
    #[tokio::test(flavor = "multi_thread")]
    async fn kcl_test_execute() {
        super::execute(TEST_NAME, false).await
    }
}
mod import_whole_transitive_import {
    const TEST_NAME: &str = "import_whole_transitive_import";

    /// Test parsing KCL.
    #[test]
    fn parse() {
        super::parse(TEST_NAME)
    }

    /// Test that parsing and unparsing KCL produces the original KCL input.
    #[tokio::test(flavor = "multi_thread")]
    async fn unparse() {
        super::unparse(TEST_NAME).await
    }

    /// Test that KCL is executed correctly.
    #[tokio::test(flavor = "multi_thread")]
    async fn kcl_test_execute() {
        super::execute(TEST_NAME, false).await
    }
}
mod import_side_effect {
    const TEST_NAME: &str = "import_side_effect";

    /// Test parsing KCL.
    #[test]
    fn parse() {
        super::parse(TEST_NAME)
    }

    /// Test that parsing and unparsing KCL produces the original KCL input.
    #[tokio::test(flavor = "multi_thread")]
    async fn unparse() {
        super::unparse(TEST_NAME).await
    }

    /// Test that KCL is executed correctly.
    #[tokio::test(flavor = "multi_thread")]
    async fn kcl_test_execute() {
        super::execute(TEST_NAME, false).await
    }
}
mod import_foreign {
    const TEST_NAME: &str = "import_foreign";

    /// Test parsing KCL.
    #[test]
    fn parse() {
        super::parse(TEST_NAME)
    }

    /// Test that parsing and unparsing KCL produces the original KCL input.
    #[tokio::test(flavor = "multi_thread")]
    async fn unparse() {
        super::unparse(TEST_NAME).await
    }

    /// Test that KCL is executed correctly.
    #[tokio::test(flavor = "multi_thread")]
    async fn kcl_test_execute() {
        super::execute(TEST_NAME, false).await
    }
}
mod assembly_non_default_units {
    const TEST_NAME: &str = "assembly_non_default_units";

    /// Test parsing KCL.
    #[test]
    fn parse() {
        super::parse(TEST_NAME)
    }

    /// Test that parsing and unparsing KCL produces the original KCL input.
    #[tokio::test(flavor = "multi_thread")]
    async fn unparse() {
        super::unparse(TEST_NAME).await
    }

    /// Test that KCL is executed correctly.
    #[tokio::test(flavor = "multi_thread")]
    async fn kcl_test_execute() {
        super::execute(TEST_NAME, true).await
    }
}

mod array_elem_push_fail {
    const TEST_NAME: &str = "array_elem_push_fail";

    /// Test parsing KCL.
    #[test]
    fn parse() {
        super::parse(TEST_NAME)
    }

    /// Test that parsing and unparsing KCL produces the original KCL input.
    #[tokio::test(flavor = "multi_thread")]
    async fn unparse() {
        super::unparse(TEST_NAME).await
    }

    /// Test that KCL is executed correctly.
    #[tokio::test(flavor = "multi_thread")]
    async fn kcl_test_execute() {
        super::execute(TEST_NAME, false).await
    }
}
mod array_push_item_wrong_type {
    const TEST_NAME: &str = "array_push_item_wrong_type";

    /// Test parsing KCL.
    #[test]
    fn parse() {
        super::parse(TEST_NAME)
    }

    /// Test that parsing and unparsing KCL produces the original KCL input.
    #[tokio::test(flavor = "multi_thread")]
    async fn unparse() {
        super::unparse(TEST_NAME).await
    }

    /// Test that KCL is executed correctly.
    #[tokio::test(flavor = "multi_thread")]
    async fn kcl_test_execute() {
        super::execute(TEST_NAME, false).await
    }
}
mod sketch_on_face {
    const TEST_NAME: &str = "sketch_on_face";

    /// Test parsing KCL.
    #[test]
    fn parse() {
        super::parse(TEST_NAME)
    }

    /// Test that parsing and unparsing KCL produces the original KCL input.
    #[tokio::test(flavor = "multi_thread")]
    async fn unparse() {
        super::unparse(TEST_NAME).await
    }

    /// Test that KCL is executed correctly.
    #[tokio::test(flavor = "multi_thread")]
    async fn kcl_test_execute() {
        super::execute(TEST_NAME, true).await
    }
}
mod revolve_about_edge {
    const TEST_NAME: &str = "revolve_about_edge";

    /// Test parsing KCL.
    #[test]
    fn parse() {
        super::parse(TEST_NAME)
    }

    /// Test that parsing and unparsing KCL produces the original KCL input.
    #[tokio::test(flavor = "multi_thread")]
    async fn unparse() {
        super::unparse(TEST_NAME).await
    }

    /// Test that KCL is executed correctly.
    #[tokio::test(flavor = "multi_thread")]
    async fn kcl_test_execute() {
        super::execute(TEST_NAME, true).await
    }
}
mod poop_chute {
    const TEST_NAME: &str = "poop_chute";

    /// Test parsing KCL.
    #[test]
    fn parse() {
        super::parse(TEST_NAME)
    }

    /// Test that parsing and unparsing KCL produces the original KCL input.
    #[tokio::test(flavor = "multi_thread")]
    async fn unparse() {
        super::unparse(TEST_NAME).await
    }

    /// Test that KCL is executed correctly.
    #[tokio::test(flavor = "multi_thread")]
    async fn kcl_test_execute() {
        super::execute(TEST_NAME, true).await
    }
}
mod neg_xz_plane {
    const TEST_NAME: &str = "neg_xz_plane";

    /// Test parsing KCL.
    #[test]
    fn parse() {
        super::parse(TEST_NAME)
    }

    /// Test that parsing and unparsing KCL produces the original KCL input.
    #[tokio::test(flavor = "multi_thread")]
    async fn unparse() {
        super::unparse(TEST_NAME).await
    }

    /// Test that KCL is executed correctly.
    #[tokio::test(flavor = "multi_thread")]
    async fn kcl_test_execute() {
        super::execute(TEST_NAME, true).await
    }
}
mod xz_plane {
    const TEST_NAME: &str = "xz_plane";

    /// Test parsing KCL.
    #[test]
    fn parse() {
        super::parse(TEST_NAME)
    }

    /// Test that parsing and unparsing KCL produces the original KCL input.
    #[tokio::test(flavor = "multi_thread")]
    async fn unparse() {
        super::unparse(TEST_NAME).await
    }

    /// Test that KCL is executed correctly.
    #[tokio::test(flavor = "multi_thread")]
    async fn kcl_test_execute() {
        super::execute(TEST_NAME, true).await
    }
}
mod sketch_on_face_after_fillets_referencing_face {
    const TEST_NAME: &str = "sketch_on_face_after_fillets_referencing_face";

    /// Test parsing KCL.
    #[test]
    fn parse() {
        super::parse(TEST_NAME)
    }

    /// Test that parsing and unparsing KCL produces the original KCL input.
    #[tokio::test(flavor = "multi_thread")]
    async fn unparse() {
        super::unparse(TEST_NAME).await
    }

    /// Test that KCL is executed correctly.
    #[tokio::test(flavor = "multi_thread")]
    async fn kcl_test_execute() {
        super::execute(TEST_NAME, true).await
    }
}
mod circular_pattern3d_a_pattern {
    const TEST_NAME: &str = "circular_pattern3d_a_pattern";

    /// Test parsing KCL.
    #[test]
    fn parse() {
        super::parse(TEST_NAME)
    }

    /// Test that parsing and unparsing KCL produces the original KCL input.
    #[tokio::test(flavor = "multi_thread")]
    async fn unparse() {
        super::unparse(TEST_NAME).await
    }

    /// Test that KCL is executed correctly.
    #[tokio::test(flavor = "multi_thread")]
    async fn kcl_test_execute() {
        super::execute(TEST_NAME, true).await
    }
}
mod linear_pattern3d_a_pattern {
    const TEST_NAME: &str = "linear_pattern3d_a_pattern";

    /// Test parsing KCL.
    #[test]
    fn parse() {
        super::parse(TEST_NAME)
    }

    /// Test that parsing and unparsing KCL produces the original KCL input.
    #[tokio::test(flavor = "multi_thread")]
    async fn unparse() {
        super::unparse(TEST_NAME).await
    }

    /// Test that KCL is executed correctly.
    #[tokio::test(flavor = "multi_thread")]
    async fn kcl_test_execute() {
        super::execute(TEST_NAME, true).await
    }
}
mod pattern_circular_in_module {
    const TEST_NAME: &str = "pattern_circular_in_module";

    /// Test parsing KCL.
    #[test]
    fn parse() {
        super::parse(TEST_NAME)
    }

    /// Test that parsing and unparsing KCL produces the original KCL input.
    #[tokio::test(flavor = "multi_thread")]
    async fn unparse() {
        super::unparse(TEST_NAME).await
    }

    /// Test that KCL is executed correctly.
    #[tokio::test(flavor = "multi_thread")]
    async fn kcl_test_execute() {
        super::execute(TEST_NAME, true).await
    }
}
mod pattern_linear_in_module {
    const TEST_NAME: &str = "pattern_linear_in_module";

    /// Test parsing KCL.
    #[test]
    fn parse() {
        super::parse(TEST_NAME)
    }

    /// Test that parsing and unparsing KCL produces the original KCL input.
    #[tokio::test(flavor = "multi_thread")]
    async fn unparse() {
        super::unparse(TEST_NAME).await
    }

    /// Test that KCL is executed correctly.
    #[tokio::test(flavor = "multi_thread")]
    async fn kcl_test_execute() {
        super::execute(TEST_NAME, true).await
    }
}
mod tangential_arc {
    const TEST_NAME: &str = "tangential_arc";

    /// Test parsing KCL.
    #[test]
    fn parse() {
        super::parse(TEST_NAME)
    }

    /// Test that parsing and unparsing KCL produces the original KCL input.
    #[tokio::test(flavor = "multi_thread")]
    async fn unparse() {
        super::unparse(TEST_NAME).await
    }

    /// Test that KCL is executed correctly.
    #[tokio::test(flavor = "multi_thread")]
    async fn kcl_test_execute() {
        super::execute(TEST_NAME, true).await
    }
}
mod sketch_on_face_circle_tagged {
    const TEST_NAME: &str = "sketch_on_face_circle_tagged";

    /// Test parsing KCL.
    #[test]
    fn parse() {
        super::parse(TEST_NAME)
    }

    /// Test that parsing and unparsing KCL produces the original KCL input.
    #[tokio::test(flavor = "multi_thread")]
    async fn unparse() {
        super::unparse(TEST_NAME).await
    }

    /// Test that KCL is executed correctly.
    #[tokio::test(flavor = "multi_thread")]
    async fn kcl_test_execute() {
        super::execute(TEST_NAME, true).await
    }
}
mod basic_fillet_cube_start {
    const TEST_NAME: &str = "basic_fillet_cube_start";

    /// Test parsing KCL.
    #[test]
    fn parse() {
        super::parse(TEST_NAME)
    }

    /// Test that parsing and unparsing KCL produces the original KCL input.
    #[tokio::test(flavor = "multi_thread")]
    async fn unparse() {
        super::unparse(TEST_NAME).await
    }

    /// Test that KCL is executed correctly.
    #[tokio::test(flavor = "multi_thread")]
    async fn kcl_test_execute() {
        super::execute(TEST_NAME, true).await
    }
}
mod basic_fillet_cube_next_adjacent {
    const TEST_NAME: &str = "basic_fillet_cube_next_adjacent";

    /// Test parsing KCL.
    #[test]
    fn parse() {
        super::parse(TEST_NAME)
    }

    /// Test that parsing and unparsing KCL produces the original KCL input.
    #[tokio::test(flavor = "multi_thread")]
    async fn unparse() {
        super::unparse(TEST_NAME).await
    }

    /// Test that KCL is executed correctly.
    #[tokio::test(flavor = "multi_thread")]
    async fn kcl_test_execute() {
        super::execute(TEST_NAME, true).await
    }
}
mod basic_fillet_cube_previous_adjacent {
    const TEST_NAME: &str = "basic_fillet_cube_previous_adjacent";

    /// Test parsing KCL.
    #[test]
    fn parse() {
        super::parse(TEST_NAME)
    }

    /// Test that parsing and unparsing KCL produces the original KCL input.
    #[tokio::test(flavor = "multi_thread")]
    async fn unparse() {
        super::unparse(TEST_NAME).await
    }

    /// Test that KCL is executed correctly.
    #[tokio::test(flavor = "multi_thread")]
    async fn kcl_test_execute() {
        super::execute(TEST_NAME, true).await
    }
}
mod basic_fillet_cube_end {
    const TEST_NAME: &str = "basic_fillet_cube_end";

    /// Test parsing KCL.
    #[test]
    fn parse() {
        super::parse(TEST_NAME)
    }

    /// Test that parsing and unparsing KCL produces the original KCL input.
    #[tokio::test(flavor = "multi_thread")]
    async fn unparse() {
        super::unparse(TEST_NAME).await
    }

    /// Test that KCL is executed correctly.
    #[tokio::test(flavor = "multi_thread")]
    async fn kcl_test_execute() {
        super::execute(TEST_NAME, true).await
    }
}
mod basic_fillet_cube_close_opposite {
    const TEST_NAME: &str = "basic_fillet_cube_close_opposite";

    /// Test parsing KCL.
    #[test]
    fn parse() {
        super::parse(TEST_NAME)
    }

    /// Test that parsing and unparsing KCL produces the original KCL input.
    #[tokio::test(flavor = "multi_thread")]
    async fn unparse() {
        super::unparse(TEST_NAME).await
    }

    /// Test that KCL is executed correctly.
    #[tokio::test(flavor = "multi_thread")]
    async fn kcl_test_execute() {
        super::execute(TEST_NAME, true).await
    }
}
mod sketch_on_face_end {
    const TEST_NAME: &str = "sketch_on_face_end";

    /// Test parsing KCL.
    #[test]
    fn parse() {
        super::parse(TEST_NAME)
    }

    /// Test that parsing and unparsing KCL produces the original KCL input.
    #[tokio::test(flavor = "multi_thread")]
    async fn unparse() {
        super::unparse(TEST_NAME).await
    }

    /// Test that KCL is executed correctly.
    #[tokio::test(flavor = "multi_thread")]
    async fn kcl_test_execute() {
        super::execute(TEST_NAME, true).await
    }
}
mod sketch_on_face_start {
    const TEST_NAME: &str = "sketch_on_face_start";

    /// Test parsing KCL.
    #[test]
    fn parse() {
        super::parse(TEST_NAME)
    }

    /// Test that parsing and unparsing KCL produces the original KCL input.
    #[tokio::test(flavor = "multi_thread")]
    async fn unparse() {
        super::unparse(TEST_NAME).await
    }

    /// Test that KCL is executed correctly.
    #[tokio::test(flavor = "multi_thread")]
    async fn kcl_test_execute() {
        super::execute(TEST_NAME, true).await
    }
}
mod sketch_on_face_end_negative_extrude {
    const TEST_NAME: &str = "sketch_on_face_end_negative_extrude";

    /// Test parsing KCL.
    #[test]
    fn parse() {
        super::parse(TEST_NAME)
    }

    /// Test that parsing and unparsing KCL produces the original KCL input.
    #[tokio::test(flavor = "multi_thread")]
    async fn unparse() {
        super::unparse(TEST_NAME).await
    }

    /// Test that KCL is executed correctly.
    #[tokio::test(flavor = "multi_thread")]
    async fn kcl_test_execute() {
        super::execute(TEST_NAME, true).await
    }
}
mod mike_stress_test {
    const TEST_NAME: &str = "mike_stress_test";

    /// Test parsing KCL.
    #[test]
    fn parse() {
        super::parse(TEST_NAME)
    }

    /// Test that parsing and unparsing KCL produces the original KCL input.
    #[tokio::test(flavor = "multi_thread")]
    async fn unparse() {
        super::unparse(TEST_NAME).await
    }

    /// Test that KCL is executed correctly.
    #[tokio::test(flavor = "multi_thread")]
    async fn kcl_test_execute() {
        super::execute(TEST_NAME, true).await
    }
}
mod pentagon_fillet_sugar {
    const TEST_NAME: &str = "pentagon_fillet_sugar";

    /// Test parsing KCL.
    #[test]
    fn parse() {
        super::parse(TEST_NAME)
    }

    /// Test that parsing and unparsing KCL produces the original KCL input.
    #[tokio::test(flavor = "multi_thread")]
    async fn unparse() {
        super::unparse(TEST_NAME).await
    }

    /// Test that KCL is executed correctly.
    #[tokio::test(flavor = "multi_thread")]
    async fn kcl_test_execute() {
        super::execute(TEST_NAME, true).await
    }
}
mod pipe_as_arg {
    const TEST_NAME: &str = "pipe_as_arg";

    /// Test parsing KCL.
    #[test]
    fn parse() {
        super::parse(TEST_NAME)
    }

    /// Test that parsing and unparsing KCL produces the original KCL input.
    #[tokio::test(flavor = "multi_thread")]
    async fn unparse() {
        super::unparse(TEST_NAME).await
    }

    /// Test that KCL is executed correctly.
    #[tokio::test(flavor = "multi_thread")]
    async fn kcl_test_execute() {
        super::execute(TEST_NAME, true).await
    }
}
mod computed_var {
    const TEST_NAME: &str = "computed_var";

    /// Test parsing KCL.
    #[test]
    fn parse() {
        super::parse(TEST_NAME)
    }

    /// Test that parsing and unparsing KCL produces the original KCL input.
    #[tokio::test(flavor = "multi_thread")]
    async fn unparse() {
        super::unparse(TEST_NAME).await
    }

    /// Test that KCL is executed correctly.
    #[tokio::test(flavor = "multi_thread")]
    async fn kcl_test_execute() {
        super::execute(TEST_NAME, true).await
    }
}
mod riddle_small {
    const TEST_NAME: &str = "riddle_small";

    /// Test parsing KCL.
    #[test]
    fn parse() {
        super::parse(TEST_NAME)
    }

    /// Test that parsing and unparsing KCL produces the original KCL input.
    #[tokio::test(flavor = "multi_thread")]
    async fn unparse() {
        super::unparse(TEST_NAME).await
    }

    /// Test that KCL is executed correctly.
    #[tokio::test(flavor = "multi_thread")]
    async fn kcl_test_execute() {
        super::execute(TEST_NAME, true).await
    }
}
mod tan_arc_x_line {
    const TEST_NAME: &str = "tan_arc_x_line";

    /// Test parsing KCL.
    #[test]
    fn parse() {
        super::parse(TEST_NAME)
    }

    /// Test that parsing and unparsing KCL produces the original KCL input.
    #[tokio::test(flavor = "multi_thread")]
    async fn unparse() {
        super::unparse(TEST_NAME).await
    }

    /// Test that KCL is executed correctly.
    #[tokio::test(flavor = "multi_thread")]
    async fn kcl_test_execute() {
        super::execute(TEST_NAME, true).await
    }
}
mod fillet_and_shell {
    const TEST_NAME: &str = "fillet-and-shell";

    /// Test parsing KCL.
    #[test]
    fn parse() {
        super::parse(TEST_NAME)
    }

    /// Test that parsing and unparsing KCL produces the original KCL input.
    #[tokio::test(flavor = "multi_thread")]
    async fn unparse() {
        super::unparse(TEST_NAME).await
    }

    /// Test that KCL is executed correctly.
    #[tokio::test(flavor = "multi_thread")]
    async fn kcl_test_execute() {
        super::execute(TEST_NAME, true).await
    }
}
mod sketch_on_chamfer_two_times {
    const TEST_NAME: &str = "sketch-on-chamfer-two-times";

    /// Test parsing KCL.
    #[test]
    fn parse() {
        super::parse(TEST_NAME)
    }

    /// Test that parsing and unparsing KCL produces the original KCL input.
    #[tokio::test(flavor = "multi_thread")]
    async fn unparse() {
        super::unparse(TEST_NAME).await
    }

    /// Test that KCL is executed correctly.
    #[tokio::test(flavor = "multi_thread")]
    async fn kcl_test_execute() {
        super::execute(TEST_NAME, true).await
    }
}
mod sketch_on_chamfer_two_times_different_order {
    const TEST_NAME: &str = "sketch-on-chamfer-two-times-different-order";

    /// Test parsing KCL.
    #[test]
    fn parse() {
        super::parse(TEST_NAME)
    }

    /// Test that parsing and unparsing KCL produces the original KCL input.
    #[tokio::test(flavor = "multi_thread")]
    async fn unparse() {
        super::unparse(TEST_NAME).await
    }

    /// Test that KCL is executed correctly.
    #[tokio::test(flavor = "multi_thread")]
    async fn kcl_test_execute() {
        super::execute(TEST_NAME, true).await
    }
}
mod parametric_with_tan_arc {
    const TEST_NAME: &str = "parametric_with_tan_arc";

    /// Test parsing KCL.
    #[test]
    fn parse() {
        super::parse(TEST_NAME)
    }

    /// Test that parsing and unparsing KCL produces the original KCL input.
    #[tokio::test(flavor = "multi_thread")]
    async fn unparse() {
        super::unparse(TEST_NAME).await
    }

    /// Test that KCL is executed correctly.
    #[tokio::test(flavor = "multi_thread")]
    async fn kcl_test_execute() {
        super::execute(TEST_NAME, true).await
    }
}
mod parametric {
    const TEST_NAME: &str = "parametric";

    /// Test parsing KCL.
    #[test]
    fn parse() {
        super::parse(TEST_NAME)
    }

    /// Test that parsing and unparsing KCL produces the original KCL input.
    #[tokio::test(flavor = "multi_thread")]
    async fn unparse() {
        super::unparse(TEST_NAME).await
    }

    /// Test that KCL is executed correctly.
    #[tokio::test(flavor = "multi_thread")]
    async fn kcl_test_execute() {
        super::execute(TEST_NAME, true).await
    }
}
mod ssi_pattern {
    const TEST_NAME: &str = "ssi_pattern";

    /// Test parsing KCL.
    #[test]
    fn parse() {
        super::parse(TEST_NAME)
    }

    /// Test that parsing and unparsing KCL produces the original KCL input.
    #[tokio::test(flavor = "multi_thread")]
    async fn unparse() {
        super::unparse(TEST_NAME).await
    }

    /// Test that KCL is executed correctly.
    #[tokio::test(flavor = "multi_thread")]
    async fn kcl_test_execute() {
        super::execute(TEST_NAME, true).await
    }
}
mod angled_line {
    const TEST_NAME: &str = "angled_line";

    /// Test parsing KCL.
    #[test]
    fn parse() {
        super::parse(TEST_NAME)
    }

    /// Test that parsing and unparsing KCL produces the original KCL input.
    #[tokio::test(flavor = "multi_thread")]
    async fn unparse() {
        super::unparse(TEST_NAME).await
    }

    /// Test that KCL is executed correctly.
    #[tokio::test(flavor = "multi_thread")]
    async fn kcl_test_execute() {
        super::execute(TEST_NAME, true).await
    }
}
mod function_sketch_with_position {
    const TEST_NAME: &str = "function_sketch_with_position";

    /// Test parsing KCL.
    #[test]
    fn parse() {
        super::parse(TEST_NAME)
    }

    /// Test that parsing and unparsing KCL produces the original KCL input.
    #[tokio::test(flavor = "multi_thread")]
    async fn unparse() {
        super::unparse(TEST_NAME).await
    }

    /// Test that KCL is executed correctly.
    #[tokio::test(flavor = "multi_thread")]
    async fn kcl_test_execute() {
        super::execute(TEST_NAME, true).await
    }
}
mod function_sketch {
    const TEST_NAME: &str = "function_sketch";

    /// Test parsing KCL.
    #[test]
    fn parse() {
        super::parse(TEST_NAME)
    }

    /// Test that parsing and unparsing KCL produces the original KCL input.
    #[tokio::test(flavor = "multi_thread")]
    async fn unparse() {
        super::unparse(TEST_NAME).await
    }

    /// Test that KCL is executed correctly.
    #[tokio::test(flavor = "multi_thread")]
    async fn kcl_test_execute() {
        super::execute(TEST_NAME, true).await
    }
}
mod i_shape {
    const TEST_NAME: &str = "i_shape";

    /// Test parsing KCL.
    #[test]
    fn parse() {
        super::parse(TEST_NAME)
    }

    /// Test that parsing and unparsing KCL produces the original KCL input.
    #[tokio::test(flavor = "multi_thread")]
    async fn unparse() {
        super::unparse(TEST_NAME).await
    }

    /// Test that KCL is executed correctly.
    #[tokio::test(flavor = "multi_thread")]
    async fn kcl_test_execute() {
        super::execute(TEST_NAME, true).await
    }
}
mod kittycad_svg {
    const TEST_NAME: &str = "kittycad_svg";

    /// Test parsing KCL.
    #[test]
    fn parse() {
        super::parse(TEST_NAME)
    }

    /// Test that parsing and unparsing KCL produces the original KCL input.
    #[tokio::test(flavor = "multi_thread")]
    async fn unparse() {
        super::unparse(TEST_NAME).await
    }

    /// Test that KCL is executed correctly.
    #[tokio::test(flavor = "multi_thread")]
    async fn kcl_test_execute() {
        super::execute(TEST_NAME, true).await
    }
}
mod kw_fn {
    const TEST_NAME: &str = "kw_fn";

    /// Test parsing KCL.
    #[test]
    fn parse() {
        super::parse(TEST_NAME)
    }

    /// Test that parsing and unparsing KCL produces the original KCL input.
    #[tokio::test(flavor = "multi_thread")]
    async fn unparse() {
        super::unparse(TEST_NAME).await
    }

    /// Test that KCL is executed correctly.
    #[tokio::test(flavor = "multi_thread")]
    async fn kcl_test_execute() {
        super::execute(TEST_NAME, true).await
    }
}
mod kw_fn_too_few_args {
    const TEST_NAME: &str = "kw_fn_too_few_args";

    /// Test parsing KCL.
    #[test]
    fn parse() {
        super::parse(TEST_NAME)
    }

    /// Test that parsing and unparsing KCL produces the original KCL input.
    #[tokio::test(flavor = "multi_thread")]
    async fn unparse() {
        super::unparse(TEST_NAME).await
    }

    /// Test that KCL is executed correctly.
    #[tokio::test(flavor = "multi_thread")]
    async fn kcl_test_execute() {
        super::execute(TEST_NAME, false).await
    }
}
mod kw_fn_unlabeled_but_has_label {
    const TEST_NAME: &str = "kw_fn_unlabeled_but_has_label";

    /// Test parsing KCL.
    #[test]
    fn parse() {
        super::parse(TEST_NAME)
    }

    /// Test that parsing and unparsing KCL produces the original KCL input.
    #[tokio::test(flavor = "multi_thread")]
    async fn unparse() {
        super::unparse(TEST_NAME).await
    }

    /// Test that KCL is executed correctly.
    #[tokio::test(flavor = "multi_thread")]
    async fn kcl_test_execute() {
        super::execute(TEST_NAME, false).await
    }
}
mod kw_fn_with_defaults {
    const TEST_NAME: &str = "kw_fn_with_defaults";

    /// Test parsing KCL.
    #[test]
    fn parse() {
        super::parse(TEST_NAME)
    }

    /// Test that parsing and unparsing KCL produces the original KCL input.
    #[tokio::test(flavor = "multi_thread")]
    async fn unparse() {
        super::unparse(TEST_NAME).await
    }

    /// Test that KCL is executed correctly.
    #[tokio::test(flavor = "multi_thread")]
    async fn kcl_test_execute() {
        super::execute(TEST_NAME, false).await
    }
}
mod boolean_logical_and {
    const TEST_NAME: &str = "boolean_logical_and";

    /// Test parsing KCL.
    #[test]
    fn parse() {
        super::parse(TEST_NAME)
    }

    /// Test that parsing and unparsing KCL produces the original KCL input.
    #[tokio::test(flavor = "multi_thread")]
    async fn unparse() {
        super::unparse(TEST_NAME).await
    }

    /// Test that KCL is executed correctly.
    #[tokio::test(flavor = "multi_thread")]
    async fn kcl_test_execute() {
        super::execute(TEST_NAME, false).await
    }
}
mod boolean_logical_or {
    const TEST_NAME: &str = "boolean_logical_or";

    /// Test parsing KCL.
    #[test]
    fn parse() {
        super::parse(TEST_NAME)
    }

    /// Test that parsing and unparsing KCL produces the original KCL input.
    #[tokio::test(flavor = "multi_thread")]
    async fn unparse() {
        super::unparse(TEST_NAME).await
    }

    /// Test that KCL is executed correctly.
    #[tokio::test(flavor = "multi_thread")]
    async fn kcl_test_execute() {
        super::execute(TEST_NAME, false).await
    }
}
mod boolean_logical_multiple {
    const TEST_NAME: &str = "boolean_logical_multiple";

    /// Test parsing KCL.
    #[test]
    fn parse() {
        super::parse(TEST_NAME)
    }

    /// Test that parsing and unparsing KCL produces the original KCL input.
    #[tokio::test(flavor = "multi_thread")]
    async fn unparse() {
        super::unparse(TEST_NAME).await
    }

    /// Test that KCL is executed correctly.
    #[tokio::test(flavor = "multi_thread")]
    async fn kcl_test_execute() {
        super::execute(TEST_NAME, false).await
    }
}
mod circle_three_point {
    const TEST_NAME: &str = "circle_three_point";

    /// Test parsing KCL.
    #[test]
    fn parse() {
        super::parse(TEST_NAME)
    }

    /// Test that parsing and unparsing KCL produces the original KCL input.
    #[tokio::test(flavor = "multi_thread")]
    async fn unparse() {
        super::unparse(TEST_NAME).await
    }

    /// Test that KCL is executed correctly.
    #[tokio::test(flavor = "multi_thread")]
    async fn kcl_test_execute() {
        super::execute(TEST_NAME, true).await
    }
}
mod array_elem_pop {
    const TEST_NAME: &str = "array_elem_pop";

    /// Test parsing KCL.
    #[test]
    fn parse() {
        super::parse(TEST_NAME)
    }

    /// Test that parsing and unparsing KCL produces the original KCL input.
    #[tokio::test(flavor = "multi_thread")]
    async fn unparse() {
        super::unparse(TEST_NAME).await
    }

    /// Test that KCL is executed correctly.
    #[tokio::test(flavor = "multi_thread")]
    async fn kcl_test_execute() {
        super::execute(TEST_NAME, false).await
    }
}
mod array_elem_pop_empty_fail {
    const TEST_NAME: &str = "array_elem_pop_empty_fail";

    /// Test parsing KCL.
    #[test]
    fn parse() {
        super::parse(TEST_NAME)
    }

    /// Test that parsing and unparsing KCL produces the original KCL input.
    #[tokio::test(flavor = "multi_thread")]
    async fn unparse() {
        super::unparse(TEST_NAME).await
    }

    /// Test that KCL is executed correctly.
    #[tokio::test(flavor = "multi_thread")]
    async fn kcl_test_execute() {
        super::execute(TEST_NAME, false).await
    }
}
mod array_elem_pop_fail {
    const TEST_NAME: &str = "array_elem_pop_fail";

    /// Test parsing KCL.
    #[test]
    fn parse() {
        super::parse(TEST_NAME)
    }

    /// Test that parsing and unparsing KCL produces the original KCL input.
    #[tokio::test(flavor = "multi_thread")]
    async fn unparse() {
        super::unparse(TEST_NAME).await
    }

    /// Test that KCL is executed correctly.
    #[tokio::test(flavor = "multi_thread")]
    async fn kcl_test_execute() {
        super::execute(TEST_NAME, false).await
    }
}
mod helix_simple {
    const TEST_NAME: &str = "helix_simple";

    /// Test parsing KCL.
    #[test]
    fn parse() {
        super::parse(TEST_NAME);
    }

    /// Test that parsing and unparsing KCL produces the original KCL input.
    #[tokio::test(flavor = "multi_thread")]
    async fn unparse() {
        super::unparse(TEST_NAME).await
    }

    /// Test that KCL is executed correctly.
    #[tokio::test(flavor = "multi_thread")]
    async fn kcl_test_execute() {
        super::execute(TEST_NAME, true).await
    }
}

mod import_file_not_exist_error {
    const TEST_NAME: &str = "import_file_not_exist_error";

    /// Test parsing KCL.
    #[test]
    fn parse() {
        super::parse(TEST_NAME);
    }

    /// Test that parsing and unparsing KCL produces the original KCL input.
    #[tokio::test(flavor = "multi_thread")]
    async fn unparse() {
        super::unparse(TEST_NAME).await
    }

    /// Test that KCL is executed correctly.
    #[tokio::test(flavor = "multi_thread")]
    async fn kcl_test_execute() {
        super::execute(TEST_NAME, true).await
    }
}

mod import_file_parse_error {
    const TEST_NAME: &str = "import_file_parse_error";

    /// Test parsing KCL.
    #[test]
    fn parse() {
        super::parse(TEST_NAME);
    }

    #[test]
    fn unparse() {
        // Do nothing since we want to keep the parse error for the test.
    }

    /// Test that KCL is executed correctly.
    #[tokio::test(flavor = "multi_thread")]
    async fn kcl_test_execute() {
        super::execute(TEST_NAME, true).await
    }
}

mod flush_batch_on_end {
    const TEST_NAME: &str = "flush_batch_on_end";

    /// Test parsing KCL.
    #[test]
    fn parse() {
        super::parse(TEST_NAME);
    }

    /// Test that parsing and unparsing KCL produces the original KCL input.
    #[tokio::test(flavor = "multi_thread")]
    async fn unparse() {
        super::unparse(TEST_NAME).await
    }

    /// Test that KCL is executed correctly.
    #[tokio::test(flavor = "multi_thread")]
    async fn kcl_test_execute() {
        super::execute(TEST_NAME, true).await
    }
}

mod multi_transform {
    const TEST_NAME: &str = "multi_transform";

    /// Test parsing KCL.
    #[test]
    fn parse() {
        super::parse(TEST_NAME);
    }

    /// Test that parsing and unparsing KCL produces the original KCL input.
    #[tokio::test(flavor = "multi_thread")]
    async fn unparse() {
        super::unparse(TEST_NAME).await
    }

    /// Test that KCL is executed correctly.
    #[tokio::test(flavor = "multi_thread")]
    async fn kcl_test_execute() {
        super::execute(TEST_NAME, true).await
    }
}

mod module_return_using_var {
    const TEST_NAME: &str = "module_return_using_var";

    /// Test parsing KCL.
    #[test]
    fn parse() {
        super::parse(TEST_NAME)
    }

    /// Test that parsing and unparsing KCL produces the original KCL input.
    #[tokio::test(flavor = "multi_thread")]
    async fn unparse() {
        super::unparse(TEST_NAME).await
    }

    /// Test that KCL is executed correctly.
    #[tokio::test(flavor = "multi_thread")]
    async fn kcl_test_execute() {
        super::execute(TEST_NAME, true).await
    }
}

mod import_transform {
    const TEST_NAME: &str = "import_transform";

    /// Test parsing KCL.
    #[test]
    fn parse() {
        super::parse(TEST_NAME);
    }

    /// Test that parsing and unparsing KCL produces the original KCL input.
    #[tokio::test(flavor = "multi_thread")]
    async fn unparse() {
        super::unparse(TEST_NAME).await
    }

    /// Test that KCL is executed correctly.
    #[tokio::test(flavor = "multi_thread")]
    async fn kcl_test_execute() {
        super::execute(TEST_NAME, true).await
    }
}

mod out_of_band_sketches {
    const TEST_NAME: &str = "out_of_band_sketches";

    /// Test parsing KCL.
    #[test]
    fn parse() {
        super::parse(TEST_NAME);
    }

    /// Test that parsing and unparsing KCL produces the original KCL input.
    #[tokio::test(flavor = "multi_thread")]
    async fn unparse() {
        super::unparse(TEST_NAME).await
    }

    /// Test that KCL is executed correctly.
    #[tokio::test(flavor = "multi_thread")]
    async fn kcl_test_execute() {
        super::execute(TEST_NAME, true).await
    }
}

mod crazy_multi_profile {
    const TEST_NAME: &str = "crazy_multi_profile";

    /// Test parsing KCL.
    #[test]
    fn parse() {
        super::parse(TEST_NAME);
    }

    /// Test that parsing and unparsing KCL produces the original KCL input.
    #[tokio::test(flavor = "multi_thread")]
    async fn unparse() {
        super::unparse(TEST_NAME).await
    }

    /// Test that KCL is executed correctly.
    #[tokio::test(flavor = "multi_thread")]
    async fn kcl_test_execute() {
        super::execute(TEST_NAME, true).await
    }
}
mod assembly_mixed_units_cubes {
    const TEST_NAME: &str = "assembly_mixed_units_cubes";

    /// Test parsing KCL.
    #[test]
    fn parse() {
        super::parse(TEST_NAME)
    }

    /// Test that parsing and unparsing KCL produces the original KCL input.
    #[tokio::test(flavor = "multi_thread")]
    async fn unparse() {
        super::unparse(TEST_NAME).await
    }

    /// Test that KCL is executed correctly.
    #[tokio::test(flavor = "multi_thread")]
    async fn kcl_test_execute() {
        super::execute(TEST_NAME, true).await
    }
}
mod bad_units_in_annotation {
    const TEST_NAME: &str = "bad_units_in_annotation";

    /// Test parsing KCL.
    #[test]
    fn parse() {
        super::parse(TEST_NAME)
    }

    /// Test that parsing and unparsing KCL produces the original KCL input.
    #[tokio::test(flavor = "multi_thread")]
    async fn unparse() {
        super::unparse(TEST_NAME).await
    }

    /// Test that KCL is executed correctly.
    #[tokio::test(flavor = "multi_thread")]
    async fn kcl_test_execute() {
        super::execute(TEST_NAME, true).await
    }
}
mod translate_after_fillet {
    const TEST_NAME: &str = "translate_after_fillet";

    /// Test parsing KCL.
    #[test]
    fn parse() {
        super::parse(TEST_NAME)
    }

    /// Test that parsing and unparsing KCL produces the original KCL input.
    #[tokio::test(flavor = "multi_thread")]
    async fn unparse() {
        super::unparse(TEST_NAME).await
    }

    /// Test that KCL is executed correctly.
    #[tokio::test(flavor = "multi_thread")]
    async fn kcl_test_execute() {
        super::execute(TEST_NAME, true).await
    }
}
mod scale_after_fillet {
    const TEST_NAME: &str = "scale_after_fillet";

    /// Test parsing KCL.
    #[test]
    fn parse() {
        super::parse(TEST_NAME)
    }

    /// Test that parsing and unparsing KCL produces the original KCL input.
    #[tokio::test(flavor = "multi_thread")]
    async fn unparse() {
        super::unparse(TEST_NAME).await
    }

    /// Test that KCL is executed correctly.
    #[tokio::test(flavor = "multi_thread")]
    async fn kcl_test_execute() {
        super::execute(TEST_NAME, true).await
    }
}
mod rotate_after_fillet {
    const TEST_NAME: &str = "rotate_after_fillet";

    /// Test parsing KCL.
    #[test]
    fn parse() {
        super::parse(TEST_NAME)
    }

    /// Test that parsing and unparsing KCL produces the original KCL input.
    #[tokio::test(flavor = "multi_thread")]
    async fn unparse() {
        super::unparse(TEST_NAME).await
    }

    /// Test that KCL is executed correctly.
    #[tokio::test(flavor = "multi_thread")]
    async fn kcl_test_execute() {
        super::execute(TEST_NAME, true).await
    }
}
mod union_cubes {
    const TEST_NAME: &str = "union_cubes";

    /// Test parsing KCL.
    #[test]
    fn parse() {
        super::parse(TEST_NAME)
    }

    /// Test that parsing and unparsing KCL produces the original KCL input.
    #[tokio::test(flavor = "multi_thread")]
    async fn unparse() {
        super::unparse(TEST_NAME).await
    }

    /// Test that KCL is executed correctly.
    #[tokio::test(flavor = "multi_thread")]
    async fn kcl_test_execute() {
        super::execute(TEST_NAME, true).await
    }
}
mod subtract_cylinder_from_cube {
    const TEST_NAME: &str = "subtract_cylinder_from_cube";

    /// Test parsing KCL.
    #[test]
    fn parse() {
        super::parse(TEST_NAME)
    }

    /// Test that parsing and unparsing KCL produces the original KCL input.
    #[tokio::test(flavor = "multi_thread")]
    async fn unparse() {
        super::unparse(TEST_NAME).await
    }

    /// Test that KCL is executed correctly.
    #[tokio::test(flavor = "multi_thread")]
    async fn kcl_test_execute() {
        super::execute(TEST_NAME, true).await
    }
}
mod intersect_cubes {
    const TEST_NAME: &str = "intersect_cubes";

    /// Test parsing KCL.
    #[test]
    fn parse() {
        super::parse(TEST_NAME)
    }

    /// Test that parsing and unparsing KCL produces the original KCL input.
    #[tokio::test(flavor = "multi_thread")]
    async fn unparse() {
        super::unparse(TEST_NAME).await
    }

    /// Test that KCL is executed correctly.
    #[tokio::test(flavor = "multi_thread")]
    async fn kcl_test_execute() {
        super::execute(TEST_NAME, true).await
    }
}

mod pattern_into_union {
    const TEST_NAME: &str = "pattern_into_union";

    /// Test parsing KCL.
    #[test]
    fn parse() {
        super::parse(TEST_NAME)
    }

    /// Test that parsing and unparsing KCL produces the original KCL input.
    #[tokio::test(flavor = "multi_thread")]
    async fn unparse() {
        super::unparse(TEST_NAME).await
    }

    /// Test that KCL is executed correctly.
    #[tokio::test(flavor = "multi_thread")]
    async fn kcl_test_execute() {
        super::execute(TEST_NAME, true).await
    }
}
mod subtract_doesnt_need_brackets {
    const TEST_NAME: &str = "subtract_doesnt_need_brackets";

    /// Test parsing KCL.
    #[test]
    fn parse() {
        super::parse(TEST_NAME)
    }

    /// Test that parsing and unparsing KCL produces the original KCL input.
    #[tokio::test(flavor = "multi_thread")]
    async fn unparse() {
        super::unparse(TEST_NAME).await
    }

    /// Test that KCL is executed correctly.
    #[tokio::test(flavor = "multi_thread")]
    async fn kcl_test_execute() {
        super::execute(TEST_NAME, true).await
    }
}

mod tangent_to_3_point_arc {
    const TEST_NAME: &str = "tangent_to_3_point_arc";
    /// Test parsing KCL.
    #[test]
    fn parse() {
        super::parse(TEST_NAME)
    }

    /// Test that parsing and unparsing KCL produces the original KCL input.
    #[tokio::test(flavor = "multi_thread")]
    async fn unparse() {
        super::unparse(TEST_NAME).await
    }

    /// Test that KCL is executed correctly.
    #[tokio::test(flavor = "multi_thread")]
    async fn kcl_test_execute() {
        super::execute(TEST_NAME, true).await
    }
}
mod import_async {
    const TEST_NAME: &str = "import_async";

    /// Test parsing KCL.
    #[test]
    fn parse() {
        super::parse(TEST_NAME)
    }

    /// Test that parsing and unparsing KCL produces the original KCL input.
    #[tokio::test(flavor = "multi_thread")]
    async fn unparse() {
        super::unparse(TEST_NAME).await
    }

    /// Test that KCL is executed correctly.
    #[tokio::test(flavor = "multi_thread")]
    async fn kcl_test_execute() {
        super::execute(TEST_NAME, true).await
    }
}
mod loop_tag {
    const TEST_NAME: &str = "loop_tag";

    /// Test parsing KCL.
    #[test]
    fn parse() {
        super::parse(TEST_NAME)
    }

    /// Test that parsing and unparsing KCL produces the original KCL input.
    #[tokio::test(flavor = "multi_thread")]
    async fn unparse() {
        super::unparse(TEST_NAME).await
    }

    /// Test that KCL is executed correctly.
    #[tokio::test(flavor = "multi_thread")]
    async fn kcl_test_execute() {
        super::execute(TEST_NAME, true).await
    }
}
mod multiple_foreign_imports_all_render {
    const TEST_NAME: &str = "multiple-foreign-imports-all-render";

    /// Test parsing KCL.
    #[test]
    fn parse() {
        super::parse(TEST_NAME)
    }

    /// Test that parsing and unparsing KCL produces the original KCL input.
    #[tokio::test(flavor = "multi_thread")]
    async fn unparse() {
        super::unparse(TEST_NAME).await
    }

    /// Test that KCL is executed correctly.
    #[tokio::test(flavor = "multi_thread")]
    async fn kcl_test_execute() {
        super::execute(TEST_NAME, true).await
    }
}
mod import_mesh_clone {
    const TEST_NAME: &str = "import_mesh_clone";

    /// Test parsing KCL.
    #[test]
    fn parse() {
        super::parse(TEST_NAME)
    }

    /// Test that parsing and unparsing KCL produces the original KCL input.
    #[tokio::test(flavor = "multi_thread")]
    async fn unparse() {
        super::unparse(TEST_NAME).await
    }

    /// Test that KCL is executed correctly.
    #[tokio::test(flavor = "multi_thread")]
    async fn kcl_test_execute() {
        super::execute(TEST_NAME, true).await
    }
}
mod clone_w_fillets {
    const TEST_NAME: &str = "clone_w_fillets";

    /// Test parsing KCL.
    #[test]
    fn parse() {
        super::parse(TEST_NAME)
    }

    /// Test that parsing and unparsing KCL produces the original KCL input.
    #[tokio::test(flavor = "multi_thread")]
    async fn unparse() {
        super::unparse(TEST_NAME).await
    }

    /// Test that KCL is executed correctly.
    #[tokio::test(flavor = "multi_thread")]
    #[ignore] // turn on when https://github.com/KittyCAD/engine/pull/3380 is merged
              // There's also a test in clone.rs you need to turn too
    async fn kcl_test_execute() {
        super::execute(TEST_NAME, true).await
    }
}
mod clone_w_shell {
    const TEST_NAME: &str = "clone_w_shell";

    /// Test parsing KCL.
    #[test]
    fn parse() {
        super::parse(TEST_NAME)
    }

    /// Test that parsing and unparsing KCL produces the original KCL input.
    #[tokio::test(flavor = "multi_thread")]
    async fn unparse() {
        super::unparse(TEST_NAME).await
    }

    /// Test that KCL is executed correctly.
    #[tokio::test(flavor = "multi_thread")]
    #[ignore] // turn on when https://github.com/KittyCAD/engine/pull/3380 is merged
    async fn kcl_test_execute() {
        super::execute(TEST_NAME, true).await
    }
}
mod involute_circular_units {
    const TEST_NAME: &str = "involute_circular_units";

    /// Test parsing KCL.
    #[test]
    fn parse() {
        super::parse(TEST_NAME)
    }

    /// Test that parsing and unparsing KCL produces the original KCL input.
    #[tokio::test(flavor = "multi_thread")]
    async fn unparse() {
        super::unparse(TEST_NAME).await
    }

    /// Test that KCL is executed correctly.
    #[tokio::test(flavor = "multi_thread")]
    async fn kcl_test_execute() {
        super::execute(TEST_NAME, true).await
    }
}
mod panic_repro_cube {
    const TEST_NAME: &str = "panic_repro_cube";

    /// Test parsing KCL.
    #[test]
    fn parse() {
        super::parse(TEST_NAME)
    }

    /// Test that parsing and unparsing KCL produces the original KCL input.
    #[tokio::test(flavor = "multi_thread")]
    async fn unparse() {
        super::unparse(TEST_NAME).await
    }

    /// Test that KCL is executed correctly.
    #[tokio::test(flavor = "multi_thread")]
    async fn kcl_test_execute() {
        super::execute(TEST_NAME, true).await
    }
}
mod subtract_regression00 {
    const TEST_NAME: &str = "subtract_regression00";

    /// Test parsing KCL.
    #[test]
    fn parse() {
        super::parse(TEST_NAME)
    }

    /// Test that parsing and unparsing KCL produces the original KCL input.
    #[tokio::test(flavor = "multi_thread")]
    async fn unparse() {
        super::unparse(TEST_NAME).await
    }

    /// Test that KCL is executed correctly.
    #[tokio::test(flavor = "multi_thread")]
    async fn kcl_test_execute() {
        super::execute(TEST_NAME, true).await
    }
}
mod subtract_regression01 {
    const TEST_NAME: &str = "subtract_regression01";

    /// Test parsing KCL.
    #[test]
    fn parse() {
        super::parse(TEST_NAME)
    }

    /// Test that parsing and unparsing KCL produces the original KCL input.
    #[tokio::test(flavor = "multi_thread")]
    async fn unparse() {
        super::unparse(TEST_NAME).await
    }

    /// Test that KCL is executed correctly.
    #[tokio::test(flavor = "multi_thread")]
    async fn kcl_test_execute() {
        super::execute(TEST_NAME, true).await
    }
}
mod subtract_regression02 {
    const TEST_NAME: &str = "subtract_regression02";

    /// Test parsing KCL.
    #[test]
    fn parse() {
        super::parse(TEST_NAME)
    }

    /// Test that parsing and unparsing KCL produces the original KCL input.
    #[tokio::test(flavor = "multi_thread")]
    async fn unparse() {
        super::unparse(TEST_NAME).await
    }

    /// Test that KCL is executed correctly.
    #[tokio::test(flavor = "multi_thread")]
    async fn kcl_test_execute() {
        super::execute(TEST_NAME, true).await
    }
}
mod subtract_regression03 {
    const TEST_NAME: &str = "subtract_regression03";

    /// Test parsing KCL.
    #[test]
    fn parse() {
        super::parse(TEST_NAME)
    }

    /// Test that parsing and unparsing KCL produces the original KCL input.
    #[tokio::test(flavor = "multi_thread")]
    async fn unparse() {
        super::unparse(TEST_NAME).await
    }

    /// Test that KCL is executed correctly.
    #[tokio::test(flavor = "multi_thread")]
    async fn kcl_test_execute() {
        super::execute(TEST_NAME, true).await
    }
}
mod subtract_regression04 {
    const TEST_NAME: &str = "subtract_regression04";

    /// Test parsing KCL.
    #[test]
    fn parse() {
        super::parse(TEST_NAME)
    }

    /// Test that parsing and unparsing KCL produces the original KCL input.
    #[tokio::test(flavor = "multi_thread")]
    async fn unparse() {
        super::unparse(TEST_NAME).await
    }

    /// Test that KCL is executed correctly.
    #[tokio::test(flavor = "multi_thread")]
    async fn kcl_test_execute() {
        super::execute(TEST_NAME, true).await
    }
}
mod subtract_regression05 {
    const TEST_NAME: &str = "subtract_regression05";

    /// Test parsing KCL.
    #[test]
    fn parse() {
        super::parse(TEST_NAME)
    }

    /// Test that parsing and unparsing KCL produces the original KCL input.
    #[tokio::test(flavor = "multi_thread")]
    async fn unparse() {
        super::unparse(TEST_NAME).await
    }

    /// Test that KCL is executed correctly.
    #[tokio::test(flavor = "multi_thread")]
    async fn kcl_test_execute() {
        super::execute(TEST_NAME, true).await
    }
}
mod subtract_regression06 {
    const TEST_NAME: &str = "subtract_regression06";

    /// Test parsing KCL.
    #[test]
    fn parse() {
        super::parse(TEST_NAME)
    }

    /// Test that parsing and unparsing KCL produces the original KCL input.
    #[tokio::test(flavor = "multi_thread")]
    async fn unparse() {
        super::unparse(TEST_NAME).await
    }

    /// Test that KCL is executed correctly.
    #[tokio::test(flavor = "multi_thread")]
    async fn kcl_test_execute() {
        super::execute(TEST_NAME, true).await
    }
}
mod fillet_duplicate_tags {
    const TEST_NAME: &str = "fillet_duplicate_tags";

    /// Test parsing KCL.
    #[test]
    fn parse() {
        super::parse(TEST_NAME)
    }

    /// Test that parsing and unparsing KCL produces the original KCL input.
    #[tokio::test(flavor = "multi_thread")]
    async fn unparse() {
        super::unparse(TEST_NAME).await
    }

    /// Test that KCL is executed correctly.
    #[tokio::test(flavor = "multi_thread")]
    async fn kcl_test_execute() {
        super::execute(TEST_NAME, true).await
    }
}
mod execute_engine_error_return {
    const TEST_NAME: &str = "execute_engine_error_return";

    /// Test parsing KCL.
    #[test]
    fn parse() {
        super::parse(TEST_NAME)
    }

    /// Test that parsing and unparsing KCL produces the original KCL input.
    #[tokio::test(flavor = "multi_thread")]
    async fn unparse() {
        super::unparse(TEST_NAME).await
    }

    /// Test that KCL is executed correctly.
    #[tokio::test(flavor = "multi_thread")]
    async fn kcl_test_execute() {
        super::execute(TEST_NAME, true).await
    }
}
mod basic_revolve_circle {
    const TEST_NAME: &str = "basic_revolve_circle";

    /// Test parsing KCL.
    #[test]
    fn parse() {
        super::parse(TEST_NAME)
    }

    /// Test that parsing and unparsing KCL produces the original KCL input.
    #[tokio::test(flavor = "multi_thread")]
    async fn unparse() {
        super::unparse(TEST_NAME).await
    }

    /// Test that KCL is executed correctly.
    #[tokio::test(flavor = "multi_thread")]
    async fn kcl_test_execute() {
        super::execute(TEST_NAME, true).await
    }
}
mod error_inside_fn_also_has_source_range_of_call_site_recursive {
    const TEST_NAME: &str = "error_inside_fn_also_has_source_range_of_call_site_recursive";

    /// Test parsing KCL.
    #[test]
    fn parse() {
        super::parse(TEST_NAME)
    }

    /// Test that parsing and unparsing KCL produces the original KCL input.
    #[tokio::test(flavor = "multi_thread")]
    async fn unparse() {
        super::unparse(TEST_NAME).await
    }

    /// Test that KCL is executed correctly.
    #[tokio::test(flavor = "multi_thread")]
    async fn kcl_test_execute() {
        super::execute(TEST_NAME, true).await
    }
}
mod error_revolve_on_edge_get_edge {
    const TEST_NAME: &str = "error_revolve_on_edge_get_edge";

    /// Test parsing KCL.
    #[test]
    fn parse() {
        super::parse(TEST_NAME)
    }

    /// Test that parsing and unparsing KCL produces the original KCL input.
    #[tokio::test(flavor = "multi_thread")]
    async fn unparse() {
        super::unparse(TEST_NAME).await
    }

    /// Test that KCL is executed correctly.
    #[tokio::test(flavor = "multi_thread")]
    async fn kcl_test_execute() {
        super::execute(TEST_NAME, true).await
    }
}
mod subtract_with_pattern {
    const TEST_NAME: &str = "subtract_with_pattern";

    /// Test parsing KCL.
    #[test]
    fn parse() {
        super::parse(TEST_NAME)
    }

    /// Test that parsing and unparsing KCL produces the original KCL input.
    #[tokio::test(flavor = "multi_thread")]
    async fn unparse() {
        super::unparse(TEST_NAME).await
    }

    /// Test that KCL is executed correctly.
    #[tokio::test(flavor = "multi_thread")]
    async fn kcl_test_execute() {
        super::execute(TEST_NAME, true).await
    }
}
mod subtract_with_pattern_cut_thru {
    const TEST_NAME: &str = "subtract_with_pattern_cut_thru";

    /// Test parsing KCL.
    #[test]
    fn parse() {
        super::parse(TEST_NAME)
    }

    /// Test that parsing and unparsing KCL produces the original KCL input.
    #[tokio::test(flavor = "multi_thread")]
    async fn unparse() {
        super::unparse(TEST_NAME).await
    }

    /// Test that KCL is executed correctly.
    #[tokio::test(flavor = "multi_thread")]
    async fn kcl_test_execute() {
        super::execute(TEST_NAME, true).await
    }
}
mod sketch_on_face_union {
    const TEST_NAME: &str = "sketch_on_face_union";

    /// Test parsing KCL.
    #[test]
    fn parse() {
        super::parse(TEST_NAME)
    }

    /// Test that parsing and unparsing KCL produces the original KCL input.
    #[tokio::test(flavor = "multi_thread")]
    async fn unparse() {
        super::unparse(TEST_NAME).await
    }

    /// Test that KCL is executed correctly.
    #[tokio::test(flavor = "multi_thread")]
    async fn kcl_test_execute() {
        super::execute(TEST_NAME, true).await
    }
}
<<<<<<< HEAD
mod multi_target_csg {
    const TEST_NAME: &str = "multi_target_csg";
=======
mod subtract_regression07 {
    const TEST_NAME: &str = "subtract_regression07";
>>>>>>> d3553175

    /// Test parsing KCL.
    #[test]
    fn parse() {
        super::parse(TEST_NAME)
    }

    /// Test that parsing and unparsing KCL produces the original KCL input.
    #[tokio::test(flavor = "multi_thread")]
    async fn unparse() {
        super::unparse(TEST_NAME).await
    }

    /// Test that KCL is executed correctly.
    #[tokio::test(flavor = "multi_thread")]
    async fn kcl_test_execute() {
        super::execute(TEST_NAME, true).await
    }
}<|MERGE_RESOLUTION|>--- conflicted
+++ resolved
@@ -3149,13 +3149,29 @@
         super::execute(TEST_NAME, true).await
     }
 }
-<<<<<<< HEAD
 mod multi_target_csg {
     const TEST_NAME: &str = "multi_target_csg";
-=======
+  
+    /// Test parsing KCL.
+    #[test]
+    fn parse() {
+        super::parse(TEST_NAME)
+    }
+
+    /// Test that parsing and unparsing KCL produces the original KCL input.
+    #[tokio::test(flavor = "multi_thread")]
+    async fn unparse() {
+        super::unparse(TEST_NAME).await
+    }
+
+    /// Test that KCL is executed correctly.
+    #[tokio::test(flavor = "multi_thread")]
+    async fn kcl_test_execute() {
+        super::execute(TEST_NAME, true).await
+    }
+}
 mod subtract_regression07 {
     const TEST_NAME: &str = "subtract_regression07";
->>>>>>> d3553175
 
     /// Test parsing KCL.
     #[test]
