use std::{
    panic::{catch_unwind, AssertUnwindSafe},
    path::{Path, PathBuf},
};

use insta::rounded_redaction;

use crate::{errors::KclError, ModuleId};
#[cfg(feature = "artifact-graph")]
use crate::{
    exec::ArtifactCommand,
    execution::{ArtifactGraph, Operation},
};

mod kcl_samples;

/// A simulation test.
#[derive(Debug, Clone)]
struct Test {
    /// The name of the test.
    name: String,
    /// The name of the KCL file that's the entry point, e.g. "main.kcl", in the
    /// `input_dir`.
    entry_point: PathBuf,
    /// Input KCL files are in this directory.
    input_dir: PathBuf,
    /// Expected snapshot output files are in this directory.
    output_dir: PathBuf,
}

pub(crate) const RENDERED_MODEL_NAME: &str = "rendered_model.png";

impl Test {
    fn new(name: &str) -> Self {
        Self {
            name: name.to_owned(),
            entry_point: Path::new("tests").join(name).join("input.kcl"),
            input_dir: Path::new("tests").join(name),
            output_dir: Path::new("tests").join(name),
        }
    }

    /// Read in the entry point file and return its contents as a string.
    pub fn read(&self) -> String {
        std::fs::read_to_string(&self.entry_point).expect("Failed to read file: {filename}")
    }
}

fn assert_snapshot<F, R>(test: &Test, operation: &str, f: F)
where
    F: FnOnce() -> R,
{
    let mut settings = insta::Settings::clone_current();
    // These make the snapshots more readable and match our dir structure.
    settings.set_omit_expression(true);
    settings.set_snapshot_path(Path::new("..").join(&test.output_dir));
    settings.set_prepend_module_to_snapshot(false);
    settings.set_description(format!("{operation} {}.kcl", &test.name));
    // We don't do it on the flowchart
    if operation != "Artifact graph flowchart" {
        // Sorting maps makes them easier to diff.
        settings.set_sort_maps(true);
    }
    // Replace UUIDs with the string "[uuid]", because otherwise the tests would constantly
    // be changing the UUID. This is a stopgap measure until we make the engine more deterministic.
    settings.add_filter(
        r"\b[[:xdigit:]]{8}-[[:xdigit:]]{4}-[[:xdigit:]]{4}-[[:xdigit:]]{4}-[[:xdigit:]]{12}\b",
        "[uuid]",
    );
    // Run `f` (the closure that was passed in) with these settings.
    settings.bind(f);
}

fn parse(test_name: &str) {
    parse_test(&Test::new(test_name));
}

fn parse_test(test: &Test) {
    let input = test.read();
    let tokens = crate::parsing::token::lex(&input, ModuleId::default()).unwrap();

    // Parse the tokens into an AST.
    let parse_res = Result::<_, KclError>::Ok(crate::parsing::parse_tokens(tokens).unwrap());
    assert_snapshot(test, "Result of parsing", || {
        insta::assert_json_snapshot!("ast", parse_res, {
            ".**.start" => 0,
            ".**.end" => 0,
            ".**.commentStart" => 0,
        });
    });
}

async fn unparse(test_name: &str) {
    unparse_test(&Test::new(test_name)).await;
}

async fn unparse_test(test: &Test) {
    // Parse into an AST
    let input = test.read();
    let tokens = crate::parsing::token::lex(&input, ModuleId::default()).unwrap();
    let ast = crate::parsing::parse_tokens(tokens).unwrap();

    // Check recasting.
    let actual = ast.recast(&Default::default(), 0);
    let input_result = catch_unwind(AssertUnwindSafe(|| {
        assert_snapshot(test, "Result of unparsing", || {
            insta::assert_snapshot!("unparsed", actual);
        })
    }));

    // Check all the rest of the files in the directory.
    let kcl_files = crate::unparser::walk_dir(&test.input_dir).await.unwrap();
    // Filter out the entry point file.
    let kcl_files = kcl_files.into_iter().filter(|f| f != &test.entry_point);
    let futures = kcl_files
        .into_iter()
        .filter(|file| file.extension().is_some_and(|ext| ext == "kcl")) // We only care about kcl
        // files here.
        .map(|file| {
            let snap_path = Path::new("..").join(&test.output_dir);
            tokio::spawn(async move {
                let contents = tokio::fs::read_to_string(&file).await.unwrap();
                let program = crate::Program::parse_no_errs(&contents).unwrap();
                let recast = program.recast_with_options(&Default::default());

                catch_unwind(AssertUnwindSafe(|| {
                    let mut settings = insta::Settings::clone_current();
                    settings.set_omit_expression(true);
                    settings.set_snapshot_path(snap_path);
                    settings.set_prepend_module_to_snapshot(false);
                    settings.set_snapshot_suffix(file.file_name().unwrap().to_str().unwrap());
                    settings.set_description(format!("Result of unparsing {}", file.display()));
                    // Run `f` (the closure that was passed in) with these settings.
                    settings.bind(|| {
                        insta::assert_snapshot!("unparsed", recast);
                    })
                }))
            })
        })
        .collect::<Vec<_>>();

    // Join all futures and await their completion.
    for future in futures {
        future.await.unwrap().unwrap();
    }
    input_result.unwrap();
}

async fn execute(test_name: &str, render_to_png: bool) {
    execute_test(&Test::new(test_name), render_to_png, false).await
}

async fn execute_test(test: &Test, render_to_png: bool, export_step: bool) {
    let input = test.read();
    let ast = crate::Program::parse_no_errs(&input).unwrap();

    // Run the program.
    let exec_res = crate::test_server::execute_and_snapshot_ast(ast, Some(test.entry_point.clone()), export_step).await;
    match exec_res {
        Ok((exec_state, env_ref, png, step)) => {
            let fail_path = test.output_dir.join("execution_error.snap");
            if std::fs::exists(&fail_path).unwrap() {
                panic!("This test case is expected to fail, but it passed. If this is intended, and the test should actually be passing now, please delete kcl-lib/{}", fail_path.to_string_lossy())
            }
            if render_to_png {
                twenty_twenty::assert_image(test.output_dir.join(RENDERED_MODEL_NAME), &png, 0.99);
            }

            // Ensure the step has data.
            if export_step {
                let Some(step_contents) = step else {
                    panic!("Step data was not generated");
                };
                if step_contents.is_empty() {
                    panic!("Step data was empty");
                }
            }
            let outcome = exec_state.to_exec_outcome(env_ref).await;

            let mem_result = catch_unwind(AssertUnwindSafe(|| {
                assert_snapshot(test, "Variables in memory after executing", || {
                    insta::assert_json_snapshot!("program_memory", outcome.variables, {
                        ".**.value" => rounded_redaction(4),
                        ".**[].value" => rounded_redaction(4),
                        ".**.from[]" => rounded_redaction(4),
                        ".**.to[]" => rounded_redaction(4),
                        ".**.center[]" => rounded_redaction(4),
                        ".**[].x[]" => rounded_redaction(4),
                        ".**[].y[]" => rounded_redaction(4),
                        ".**[].z[]" => rounded_redaction(4),
                        ".**.sourceRange" => Vec::new(),
                    })
                })
            }));

            #[cfg(feature = "artifact-graph")]
            assert_common_snapshots(
                test,
                outcome.operations,
                outcome.artifact_commands,
                outcome.artifact_graph,
            );
            mem_result.unwrap();
        }
        Err(e) => {
            let ok_path = test.output_dir.join("program_memory.snap");
            let previously_passed = std::fs::exists(&ok_path).unwrap();
            match e.error {
                crate::errors::ExecError::Kcl(error) => {
                    // Snapshot the KCL error with a fancy graphical report.
                    // This looks like a Cargo compile error, with arrows pointing
                    // to source code, underlines, etc.
                    miette::set_hook(Box::new(|_| {
                        Box::new(miette::MietteHandlerOpts::new().show_related_errors_as_nested().build())
                    }))
                    .unwrap();
                    let report = error.clone().into_miette_report_with_outputs(&input).unwrap();
                    let report = miette::Report::new(report);
                    if previously_passed {
                        eprintln!("This test case failed, but it previously passed. If this is intended, and the test should actually be failing now, please delete kcl-lib/{} and other associated passing artifacts", ok_path.to_string_lossy());
                        panic!("{report:?}");
                    }
                    let report = format!("{:?}", report);

                    let err_result = catch_unwind(AssertUnwindSafe(|| {
                        assert_snapshot(test, "Error from executing", || {
                            insta::assert_snapshot!("execution_error", report);
                        })
                    }));

                    #[cfg(feature = "artifact-graph")]
                    assert_common_snapshots(test, error.operations, error.artifact_commands, error.artifact_graph);
                    err_result.unwrap();
                }
                e => {
                    // These kinds of errors aren't expected to occur. We don't
                    // snapshot them because they indicate there's something wrong
                    // with the Rust test, not with the KCL code being tested.
                    panic!("{e}")
                }
            };
        }
    }
}

/// Assert snapshots that should happen both when KCL execution succeeds and
/// when it results in an error.
#[cfg(feature = "artifact-graph")]
fn assert_common_snapshots(
    test: &Test,
    operations: Vec<Operation>,
    artifact_commands: Vec<ArtifactCommand>,
    artifact_graph: ArtifactGraph,
) {
    let operations = {
        // Make the operations deterministic by sorting them by their module ID,
        // then by their range.
        let mut operations = operations.clone();
        operations.sort_by(|a, b| a.partial_cmp(b).unwrap_or(std::cmp::Ordering::Equal));
        operations
    };
    let artifact_commands = {
        // Due to our newfound concurrency, we're going to mess with the
        // artifact_commands a bit -- we're going to maintain the order,
        // but only for a given module ID. This means the artifact_commands
        // is no longer meaningful, but it is deterministic and will hopefully
        // catch meaningful changes in behavior.
        // We sort by the source range, like we do for the operations.

        let mut artifact_commands = artifact_commands.clone();
        artifact_commands.sort_by(|a, b| a.partial_cmp(b).unwrap_or(std::cmp::Ordering::Equal));
        artifact_commands
    };

    let result1 = catch_unwind(AssertUnwindSafe(|| {
        assert_snapshot(test, "Operations executed", || {
            insta::assert_json_snapshot!("ops", operations, {
                "[].*.unlabeledArg.*.value.**[].from[]" => rounded_redaction(4),
                "[].*.unlabeledArg.*.value.**[].to[]" => rounded_redaction(4),
                "[].**.value.value" => rounded_redaction(4),
                "[].*.labeledArgs.*.value.**[].from[]" => rounded_redaction(4),
                "[].*.labeledArgs.*.value.**[].to[]" => rounded_redaction(4),
                ".**.sourceRange" => Vec::new(),
                ".**.functionSourceRange" => Vec::new(),
                ".**.moduleId" => 0,
            });
        })
    }));
    let result2 = catch_unwind(AssertUnwindSafe(|| {
        assert_snapshot(test, "Artifact commands", || {
            insta::assert_json_snapshot!("artifact_commands", artifact_commands, {
                "[].command.**.value" => rounded_redaction(4),
                "[].command.**.x" => rounded_redaction(4),
                "[].command.**.y" => rounded_redaction(4),
                "[].command.**.z" => rounded_redaction(4),
                ".**.range" => Vec::new(),
            });
        })
    }));
    let result3 = catch_unwind(AssertUnwindSafe(|| {
        assert_snapshot(test, "Artifact graph flowchart", || {
            let mut artifact_graph = artifact_graph.clone();
            // Sort the map by artifact where we can.
            artifact_graph.sort();

            let flowchart = artifact_graph
                .to_mermaid_flowchart()
                .unwrap_or_else(|e| format!("Failed to convert artifact graph to flowchart: {e}"));
            // Change the snapshot suffix so that it is rendered as a Markdown file
            // in GitHub.
            // Ignore the cpu cooler for now because its being a little bitch.
            if test.name != "cpu-cooler" {
                insta::assert_binary_snapshot!("artifact_graph_flowchart.md", flowchart.as_bytes().to_owned());
            }
        })
    }));

    result1.unwrap();
    result2.unwrap();
    result3.unwrap();
}

mod cube {
    const TEST_NAME: &str = "cube";

    /// Test parsing KCL.
    #[test]
    fn parse() {
        super::parse(TEST_NAME)
    }

    /// Test that parsing and unparsing KCL produces the original KCL input.
    #[tokio::test(flavor = "multi_thread")]
    async fn unparse() {
        super::unparse(TEST_NAME).await
    }

    /// Test that KCL is executed correctly.
    #[tokio::test(flavor = "multi_thread")]
    async fn kcl_test_execute() {
        super::execute(TEST_NAME, true).await
    }
}
mod cube_with_error {
    const TEST_NAME: &str = "cube_with_error";

    /// Test parsing KCL.
    #[test]
    fn parse() {
        super::parse(TEST_NAME)
    }

    /// Test that parsing and unparsing KCL produces the original KCL input.
    #[tokio::test(flavor = "multi_thread")]
    async fn unparse() {
        super::unparse(TEST_NAME).await
    }

    /// Test that KCL is executed correctly.
    #[tokio::test(flavor = "multi_thread")]
    async fn kcl_test_execute() {
        super::execute(TEST_NAME, true).await
    }
}
mod any_type {
    const TEST_NAME: &str = "any_type";

    /// Test parsing KCL.
    #[test]
    fn parse() {
        super::parse(TEST_NAME)
    }

    /// Test that parsing and unparsing KCL produces the original KCL input.
    #[tokio::test(flavor = "multi_thread")]
    async fn unparse() {
        super::unparse(TEST_NAME).await
    }

    /// Test that KCL is executed correctly.
    #[tokio::test(flavor = "multi_thread")]
    async fn kcl_test_execute() {
        super::execute(TEST_NAME, false).await
    }
}
mod artifact_graph_example_code1 {
    const TEST_NAME: &str = "artifact_graph_example_code1";

    /// Test parsing KCL.
    #[test]
    fn parse() {
        super::parse(TEST_NAME)
    }

    /// Test that parsing and unparsing KCL produces the original KCL input.
    #[tokio::test(flavor = "multi_thread")]
    async fn unparse() {
        super::unparse(TEST_NAME).await
    }

    /// Test that KCL is executed correctly.
    #[tokio::test(flavor = "multi_thread")]
    async fn kcl_test_execute() {
        super::execute(TEST_NAME, true).await
    }
}
mod artifact_graph_example_code_no_3d {
    const TEST_NAME: &str = "artifact_graph_example_code_no_3d";

    /// Test parsing KCL.
    #[test]
    fn parse() {
        super::parse(TEST_NAME)
    }

    /// Test that parsing and unparsing KCL produces the original KCL input.
    #[tokio::test(flavor = "multi_thread")]
    async fn unparse() {
        super::unparse(TEST_NAME).await
    }

    /// Test that KCL is executed correctly.
    #[tokio::test(flavor = "multi_thread")]
    async fn kcl_test_execute() {
        super::execute(TEST_NAME, true).await
    }
}
mod artifact_graph_example_code_offset_planes {
    const TEST_NAME: &str = "artifact_graph_example_code_offset_planes";

    /// Test parsing KCL.
    #[test]
    fn parse() {
        super::parse(TEST_NAME)
    }

    /// Test that parsing and unparsing KCL produces the original KCL input.
    #[tokio::test(flavor = "multi_thread")]
    async fn unparse() {
        super::unparse(TEST_NAME).await
    }

    /// Test that KCL is executed correctly.
    #[tokio::test(flavor = "multi_thread")]
    async fn kcl_test_execute() {
        super::execute(TEST_NAME, true).await
    }
}
mod artifact_graph_sketch_on_face_etc {
    const TEST_NAME: &str = "artifact_graph_sketch_on_face_etc";

    /// Test parsing KCL.
    #[test]
    fn parse() {
        super::parse(TEST_NAME)
    }

    /// Test that parsing and unparsing KCL produces the original KCL input.
    #[tokio::test(flavor = "multi_thread")]
    async fn unparse() {
        super::unparse(TEST_NAME).await
    }

    /// Test that KCL is executed correctly.
    #[tokio::test(flavor = "multi_thread")]
    async fn kcl_test_execute() {
        super::execute(TEST_NAME, true).await
    }
}
mod helix_ccw {
    const TEST_NAME: &str = "helix_ccw";

    /// Test parsing KCL.
    #[test]
    fn parse() {
        super::parse(TEST_NAME)
    }

    /// Test that parsing and unparsing KCL produces the original KCL input.
    #[tokio::test(flavor = "multi_thread")]
    async fn unparse() {
        super::unparse(TEST_NAME).await
    }

    /// Test that KCL is executed correctly.
    #[tokio::test(flavor = "multi_thread")]
    async fn kcl_test_execute() {
        super::execute(TEST_NAME, true).await
    }
}
mod double_map_fn {
    const TEST_NAME: &str = "double_map_fn";

    /// Test parsing KCL.
    #[test]
    fn parse() {
        super::parse(TEST_NAME)
    }

    /// Test that parsing and unparsing KCL produces the original KCL input.
    #[tokio::test(flavor = "multi_thread")]
    async fn unparse() {
        super::unparse(TEST_NAME).await
    }

    /// Test that KCL is executed correctly.
    #[tokio::test(flavor = "multi_thread")]
    async fn kcl_test_execute() {
        super::execute(TEST_NAME, false).await
    }
}
mod index_of_array {
    const TEST_NAME: &str = "index_of_array";

    /// Test parsing KCL.
    #[test]
    fn parse() {
        super::parse(TEST_NAME)
    }

    /// Test that parsing and unparsing KCL produces the original KCL input.
    #[tokio::test(flavor = "multi_thread")]
    async fn unparse() {
        super::unparse(TEST_NAME).await
    }

    /// Test that KCL is executed correctly.
    #[tokio::test(flavor = "multi_thread")]
    async fn kcl_test_execute() {
        super::execute(TEST_NAME, false).await
    }
}
mod comparisons {
    const TEST_NAME: &str = "comparisons";

    /// Test parsing KCL.
    #[test]
    fn parse() {
        super::parse(TEST_NAME)
    }

    /// Test that parsing and unparsing KCL produces the original KCL input.
    #[tokio::test(flavor = "multi_thread")]
    async fn unparse() {
        super::unparse(TEST_NAME).await
    }

    /// Test that KCL is executed correctly.
    #[tokio::test(flavor = "multi_thread")]
    async fn kcl_test_execute() {
        super::execute(TEST_NAME, false).await
    }
}
mod array_range_expr {
    const TEST_NAME: &str = "array_range_expr";

    /// Test parsing KCL.
    #[test]
    fn parse() {
        super::parse(TEST_NAME)
    }

    /// Test that parsing and unparsing KCL produces the original KCL input.
    #[tokio::test(flavor = "multi_thread")]
    async fn unparse() {
        super::unparse(TEST_NAME).await
    }

    /// Test that KCL is executed correctly.
    #[tokio::test(flavor = "multi_thread")]
    async fn kcl_test_execute() {
        super::execute(TEST_NAME, false).await
    }
}
mod array_range_negative_expr {
    const TEST_NAME: &str = "array_range_negative_expr";

    /// Test parsing KCL.
    #[test]
    fn parse() {
        super::parse(TEST_NAME)
    }

    /// Test that parsing and unparsing KCL produces the original KCL input.
    #[tokio::test(flavor = "multi_thread")]
    async fn unparse() {
        super::unparse(TEST_NAME).await
    }

    /// Test that KCL is executed correctly.
    #[tokio::test(flavor = "multi_thread")]
    async fn kcl_test_execute() {
        super::execute(TEST_NAME, false).await
    }
}
mod array_range_with_units {
    const TEST_NAME: &str = "array_range_with_units";

    /// Test parsing KCL.
    #[test]
    fn parse() {
        super::parse(TEST_NAME)
    }

    /// Test that parsing and unparsing KCL produces the original KCL input.
    #[tokio::test(flavor = "multi_thread")]
    async fn unparse() {
        super::unparse(TEST_NAME).await
    }

    /// Test that KCL is executed correctly.
    #[tokio::test(flavor = "multi_thread")]
    async fn kcl_test_execute() {
        super::execute(TEST_NAME, false).await
    }
}
mod array_range_mismatch_units {
    const TEST_NAME: &str = "array_range_mismatch_units";

    /// Test parsing KCL.
    #[test]
    fn parse() {
        super::parse(TEST_NAME)
    }

    /// Test that parsing and unparsing KCL produces the original KCL input.
    #[tokio::test(flavor = "multi_thread")]
    async fn unparse() {
        super::unparse(TEST_NAME).await
    }

    /// Test that KCL is executed correctly.
    #[tokio::test(flavor = "multi_thread")]
    async fn kcl_test_execute() {
        super::execute(TEST_NAME, false).await
    }
}
mod sketch_in_object {
    const TEST_NAME: &str = "sketch_in_object";

    /// Test parsing KCL.
    #[test]
    fn parse() {
        super::parse(TEST_NAME)
    }

    /// Test that parsing and unparsing KCL produces the original KCL input.
    #[tokio::test(flavor = "multi_thread")]
    async fn unparse() {
        super::unparse(TEST_NAME).await
    }

    /// Test that KCL is executed correctly.
    #[tokio::test(flavor = "multi_thread")]
    async fn kcl_test_execute() {
        super::execute(TEST_NAME, false).await
    }
}
mod if_else {
    const TEST_NAME: &str = "if_else";

    /// Test parsing KCL.
    #[test]
    fn parse() {
        super::parse(TEST_NAME)
    }

    /// Test that parsing and unparsing KCL produces the original KCL input.
    #[tokio::test(flavor = "multi_thread")]
    async fn unparse() {
        super::unparse(TEST_NAME).await
    }

    /// Test that KCL is executed correctly.
    #[tokio::test(flavor = "multi_thread")]
    async fn kcl_test_execute() {
        super::execute(TEST_NAME, false).await
    }
}
mod add_lots {
    const TEST_NAME: &str = "add_lots";

    /// Test parsing KCL.
    #[test]
    fn parse() {
        super::parse(TEST_NAME)
    }

    /// Test that parsing and unparsing KCL produces the original KCL input.
    #[tokio::test(flavor = "multi_thread")]
    async fn unparse() {
        super::unparse(TEST_NAME).await
    }

    /// Test that KCL is executed correctly.
    #[tokio::test(flavor = "multi_thread")]
    async fn kcl_test_execute() {
        super::execute(TEST_NAME, false).await
    }
}
mod argument_error {
    //! The argument error points to the problematic argument in the call site,
    //! not the function definition that the variable points to.

    const TEST_NAME: &str = "argument_error";

    /// Test parsing KCL.
    #[test]
    fn parse() {
        super::parse(TEST_NAME)
    }

    /// Test that parsing and unparsing KCL produces the original KCL input.
    #[tokio::test(flavor = "multi_thread")]
    async fn unparse() {
        super::unparse(TEST_NAME).await
    }

    /// Test that KCL is executed correctly.
    #[tokio::test(flavor = "multi_thread")]
    async fn kcl_test_execute() {
        super::execute(TEST_NAME, false).await
    }
}
mod array_elem_push {
    const TEST_NAME: &str = "array_elem_push";

    /// Test parsing KCL.
    #[test]
    fn parse() {
        super::parse(TEST_NAME)
    }

    /// Test that parsing and unparsing KCL produces the original KCL input.
    #[tokio::test(flavor = "multi_thread")]
    async fn unparse() {
        super::unparse(TEST_NAME).await
    }

    /// Test that KCL is executed correctly.
    #[tokio::test(flavor = "multi_thread")]
    async fn kcl_test_execute() {
        super::execute(TEST_NAME, false).await
    }
}
mod invalid_index_str {
    const TEST_NAME: &str = "invalid_index_str";

    /// Test parsing KCL.
    #[test]
    fn parse() {
        super::parse(TEST_NAME)
    }

    /// Test that parsing and unparsing KCL produces the original KCL input.
    #[tokio::test(flavor = "multi_thread")]
    async fn unparse() {
        super::unparse(TEST_NAME).await
    }

    /// Test that KCL is executed correctly.
    #[tokio::test(flavor = "multi_thread")]
    async fn kcl_test_execute() {
        super::execute(TEST_NAME, false).await
    }
}
mod invalid_index_negative {
    const TEST_NAME: &str = "invalid_index_negative";

    /// Test parsing KCL.
    #[test]
    fn parse() {
        super::parse(TEST_NAME)
    }

    /// Test that parsing and unparsing KCL produces the original KCL input.
    #[tokio::test(flavor = "multi_thread")]
    async fn unparse() {
        super::unparse(TEST_NAME).await
    }

    /// Test that KCL is executed correctly.
    #[tokio::test(flavor = "multi_thread")]
    async fn kcl_test_execute() {
        super::execute(TEST_NAME, false).await
    }
}
mod invalid_index_fractional {
    const TEST_NAME: &str = "invalid_index_fractional";

    /// Test parsing KCL.
    #[test]
    fn parse() {
        super::parse(TEST_NAME)
    }

    /// Test that parsing and unparsing KCL produces the original KCL input.
    #[tokio::test(flavor = "multi_thread")]
    async fn unparse() {
        super::unparse(TEST_NAME).await
    }

    /// Test that KCL is executed correctly.
    #[tokio::test(flavor = "multi_thread")]
    async fn kcl_test_execute() {
        super::execute(TEST_NAME, false).await
    }
}
mod invalid_member_object {
    const TEST_NAME: &str = "invalid_member_object";

    /// Test parsing KCL.
    #[test]
    fn parse() {
        super::parse(TEST_NAME)
    }

    /// Test that parsing and unparsing KCL produces the original KCL input.
    #[tokio::test(flavor = "multi_thread")]
    async fn unparse() {
        super::unparse(TEST_NAME).await
    }

    /// Test that KCL is executed correctly.
    #[tokio::test(flavor = "multi_thread")]
    async fn kcl_test_execute() {
        super::execute(TEST_NAME, false).await
    }
}
mod invalid_member_object_prop {
    const TEST_NAME: &str = "invalid_member_object_prop";

    /// Test parsing KCL.
    #[test]
    fn parse() {
        super::parse(TEST_NAME)
    }

    /// Test that parsing and unparsing KCL produces the original KCL input.
    #[tokio::test(flavor = "multi_thread")]
    async fn unparse() {
        super::unparse(TEST_NAME).await
    }

    /// Test that KCL is executed correctly.
    #[tokio::test(flavor = "multi_thread")]
    async fn kcl_test_execute() {
        super::execute(TEST_NAME, false).await
    }
}
mod invalid_member_object_using_string {
    const TEST_NAME: &str = "invalid_member_object_using_string";

    /// Test parsing KCL.
    #[test]
    fn parse() {
        super::parse(TEST_NAME)
    }

    /// Test that parsing and unparsing KCL produces the original KCL input.
    #[tokio::test(flavor = "multi_thread")]
    async fn unparse() {
        super::unparse(TEST_NAME).await
    }

    /// Test that KCL is executed correctly.
    #[tokio::test(flavor = "multi_thread")]
    async fn kcl_test_execute() {
        super::execute(TEST_NAME, false).await
    }
}
mod non_string_key_of_object {
    const TEST_NAME: &str = "non_string_key_of_object";

    /// Test parsing KCL.
    #[test]
    fn parse() {
        super::parse(TEST_NAME)
    }

    /// Test that parsing and unparsing KCL produces the original KCL input.
    #[tokio::test(flavor = "multi_thread")]
    async fn unparse() {
        super::unparse(TEST_NAME).await
    }

    /// Test that KCL is executed correctly.
    #[tokio::test(flavor = "multi_thread")]
    async fn kcl_test_execute() {
        super::execute(TEST_NAME, false).await
    }
}
mod array_index_oob {
    const TEST_NAME: &str = "array_index_oob";

    /// Test parsing KCL.
    #[test]
    fn parse() {
        super::parse(TEST_NAME)
    }

    /// Test that parsing and unparsing KCL produces the original KCL input.
    #[tokio::test(flavor = "multi_thread")]
    async fn unparse() {
        super::unparse(TEST_NAME).await
    }

    /// Test that KCL is executed correctly.
    #[tokio::test(flavor = "multi_thread")]
    async fn kcl_test_execute() {
        super::execute(TEST_NAME, false).await
    }
}
mod object_prop_not_found {
    const TEST_NAME: &str = "object_prop_not_found";

    /// Test parsing KCL.
    #[test]
    fn parse() {
        super::parse(TEST_NAME)
    }

    /// Test that parsing and unparsing KCL produces the original KCL input.
    #[tokio::test(flavor = "multi_thread")]
    async fn unparse() {
        super::unparse(TEST_NAME).await
    }

    /// Test that KCL is executed correctly.
    #[tokio::test(flavor = "multi_thread")]
    async fn kcl_test_execute() {
        super::execute(TEST_NAME, false).await
    }
}
mod pipe_substitution_inside_function_called_from_pipeline {
    const TEST_NAME: &str = "pipe_substitution_inside_function_called_from_pipeline";

    /// Test parsing KCL.
    #[test]
    fn parse() {
        super::parse(TEST_NAME)
    }

    /// Test that parsing and unparsing KCL produces the original KCL input.
    #[tokio::test(flavor = "multi_thread")]
    async fn unparse() {
        super::unparse(TEST_NAME).await
    }

    /// Test that KCL is executed correctly.
    #[tokio::test(flavor = "multi_thread")]
    async fn kcl_test_execute() {
        super::execute(TEST_NAME, false).await
    }
}
mod comparisons_multiple {
    const TEST_NAME: &str = "comparisons_multiple";

    /// Test parsing KCL.
    #[test]
    fn parse() {
        super::parse(TEST_NAME)
    }

    /// Test that parsing and unparsing KCL produces the original KCL input.
    #[tokio::test(flavor = "multi_thread")]
    async fn unparse() {
        super::unparse(TEST_NAME).await
    }

    /// Test that KCL is executed correctly.
    #[tokio::test(flavor = "multi_thread")]
    async fn kcl_test_execute() {
        super::execute(TEST_NAME, false).await
    }
}
mod import_cycle1 {
    const TEST_NAME: &str = "import_cycle1";

    /// Test parsing KCL.
    #[test]
    fn parse() {
        super::parse(TEST_NAME)
    }

    /// Test that parsing and unparsing KCL produces the original KCL input.
    #[tokio::test(flavor = "multi_thread")]
    async fn unparse() {
        super::unparse(TEST_NAME).await
    }

    /// Test that KCL is executed correctly.
    #[tokio::test(flavor = "multi_thread")]
    async fn kcl_test_execute() {
        super::execute(TEST_NAME, false).await
    }
}
mod import_function_not_sketch {
    const TEST_NAME: &str = "import_function_not_sketch";

    /// Test parsing KCL.
    #[test]
    fn parse() {
        super::parse(TEST_NAME)
    }

    /// Test that parsing and unparsing KCL produces the original KCL input.
    #[tokio::test(flavor = "multi_thread")]
    async fn unparse() {
        super::unparse(TEST_NAME).await
    }

    /// Test that KCL is executed correctly.
    #[tokio::test(flavor = "multi_thread")]
    async fn kcl_test_execute() {
        super::execute(TEST_NAME, true).await
    }
}
mod import_constant {
    const TEST_NAME: &str = "import_constant";

    /// Test parsing KCL.
    #[test]
    fn parse() {
        super::parse(TEST_NAME)
    }

    /// Test that parsing and unparsing KCL produces the original KCL input.
    #[tokio::test(flavor = "multi_thread")]
    async fn unparse() {
        super::unparse(TEST_NAME).await
    }

    /// Test that KCL is executed correctly.
    #[tokio::test(flavor = "multi_thread")]
    async fn kcl_test_execute() {
        super::execute(TEST_NAME, false).await
    }
}
mod import_export {
    const TEST_NAME: &str = "import_export";

    /// Test parsing KCL.
    #[test]
    fn parse() {
        super::parse(TEST_NAME)
    }

    /// Test that parsing and unparsing KCL produces the original KCL input.
    #[tokio::test(flavor = "multi_thread")]
    async fn unparse() {
        super::unparse(TEST_NAME).await
    }

    /// Test that KCL is executed correctly.
    #[tokio::test(flavor = "multi_thread")]
    async fn kcl_test_execute() {
        super::execute(TEST_NAME, false).await
    }
}
mod import_glob {
    const TEST_NAME: &str = "import_glob";

    /// Test parsing KCL.
    #[test]
    fn parse() {
        super::parse(TEST_NAME)
    }

    /// Test that parsing and unparsing KCL produces the original KCL input.
    #[tokio::test(flavor = "multi_thread")]
    async fn unparse() {
        super::unparse(TEST_NAME).await
    }

    /// Test that KCL is executed correctly.
    #[tokio::test(flavor = "multi_thread")]
    async fn kcl_test_execute() {
        super::execute(TEST_NAME, false).await
    }
}
mod import_whole_simple {
    const TEST_NAME: &str = "import_whole_simple";

    /// Test parsing KCL.
    #[test]
    fn parse() {
        super::parse(TEST_NAME)
    }

    /// Test that parsing and unparsing KCL produces the original KCL input.
    #[tokio::test(flavor = "multi_thread")]
    async fn unparse() {
        super::unparse(TEST_NAME).await
    }

    /// Test that KCL is executed correctly.
    #[tokio::test(flavor = "multi_thread")]
    async fn kcl_test_execute() {
        super::execute(TEST_NAME, false).await
    }
}
mod import_whole_transitive_import {
    const TEST_NAME: &str = "import_whole_transitive_import";

    /// Test parsing KCL.
    #[test]
    fn parse() {
        super::parse(TEST_NAME)
    }

    /// Test that parsing and unparsing KCL produces the original KCL input.
    #[tokio::test(flavor = "multi_thread")]
    async fn unparse() {
        super::unparse(TEST_NAME).await
    }

    /// Test that KCL is executed correctly.
    #[tokio::test(flavor = "multi_thread")]
    async fn kcl_test_execute() {
        super::execute(TEST_NAME, false).await
    }
}
mod import_side_effect {
    const TEST_NAME: &str = "import_side_effect";

    /// Test parsing KCL.
    #[test]
    fn parse() {
        super::parse(TEST_NAME)
    }

    /// Test that parsing and unparsing KCL produces the original KCL input.
    #[tokio::test(flavor = "multi_thread")]
    async fn unparse() {
        super::unparse(TEST_NAME).await
    }

    /// Test that KCL is executed correctly.
    #[tokio::test(flavor = "multi_thread")]
    async fn kcl_test_execute() {
        super::execute(TEST_NAME, false).await
    }
}
mod import_foreign {
    const TEST_NAME: &str = "import_foreign";

    /// Test parsing KCL.
    #[test]
    fn parse() {
        super::parse(TEST_NAME)
    }

    /// Test that parsing and unparsing KCL produces the original KCL input.
    #[tokio::test(flavor = "multi_thread")]
    async fn unparse() {
        super::unparse(TEST_NAME).await
    }

    /// Test that KCL is executed correctly.
    #[tokio::test(flavor = "multi_thread")]
    async fn kcl_test_execute() {
        super::execute(TEST_NAME, false).await
    }
}
mod assembly_non_default_units {
    const TEST_NAME: &str = "assembly_non_default_units";

    /// Test parsing KCL.
    #[test]
    fn parse() {
        super::parse(TEST_NAME)
    }

    /// Test that parsing and unparsing KCL produces the original KCL input.
    #[tokio::test(flavor = "multi_thread")]
    async fn unparse() {
        super::unparse(TEST_NAME).await
    }

    /// Test that KCL is executed correctly.
    #[tokio::test(flavor = "multi_thread")]
    async fn kcl_test_execute() {
        super::execute(TEST_NAME, true).await
    }
}

mod array_elem_push_fail {
    const TEST_NAME: &str = "array_elem_push_fail";

    /// Test parsing KCL.
    #[test]
    fn parse() {
        super::parse(TEST_NAME)
    }

    /// Test that parsing and unparsing KCL produces the original KCL input.
    #[tokio::test(flavor = "multi_thread")]
    async fn unparse() {
        super::unparse(TEST_NAME).await
    }

    /// Test that KCL is executed correctly.
    #[tokio::test(flavor = "multi_thread")]
    async fn kcl_test_execute() {
        super::execute(TEST_NAME, false).await
    }
}
mod array_push_item_wrong_type {
    const TEST_NAME: &str = "array_push_item_wrong_type";

    /// Test parsing KCL.
    #[test]
    fn parse() {
        super::parse(TEST_NAME)
    }

    /// Test that parsing and unparsing KCL produces the original KCL input.
    #[tokio::test(flavor = "multi_thread")]
    async fn unparse() {
        super::unparse(TEST_NAME).await
    }

    /// Test that KCL is executed correctly.
    #[tokio::test(flavor = "multi_thread")]
    async fn kcl_test_execute() {
        super::execute(TEST_NAME, false).await
    }
}
mod sketch_on_face {
    const TEST_NAME: &str = "sketch_on_face";

    /// Test parsing KCL.
    #[test]
    fn parse() {
        super::parse(TEST_NAME)
    }

    /// Test that parsing and unparsing KCL produces the original KCL input.
    #[tokio::test(flavor = "multi_thread")]
    async fn unparse() {
        super::unparse(TEST_NAME).await
    }

    /// Test that KCL is executed correctly.
    #[tokio::test(flavor = "multi_thread")]
    async fn kcl_test_execute() {
        super::execute(TEST_NAME, true).await
    }
}
mod revolve_about_edge {
    const TEST_NAME: &str = "revolve_about_edge";

    /// Test parsing KCL.
    #[test]
    fn parse() {
        super::parse(TEST_NAME)
    }

    /// Test that parsing and unparsing KCL produces the original KCL input.
    #[tokio::test(flavor = "multi_thread")]
    async fn unparse() {
        super::unparse(TEST_NAME).await
    }

    /// Test that KCL is executed correctly.
    #[tokio::test(flavor = "multi_thread")]
    async fn kcl_test_execute() {
        super::execute(TEST_NAME, true).await
    }
}
mod poop_chute {
    const TEST_NAME: &str = "poop_chute";

    /// Test parsing KCL.
    #[test]
    fn parse() {
        super::parse(TEST_NAME)
    }

    /// Test that parsing and unparsing KCL produces the original KCL input.
    #[tokio::test(flavor = "multi_thread")]
    async fn unparse() {
        super::unparse(TEST_NAME).await
    }

    /// Test that KCL is executed correctly.
    #[tokio::test(flavor = "multi_thread")]
    async fn kcl_test_execute() {
        super::execute(TEST_NAME, true).await
    }
}
mod neg_xz_plane {
    const TEST_NAME: &str = "neg_xz_plane";

    /// Test parsing KCL.
    #[test]
    fn parse() {
        super::parse(TEST_NAME)
    }

    /// Test that parsing and unparsing KCL produces the original KCL input.
    #[tokio::test(flavor = "multi_thread")]
    async fn unparse() {
        super::unparse(TEST_NAME).await
    }

    /// Test that KCL is executed correctly.
    #[tokio::test(flavor = "multi_thread")]
    async fn kcl_test_execute() {
        super::execute(TEST_NAME, true).await
    }
}
mod xz_plane {
    const TEST_NAME: &str = "xz_plane";

    /// Test parsing KCL.
    #[test]
    fn parse() {
        super::parse(TEST_NAME)
    }

    /// Test that parsing and unparsing KCL produces the original KCL input.
    #[tokio::test(flavor = "multi_thread")]
    async fn unparse() {
        super::unparse(TEST_NAME).await
    }

    /// Test that KCL is executed correctly.
    #[tokio::test(flavor = "multi_thread")]
    async fn kcl_test_execute() {
        super::execute(TEST_NAME, true).await
    }
}
mod sketch_on_face_after_fillets_referencing_face {
    const TEST_NAME: &str = "sketch_on_face_after_fillets_referencing_face";

    /// Test parsing KCL.
    #[test]
    fn parse() {
        super::parse(TEST_NAME)
    }

    /// Test that parsing and unparsing KCL produces the original KCL input.
    #[tokio::test(flavor = "multi_thread")]
    async fn unparse() {
        super::unparse(TEST_NAME).await
    }

    /// Test that KCL is executed correctly.
    #[tokio::test(flavor = "multi_thread")]
    async fn kcl_test_execute() {
        super::execute(TEST_NAME, true).await
    }
}
mod circular_pattern3d_a_pattern {
    const TEST_NAME: &str = "circular_pattern3d_a_pattern";

    /// Test parsing KCL.
    #[test]
    fn parse() {
        super::parse(TEST_NAME)
    }

    /// Test that parsing and unparsing KCL produces the original KCL input.
    #[tokio::test(flavor = "multi_thread")]
    async fn unparse() {
        super::unparse(TEST_NAME).await
    }

    /// Test that KCL is executed correctly.
    #[tokio::test(flavor = "multi_thread")]
    async fn kcl_test_execute() {
        super::execute(TEST_NAME, true).await
    }
}
mod linear_pattern3d_a_pattern {
    const TEST_NAME: &str = "linear_pattern3d_a_pattern";

    /// Test parsing KCL.
    #[test]
    fn parse() {
        super::parse(TEST_NAME)
    }

    /// Test that parsing and unparsing KCL produces the original KCL input.
    #[tokio::test(flavor = "multi_thread")]
    async fn unparse() {
        super::unparse(TEST_NAME).await
    }

    /// Test that KCL is executed correctly.
    #[tokio::test(flavor = "multi_thread")]
    async fn kcl_test_execute() {
        super::execute(TEST_NAME, true).await
    }
}
mod pattern_circular_in_module {
    const TEST_NAME: &str = "pattern_circular_in_module";

    /// Test parsing KCL.
    #[test]
    fn parse() {
        super::parse(TEST_NAME)
    }

    /// Test that parsing and unparsing KCL produces the original KCL input.
    #[tokio::test(flavor = "multi_thread")]
    async fn unparse() {
        super::unparse(TEST_NAME).await
    }

    /// Test that KCL is executed correctly.
    #[tokio::test(flavor = "multi_thread")]
    async fn kcl_test_execute() {
        super::execute(TEST_NAME, true).await
    }
}
mod pattern_linear_in_module {
    const TEST_NAME: &str = "pattern_linear_in_module";

    /// Test parsing KCL.
    #[test]
    fn parse() {
        super::parse(TEST_NAME)
    }

    /// Test that parsing and unparsing KCL produces the original KCL input.
    #[tokio::test(flavor = "multi_thread")]
    async fn unparse() {
        super::unparse(TEST_NAME).await
    }

    /// Test that KCL is executed correctly.
    #[tokio::test(flavor = "multi_thread")]
    async fn kcl_test_execute() {
        super::execute(TEST_NAME, true).await
    }
}
mod tangential_arc {
    const TEST_NAME: &str = "tangential_arc";

    /// Test parsing KCL.
    #[test]
    fn parse() {
        super::parse(TEST_NAME)
    }

    /// Test that parsing and unparsing KCL produces the original KCL input.
    #[tokio::test(flavor = "multi_thread")]
    async fn unparse() {
        super::unparse(TEST_NAME).await
    }

    /// Test that KCL is executed correctly.
    #[tokio::test(flavor = "multi_thread")]
    async fn kcl_test_execute() {
        super::execute(TEST_NAME, true).await
    }
}
mod sketch_on_face_circle_tagged {
    const TEST_NAME: &str = "sketch_on_face_circle_tagged";

    /// Test parsing KCL.
    #[test]
    fn parse() {
        super::parse(TEST_NAME)
    }

    /// Test that parsing and unparsing KCL produces the original KCL input.
    #[tokio::test(flavor = "multi_thread")]
    async fn unparse() {
        super::unparse(TEST_NAME).await
    }

    /// Test that KCL is executed correctly.
    #[tokio::test(flavor = "multi_thread")]
    async fn kcl_test_execute() {
        super::execute(TEST_NAME, true).await
    }
}
mod basic_fillet_cube_start {
    const TEST_NAME: &str = "basic_fillet_cube_start";

    /// Test parsing KCL.
    #[test]
    fn parse() {
        super::parse(TEST_NAME)
    }

    /// Test that parsing and unparsing KCL produces the original KCL input.
    #[tokio::test(flavor = "multi_thread")]
    async fn unparse() {
        super::unparse(TEST_NAME).await
    }

    /// Test that KCL is executed correctly.
    #[tokio::test(flavor = "multi_thread")]
    async fn kcl_test_execute() {
        super::execute(TEST_NAME, true).await
    }
}
mod basic_fillet_cube_next_adjacent {
    const TEST_NAME: &str = "basic_fillet_cube_next_adjacent";

    /// Test parsing KCL.
    #[test]
    fn parse() {
        super::parse(TEST_NAME)
    }

    /// Test that parsing and unparsing KCL produces the original KCL input.
    #[tokio::test(flavor = "multi_thread")]
    async fn unparse() {
        super::unparse(TEST_NAME).await
    }

    /// Test that KCL is executed correctly.
    #[tokio::test(flavor = "multi_thread")]
    async fn kcl_test_execute() {
        super::execute(TEST_NAME, true).await
    }
}
mod basic_fillet_cube_previous_adjacent {
    const TEST_NAME: &str = "basic_fillet_cube_previous_adjacent";

    /// Test parsing KCL.
    #[test]
    fn parse() {
        super::parse(TEST_NAME)
    }

    /// Test that parsing and unparsing KCL produces the original KCL input.
    #[tokio::test(flavor = "multi_thread")]
    async fn unparse() {
        super::unparse(TEST_NAME).await
    }

    /// Test that KCL is executed correctly.
    #[tokio::test(flavor = "multi_thread")]
    async fn kcl_test_execute() {
        super::execute(TEST_NAME, true).await
    }
}
mod basic_fillet_cube_end {
    const TEST_NAME: &str = "basic_fillet_cube_end";

    /// Test parsing KCL.
    #[test]
    fn parse() {
        super::parse(TEST_NAME)
    }

    /// Test that parsing and unparsing KCL produces the original KCL input.
    #[tokio::test(flavor = "multi_thread")]
    async fn unparse() {
        super::unparse(TEST_NAME).await
    }

    /// Test that KCL is executed correctly.
    #[tokio::test(flavor = "multi_thread")]
    async fn kcl_test_execute() {
        super::execute(TEST_NAME, true).await
    }
}
mod basic_fillet_cube_close_opposite {
    const TEST_NAME: &str = "basic_fillet_cube_close_opposite";

    /// Test parsing KCL.
    #[test]
    fn parse() {
        super::parse(TEST_NAME)
    }

    /// Test that parsing and unparsing KCL produces the original KCL input.
    #[tokio::test(flavor = "multi_thread")]
    async fn unparse() {
        super::unparse(TEST_NAME).await
    }

    /// Test that KCL is executed correctly.
    #[tokio::test(flavor = "multi_thread")]
    async fn kcl_test_execute() {
        super::execute(TEST_NAME, true).await
    }
}
mod sketch_on_face_end {
    const TEST_NAME: &str = "sketch_on_face_end";

    /// Test parsing KCL.
    #[test]
    fn parse() {
        super::parse(TEST_NAME)
    }

    /// Test that parsing and unparsing KCL produces the original KCL input.
    #[tokio::test(flavor = "multi_thread")]
    async fn unparse() {
        super::unparse(TEST_NAME).await
    }

    /// Test that KCL is executed correctly.
    #[tokio::test(flavor = "multi_thread")]
    async fn kcl_test_execute() {
        super::execute(TEST_NAME, true).await
    }
}
mod sketch_on_face_start {
    const TEST_NAME: &str = "sketch_on_face_start";

    /// Test parsing KCL.
    #[test]
    fn parse() {
        super::parse(TEST_NAME)
    }

    /// Test that parsing and unparsing KCL produces the original KCL input.
    #[tokio::test(flavor = "multi_thread")]
    async fn unparse() {
        super::unparse(TEST_NAME).await
    }

    /// Test that KCL is executed correctly.
    #[tokio::test(flavor = "multi_thread")]
    async fn kcl_test_execute() {
        super::execute(TEST_NAME, true).await
    }
}
mod sketch_on_face_end_negative_extrude {
    const TEST_NAME: &str = "sketch_on_face_end_negative_extrude";

    /// Test parsing KCL.
    #[test]
    fn parse() {
        super::parse(TEST_NAME)
    }

    /// Test that parsing and unparsing KCL produces the original KCL input.
    #[tokio::test(flavor = "multi_thread")]
    async fn unparse() {
        super::unparse(TEST_NAME).await
    }

    /// Test that KCL is executed correctly.
    #[tokio::test(flavor = "multi_thread")]
    async fn kcl_test_execute() {
        super::execute(TEST_NAME, true).await
    }
}
mod mike_stress_test {
    const TEST_NAME: &str = "mike_stress_test";

    /// Test parsing KCL.
    #[test]
    fn parse() {
        super::parse(TEST_NAME)
    }

    /// Test that parsing and unparsing KCL produces the original KCL input.
    #[tokio::test(flavor = "multi_thread")]
    async fn unparse() {
        super::unparse(TEST_NAME).await
    }

    /// Test that KCL is executed correctly.
    #[tokio::test(flavor = "multi_thread")]
    async fn kcl_test_execute() {
        super::execute(TEST_NAME, true).await
    }
}
mod pentagon_fillet_sugar {
    const TEST_NAME: &str = "pentagon_fillet_sugar";

    /// Test parsing KCL.
    #[test]
    fn parse() {
        super::parse(TEST_NAME)
    }

    /// Test that parsing and unparsing KCL produces the original KCL input.
    #[tokio::test(flavor = "multi_thread")]
    async fn unparse() {
        super::unparse(TEST_NAME).await
    }

    /// Test that KCL is executed correctly.
    #[tokio::test(flavor = "multi_thread")]
    async fn kcl_test_execute() {
        super::execute(TEST_NAME, true).await
    }
}
mod pipe_as_arg {
    const TEST_NAME: &str = "pipe_as_arg";

    /// Test parsing KCL.
    #[test]
    fn parse() {
        super::parse(TEST_NAME)
    }

    /// Test that parsing and unparsing KCL produces the original KCL input.
    #[tokio::test(flavor = "multi_thread")]
    async fn unparse() {
        super::unparse(TEST_NAME).await
    }

    /// Test that KCL is executed correctly.
    #[tokio::test(flavor = "multi_thread")]
    async fn kcl_test_execute() {
        super::execute(TEST_NAME, true).await
    }
}
mod computed_var {
    const TEST_NAME: &str = "computed_var";

    /// Test parsing KCL.
    #[test]
    fn parse() {
        super::parse(TEST_NAME)
    }

    /// Test that parsing and unparsing KCL produces the original KCL input.
    #[tokio::test(flavor = "multi_thread")]
    async fn unparse() {
        super::unparse(TEST_NAME).await
    }

    /// Test that KCL is executed correctly.
    #[tokio::test(flavor = "multi_thread")]
    async fn kcl_test_execute() {
        super::execute(TEST_NAME, true).await
    }
}
mod riddle_small {
    const TEST_NAME: &str = "riddle_small";

    /// Test parsing KCL.
    #[test]
    fn parse() {
        super::parse(TEST_NAME)
    }

    /// Test that parsing and unparsing KCL produces the original KCL input.
    #[tokio::test(flavor = "multi_thread")]
    async fn unparse() {
        super::unparse(TEST_NAME).await
    }

    /// Test that KCL is executed correctly.
    #[tokio::test(flavor = "multi_thread")]
    async fn kcl_test_execute() {
        super::execute(TEST_NAME, true).await
    }
}
mod tan_arc_x_line {
    const TEST_NAME: &str = "tan_arc_x_line";

    /// Test parsing KCL.
    #[test]
    fn parse() {
        super::parse(TEST_NAME)
    }

    /// Test that parsing and unparsing KCL produces the original KCL input.
    #[tokio::test(flavor = "multi_thread")]
    async fn unparse() {
        super::unparse(TEST_NAME).await
    }

    /// Test that KCL is executed correctly.
    #[tokio::test(flavor = "multi_thread")]
    async fn kcl_test_execute() {
        super::execute(TEST_NAME, true).await
    }
}
mod fillet_and_shell {
    const TEST_NAME: &str = "fillet-and-shell";

    /// Test parsing KCL.
    #[test]
    fn parse() {
        super::parse(TEST_NAME)
    }

    /// Test that parsing and unparsing KCL produces the original KCL input.
    #[tokio::test(flavor = "multi_thread")]
    async fn unparse() {
        super::unparse(TEST_NAME).await
    }

    /// Test that KCL is executed correctly.
    #[tokio::test(flavor = "multi_thread")]
    async fn kcl_test_execute() {
        super::execute(TEST_NAME, true).await
    }
}
mod sketch_on_chamfer_two_times {
    const TEST_NAME: &str = "sketch-on-chamfer-two-times";

    /// Test parsing KCL.
    #[test]
    fn parse() {
        super::parse(TEST_NAME)
    }

    /// Test that parsing and unparsing KCL produces the original KCL input.
    #[tokio::test(flavor = "multi_thread")]
    async fn unparse() {
        super::unparse(TEST_NAME).await
    }

    /// Test that KCL is executed correctly.
    #[tokio::test(flavor = "multi_thread")]
    async fn kcl_test_execute() {
        super::execute(TEST_NAME, true).await
    }
}
mod sketch_on_chamfer_two_times_different_order {
    const TEST_NAME: &str = "sketch-on-chamfer-two-times-different-order";

    /// Test parsing KCL.
    #[test]
    fn parse() {
        super::parse(TEST_NAME)
    }

    /// Test that parsing and unparsing KCL produces the original KCL input.
    #[tokio::test(flavor = "multi_thread")]
    async fn unparse() {
        super::unparse(TEST_NAME).await
    }

    /// Test that KCL is executed correctly.
    #[tokio::test(flavor = "multi_thread")]
    async fn kcl_test_execute() {
        super::execute(TEST_NAME, true).await
    }
}
mod parametric_with_tan_arc {
    const TEST_NAME: &str = "parametric_with_tan_arc";

    /// Test parsing KCL.
    #[test]
    fn parse() {
        super::parse(TEST_NAME)
    }

    /// Test that parsing and unparsing KCL produces the original KCL input.
    #[tokio::test(flavor = "multi_thread")]
    async fn unparse() {
        super::unparse(TEST_NAME).await
    }

    /// Test that KCL is executed correctly.
    #[tokio::test(flavor = "multi_thread")]
    async fn kcl_test_execute() {
        super::execute(TEST_NAME, true).await
    }
}
mod parametric {
    const TEST_NAME: &str = "parametric";

    /// Test parsing KCL.
    #[test]
    fn parse() {
        super::parse(TEST_NAME)
    }

    /// Test that parsing and unparsing KCL produces the original KCL input.
    #[tokio::test(flavor = "multi_thread")]
    async fn unparse() {
        super::unparse(TEST_NAME).await
    }

    /// Test that KCL is executed correctly.
    #[tokio::test(flavor = "multi_thread")]
    async fn kcl_test_execute() {
        super::execute(TEST_NAME, true).await
    }
}
mod ssi_pattern {
    const TEST_NAME: &str = "ssi_pattern";

    /// Test parsing KCL.
    #[test]
    fn parse() {
        super::parse(TEST_NAME)
    }

    /// Test that parsing and unparsing KCL produces the original KCL input.
    #[tokio::test(flavor = "multi_thread")]
    async fn unparse() {
        super::unparse(TEST_NAME).await
    }

    /// Test that KCL is executed correctly.
    #[tokio::test(flavor = "multi_thread")]
    async fn kcl_test_execute() {
        super::execute(TEST_NAME, true).await
    }
}
mod angled_line {
    const TEST_NAME: &str = "angled_line";

    /// Test parsing KCL.
    #[test]
    fn parse() {
        super::parse(TEST_NAME)
    }

    /// Test that parsing and unparsing KCL produces the original KCL input.
    #[tokio::test(flavor = "multi_thread")]
    async fn unparse() {
        super::unparse(TEST_NAME).await
    }

    /// Test that KCL is executed correctly.
    #[tokio::test(flavor = "multi_thread")]
    async fn kcl_test_execute() {
        super::execute(TEST_NAME, true).await
    }
}
mod function_sketch_with_position {
    const TEST_NAME: &str = "function_sketch_with_position";

    /// Test parsing KCL.
    #[test]
    fn parse() {
        super::parse(TEST_NAME)
    }

    /// Test that parsing and unparsing KCL produces the original KCL input.
    #[tokio::test(flavor = "multi_thread")]
    async fn unparse() {
        super::unparse(TEST_NAME).await
    }

    /// Test that KCL is executed correctly.
    #[tokio::test(flavor = "multi_thread")]
    async fn kcl_test_execute() {
        super::execute(TEST_NAME, true).await
    }
}
mod function_sketch {
    const TEST_NAME: &str = "function_sketch";

    /// Test parsing KCL.
    #[test]
    fn parse() {
        super::parse(TEST_NAME)
    }

    /// Test that parsing and unparsing KCL produces the original KCL input.
    #[tokio::test(flavor = "multi_thread")]
    async fn unparse() {
        super::unparse(TEST_NAME).await
    }

    /// Test that KCL is executed correctly.
    #[tokio::test(flavor = "multi_thread")]
    async fn kcl_test_execute() {
        super::execute(TEST_NAME, true).await
    }
}
mod i_shape {
    const TEST_NAME: &str = "i_shape";

    /// Test parsing KCL.
    #[test]
    fn parse() {
        super::parse(TEST_NAME)
    }

    /// Test that parsing and unparsing KCL produces the original KCL input.
    #[tokio::test(flavor = "multi_thread")]
    async fn unparse() {
        super::unparse(TEST_NAME).await
    }

    /// Test that KCL is executed correctly.
    #[tokio::test(flavor = "multi_thread")]
    async fn kcl_test_execute() {
        super::execute(TEST_NAME, true).await
    }
}
mod kittycad_svg {
    const TEST_NAME: &str = "kittycad_svg";

    /// Test parsing KCL.
    #[test]
    fn parse() {
        super::parse(TEST_NAME)
    }

    /// Test that parsing and unparsing KCL produces the original KCL input.
    #[tokio::test(flavor = "multi_thread")]
    async fn unparse() {
        super::unparse(TEST_NAME).await
    }

    /// Test that KCL is executed correctly.
    #[tokio::test(flavor = "multi_thread")]
    async fn kcl_test_execute() {
        super::execute(TEST_NAME, true).await
    }
}
mod kw_fn {
    const TEST_NAME: &str = "kw_fn";

    /// Test parsing KCL.
    #[test]
    fn parse() {
        super::parse(TEST_NAME)
    }

    /// Test that parsing and unparsing KCL produces the original KCL input.
    #[tokio::test(flavor = "multi_thread")]
    async fn unparse() {
        super::unparse(TEST_NAME).await
    }

    /// Test that KCL is executed correctly.
    #[tokio::test(flavor = "multi_thread")]
    async fn kcl_test_execute() {
        super::execute(TEST_NAME, true).await
    }
}
mod kw_fn_too_few_args {
    const TEST_NAME: &str = "kw_fn_too_few_args";

    /// Test parsing KCL.
    #[test]
    fn parse() {
        super::parse(TEST_NAME)
    }

    /// Test that parsing and unparsing KCL produces the original KCL input.
    #[tokio::test(flavor = "multi_thread")]
    async fn unparse() {
        super::unparse(TEST_NAME).await
    }

    /// Test that KCL is executed correctly.
    #[tokio::test(flavor = "multi_thread")]
    async fn kcl_test_execute() {
        super::execute(TEST_NAME, false).await
    }
}
mod kw_fn_unlabeled_but_has_label {
    const TEST_NAME: &str = "kw_fn_unlabeled_but_has_label";

    /// Test parsing KCL.
    #[test]
    fn parse() {
        super::parse(TEST_NAME)
    }

    /// Test that parsing and unparsing KCL produces the original KCL input.
    #[tokio::test(flavor = "multi_thread")]
    async fn unparse() {
        super::unparse(TEST_NAME).await
    }

    /// Test that KCL is executed correctly.
    #[tokio::test(flavor = "multi_thread")]
    async fn kcl_test_execute() {
        super::execute(TEST_NAME, false).await
    }
}
mod kw_fn_with_defaults {
    const TEST_NAME: &str = "kw_fn_with_defaults";

    /// Test parsing KCL.
    #[test]
    fn parse() {
        super::parse(TEST_NAME)
    }

    /// Test that parsing and unparsing KCL produces the original KCL input.
    #[tokio::test(flavor = "multi_thread")]
    async fn unparse() {
        super::unparse(TEST_NAME).await
    }

    /// Test that KCL is executed correctly.
    #[tokio::test(flavor = "multi_thread")]
    async fn kcl_test_execute() {
        super::execute(TEST_NAME, false).await
    }
}
mod boolean_logical_and {
    const TEST_NAME: &str = "boolean_logical_and";

    /// Test parsing KCL.
    #[test]
    fn parse() {
        super::parse(TEST_NAME)
    }

    /// Test that parsing and unparsing KCL produces the original KCL input.
    #[tokio::test(flavor = "multi_thread")]
    async fn unparse() {
        super::unparse(TEST_NAME).await
    }

    /// Test that KCL is executed correctly.
    #[tokio::test(flavor = "multi_thread")]
    async fn kcl_test_execute() {
        super::execute(TEST_NAME, false).await
    }
}
mod boolean_logical_or {
    const TEST_NAME: &str = "boolean_logical_or";

    /// Test parsing KCL.
    #[test]
    fn parse() {
        super::parse(TEST_NAME)
    }

    /// Test that parsing and unparsing KCL produces the original KCL input.
    #[tokio::test(flavor = "multi_thread")]
    async fn unparse() {
        super::unparse(TEST_NAME).await
    }

    /// Test that KCL is executed correctly.
    #[tokio::test(flavor = "multi_thread")]
    async fn kcl_test_execute() {
        super::execute(TEST_NAME, false).await
    }
}
mod boolean_logical_multiple {
    const TEST_NAME: &str = "boolean_logical_multiple";

    /// Test parsing KCL.
    #[test]
    fn parse() {
        super::parse(TEST_NAME)
    }

    /// Test that parsing and unparsing KCL produces the original KCL input.
    #[tokio::test(flavor = "multi_thread")]
    async fn unparse() {
        super::unparse(TEST_NAME).await
    }

    /// Test that KCL is executed correctly.
    #[tokio::test(flavor = "multi_thread")]
    async fn kcl_test_execute() {
        super::execute(TEST_NAME, false).await
    }
}
mod circle_three_point {
    const TEST_NAME: &str = "circle_three_point";

    /// Test parsing KCL.
    #[test]
    fn parse() {
        super::parse(TEST_NAME)
    }

    /// Test that parsing and unparsing KCL produces the original KCL input.
    #[tokio::test(flavor = "multi_thread")]
    async fn unparse() {
        super::unparse(TEST_NAME).await
    }

    /// Test that KCL is executed correctly.
    #[tokio::test(flavor = "multi_thread")]
    async fn kcl_test_execute() {
        super::execute(TEST_NAME, true).await
    }
}
mod array_elem_pop {
    const TEST_NAME: &str = "array_elem_pop";

    /// Test parsing KCL.
    #[test]
    fn parse() {
        super::parse(TEST_NAME)
    }

    /// Test that parsing and unparsing KCL produces the original KCL input.
    #[tokio::test(flavor = "multi_thread")]
    async fn unparse() {
        super::unparse(TEST_NAME).await
    }

    /// Test that KCL is executed correctly.
    #[tokio::test(flavor = "multi_thread")]
    async fn kcl_test_execute() {
        super::execute(TEST_NAME, false).await
    }
}
mod array_elem_pop_empty_fail {
    const TEST_NAME: &str = "array_elem_pop_empty_fail";

    /// Test parsing KCL.
    #[test]
    fn parse() {
        super::parse(TEST_NAME)
    }

    /// Test that parsing and unparsing KCL produces the original KCL input.
    #[tokio::test(flavor = "multi_thread")]
    async fn unparse() {
        super::unparse(TEST_NAME).await
    }

    /// Test that KCL is executed correctly.
    #[tokio::test(flavor = "multi_thread")]
    async fn kcl_test_execute() {
        super::execute(TEST_NAME, false).await
    }
}
mod array_elem_pop_fail {
    const TEST_NAME: &str = "array_elem_pop_fail";

    /// Test parsing KCL.
    #[test]
    fn parse() {
        super::parse(TEST_NAME)
    }

    /// Test that parsing and unparsing KCL produces the original KCL input.
    #[tokio::test(flavor = "multi_thread")]
    async fn unparse() {
        super::unparse(TEST_NAME).await
    }

    /// Test that KCL is executed correctly.
    #[tokio::test(flavor = "multi_thread")]
    async fn kcl_test_execute() {
        super::execute(TEST_NAME, false).await
    }
}
mod helix_simple {
    const TEST_NAME: &str = "helix_simple";

    /// Test parsing KCL.
    #[test]
    fn parse() {
        super::parse(TEST_NAME);
    }

    /// Test that parsing and unparsing KCL produces the original KCL input.
    #[tokio::test(flavor = "multi_thread")]
    async fn unparse() {
        super::unparse(TEST_NAME).await
    }

    /// Test that KCL is executed correctly.
    #[tokio::test(flavor = "multi_thread")]
    async fn kcl_test_execute() {
        super::execute(TEST_NAME, true).await
    }
}

mod import_file_not_exist_error {
    const TEST_NAME: &str = "import_file_not_exist_error";

    /// Test parsing KCL.
    #[test]
    fn parse() {
        super::parse(TEST_NAME);
    }

    /// Test that parsing and unparsing KCL produces the original KCL input.
    #[tokio::test(flavor = "multi_thread")]
    async fn unparse() {
        super::unparse(TEST_NAME).await
    }

    /// Test that KCL is executed correctly.
    #[tokio::test(flavor = "multi_thread")]
    async fn kcl_test_execute() {
        super::execute(TEST_NAME, true).await
    }
}

mod import_file_parse_error {
    const TEST_NAME: &str = "import_file_parse_error";

    /// Test parsing KCL.
    #[test]
    fn parse() {
        super::parse(TEST_NAME);
    }

    #[test]
    fn unparse() {
        // Do nothing since we want to keep the parse error for the test.
    }

    /// Test that KCL is executed correctly.
    #[tokio::test(flavor = "multi_thread")]
    async fn kcl_test_execute() {
        super::execute(TEST_NAME, true).await
    }
}

mod flush_batch_on_end {
    const TEST_NAME: &str = "flush_batch_on_end";

    /// Test parsing KCL.
    #[test]
    fn parse() {
        super::parse(TEST_NAME);
    }

    /// Test that parsing and unparsing KCL produces the original KCL input.
    #[tokio::test(flavor = "multi_thread")]
    async fn unparse() {
        super::unparse(TEST_NAME).await
    }

    /// Test that KCL is executed correctly.
    #[tokio::test(flavor = "multi_thread")]
    async fn kcl_test_execute() {
        super::execute(TEST_NAME, true).await
    }
}

mod multi_transform {
    const TEST_NAME: &str = "multi_transform";

    /// Test parsing KCL.
    #[test]
    fn parse() {
        super::parse(TEST_NAME);
    }

    /// Test that parsing and unparsing KCL produces the original KCL input.
    #[tokio::test(flavor = "multi_thread")]
    async fn unparse() {
        super::unparse(TEST_NAME).await
    }

    /// Test that KCL is executed correctly.
    #[tokio::test(flavor = "multi_thread")]
    async fn kcl_test_execute() {
        super::execute(TEST_NAME, true).await
    }
}

mod module_return_using_var {
    const TEST_NAME: &str = "module_return_using_var";

    /// Test parsing KCL.
    #[test]
    fn parse() {
        super::parse(TEST_NAME)
    }

    /// Test that parsing and unparsing KCL produces the original KCL input.
    #[tokio::test(flavor = "multi_thread")]
    async fn unparse() {
        super::unparse(TEST_NAME).await
    }

    /// Test that KCL is executed correctly.
    #[tokio::test(flavor = "multi_thread")]
    async fn kcl_test_execute() {
        super::execute(TEST_NAME, true).await
    }
}

mod import_transform {
    const TEST_NAME: &str = "import_transform";

    /// Test parsing KCL.
    #[test]
    fn parse() {
        super::parse(TEST_NAME);
    }

    /// Test that parsing and unparsing KCL produces the original KCL input.
    #[tokio::test(flavor = "multi_thread")]
    async fn unparse() {
        super::unparse(TEST_NAME).await
    }

    /// Test that KCL is executed correctly.
    #[tokio::test(flavor = "multi_thread")]
    async fn kcl_test_execute() {
        super::execute(TEST_NAME, true).await
    }
}

mod out_of_band_sketches {
    const TEST_NAME: &str = "out_of_band_sketches";

    /// Test parsing KCL.
    #[test]
    fn parse() {
        super::parse(TEST_NAME);
    }

    /// Test that parsing and unparsing KCL produces the original KCL input.
    #[tokio::test(flavor = "multi_thread")]
    async fn unparse() {
        super::unparse(TEST_NAME).await
    }

    /// Test that KCL is executed correctly.
    #[tokio::test(flavor = "multi_thread")]
    async fn kcl_test_execute() {
        super::execute(TEST_NAME, true).await
    }
}

mod crazy_multi_profile {
    const TEST_NAME: &str = "crazy_multi_profile";

    /// Test parsing KCL.
    #[test]
    fn parse() {
        super::parse(TEST_NAME);
    }

    /// Test that parsing and unparsing KCL produces the original KCL input.
    #[tokio::test(flavor = "multi_thread")]
    async fn unparse() {
        super::unparse(TEST_NAME).await
    }

    /// Test that KCL is executed correctly.
    #[tokio::test(flavor = "multi_thread")]
    async fn kcl_test_execute() {
        super::execute(TEST_NAME, true).await
    }
}
mod assembly_mixed_units_cubes {
    const TEST_NAME: &str = "assembly_mixed_units_cubes";

    /// Test parsing KCL.
    #[test]
    fn parse() {
        super::parse(TEST_NAME)
    }

    /// Test that parsing and unparsing KCL produces the original KCL input.
    #[tokio::test(flavor = "multi_thread")]
    async fn unparse() {
        super::unparse(TEST_NAME).await
    }

    /// Test that KCL is executed correctly.
    #[tokio::test(flavor = "multi_thread")]
    async fn kcl_test_execute() {
        super::execute(TEST_NAME, true).await
    }
}
mod bad_units_in_annotation {
    const TEST_NAME: &str = "bad_units_in_annotation";

    /// Test parsing KCL.
    #[test]
    fn parse() {
        super::parse(TEST_NAME)
    }

    /// Test that parsing and unparsing KCL produces the original KCL input.
    #[tokio::test(flavor = "multi_thread")]
    async fn unparse() {
        super::unparse(TEST_NAME).await
    }

    /// Test that KCL is executed correctly.
    #[tokio::test(flavor = "multi_thread")]
    async fn kcl_test_execute() {
        super::execute(TEST_NAME, true).await
    }
}
mod translate_after_fillet {
    const TEST_NAME: &str = "translate_after_fillet";

    /// Test parsing KCL.
    #[test]
    fn parse() {
        super::parse(TEST_NAME)
    }

    /// Test that parsing and unparsing KCL produces the original KCL input.
    #[tokio::test(flavor = "multi_thread")]
    async fn unparse() {
        super::unparse(TEST_NAME).await
    }

    /// Test that KCL is executed correctly.
    #[tokio::test(flavor = "multi_thread")]
    async fn kcl_test_execute() {
        super::execute(TEST_NAME, true).await
    }
}
mod scale_after_fillet {
    const TEST_NAME: &str = "scale_after_fillet";

    /// Test parsing KCL.
    #[test]
    fn parse() {
        super::parse(TEST_NAME)
    }

    /// Test that parsing and unparsing KCL produces the original KCL input.
    #[tokio::test(flavor = "multi_thread")]
    async fn unparse() {
        super::unparse(TEST_NAME).await
    }

    /// Test that KCL is executed correctly.
    #[tokio::test(flavor = "multi_thread")]
    async fn kcl_test_execute() {
        super::execute(TEST_NAME, true).await
    }
}
mod rotate_after_fillet {
    const TEST_NAME: &str = "rotate_after_fillet";

    /// Test parsing KCL.
    #[test]
    fn parse() {
        super::parse(TEST_NAME)
    }

    /// Test that parsing and unparsing KCL produces the original KCL input.
    #[tokio::test(flavor = "multi_thread")]
    async fn unparse() {
        super::unparse(TEST_NAME).await
    }

    /// Test that KCL is executed correctly.
    #[tokio::test(flavor = "multi_thread")]
    async fn kcl_test_execute() {
        super::execute(TEST_NAME, true).await
    }
}
mod union_cubes {
    const TEST_NAME: &str = "union_cubes";

    /// Test parsing KCL.
    #[test]
    fn parse() {
        super::parse(TEST_NAME)
    }

    /// Test that parsing and unparsing KCL produces the original KCL input.
    #[tokio::test(flavor = "multi_thread")]
    async fn unparse() {
        super::unparse(TEST_NAME).await
    }

    /// Test that KCL is executed correctly.
    #[tokio::test(flavor = "multi_thread")]
    async fn kcl_test_execute() {
        super::execute(TEST_NAME, true).await
    }
}
mod subtract_cylinder_from_cube {
    const TEST_NAME: &str = "subtract_cylinder_from_cube";

    /// Test parsing KCL.
    #[test]
    fn parse() {
        super::parse(TEST_NAME)
    }

    /// Test that parsing and unparsing KCL produces the original KCL input.
    #[tokio::test(flavor = "multi_thread")]
    async fn unparse() {
        super::unparse(TEST_NAME).await
    }

    /// Test that KCL is executed correctly.
    #[tokio::test(flavor = "multi_thread")]
    async fn kcl_test_execute() {
        super::execute(TEST_NAME, true).await
    }
}
mod intersect_cubes {
    const TEST_NAME: &str = "intersect_cubes";

    /// Test parsing KCL.
    #[test]
    fn parse() {
        super::parse(TEST_NAME)
    }

    /// Test that parsing and unparsing KCL produces the original KCL input.
    #[tokio::test(flavor = "multi_thread")]
    async fn unparse() {
        super::unparse(TEST_NAME).await
    }

    /// Test that KCL is executed correctly.
    #[tokio::test(flavor = "multi_thread")]
    async fn kcl_test_execute() {
        super::execute(TEST_NAME, true).await
    }
}

mod pattern_into_union {
    const TEST_NAME: &str = "pattern_into_union";

    /// Test parsing KCL.
    #[test]
    fn parse() {
        super::parse(TEST_NAME)
    }

    /// Test that parsing and unparsing KCL produces the original KCL input.
    #[tokio::test(flavor = "multi_thread")]
    async fn unparse() {
        super::unparse(TEST_NAME).await
    }

    /// Test that KCL is executed correctly.
    #[tokio::test(flavor = "multi_thread")]
    async fn kcl_test_execute() {
        super::execute(TEST_NAME, true).await
    }
}
mod subtract_doesnt_need_brackets {
    const TEST_NAME: &str = "subtract_doesnt_need_brackets";

    /// Test parsing KCL.
    #[test]
    fn parse() {
        super::parse(TEST_NAME)
    }

    /// Test that parsing and unparsing KCL produces the original KCL input.
    #[tokio::test(flavor = "multi_thread")]
    async fn unparse() {
        super::unparse(TEST_NAME).await
    }

    /// Test that KCL is executed correctly.
    #[tokio::test(flavor = "multi_thread")]
    async fn kcl_test_execute() {
        super::execute(TEST_NAME, true).await
    }
}

mod tangent_to_3_point_arc {
    const TEST_NAME: &str = "tangent_to_3_point_arc";
    /// Test parsing KCL.
    #[test]
    fn parse() {
        super::parse(TEST_NAME)
    }

    /// Test that parsing and unparsing KCL produces the original KCL input.
    #[tokio::test(flavor = "multi_thread")]
    async fn unparse() {
        super::unparse(TEST_NAME).await
    }

    /// Test that KCL is executed correctly.
    #[tokio::test(flavor = "multi_thread")]
    async fn kcl_test_execute() {
        super::execute(TEST_NAME, true).await
    }
}
mod import_async {
    const TEST_NAME: &str = "import_async";

    /// Test parsing KCL.
    #[test]
    fn parse() {
        super::parse(TEST_NAME)
    }

    /// Test that parsing and unparsing KCL produces the original KCL input.
    #[tokio::test(flavor = "multi_thread")]
    async fn unparse() {
        super::unparse(TEST_NAME).await
    }

    /// Test that KCL is executed correctly.
    #[tokio::test(flavor = "multi_thread")]
    async fn kcl_test_execute() {
        super::execute(TEST_NAME, true).await
    }
}
mod loop_tag {
    const TEST_NAME: &str = "loop_tag";

    /// Test parsing KCL.
    #[test]
    fn parse() {
        super::parse(TEST_NAME)
    }

    /// Test that parsing and unparsing KCL produces the original KCL input.
    #[tokio::test(flavor = "multi_thread")]
    async fn unparse() {
        super::unparse(TEST_NAME).await
    }

    /// Test that KCL is executed correctly.
    #[tokio::test(flavor = "multi_thread")]
    async fn kcl_test_execute() {
        super::execute(TEST_NAME, true).await
    }
}
mod multiple_foreign_imports_all_render {
    const TEST_NAME: &str = "multiple-foreign-imports-all-render";

    /// Test parsing KCL.
    #[test]
    fn parse() {
        super::parse(TEST_NAME)
    }

    /// Test that parsing and unparsing KCL produces the original KCL input.
    #[tokio::test(flavor = "multi_thread")]
    async fn unparse() {
        super::unparse(TEST_NAME).await
    }

    /// Test that KCL is executed correctly.
    #[tokio::test(flavor = "multi_thread")]
    async fn kcl_test_execute() {
        super::execute(TEST_NAME, true).await
    }
}
mod import_mesh_clone {
    const TEST_NAME: &str = "import_mesh_clone";

    /// Test parsing KCL.
    #[test]
    fn parse() {
        super::parse(TEST_NAME)
    }

    /// Test that parsing and unparsing KCL produces the original KCL input.
    #[tokio::test(flavor = "multi_thread")]
    async fn unparse() {
        super::unparse(TEST_NAME).await
    }

    /// Test that KCL is executed correctly.
    #[tokio::test(flavor = "multi_thread")]
    async fn kcl_test_execute() {
        super::execute(TEST_NAME, true).await
    }
}
mod clone_w_fillets {
    const TEST_NAME: &str = "clone_w_fillets";

    /// Test parsing KCL.
    #[test]
    fn parse() {
        super::parse(TEST_NAME)
    }

    /// Test that parsing and unparsing KCL produces the original KCL input.
    #[tokio::test(flavor = "multi_thread")]
    async fn unparse() {
        super::unparse(TEST_NAME).await
    }

    /// Test that KCL is executed correctly.
    #[tokio::test(flavor = "multi_thread")]
    #[ignore] // turn on when https://github.com/KittyCAD/engine/pull/3380 is merged
              // There's also a test in clone.rs you need to turn too
    async fn kcl_test_execute() {
        super::execute(TEST_NAME, true).await
    }
}
mod clone_w_shell {
    const TEST_NAME: &str = "clone_w_shell";

    /// Test parsing KCL.
    #[test]
    fn parse() {
        super::parse(TEST_NAME)
    }

    /// Test that parsing and unparsing KCL produces the original KCL input.
    #[tokio::test(flavor = "multi_thread")]
    async fn unparse() {
        super::unparse(TEST_NAME).await
    }

    /// Test that KCL is executed correctly.
    #[tokio::test(flavor = "multi_thread")]
    #[ignore] // turn on when https://github.com/KittyCAD/engine/pull/3380 is merged
    async fn kcl_test_execute() {
        super::execute(TEST_NAME, true).await
    }
}
mod involute_circular_units {
    const TEST_NAME: &str = "involute_circular_units";

    /// Test parsing KCL.
    #[test]
    fn parse() {
        super::parse(TEST_NAME)
    }

    /// Test that parsing and unparsing KCL produces the original KCL input.
    #[tokio::test(flavor = "multi_thread")]
    async fn unparse() {
        super::unparse(TEST_NAME).await
    }

    /// Test that KCL is executed correctly.
    #[tokio::test(flavor = "multi_thread")]
    async fn kcl_test_execute() {
        super::execute(TEST_NAME, true).await
    }
}
mod panic_repro_cube {
    const TEST_NAME: &str = "panic_repro_cube";

    /// Test parsing KCL.
    #[test]
    fn parse() {
        super::parse(TEST_NAME)
    }

    /// Test that parsing and unparsing KCL produces the original KCL input.
    #[tokio::test(flavor = "multi_thread")]
    async fn unparse() {
        super::unparse(TEST_NAME).await
    }

    /// Test that KCL is executed correctly.
    #[tokio::test(flavor = "multi_thread")]
    async fn kcl_test_execute() {
        super::execute(TEST_NAME, true).await
    }
}
mod subtract_regression00 {
    const TEST_NAME: &str = "subtract_regression00";

    /// Test parsing KCL.
    #[test]
    fn parse() {
        super::parse(TEST_NAME)
    }

    /// Test that parsing and unparsing KCL produces the original KCL input.
    #[tokio::test(flavor = "multi_thread")]
    async fn unparse() {
        super::unparse(TEST_NAME).await
    }

    /// Test that KCL is executed correctly.
    #[tokio::test(flavor = "multi_thread")]
    async fn kcl_test_execute() {
        super::execute(TEST_NAME, true).await
    }
}
mod subtract_regression01 {
    const TEST_NAME: &str = "subtract_regression01";

    /// Test parsing KCL.
    #[test]
    fn parse() {
        super::parse(TEST_NAME)
    }

    /// Test that parsing and unparsing KCL produces the original KCL input.
    #[tokio::test(flavor = "multi_thread")]
    async fn unparse() {
        super::unparse(TEST_NAME).await
    }

    /// Test that KCL is executed correctly.
    #[tokio::test(flavor = "multi_thread")]
    async fn kcl_test_execute() {
        super::execute(TEST_NAME, true).await
    }
}
mod subtract_regression02 {
    const TEST_NAME: &str = "subtract_regression02";

    /// Test parsing KCL.
    #[test]
    fn parse() {
        super::parse(TEST_NAME)
    }

    /// Test that parsing and unparsing KCL produces the original KCL input.
    #[tokio::test(flavor = "multi_thread")]
    async fn unparse() {
        super::unparse(TEST_NAME).await
    }

    /// Test that KCL is executed correctly.
    #[tokio::test(flavor = "multi_thread")]
    async fn kcl_test_execute() {
        super::execute(TEST_NAME, true).await
    }
}
mod subtract_regression03 {
    const TEST_NAME: &str = "subtract_regression03";

    /// Test parsing KCL.
    #[test]
    fn parse() {
        super::parse(TEST_NAME)
    }

    /// Test that parsing and unparsing KCL produces the original KCL input.
    #[tokio::test(flavor = "multi_thread")]
    async fn unparse() {
        super::unparse(TEST_NAME).await
    }

    /// Test that KCL is executed correctly.
    #[tokio::test(flavor = "multi_thread")]
    async fn kcl_test_execute() {
        super::execute(TEST_NAME, true).await
    }
}
mod subtract_regression04 {
    const TEST_NAME: &str = "subtract_regression04";

    /// Test parsing KCL.
    #[test]
    fn parse() {
        super::parse(TEST_NAME)
    }

    /// Test that parsing and unparsing KCL produces the original KCL input.
    #[tokio::test(flavor = "multi_thread")]
    async fn unparse() {
        super::unparse(TEST_NAME).await
    }

    /// Test that KCL is executed correctly.
    #[tokio::test(flavor = "multi_thread")]
    async fn kcl_test_execute() {
        super::execute(TEST_NAME, true).await
    }
}
mod subtract_regression05 {
    const TEST_NAME: &str = "subtract_regression05";

    /// Test parsing KCL.
    #[test]
    fn parse() {
        super::parse(TEST_NAME)
    }

    /// Test that parsing and unparsing KCL produces the original KCL input.
    #[tokio::test(flavor = "multi_thread")]
    async fn unparse() {
        super::unparse(TEST_NAME).await
    }

    /// Test that KCL is executed correctly.
    #[tokio::test(flavor = "multi_thread")]
    async fn kcl_test_execute() {
        super::execute(TEST_NAME, true).await
    }
}
mod subtract_regression06 {
    const TEST_NAME: &str = "subtract_regression06";

    /// Test parsing KCL.
    #[test]
    fn parse() {
        super::parse(TEST_NAME)
    }

    /// Test that parsing and unparsing KCL produces the original KCL input.
    #[tokio::test(flavor = "multi_thread")]
    async fn unparse() {
        super::unparse(TEST_NAME).await
    }

    /// Test that KCL is executed correctly.
    #[tokio::test(flavor = "multi_thread")]
    async fn kcl_test_execute() {
        super::execute(TEST_NAME, true).await
    }
}
mod fillet_duplicate_tags {
    const TEST_NAME: &str = "fillet_duplicate_tags";

    /// Test parsing KCL.
    #[test]
    fn parse() {
        super::parse(TEST_NAME)
    }

    /// Test that parsing and unparsing KCL produces the original KCL input.
    #[tokio::test(flavor = "multi_thread")]
    async fn unparse() {
        super::unparse(TEST_NAME).await
    }

    /// Test that KCL is executed correctly.
    #[tokio::test(flavor = "multi_thread")]
    async fn kcl_test_execute() {
        super::execute(TEST_NAME, true).await
    }
}
mod execute_engine_error_return {
    const TEST_NAME: &str = "execute_engine_error_return";

    /// Test parsing KCL.
    #[test]
    fn parse() {
        super::parse(TEST_NAME)
    }

    /// Test that parsing and unparsing KCL produces the original KCL input.
    #[tokio::test(flavor = "multi_thread")]
    async fn unparse() {
        super::unparse(TEST_NAME).await
    }

    /// Test that KCL is executed correctly.
    #[tokio::test(flavor = "multi_thread")]
    async fn kcl_test_execute() {
        super::execute(TEST_NAME, true).await
    }
}
mod basic_revolve_circle {
    const TEST_NAME: &str = "basic_revolve_circle";

    /// Test parsing KCL.
    #[test]
    fn parse() {
        super::parse(TEST_NAME)
    }

    /// Test that parsing and unparsing KCL produces the original KCL input.
    #[tokio::test(flavor = "multi_thread")]
    async fn unparse() {
        super::unparse(TEST_NAME).await
    }

    /// Test that KCL is executed correctly.
    #[tokio::test(flavor = "multi_thread")]
    async fn kcl_test_execute() {
        super::execute(TEST_NAME, true).await
    }
}
mod error_inside_fn_also_has_source_range_of_call_site_recursive {
    const TEST_NAME: &str = "error_inside_fn_also_has_source_range_of_call_site_recursive";

    /// Test parsing KCL.
    #[test]
    fn parse() {
        super::parse(TEST_NAME)
    }

    /// Test that parsing and unparsing KCL produces the original KCL input.
    #[tokio::test(flavor = "multi_thread")]
    async fn unparse() {
        super::unparse(TEST_NAME).await
    }

    /// Test that KCL is executed correctly.
    #[tokio::test(flavor = "multi_thread")]
    async fn kcl_test_execute() {
        super::execute(TEST_NAME, true).await
    }
}
mod error_revolve_on_edge_get_edge {
    const TEST_NAME: &str = "error_revolve_on_edge_get_edge";

    /// Test parsing KCL.
    #[test]
    fn parse() {
        super::parse(TEST_NAME)
    }

    /// Test that parsing and unparsing KCL produces the original KCL input.
    #[tokio::test(flavor = "multi_thread")]
    async fn unparse() {
        super::unparse(TEST_NAME).await
    }

    /// Test that KCL is executed correctly.
    #[tokio::test(flavor = "multi_thread")]
    async fn kcl_test_execute() {
        super::execute(TEST_NAME, true).await
    }
}
mod subtract_with_pattern {
    const TEST_NAME: &str = "subtract_with_pattern";

    /// Test parsing KCL.
    #[test]
    fn parse() {
        super::parse(TEST_NAME)
    }

    /// Test that parsing and unparsing KCL produces the original KCL input.
    #[tokio::test(flavor = "multi_thread")]
    async fn unparse() {
        super::unparse(TEST_NAME).await
    }

    /// Test that KCL is executed correctly.
    #[tokio::test(flavor = "multi_thread")]
    async fn kcl_test_execute() {
        super::execute(TEST_NAME, true).await
    }
}
mod subtract_with_pattern_cut_thru {
    const TEST_NAME: &str = "subtract_with_pattern_cut_thru";

    /// Test parsing KCL.
    #[test]
    fn parse() {
        super::parse(TEST_NAME)
    }

    /// Test that parsing and unparsing KCL produces the original KCL input.
    #[tokio::test(flavor = "multi_thread")]
    async fn unparse() {
        super::unparse(TEST_NAME).await
    }

    /// Test that KCL is executed correctly.
    #[tokio::test(flavor = "multi_thread")]
    async fn kcl_test_execute() {
        super::execute(TEST_NAME, true).await
    }
}
mod sketch_on_face_union {
    const TEST_NAME: &str = "sketch_on_face_union";

    /// Test parsing KCL.
    #[test]
    fn parse() {
        super::parse(TEST_NAME)
    }

    /// Test that parsing and unparsing KCL produces the original KCL input.
    #[tokio::test(flavor = "multi_thread")]
    async fn unparse() {
        super::unparse(TEST_NAME).await
    }

    /// Test that KCL is executed correctly.
    #[tokio::test(flavor = "multi_thread")]
    async fn kcl_test_execute() {
        super::execute(TEST_NAME, true).await
    }
}
<<<<<<< HEAD
mod multi_target_csg {
    const TEST_NAME: &str = "multi_target_csg";
=======
mod revolve_colinear {
    const TEST_NAME: &str = "revolve-colinear";
>>>>>>> e85f16ff

    /// Test parsing KCL.
    #[test]
    fn parse() {
        super::parse(TEST_NAME)
    }

    /// Test that parsing and unparsing KCL produces the original KCL input.
    #[tokio::test(flavor = "multi_thread")]
    async fn unparse() {
        super::unparse(TEST_NAME).await
    }

    /// Test that KCL is executed correctly.
    #[tokio::test(flavor = "multi_thread")]
<<<<<<< HEAD
=======
    #[ignore] // until https://github.com/KittyCAD/engine/pull/3417 lands
>>>>>>> e85f16ff
    async fn kcl_test_execute() {
        super::execute(TEST_NAME, true).await
    }
}
mod subtract_regression07 {
    const TEST_NAME: &str = "subtract_regression07";

    /// Test parsing KCL.
    #[test]
    fn parse() {
        super::parse(TEST_NAME)
    }

    /// Test that parsing and unparsing KCL produces the original KCL input.
    #[tokio::test(flavor = "multi_thread")]
    async fn unparse() {
        super::unparse(TEST_NAME).await
    }

    /// Test that KCL is executed correctly.
    #[tokio::test(flavor = "multi_thread")]
    async fn kcl_test_execute() {
        super::execute(TEST_NAME, true).await
    }
}<|MERGE_RESOLUTION|>--- conflicted
+++ resolved
@@ -3149,32 +3149,45 @@
         super::execute(TEST_NAME, true).await
     }
 }
-<<<<<<< HEAD
 mod multi_target_csg {
     const TEST_NAME: &str = "multi_target_csg";
-=======
+  
+    /// Test parsing KCL.
+    #[test]
+    fn parse() {
+        super::parse(TEST_NAME)
+    }
+
+    /// Test that parsing and unparsing KCL produces the original KCL input.
+    #[tokio::test(flavor = "multi_thread")]
+    async fn unparse() {
+        super::unparse(TEST_NAME).await
+    }
+
+    /// Test that KCL is executed correctly.
+    #[tokio::test(flavor = "multi_thread")]
+    async fn kcl_test_execute() {
+        super::execute(TEST_NAME, true).await
+    }
+}
 mod revolve_colinear {
     const TEST_NAME: &str = "revolve-colinear";
->>>>>>> e85f16ff
-
-    /// Test parsing KCL.
-    #[test]
-    fn parse() {
-        super::parse(TEST_NAME)
-    }
-
-    /// Test that parsing and unparsing KCL produces the original KCL input.
-    #[tokio::test(flavor = "multi_thread")]
-    async fn unparse() {
-        super::unparse(TEST_NAME).await
-    }
-
-    /// Test that KCL is executed correctly.
-    #[tokio::test(flavor = "multi_thread")]
-<<<<<<< HEAD
-=======
+
+    /// Test parsing KCL.
+    #[test]
+    fn parse() {
+        super::parse(TEST_NAME)
+    }
+
+    /// Test that parsing and unparsing KCL produces the original KCL input.
+    #[tokio::test(flavor = "multi_thread")]
+    async fn unparse() {
+        super::unparse(TEST_NAME).await
+    }
+
+    /// Test that KCL is executed correctly.
+    #[tokio::test(flavor = "multi_thread")]
     #[ignore] // until https://github.com/KittyCAD/engine/pull/3417 lands
->>>>>>> e85f16ff
     async fn kcl_test_execute() {
         super::execute(TEST_NAME, true).await
     }
