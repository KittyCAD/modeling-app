//! Functions for generating docs for our stdlib functions.

#[cfg(test)]
mod gen_std_tests;
pub mod kcl_doc;

#[cfg(test)]
mod tests {
    use pretty_assertions::assert_eq;

    use crate::docs::kcl_doc::{self, DocData};

    #[test]
    fn get_autocomplete_snippet_line() {
        let data = kcl_doc::walk_prelude();
        let DocData::Fn(data) = data.find_by_name("line").unwrap() else {
            panic!();
        };
        let snippet = data.to_autocomplete_snippet();
        assert_eq!(snippet, r#"line(end = [${0:0}, ${1:0}])"#);
    }

    #[test]
    fn get_autocomplete_snippet_extrude() {
        let data = kcl_doc::walk_prelude();
        let DocData::Fn(data) = data.find_by_name("extrude").unwrap() else {
            panic!();
        };
        let snippet = data.to_autocomplete_snippet();
        assert_eq!(snippet, r#"extrude(length = ${0:10})"#);
    }

    #[test]
    fn get_autocomplete_snippet_fillet() {
        let data = kcl_doc::walk_prelude();
        let DocData::Fn(fillet_fn) = data.find_by_name("fillet").unwrap() else {
            panic!();
        };
        let snippet = fillet_fn.to_autocomplete_snippet();
        assert_eq!(snippet, r#"fillet(radius = ${0:10}, tags = [${1:tag_or_edge_fn}])"#);
    }

    #[test]
    fn get_autocomplete_snippet_start_sketch_on() {
        let data = kcl_doc::walk_prelude();
        let DocData::Fn(data) = data.find_by_name("startSketchOn").unwrap() else {
            panic!();
        };
        let snippet = data.to_autocomplete_snippet();
        assert_eq!(snippet, r#"startSketchOn(${0:XY})"#);
    }

    #[test]
    fn get_autocomplete_snippet_start_profile() {
        let data = kcl_doc::walk_prelude();
        let DocData::Fn(data) = data.find_by_name("startProfile").unwrap() else {
            panic!();
        };
        let snippet = data.to_autocomplete_snippet();
        assert_eq!(snippet, r#"startProfile(at = [${0:0}, ${1:0}])"#);
    }

    #[test]
    fn get_autocomplete_snippet_pattern_circular_3d() {
        // We test this one specifically because it has ints and floats and strings.
        let data = kcl_doc::walk_prelude();
        let DocData::Fn(data) = data.find_by_name("patternCircular3d").unwrap() else {
            panic!();
        };
        let snippet = data.to_autocomplete_snippet();
        assert_eq!(
            snippet,
            r#"patternCircular3d(instances = ${0:10}, axis = [${1:1}, ${2:0}, ${3:0}], center = [${4:0}, ${5:0}, ${6:0}])"#
        );
    }

    #[test]
    fn get_autocomplete_snippet_revolve() {
        let data = kcl_doc::walk_prelude();
        let DocData::Fn(revolve_fn) = data.find_by_name("revolve").unwrap() else {
            panic!();
        };
        let snippet = revolve_fn.to_autocomplete_snippet();
        assert_eq!(snippet, r#"revolve(axis = ${0:X})"#);
    }

    #[test]
    fn get_autocomplete_snippet_circle() {
        let data = kcl_doc::walk_prelude();
        let DocData::Fn(circle_fn) = data.find_by_name("circle").unwrap() else {
            panic!();
        };
        let snippet = circle_fn.to_autocomplete_snippet();
        assert_eq!(
            snippet, r#"circle(center = [${0:0}, ${1:0}], diameter = ${2:10})"#,
            "actual = left, expected = right"
        );
    }

    #[test]
    fn get_autocomplete_snippet_arc() {
        let data = kcl_doc::walk_prelude();
        let DocData::Fn(data) = data.find_by_name("arc").unwrap() else {
            panic!();
        };
        let snippet = data.to_autocomplete_snippet();
        assert_eq!(
            snippet,
            r#"arc(angleStart = ${0:10}, angleEnd = ${1:10}, diameter = ${2:10})"#
        );
    }

    #[test]
    fn get_autocomplete_snippet_map() {
        let data = kcl_doc::walk_prelude();
        let DocData::Fn(map_fn) = data.find_by_name("map").unwrap() else {
            panic!();
        };
        let snippet = map_fn.to_autocomplete_snippet();
        assert_eq!(snippet, r#"map()"#);
    }

    #[test]
    fn get_autocomplete_snippet_pattern_linear_2d() {
        let data = kcl_doc::walk_prelude();
        let DocData::Fn(data) = data.find_by_name("patternLinear2d").unwrap() else {
            panic!();
        };
        let snippet = data.to_autocomplete_snippet();
        assert_eq!(
            snippet,
            r#"patternLinear2d(instances = ${0:10}, distance = ${1:10}, axis = [${2:1}, ${3:0}])"#
        );
    }

    #[test]
    fn get_autocomplete_snippet_appearance() {
        let data = kcl_doc::walk_prelude();
        let DocData::Fn(helix_fn) = data.find_by_name("appearance").unwrap() else {
            panic!();
        };
        let snippet = helix_fn.to_autocomplete_snippet();
        assert_eq!(snippet, "appearance(color = ${0:\"#ff0000\"})");
    }

    #[test]
    fn get_autocomplete_snippet_loft() {
        let data = kcl_doc::walk_prelude();
        let DocData::Fn(data) = data.find_by_name("loft").unwrap() else {
            panic!();
        };
        let snippet = data.to_autocomplete_snippet();
        assert_eq!(snippet, r#"loft([${0:sketch000}, ${1:sketch001}])"#);
    }

    #[test]
    fn get_autocomplete_snippet_sweep() {
        let data = kcl_doc::walk_prelude();
        let DocData::Fn(data) = data.find_by_name("sweep").unwrap() else {
            panic!();
        };
        let snippet = data.to_autocomplete_snippet();
        assert_eq!(snippet, r#"sweep(path = ${0:sketch000})"#);
    }

    #[test]
    fn get_autocomplete_snippet_helix() {
        let data = kcl_doc::walk_prelude();
        let DocData::Fn(helix_fn) = data.find_by_name("helix").unwrap() else {
            panic!();
        };
        let snippet = helix_fn.to_autocomplete_snippet();
        assert_eq!(
            snippet,
            r#"helix(revolutions = ${0:10}, angleStart = ${1:10}, radius = ${2:10}, axis = ${3:X}, length = ${4:10})"#
        );
    }

    #[test]
    fn get_autocomplete_snippet_union() {
        let data = kcl_doc::walk_prelude();
        let DocData::Fn(data) = data.find_by_name("union").unwrap() else {
            panic!();
        };
        let snippet = data.to_autocomplete_snippet();
        assert_eq!(snippet, r#"union([${0:extrude001}, ${1:extrude002}])"#);
    }

    #[test]
    fn get_autocomplete_snippet_subtract() {
        let data = kcl_doc::walk_prelude();
        let DocData::Fn(data) = data.find_by_name("subtract").unwrap() else {
            panic!();
        };
        let snippet = data.to_autocomplete_snippet();
        assert_eq!(snippet, r#"subtract([${0:extrude001}], tools = [${1:extrude002}])"#);
    }

    #[test]
    fn get_autocomplete_snippet_intersect() {
        let data = kcl_doc::walk_prelude();
        let DocData::Fn(data) = data.find_by_name("intersect").unwrap() else {
            panic!();
        };
        let snippet = data.to_autocomplete_snippet();
        assert_eq!(snippet, r#"intersect([${0:extrude001}, ${1:extrude002}])"#);
    }

    #[test]
    fn get_autocomplete_snippet_get_common_edge() {
        let data = kcl_doc::walk_prelude();
        let DocData::Fn(data) = data.find_by_name("getCommonEdge").unwrap() else {
            panic!();
        };
        let snippet = data.to_autocomplete_snippet();
        assert_eq!(snippet, r#"getCommonEdge(faces = [${0:tag}, ${1:tag}])"#);
    }

    #[test]
    fn get_autocomplete_snippet_scale() {
        let data = kcl_doc::walk_prelude();
        let DocData::Fn(data) = data.find_by_name("scale").unwrap() else {
            panic!();
        };
        let snippet = data.to_autocomplete_snippet();
        assert_eq!(snippet, r#"scale(x = ${0:10}, y = ${1:10}, z = ${2:10})"#);
    }

    #[test]
    fn get_autocomplete_snippet_translate() {
        let data = kcl_doc::walk_prelude();
        let DocData::Fn(data) = data.find_by_name("translate").unwrap() else {
            panic!();
        };
        let snippet = data.to_autocomplete_snippet();
        assert_eq!(snippet, r#"translate(x = ${0:10}, y = ${1:10}, z = ${2:10})"#);
    }

    #[test]
    fn get_autocomplete_snippet_rotate() {
        let data = kcl_doc::walk_prelude();
        let DocData::Fn(data) = data.find_by_name("rotate").unwrap() else {
            panic!();
        };
        let snippet = data.to_autocomplete_snippet();
        assert_eq!(snippet, r#"rotate(roll = ${0:10}, pitch = ${1:10}, yaw = ${2:10})"#);
    }

    #[test]
    #[allow(clippy::literal_string_with_formatting_args)]
    fn get_autocomplete_snippet_clone() {
        let data = kcl_doc::walk_prelude();
        let DocData::Fn(clone_fn) = data.find_by_name("clone").unwrap() else {
            panic!();
        };
        let snippet = clone_fn.to_autocomplete_snippet();
        assert_eq!(snippet, r#"clone(${0:part001})"#);
    }

    #[test]
    fn get_autocomplete_snippet_offset_plane() {
        let data = kcl_doc::walk_prelude();
        let DocData::Fn(offset_plane_fn) = data.find_by_name("offsetPlane").unwrap() else {
            panic!();
        };
        let snippet = offset_plane_fn.to_autocomplete_snippet();
        assert_eq!(snippet, r#"offsetPlane(${0:XY}, offset = ${1:10})"#);
    }

    #[test]
    fn get_extrude_signature_help() {
        let data = kcl_doc::walk_prelude();
        let DocData::Fn(data) = data.find_by_name("extrude").unwrap() else {
            panic!();
        };
        let sh = data.to_signature_help();
        assert_eq!(
            sh.signatures[0].label,
            r#"extrude(
  @sketches: [Sketch; 1+],
  length: number(Length),
  symmetric?: bool,
  bidirectionalLength?: number(Length),
<<<<<<< HEAD
  tagStart?: tag,
  tagEnd?: tag,
  twistAngle?: number(Angle),
  twistAngleStep?: number(Angle),
  twistCenter?: Point2d,
=======
  tagStart?: TagDecl,
  tagEnd?: TagDecl,
>>>>>>> 4159cc00
): [Solid; 1+]"#
        );
    }
}<|MERGE_RESOLUTION|>--- conflicted
+++ resolved
@@ -281,16 +281,11 @@
   length: number(Length),
   symmetric?: bool,
   bidirectionalLength?: number(Length),
-<<<<<<< HEAD
-  tagStart?: tag,
-  tagEnd?: tag,
+  tagStart?: TagDecl,
+  tagEnd?: TagDecl,
   twistAngle?: number(Angle),
   twistAngleStep?: number(Angle),
   twistCenter?: Point2d,
-=======
-  tagStart?: TagDecl,
-  tagEnd?: TagDecl,
->>>>>>> 4159cc00
 ): [Solid; 1+]"#
         );
     }
