--- conflicted
+++ resolved
@@ -67,16 +67,8 @@
     /// Get the batch of commands to be sent to the engine.
     fn batch(&self) -> Arc<RwLock<Vec<(WebSocketRequest, SourceRange)>>>;
 
-    async fn take_batch(&self) -> Vec<(WebSocketRequest, SourceRange)> {
-        std::mem::take(&mut *self.batch().write().await)
-    }
-
     /// Get the batch of end commands to be sent to the engine.
     fn batch_end(&self) -> Arc<RwLock<IndexMap<uuid::Uuid, (WebSocketRequest, SourceRange)>>>;
-
-    async fn take_batch_end(&self) -> IndexMap<uuid::Uuid, (WebSocketRequest, SourceRange)> {
-        std::mem::take(&mut *self.batch_end().write().await)
-    }
 
     /// Get the command responses from the engine.
     fn responses(&self) -> Arc<RwLock<IndexMap<Uuid, WebSocketResponse>>>;
@@ -356,17 +348,6 @@
         orig_requests: Vec<(WebSocketRequest, SourceRange)>,
         source_range: SourceRange,
     ) -> Result<OkWebSocketResponseData, crate::errors::KclError> {
-<<<<<<< HEAD
-=======
-        let all_requests = if batch_end {
-            let mut requests = self.take_batch().await.clone();
-            requests.extend(self.take_batch_end().await.values().cloned());
-            requests
-        } else {
-            self.take_batch().await.clone()
-        };
-
->>>>>>> a480783e
         // Return early if we have no commands to send.
         if orig_requests.is_empty() {
             return Ok(OkWebSocketResponseData::Modeling {
@@ -432,10 +413,6 @@
             }
         }
 
-<<<<<<< HEAD
-        // Throw away the old batch queue.
-=======
->>>>>>> a480783e
         self.stats().batches_sent.fetch_add(1, Ordering::Relaxed);
 
         // We pop off the responses to cleanup our mappings.
