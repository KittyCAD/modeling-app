--- conflicted
+++ resolved
@@ -65,17 +65,6 @@
         SketchOrSurface::SketchSurface(surface) => surface,
         SketchOrSurface::Sketch(s) => s.on,
     };
-<<<<<<< HEAD
-    let units = sketch_surface.units();
-    let sketch = crate::std::sketch::inner_start_profile(
-        sketch_surface,
-        [center[0] + radius, center[1]],
-        None,
-        exec_state,
-        args.clone(),
-    )
-    .await?;
-=======
     let (center_u, ty) = untype_point(center.clone());
     let units = ty.expect_length();
 
@@ -83,8 +72,7 @@
     let from_t = [TyF64::new(from[0], ty.clone()), TyF64::new(from[1], ty)];
 
     let sketch =
-        crate::std::sketch::inner_start_profile_at(from_t, sketch_surface, None, exec_state, args.clone()).await?;
->>>>>>> b7385d5f
+        crate::std::sketch::inner_start_profile(sketch_surface, from_t, None, exec_state, args.clone()).await?;
 
     let angle_start = Angle::zero();
     let angle_end = Angle::turn();
@@ -195,25 +183,13 @@
         SketchOrSurface::SketchSurface(surface) => surface,
         SketchOrSurface::Sketch(group) => group.on,
     };
-<<<<<<< HEAD
-    let sketch = crate::std::sketch::inner_start_profile(
-        sketch_surface,
-        [center[0] + radius, center[1]],
-        None,
-        exec_state,
-        args.clone(),
-    )
-    .await?;
-=======
->>>>>>> b7385d5f
 
     let from = [
         TyF64::new(center[0] + radius, ty.clone()),
         TyF64::new(center[1], ty.clone()),
     ];
     let sketch =
-        crate::std::sketch::inner_start_profile_at(from.clone(), sketch_surface, None, exec_state, args.clone())
-            .await?;
+        crate::std::sketch::inner_start_profile(sketch_surface, from.clone(), None, exec_state, args.clone()).await?;
 
     let angle_start = Angle::zero();
     let angle_end = Angle::turn();
@@ -389,19 +365,14 @@
         })
         .collect();
 
-<<<<<<< HEAD
-    let mut sketch =
-        crate::std::sketch::inner_start_profile(sketch_surface, vertices[0], None, exec_state, args.clone()).await?;
-=======
-    let mut sketch = crate::std::sketch::inner_start_profile_at(
+    let mut sketch = crate::std::sketch::inner_start_profile(
+        sketch_surface,
         point_to_typed(vertices[0], units),
-        sketch_surface,
         None,
         exec_state,
         args.clone(),
     )
     .await?;
->>>>>>> b7385d5f
 
     // Draw all the lines with unique IDs and modified tags
     for vertex in vertices.iter().skip(1) {
