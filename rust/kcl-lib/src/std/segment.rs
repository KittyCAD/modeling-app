--- conflicted
+++ resolved
@@ -578,134 +578,4 @@
     ));
 
     Ok(previous_end_tangent.to_degrees())
-<<<<<<< HEAD
-}
-
-/// Returns the angle to match the given length for x.
-pub async fn angle_to_match_length_x(exec_state: &mut ExecState, args: Args) -> Result<KclValue, KclError> {
-    let (tag, to, sketch) = args.get_tag_to_number_sketch()?;
-    let result = inner_angle_to_match_length_x(&tag, to, sketch, exec_state, args.clone())?;
-    Ok(args.make_user_val_from_f64_with_type(TyF64::new(result, NumericType::degrees())))
-}
-
-/// Returns the angle to match the given length for x.
-///
-/// ```no_run
-/// sketch001 = startSketchOn('XZ')
-///   |> startProfile(at = [0, 0])
-///   |> line(end = [2, 5], tag = $seg01)
-///   |> angledLine(
-///        angle = -angleToMatchLengthX(seg01, 7, %),
-///        endAbsoluteX = 10,
-///      )
-///   |> close()
-///
-/// extrusion = extrude(sketch001, length = 5)
-/// ```
-#[stdlib {
-    name = "angleToMatchLengthX",
-}]
-fn inner_angle_to_match_length_x(
-    tag: &TagIdentifier,
-    to: TyF64,
-    sketch: Sketch,
-    exec_state: &mut ExecState,
-    args: Args,
-) -> Result<f64, KclError> {
-    let line = args.get_tag_engine_info(exec_state, tag)?;
-    let path = line.path.clone().ok_or_else(|| {
-        KclError::Type(KclErrorDetails {
-            message: format!("Expected a line segment with a path, found `{:?}`", line),
-            source_ranges: vec![args.source_range],
-        })
-    })?;
-
-    let length = path.length().n;
-
-    let last_line = sketch
-        .paths
-        .last()
-        .ok_or_else(|| {
-            KclError::Type(KclErrorDetails {
-                message: format!("Expected a Sketch with at least one segment, found `{:?}`", sketch),
-                source_ranges: vec![args.source_range],
-            })
-        })?
-        .get_base();
-
-    let diff = (to.to_length_units(sketch.units) - last_line.to[0]).abs();
-
-    let angle_r = (diff / length).acos();
-
-    if diff > length {
-        Ok(0.0)
-    } else {
-        Ok(angle_r.to_degrees())
-    }
-}
-
-/// Returns the angle to match the given length for y.
-pub async fn angle_to_match_length_y(exec_state: &mut ExecState, args: Args) -> Result<KclValue, KclError> {
-    let (tag, to, sketch) = args.get_tag_to_number_sketch()?;
-    let result = inner_angle_to_match_length_y(&tag, to, sketch, exec_state, args.clone())?;
-    Ok(args.make_user_val_from_f64_with_type(TyF64::new(result, NumericType::degrees())))
-}
-
-/// Returns the angle to match the given length for y.
-///
-/// ```no_run
-/// sketch001 = startSketchOn('XZ')
-///   |> startProfile(at = [0, 0])
-///   |> line(end = [1, 2], tag = $seg01)
-///   |> angledLine(
-///     angle = angleToMatchLengthY(seg01, 15, %),
-///     length = 5,
-///   )
-///   |> yLine(endAbsolute = 0)
-///   |> close()
-///  
-/// extrusion = extrude(sketch001, length = 5)
-/// ```
-#[stdlib {
-    name = "angleToMatchLengthY",
-}]
-fn inner_angle_to_match_length_y(
-    tag: &TagIdentifier,
-    to: TyF64,
-    sketch: Sketch,
-    exec_state: &mut ExecState,
-    args: Args,
-) -> Result<f64, KclError> {
-    let line = args.get_tag_engine_info(exec_state, tag)?;
-    let path = line.path.clone().ok_or_else(|| {
-        KclError::Type(KclErrorDetails {
-            message: format!("Expected a line segment with a path, found `{:?}`", line),
-            source_ranges: vec![args.source_range],
-        })
-    })?;
-
-    let length = path.length().n;
-
-    let last_line = sketch
-        .paths
-        .last()
-        .ok_or_else(|| {
-            KclError::Type(KclErrorDetails {
-                message: format!("Expected a Sketch with at least one segment, found `{:?}`", sketch),
-                source_ranges: vec![args.source_range],
-            })
-        })?
-        .get_base();
-
-    let diff = (to.to_length_units(sketch.units) - last_line.to[1]).abs();
-
-    let angle_r = (diff / length).asin();
-
-    if diff > length {
-        Ok(0.0)
-    } else {
-        Ok(angle_r.to_degrees())
-    }
-=======
->>>>>>> b02dbd4f
 }