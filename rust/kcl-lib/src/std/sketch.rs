--- conflicted
+++ resolved
@@ -27,7 +27,6 @@
     },
     parsing::ast::types::TagNode,
     std::{
-        EQUAL_POINTS_DIST_EPSILON,
         args::{Args, TyF64},
         axis_or_reference::Axis2dOrEdgeReference,
         planes::inner_plane_of,
@@ -1275,11 +1274,7 @@
     let mut new_sketch = sketch;
 
     let distance = ((from.x - to[0]).powi(2) + (from.y - to[1]).powi(2)).sqrt();
-<<<<<<< HEAD
-    if distance > EQUAL_POINTS_DIST_EPSILON {
-=======
     if distance > super::EQUAL_POINTS_DIST_EPSILON {
->>>>>>> a5b00e3d
         // These will NOT be the same point in the engine, and an additional segment will be created.
         let current_path = Path::ToPoint {
             base: BasePath {
@@ -1302,11 +1297,7 @@
         exec_state.warn(
             crate::CompilationError {
                 source_range: args.source_range,
-<<<<<<< HEAD
-                message: "A tag declarator was specified, but no attached segment was created".to_string(),
-=======
                 message: "A tag declarator was specified, but no segment was created".to_string(),
->>>>>>> a5b00e3d
                 suggestion: None,
                 severity: crate::errors::Severity::Warning,
                 tag: crate::errors::Tag::Unnecessary,
