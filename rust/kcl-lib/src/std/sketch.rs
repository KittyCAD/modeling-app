--- conflicted
+++ resolved
@@ -11,14 +11,10 @@
 use schemars::JsonSchema;
 use serde::{Deserialize, Serialize};
 
-<<<<<<< HEAD
 use super::{
-    shapes::get_radius,
+    shapes::{get_radius, get_radius_labelled},
     utils::{untype_array, untype_point},
 };
-=======
-use super::shapes::{get_radius, get_radius_labelled};
->>>>>>> e1ab6bbc
 #[cfg(feature = "artifact-graph")]
 use crate::execution::{Artifact, ArtifactId, CodeRef, StartSketchOnFace, StartSketchOnPlane};
 use crate::{
