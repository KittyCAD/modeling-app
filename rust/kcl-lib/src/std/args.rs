--- conflicted
+++ resolved
@@ -659,17 +659,6 @@
         Ok((sketches, sketch))
     }
 
-<<<<<<< HEAD
-    pub(crate) fn get_data<'a, T>(&'a self) -> Result<T, KclError>
-    where
-        T: FromArgs<'a>,
-    {
-=======
-    pub(crate) fn get_data_and_sketch_surface(&self) -> Result<([TyF64; 2], SketchSurface, Option<TagNode>), KclError> {
->>>>>>> 8f61ee1d
-        FromArgs::from_args(self, 0)
-    }
-
     pub(crate) async fn get_adjacent_face_to_tag(
         &self,
         exec_state: &mut ExecState,
