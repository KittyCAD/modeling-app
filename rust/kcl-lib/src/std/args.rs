use std::num::NonZeroU32;

use anyhow::Result;
use indexmap::IndexMap;
use kcmc::{
    websocket::{ModelingCmdReq, OkWebSocketResponseData},
    ModelingCmd,
};
use kittycad_modeling_cmds as kcmc;
use schemars::JsonSchema;
use serde::Serialize;

use crate::{
    errors::{KclError, KclErrorDetails},
    execution::{
        kcl_value::FunctionSource,
        types::{NumericType, PrimitiveType, RuntimeType, UnitAngle, UnitLen, UnitType},
        ExecState, ExecutorContext, ExtrudeSurface, Helix, KclObjectFields, KclValue, Metadata, Sketch, SketchSurface,
        Solid, TagIdentifier,
    },
    parsing::ast::types::TagNode,
    source_range::SourceRange,
    std::{
        shapes::{PolygonType, SketchOrSurface},
        sketch::FaceTag,
        sweep::SweepPath,
    },
    ModuleId,
};

const ERROR_STRING_SKETCH_TO_SOLID_HELPER: &str =
    "You can convert a sketch (2D) into a Solid (3D) by calling a function like `extrude` or `revolve`";

#[derive(Debug, Clone)]
pub struct Arg {
    /// The evaluated argument.
    pub value: KclValue,
    /// The source range of the unevaluated argument.
    pub source_range: SourceRange,
}

impl Arg {
    pub fn new(value: KclValue, source_range: SourceRange) -> Self {
        Self { value, source_range }
    }

    pub fn synthetic(value: KclValue) -> Self {
        Self {
            value,
            source_range: SourceRange::synthetic(),
        }
    }

    pub fn source_ranges(&self) -> Vec<SourceRange> {
        vec![self.source_range]
    }
}

#[derive(Debug, Clone, Default)]
pub struct KwArgs {
    /// Unlabeled keyword args. Currently only the first arg can be unlabeled.
    pub unlabeled: Option<Arg>,
    /// Labeled args.
    pub labeled: IndexMap<String, Arg>,
}

impl KwArgs {
    /// How many arguments are there?
    pub fn len(&self) -> usize {
        self.labeled.len() + if self.unlabeled.is_some() { 1 } else { 0 }
    }
    /// Are there no arguments?
    pub fn is_empty(&self) -> bool {
        self.labeled.len() == 0 && self.unlabeled.is_none()
    }
}

#[derive(Debug, Clone, Serialize, PartialEq, ts_rs::TS)]
#[ts(export)]
#[serde(rename_all = "camelCase")]
pub struct TyF64 {
    pub n: f64,
    pub ty: NumericType,
}

impl TyF64 {
    pub fn new(n: f64, ty: NumericType) -> Self {
        Self { n, ty }
    }

    pub fn to_mm(&self) -> f64 {
        self.to_length_units(UnitLen::Mm)
    }

    pub fn to_length_units(&self, units: UnitLen) -> f64 {
        let len = match &self.ty {
            NumericType::Default { len, .. } => *len,
            NumericType::Known(UnitType::Length(len)) => *len,
            t => unreachable!("expected length, found {t:?}"),
        };

        assert_ne!(len, UnitLen::Unknown);

        len.adjust_to(self.n, units).0
    }

    pub fn to_degrees(&self) -> f64 {
        let angle = match self.ty {
            NumericType::Default { angle, .. } => angle,
            NumericType::Known(UnitType::Angle(angle)) => angle,
            _ => unreachable!(),
        };

        assert_ne!(angle, UnitAngle::Unknown);

        angle.adjust_to(self.n, UnitAngle::Degrees).0
    }

    pub fn count(n: f64) -> Self {
        Self {
            n,
            ty: NumericType::count(),
        }
    }

    pub fn map_value(mut self, n: f64) -> Self {
        self.n = n;
        self
    }
}

impl JsonSchema for TyF64 {
    fn schema_name() -> String {
        "TyF64".to_string()
    }

    fn json_schema(gen: &mut schemars::gen::SchemaGenerator) -> schemars::schema::Schema {
        gen.subschema_for::<f64>()
    }
}

#[derive(Debug, Clone)]
pub struct Args {
    /// Positional args.
    pub args: Vec<Arg>,
    /// Keyword arguments
    pub kw_args: KwArgs,
    pub source_range: SourceRange,
    pub ctx: ExecutorContext,
    /// If this call happens inside a pipe (|>) expression, this holds the LHS of that |>.
    /// Otherwise it's None.
    pipe_value: Option<Arg>,
}

impl Args {
    pub fn new(args: Vec<Arg>, source_range: SourceRange, ctx: ExecutorContext, pipe_value: Option<Arg>) -> Self {
        Self {
            args,
            kw_args: Default::default(),
            source_range,
            ctx,
            pipe_value,
        }
    }

    /// Collect the given keyword arguments.
    pub fn new_kw(kw_args: KwArgs, source_range: SourceRange, ctx: ExecutorContext, pipe_value: Option<Arg>) -> Self {
        Self {
            args: Default::default(),
            kw_args,
            source_range,
            ctx,
            pipe_value,
        }
    }

    /// Get a keyword argument. If not set, returns None.
    pub(crate) fn get_kw_arg_opt<'a, T>(&'a self, label: &str) -> Result<Option<T>, KclError>
    where
        T: FromKclValue<'a>,
    {
        let Some(arg) = self.kw_args.labeled.get(label) else {
            return Ok(None);
        };
        if let KclValue::KclNone { .. } = arg.value {
            // It is set, but it's an optional parameter that wasn't provided.
            return Ok(None);
        }

        T::from_kcl_val(&arg.value).map(Some).ok_or_else(|| {
            KclError::Type(KclErrorDetails {
                source_ranges: vec![self.source_range],
                message: format!(
                    "The arg {label} was given, but it was the wrong type. It should be type {} but it was {}",
                    tynm::type_name::<T>(),
                    arg.value.human_friendly_type(),
                ),
            })
        })
    }

    pub(crate) fn get_kw_arg_opt_typed<T>(
        &self,
        label: &str,
        ty: &RuntimeType,
        exec_state: &mut ExecState,
    ) -> Result<Option<T>, KclError>
    where
        T: for<'a> FromKclValue<'a>,
    {
        if self.kw_args.labeled.get(label).is_none() {
            return Ok(None);
        };

        self.get_kw_arg_typed(label, ty, exec_state).map(Some)
    }

    /// Get a keyword argument. If not set, returns Err.
    pub(crate) fn get_kw_arg<'a, T>(&'a self, label: &str) -> Result<T, KclError>
    where
        T: FromKclValue<'a>,
    {
        self.get_kw_arg_opt(label)?.ok_or_else(|| {
            KclError::Semantic(KclErrorDetails {
                source_ranges: vec![self.source_range],
                message: format!("This function requires a keyword argument '{label}'"),
            })
        })
    }

    pub(crate) fn get_kw_arg_typed<T>(
        &self,
        label: &str,
        ty: &RuntimeType,
        exec_state: &mut ExecState,
    ) -> Result<T, KclError>
    where
        T: for<'a> FromKclValue<'a>,
    {
        let Some(arg) = self.kw_args.labeled.get(label) else {
            return Err(KclError::Semantic(KclErrorDetails {
                source_ranges: vec![self.source_range],
                message: format!("This function requires a keyword argument '{label}'"),
            }));
        };

        let arg = arg.value.coerce(ty, exec_state).map_err(|_| {
            let actual_type_name = arg.value.human_friendly_type();
            let msg_base = format!(
                "This function expected the input argument to be {} but it's actually of type {actual_type_name}",
                ty.human_friendly_type(),
            );
            let suggestion = match (ty, actual_type_name) {
                (RuntimeType::Primitive(PrimitiveType::Solid), "Sketch") => Some(ERROR_STRING_SKETCH_TO_SOLID_HELPER),
                (RuntimeType::Array(t, _), "Sketch") if **t == RuntimeType::Primitive(PrimitiveType::Solid) => {
                    Some(ERROR_STRING_SKETCH_TO_SOLID_HELPER)
                }
                _ => None,
            };
            let mut message = match suggestion {
                None => msg_base,
                Some(sugg) => format!("{msg_base}. {sugg}"),
            };
            if message.contains("one or more Solids or imported geometry but it's actually of type Sketch") {
                message = format!("{message}. {ERROR_STRING_SKETCH_TO_SOLID_HELPER}");
            }
            KclError::Semantic(KclErrorDetails {
                source_ranges: arg.source_ranges(),
                message,
            })
        })?;

        // TODO unnecessary cloning
        Ok(T::from_kcl_val(&arg).unwrap())
    }

    /// Get a labelled keyword arg, check it's an array, and return all items in the array
    /// plus their source range.
    pub(crate) fn kw_arg_array_and_source<'a, T>(&'a self, label: &str) -> Result<Vec<(T, SourceRange)>, KclError>
    where
        T: FromKclValue<'a>,
    {
        let Some(arg) = self.kw_args.labeled.get(label) else {
            let err = KclError::Semantic(KclErrorDetails {
                source_ranges: vec![self.source_range],
                message: format!("This function requires a keyword argument '{label}'"),
            });
            return Err(err);
        };
        let Some(array) = arg.value.as_array() else {
            let err = KclError::Semantic(KclErrorDetails {
                source_ranges: vec![arg.source_range],
                message: format!(
                    "Expected an array of {} but found {}",
                    tynm::type_name::<T>(),
                    arg.value.human_friendly_type()
                ),
            });
            return Err(err);
        };
        array
            .iter()
            .map(|item| {
                let source = SourceRange::from(item);
                let val = FromKclValue::from_kcl_val(item).ok_or_else(|| {
                    KclError::Semantic(KclErrorDetails {
                        source_ranges: arg.source_ranges(),
                        message: format!(
                            "Expected a {} but found {}",
                            tynm::type_name::<T>(),
                            arg.value.human_friendly_type()
                        ),
                    })
                })?;
                Ok((val, source))
            })
            .collect::<Result<Vec<_>, _>>()
    }

    /// Get the unlabeled keyword argument. If not set, returns None.
    pub(crate) fn unlabeled_kw_arg_unconverted(&self) -> Option<&Arg> {
        self.kw_args
            .unlabeled
            .as_ref()
            .or(self.args.first())
            .or(self.pipe_value.as_ref())
    }

    /// Get the unlabeled keyword argument. If not set, returns Err.  If it
    /// can't be converted to the given type, returns Err.
    pub(crate) fn get_unlabeled_kw_arg<'a, T>(&'a self, label: &str) -> Result<T, KclError>
    where
        T: FromKclValue<'a>,
    {
        let arg = self
            .unlabeled_kw_arg_unconverted()
            .ok_or(KclError::Semantic(KclErrorDetails {
                source_ranges: vec![self.source_range],
                message: format!("This function requires a value for the special unlabeled first parameter, '{label}'"),
            }))?;

        T::from_kcl_val(&arg.value).ok_or_else(|| {
            let expected_type_name = tynm::type_name::<T>();
            let actual_type_name = arg.value.human_friendly_type();
            let message = format!("This function expected the input argument to be of type {expected_type_name} but it's actually of type {actual_type_name}");
            KclError::Semantic(KclErrorDetails {
                source_ranges: arg.source_ranges(),
                message,
            })
        })
    }

    /// Get the unlabeled keyword argument. If not set, returns Err. If it
    /// can't be converted to the given type, returns Err.
    pub(crate) fn get_unlabeled_kw_arg_typed<T>(
        &self,
        label: &str,
        ty: &RuntimeType,
        exec_state: &mut ExecState,
    ) -> Result<T, KclError>
    where
        T: for<'a> FromKclValue<'a>,
    {
        let arg = self
            .unlabeled_kw_arg_unconverted()
            .ok_or(KclError::Semantic(KclErrorDetails {
                source_ranges: vec![self.source_range],
                message: format!("This function requires a value for the special unlabeled first parameter, '{label}'"),
            }))?;

        let arg = arg.value.coerce(ty, exec_state).map_err(|_| {
            let actual_type_name = arg.value.human_friendly_type();
            let msg_base = format!(
                "This function expected the input argument to be {} but it's actually of type {actual_type_name}",
                ty.human_friendly_type(),
            );
            let suggestion = match (ty, actual_type_name) {
                (RuntimeType::Primitive(PrimitiveType::Solid), "Sketch") => Some(ERROR_STRING_SKETCH_TO_SOLID_HELPER),
                (RuntimeType::Array(ty, _), "Sketch") if **ty == RuntimeType::Primitive(PrimitiveType::Solid) => {
                    Some(ERROR_STRING_SKETCH_TO_SOLID_HELPER)
                }
                _ => None,
            };
            let mut message = match suggestion {
                None => msg_base,
                Some(sugg) => format!("{msg_base}. {sugg}"),
            };

            if message.contains("one or more Solids or imported geometry but it's actually of type Sketch") {
                message = format!("{message}. {ERROR_STRING_SKETCH_TO_SOLID_HELPER}");
            }
            KclError::Semantic(KclErrorDetails {
                source_ranges: arg.source_ranges(),
                message,
            })
        })?;

        // TODO unnecessary cloning
        Ok(T::from_kcl_val(&arg).unwrap())
    }

    // Add a modeling command to the batch but don't fire it right away.
    pub(crate) async fn batch_modeling_cmd(
        &self,
        id: uuid::Uuid,
        cmd: ModelingCmd,
    ) -> Result<(), crate::errors::KclError> {
        self.ctx.engine.batch_modeling_cmd(id, self.source_range, &cmd).await
    }

    // Add multiple modeling commands to the batch but don't fire them right away.
    pub(crate) async fn batch_modeling_cmds(&self, cmds: &[ModelingCmdReq]) -> Result<(), crate::errors::KclError> {
        self.ctx.engine.batch_modeling_cmds(self.source_range, cmds).await
    }

    // Add a modeling commandSolid> to the batch that gets executed at the end of the file.
    // This is good for something like fillet or chamfer where the engine would
    // eat the path id if we executed it right away.
    pub(crate) async fn batch_end_cmd(&self, id: uuid::Uuid, cmd: ModelingCmd) -> Result<(), crate::errors::KclError> {
        self.ctx.engine.batch_end_cmd(id, self.source_range, &cmd).await
    }

    /// Send the modeling cmd and wait for the response.
    pub(crate) async fn send_modeling_cmd(
        &self,
        id: uuid::Uuid,
        cmd: ModelingCmd,
    ) -> Result<OkWebSocketResponseData, KclError> {
        self.ctx.engine.send_modeling_cmd(id, self.source_range, &cmd).await
    }

    fn get_tag_info_from_memory<'a, 'e>(
        &'a self,
        exec_state: &'e mut ExecState,
        tag: &'a TagIdentifier,
    ) -> Result<&'e crate::execution::TagEngineInfo, KclError> {
        if let (epoch, KclValue::TagIdentifier(t)) =
            exec_state.stack().get_from_call_stack(&tag.value, self.source_range)?
        {
            let info = t.get_info(epoch).ok_or_else(|| {
                KclError::Type(KclErrorDetails {
                    message: format!("Tag `{}` does not have engine info", tag.value),
                    source_ranges: vec![self.source_range],
                })
            })?;
            Ok(info)
        } else {
            Err(KclError::Type(KclErrorDetails {
                message: format!("Tag `{}` does not exist", tag.value),
                source_ranges: vec![self.source_range],
            }))
        }
    }

    pub(crate) fn get_tag_engine_info<'a, 'e>(
        &'a self,
        exec_state: &'e mut ExecState,
        tag: &'a TagIdentifier,
    ) -> Result<&'a crate::execution::TagEngineInfo, KclError>
    where
        'e: 'a,
    {
        if let Some(info) = tag.get_cur_info() {
            return Ok(info);
        }

        self.get_tag_info_from_memory(exec_state, tag)
    }

    fn get_tag_engine_info_check_surface<'a, 'e>(
        &'a self,
        exec_state: &'e mut ExecState,
        tag: &'a TagIdentifier,
    ) -> Result<&'a crate::execution::TagEngineInfo, KclError>
    where
        'e: 'a,
    {
        if let Some(info) = tag.get_cur_info() {
            if info.surface.is_some() {
                return Ok(info);
            }
        }

        self.get_tag_info_from_memory(exec_state, tag)
    }

    /// Flush just the fillets and chamfers for this specific SolidSet.
    #[allow(clippy::vec_box)]
    pub(crate) async fn flush_batch_for_solids(
        &self,
        exec_state: &mut ExecState,
        solids: &[Solid],
    ) -> Result<(), KclError> {
        // Make sure we don't traverse sketches more than once.
        let mut traversed_sketches = Vec::new();

        // Collect all the fillet/chamfer ids for the solids.
        let mut ids = Vec::new();
        for solid in solids {
            // We need to traverse the solids that share the same sketch.
            let sketch_id = solid.sketch.id;
            if !traversed_sketches.contains(&sketch_id) {
                // Find all the solids on the same shared sketch.
                ids.extend(
                    exec_state
                        .stack()
                        .walk_call_stack()
                        .filter(|v| matches!(v, KclValue::Solid { value } if value.sketch.id == sketch_id))
                        .flat_map(|v| match v {
                            KclValue::Solid { value } => value.get_all_edge_cut_ids(),
                            _ => unreachable!(),
                        }),
                );
                traversed_sketches.push(sketch_id);
            }

            ids.extend(solid.get_all_edge_cut_ids());
        }

        // We can return early if there are no fillets or chamfers.
        if ids.is_empty() {
            return Ok(());
        }

        // We want to move these fillets and chamfers from batch_end to batch so they get executed
        // before what ever we call next.
        for id in ids {
            // Pop it off the batch_end and add it to the batch.
            let Some(item) = self.ctx.engine.batch_end().write().await.shift_remove(&id) else {
                // It might be in the batch already.
                continue;
            };
            // Add it to the batch.
            self.ctx.engine.batch().write().await.push(item);
        }

        // Run flush.
        // Yes, we do need to actually flush the batch here, or references will fail later.
        self.ctx.engine.flush_batch(false, self.source_range).await?;

        Ok(())
    }

    pub(crate) fn make_user_val_from_point(&self, p: [TyF64; 2]) -> Result<KclValue, KclError> {
        let meta = Metadata {
            source_range: self.source_range,
        };
        let x = KclValue::Number {
            value: p[0].n,
            meta: vec![meta],
            ty: p[0].ty.clone(),
        };
        let y = KclValue::Number {
            value: p[1].n,
            meta: vec![meta],
            ty: p[1].ty.clone(),
        };
        Ok(KclValue::MixedArray {
            value: vec![x, y],
            meta: vec![meta],
        })
    }

    pub(super) fn make_user_val_from_f64_with_type(&self, f: TyF64) -> KclValue {
        KclValue::from_number_with_type(
            f.n,
            f.ty,
            vec![Metadata {
                source_range: self.source_range,
            }],
        )
    }

    pub(crate) fn get_number_with_type(&self) -> Result<TyF64, KclError> {
        FromArgs::from_args(self, 0)
    }

    pub(crate) fn get_number_typed(&self, ty: &RuntimeType, exec_state: &mut ExecState) -> Result<f64, KclError> {
        let Some(arg) = self.args.first() else {
            return Err(KclError::Semantic(KclErrorDetails {
                message: "Expected an argument".to_owned(),
                source_ranges: vec![self.source_range],
            }));
        };

        arg.value.coerce(ty, exec_state).map_err(|_| {
            let actual_type_name = arg.value.human_friendly_type();
            let message = format!(
                "This function expected the input argument to be {} but it's actually of type {actual_type_name}",
                ty.human_friendly_type(),
            );
            KclError::Semantic(KclErrorDetails {
                source_ranges: arg.source_ranges(),
                message,
            })
        })?;

        Ok(TyF64::from_kcl_val(&arg.value).unwrap().n)
    }

    pub(crate) fn get_number_array_with_types(&self) -> Result<Vec<TyF64>, KclError> {
        let numbers = self
            .args
            .iter()
            .map(|arg| {
                let Some(num) = <TyF64>::from_kcl_val(&arg.value) else {
                    return Err(KclError::Semantic(KclErrorDetails {
                        source_ranges: arg.source_ranges(),
                        message: format!("Expected a number but found {}", arg.value.human_friendly_type()),
                    }));
                };
                Ok(num)
            })
            .collect::<Result<_, _>>()?;
        Ok(numbers)
    }

<<<<<<< HEAD
    pub(crate) fn get_data_and_sketch_surface(&self) -> Result<([TyF64; 2], SketchSurface, Option<TagNode>), KclError> {
        FromArgs::from_args(self, 0)
=======
    pub(crate) fn get_sketches(&self, exec_state: &mut ExecState) -> Result<(Vec<Sketch>, Sketch), KclError> {
        let Some(arg0) = self.args.first() else {
            return Err(KclError::Semantic(KclErrorDetails {
                message: "Expected a sketch argument".to_owned(),
                source_ranges: vec![self.source_range],
            }));
        };
        let sarg = arg0.value.coerce(&RuntimeType::sketches(), exec_state).map_err(|_| {
            KclError::Type(KclErrorDetails {
                message: format!(
                    "Expected an array of sketches, found {}",
                    arg0.value.human_friendly_type()
                ),
                source_ranges: vec![self.source_range],
            })
        })?;
        let sketches = match sarg {
            KclValue::HomArray { value, .. } => value.iter().map(|v| v.as_sketch().unwrap().clone()).collect(),
            _ => unreachable!(),
        };

        let Some(arg1) = self.args.get(1) else {
            return Err(KclError::Semantic(KclErrorDetails {
                message: "Expected a second sketch argument".to_owned(),
                source_ranges: vec![self.source_range],
            }));
        };
        let sarg = arg1
            .value
            .coerce(&RuntimeType::Primitive(PrimitiveType::Sketch), exec_state)
            .map_err(|_| {
                KclError::Type(KclErrorDetails {
                    message: format!("Expected a sketch, found {}", arg1.value.human_friendly_type()),
                    source_ranges: vec![self.source_range],
                })
            })?;
        let sketch = match sarg {
            KclValue::Sketch { value } => *value,
            _ => unreachable!(),
        };

        Ok((sketches, sketch))
>>>>>>> ffbe20b5
    }

    pub(crate) async fn get_adjacent_face_to_tag(
        &self,
        exec_state: &mut ExecState,
        tag: &TagIdentifier,
        must_be_planar: bool,
    ) -> Result<uuid::Uuid, KclError> {
        if tag.value.is_empty() {
            return Err(KclError::Type(KclErrorDetails {
                message: "Expected a non-empty tag for the face".to_string(),
                source_ranges: vec![self.source_range],
            }));
        }

        let engine_info = self.get_tag_engine_info_check_surface(exec_state, tag)?;

        let surface = engine_info.surface.as_ref().ok_or_else(|| {
            KclError::Type(KclErrorDetails {
                message: format!("Tag `{}` does not have a surface", tag.value),
                source_ranges: vec![self.source_range],
            })
        })?;

        if let Some(face_from_surface) = match surface {
            ExtrudeSurface::ExtrudePlane(extrude_plane) => {
                if let Some(plane_tag) = &extrude_plane.tag {
                    if plane_tag.name == tag.value {
                        Some(Ok(extrude_plane.face_id))
                    } else {
                        None
                    }
                } else {
                    None
                }
            }
            // The must be planar check must be called before the arc check.
            ExtrudeSurface::ExtrudeArc(_) if must_be_planar => Some(Err(KclError::Type(KclErrorDetails {
                message: format!("Tag `{}` is a non-planar surface", tag.value),
                source_ranges: vec![self.source_range],
            }))),
            ExtrudeSurface::ExtrudeArc(extrude_arc) => {
                if let Some(arc_tag) = &extrude_arc.tag {
                    if arc_tag.name == tag.value {
                        Some(Ok(extrude_arc.face_id))
                    } else {
                        None
                    }
                } else {
                    None
                }
            }
            ExtrudeSurface::Chamfer(chamfer) => {
                if let Some(chamfer_tag) = &chamfer.tag {
                    if chamfer_tag.name == tag.value {
                        Some(Ok(chamfer.face_id))
                    } else {
                        None
                    }
                } else {
                    None
                }
            }
            // The must be planar check must be called before the fillet check.
            ExtrudeSurface::Fillet(_) if must_be_planar => Some(Err(KclError::Type(KclErrorDetails {
                message: format!("Tag `{}` is a non-planar surface", tag.value),
                source_ranges: vec![self.source_range],
            }))),
            ExtrudeSurface::Fillet(fillet) => {
                if let Some(fillet_tag) = &fillet.tag {
                    if fillet_tag.name == tag.value {
                        Some(Ok(fillet.face_id))
                    } else {
                        None
                    }
                } else {
                    None
                }
            }
        } {
            return face_from_surface;
        }

        // If we still haven't found the face, return an error.
        Err(KclError::Type(KclErrorDetails {
            message: format!("Expected a face with the tag `{}`", tag.value),
            source_ranges: vec![self.source_range],
        }))
    }
}

/// Types which impl this trait can be read out of the `Args` passed into a KCL function.
pub trait FromArgs<'a>: Sized {
    /// Get this type from the args passed into a KCL function, at the given index in the argument list.
    fn from_args(args: &'a Args, index: usize) -> Result<Self, KclError>;
}

/// Types which impl this trait can be extracted from a `KclValue`.
pub trait FromKclValue<'a>: Sized {
    /// Try to convert a KclValue into this type.
    fn from_kcl_val(arg: &'a KclValue) -> Option<Self>;
}

impl<'a> FromArgs<'a> for Vec<KclValue> {
    fn from_args(args: &'a Args, i: usize) -> Result<Self, KclError> {
        let Some(arg) = args.args.get(i) else {
            return Err(KclError::Semantic(KclErrorDetails {
                message: format!("Expected an argument at index {i}"),
                source_ranges: vec![args.source_range],
            }));
        };
        let KclValue::MixedArray { value: array, meta: _ } = &arg.value else {
            let message = format!("Expected an array but found {}", arg.value.human_friendly_type());
            return Err(KclError::Type(KclErrorDetails {
                source_ranges: arg.source_ranges(),
                message,
            }));
        };
        Ok(array.to_owned())
    }
}

impl<'a, T> FromArgs<'a> for T
where
    T: FromKclValue<'a> + Sized,
{
    fn from_args(args: &'a Args, i: usize) -> Result<Self, KclError> {
        let Some(arg) = args.args.get(i) else {
            return Err(KclError::Semantic(KclErrorDetails {
                message: format!("Expected an argument at index {i}"),
                source_ranges: vec![args.source_range],
            }));
        };
        let Some(val) = T::from_kcl_val(&arg.value) else {
            return Err(KclError::Semantic(KclErrorDetails {
                message: format!(
                    "Argument at index {i} was supposed to be type {} but found {}",
                    tynm::type_name::<T>(),
                    arg.value.human_friendly_type(),
                ),
                source_ranges: arg.source_ranges(),
            }));
        };
        Ok(val)
    }
}

impl<'a, T> FromArgs<'a> for Option<T>
where
    T: FromKclValue<'a> + Sized,
{
    fn from_args(args: &'a Args, i: usize) -> Result<Self, KclError> {
        let Some(arg) = args.args.get(i) else { return Ok(None) };
        if crate::parsing::ast::types::KclNone::from_kcl_val(&arg.value).is_some() {
            return Ok(None);
        }
        let Some(val) = T::from_kcl_val(&arg.value) else {
            return Err(KclError::Semantic(KclErrorDetails {
                message: format!(
                    "Argument at index {i} was supposed to be type Option<{}> but found {}",
                    tynm::type_name::<T>(),
                    arg.value.human_friendly_type()
                ),
                source_ranges: arg.source_ranges(),
            }));
        };
        Ok(Some(val))
    }
}

impl<'a, A, B> FromArgs<'a> for (A, B)
where
    A: FromArgs<'a>,
    B: FromArgs<'a>,
{
    fn from_args(args: &'a Args, i: usize) -> Result<Self, KclError> {
        let a = A::from_args(args, i)?;
        let b = B::from_args(args, i + 1)?;
        Ok((a, b))
    }
}

impl<'a, A, B, C> FromArgs<'a> for (A, B, C)
where
    A: FromArgs<'a>,
    B: FromArgs<'a>,
    C: FromArgs<'a>,
{
    fn from_args(args: &'a Args, i: usize) -> Result<Self, KclError> {
        let a = A::from_args(args, i)?;
        let b = B::from_args(args, i + 1)?;
        let c = C::from_args(args, i + 2)?;
        Ok((a, b, c))
    }
}
impl<'a, A, B, C, D> FromArgs<'a> for (A, B, C, D)
where
    A: FromArgs<'a>,
    B: FromArgs<'a>,
    C: FromArgs<'a>,
    D: FromArgs<'a>,
{
    fn from_args(args: &'a Args, i: usize) -> Result<Self, KclError> {
        let a = A::from_args(args, i)?;
        let b = B::from_args(args, i + 1)?;
        let c = C::from_args(args, i + 2)?;
        let d = D::from_args(args, i + 3)?;
        Ok((a, b, c, d))
    }
}

impl<'a> FromKclValue<'a> for TagNode {
    fn from_kcl_val(arg: &'a KclValue) -> Option<Self> {
        arg.get_tag_declarator().ok()
    }
}

impl<'a> FromKclValue<'a> for TagIdentifier {
    fn from_kcl_val(arg: &'a KclValue) -> Option<Self> {
        arg.get_tag_identifier().ok()
    }
}

impl<'a> FromKclValue<'a> for Vec<TagIdentifier> {
    fn from_kcl_val(arg: &'a KclValue) -> Option<Self> {
        match arg {
            KclValue::HomArray { value, .. } => {
                let tags = value.iter().map(|v| v.get_tag_identifier().unwrap()).collect();
                Some(tags)
            }
            KclValue::MixedArray { value, .. } => {
                let tags = value.iter().map(|v| v.get_tag_identifier().unwrap()).collect();
                Some(tags)
            }
            _ => None,
        }
    }
}

impl<'a> FromKclValue<'a> for KclValue {
    fn from_kcl_val(arg: &'a KclValue) -> Option<Self> {
        Some(arg.clone())
    }
}

macro_rules! let_field_of {
    // Optional field
    ($obj:ident, $field:ident?) => {
        let $field = $obj.get(stringify!($field)).and_then(FromKclValue::from_kcl_val);
    };
    // Optional field but with a different string used as the key
    ($obj:ident, $field:ident? $key:literal) => {
        let $field = $obj.get($key).and_then(FromKclValue::from_kcl_val);
    };
    // Mandatory field, but with a different string used as the key.
    ($obj:ident, $field:ident $key:literal) => {
        let $field = $obj.get($key).and_then(FromKclValue::from_kcl_val)?;
    };
    // Mandatory field, optionally with a type annotation
    ($obj:ident, $field:ident $(, $annotation:ty)?) => {
        let $field $(: $annotation)? = $obj.get(stringify!($field)).and_then(FromKclValue::from_kcl_val)?;
    };
}

impl<'a> FromKclValue<'a> for crate::execution::Plane {
    fn from_kcl_val(arg: &'a KclValue) -> Option<Self> {
        arg.as_plane().cloned()
    }
}

impl<'a> FromKclValue<'a> for crate::execution::PlaneType {
    fn from_kcl_val(arg: &'a KclValue) -> Option<Self> {
        let plane_type = match arg.as_str()? {
            "XY" | "xy" => Self::XY,
            "XZ" | "xz" => Self::XZ,
            "YZ" | "yz" => Self::YZ,
            "Custom" => Self::Custom,
            _ => return None,
        };
        Some(plane_type)
    }
}

impl<'a> FromKclValue<'a> for kittycad_modeling_cmds::units::UnitLength {
    fn from_kcl_val(arg: &'a KclValue) -> Option<Self> {
        let s = arg.as_str()?;
        s.parse().ok()
    }
}

impl<'a> FromKclValue<'a> for kittycad_modeling_cmds::coord::System {
    fn from_kcl_val(arg: &'a KclValue) -> Option<Self> {
        let obj = arg.as_object()?;
        let_field_of!(obj, forward);
        let_field_of!(obj, up);
        Some(Self { forward, up })
    }
}

impl<'a> FromKclValue<'a> for kittycad_modeling_cmds::coord::AxisDirectionPair {
    fn from_kcl_val(arg: &'a KclValue) -> Option<Self> {
        let obj = arg.as_object()?;
        let_field_of!(obj, axis);
        let_field_of!(obj, direction);
        Some(Self { axis, direction })
    }
}

impl<'a> FromKclValue<'a> for kittycad_modeling_cmds::coord::Axis {
    fn from_kcl_val(arg: &'a KclValue) -> Option<Self> {
        let s = arg.as_str()?;
        match s {
            "y" => Some(Self::Y),
            "z" => Some(Self::Z),
            _ => None,
        }
    }
}

impl<'a> FromKclValue<'a> for PolygonType {
    fn from_kcl_val(arg: &'a KclValue) -> Option<Self> {
        let s = arg.as_str()?;
        match s {
            "inscribed" => Some(Self::Inscribed),
            _ => Some(Self::Circumscribed),
        }
    }
}

impl<'a> FromKclValue<'a> for kittycad_modeling_cmds::coord::Direction {
    fn from_kcl_val(arg: &'a KclValue) -> Option<Self> {
        let s = arg.as_str()?;
        match s {
            "positive" => Some(Self::Positive),
            "negative" => Some(Self::Negative),
            _ => None,
        }
    }
}

impl<'a> FromKclValue<'a> for crate::execution::Geometry {
    fn from_kcl_val(arg: &'a KclValue) -> Option<Self> {
        match arg {
            KclValue::Sketch { value } => Some(Self::Sketch(*value.to_owned())),
            KclValue::Solid { value } => Some(Self::Solid(*value.to_owned())),
            _ => None,
        }
    }
}

impl<'a> FromKclValue<'a> for crate::execution::GeometryWithImportedGeometry {
    fn from_kcl_val(arg: &'a KclValue) -> Option<Self> {
        match arg {
            KclValue::Sketch { value } => Some(Self::Sketch(*value.to_owned())),
            KclValue::Solid { value } => Some(Self::Solid(*value.to_owned())),
            KclValue::ImportedGeometry(value) => Some(Self::ImportedGeometry(Box::new(value.clone()))),
            _ => None,
        }
    }
}

impl<'a> FromKclValue<'a> for FaceTag {
    fn from_kcl_val(arg: &'a KclValue) -> Option<Self> {
        let case1 = || match arg.as_str() {
            Some("start" | "START") => Some(Self::StartOrEnd(super::sketch::StartOrEnd::Start)),
            Some("end" | "END") => Some(Self::StartOrEnd(super::sketch::StartOrEnd::End)),
            _ => None,
        };
        let case2 = || {
            let tag = TagIdentifier::from_kcl_val(arg)?;
            Some(Self::Tag(Box::new(tag)))
        };
        case1().or_else(case2)
    }
}

impl<'a> FromKclValue<'a> for super::sketch::TangentialArcData {
    fn from_kcl_val(arg: &'a KclValue) -> Option<Self> {
        let obj = arg.as_object()?;
        let_field_of!(obj, radius);
        let_field_of!(obj, offset);
        Some(Self::RadiusAndOffset { radius, offset })
    }
}

impl<'a> FromKclValue<'a> for crate::execution::Point3d {
    fn from_kcl_val(arg: &'a KclValue) -> Option<Self> {
        // Case 1: object with x/y/z fields
        if let Some(obj) = arg.as_object() {
            let_field_of!(obj, x, TyF64);
            let_field_of!(obj, y, TyF64);
            let_field_of!(obj, z, TyF64);
            let (a, ty) = NumericType::combine_eq_array(&[x, y, z]);
            return Some(Self {
                x: a[0],
                y: a[1],
                z: a[2],
                units: ty.as_length().unwrap_or(UnitLen::Unknown),
            });
        }
        // Case 2: Array of 3 numbers.
        let [x, y, z]: [TyF64; 3] = FromKclValue::from_kcl_val(arg)?;
        let (a, ty) = NumericType::combine_eq_array(&[x, y, z]);
        Some(Self {
            x: a[0],
            y: a[1],
            z: a[2],
            units: ty.as_length().unwrap_or(UnitLen::Unknown),
        })
    }
}

impl<'a> FromKclValue<'a> for super::sketch::PlaneData {
    fn from_kcl_val(arg: &'a KclValue) -> Option<Self> {
        // Case 0: actual plane
        if let KclValue::Plane { value } = arg {
            return Some(Self::Plane {
                origin: value.origin,
                x_axis: value.x_axis,
                y_axis: value.y_axis,
            });
        }
        // Case 1: predefined plane
        if let Some(s) = arg.as_str() {
            return match s {
                "XY" | "xy" => Some(Self::XY),
                "-XY" | "-xy" => Some(Self::NegXY),
                "XZ" | "xz" => Some(Self::XZ),
                "-XZ" | "-xz" => Some(Self::NegXZ),
                "YZ" | "yz" => Some(Self::YZ),
                "-YZ" | "-yz" => Some(Self::NegYZ),
                _ => None,
            };
        }
        // Case 2: custom plane
        let obj = arg.as_object()?;
        let_field_of!(obj, plane, &KclObjectFields);
        let origin = plane.get("origin").and_then(FromKclValue::from_kcl_val)?;
        let x_axis = plane.get("xAxis").and_then(FromKclValue::from_kcl_val)?;
        let y_axis = plane.get("yAxis").and_then(FromKclValue::from_kcl_val)?;
        Some(Self::Plane { origin, x_axis, y_axis })
    }
}

impl<'a> FromKclValue<'a> for crate::execution::ExtrudePlane {
    fn from_kcl_val(arg: &'a KclValue) -> Option<Self> {
        let obj = arg.as_object()?;
        let_field_of!(obj, face_id "faceId");
        let tag = FromKclValue::from_kcl_val(obj.get("tag")?);
        let_field_of!(obj, geo_meta "geoMeta");
        Some(Self { face_id, tag, geo_meta })
    }
}

impl<'a> FromKclValue<'a> for crate::execution::ExtrudeArc {
    fn from_kcl_val(arg: &'a KclValue) -> Option<Self> {
        let obj = arg.as_object()?;
        let_field_of!(obj, face_id "faceId");
        let tag = FromKclValue::from_kcl_val(obj.get("tag")?);
        let_field_of!(obj, geo_meta "geoMeta");
        Some(Self { face_id, tag, geo_meta })
    }
}

impl<'a> FromKclValue<'a> for crate::execution::GeoMeta {
    fn from_kcl_val(arg: &'a KclValue) -> Option<Self> {
        let obj = arg.as_object()?;
        let_field_of!(obj, id);
        let_field_of!(obj, source_range "sourceRange");
        Some(Self {
            id,
            metadata: Metadata { source_range },
        })
    }
}

impl<'a> FromKclValue<'a> for crate::execution::ChamferSurface {
    fn from_kcl_val(arg: &'a KclValue) -> Option<Self> {
        let obj = arg.as_object()?;
        let_field_of!(obj, face_id "faceId");
        let tag = FromKclValue::from_kcl_val(obj.get("tag")?);
        let_field_of!(obj, geo_meta "geoMeta");
        Some(Self { face_id, tag, geo_meta })
    }
}

impl<'a> FromKclValue<'a> for crate::execution::FilletSurface {
    fn from_kcl_val(arg: &'a KclValue) -> Option<Self> {
        let obj = arg.as_object()?;
        let_field_of!(obj, face_id "faceId");
        let tag = FromKclValue::from_kcl_val(obj.get("tag")?);
        let_field_of!(obj, geo_meta "geoMeta");
        Some(Self { face_id, tag, geo_meta })
    }
}

impl<'a> FromKclValue<'a> for ExtrudeSurface {
    fn from_kcl_val(arg: &'a KclValue) -> Option<Self> {
        let case1 = crate::execution::ExtrudePlane::from_kcl_val;
        let case2 = crate::execution::ExtrudeArc::from_kcl_val;
        let case3 = crate::execution::ChamferSurface::from_kcl_val;
        let case4 = crate::execution::FilletSurface::from_kcl_val;
        case1(arg)
            .map(Self::ExtrudePlane)
            .or_else(|| case2(arg).map(Self::ExtrudeArc))
            .or_else(|| case3(arg).map(Self::Chamfer))
            .or_else(|| case4(arg).map(Self::Fillet))
    }
}

impl<'a> FromKclValue<'a> for crate::execution::EdgeCut {
    fn from_kcl_val(arg: &'a KclValue) -> Option<Self> {
        let obj = arg.as_object()?;
        let_field_of!(obj, typ "type");
        let tag = Box::new(obj.get("tag").and_then(FromKclValue::from_kcl_val));
        let_field_of!(obj, edge_id "edgeId");
        let_field_of!(obj, id);
        match typ {
            "fillet" => {
                let_field_of!(obj, radius);
                Some(Self::Fillet {
                    edge_id,
                    tag,
                    id,
                    radius,
                })
            }
            "chamfer" => {
                let_field_of!(obj, length);
                Some(Self::Chamfer {
                    id,
                    length,
                    edge_id,
                    tag,
                })
            }
            _ => None,
        }
    }
}

macro_rules! impl_from_kcl_for_vec {
    ($typ:path) => {
        impl<'a> FromKclValue<'a> for Vec<$typ> {
            fn from_kcl_val(arg: &'a KclValue) -> Option<Self> {
                arg.as_array()?
                    .iter()
                    .map(|value| FromKclValue::from_kcl_val(value))
                    .collect::<Option<_>>()
            }
        }
    };
}

impl_from_kcl_for_vec!(FaceTag);
impl_from_kcl_for_vec!(crate::execution::EdgeCut);
impl_from_kcl_for_vec!(crate::execution::Metadata);
impl_from_kcl_for_vec!(super::fillet::EdgeReference);
impl_from_kcl_for_vec!(ExtrudeSurface);

impl<'a> FromKclValue<'a> for SourceRange {
    fn from_kcl_val(arg: &'a KclValue) -> Option<Self> {
        let KclValue::MixedArray { value, meta: _ } = arg else {
            return None;
        };
        if value.len() != 3 {
            return None;
        }
        let v0 = value.first()?;
        let v1 = value.get(1)?;
        let v2 = value.get(2)?;
        Some(SourceRange::new(
            v0.as_usize()?,
            v1.as_usize()?,
            ModuleId::from_usize(v2.as_usize()?),
        ))
    }
}

impl<'a> FromKclValue<'a> for crate::execution::Metadata {
    fn from_kcl_val(arg: &'a KclValue) -> Option<Self> {
        FromKclValue::from_kcl_val(arg).map(|sr| Self { source_range: sr })
    }
}

impl<'a> FromKclValue<'a> for crate::execution::Solid {
    fn from_kcl_val(arg: &'a KclValue) -> Option<Self> {
        arg.as_solid().cloned()
    }
}

impl<'a> FromKclValue<'a> for crate::execution::SolidOrSketchOrImportedGeometry {
    fn from_kcl_val(arg: &'a KclValue) -> Option<Self> {
        match arg {
            KclValue::Solid { value } => Some(Self::SolidSet(vec![(**value).clone()])),
            KclValue::Sketch { value } => Some(Self::SketchSet(vec![(**value).clone()])),
            KclValue::HomArray { value, .. } => {
                let mut solids = vec![];
                let mut sketches = vec![];
                for item in value {
                    match item {
                        KclValue::Solid { value } => solids.push((**value).clone()),
                        KclValue::Sketch { value } => sketches.push((**value).clone()),
                        _ => return None,
                    }
                }
                if !solids.is_empty() {
                    Some(Self::SolidSet(solids))
                } else {
                    Some(Self::SketchSet(sketches))
                }
            }
            KclValue::ImportedGeometry(value) => Some(Self::ImportedGeometry(Box::new(value.clone()))),
            _ => None,
        }
    }
}

impl<'a> FromKclValue<'a> for crate::execution::SolidOrImportedGeometry {
    fn from_kcl_val(arg: &'a KclValue) -> Option<Self> {
        match arg {
            KclValue::Solid { value } => Some(Self::SolidSet(vec![(**value).clone()])),
            KclValue::HomArray { value, .. } => {
                let mut solids = vec![];
                for item in value {
                    match item {
                        KclValue::Solid { value } => solids.push((**value).clone()),
                        _ => return None,
                    }
                }
                Some(Self::SolidSet(solids))
            }
            KclValue::ImportedGeometry(value) => Some(Self::ImportedGeometry(Box::new(value.clone()))),
            _ => None,
        }
    }
}

impl<'a> FromKclValue<'a> for super::sketch::SketchData {
    fn from_kcl_val(arg: &'a KclValue) -> Option<Self> {
        // Order is critical since PlaneData is a subset of Plane.
        let case1 = crate::execution::Plane::from_kcl_val;
        let case2 = super::sketch::PlaneData::from_kcl_val;
        let case3 = crate::execution::Solid::from_kcl_val;
        let case4 = <Vec<Solid>>::from_kcl_val;
        case1(arg)
            .map(Box::new)
            .map(Self::Plane)
            .or_else(|| case2(arg).map(Self::PlaneOrientation))
            .or_else(|| case3(arg).map(Box::new).map(Self::Solid))
            .or_else(|| case4(arg).map(|v| Box::new(v[0].clone())).map(Self::Solid))
    }
}

impl<'a> FromKclValue<'a> for super::fillet::EdgeReference {
    fn from_kcl_val(arg: &'a KclValue) -> Option<Self> {
        let id = arg.as_uuid().map(Self::Uuid);
        let tag = || TagIdentifier::from_kcl_val(arg).map(Box::new).map(Self::Tag);
        id.or_else(tag)
    }
}

impl<'a> FromKclValue<'a> for super::axis_or_reference::Axis2dOrEdgeReference {
    fn from_kcl_val(arg: &'a KclValue) -> Option<Self> {
        let case1 = |arg: &KclValue| {
            let obj = arg.as_object()?;
            let_field_of!(obj, direction);
            let_field_of!(obj, origin);
            Some(Self::Axis { direction, origin })
        };
        let case2 = super::fillet::EdgeReference::from_kcl_val;
        case1(arg).or_else(|| case2(arg).map(Self::Edge))
    }
}

impl<'a> FromKclValue<'a> for super::axis_or_reference::Axis3dOrEdgeReference {
    fn from_kcl_val(arg: &'a KclValue) -> Option<Self> {
        let case1 = |arg: &KclValue| {
            let obj = arg.as_object()?;
            let_field_of!(obj, direction);
            let_field_of!(obj, origin);
            Some(Self::Axis { direction, origin })
        };
        let case2 = super::fillet::EdgeReference::from_kcl_val;
        case1(arg).or_else(|| case2(arg).map(Self::Edge))
    }
}

impl<'a> FromKclValue<'a> for i64 {
    fn from_kcl_val(arg: &'a KclValue) -> Option<Self> {
        match arg {
            KclValue::Number { value, .. } => crate::try_f64_to_i64(*value),
            _ => None,
        }
    }
}

impl<'a> FromKclValue<'a> for &'a str {
    fn from_kcl_val(arg: &'a KclValue) -> Option<Self> {
        let KclValue::String { value, meta: _ } = arg else {
            return None;
        };
        Some(value)
    }
}

impl<'a> FromKclValue<'a> for &'a KclObjectFields {
    fn from_kcl_val(arg: &'a KclValue) -> Option<Self> {
        let KclValue::Object { value, meta: _ } = arg else {
            return None;
        };
        Some(value)
    }
}

impl<'a> FromKclValue<'a> for uuid::Uuid {
    fn from_kcl_val(arg: &'a KclValue) -> Option<Self> {
        let KclValue::Uuid { value, meta: _ } = arg else {
            return None;
        };
        Some(*value)
    }
}

impl<'a> FromKclValue<'a> for u32 {
    fn from_kcl_val(arg: &'a KclValue) -> Option<Self> {
        match arg {
            KclValue::Number { value, .. } => crate::try_f64_to_u32(*value),
            _ => None,
        }
    }
}

impl<'a> FromKclValue<'a> for NonZeroU32 {
    fn from_kcl_val(arg: &'a KclValue) -> Option<Self> {
        u32::from_kcl_val(arg).and_then(|x| x.try_into().ok())
    }
}

impl<'a> FromKclValue<'a> for u64 {
    fn from_kcl_val(arg: &'a KclValue) -> Option<Self> {
        match arg {
            KclValue::Number { value, .. } => crate::try_f64_to_u64(*value),
            _ => None,
        }
    }
}

impl<'a> FromKclValue<'a> for TyF64 {
    fn from_kcl_val(arg: &'a KclValue) -> Option<Self> {
        match arg {
            KclValue::Number { value, ty, .. } => Some(TyF64::new(*value, ty.clone())),
            _ => None,
        }
    }
}

impl<'a> FromKclValue<'a> for [TyF64; 2] {
    fn from_kcl_val(arg: &'a KclValue) -> Option<Self> {
        match arg {
            KclValue::MixedArray { value, meta: _ } | KclValue::HomArray { value, .. } => {
                if value.len() != 2 {
                    return None;
                }
                let v0 = value.first()?;
                let v1 = value.get(1)?;
                let array = [v0.as_ty_f64()?, v1.as_ty_f64()?];
                Some(array)
            }
            _ => None,
        }
    }
}

impl<'a> FromKclValue<'a> for [TyF64; 3] {
    fn from_kcl_val(arg: &'a KclValue) -> Option<Self> {
        match arg {
            KclValue::MixedArray { value, meta: _ } | KclValue::HomArray { value, .. } => {
                if value.len() != 3 {
                    return None;
                }
                let v0 = value.first()?;
                let v1 = value.get(1)?;
                let v2 = value.get(2)?;
                let array = [v0.as_ty_f64()?, v1.as_ty_f64()?, v2.as_ty_f64()?];
                Some(array)
            }
            _ => None,
        }
    }
}

impl<'a> FromKclValue<'a> for Sketch {
    fn from_kcl_val(arg: &'a KclValue) -> Option<Self> {
        let KclValue::Sketch { value } = arg else {
            return None;
        };
        Some(value.as_ref().to_owned())
    }
}

impl<'a> FromKclValue<'a> for Helix {
    fn from_kcl_val(arg: &'a KclValue) -> Option<Self> {
        let KclValue::Helix { value } = arg else {
            return None;
        };
        Some(value.as_ref().to_owned())
    }
}

impl<'a> FromKclValue<'a> for SweepPath {
    fn from_kcl_val(arg: &'a KclValue) -> Option<Self> {
        let case1 = Sketch::from_kcl_val;
        let case2 = <Vec<Sketch>>::from_kcl_val;
        let case3 = Helix::from_kcl_val;
        case1(arg)
            .map(Self::Sketch)
            .or_else(|| case2(arg).map(|arg0: Vec<Sketch>| Self::Sketch(arg0[0].clone())))
            .or_else(|| case3(arg).map(|arg0: Helix| Self::Helix(Box::new(arg0))))
    }
}
impl<'a> FromKclValue<'a> for String {
    fn from_kcl_val(arg: &'a KclValue) -> Option<Self> {
        let KclValue::String { value, meta: _ } = arg else {
            return None;
        };
        Some(value.to_owned())
    }
}
impl<'a> FromKclValue<'a> for crate::parsing::ast::types::KclNone {
    fn from_kcl_val(arg: &'a KclValue) -> Option<Self> {
        let KclValue::KclNone { value, meta: _ } = arg else {
            return None;
        };
        Some(value.to_owned())
    }
}
impl<'a> FromKclValue<'a> for bool {
    fn from_kcl_val(arg: &'a KclValue) -> Option<Self> {
        let KclValue::Bool { value, meta: _ } = arg else {
            return None;
        };
        Some(*value)
    }
}

impl<'a> FromKclValue<'a> for Box<Solid> {
    fn from_kcl_val(arg: &'a KclValue) -> Option<Self> {
        let KclValue::Solid { value } = arg else {
            return None;
        };
        Some(value.to_owned())
    }
}

impl<'a> FromKclValue<'a> for Vec<Solid> {
    fn from_kcl_val(arg: &'a KclValue) -> Option<Self> {
        let KclValue::HomArray { value, .. } = arg else {
            return None;
        };
        value.iter().map(Solid::from_kcl_val).collect()
    }
}

impl<'a> FromKclValue<'a> for Vec<Sketch> {
    fn from_kcl_val(arg: &'a KclValue) -> Option<Self> {
        let KclValue::HomArray { value, .. } = arg else {
            return None;
        };
        value.iter().map(Sketch::from_kcl_val).collect()
    }
}

impl<'a> FromKclValue<'a> for &'a FunctionSource {
    fn from_kcl_val(arg: &'a KclValue) -> Option<Self> {
        arg.get_function()
    }
}

impl<'a> FromKclValue<'a> for SketchOrSurface {
    fn from_kcl_val(arg: &'a KclValue) -> Option<Self> {
        match arg {
            KclValue::Sketch { value: sg } => Some(Self::Sketch(sg.to_owned())),
            KclValue::Plane { value } => Some(Self::SketchSurface(SketchSurface::Plane(value.clone()))),
            KclValue::Face { value } => Some(Self::SketchSurface(SketchSurface::Face(value.clone()))),
            _ => None,
        }
    }
}
impl<'a> FromKclValue<'a> for SketchSurface {
    fn from_kcl_val(arg: &'a KclValue) -> Option<Self> {
        match arg {
            KclValue::Plane { value } => Some(Self::Plane(value.clone())),
            KclValue::Face { value } => Some(Self::Face(value.clone())),
            _ => None,
        }
    }
}

impl From<Args> for Metadata {
    fn from(value: Args) -> Self {
        Self {
            source_range: value.source_range,
        }
    }
}

impl From<Args> for Vec<Metadata> {
    fn from(value: Args) -> Self {
        vec![Metadata {
            source_range: value.source_range,
        }]
    }
}<|MERGE_RESOLUTION|>--- conflicted
+++ resolved
@@ -615,55 +615,6 @@
         Ok(numbers)
     }
 
-<<<<<<< HEAD
-    pub(crate) fn get_data_and_sketch_surface(&self) -> Result<([TyF64; 2], SketchSurface, Option<TagNode>), KclError> {
-        FromArgs::from_args(self, 0)
-=======
-    pub(crate) fn get_sketches(&self, exec_state: &mut ExecState) -> Result<(Vec<Sketch>, Sketch), KclError> {
-        let Some(arg0) = self.args.first() else {
-            return Err(KclError::Semantic(KclErrorDetails {
-                message: "Expected a sketch argument".to_owned(),
-                source_ranges: vec![self.source_range],
-            }));
-        };
-        let sarg = arg0.value.coerce(&RuntimeType::sketches(), exec_state).map_err(|_| {
-            KclError::Type(KclErrorDetails {
-                message: format!(
-                    "Expected an array of sketches, found {}",
-                    arg0.value.human_friendly_type()
-                ),
-                source_ranges: vec![self.source_range],
-            })
-        })?;
-        let sketches = match sarg {
-            KclValue::HomArray { value, .. } => value.iter().map(|v| v.as_sketch().unwrap().clone()).collect(),
-            _ => unreachable!(),
-        };
-
-        let Some(arg1) = self.args.get(1) else {
-            return Err(KclError::Semantic(KclErrorDetails {
-                message: "Expected a second sketch argument".to_owned(),
-                source_ranges: vec![self.source_range],
-            }));
-        };
-        let sarg = arg1
-            .value
-            .coerce(&RuntimeType::Primitive(PrimitiveType::Sketch), exec_state)
-            .map_err(|_| {
-                KclError::Type(KclErrorDetails {
-                    message: format!("Expected a sketch, found {}", arg1.value.human_friendly_type()),
-                    source_ranges: vec![self.source_range],
-                })
-            })?;
-        let sketch = match sarg {
-            KclValue::Sketch { value } => *value,
-            _ => unreachable!(),
-        };
-
-        Ok((sketches, sketch))
->>>>>>> ffbe20b5
-    }
-
     pub(crate) async fn get_adjacent_face_to_tag(
         &self,
         exec_state: &mut ExecState,
