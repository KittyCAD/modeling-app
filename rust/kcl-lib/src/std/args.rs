--- conflicted
+++ resolved
@@ -704,14 +704,6 @@
         FromArgs::from_args(self, 0)
     }
 
-<<<<<<< HEAD
-    pub(crate) fn get_data_and_solid(&self, exec_state: &mut ExecState) -> Result<(TyF64, Box<Solid>), KclError> {
-        let data = FromArgs::from_args(self, 0)?;
-=======
-    pub(crate) fn get_data_and_sketch_surface(&self) -> Result<([TyF64; 2], SketchSurface, Option<TagNode>), KclError> {
-        FromArgs::from_args(self, 0)
-    }
-
     pub(crate) fn get_length_and_solid(&self, exec_state: &mut ExecState) -> Result<(TyF64, Box<Solid>), KclError> {
         let Some(arg0) = self.args.first() else {
             return Err(KclError::Semantic(KclErrorDetails {
@@ -730,7 +722,6 @@
         })?;
         let data = TyF64::from_kcl_val(&val0).unwrap();
 
->>>>>>> b7385d5f
         let Some(arg1) = self.args.get(1) else {
             return Err(KclError::Semantic(KclErrorDetails {
                 message: "Expected a solid for second argument".to_owned(),
