--- conflicted
+++ resolved
@@ -666,14 +666,6 @@
         FromArgs::from_args(self, 0)
     }
 
-<<<<<<< HEAD
-    pub(crate) fn get_tag_to_number_sketch(&self) -> Result<(TagIdentifier, TyF64, Sketch), KclError> {
-=======
-    pub(crate) fn get_data_and_sketch_surface(&self) -> Result<([TyF64; 2], SketchSurface, Option<TagNode>), KclError> {
->>>>>>> b02dbd4f
-        FromArgs::from_args(self, 0)
-    }
-
     pub(crate) async fn get_adjacent_face_to_tag(
         &self,
         exec_state: &mut ExecState,
