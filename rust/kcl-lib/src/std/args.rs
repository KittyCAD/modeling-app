use std::num::NonZeroU32;

use anyhow::Result;
use indexmap::IndexMap;
use kcmc::{
    websocket::{ModelingCmdReq, OkWebSocketResponseData},
    ModelingCmd,
};
use kittycad_modeling_cmds as kcmc;
use schemars::JsonSchema;
use serde::Serialize;

use crate::{
    errors::{KclError, KclErrorDetails},
    execution::{
        kcl_value::FunctionSource,
        types::{NumericType, PrimitiveType, RuntimeType, UnitAngle, UnitLen, UnitType},
        ExecState, ExecutorContext, ExtrudeSurface, Helix, KclObjectFields, KclValue, Metadata, Sketch, SketchSurface,
        Solid, TagIdentifier,
    },
    parsing::ast::types::TagNode,
    source_range::SourceRange,
    std::{
        shapes::{PolygonType, SketchOrSurface},
        sketch::FaceTag,
        sweep::SweepPath,
    },
    ModuleId,
};

const ERROR_STRING_SKETCH_TO_SOLID_HELPER: &str =
    "You can convert a sketch (2D) into a Solid (3D) by calling a function like `extrude` or `revolve`";

#[derive(Debug, Clone)]
pub struct Arg {
    /// The evaluated argument.
    pub value: KclValue,
    /// The source range of the unevaluated argument.
    pub source_range: SourceRange,
}

impl Arg {
    pub fn new(value: KclValue, source_range: SourceRange) -> Self {
        Self { value, source_range }
    }

    pub fn synthetic(value: KclValue) -> Self {
        Self {
            value,
            source_range: SourceRange::synthetic(),
        }
    }

    pub fn source_ranges(&self) -> Vec<SourceRange> {
        vec![self.source_range]
    }
}

#[derive(Debug, Clone, Default)]
pub struct KwArgs {
    /// Unlabeled keyword args. Currently only the first arg can be unlabeled.
    pub unlabeled: Option<Arg>,
    /// Labeled args.
    pub labeled: IndexMap<String, Arg>,
}

impl KwArgs {
    /// How many arguments are there?
    pub fn len(&self) -> usize {
        self.labeled.len() + if self.unlabeled.is_some() { 1 } else { 0 }
    }
    /// Are there no arguments?
    pub fn is_empty(&self) -> bool {
        self.labeled.len() == 0 && self.unlabeled.is_none()
    }
}

#[derive(Debug, Clone, Serialize, PartialEq, ts_rs::TS)]
#[ts(export)]
#[serde(rename_all = "camelCase")]
pub struct TyF64 {
    pub n: f64,
    pub ty: NumericType,
}

impl TyF64 {
    pub fn new(n: f64, ty: NumericType) -> Self {
        Self { n, ty }
    }

    pub fn to_mm(&self) -> f64 {
        self.to_length_units(UnitLen::Mm)
    }

    pub fn to_length_units(&self, units: UnitLen) -> f64 {
        let len = match &self.ty {
            NumericType::Default { len, .. } => *len,
            NumericType::Known(UnitType::Length(len)) => *len,
            t => unreachable!("expected length, found {t:?}"),
        };

        assert_ne!(len, UnitLen::Unknown);

        len.adjust_to(self.n, units).0
    }

    pub fn to_degrees(&self) -> f64 {
        let angle = match self.ty {
            NumericType::Default { angle, .. } => angle,
            NumericType::Known(UnitType::Angle(angle)) => angle,
            _ => unreachable!(),
        };

        assert_ne!(angle, UnitAngle::Unknown);

        angle.adjust_to(self.n, UnitAngle::Degrees).0
    }

    pub fn count(n: f64) -> Self {
        Self {
            n,
            ty: NumericType::count(),
        }
    }

    pub fn map_value(mut self, n: f64) -> Self {
        self.n = n;
        self
    }
}

impl JsonSchema for TyF64 {
    fn schema_name() -> String {
        "TyF64".to_string()
    }

    fn json_schema(gen: &mut schemars::gen::SchemaGenerator) -> schemars::schema::Schema {
        gen.subschema_for::<f64>()
    }
}

#[derive(Debug, Clone)]
pub struct Args {
    /// Positional args.
    pub args: Vec<Arg>,
    /// Keyword arguments
    pub kw_args: KwArgs,
    pub source_range: SourceRange,
    pub ctx: ExecutorContext,
    /// If this call happens inside a pipe (|>) expression, this holds the LHS of that |>.
    /// Otherwise it's None.
    pipe_value: Option<Arg>,
}

impl Args {
    pub fn new(args: Vec<Arg>, source_range: SourceRange, ctx: ExecutorContext, pipe_value: Option<Arg>) -> Self {
        Self {
            args,
            kw_args: Default::default(),
            source_range,
            ctx,
            pipe_value,
        }
    }

    /// Collect the given keyword arguments.
    pub fn new_kw(kw_args: KwArgs, source_range: SourceRange, ctx: ExecutorContext, pipe_value: Option<Arg>) -> Self {
        Self {
            args: Default::default(),
            kw_args,
            source_range,
            ctx,
            pipe_value,
        }
    }

    /// Get a keyword argument. If not set, returns None.
    pub(crate) fn get_kw_arg_opt<'a, T>(&'a self, label: &str) -> Result<Option<T>, KclError>
    where
        T: FromKclValue<'a>,
    {
        let Some(arg) = self.kw_args.labeled.get(label) else {
            return Ok(None);
        };
        if let KclValue::KclNone { .. } = arg.value {
            // It is set, but it's an optional parameter that wasn't provided.
            return Ok(None);
        }

        T::from_kcl_val(&arg.value).map(Some).ok_or_else(|| {
            KclError::Type(KclErrorDetails {
                source_ranges: vec![self.source_range],
                message: format!(
                    "The arg {label} was given, but it was the wrong type. It should be type {} but it was {}",
                    tynm::type_name::<T>(),
                    arg.value.human_friendly_type(),
                ),
            })
        })
    }

    pub(crate) fn get_kw_arg_opt_typed<T>(
        &self,
        label: &str,
        ty: &RuntimeType,
        exec_state: &mut ExecState,
    ) -> Result<Option<T>, KclError>
    where
        T: for<'a> FromKclValue<'a>,
    {
        if self.kw_args.labeled.get(label).is_none() {
            return Ok(None);
        };

        self.get_kw_arg_typed(label, ty, exec_state).map(Some)
    }

    /// Get a keyword argument. If not set, returns Err.
    pub(crate) fn get_kw_arg<'a, T>(&'a self, label: &str) -> Result<T, KclError>
    where
        T: FromKclValue<'a>,
    {
        self.get_kw_arg_opt(label)?.ok_or_else(|| {
            KclError::Semantic(KclErrorDetails {
                source_ranges: vec![self.source_range],
                message: format!("This function requires a keyword argument '{label}'"),
            })
        })
    }

    pub(crate) fn get_kw_arg_typed<T>(
        &self,
        label: &str,
        ty: &RuntimeType,
        exec_state: &mut ExecState,
    ) -> Result<T, KclError>
    where
        T: for<'a> FromKclValue<'a>,
    {
        let Some(arg) = self.kw_args.labeled.get(label) else {
            return Err(KclError::Semantic(KclErrorDetails {
                source_ranges: vec![self.source_range],
                message: format!("This function requires a keyword argument '{label}'"),
            }));
        };

        let arg = arg.value.coerce(ty, exec_state).map_err(|_| {
            let actual_type_name = arg.value.human_friendly_type();
            let msg_base = format!(
                "This function expected the input argument to be {} but it's actually of type {actual_type_name}",
                ty.human_friendly_type(),
            );
            let suggestion = match (ty, actual_type_name) {
                (RuntimeType::Primitive(PrimitiveType::Solid), "Sketch") => Some(ERROR_STRING_SKETCH_TO_SOLID_HELPER),
                (RuntimeType::Array(t, _), "Sketch") if **t == RuntimeType::Primitive(PrimitiveType::Solid) => {
                    Some(ERROR_STRING_SKETCH_TO_SOLID_HELPER)
                }
                _ => None,
            };
            let mut message = match suggestion {
                None => msg_base,
                Some(sugg) => format!("{msg_base}. {sugg}"),
            };
            if message.contains("one or more Solids or imported geometry but it's actually of type Sketch") {
                message = format!("{message}. {ERROR_STRING_SKETCH_TO_SOLID_HELPER}");
            }
            KclError::Semantic(KclErrorDetails {
                source_ranges: arg.source_ranges(),
                message,
            })
        })?;

        // TODO unnecessary cloning
        Ok(T::from_kcl_val(&arg).unwrap())
    }

    /// Get a labelled keyword arg, check it's an array, and return all items in the array
    /// plus their source range.
    pub(crate) fn kw_arg_array_and_source<'a, T>(&'a self, label: &str) -> Result<Vec<(T, SourceRange)>, KclError>
    where
        T: FromKclValue<'a>,
    {
        let Some(arg) = self.kw_args.labeled.get(label) else {
            let err = KclError::Semantic(KclErrorDetails {
                source_ranges: vec![self.source_range],
                message: format!("This function requires a keyword argument '{label}'"),
            });
            return Err(err);
        };
        let Some(array) = arg.value.as_array() else {
            let err = KclError::Semantic(KclErrorDetails {
                source_ranges: vec![arg.source_range],
                message: format!(
                    "Expected an array of {} but found {}",
                    tynm::type_name::<T>(),
                    arg.value.human_friendly_type()
                ),
            });
            return Err(err);
        };
        array
            .iter()
            .map(|item| {
                let source = SourceRange::from(item);
                let val = FromKclValue::from_kcl_val(item).ok_or_else(|| {
                    KclError::Semantic(KclErrorDetails {
                        source_ranges: arg.source_ranges(),
                        message: format!(
                            "Expected a {} but found {}",
                            tynm::type_name::<T>(),
                            arg.value.human_friendly_type()
                        ),
                    })
                })?;
                Ok((val, source))
            })
            .collect::<Result<Vec<_>, _>>()
    }

    /// Get the unlabeled keyword argument. If not set, returns None.
    pub(crate) fn unlabeled_kw_arg_unconverted(&self) -> Option<&Arg> {
        self.kw_args
            .unlabeled
            .as_ref()
            .or(self.args.first())
            .or(self.pipe_value.as_ref())
    }

    /// Get the unlabeled keyword argument. If not set, returns Err.  If it
    /// can't be converted to the given type, returns Err.
    pub(crate) fn get_unlabeled_kw_arg<'a, T>(&'a self, label: &str) -> Result<T, KclError>
    where
        T: FromKclValue<'a>,
    {
        let arg = self
            .unlabeled_kw_arg_unconverted()
            .ok_or(KclError::Semantic(KclErrorDetails {
                source_ranges: vec![self.source_range],
                message: format!("This function requires a value for the special unlabeled first parameter, '{label}'"),
            }))?;

        T::from_kcl_val(&arg.value).ok_or_else(|| {
            let expected_type_name = tynm::type_name::<T>();
            let actual_type_name = arg.value.human_friendly_type();
            let message = format!("This function expected the input argument to be of type {expected_type_name} but it's actually of type {actual_type_name}");
            KclError::Semantic(KclErrorDetails {
                source_ranges: arg.source_ranges(),
                message,
            })
        })
    }

    /// Get the unlabeled keyword argument. If not set, returns Err. If it
    /// can't be converted to the given type, returns Err.
    pub(crate) fn get_unlabeled_kw_arg_typed<T>(
        &self,
        label: &str,
        ty: &RuntimeType,
        exec_state: &mut ExecState,
    ) -> Result<T, KclError>
    where
        T: for<'a> FromKclValue<'a>,
    {
        let arg = self
            .unlabeled_kw_arg_unconverted()
            .ok_or(KclError::Semantic(KclErrorDetails {
                source_ranges: vec![self.source_range],
                message: format!("This function requires a value for the special unlabeled first parameter, '{label}'"),
            }))?;

        let arg = arg.value.coerce(ty, exec_state).map_err(|_| {
            let actual_type_name = arg.value.human_friendly_type();
            let msg_base = format!(
                "This function expected the input argument to be {} but it's actually of type {actual_type_name}",
                ty.human_friendly_type(),
            );
            let suggestion = match (ty, actual_type_name) {
                (RuntimeType::Primitive(PrimitiveType::Solid), "Sketch") => Some(ERROR_STRING_SKETCH_TO_SOLID_HELPER),
                (RuntimeType::Array(ty, _), "Sketch") if **ty == RuntimeType::Primitive(PrimitiveType::Solid) => {
                    Some(ERROR_STRING_SKETCH_TO_SOLID_HELPER)
                }
                _ => None,
            };
            let mut message = match suggestion {
                None => msg_base,
                Some(sugg) => format!("{msg_base}. {sugg}"),
            };

            if message.contains("one or more Solids or imported geometry but it's actually of type Sketch") {
                message = format!("{message}. {ERROR_STRING_SKETCH_TO_SOLID_HELPER}");
            }
            KclError::Semantic(KclErrorDetails {
                source_ranges: arg.source_ranges(),
                message,
            })
        })?;

        // TODO unnecessary cloning
        Ok(T::from_kcl_val(&arg).unwrap())
    }

    // Add a modeling command to the batch but don't fire it right away.
    pub(crate) async fn batch_modeling_cmd(
        &self,
        id: uuid::Uuid,
        cmd: ModelingCmd,
    ) -> Result<(), crate::errors::KclError> {
        self.ctx.engine.batch_modeling_cmd(id, self.source_range, &cmd).await
    }

    // Add multiple modeling commands to the batch but don't fire them right away.
    pub(crate) async fn batch_modeling_cmds(&self, cmds: &[ModelingCmdReq]) -> Result<(), crate::errors::KclError> {
        self.ctx.engine.batch_modeling_cmds(self.source_range, cmds).await
    }

    // Add a modeling commandSolid> to the batch that gets executed at the end of the file.
    // This is good for something like fillet or chamfer where the engine would
    // eat the path id if we executed it right away.
    pub(crate) async fn batch_end_cmd(&self, id: uuid::Uuid, cmd: ModelingCmd) -> Result<(), crate::errors::KclError> {
        self.ctx.engine.batch_end_cmd(id, self.source_range, &cmd).await
    }

    /// Send the modeling cmd and wait for the response.
    pub(crate) async fn send_modeling_cmd(
        &self,
        id: uuid::Uuid,
        cmd: ModelingCmd,
    ) -> Result<OkWebSocketResponseData, KclError> {
        self.ctx.engine.send_modeling_cmd(id, self.source_range, &cmd).await
    }

    fn get_tag_info_from_memory<'a, 'e>(
        &'a self,
        exec_state: &'e mut ExecState,
        tag: &'a TagIdentifier,
    ) -> Result<&'e crate::execution::TagEngineInfo, KclError> {
        if let (epoch, KclValue::TagIdentifier(t)) =
            exec_state.stack().get_from_call_stack(&tag.value, self.source_range)?
        {
            let info = t.get_info(epoch).ok_or_else(|| {
                KclError::Type(KclErrorDetails {
                    message: format!("Tag `{}` does not have engine info", tag.value),
                    source_ranges: vec![self.source_range],
                })
            })?;
            Ok(info)
        } else {
            Err(KclError::Type(KclErrorDetails {
                message: format!("Tag `{}` does not exist", tag.value),
                source_ranges: vec![self.source_range],
            }))
        }
    }

    pub(crate) fn get_tag_engine_info<'a, 'e>(
        &'a self,
        exec_state: &'e mut ExecState,
        tag: &'a TagIdentifier,
    ) -> Result<&'a crate::execution::TagEngineInfo, KclError>
    where
        'e: 'a,
    {
        if let Some(info) = tag.get_cur_info() {
            return Ok(info);
        }

        self.get_tag_info_from_memory(exec_state, tag)
    }

    fn get_tag_engine_info_check_surface<'a, 'e>(
        &'a self,
        exec_state: &'e mut ExecState,
        tag: &'a TagIdentifier,
    ) -> Result<&'a crate::execution::TagEngineInfo, KclError>
    where
        'e: 'a,
    {
        if let Some(info) = tag.get_cur_info() {
            if info.surface.is_some() {
                return Ok(info);
            }
        }

        self.get_tag_info_from_memory(exec_state, tag)
    }

    /// Flush just the fillets and chamfers for this specific SolidSet.
    #[allow(clippy::vec_box)]
    pub(crate) async fn flush_batch_for_solids(
        &self,
        exec_state: &mut ExecState,
        solids: &[Solid],
    ) -> Result<(), KclError> {
        // Make sure we don't traverse sketches more than once.
        let mut traversed_sketches = Vec::new();

        // Collect all the fillet/chamfer ids for the solids.
        let mut ids = Vec::new();
        for solid in solids {
            // We need to traverse the solids that share the same sketch.
            let sketch_id = solid.sketch.id;
            if !traversed_sketches.contains(&sketch_id) {
                // Find all the solids on the same shared sketch.
                ids.extend(
                    exec_state
                        .stack()
                        .walk_call_stack()
                        .filter(|v| matches!(v, KclValue::Solid { value } if value.sketch.id == sketch_id))
                        .flat_map(|v| match v {
                            KclValue::Solid { value } => value.get_all_edge_cut_ids(),
                            _ => unreachable!(),
                        }),
                );
                traversed_sketches.push(sketch_id);
            }

            ids.extend(solid.get_all_edge_cut_ids());
        }

        // We can return early if there are no fillets or chamfers.
        if ids.is_empty() {
            return Ok(());
        }

        // We want to move these fillets and chamfers from batch_end to batch so they get executed
        // before what ever we call next.
        for id in ids {
            // Pop it off the batch_end and add it to the batch.
            let Some(item) = self.ctx.engine.batch_end().write().await.shift_remove(&id) else {
                // It might be in the batch already.
                continue;
            };
            // Add it to the batch.
            self.ctx.engine.batch().write().await.push(item);
        }

        // Run flush.
        // Yes, we do need to actually flush the batch here, or references will fail later.
        self.ctx.engine.flush_batch(false, self.source_range).await?;

        Ok(())
    }

    pub(crate) fn make_user_val_from_point(&self, p: [TyF64; 2]) -> Result<KclValue, KclError> {
        let meta = Metadata {
            source_range: self.source_range,
        };
        let x = KclValue::Number {
            value: p[0].n,
            meta: vec![meta],
            ty: p[0].ty.clone(),
        };
        let y = KclValue::Number {
            value: p[1].n,
            meta: vec![meta],
            ty: p[1].ty.clone(),
        };
        Ok(KclValue::MixedArray {
            value: vec![x, y],
            meta: vec![meta],
        })
    }

    pub(super) fn make_user_val_from_f64_with_type(&self, f: TyF64) -> KclValue {
        KclValue::from_number_with_type(
            f.n,
            f.ty,
            vec![Metadata {
                source_range: self.source_range,
            }],
        )
    }

    pub(crate) fn get_number_with_type(&self) -> Result<TyF64, KclError> {
        FromArgs::from_args(self, 0)
    }

    pub(crate) fn get_number_typed(&self, ty: &RuntimeType, exec_state: &mut ExecState) -> Result<f64, KclError> {
        let Some(arg) = self.args.first() else {
            return Err(KclError::Semantic(KclErrorDetails {
                message: "Expected an argument".to_owned(),
                source_ranges: vec![self.source_range],
            }));
        };

        arg.value.coerce(ty, exec_state).map_err(|_| {
            let actual_type_name = arg.value.human_friendly_type();
            let message = format!(
                "This function expected the input argument to be {} but it's actually of type {actual_type_name}",
                ty.human_friendly_type(),
            );
            KclError::Semantic(KclErrorDetails {
                source_ranges: arg.source_ranges(),
                message,
            })
        })?;

        Ok(TyF64::from_kcl_val(&arg.value).unwrap().n)
    }

    pub(crate) fn get_number_array_with_types(&self) -> Result<Vec<TyF64>, KclError> {
        let numbers = self
            .args
            .iter()
            .map(|arg| {
                let Some(num) = <TyF64>::from_kcl_val(&arg.value) else {
                    return Err(KclError::Semantic(KclErrorDetails {
                        source_ranges: arg.source_ranges(),
                        message: format!("Expected a number but found {}", arg.value.human_friendly_type()),
                    }));
                };
                Ok(num)
            })
            .collect::<Result<_, _>>()?;
        Ok(numbers)
    }

    pub(crate) fn get_hypotenuse_leg(&self) -> Result<(f64, f64, NumericType), KclError> {
        let numbers = self.get_number_array_with_types()?;

        if numbers.len() != 2 {
            return Err(KclError::Type(KclErrorDetails {
                message: format!("Expected a number array of length 2, found `{:?}`", numbers),
                source_ranges: vec![self.source_range],
            }));
        }

        let mut numbers = numbers.into_iter();
        let a = numbers.next().unwrap();
        let b = numbers.next().unwrap();
        Ok(NumericType::combine_eq_coerce(a, b))
    }

    pub(crate) fn get_sketches(&self, exec_state: &mut ExecState) -> Result<(Vec<Sketch>, Sketch), KclError> {
        let Some(arg0) = self.args.first() else {
            return Err(KclError::Semantic(KclErrorDetails {
                message: "Expected a sketch argument".to_owned(),
                source_ranges: vec![self.source_range],
            }));
        };
        let sarg = arg0.value.coerce(&RuntimeType::sketches(), exec_state).map_err(|_| {
            KclError::Type(KclErrorDetails {
                message: format!(
                    "Expected an array of sketches, found {}",
                    arg0.value.human_friendly_type()
                ),
                source_ranges: vec![self.source_range],
            })
        })?;
        let sketches = match sarg {
            KclValue::HomArray { value, .. } => value.iter().map(|v| v.as_sketch().unwrap().clone()).collect(),
            _ => unreachable!(),
        };

        let Some(arg1) = self.args.get(1) else {
            return Err(KclError::Semantic(KclErrorDetails {
                message: "Expected a second sketch argument".to_owned(),
                source_ranges: vec![self.source_range],
            }));
        };
        let sarg = arg1
            .value
            .coerce(&RuntimeType::Primitive(PrimitiveType::Sketch), exec_state)
            .map_err(|_| {
                KclError::Type(KclErrorDetails {
                    message: format!("Expected a sketch, found {}", arg1.value.human_friendly_type()),
                    source_ranges: vec![self.source_range],
                })
            })?;
        let sketch = match sarg {
            KclValue::Sketch { value } => *value,
            _ => unreachable!(),
        };

        Ok((sketches, sketch))
    }

    pub(crate) fn get_data<'a, T>(&'a self) -> Result<T, KclError>
    where
        T: FromArgs<'a>,
    {
        FromArgs::from_args(self, 0)
    }

<<<<<<< HEAD
    pub(crate) fn get_length_and_solid(&self, exec_state: &mut ExecState) -> Result<(TyF64, Box<Solid>), KclError> {
        let Some(arg0) = self.args.first() else {
            return Err(KclError::Semantic(KclErrorDetails {
                message: "Expected a `number(Length)` for first argument".to_owned(),
                source_ranges: vec![self.source_range],
            }));
        };
        let val0 = arg0.value.coerce(&RuntimeType::length(), exec_state).map_err(|_| {
            KclError::Type(KclErrorDetails {
                message: format!(
                    "Expected a `number(Length)` for first argument, found {}",
                    arg0.value.human_friendly_type()
                ),
                source_ranges: vec![self.source_range],
            })
        })?;
        let data = TyF64::from_kcl_val(&val0).unwrap();

        let Some(arg1) = self.args.get(1) else {
            return Err(KclError::Semantic(KclErrorDetails {
                message: "Expected a solid for second argument".to_owned(),
                source_ranges: vec![self.source_range],
            }));
        };
        let sarg = arg1
            .value
            .coerce(&RuntimeType::Primitive(PrimitiveType::Solid), exec_state)
            .map_err(|_| {
                KclError::Type(KclErrorDetails {
                    message: format!(
                        "Expected a solid for second argument, found {}",
                        arg1.value.human_friendly_type()
                    ),
                    source_ranges: vec![self.source_range],
                })
            })?;
        let solid = match sarg {
            KclValue::Solid { value } => value,
            _ => unreachable!(),
        };
        Ok((data, solid))
=======
    pub(crate) fn get_data_and_sketch_surface(&self) -> Result<([TyF64; 2], SketchSurface, Option<TagNode>), KclError> {
        FromArgs::from_args(self, 0)
>>>>>>> 45e17c50
    }

    pub(crate) fn get_tag_to_number_sketch(&self) -> Result<(TagIdentifier, TyF64, Sketch), KclError> {
        FromArgs::from_args(self, 0)
    }

    pub(crate) async fn get_adjacent_face_to_tag(
        &self,
        exec_state: &mut ExecState,
        tag: &TagIdentifier,
        must_be_planar: bool,
    ) -> Result<uuid::Uuid, KclError> {
        if tag.value.is_empty() {
            return Err(KclError::Type(KclErrorDetails {
                message: "Expected a non-empty tag for the face".to_string(),
                source_ranges: vec![self.source_range],
            }));
        }

        let engine_info = self.get_tag_engine_info_check_surface(exec_state, tag)?;

        let surface = engine_info.surface.as_ref().ok_or_else(|| {
            KclError::Type(KclErrorDetails {
                message: format!("Tag `{}` does not have a surface", tag.value),
                source_ranges: vec![self.source_range],
            })
        })?;

        if let Some(face_from_surface) = match surface {
            ExtrudeSurface::ExtrudePlane(extrude_plane) => {
                if let Some(plane_tag) = &extrude_plane.tag {
                    if plane_tag.name == tag.value {
                        Some(Ok(extrude_plane.face_id))
                    } else {
                        None
                    }
                } else {
                    None
                }
            }
            // The must be planar check must be called before the arc check.
            ExtrudeSurface::ExtrudeArc(_) if must_be_planar => Some(Err(KclError::Type(KclErrorDetails {
                message: format!("Tag `{}` is a non-planar surface", tag.value),
                source_ranges: vec![self.source_range],
            }))),
            ExtrudeSurface::ExtrudeArc(extrude_arc) => {
                if let Some(arc_tag) = &extrude_arc.tag {
                    if arc_tag.name == tag.value {
                        Some(Ok(extrude_arc.face_id))
                    } else {
                        None
                    }
                } else {
                    None
                }
            }
            ExtrudeSurface::Chamfer(chamfer) => {
                if let Some(chamfer_tag) = &chamfer.tag {
                    if chamfer_tag.name == tag.value {
                        Some(Ok(chamfer.face_id))
                    } else {
                        None
                    }
                } else {
                    None
                }
            }
            // The must be planar check must be called before the fillet check.
            ExtrudeSurface::Fillet(_) if must_be_planar => Some(Err(KclError::Type(KclErrorDetails {
                message: format!("Tag `{}` is a non-planar surface", tag.value),
                source_ranges: vec![self.source_range],
            }))),
            ExtrudeSurface::Fillet(fillet) => {
                if let Some(fillet_tag) = &fillet.tag {
                    if fillet_tag.name == tag.value {
                        Some(Ok(fillet.face_id))
                    } else {
                        None
                    }
                } else {
                    None
                }
            }
        } {
            return face_from_surface;
        }

        // If we still haven't found the face, return an error.
        Err(KclError::Type(KclErrorDetails {
            message: format!("Expected a face with the tag `{}`", tag.value),
            source_ranges: vec![self.source_range],
        }))
    }
}

/// Types which impl this trait can be read out of the `Args` passed into a KCL function.
pub trait FromArgs<'a>: Sized {
    /// Get this type from the args passed into a KCL function, at the given index in the argument list.
    fn from_args(args: &'a Args, index: usize) -> Result<Self, KclError>;
}

/// Types which impl this trait can be extracted from a `KclValue`.
pub trait FromKclValue<'a>: Sized {
    /// Try to convert a KclValue into this type.
    fn from_kcl_val(arg: &'a KclValue) -> Option<Self>;
}

impl<'a> FromArgs<'a> for Vec<KclValue> {
    fn from_args(args: &'a Args, i: usize) -> Result<Self, KclError> {
        let Some(arg) = args.args.get(i) else {
            return Err(KclError::Semantic(KclErrorDetails {
                message: format!("Expected an argument at index {i}"),
                source_ranges: vec![args.source_range],
            }));
        };
        let KclValue::MixedArray { value: array, meta: _ } = &arg.value else {
            let message = format!("Expected an array but found {}", arg.value.human_friendly_type());
            return Err(KclError::Type(KclErrorDetails {
                source_ranges: arg.source_ranges(),
                message,
            }));
        };
        Ok(array.to_owned())
    }
}

impl<'a, T> FromArgs<'a> for T
where
    T: FromKclValue<'a> + Sized,
{
    fn from_args(args: &'a Args, i: usize) -> Result<Self, KclError> {
        let Some(arg) = args.args.get(i) else {
            return Err(KclError::Semantic(KclErrorDetails {
                message: format!("Expected an argument at index {i}"),
                source_ranges: vec![args.source_range],
            }));
        };
        let Some(val) = T::from_kcl_val(&arg.value) else {
            return Err(KclError::Semantic(KclErrorDetails {
                message: format!(
                    "Argument at index {i} was supposed to be type {} but found {}",
                    tynm::type_name::<T>(),
                    arg.value.human_friendly_type(),
                ),
                source_ranges: arg.source_ranges(),
            }));
        };
        Ok(val)
    }
}

impl<'a, T> FromArgs<'a> for Option<T>
where
    T: FromKclValue<'a> + Sized,
{
    fn from_args(args: &'a Args, i: usize) -> Result<Self, KclError> {
        let Some(arg) = args.args.get(i) else { return Ok(None) };
        if crate::parsing::ast::types::KclNone::from_kcl_val(&arg.value).is_some() {
            return Ok(None);
        }
        let Some(val) = T::from_kcl_val(&arg.value) else {
            return Err(KclError::Semantic(KclErrorDetails {
                message: format!(
                    "Argument at index {i} was supposed to be type Option<{}> but found {}",
                    tynm::type_name::<T>(),
                    arg.value.human_friendly_type()
                ),
                source_ranges: arg.source_ranges(),
            }));
        };
        Ok(Some(val))
    }
}

impl<'a, A, B> FromArgs<'a> for (A, B)
where
    A: FromArgs<'a>,
    B: FromArgs<'a>,
{
    fn from_args(args: &'a Args, i: usize) -> Result<Self, KclError> {
        let a = A::from_args(args, i)?;
        let b = B::from_args(args, i + 1)?;
        Ok((a, b))
    }
}

impl<'a, A, B, C> FromArgs<'a> for (A, B, C)
where
    A: FromArgs<'a>,
    B: FromArgs<'a>,
    C: FromArgs<'a>,
{
    fn from_args(args: &'a Args, i: usize) -> Result<Self, KclError> {
        let a = A::from_args(args, i)?;
        let b = B::from_args(args, i + 1)?;
        let c = C::from_args(args, i + 2)?;
        Ok((a, b, c))
    }
}
impl<'a, A, B, C, D> FromArgs<'a> for (A, B, C, D)
where
    A: FromArgs<'a>,
    B: FromArgs<'a>,
    C: FromArgs<'a>,
    D: FromArgs<'a>,
{
    fn from_args(args: &'a Args, i: usize) -> Result<Self, KclError> {
        let a = A::from_args(args, i)?;
        let b = B::from_args(args, i + 1)?;
        let c = C::from_args(args, i + 2)?;
        let d = D::from_args(args, i + 3)?;
        Ok((a, b, c, d))
    }
}

impl<'a> FromKclValue<'a> for TagNode {
    fn from_kcl_val(arg: &'a KclValue) -> Option<Self> {
        arg.get_tag_declarator().ok()
    }
}

impl<'a> FromKclValue<'a> for TagIdentifier {
    fn from_kcl_val(arg: &'a KclValue) -> Option<Self> {
        arg.get_tag_identifier().ok()
    }
}

impl<'a> FromKclValue<'a> for Vec<TagIdentifier> {
    fn from_kcl_val(arg: &'a KclValue) -> Option<Self> {
        match arg {
            KclValue::HomArray { value, .. } => {
                let tags = value.iter().map(|v| v.get_tag_identifier().unwrap()).collect();
                Some(tags)
            }
            KclValue::MixedArray { value, .. } => {
                let tags = value.iter().map(|v| v.get_tag_identifier().unwrap()).collect();
                Some(tags)
            }
            _ => None,
        }
    }
}

impl<'a> FromKclValue<'a> for KclValue {
    fn from_kcl_val(arg: &'a KclValue) -> Option<Self> {
        Some(arg.clone())
    }
}

macro_rules! let_field_of {
    // Optional field
    ($obj:ident, $field:ident?) => {
        let $field = $obj.get(stringify!($field)).and_then(FromKclValue::from_kcl_val);
    };
    // Optional field but with a different string used as the key
    ($obj:ident, $field:ident? $key:literal) => {
        let $field = $obj.get($key).and_then(FromKclValue::from_kcl_val);
    };
    // Mandatory field, but with a different string used as the key.
    ($obj:ident, $field:ident $key:literal) => {
        let $field = $obj.get($key).and_then(FromKclValue::from_kcl_val)?;
    };
    // Mandatory field, optionally with a type annotation
    ($obj:ident, $field:ident $(, $annotation:ty)?) => {
        let $field $(: $annotation)? = $obj.get(stringify!($field)).and_then(FromKclValue::from_kcl_val)?;
    };
}

impl<'a> FromKclValue<'a> for crate::execution::Plane {
    fn from_kcl_val(arg: &'a KclValue) -> Option<Self> {
        arg.as_plane().cloned()
    }
}

impl<'a> FromKclValue<'a> for crate::execution::PlaneType {
    fn from_kcl_val(arg: &'a KclValue) -> Option<Self> {
        let plane_type = match arg.as_str()? {
            "XY" | "xy" => Self::XY,
            "XZ" | "xz" => Self::XZ,
            "YZ" | "yz" => Self::YZ,
            "Custom" => Self::Custom,
            _ => return None,
        };
        Some(plane_type)
    }
}

impl<'a> FromKclValue<'a> for kittycad_modeling_cmds::units::UnitLength {
    fn from_kcl_val(arg: &'a KclValue) -> Option<Self> {
        let s = arg.as_str()?;
        s.parse().ok()
    }
}

impl<'a> FromKclValue<'a> for kittycad_modeling_cmds::coord::System {
    fn from_kcl_val(arg: &'a KclValue) -> Option<Self> {
        let obj = arg.as_object()?;
        let_field_of!(obj, forward);
        let_field_of!(obj, up);
        Some(Self { forward, up })
    }
}

impl<'a> FromKclValue<'a> for kittycad_modeling_cmds::coord::AxisDirectionPair {
    fn from_kcl_val(arg: &'a KclValue) -> Option<Self> {
        let obj = arg.as_object()?;
        let_field_of!(obj, axis);
        let_field_of!(obj, direction);
        Some(Self { axis, direction })
    }
}

impl<'a> FromKclValue<'a> for kittycad_modeling_cmds::coord::Axis {
    fn from_kcl_val(arg: &'a KclValue) -> Option<Self> {
        let s = arg.as_str()?;
        match s {
            "y" => Some(Self::Y),
            "z" => Some(Self::Z),
            _ => None,
        }
    }
}

impl<'a> FromKclValue<'a> for PolygonType {
    fn from_kcl_val(arg: &'a KclValue) -> Option<Self> {
        let s = arg.as_str()?;
        match s {
            "inscribed" => Some(Self::Inscribed),
            _ => Some(Self::Circumscribed),
        }
    }
}

impl<'a> FromKclValue<'a> for kittycad_modeling_cmds::coord::Direction {
    fn from_kcl_val(arg: &'a KclValue) -> Option<Self> {
        let s = arg.as_str()?;
        match s {
            "positive" => Some(Self::Positive),
            "negative" => Some(Self::Negative),
            _ => None,
        }
    }
}

impl<'a> FromKclValue<'a> for FaceTag {
    fn from_kcl_val(arg: &'a KclValue) -> Option<Self> {
        let case1 = || match arg.as_str() {
            Some("start" | "START") => Some(Self::StartOrEnd(super::sketch::StartOrEnd::Start)),
            Some("end" | "END") => Some(Self::StartOrEnd(super::sketch::StartOrEnd::End)),
            _ => None,
        };
        let case2 = || {
            let tag = TagIdentifier::from_kcl_val(arg)?;
            Some(Self::Tag(Box::new(tag)))
        };
        case1().or_else(case2)
    }
}

impl<'a> FromKclValue<'a> for super::sketch::TangentialArcData {
    fn from_kcl_val(arg: &'a KclValue) -> Option<Self> {
        let obj = arg.as_object()?;
        let_field_of!(obj, radius);
        let_field_of!(obj, offset);
        Some(Self::RadiusAndOffset { radius, offset })
    }
}

impl<'a> FromKclValue<'a> for crate::execution::Point3d {
    fn from_kcl_val(arg: &'a KclValue) -> Option<Self> {
        // Case 1: object with x/y/z fields
        if let Some(obj) = arg.as_object() {
            let_field_of!(obj, x, TyF64);
            let_field_of!(obj, y, TyF64);
            let_field_of!(obj, z, TyF64);
            let (a, ty) = NumericType::combine_eq_array(&[x, y, z]);
            return Some(Self {
                x: a[0],
                y: a[1],
                z: a[2],
                units: ty.as_length().unwrap_or(UnitLen::Unknown),
            });
        }
        // Case 2: Array of 3 numbers.
        let [x, y, z]: [TyF64; 3] = FromKclValue::from_kcl_val(arg)?;
        let (a, ty) = NumericType::combine_eq_array(&[x, y, z]);
        Some(Self {
            x: a[0],
            y: a[1],
            z: a[2],
            units: ty.as_length().unwrap_or(UnitLen::Unknown),
        })
    }
}

impl<'a> FromKclValue<'a> for super::sketch::PlaneData {
    fn from_kcl_val(arg: &'a KclValue) -> Option<Self> {
        // Case 0: actual plane
        if let KclValue::Plane { value } = arg {
            return Some(Self::Plane {
                origin: value.origin,
                x_axis: value.x_axis,
                y_axis: value.y_axis,
                z_axis: value.z_axis,
            });
        }
        // Case 1: predefined plane
        if let Some(s) = arg.as_str() {
            return match s {
                "XY" | "xy" => Some(Self::XY),
                "-XY" | "-xy" => Some(Self::NegXY),
                "XZ" | "xz" => Some(Self::XZ),
                "-XZ" | "-xz" => Some(Self::NegXZ),
                "YZ" | "yz" => Some(Self::YZ),
                "-YZ" | "-yz" => Some(Self::NegYZ),
                _ => None,
            };
        }
        // Case 2: custom plane
        let obj = arg.as_object()?;
        let_field_of!(obj, plane, &KclObjectFields);
        let origin = plane.get("origin").and_then(FromKclValue::from_kcl_val)?;
        let x_axis = plane.get("xAxis").and_then(FromKclValue::from_kcl_val)?;
        let y_axis = plane.get("yAxis").and_then(FromKclValue::from_kcl_val)?;
        let z_axis = plane.get("zAxis").and_then(FromKclValue::from_kcl_val)?;
        Some(Self::Plane {
            origin,
            x_axis,
            y_axis,
            z_axis,
        })
    }
}

impl<'a> FromKclValue<'a> for crate::execution::ExtrudePlane {
    fn from_kcl_val(arg: &'a KclValue) -> Option<Self> {
        let obj = arg.as_object()?;
        let_field_of!(obj, face_id "faceId");
        let tag = FromKclValue::from_kcl_val(obj.get("tag")?);
        let_field_of!(obj, geo_meta "geoMeta");
        Some(Self { face_id, tag, geo_meta })
    }
}

impl<'a> FromKclValue<'a> for crate::execution::ExtrudeArc {
    fn from_kcl_val(arg: &'a KclValue) -> Option<Self> {
        let obj = arg.as_object()?;
        let_field_of!(obj, face_id "faceId");
        let tag = FromKclValue::from_kcl_val(obj.get("tag")?);
        let_field_of!(obj, geo_meta "geoMeta");
        Some(Self { face_id, tag, geo_meta })
    }
}

impl<'a> FromKclValue<'a> for crate::execution::GeoMeta {
    fn from_kcl_val(arg: &'a KclValue) -> Option<Self> {
        let obj = arg.as_object()?;
        let_field_of!(obj, id);
        let_field_of!(obj, source_range "sourceRange");
        Some(Self {
            id,
            metadata: Metadata { source_range },
        })
    }
}

impl<'a> FromKclValue<'a> for crate::execution::ChamferSurface {
    fn from_kcl_val(arg: &'a KclValue) -> Option<Self> {
        let obj = arg.as_object()?;
        let_field_of!(obj, face_id "faceId");
        let tag = FromKclValue::from_kcl_val(obj.get("tag")?);
        let_field_of!(obj, geo_meta "geoMeta");
        Some(Self { face_id, tag, geo_meta })
    }
}

impl<'a> FromKclValue<'a> for crate::execution::FilletSurface {
    fn from_kcl_val(arg: &'a KclValue) -> Option<Self> {
        let obj = arg.as_object()?;
        let_field_of!(obj, face_id "faceId");
        let tag = FromKclValue::from_kcl_val(obj.get("tag")?);
        let_field_of!(obj, geo_meta "geoMeta");
        Some(Self { face_id, tag, geo_meta })
    }
}

impl<'a> FromKclValue<'a> for ExtrudeSurface {
    fn from_kcl_val(arg: &'a KclValue) -> Option<Self> {
        let case1 = crate::execution::ExtrudePlane::from_kcl_val;
        let case2 = crate::execution::ExtrudeArc::from_kcl_val;
        let case3 = crate::execution::ChamferSurface::from_kcl_val;
        let case4 = crate::execution::FilletSurface::from_kcl_val;
        case1(arg)
            .map(Self::ExtrudePlane)
            .or_else(|| case2(arg).map(Self::ExtrudeArc))
            .or_else(|| case3(arg).map(Self::Chamfer))
            .or_else(|| case4(arg).map(Self::Fillet))
    }
}

impl<'a> FromKclValue<'a> for crate::execution::EdgeCut {
    fn from_kcl_val(arg: &'a KclValue) -> Option<Self> {
        let obj = arg.as_object()?;
        let_field_of!(obj, typ "type");
        let tag = Box::new(obj.get("tag").and_then(FromKclValue::from_kcl_val));
        let_field_of!(obj, edge_id "edgeId");
        let_field_of!(obj, id);
        match typ {
            "fillet" => {
                let_field_of!(obj, radius);
                Some(Self::Fillet {
                    edge_id,
                    tag,
                    id,
                    radius,
                })
            }
            "chamfer" => {
                let_field_of!(obj, length);
                Some(Self::Chamfer {
                    id,
                    length,
                    edge_id,
                    tag,
                })
            }
            _ => None,
        }
    }
}

macro_rules! impl_from_kcl_for_vec {
    ($typ:path) => {
        impl<'a> FromKclValue<'a> for Vec<$typ> {
            fn from_kcl_val(arg: &'a KclValue) -> Option<Self> {
                arg.as_array()?
                    .iter()
                    .map(|value| FromKclValue::from_kcl_val(value))
                    .collect::<Option<_>>()
            }
        }
    };
}

impl_from_kcl_for_vec!(FaceTag);
impl_from_kcl_for_vec!(crate::execution::EdgeCut);
impl_from_kcl_for_vec!(crate::execution::Metadata);
impl_from_kcl_for_vec!(super::fillet::EdgeReference);
impl_from_kcl_for_vec!(ExtrudeSurface);

impl<'a> FromKclValue<'a> for SourceRange {
    fn from_kcl_val(arg: &'a KclValue) -> Option<Self> {
        let KclValue::MixedArray { value, meta: _ } = arg else {
            return None;
        };
        if value.len() != 3 {
            return None;
        }
        let v0 = value.first()?;
        let v1 = value.get(1)?;
        let v2 = value.get(2)?;
        Some(SourceRange::new(
            v0.as_usize()?,
            v1.as_usize()?,
            ModuleId::from_usize(v2.as_usize()?),
        ))
    }
}

impl<'a> FromKclValue<'a> for crate::execution::Metadata {
    fn from_kcl_val(arg: &'a KclValue) -> Option<Self> {
        FromKclValue::from_kcl_val(arg).map(|sr| Self { source_range: sr })
    }
}

impl<'a> FromKclValue<'a> for crate::execution::Solid {
    fn from_kcl_val(arg: &'a KclValue) -> Option<Self> {
        arg.as_solid().cloned()
    }
}

impl<'a> FromKclValue<'a> for crate::execution::SolidOrSketchOrImportedGeometry {
    fn from_kcl_val(arg: &'a KclValue) -> Option<Self> {
        match arg {
            KclValue::Solid { value } => Some(Self::SolidSet(vec![(**value).clone()])),
            KclValue::Sketch { value } => Some(Self::SketchSet(vec![(**value).clone()])),
            KclValue::HomArray { value, .. } => {
                let mut solids = vec![];
                let mut sketches = vec![];
                for item in value {
                    match item {
                        KclValue::Solid { value } => solids.push((**value).clone()),
                        KclValue::Sketch { value } => sketches.push((**value).clone()),
                        _ => return None,
                    }
                }
                if !solids.is_empty() {
                    Some(Self::SolidSet(solids))
                } else {
                    Some(Self::SketchSet(sketches))
                }
            }
            KclValue::ImportedGeometry(value) => Some(Self::ImportedGeometry(Box::new(value.clone()))),
            _ => None,
        }
    }
}

impl<'a> FromKclValue<'a> for crate::execution::SolidOrImportedGeometry {
    fn from_kcl_val(arg: &'a KclValue) -> Option<Self> {
        match arg {
            KclValue::Solid { value } => Some(Self::SolidSet(vec![(**value).clone()])),
            KclValue::HomArray { value, .. } => {
                let mut solids = vec![];
                for item in value {
                    match item {
                        KclValue::Solid { value } => solids.push((**value).clone()),
                        _ => return None,
                    }
                }
                Some(Self::SolidSet(solids))
            }
            KclValue::ImportedGeometry(value) => Some(Self::ImportedGeometry(Box::new(value.clone()))),
            _ => None,
        }
    }
}

impl<'a> FromKclValue<'a> for super::sketch::SketchData {
    fn from_kcl_val(arg: &'a KclValue) -> Option<Self> {
        // Order is critical since PlaneData is a subset of Plane.
        let case1 = crate::execution::Plane::from_kcl_val;
        let case2 = super::sketch::PlaneData::from_kcl_val;
        let case3 = crate::execution::Solid::from_kcl_val;
        let case4 = <Vec<Solid>>::from_kcl_val;
        case1(arg)
            .map(Box::new)
            .map(Self::Plane)
            .or_else(|| case2(arg).map(Self::PlaneOrientation))
            .or_else(|| case3(arg).map(Box::new).map(Self::Solid))
            .or_else(|| case4(arg).map(|v| Box::new(v[0].clone())).map(Self::Solid))
    }
}

impl<'a> FromKclValue<'a> for super::fillet::EdgeReference {
    fn from_kcl_val(arg: &'a KclValue) -> Option<Self> {
        let id = arg.as_uuid().map(Self::Uuid);
        let tag = || TagIdentifier::from_kcl_val(arg).map(Box::new).map(Self::Tag);
        id.or_else(tag)
    }
}

impl<'a> FromKclValue<'a> for super::axis_or_reference::Axis2dOrEdgeReference {
    fn from_kcl_val(arg: &'a KclValue) -> Option<Self> {
        let case1 = |arg: &KclValue| {
            let obj = arg.as_object()?;
            let_field_of!(obj, direction);
            let_field_of!(obj, origin);
            Some(Self::Axis { direction, origin })
        };
        let case2 = super::fillet::EdgeReference::from_kcl_val;
        case1(arg).or_else(|| case2(arg).map(Self::Edge))
    }
}

impl<'a> FromKclValue<'a> for super::axis_or_reference::Axis3dOrEdgeReference {
    fn from_kcl_val(arg: &'a KclValue) -> Option<Self> {
        let case1 = |arg: &KclValue| {
            let obj = arg.as_object()?;
            let_field_of!(obj, direction);
            let_field_of!(obj, origin);
            Some(Self::Axis { direction, origin })
        };
        let case2 = super::fillet::EdgeReference::from_kcl_val;
        case1(arg).or_else(|| case2(arg).map(Self::Edge))
    }
}

impl<'a> FromKclValue<'a> for i64 {
    fn from_kcl_val(arg: &'a KclValue) -> Option<Self> {
        match arg {
            KclValue::Number { value, .. } => crate::try_f64_to_i64(*value),
            _ => None,
        }
    }
}

impl<'a> FromKclValue<'a> for &'a str {
    fn from_kcl_val(arg: &'a KclValue) -> Option<Self> {
        let KclValue::String { value, meta: _ } = arg else {
            return None;
        };
        Some(value)
    }
}

impl<'a> FromKclValue<'a> for &'a KclObjectFields {
    fn from_kcl_val(arg: &'a KclValue) -> Option<Self> {
        let KclValue::Object { value, meta: _ } = arg else {
            return None;
        };
        Some(value)
    }
}

impl<'a> FromKclValue<'a> for uuid::Uuid {
    fn from_kcl_val(arg: &'a KclValue) -> Option<Self> {
        let KclValue::Uuid { value, meta: _ } = arg else {
            return None;
        };
        Some(*value)
    }
}

impl<'a> FromKclValue<'a> for u32 {
    fn from_kcl_val(arg: &'a KclValue) -> Option<Self> {
        match arg {
            KclValue::Number { value, .. } => crate::try_f64_to_u32(*value),
            _ => None,
        }
    }
}

impl<'a> FromKclValue<'a> for NonZeroU32 {
    fn from_kcl_val(arg: &'a KclValue) -> Option<Self> {
        u32::from_kcl_val(arg).and_then(|x| x.try_into().ok())
    }
}

impl<'a> FromKclValue<'a> for u64 {
    fn from_kcl_val(arg: &'a KclValue) -> Option<Self> {
        match arg {
            KclValue::Number { value, .. } => crate::try_f64_to_u64(*value),
            _ => None,
        }
    }
}

impl<'a> FromKclValue<'a> for TyF64 {
    fn from_kcl_val(arg: &'a KclValue) -> Option<Self> {
        match arg {
            KclValue::Number { value, ty, .. } => Some(TyF64::new(*value, ty.clone())),
            _ => None,
        }
    }
}

impl<'a> FromKclValue<'a> for [TyF64; 2] {
    fn from_kcl_val(arg: &'a KclValue) -> Option<Self> {
        match arg {
            KclValue::MixedArray { value, meta: _ } | KclValue::HomArray { value, .. } => {
                if value.len() != 2 {
                    return None;
                }
                let v0 = value.first()?;
                let v1 = value.get(1)?;
                let array = [v0.as_ty_f64()?, v1.as_ty_f64()?];
                Some(array)
            }
            _ => None,
        }
    }
}

impl<'a> FromKclValue<'a> for [TyF64; 3] {
    fn from_kcl_val(arg: &'a KclValue) -> Option<Self> {
        match arg {
            KclValue::MixedArray { value, meta: _ } | KclValue::HomArray { value, .. } => {
                if value.len() != 3 {
                    return None;
                }
                let v0 = value.first()?;
                let v1 = value.get(1)?;
                let v2 = value.get(2)?;
                let array = [v0.as_ty_f64()?, v1.as_ty_f64()?, v2.as_ty_f64()?];
                Some(array)
            }
            _ => None,
        }
    }
}

impl<'a> FromKclValue<'a> for Sketch {
    fn from_kcl_val(arg: &'a KclValue) -> Option<Self> {
        let KclValue::Sketch { value } = arg else {
            return None;
        };
        Some(value.as_ref().to_owned())
    }
}

impl<'a> FromKclValue<'a> for Helix {
    fn from_kcl_val(arg: &'a KclValue) -> Option<Self> {
        let KclValue::Helix { value } = arg else {
            return None;
        };
        Some(value.as_ref().to_owned())
    }
}

impl<'a> FromKclValue<'a> for SweepPath {
    fn from_kcl_val(arg: &'a KclValue) -> Option<Self> {
        let case1 = Sketch::from_kcl_val;
        let case2 = <Vec<Sketch>>::from_kcl_val;
        let case3 = Helix::from_kcl_val;
        case1(arg)
            .map(Self::Sketch)
            .or_else(|| case2(arg).map(|arg0: Vec<Sketch>| Self::Sketch(arg0[0].clone())))
            .or_else(|| case3(arg).map(|arg0: Helix| Self::Helix(Box::new(arg0))))
    }
}
impl<'a> FromKclValue<'a> for String {
    fn from_kcl_val(arg: &'a KclValue) -> Option<Self> {
        let KclValue::String { value, meta: _ } = arg else {
            return None;
        };
        Some(value.to_owned())
    }
}
impl<'a> FromKclValue<'a> for crate::parsing::ast::types::KclNone {
    fn from_kcl_val(arg: &'a KclValue) -> Option<Self> {
        let KclValue::KclNone { value, meta: _ } = arg else {
            return None;
        };
        Some(value.to_owned())
    }
}
impl<'a> FromKclValue<'a> for bool {
    fn from_kcl_val(arg: &'a KclValue) -> Option<Self> {
        let KclValue::Bool { value, meta: _ } = arg else {
            return None;
        };
        Some(*value)
    }
}

impl<'a> FromKclValue<'a> for Box<Solid> {
    fn from_kcl_val(arg: &'a KclValue) -> Option<Self> {
        let KclValue::Solid { value } = arg else {
            return None;
        };
        Some(value.to_owned())
    }
}

impl<'a> FromKclValue<'a> for Vec<Solid> {
    fn from_kcl_val(arg: &'a KclValue) -> Option<Self> {
        let KclValue::HomArray { value, .. } = arg else {
            return None;
        };
        value.iter().map(Solid::from_kcl_val).collect()
    }
}

impl<'a> FromKclValue<'a> for Vec<Sketch> {
    fn from_kcl_val(arg: &'a KclValue) -> Option<Self> {
        let KclValue::HomArray { value, .. } = arg else {
            return None;
        };
        value.iter().map(Sketch::from_kcl_val).collect()
    }
}

impl<'a> FromKclValue<'a> for &'a FunctionSource {
    fn from_kcl_val(arg: &'a KclValue) -> Option<Self> {
        arg.get_function()
    }
}

impl<'a> FromKclValue<'a> for SketchOrSurface {
    fn from_kcl_val(arg: &'a KclValue) -> Option<Self> {
        match arg {
            KclValue::Sketch { value: sg } => Some(Self::Sketch(sg.to_owned())),
            KclValue::Plane { value } => Some(Self::SketchSurface(SketchSurface::Plane(value.clone()))),
            KclValue::Face { value } => Some(Self::SketchSurface(SketchSurface::Face(value.clone()))),
            _ => None,
        }
    }
}
impl<'a> FromKclValue<'a> for SketchSurface {
    fn from_kcl_val(arg: &'a KclValue) -> Option<Self> {
        match arg {
            KclValue::Plane { value } => Some(Self::Plane(value.clone())),
            KclValue::Face { value } => Some(Self::Face(value.clone())),
            _ => None,
        }
    }
}

impl From<Args> for Metadata {
    fn from(value: Args) -> Self {
        Self {
            source_range: value.source_range,
        }
    }
}

impl From<Args> for Vec<Metadata> {
    fn from(value: Args) -> Self {
        vec![Metadata {
            source_range: value.source_range,
        }]
    }
}<|MERGE_RESOLUTION|>--- conflicted
+++ resolved
@@ -682,54 +682,6 @@
         FromArgs::from_args(self, 0)
     }
 
-<<<<<<< HEAD
-    pub(crate) fn get_length_and_solid(&self, exec_state: &mut ExecState) -> Result<(TyF64, Box<Solid>), KclError> {
-        let Some(arg0) = self.args.first() else {
-            return Err(KclError::Semantic(KclErrorDetails {
-                message: "Expected a `number(Length)` for first argument".to_owned(),
-                source_ranges: vec![self.source_range],
-            }));
-        };
-        let val0 = arg0.value.coerce(&RuntimeType::length(), exec_state).map_err(|_| {
-            KclError::Type(KclErrorDetails {
-                message: format!(
-                    "Expected a `number(Length)` for first argument, found {}",
-                    arg0.value.human_friendly_type()
-                ),
-                source_ranges: vec![self.source_range],
-            })
-        })?;
-        let data = TyF64::from_kcl_val(&val0).unwrap();
-
-        let Some(arg1) = self.args.get(1) else {
-            return Err(KclError::Semantic(KclErrorDetails {
-                message: "Expected a solid for second argument".to_owned(),
-                source_ranges: vec![self.source_range],
-            }));
-        };
-        let sarg = arg1
-            .value
-            .coerce(&RuntimeType::Primitive(PrimitiveType::Solid), exec_state)
-            .map_err(|_| {
-                KclError::Type(KclErrorDetails {
-                    message: format!(
-                        "Expected a solid for second argument, found {}",
-                        arg1.value.human_friendly_type()
-                    ),
-                    source_ranges: vec![self.source_range],
-                })
-            })?;
-        let solid = match sarg {
-            KclValue::Solid { value } => value,
-            _ => unreachable!(),
-        };
-        Ok((data, solid))
-=======
-    pub(crate) fn get_data_and_sketch_surface(&self) -> Result<([TyF64; 2], SketchSurface, Option<TagNode>), KclError> {
-        FromArgs::from_args(self, 0)
->>>>>>> 45e17c50
-    }
-
     pub(crate) fn get_tag_to_number_sketch(&self) -> Result<(TagIdentifier, TyF64, Sketch), KclError> {
         FromArgs::from_args(self, 0)
     }
