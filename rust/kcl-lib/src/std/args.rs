--- conflicted
+++ resolved
@@ -631,69 +631,6 @@
         Ok(NumericType::combine_eq_coerce(a, b))
     }
 
-<<<<<<< HEAD
-    pub(crate) fn get_sketch(&self, exec_state: &mut ExecState) -> Result<Sketch, KclError> {
-=======
-    pub(crate) fn get_sketches(&self, exec_state: &mut ExecState) -> Result<(Vec<Sketch>, Sketch), KclError> {
->>>>>>> a4618657
-        let Some(arg0) = self.args.first() else {
-            return Err(KclError::Semantic(KclErrorDetails {
-                message: "Expected a sketch argument".to_owned(),
-                source_ranges: vec![self.source_range],
-            }));
-        };
-<<<<<<< HEAD
-        let sarg = arg0
-=======
-        let sarg = arg0.value.coerce(&RuntimeType::sketches(), exec_state).map_err(|_| {
-            KclError::Type(KclErrorDetails {
-                message: format!(
-                    "Expected an array of sketches, found {}",
-                    arg0.value.human_friendly_type()
-                ),
-                source_ranges: vec![self.source_range],
-            })
-        })?;
-        let sketches = match sarg {
-            KclValue::HomArray { value, .. } => value.iter().map(|v| v.as_sketch().unwrap().clone()).collect(),
-            _ => unreachable!(),
-        };
-
-        let Some(arg1) = self.args.get(1) else {
-            return Err(KclError::Semantic(KclErrorDetails {
-                message: "Expected a second sketch argument".to_owned(),
-                source_ranges: vec![self.source_range],
-            }));
-        };
-        let sarg = arg1
->>>>>>> a4618657
-            .value
-            .coerce(&RuntimeType::Primitive(PrimitiveType::Sketch), exec_state)
-            .map_err(|_| {
-                KclError::Type(KclErrorDetails {
-<<<<<<< HEAD
-                    message: format!("Expected a sketch, found {}", arg0.value.human_friendly_type()),
-                    source_ranges: vec![self.source_range],
-                })
-            })?;
-        match sarg {
-            KclValue::Sketch { value } => Ok(*value),
-            _ => unreachable!(),
-        }
-=======
-                    message: format!("Expected a sketch, found {}", arg1.value.human_friendly_type()),
-                    source_ranges: vec![self.source_range],
-                })
-            })?;
-        let sketch = match sarg {
-            KclValue::Sketch { value } => *value,
-            _ => unreachable!(),
-        };
-
-        Ok((sketches, sketch))
->>>>>>> a4618657
-    }
-
     pub(crate) fn get_data<'a, T>(&'a self) -> Result<T, KclError>
     where
         T: FromArgs<'a>,
