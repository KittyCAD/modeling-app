--- conflicted
+++ resolved
@@ -299,13 +299,6 @@
             do_post_extrude(
                 sketch,
                 id.into(),
-<<<<<<< HEAD
-=======
-                length.clone().unwrap_or(TyF64 {
-                    n: 0.0,
-                    ty: Default::default(),
-                }),
->>>>>>> d931eeae
                 false,
                 &NamedCapTags {
                     start: tag_start.as_ref(),
