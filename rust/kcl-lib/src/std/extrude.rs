//! Functions related to extruding.

use std::collections::HashMap;

use anyhow::Result;
use kcmc::shared::Point3d as KPoint3d; // Point3d is already defined in this pkg, to impl ts_rs traits.
use kcmc::{
    ModelingCmd, each_cmd as mcmd,
    length_unit::LengthUnit,
    ok_response::OkModelingCmdResponse,
    output::ExtrusionFaceInfo,
    shared::{ExtrudeReference, ExtrusionFaceCapType, Opposite},
    websocket::{ModelingCmdReq, OkWebSocketResponseData},
};
use kittycad_modeling_cmds::{
    self as kcmc,
    shared::{Angle, ExtrudeMethod, Point2d},
};
use uuid::Uuid;

use super::{DEFAULT_TOLERANCE_MM, args::TyF64, utils::point_to_mm};
use crate::{
    errors::{KclError, KclErrorDetails},
    exec::Sketch,
    execution::{
        ArtifactId, ExecState, Extrudable, ExtrudeSurface, GeoMeta, KclValue, ModelingCmdMeta, Path, SketchSurface,
        Solid,
        types::{ArrayLen, PrimitiveType, RuntimeType},
    },
    parsing::ast::types::TagNode,
    std::{Args, axis_or_reference::Point3dAxis3dOrGeometryReference},
};

/// Extrudes by a given amount.
pub async fn extrude(exec_state: &mut ExecState, args: Args) -> Result<KclValue, KclError> {
    let sketches: Vec<Extrudable> = args.get_unlabeled_kw_arg(
        "sketches",
        &RuntimeType::Array(
            Box::new(RuntimeType::Union(vec![
                RuntimeType::sketch(),
                RuntimeType::face(),
                RuntimeType::tagged_face(),
            ])),
            ArrayLen::Minimum(1),
        ),
        exec_state,
    )?;

    let length: Option<TyF64> = args.get_kw_arg_opt("length", &RuntimeType::length(), exec_state)?;
    let to = args.get_kw_arg_opt(
        "to",
        &RuntimeType::Union(vec![
            RuntimeType::point3d(),
            RuntimeType::Primitive(PrimitiveType::Axis3d),
            RuntimeType::Primitive(PrimitiveType::Edge),
            RuntimeType::plane(),
            RuntimeType::Primitive(PrimitiveType::Face),
            RuntimeType::sketch(),
            RuntimeType::Primitive(PrimitiveType::Solid),
            RuntimeType::tagged_edge(),
            RuntimeType::tagged_face(),
        ]),
        exec_state,
    )?;
    let symmetric = args.get_kw_arg_opt("symmetric", &RuntimeType::bool(), exec_state)?;
    let bidirectional_length: Option<TyF64> =
        args.get_kw_arg_opt("bidirectionalLength", &RuntimeType::length(), exec_state)?;
    let tag_start = args.get_kw_arg_opt("tagStart", &RuntimeType::tag_decl(), exec_state)?;
    let tag_end = args.get_kw_arg_opt("tagEnd", &RuntimeType::tag_decl(), exec_state)?;
    let twist_angle: Option<TyF64> = args.get_kw_arg_opt("twistAngle", &RuntimeType::degrees(), exec_state)?;
    let twist_angle_step: Option<TyF64> = args.get_kw_arg_opt("twistAngleStep", &RuntimeType::degrees(), exec_state)?;
    let twist_center: Option<[TyF64; 2]> = args.get_kw_arg_opt("twistCenter", &RuntimeType::point2d(), exec_state)?;
    let tolerance: Option<TyF64> = args.get_kw_arg_opt("tolerance", &RuntimeType::length(), exec_state)?;
    let method: Option<String> = args.get_kw_arg_opt("method", &RuntimeType::string(), exec_state)?;

    let result = inner_extrude(
        sketches,
        length,
        to,
        symmetric,
        bidirectional_length,
        tag_start,
        tag_end,
        twist_angle,
        twist_angle_step,
        twist_center,
        tolerance,
        method,
        exec_state,
        args,
    )
    .await?;

    Ok(result.into())
}

#[allow(clippy::too_many_arguments)]
async fn inner_extrude(
    sketches: Vec<Extrudable>,
    length: Option<TyF64>,
    to: Option<Point3dAxis3dOrGeometryReference>,
    symmetric: Option<bool>,
    bidirectional_length: Option<TyF64>,
    tag_start: Option<TagNode>,
    tag_end: Option<TagNode>,
    twist_angle: Option<TyF64>,
    twist_angle_step: Option<TyF64>,
    twist_center: Option<[TyF64; 2]>,
    tolerance: Option<TyF64>,
    method: Option<String>,
    exec_state: &mut ExecState,
    args: Args,
) -> Result<Vec<Solid>, KclError> {
    // Extrude the element(s).
    let mut solids = Vec::new();
    let tolerance = LengthUnit(tolerance.as_ref().map(|t| t.to_mm()).unwrap_or(DEFAULT_TOLERANCE_MM));

    let extrude_method = match method.as_deref() {
        Some("new" | "NEW") => ExtrudeMethod::New,
        Some("merge" | "MERGE") => ExtrudeMethod::Merge,
        None => ExtrudeMethod::default(),
        Some(other) => {
            return Err(KclError::new_semantic(KclErrorDetails::new(
                format!("Unknown merge method {other}, try using `MERGE` or `NEW`"),
                vec![args.source_range],
            )));
        }
    };

    if symmetric.unwrap_or(false) && bidirectional_length.is_some() {
        return Err(KclError::new_semantic(KclErrorDetails::new(
            "You cannot give both `symmetric` and `bidirectional` params, you have to choose one or the other"
                .to_owned(),
            vec![args.source_range],
        )));
    }

    if (length.is_some() || twist_angle.is_some()) && to.is_some() {
        return Err(KclError::new_semantic(KclErrorDetails::new(
            "You cannot give `length` or `twist` params with the `to` param, you have to choose one or the other"
                .to_owned(),
            vec![args.source_range],
        )));
    }

    let bidirection = bidirectional_length.map(|l| LengthUnit(l.to_mm()));

    let opposite = match (symmetric, bidirection) {
        (Some(true), _) => Opposite::Symmetric,
        (None, None) => Opposite::None,
        (Some(false), None) => Opposite::None,
        (None, Some(length)) => Opposite::Other(length),
        (Some(false), Some(length)) => Opposite::Other(length),
    };

    for sketch in &sketches {
        let id = exec_state.next_uuid();
        let sketch_or_face_id = sketch.id_to_extrude(exec_state, &args, false).await?;
        let cmd = match (&twist_angle, &twist_angle_step, &twist_center, length.clone(), &to) {
            (Some(angle), angle_step, center, Some(length), None) => {
                let center = center.clone().map(point_to_mm).map(Point2d::from).unwrap_or_default();
                let total_rotation_angle = Angle::from_degrees(angle.to_degrees(exec_state, args.source_range));
                let angle_step_size = Angle::from_degrees(
                    angle_step
                        .clone()
                        .map(|a| a.to_degrees(exec_state, args.source_range))
                        .unwrap_or(15.0),
                );
                ModelingCmd::from(mcmd::TwistExtrude {
                    target: sketch_or_face_id.into(),
                    distance: LengthUnit(length.to_mm()),
                    faces: Default::default(),
                    center_2d: center,
                    total_rotation_angle,
                    angle_step_size,
                    tolerance,
                })
            }
            (None, None, None, Some(length), None) => ModelingCmd::from(mcmd::Extrude {
                target: sketch_or_face_id.into(),
                distance: LengthUnit(length.to_mm()),
                faces: Default::default(),
                opposite: opposite.clone(),
                extrude_method,
            }),
            (None, None, None, None, Some(to)) => match to {
                Point3dAxis3dOrGeometryReference::Point(point) => ModelingCmd::from(mcmd::ExtrudeToReference {
                    target: sketch_or_face_id.into(),
                    reference: ExtrudeReference::Point {
                        point: KPoint3d {
                            x: LengthUnit(point[0].to_mm()),
                            y: LengthUnit(point[1].to_mm()),
                            z: LengthUnit(point[2].to_mm()),
                        },
                    },
                    faces: Default::default(),
                    extrude_method,
                }),
                Point3dAxis3dOrGeometryReference::Axis { direction, origin } => {
                    ModelingCmd::from(mcmd::ExtrudeToReference {
                        target: sketch_or_face_id.into(),
                        reference: ExtrudeReference::Axis {
                            axis: KPoint3d {
                                x: direction[0].to_mm(),
                                y: direction[1].to_mm(),
                                z: direction[2].to_mm(),
                            },
                            point: KPoint3d {
                                x: LengthUnit(origin[0].to_mm()),
                                y: LengthUnit(origin[1].to_mm()),
                                z: LengthUnit(origin[2].to_mm()),
                            },
                        },
                        faces: Default::default(),
                        extrude_method,
                    })
                }
                Point3dAxis3dOrGeometryReference::Plane(plane) => {
                    let plane_id = if plane.value == crate::exec::PlaneType::Uninit {
                        if plane.info.origin.units.is_none() {
                            return Err(KclError::new_semantic(KclErrorDetails::new(
                                "Origin of plane has unknown units".to_string(),
                                vec![args.source_range],
                            )));
                        }
                        let sketch_plane = crate::std::sketch::make_sketch_plane_from_orientation(
                            plane.clone().info.into_plane_data(),
                            exec_state,
                            &args,
                        )
                        .await?;
                        sketch_plane.id
                    } else {
                        plane.id
                    };
                    ModelingCmd::from(mcmd::ExtrudeToReference {
                        target: sketch_or_face_id.into(),
                        reference: ExtrudeReference::EntityReference { entity_id: plane_id },
                        faces: Default::default(),
                        extrude_method,
                    })
                }
                Point3dAxis3dOrGeometryReference::Edge(edge_ref) => {
                    let edge_id = edge_ref.get_engine_id(exec_state, &args)?;
                    ModelingCmd::from(mcmd::ExtrudeToReference {
                        target: sketch_or_face_id.into(),
                        reference: ExtrudeReference::EntityReference { entity_id: edge_id },
                        faces: Default::default(),
                        extrude_method,
                    })
                }
                Point3dAxis3dOrGeometryReference::Face(face_tag) => {
                    let face_id = face_tag.get_face_id_from_tag(exec_state, &args, false).await?;
                    ModelingCmd::from(mcmd::ExtrudeToReference {
                        target: sketch_or_face_id.into(),
                        reference: ExtrudeReference::EntityReference { entity_id: face_id },
                        faces: Default::default(),
                        extrude_method,
                    })
                }
                Point3dAxis3dOrGeometryReference::Sketch(sketch_ref) => ModelingCmd::from(mcmd::ExtrudeToReference {
                    target: sketch_or_face_id.into(),
                    reference: ExtrudeReference::EntityReference {
                        entity_id: sketch_ref.id,
                    },
                    faces: Default::default(),
                    extrude_method,
                }),
                Point3dAxis3dOrGeometryReference::Solid(solid) => ModelingCmd::from(mcmd::ExtrudeToReference {
                    target: sketch_or_face_id.into(),
                    reference: ExtrudeReference::EntityReference { entity_id: solid.id },
                    faces: Default::default(),
                    extrude_method,
                }),
                Point3dAxis3dOrGeometryReference::TaggedEdgeOrFace(tag) => {
                    let tagged_edge_or_face = args.get_tag_engine_info(exec_state, tag)?;
                    let tagged_edge_or_face_id = tagged_edge_or_face.id;
                    ModelingCmd::from(mcmd::ExtrudeToReference {
                        target: sketch_or_face_id.into(),
                        reference: ExtrudeReference::EntityReference {
                            entity_id: tagged_edge_or_face_id,
                        },
                        faces: Default::default(),
                        extrude_method,
                    })
                }
            },
            (Some(_), _, _, None, None) => {
                return Err(KclError::new_semantic(KclErrorDetails::new(
                    "The `length` parameter must be provided when using twist angle for extrusion.".to_owned(),
                    vec![args.source_range],
                )));
            }
            (_, _, _, None, None) => {
                return Err(KclError::new_semantic(KclErrorDetails::new(
                    "Either `length` or `to` parameter must be provided for extrusion.".to_owned(),
                    vec![args.source_range],
                )));
            }
            (_, _, _, Some(_), Some(_)) => {
                return Err(KclError::new_semantic(KclErrorDetails::new(
                    "You cannot give both `length` and `to` params, you have to choose one or the other".to_owned(),
                    vec![args.source_range],
                )));
            }
            (_, _, _, _, _) => {
                return Err(KclError::new_semantic(KclErrorDetails::new(
                    "Invalid combination of parameters for extrusion.".to_owned(),
                    vec![args.source_range],
                )));
            }
        };
<<<<<<< HEAD

        if let Some(post_extr_sketch) = sketch.as_sketch() {
            let cmds = post_extr_sketch.build_sketch_mode_cmds(exec_state, ModelingCmdReq { cmd_id: id.into(), cmd });
            exec_state
                .batch_modeling_cmds(ModelingCmdMeta::from_args_id(&args, id), &cmds)
                .await?;
            solids.push(
                do_post_extrude(
                    &post_extr_sketch,
                    id.into(),
                    false,
                    &NamedCapTags {
                        start: tag_start.as_ref(),
                        end: tag_end.as_ref(),
                    },
                    extrude_method,
                    exec_state,
                    &args,
                    None,
                    None,
                )
                .await?,
            );
        } else {
            return Err(KclError::new_type(KclErrorDetails::new(
                "Expected a sketch for extrusion".to_owned(),
                vec![args.source_range],
            )));
        }
=======
        let cmds = sketch.build_sketch_mode_cmds(exec_state, ModelingCmdReq { cmd_id: id.into(), cmd });
        exec_state
            .batch_modeling_cmds(ModelingCmdMeta::from_args_id(exec_state, &args, id), &cmds)
            .await?;

        solids.push(
            do_post_extrude(
                sketch,
                id.into(),
                false,
                &NamedCapTags {
                    start: tag_start.as_ref(),
                    end: tag_end.as_ref(),
                },
                extrude_method,
                exec_state,
                &args,
                None,
                None,
            )
            .await?,
        );
>>>>>>> 41cc1c54
    }

    Ok(solids)
}

#[derive(Debug, Default)]
pub(crate) struct NamedCapTags<'a> {
    pub start: Option<&'a TagNode>,
    pub end: Option<&'a TagNode>,
}

#[allow(clippy::too_many_arguments)]
pub(crate) async fn do_post_extrude<'a>(
    sketch: &Sketch,
    solid_id: ArtifactId,
    sectional: bool,
    named_cap_tags: &'a NamedCapTags<'a>,
    extrude_method: ExtrudeMethod,
    exec_state: &mut ExecState,
    args: &Args,
    edge_id: Option<Uuid>,
    clone_id_map: Option<&HashMap<Uuid, Uuid>>, // old sketch id -> new sketch id
) -> Result<Solid, KclError> {
    // Bring the object to the front of the scene.
    // See: https://github.com/KittyCAD/modeling-app/issues/806

    exec_state
        .batch_modeling_cmd(
            ModelingCmdMeta::from_args(exec_state, args),
            ModelingCmd::from(mcmd::ObjectBringToFront { object_id: sketch.id }),
        )
        .await?;

    let any_edge_id = if let Some(edge_id) = sketch.mirror {
        edge_id
    } else if let Some(id) = edge_id {
        id
    } else {
        // The "get extrusion face info" API call requires *any* edge on the sketch being extruded.
        // So, let's just use the first one.
        let Some(any_edge_id) = sketch.paths.first().map(|edge| edge.get_base().geo_meta.id) else {
            return Err(KclError::new_type(KclErrorDetails::new(
                "Expected a non-empty sketch".to_owned(),
                vec![args.source_range],
            )));
        };
        any_edge_id
    };

    // If the sketch is a clone, we will use the original info to get the extrusion face info.
    let mut extrusion_info_edge_id = any_edge_id;
    if sketch.clone.is_some() && clone_id_map.is_some() {
        extrusion_info_edge_id = if let Some(clone_map) = clone_id_map {
            if let Some(new_edge_id) = clone_map.get(&extrusion_info_edge_id) {
                *new_edge_id
            } else {
                extrusion_info_edge_id
            }
        } else {
            any_edge_id
        };
    }

    let mut sketch = sketch.clone();
    sketch.is_closed = true;

    // If we were sketching on a face, we need the original face id.
    if let SketchSurface::Face(ref face) = sketch.on {
        // If we are creating a new body we need to preserve its new id.
        if extrude_method != ExtrudeMethod::New {
            sketch.id = face.solid.sketch.id;
        }
    }

    // Similarly, if the sketch is a clone, we need to use the original sketch id to get the extrusion face info.
    let sketch_id = if let Some(cloned_from) = sketch.clone
        && clone_id_map.is_some()
    {
        cloned_from
    } else {
        sketch.id
    };

    let solid3d_info = exec_state
        .send_modeling_cmd(
            ModelingCmdMeta::from_args(exec_state, args),
            ModelingCmd::from(mcmd::Solid3dGetExtrusionFaceInfo {
                edge_id: extrusion_info_edge_id,
                object_id: sketch_id,
            }),
        )
        .await?;

    let face_infos = if let OkWebSocketResponseData::Modeling {
        modeling_response: OkModelingCmdResponse::Solid3dGetExtrusionFaceInfo(data),
    } = solid3d_info
    {
        data.faces
    } else {
        vec![]
    };

    // Only do this if we need the artifact graph.
    #[cfg(feature = "artifact-graph")]
    {
        // Getting the ids of a sectional sweep does not work well and we cannot guarantee that
        // any of these call will not just fail.
        if !sectional {
            exec_state
                .batch_modeling_cmd(
                    ModelingCmdMeta::from_args(exec_state, args),
                    ModelingCmd::from(mcmd::Solid3dGetAdjacencyInfo {
                        object_id: sketch.id,
                        edge_id: any_edge_id,
                    }),
                )
                .await?;
        }
    }

    let Faces {
        sides: mut face_id_map,
        start_cap_id,
        end_cap_id,
    } = analyze_faces(exec_state, args, face_infos).await;

    // If this is a clone, we will use the clone_id_map to map the face info from the original sketch to the clone sketch.
    if sketch.clone.is_some()
        && let Some(clone_id_map) = clone_id_map
    {
        face_id_map = face_id_map
            .into_iter()
            .filter_map(|(k, v)| {
                let fe_key = clone_id_map.get(&k)?;
                let fe_value = clone_id_map.get(&(v?)).copied();
                Some((*fe_key, fe_value))
            })
            .collect::<HashMap<Uuid, Option<Uuid>>>();
    }

    // Iterate over the sketch.value array and add face_id to GeoMeta
    let no_engine_commands = args.ctx.no_engine_commands().await;
    let mut new_value: Vec<ExtrudeSurface> = Vec::with_capacity(sketch.paths.len() + sketch.inner_paths.len() + 2);
    let outer_surfaces = sketch.paths.iter().flat_map(|path| {
        if let Some(Some(actual_face_id)) = face_id_map.get(&path.get_base().geo_meta.id) {
            surface_of(path, *actual_face_id)
        } else if no_engine_commands {
            crate::log::logln!(
                "No face ID found for path ID {:?}, but in no-engine-commands mode, so faking it",
                path.get_base().geo_meta.id
            );
            // Only pre-populate the extrude surface if we are in mock mode.
            fake_extrude_surface(exec_state, path)
        } else if sketch.clone.is_some()
            && let Some(clone_map) = clone_id_map
        {
            let new_path = clone_map.get(&(path.get_base().geo_meta.id));

            if let Some(new_path) = new_path {
                match face_id_map.get(new_path) {
                    Some(Some(actual_face_id)) => clone_surface_of(path, *new_path, *actual_face_id),
                    _ => {
                        let actual_face_id = face_id_map.iter().find_map(|(key, value)| {
                            if let Some(value) = value {
                                if value == new_path { Some(key) } else { None }
                            } else {
                                None
                            }
                        });
                        match actual_face_id {
                            Some(actual_face_id) => clone_surface_of(path, *new_path, *actual_face_id),
                            None => {
                                crate::log::logln!("No face ID found for clone path ID {:?}, so skipping it", new_path);
                                None
                            }
                        }
                    }
                }
            } else {
                None
            }
        } else {
            crate::log::logln!(
                "No face ID found for path ID {:?}, and not in no-engine-commands mode, so skipping it",
                path.get_base().geo_meta.id
            );
            None
        }
    });

    new_value.extend(outer_surfaces);
    let inner_surfaces = sketch.inner_paths.iter().flat_map(|path| {
        if let Some(Some(actual_face_id)) = face_id_map.get(&path.get_base().geo_meta.id) {
            surface_of(path, *actual_face_id)
        } else if no_engine_commands {
            // Only pre-populate the extrude surface if we are in mock mode.
            fake_extrude_surface(exec_state, path)
        } else {
            None
        }
    });
    new_value.extend(inner_surfaces);

    // Add the tags for the start or end caps.
    if let Some(tag_start) = named_cap_tags.start {
        let Some(start_cap_id) = start_cap_id else {
            return Err(KclError::new_type(KclErrorDetails::new(
                format!(
                    "Expected a start cap ID for tag `{}` for extrusion of sketch {:?}",
                    tag_start.name, sketch.id
                ),
                vec![args.source_range],
            )));
        };

        new_value.push(ExtrudeSurface::ExtrudePlane(crate::execution::ExtrudePlane {
            face_id: start_cap_id,
            tag: Some(tag_start.clone()),
            geo_meta: GeoMeta {
                id: start_cap_id,
                metadata: args.source_range.into(),
            },
        }));
    }
    if let Some(tag_end) = named_cap_tags.end {
        let Some(end_cap_id) = end_cap_id else {
            return Err(KclError::new_type(KclErrorDetails::new(
                format!(
                    "Expected an end cap ID for tag `{}` for extrusion of sketch {:?}",
                    tag_end.name, sketch.id
                ),
                vec![args.source_range],
            )));
        };

        new_value.push(ExtrudeSurface::ExtrudePlane(crate::execution::ExtrudePlane {
            face_id: end_cap_id,
            tag: Some(tag_end.clone()),
            geo_meta: GeoMeta {
                id: end_cap_id,
                metadata: args.source_range.into(),
            },
        }));
    }

    Ok(Solid {
        // Ok so you would think that the id would be the id of the solid,
        // that we passed in to the function, but it's actually the id of the
        // sketch.
        //
        // Why? Because when you extrude a sketch, the engine lets the solid absorb the
        // sketch's ID. So the solid should take over the sketch's ID.
        id: sketch.id,
        artifact_id: solid_id,
        value: new_value,
        meta: sketch.meta.clone(),
        units: sketch.units,
        sectional,
        sketch,
        start_cap_id,
        end_cap_id,
        edge_cuts: vec![],
    })
}
#[derive(Default)]
struct Faces {
    /// Maps curve ID to face ID for each side.
    sides: HashMap<Uuid, Option<Uuid>>,
    /// Top face ID.
    end_cap_id: Option<Uuid>,
    /// Bottom face ID.
    start_cap_id: Option<Uuid>,
}

async fn analyze_faces(exec_state: &mut ExecState, args: &Args, face_infos: Vec<ExtrusionFaceInfo>) -> Faces {
    let mut faces = Faces {
        sides: HashMap::with_capacity(face_infos.len()),
        ..Default::default()
    };
    if args.ctx.no_engine_commands().await {
        // Create fake IDs for start and end caps, to make extrudes mock-execute safe
        faces.start_cap_id = Some(exec_state.next_uuid());
        faces.end_cap_id = Some(exec_state.next_uuid());
    }
    for face_info in face_infos {
        match face_info.cap {
            ExtrusionFaceCapType::Bottom => faces.start_cap_id = face_info.face_id,
            ExtrusionFaceCapType::Top => faces.end_cap_id = face_info.face_id,
            ExtrusionFaceCapType::Both => {
                faces.end_cap_id = face_info.face_id;
                faces.start_cap_id = face_info.face_id;
            }
            ExtrusionFaceCapType::None => {
                if let Some(curve_id) = face_info.curve_id {
                    faces.sides.insert(curve_id, face_info.face_id);
                }
            }
        }
    }
    faces
}
fn surface_of(path: &Path, actual_face_id: Uuid) -> Option<ExtrudeSurface> {
    match path {
        Path::Arc { .. }
        | Path::TangentialArc { .. }
        | Path::TangentialArcTo { .. }
        // TODO: (bc) fix me
        | Path::Ellipse { .. }
        | Path::Conic {.. }
        | Path::Circle { .. }
        | Path::CircleThreePoint { .. } => {
            let extrude_surface = ExtrudeSurface::ExtrudeArc(crate::execution::ExtrudeArc {
                face_id: actual_face_id,
                tag: path.get_base().tag.clone(),
                geo_meta: GeoMeta {
                    id: path.get_base().geo_meta.id,
                    metadata: path.get_base().geo_meta.metadata,
                },
            });
            Some(extrude_surface)
        }
        Path::Base { .. } | Path::ToPoint { .. } | Path::Horizontal { .. } | Path::AngledLineTo { .. } => {
            let extrude_surface = ExtrudeSurface::ExtrudePlane(crate::execution::ExtrudePlane {
                face_id: actual_face_id,
                tag: path.get_base().tag.clone(),
                geo_meta: GeoMeta {
                    id: path.get_base().geo_meta.id,
                    metadata: path.get_base().geo_meta.metadata,
                },
            });
            Some(extrude_surface)
        }
        Path::ArcThreePoint { .. } => {
            let extrude_surface = ExtrudeSurface::ExtrudeArc(crate::execution::ExtrudeArc {
                face_id: actual_face_id,
                tag: path.get_base().tag.clone(),
                geo_meta: GeoMeta {
                    id: path.get_base().geo_meta.id,
                    metadata: path.get_base().geo_meta.metadata,
                },
            });
            Some(extrude_surface)
        }
    }
}

fn clone_surface_of(path: &Path, clone_path_id: Uuid, actual_face_id: Uuid) -> Option<ExtrudeSurface> {
    match path {
        Path::Arc { .. }
        | Path::TangentialArc { .. }
        | Path::TangentialArcTo { .. }
        // TODO: (gserena) fix me
        | Path::Ellipse { .. }
        | Path::Conic {.. }
        | Path::Circle { .. }
        | Path::CircleThreePoint { .. } => {
            let extrude_surface = ExtrudeSurface::ExtrudeArc(crate::execution::ExtrudeArc {
                face_id: actual_face_id,
                tag: path.get_base().tag.clone(),
                geo_meta: GeoMeta {
                    id: clone_path_id,
                    metadata: path.get_base().geo_meta.metadata,
                },
            });
            Some(extrude_surface)
        }
        Path::Base { .. } | Path::ToPoint { .. } | Path::Horizontal { .. } | Path::AngledLineTo { .. } => {
            let extrude_surface = ExtrudeSurface::ExtrudePlane(crate::execution::ExtrudePlane {
                face_id: actual_face_id,
                tag: path.get_base().tag.clone(),
                geo_meta: GeoMeta {
                    id: clone_path_id,
                    metadata: path.get_base().geo_meta.metadata,
                },
            });
            Some(extrude_surface)
        }
        Path::ArcThreePoint { .. } => {
            let extrude_surface = ExtrudeSurface::ExtrudeArc(crate::execution::ExtrudeArc {
                face_id: actual_face_id,
                tag: path.get_base().tag.clone(),
                geo_meta: GeoMeta {
                    id: clone_path_id,
                    metadata: path.get_base().geo_meta.metadata,
                },
            });
            Some(extrude_surface)
        }
    }
}

/// Create a fake extrude surface to report for mock execution, when there's no engine response.
fn fake_extrude_surface(exec_state: &mut ExecState, path: &Path) -> Option<ExtrudeSurface> {
    let extrude_surface = ExtrudeSurface::ExtrudePlane(crate::execution::ExtrudePlane {
        // pushing this values with a fake face_id to make extrudes mock-execute safe
        face_id: exec_state.next_uuid(),
        tag: path.get_base().tag.clone(),
        geo_meta: GeoMeta {
            id: path.get_base().geo_meta.id,
            metadata: path.get_base().geo_meta.metadata,
        },
    });
    Some(extrude_surface)
}<|MERGE_RESOLUTION|>--- conflicted
+++ resolved
@@ -310,7 +310,6 @@
                 )));
             }
         };
-<<<<<<< HEAD
 
         if let Some(post_extr_sketch) = sketch.as_sketch() {
             let cmds = post_extr_sketch.build_sketch_mode_cmds(exec_state, ModelingCmdReq { cmd_id: id.into(), cmd });
@@ -340,30 +339,6 @@
                 vec![args.source_range],
             )));
         }
-=======
-        let cmds = sketch.build_sketch_mode_cmds(exec_state, ModelingCmdReq { cmd_id: id.into(), cmd });
-        exec_state
-            .batch_modeling_cmds(ModelingCmdMeta::from_args_id(exec_state, &args, id), &cmds)
-            .await?;
-
-        solids.push(
-            do_post_extrude(
-                sketch,
-                id.into(),
-                false,
-                &NamedCapTags {
-                    start: tag_start.as_ref(),
-                    end: tag_end.as_ref(),
-                },
-                extrude_method,
-                exec_state,
-                &args,
-                None,
-                None,
-            )
-            .await?,
-        );
->>>>>>> 41cc1c54
     }
 
     Ok(solids)
