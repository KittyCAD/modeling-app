//! Functions implemented for language execution.

pub mod appearance;
pub mod args;
pub mod array;
pub mod assert;
pub mod axis_or_reference;
pub mod chamfer;
pub mod clone;
pub mod csg;
pub mod edge;
pub mod extrude;
pub mod fillet;
pub mod helix;
pub mod loft;
pub mod math;
pub mod mirror;
pub mod patterns;
pub mod planes;
pub mod revolve;
pub mod segment;
pub mod shapes;
pub mod shell;
pub mod sketch;
pub mod sweep;
pub mod transform;
pub mod utils;

use anyhow::Result;
pub use args::Args;

use crate::{
    errors::KclError,
    execution::{types::PrimitiveType, ExecState, KclValue},
};

pub type StdFn = fn(
    &mut ExecState,
    Args,
) -> std::pin::Pin<Box<dyn std::future::Future<Output = Result<KclValue, KclError>> + Send + '_>>;

<<<<<<< HEAD
lazy_static! {
    static ref CORE_FNS: Vec<Box<dyn StdLibFn>> = vec![
        Box::new(crate::std::extrude::Extrude),
        Box::new(crate::std::segment::SegEnd),
        Box::new(crate::std::segment::SegEndX),
        Box::new(crate::std::segment::SegEndY),
        Box::new(crate::std::segment::SegStart),
        Box::new(crate::std::segment::SegStartX),
        Box::new(crate::std::segment::SegStartY),
        Box::new(crate::std::segment::LastSegX),
        Box::new(crate::std::segment::LastSegY),
        Box::new(crate::std::segment::SegLen),
        Box::new(crate::std::segment::SegAng),
        Box::new(crate::std::segment::TangentToEnd),
        Box::new(crate::std::shapes::CircleThreePoint),
        // Box::new(crate::std::shapes::Ellipse),
        Box::new(crate::std::shapes::Polygon),
        Box::new(crate::std::sketch::Conic),
        Box::new(crate::std::sketch::Elliptic),
        Box::new(crate::std::sketch::EllipticPoint),
        Box::new(crate::std::sketch::Hyperbolic),
        Box::new(crate::std::sketch::HyperbolicPoint),
        Box::new(crate::std::sketch::InvoluteCircular),
        Box::new(crate::std::sketch::Line),
        Box::new(crate::std::sketch::Parabolic),
        Box::new(crate::std::sketch::ParabolicPoint),
        Box::new(crate::std::sketch::XLine),
        Box::new(crate::std::sketch::YLine),
        Box::new(crate::std::sketch::AngledLine),
        Box::new(crate::std::sketch::AngledLineThatIntersects),
        Box::new(crate::std::sketch::StartSketchOn),
        Box::new(crate::std::sketch::StartProfile),
        Box::new(crate::std::sketch::ProfileStartX),
        Box::new(crate::std::sketch::ProfileStartY),
        Box::new(crate::std::sketch::ProfileStart),
        Box::new(crate::std::sketch::Close),
        Box::new(crate::std::sketch::Arc),
        Box::new(crate::std::sketch::TangentialArc),
        Box::new(crate::std::sketch::BezierCurve),
        Box::new(crate::std::sketch::Subtract2D),
        Box::new(crate::std::patterns::PatternLinear2D),
        Box::new(crate::std::patterns::PatternCircular2D),
        Box::new(crate::std::edge::GetOppositeEdge),
        Box::new(crate::std::edge::GetNextAdjacentEdge),
        Box::new(crate::std::edge::GetPreviousAdjacentEdge),
        Box::new(crate::std::edge::GetCommonEdge),
        Box::new(crate::std::sweep::Sweep),
        Box::new(crate::std::loft::Loft),
        Box::new(crate::std::assert::Assert),
        Box::new(crate::std::assert::AssertIs),
        Box::new(crate::std::transform::Scale),
        Box::new(crate::std::transform::Translate),
        Box::new(crate::std::transform::Rotate),
    ];
}

pub fn name_in_stdlib(name: &str) -> bool {
    CORE_FNS.iter().any(|f| f.name() == name)
}

pub fn get_stdlib_fn(name: &str) -> Option<Box<dyn StdLibFn>> {
    CORE_FNS.iter().find(|f| f.name() == name).cloned()
}

=======
>>>>>>> 9136fb0d
#[derive(Clone, Debug, PartialEq, Eq)]
pub struct StdFnProps {
    pub name: String,
    pub deprecated: bool,
    pub include_in_feature_tree: bool,
}

impl StdFnProps {
    fn default(name: &str) -> Self {
        Self {
            name: name.to_owned(),
            deprecated: false,
            include_in_feature_tree: false,
        }
    }

    fn include_in_feature_tree(mut self) -> Self {
        self.include_in_feature_tree = true;
        self
    }
}

pub(crate) fn std_fn(path: &str, fn_name: &str) -> (crate::std::StdFn, StdFnProps) {
    match (path, fn_name) {
        ("math", "cos") => (
            |e, a| Box::pin(crate::std::math::cos(e, a)),
            StdFnProps::default("std::math::cos"),
        ),
        ("math", "sin") => (
            |e, a| Box::pin(crate::std::math::sin(e, a)),
            StdFnProps::default("std::math::sin"),
        ),
        ("math", "tan") => (
            |e, a| Box::pin(crate::std::math::tan(e, a)),
            StdFnProps::default("std::math::tan"),
        ),
        ("math", "acos") => (
            |e, a| Box::pin(crate::std::math::acos(e, a)),
            StdFnProps::default("std::math::acos"),
        ),
        ("math", "asin") => (
            |e, a| Box::pin(crate::std::math::asin(e, a)),
            StdFnProps::default("std::math::asin"),
        ),
        ("math", "atan") => (
            |e, a| Box::pin(crate::std::math::atan(e, a)),
            StdFnProps::default("std::math::atan"),
        ),
        ("math", "atan2") => (
            |e, a| Box::pin(crate::std::math::atan2(e, a)),
            StdFnProps::default("std::math::atan2"),
        ),
        ("math", "sqrt") => (
            |e, a| Box::pin(crate::std::math::sqrt(e, a)),
            StdFnProps::default("std::math::sqrt"),
        ),

        ("math", "abs") => (
            |e, a| Box::pin(crate::std::math::abs(e, a)),
            StdFnProps::default("std::math::abs"),
        ),
        ("math", "rem") => (
            |e, a| Box::pin(crate::std::math::rem(e, a)),
            StdFnProps::default("std::math::rem"),
        ),
        ("math", "round") => (
            |e, a| Box::pin(crate::std::math::round(e, a)),
            StdFnProps::default("std::math::round"),
        ),
        ("math", "floor") => (
            |e, a| Box::pin(crate::std::math::floor(e, a)),
            StdFnProps::default("std::math::floor"),
        ),
        ("math", "ceil") => (
            |e, a| Box::pin(crate::std::math::ceil(e, a)),
            StdFnProps::default("std::math::ceil"),
        ),
        ("math", "min") => (
            |e, a| Box::pin(crate::std::math::min(e, a)),
            StdFnProps::default("std::math::min"),
        ),
        ("math", "max") => (
            |e, a| Box::pin(crate::std::math::max(e, a)),
            StdFnProps::default("std::math::max"),
        ),
        ("math", "pow") => (
            |e, a| Box::pin(crate::std::math::pow(e, a)),
            StdFnProps::default("std::math::pow"),
        ),
        ("math", "log") => (
            |e, a| Box::pin(crate::std::math::log(e, a)),
            StdFnProps::default("std::math::log"),
        ),
        ("math", "log2") => (
            |e, a| Box::pin(crate::std::math::log2(e, a)),
            StdFnProps::default("std::math::log2"),
        ),
        ("math", "log10") => (
            |e, a| Box::pin(crate::std::math::log10(e, a)),
            StdFnProps::default("std::math::log10"),
        ),
        ("math", "ln") => (
            |e, a| Box::pin(crate::std::math::ln(e, a)),
            StdFnProps::default("std::math::ln"),
        ),
        ("math", "legLen") => (
            |e, a| Box::pin(crate::std::math::leg_length(e, a)),
            StdFnProps::default("std::math::legLen"),
        ),
        ("math", "legAngX") => (
            |e, a| Box::pin(crate::std::math::leg_angle_x(e, a)),
            StdFnProps::default("std::math::legAngX"),
        ),
        ("math", "legAngY") => (
            |e, a| Box::pin(crate::std::math::leg_angle_y(e, a)),
            StdFnProps::default("std::math::legAngY"),
        ),
<<<<<<< HEAD
        ("sketch", "circle") => (
            |e, a| Box::pin(crate::std::shapes::circle(e, a)),
            StdFnProps::default("std::sketch::circle"),
        ),
        ("sketch", "ellipse") => (
            |e, a| Box::pin(crate::std::shapes::ellipse(e, a)),
            StdFnProps::default("std::sketch::ellipse"),
        ),
=======
>>>>>>> 9136fb0d
        ("prelude", "helix") => (
            |e, a| Box::pin(crate::std::helix::helix(e, a)),
            StdFnProps::default("std::helix").include_in_feature_tree(),
        ),
        ("transform", "mirror2d") => (
            |e, a| Box::pin(crate::std::mirror::mirror_2d(e, a)),
            StdFnProps::default("std::transform::mirror2d"),
        ),
        ("transform", "translate") => (
            |e, a| Box::pin(crate::std::transform::translate(e, a)),
            StdFnProps::default("std::transform::translate").include_in_feature_tree(),
        ),
        ("transform", "rotate") => (
            |e, a| Box::pin(crate::std::transform::rotate(e, a)),
            StdFnProps::default("std::transform::rotate").include_in_feature_tree(),
        ),
        ("transform", "scale") => (
            |e, a| Box::pin(crate::std::transform::scale(e, a)),
            StdFnProps::default("std::transform::scale").include_in_feature_tree(),
        ),
        ("prelude", "offsetPlane") => (
            |e, a| Box::pin(crate::std::planes::offset_plane(e, a)),
            StdFnProps::default("std::offsetPlane").include_in_feature_tree(),
        ),
        ("prelude", "assert") => (
            |e, a| Box::pin(crate::std::assert::assert(e, a)),
            StdFnProps::default("std::assert"),
        ),
        ("prelude", "assertIs") => (
            |e, a| Box::pin(crate::std::assert::assert_is(e, a)),
            StdFnProps::default("std::assertIs"),
        ),
        ("solid", "fillet") => (
            |e, a| Box::pin(crate::std::fillet::fillet(e, a)),
            StdFnProps::default("std::solid::fillet").include_in_feature_tree(),
        ),
        ("solid", "chamfer") => (
            |e, a| Box::pin(crate::std::chamfer::chamfer(e, a)),
            StdFnProps::default("std::solid::chamfer").include_in_feature_tree(),
        ),
        ("solid", "shell") => (
            |e, a| Box::pin(crate::std::shell::shell(e, a)),
            StdFnProps::default("std::solid::shell").include_in_feature_tree(),
        ),
        ("solid", "hollow") => (
            |e, a| Box::pin(crate::std::shell::hollow(e, a)),
            StdFnProps::default("std::solid::hollow").include_in_feature_tree(),
        ),
        ("solid", "union") => (
            |e, a| Box::pin(crate::std::csg::union(e, a)),
            StdFnProps::default("std::solid::union").include_in_feature_tree(),
        ),
        ("solid", "intersect") => (
            |e, a| Box::pin(crate::std::csg::intersect(e, a)),
            StdFnProps::default("std::solid::intersect").include_in_feature_tree(),
        ),
        ("solid", "subtract") => (
            |e, a| Box::pin(crate::std::csg::subtract(e, a)),
            StdFnProps::default("std::solid::subtract").include_in_feature_tree(),
        ),
        ("solid", "patternTransform") => (
            |e, a| Box::pin(crate::std::patterns::pattern_transform(e, a)),
            StdFnProps::default("std::solid::patternTransform").include_in_feature_tree(),
        ),
        ("solid", "patternLinear3d") => (
            |e, a| Box::pin(crate::std::patterns::pattern_linear_3d(e, a)),
            StdFnProps::default("std::solid::patternLinear3d").include_in_feature_tree(),
        ),
        ("solid", "patternCircular3d") => (
            |e, a| Box::pin(crate::std::patterns::pattern_circular_3d(e, a)),
            StdFnProps::default("std::solid::patternCircular3d").include_in_feature_tree(),
        ),
        ("solid", "appearance") => (
            |e, a| Box::pin(crate::std::appearance::appearance(e, a)),
            StdFnProps::default("std::solid::appearance"),
        ),
        ("array", "map") => (
            |e, a| Box::pin(crate::std::array::map(e, a)),
            StdFnProps::default("std::array::map"),
        ),
        ("array", "reduce") => (
            |e, a| Box::pin(crate::std::array::reduce(e, a)),
            StdFnProps::default("std::array::reduce"),
        ),
        ("array", "push") => (
            |e, a| Box::pin(crate::std::array::push(e, a)),
            StdFnProps::default("std::array::push"),
        ),
        ("array", "pop") => (
            |e, a| Box::pin(crate::std::array::pop(e, a)),
            StdFnProps::default("std::array::pop"),
        ),
        ("prelude", "clone") => (
            |e, a| Box::pin(crate::std::clone::clone(e, a)),
            StdFnProps::default("std::clone").include_in_feature_tree(),
        ),
        ("sketch", "circle") => (
            |e, a| Box::pin(crate::std::shapes::circle(e, a)),
            StdFnProps::default("std::sketch::circle"),
        ),
        ("sketch", "extrude") => (
            |e, a| Box::pin(crate::std::extrude::extrude(e, a)),
            StdFnProps::default("std::sketch::extrude").include_in_feature_tree(),
        ),
        ("sketch", "patternTransform2d") => (
            |e, a| Box::pin(crate::std::patterns::pattern_transform_2d(e, a)),
            StdFnProps::default("std::sketch::patternTransform2d"),
        ),
        ("sketch", "revolve") => (
            |e, a| Box::pin(crate::std::revolve::revolve(e, a)),
            StdFnProps::default("std::sketch::revolve").include_in_feature_tree(),
        ),
        ("sketch", "sweep") => (
            |e, a| Box::pin(crate::std::sweep::sweep(e, a)),
            StdFnProps::default("std::sketch::sweep").include_in_feature_tree(),
        ),
        ("sketch", "loft") => (
            |e, a| Box::pin(crate::std::loft::loft(e, a)),
            StdFnProps::default("std::sketch::loft").include_in_feature_tree(),
        ),
        ("sketch", "polygon") => (
            |e, a| Box::pin(crate::std::shapes::polygon(e, a)),
            StdFnProps::default("std::sketch::polygon"),
        ),
        ("sketch", "circleThreePoint") => (
            |e, a| Box::pin(crate::std::shapes::circle_three_point(e, a)),
            StdFnProps::default("std::sketch::circleThreePoint"),
        ),
        ("sketch", "getCommonEdge") => (
            |e, a| Box::pin(crate::std::edge::get_common_edge(e, a)),
            StdFnProps::default("std::sketch::getCommonEdge"),
        ),
        ("sketch", "getNextAdjacentEdge") => (
            |e, a| Box::pin(crate::std::edge::get_next_adjacent_edge(e, a)),
            StdFnProps::default("std::sketch::getNextAdjacentEdge"),
        ),
        ("sketch", "getOppositeEdge") => (
            |e, a| Box::pin(crate::std::edge::get_opposite_edge(e, a)),
            StdFnProps::default("std::sketch::revolve"),
        ),
        ("sketch", "getPreviousAdjacentEdge") => (
            |e, a| Box::pin(crate::std::edge::get_previous_adjacent_edge(e, a)),
            StdFnProps::default("std::sketch::getPreviousAdjacentEdge"),
        ),
        ("sketch", "patternLinear2d") => (
            |e, a| Box::pin(crate::std::patterns::pattern_linear_2d(e, a)),
            StdFnProps::default("std::sketch::patternLinear2d"),
        ),
        ("sketch", "patternCircular2d") => (
            |e, a| Box::pin(crate::std::patterns::pattern_circular_2d(e, a)),
            StdFnProps::default("std::sketch::patternCircular2d"),
        ),
        ("sketch", "segEnd") => (
            |e, a| Box::pin(crate::std::segment::segment_end(e, a)),
            StdFnProps::default("std::sketch::segEnd"),
        ),
        ("sketch", "segEndX") => (
            |e, a| Box::pin(crate::std::segment::segment_end_x(e, a)),
            StdFnProps::default("std::sketch::segEndX"),
        ),
        ("sketch", "segEndY") => (
            |e, a| Box::pin(crate::std::segment::segment_end_y(e, a)),
            StdFnProps::default("std::sketch::segEndY"),
        ),
        ("sketch", "segStart") => (
            |e, a| Box::pin(crate::std::segment::segment_start(e, a)),
            StdFnProps::default("std::sketch::segStart"),
        ),
        ("sketch", "segStartX") => (
            |e, a| Box::pin(crate::std::segment::segment_start_x(e, a)),
            StdFnProps::default("std::sketch::segStartX"),
        ),
        ("sketch", "segStartY") => (
            |e, a| Box::pin(crate::std::segment::segment_start_y(e, a)),
            StdFnProps::default("std::sketch::segStartY"),
        ),
        ("sketch", "lastSegX") => (
            |e, a| Box::pin(crate::std::segment::last_segment_x(e, a)),
            StdFnProps::default("std::sketch::lastSegX"),
        ),
        ("sketch", "lastSegY") => (
            |e, a| Box::pin(crate::std::segment::last_segment_y(e, a)),
            StdFnProps::default("std::sketch::lastSegY"),
        ),
        ("sketch", "segLen") => (
            |e, a| Box::pin(crate::std::segment::segment_length(e, a)),
            StdFnProps::default("std::sketch::segLen"),
        ),
        ("sketch", "segAng") => (
            |e, a| Box::pin(crate::std::segment::segment_angle(e, a)),
            StdFnProps::default("std::sketch::segAng"),
        ),
        ("sketch", "tangentToEnd") => (
            |e, a| Box::pin(crate::std::segment::tangent_to_end(e, a)),
            StdFnProps::default("std::sketch::tangentToEnd"),
        ),
        ("sketch", "profileStart") => (
            |e, a| Box::pin(crate::std::sketch::profile_start(e, a)),
            StdFnProps::default("std::sketch::profileStart"),
        ),
        ("sketch", "profileStartX") => (
            |e, a| Box::pin(crate::std::sketch::profile_start_x(e, a)),
            StdFnProps::default("std::sketch::profileStartX"),
        ),
        ("sketch", "profileStartY") => (
            |e, a| Box::pin(crate::std::sketch::profile_start_y(e, a)),
            StdFnProps::default("std::sketch::profileStartY"),
        ),
        ("sketch", "startSketchOn") => (
            |e, a| Box::pin(crate::std::sketch::start_sketch_on(e, a)),
            StdFnProps::default("std::sketch::startSketchOn").include_in_feature_tree(),
        ),
        ("sketch", "startProfile") => (
            |e, a| Box::pin(crate::std::sketch::start_profile(e, a)),
            StdFnProps::default("std::sketch::startProfile"),
        ),
        ("sketch", "involuteCircular") => (
            |e, a| Box::pin(crate::std::sketch::involute_circular(e, a)),
            StdFnProps::default("std::sketch::startProfile"),
        ),
        ("sketch", "line") => (
            |e, a| Box::pin(crate::std::sketch::line(e, a)),
            StdFnProps::default("std::sketch::startProfile"),
        ),
        ("sketch", "xLine") => (
            |e, a| Box::pin(crate::std::sketch::x_line(e, a)),
            StdFnProps::default("std::sketch::startProfile"),
        ),
        ("sketch", "yLine") => (
            |e, a| Box::pin(crate::std::sketch::y_line(e, a)),
            StdFnProps::default("std::sketch::startProfile"),
        ),
        ("sketch", "angledLine") => (
            |e, a| Box::pin(crate::std::sketch::angled_line(e, a)),
            StdFnProps::default("std::sketch::startProfile"),
        ),
        ("sketch", "angledLineThatIntersects") => (
            |e, a| Box::pin(crate::std::sketch::angled_line_that_intersects(e, a)),
            StdFnProps::default("std::sketch::startProfile"),
        ),
        ("sketch", "close") => (
            |e, a| Box::pin(crate::std::sketch::close(e, a)),
            StdFnProps::default("std::sketch::startProfile"),
        ),
        ("sketch", "arc") => (
            |e, a| Box::pin(crate::std::sketch::arc(e, a)),
            StdFnProps::default("std::sketch::startProfile"),
        ),
        ("sketch", "tangentialArc") => (
            |e, a| Box::pin(crate::std::sketch::tangential_arc(e, a)),
            StdFnProps::default("std::sketch::startProfile"),
        ),
        ("sketch", "bezierCurve") => (
            |e, a| Box::pin(crate::std::sketch::bezier_curve(e, a)),
            StdFnProps::default("std::sketch::startProfile"),
        ),
        ("sketch", "subtract2d") => (
            |e, a| Box::pin(crate::std::sketch::subtract_2d(e, a)),
            StdFnProps::default("std::sketch::startProfile").include_in_feature_tree(),
        ),
        ("appearance", "hexString") => (
            |e, a| Box::pin(crate::std::appearance::hex_string(e, a)),
            StdFnProps::default("std::appearance::hexString"),
        ),
        (module, fn_name) => {
            panic!("No implementation found for {module}::{fn_name}, please add it to this big match statement")
        }
    }
}

pub(crate) fn std_ty(path: &str, fn_name: &str) -> (PrimitiveType, StdFnProps) {
    match (path, fn_name) {
        ("types", "Sketch") => (PrimitiveType::Sketch, StdFnProps::default("std::types::Sketch")),
        ("types", "Solid") => (PrimitiveType::Solid, StdFnProps::default("std::types::Solid")),
        ("types", "Plane") => (PrimitiveType::Plane, StdFnProps::default("std::types::Plane")),
        ("types", "Face") => (PrimitiveType::Face, StdFnProps::default("std::types::Face")),
        ("types", "Helix") => (PrimitiveType::Helix, StdFnProps::default("std::types::Helix")),
        ("types", "Edge") => (PrimitiveType::Edge, StdFnProps::default("std::types::Edge")),
        ("types", "Axis2d") => (PrimitiveType::Axis2d, StdFnProps::default("std::types::Axis2d")),
        ("types", "Axis3d") => (PrimitiveType::Axis3d, StdFnProps::default("std::types::Axis3d")),
        _ => unreachable!(),
    }
}

/// The default tolerance for modeling commands in [`kittycad_modeling_cmds::length_unit::LengthUnit`].
const DEFAULT_TOLERANCE: f64 = 0.0000001;<|MERGE_RESOLUTION|>--- conflicted
+++ resolved
@@ -39,73 +39,6 @@
     Args,
 ) -> std::pin::Pin<Box<dyn std::future::Future<Output = Result<KclValue, KclError>> + Send + '_>>;
 
-<<<<<<< HEAD
-lazy_static! {
-    static ref CORE_FNS: Vec<Box<dyn StdLibFn>> = vec![
-        Box::new(crate::std::extrude::Extrude),
-        Box::new(crate::std::segment::SegEnd),
-        Box::new(crate::std::segment::SegEndX),
-        Box::new(crate::std::segment::SegEndY),
-        Box::new(crate::std::segment::SegStart),
-        Box::new(crate::std::segment::SegStartX),
-        Box::new(crate::std::segment::SegStartY),
-        Box::new(crate::std::segment::LastSegX),
-        Box::new(crate::std::segment::LastSegY),
-        Box::new(crate::std::segment::SegLen),
-        Box::new(crate::std::segment::SegAng),
-        Box::new(crate::std::segment::TangentToEnd),
-        Box::new(crate::std::shapes::CircleThreePoint),
-        // Box::new(crate::std::shapes::Ellipse),
-        Box::new(crate::std::shapes::Polygon),
-        Box::new(crate::std::sketch::Conic),
-        Box::new(crate::std::sketch::Elliptic),
-        Box::new(crate::std::sketch::EllipticPoint),
-        Box::new(crate::std::sketch::Hyperbolic),
-        Box::new(crate::std::sketch::HyperbolicPoint),
-        Box::new(crate::std::sketch::InvoluteCircular),
-        Box::new(crate::std::sketch::Line),
-        Box::new(crate::std::sketch::Parabolic),
-        Box::new(crate::std::sketch::ParabolicPoint),
-        Box::new(crate::std::sketch::XLine),
-        Box::new(crate::std::sketch::YLine),
-        Box::new(crate::std::sketch::AngledLine),
-        Box::new(crate::std::sketch::AngledLineThatIntersects),
-        Box::new(crate::std::sketch::StartSketchOn),
-        Box::new(crate::std::sketch::StartProfile),
-        Box::new(crate::std::sketch::ProfileStartX),
-        Box::new(crate::std::sketch::ProfileStartY),
-        Box::new(crate::std::sketch::ProfileStart),
-        Box::new(crate::std::sketch::Close),
-        Box::new(crate::std::sketch::Arc),
-        Box::new(crate::std::sketch::TangentialArc),
-        Box::new(crate::std::sketch::BezierCurve),
-        Box::new(crate::std::sketch::Subtract2D),
-        Box::new(crate::std::patterns::PatternLinear2D),
-        Box::new(crate::std::patterns::PatternCircular2D),
-        Box::new(crate::std::edge::GetOppositeEdge),
-        Box::new(crate::std::edge::GetNextAdjacentEdge),
-        Box::new(crate::std::edge::GetPreviousAdjacentEdge),
-        Box::new(crate::std::edge::GetCommonEdge),
-        Box::new(crate::std::sweep::Sweep),
-        Box::new(crate::std::loft::Loft),
-        Box::new(crate::std::assert::Assert),
-        Box::new(crate::std::assert::AssertIs),
-        Box::new(crate::std::transform::Scale),
-        Box::new(crate::std::transform::Translate),
-        Box::new(crate::std::transform::Rotate),
-    ];
-}
-
-pub fn name_in_stdlib(name: &str) -> bool {
-    CORE_FNS.iter().any(|f| f.name() == name)
-}
-
-pub fn get_stdlib_fn(name: &str) -> Option<Box<dyn StdLibFn>> {
-    CORE_FNS.iter().find(|f| f.name() == name).cloned()
-}
-
-=======
->>>>>>> 9136fb0d
 #[derive(Clone, Debug, PartialEq, Eq)]
 pub struct StdFnProps {
     pub name: String,
@@ -223,7 +156,6 @@
             |e, a| Box::pin(crate::std::math::leg_angle_y(e, a)),
             StdFnProps::default("std::math::legAngY"),
         ),
-<<<<<<< HEAD
         ("sketch", "circle") => (
             |e, a| Box::pin(crate::std::shapes::circle(e, a)),
             StdFnProps::default("std::sketch::circle"),
@@ -232,8 +164,6 @@
             |e, a| Box::pin(crate::std::shapes::ellipse(e, a)),
             StdFnProps::default("std::sketch::ellipse"),
         ),
-=======
->>>>>>> 9136fb0d
         ("prelude", "helix") => (
             |e, a| Box::pin(crate::std::helix::helix(e, a)),
             StdFnProps::default("std::helix").include_in_feature_tree(),
