--- conflicted
+++ resolved
@@ -1,14 +1,8 @@
 //! Standard library revolution surfaces.
 
 use anyhow::Result;
-<<<<<<< HEAD
-use kcl_derive_docs::stdlib;
 use kcmc::{each_cmd as mcmd, length_unit::LengthUnit, shared::Angle, shared::Opposite, ModelingCmd};
-use kittycad_modeling_cmds::{self as kcmc};
-=======
-use kcmc::{each_cmd as mcmd, length_unit::LengthUnit, shared::Angle, ModelingCmd};
 use kittycad_modeling_cmds::{self as kcmc, shared::Point3d};
->>>>>>> 656eb0ab
 
 use super::DEFAULT_TOLERANCE;
 use crate::{
@@ -55,247 +49,6 @@
     Ok(value.into())
 }
 
-<<<<<<< HEAD
-/// Rotate a sketch around some provided axis, creating a solid from its extent.
-///
-/// This, like extrude, is able to create a 3-dimensional solid from a
-/// 2-dimensional sketch. However, unlike extrude, this creates a solid
-/// by using the extent of the sketch as its revolved around an axis rather
-/// than using the extent of the sketch linearly translated through a third
-/// dimension.
-///
-/// Revolve occurs around a local sketch axis rather than a global axis.
-///
-/// You can provide more than one sketch to revolve, and they will all be
-/// revolved around the same axis.
-///
-/// ```no_run
-/// part001 = startSketchOn('XY')
-///     |> startProfileAt([4, 12], %)
-///     |> line(end = [2, 0])
-///     |> line(end = [0, -6])
-///     |> line(end = [4, -6])
-///     |> line(end = [0, -6])
-///     |> line(end = [-3.75, -4.5])
-///     |> line(end = [0, -5.5])
-///     |> line(end = [-2, 0])
-///     |> close()
-///     |> revolve(axis = 'y') // default angle is 360
-/// ```
-///
-/// ```no_run
-/// // A donut shape.
-/// sketch001 = startSketchOn('XY')
-///     |> circle( center = [15, 0], radius = 5 )
-///     |> revolve(
-///         angle = 360,
-///         axis = 'y'
-///     )
-/// ```
-///
-/// ```no_run
-/// part001 = startSketchOn('XY')
-///     |> startProfileAt([4, 12], %)
-///     |> line(end = [2, 0])
-///     |> line(end = [0, -6])
-///     |> line(end = [4, -6])
-///     |> line(end = [0, -6])
-///     |> line(end = [-3.75, -4.5])
-///     |> line(end = [0, -5.5])
-///     |> line(end = [-2, 0])
-///     |> close()
-///     |> revolve(axis = 'y', angle = 180)
-/// ```
-///
-/// ```no_run
-/// part001 = startSketchOn('XY')
-///     |> startProfileAt([4, 12], %)
-///     |> line(end = [2, 0])
-///     |> line(end = [0, -6])
-///     |> line(end = [4, -6])
-///     |> line(end = [0, -6])
-///     |> line(end = [-3.75, -4.5])
-///     |> line(end = [0, -5.5])
-///     |> line(end = [-2, 0])
-///     |> close()
-///     |> revolve(axis = 'y', angle = 180)
-///
-/// part002 = startSketchOn(part001, 'end')
-///     |> startProfileAt([4.5, -5], %)
-///     |> line(end = [0, 5])
-///     |> line(end = [5, 0])
-///     |> line(end = [0, -5])
-///     |> close()
-///     |> extrude(length = 5)
-/// ```
-///
-/// ```no_run
-/// box = startSketchOn('XY')
-///     |> startProfileAt([0, 0], %)
-///     |> line(end = [0, 20])
-///     |> line(end = [20, 0])
-///     |> line(end = [0, -20])
-///     |> close()
-///     |> extrude(length = 20)
-///
-/// sketch001 = startSketchOn(box, "END")
-///     |> circle( center = [10,10], radius = 4 )
-///     |> revolve(
-///         angle = -90,
-///         axis = 'y'
-///     )
-/// ```
-///
-/// ```no_run
-/// box = startSketchOn('XY')
-///     |> startProfileAt([0, 0], %)
-///     |> line(end = [0, 20])
-///     |> line(end = [20, 0])
-///     |> line(end = [0, -20], tag = $revolveAxis)
-///     |> close()
-///     |> extrude(length = 20)
-///
-/// sketch001 = startSketchOn(box, "END")
-///     |> circle( center = [10,10], radius = 4 )
-///     |> revolve(
-///         angle = 90,
-///         axis = getOppositeEdge(revolveAxis)
-///     )
-/// ```
-///
-/// ```no_run
-/// box = startSketchOn('XY')
-///     |> startProfileAt([0, 0], %)
-///     |> line(end = [0, 20])
-///     |> line(end = [20, 0])
-///     |> line(end = [0, -20], tag = $revolveAxis)
-///     |> close()
-///     |> extrude(length = 20)
-///
-/// sketch001 = startSketchOn(box, "END")
-///     |> circle( center = [10,10], radius = 4 )
-///     |> revolve(
-///         angle = 90,
-///         axis = getOppositeEdge(revolveAxis),
-///         tolerance = 0.0001
-///     )
-/// ```
-///
-/// ```no_run
-/// sketch001 = startSketchOn('XY')
-///   |> startProfileAt([10, 0], %)
-///   |> line(end = [5, -5])
-///   |> line(end = [5, 5])
-///   |> line(endAbsolute = [profileStartX(%), profileStartY(%)])
-///   |> close()
-///
-/// part001 = revolve(
-///    sketch001,
-///   axis = {
-///     custom: {
-///       axis = [0.0, 1.0],
-///       origin: [0.0, 0.0]
-///     }
-///   }
-/// )
-/// ```
-///
-/// ```no_run
-/// // Revolve two sketches around the same axis.
-///
-/// sketch001 = startSketchOn('XY')
-/// profile001 = startProfileAt([4, 8], sketch001)
-///     |> xLine(length = 3)
-///     |> yLine(length = -3)
-///     |> xLine(length = -3)
-///     |> line(endAbsolute = [profileStartX(%), profileStartY(%)])
-///     |> close()
-///
-/// profile002 = startProfileAt([-5, 8], sketch001)
-///     |> xLine(length = 3)
-///     |> yLine(length = -3)
-///     |> xLine(length = -3)
-///     |> line(endAbsolute = [profileStartX(%), profileStartY(%)])
-///     |> close()
-///
-/// revolve(
-///     [profile001, profile002],
-///     axis = "X",
-/// )
-/// ```
-///
-/// ```no_run
-/// // Revolve around a path that has not been extruded.
-///
-/// profile001 = startSketchOn('XY')
-///     |> startProfileAt([0, 0], %)
-///     |> line(end = [0, 20], tag = $revolveAxis)
-///     |> line(end = [20, 0])
-///     |> line(end = [0, -20])
-///     |> close(%)
-///
-/// sketch001 = startSketchOn('XY')
-///     |> circle(center = [-10, 10], radius = 4)
-///     |> revolve(angle = 90, axis = revolveAxis)
-/// ```
-///
-/// ```no_run
-/// // Revolve around a path that has not been extruded or closed.
-///
-/// profile001 = startSketchOn('XY')
-///     |> startProfileAt([0, 0], %)
-///     |> line(end = [0, 20], tag = $revolveAxis)
-///     |> line(end = [20, 0])
-///
-/// sketch001 = startSketchOn('XY')
-///     |> circle(center = [-10, 10], radius = 4)
-///     |> revolve(angle = 90, axis = revolveAxis)
-/// ```
-///
-/// ```no_run
-/// // Symmetrically revolve around a path.
-///
-/// profile001 = startSketchOn('XY')
-///     |> startProfileAt([0, 0], %)
-///     |> line(end = [0, 20], tag = $revolveAxis)
-///     |> line(end = [20, 0])
-///
-/// sketch001 = startSketchOn('XY')
-///     |> circle(center = [-10, 10], radius = 4)
-///     |> revolve(angle = 90, axis = revolveAxis, symmetric = true)
-/// ```
-///
-/// ```no_run
-/// // Bidirectional revolve around a path.
-///
-/// profile001 = startSketchOn('XY')
-///     |> startProfileAt([0, 0], %)
-///     |> line(end = [0, 20], tag = $revolveAxis)
-///     |> line(end = [20, 0])
-///
-/// sketch001 = startSketchOn('XY')
-///     |> circle(center = [-10, 10], radius = 4, angle = 90, bidirectional = 180)
-///     |> revolve(angle = 90, axis = revolveAxis, symmetric = true)
-/// ```
-#[stdlib {
-    name = "revolve",
-    feature_tree_operation = true,
-    keywords = true,
-    unlabeled_first = true,
-    args = {
-        sketches = { docs = "The sketch or set of sketches that should be revolved" },
-        axis = { docs = "Axis of revolution." },
-        angle = { docs = "Angle to revolve (in degrees). Default is 360." },
-        tolerance = { docs = "Tolerance for the revolve operation." },
-        tag_start = { docs = "A named tag for the face at the start of the revolve, i.e. the original sketch" },
-        tag_end = { docs = "A named tag for the face at the end of the revolve" },
-        symmetric = { docs = "If true, the extrusion will happen symmetrically around the sketch. Otherwise, the
-            extrusion will happen on only one side of the sketch." },
-        bidirectional_angle = { docs = "If specified, will also revolve in the opposite direction to 'angle' to the specified angle. If 'symmetric' is true, this value is ignored."},
-    }
-}]
-=======
->>>>>>> 656eb0ab
 #[allow(clippy::too_many_arguments)]
 async fn inner_revolve(
     sketches: Vec<Sketch>,
