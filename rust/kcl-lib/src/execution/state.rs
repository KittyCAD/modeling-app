#[cfg(feature = "artifact-graph")]
use std::collections::BTreeMap;
use std::{str::FromStr, sync::Arc};

use anyhow::Result;
use indexmap::IndexMap;
use kittycad_modeling_cmds::units::{UnitAngle, UnitLength};
use serde::{Deserialize, Serialize};
use uuid::Uuid;

<<<<<<< HEAD
=======
#[cfg(feature = "artifact-graph")]
use crate::execution::{Artifact, ArtifactCommand, ArtifactGraph, ArtifactId, ProgramLookup};
>>>>>>> 31e89791
use crate::{
    CompilationError, EngineManager, ExecutorContext, KclErrorWithOutputs, SourceRange,
    errors::{KclError, KclErrorDetails, Severity},
    exec::DefaultPlanes,
    execution::{
        EnvironmentRef, ExecOutcome, ExecutorSettings, KclValue, SketchVarId, UnsolvedSegment, annotations,
        cad_op::Operation,
        id_generator::IdGenerator,
        memory::{ProgramMemory, Stack},
        types::NumericType,
    },
    front::ObjectId,
    modules::{ModuleId, ModuleInfo, ModuleLoader, ModulePath, ModuleRepr, ModuleSource},
    parsing::ast::types::{Annotation, NodeRef},
};
#[cfg(feature = "artifact-graph")]
use crate::{
    execution::{Artifact, ArtifactCommand, ArtifactGraph, ArtifactId},
    front::Object,
    id::IncIdGenerator,
};

/// State for executing a program.
#[derive(Debug, Clone)]
pub struct ExecState {
    pub(super) global: GlobalState,
    pub(super) mod_local: ModuleState,
}

pub type ModuleInfoMap = IndexMap<ModuleId, ModuleInfo>;

#[derive(Debug, Clone)]
pub(super) struct GlobalState {
    /// Map from source file absolute path to module ID.
    pub path_to_source_id: IndexMap<ModulePath, ModuleId>,
    /// Map from module ID to source file.
    pub id_to_source: IndexMap<ModuleId, ModuleSource>,
    /// Map from module ID to module info.
    pub module_infos: ModuleInfoMap,
    /// Module loader.
    pub mod_loader: ModuleLoader,
    /// Errors and warnings.
    pub errors: Vec<CompilationError>,
    /// Global artifacts that represent the entire program.
    pub artifacts: ArtifactState,
    /// Artifacts for only the root module.
    pub root_module_artifacts: ModuleArtifactState,
}

#[cfg(feature = "artifact-graph")]
#[derive(Debug, Clone, Default)]
pub(super) struct ArtifactState {
    /// Internal map of UUIDs to exec artifacts.  This needs to persist across
    /// executions to allow the graph building to refer to cached artifacts.
    pub artifacts: IndexMap<ArtifactId, Artifact>,
    /// Output artifact graph.
    pub graph: ArtifactGraph,
}

#[cfg(not(feature = "artifact-graph"))]
#[derive(Debug, Clone, Default)]
pub(super) struct ArtifactState {}

/// Artifact state for a single module.
#[cfg(feature = "artifact-graph")]
#[derive(Debug, Clone, Default, PartialEq, Serialize)]
pub struct ModuleArtifactState {
    /// Internal map of UUIDs to exec artifacts.
    pub artifacts: IndexMap<ArtifactId, Artifact>,
    /// Outgoing engine commands that have not yet been processed and integrated
    /// into the artifact graph.
    #[serde(skip)]
    pub unprocessed_commands: Vec<ArtifactCommand>,
    /// Outgoing engine commands.
    pub commands: Vec<ArtifactCommand>,
    /// Operations that have been performed in execution order, for display in
    /// the Feature Tree.
    pub operations: Vec<Operation>,
    /// [`ObjectId`] generator.
    pub object_id_generator: IncIdGenerator<usize>,
    /// Objects in the scene, created from execution.
    pub scene_objects: Vec<Object>,
    /// Map from source range to object ID for lookup of objects by their source
    /// range.
    pub source_range_to_object: BTreeMap<SourceRange, ObjectId>,
}

#[cfg(not(feature = "artifact-graph"))]
#[derive(Debug, Clone, Default, PartialEq, Serialize)]
pub struct ModuleArtifactState {}

#[derive(Debug, Clone)]
pub(super) struct ModuleState {
    /// The id generator for this module.
    pub id_generator: IdGenerator,
    pub stack: Stack,
    /// The current value of the pipe operator returned from the previous
    /// expression.  If we're not currently in a pipeline, this will be None.
    pub pipe_value: Option<KclValue>,
    /// The closest variable declaration being executed in any parent node in the AST.
    /// This is used to provide better error messages, e.g. noticing when the user is trying
    /// to use the variable `length` inside the RHS of its own definition, like `length = tan(length)`.
    pub being_declared: Option<String>,
    /// Present if we're currently executing inside a sketch block.
    pub sketch_block: Option<SketchBlockState>,
    /// Tracks if KCL being executed is currently inside a stdlib function or not.
    /// This matters because e.g. we shouldn't emit artifacts from declarations declared inside a stdlib function.
    pub inside_stdlib: bool,
    /// Identifiers that have been exported from the current module.
    pub module_exports: Vec<String>,
    /// Settings specified from annotations.
    pub settings: MetaSettings,
    pub(super) explicit_length_units: bool,
    pub(super) path: ModulePath,
    /// Artifacts for only this module.
    pub artifacts: ModuleArtifactState,

    pub(super) allowed_warnings: Vec<&'static str>,
    pub(super) denied_warnings: Vec<&'static str>,
}

#[derive(Debug, Clone, Default)]
pub(crate) struct SketchBlockState {
    pub sketch_vars: Vec<KclValue>,
    #[cfg(feature = "artifact-graph")]
    pub sketch_constraints: Vec<ObjectId>,
    pub solver_constraints: Vec<kcl_ezpz::Constraint>,
    pub needed_by_engine: Vec<UnsolvedSegment>,
}

impl ExecState {
    pub fn new(exec_context: &super::ExecutorContext) -> Self {
        ExecState {
            global: GlobalState::new(&exec_context.settings),
            mod_local: ModuleState::new(ModulePath::Main, ProgramMemory::new(), Default::default(), 0),
        }
    }

    pub(super) fn reset(&mut self, exec_context: &super::ExecutorContext) {
        let global = GlobalState::new(&exec_context.settings);

        *self = ExecState {
            global,
            mod_local: ModuleState::new(self.mod_local.path.clone(), ProgramMemory::new(), Default::default(), 0),
        };
    }

    /// Log a non-fatal error.
    pub fn err(&mut self, e: CompilationError) {
        self.global.errors.push(e);
    }

    /// Log a warning.
    pub fn warn(&mut self, mut e: CompilationError, name: &'static str) {
        debug_assert!(annotations::WARN_VALUES.contains(&name));

        if self.mod_local.allowed_warnings.contains(&name) {
            return;
        }

        if self.mod_local.denied_warnings.contains(&name) {
            e.severity = Severity::Error;
        } else {
            e.severity = Severity::Warning;
        }

        self.global.errors.push(e);
    }

    pub fn warn_experimental(&mut self, feature_name: &str, source_range: SourceRange) {
        let Some(severity) = self.mod_local.settings.experimental_features.severity() else {
            return;
        };
        let error = CompilationError {
            source_range,
            message: format!("Use of {feature_name} is experimental and may change or be removed."),
            suggestion: None,
            severity,
            tag: crate::errors::Tag::None,
        };

        self.global.errors.push(error);
    }

    pub fn clear_units_warnings(&mut self, source_range: &SourceRange) {
        self.global.errors = std::mem::take(&mut self.global.errors)
            .into_iter()
            .filter(|e| {
                e.severity != Severity::Warning
                    || !source_range.contains_range(&e.source_range)
                    || e.tag != crate::errors::Tag::UnknownNumericUnits
            })
            .collect();
    }

    pub fn errors(&self) -> &[CompilationError] {
        &self.global.errors
    }

    /// Convert to execution outcome when running in WebAssembly.  We want to
    /// reduce the amount of data that crosses the WASM boundary as much as
    /// possible.
    pub async fn into_exec_outcome(self, main_ref: EnvironmentRef, ctx: &ExecutorContext) -> ExecOutcome {
        // Fields are opt-in so that we don't accidentally leak private internal
        // state when we add more to ExecState.
        ExecOutcome {
            variables: self.mod_local.variables(main_ref),
            filenames: self.global.filenames(),
            #[cfg(feature = "artifact-graph")]
            operations: self.global.root_module_artifacts.operations,
            #[cfg(feature = "artifact-graph")]
            artifact_graph: self.global.artifacts.graph,
            #[cfg(feature = "artifact-graph")]
            scene_objects: self.global.root_module_artifacts.scene_objects,
            #[cfg(feature = "artifact-graph")]
            source_range_to_object: self.global.root_module_artifacts.source_range_to_object,
            errors: self.global.errors,
            default_planes: ctx.engine.get_default_planes().read().await.clone(),
        }
    }

    pub(crate) fn stack(&self) -> &Stack {
        &self.mod_local.stack
    }

    pub(crate) fn mut_stack(&mut self) -> &mut Stack {
        &mut self.mod_local.stack
    }

    #[cfg(not(feature = "artifact-graph"))]
    pub fn next_object_id(&mut self) -> ObjectId {
        // The return value should only ever be used when the feature is
        // enabled,
        ObjectId(0)
    }

    #[cfg(feature = "artifact-graph")]
    pub fn next_object_id(&mut self) -> ObjectId {
        ObjectId(self.mod_local.artifacts.object_id_generator.next_id())
    }

    #[cfg(feature = "artifact-graph")]
    pub fn add_scene_object(&mut self, obj: Object, source_range: SourceRange) -> ObjectId {
        let id = obj.id;
        debug_assert!(id.0 == self.mod_local.artifacts.scene_objects.len());
        self.mod_local.artifacts.scene_objects.push(obj);
        self.mod_local.artifacts.source_range_to_object.insert(source_range, id);
        id
    }

    /// Add a placeholder scene object. This is useful when we need to reserve
    /// an ID before we have all the information to create the full object.
    #[cfg(feature = "artifact-graph")]
    pub fn add_placeholder_scene_object(&mut self, id: ObjectId, source_range: SourceRange) -> ObjectId {
        debug_assert!(id.0 == self.mod_local.artifacts.scene_objects.len());
        self.mod_local
            .artifacts
            .scene_objects
            .push(Object::placeholder(id, source_range));
        self.mod_local.artifacts.source_range_to_object.insert(source_range, id);
        id
    }

    /// Update a scene object. This is useful to replace a placeholder.
    #[cfg(feature = "artifact-graph")]
    pub fn set_scene_object(&mut self, object: Object) {
        let id = object.id;
        self.mod_local.artifacts.scene_objects[id.0] = object;
    }

    pub(crate) fn sketch_block_mut(&mut self) -> Option<&mut SketchBlockState> {
        self.mod_local.sketch_block.as_mut()
    }

    pub fn next_uuid(&mut self) -> Uuid {
        self.mod_local.id_generator.next_uuid()
    }

    pub fn id_generator(&mut self) -> &mut IdGenerator {
        &mut self.mod_local.id_generator
    }

    #[cfg(feature = "artifact-graph")]
    pub(crate) fn add_artifact(&mut self, artifact: Artifact) {
        let id = artifact.id();
        self.mod_local.artifacts.artifacts.insert(id, artifact);
    }

    pub(crate) fn push_op(&mut self, op: Operation) {
        #[cfg(feature = "artifact-graph")]
        self.mod_local.artifacts.operations.push(op);
        #[cfg(not(feature = "artifact-graph"))]
        drop(op);
    }

    #[cfg(feature = "artifact-graph")]
    pub(crate) fn push_command(&mut self, command: ArtifactCommand) {
        self.mod_local.artifacts.unprocessed_commands.push(command);
        #[cfg(not(feature = "artifact-graph"))]
        drop(command);
    }

    pub(super) fn next_module_id(&self) -> ModuleId {
        ModuleId::from_usize(self.global.path_to_source_id.len())
    }

    pub(super) fn id_for_module(&self, path: &ModulePath) -> Option<ModuleId> {
        self.global.path_to_source_id.get(path).cloned()
    }

    pub(super) fn add_path_to_source_id(&mut self, path: ModulePath, id: ModuleId) {
        debug_assert!(!self.global.path_to_source_id.contains_key(&path));
        self.global.path_to_source_id.insert(path, id);
    }

    pub(crate) fn add_root_module_contents(&mut self, program: &crate::Program) {
        let root_id = ModuleId::default();
        // Get the path for the root module.
        let path = self
            .global
            .path_to_source_id
            .iter()
            .find(|(_, v)| **v == root_id)
            .unwrap()
            .0
            .clone();
        self.add_id_to_source(
            root_id,
            ModuleSource {
                path,
                source: program.original_file_contents.to_string(),
            },
        );
    }

    pub(super) fn add_id_to_source(&mut self, id: ModuleId, source: ModuleSource) {
        self.global.id_to_source.insert(id, source);
    }

    pub(super) fn add_module(&mut self, id: ModuleId, path: ModulePath, repr: ModuleRepr) {
        debug_assert!(self.global.path_to_source_id.contains_key(&path));
        let module_info = ModuleInfo { id, repr, path };
        self.global.module_infos.insert(id, module_info);
    }

    pub fn get_module(&mut self, id: ModuleId) -> Option<&ModuleInfo> {
        self.global.module_infos.get(&id)
    }

    #[cfg(all(test, feature = "artifact-graph"))]
    pub(crate) fn modules(&self) -> &ModuleInfoMap {
        &self.global.module_infos
    }

    #[cfg(all(test, feature = "artifact-graph"))]
    pub(crate) fn root_module_artifact_state(&self) -> &ModuleArtifactState {
        &self.global.root_module_artifacts
    }

    pub fn current_default_units(&self) -> NumericType {
        NumericType::Default {
            len: self.length_unit(),
            angle: self.angle_unit(),
        }
    }

    pub fn length_unit(&self) -> UnitLength {
        self.mod_local.settings.default_length_units
    }

    pub fn angle_unit(&self) -> UnitAngle {
        self.mod_local.settings.default_angle_units
    }

    pub(super) fn circular_import_error(&self, path: &ModulePath, source_range: SourceRange) -> KclError {
        KclError::new_import_cycle(KclErrorDetails::new(
            format!(
                "circular import of modules is not allowed: {} -> {}",
                self.global
                    .mod_loader
                    .import_stack
                    .iter()
                    .map(|p| p.to_string_lossy())
                    .collect::<Vec<_>>()
                    .join(" -> "),
                path,
            ),
            vec![source_range],
        ))
    }

    pub(crate) fn pipe_value(&self) -> Option<&KclValue> {
        self.mod_local.pipe_value.as_ref()
    }

    pub(crate) fn error_with_outputs(
        &self,
        error: KclError,
        main_ref: Option<EnvironmentRef>,
        default_planes: Option<DefaultPlanes>,
    ) -> KclErrorWithOutputs {
        let module_id_to_module_path: IndexMap<ModuleId, ModulePath> = self
            .global
            .path_to_source_id
            .iter()
            .map(|(k, v)| ((*v), k.clone()))
            .collect();

        KclErrorWithOutputs::new(
            error,
            self.errors().to_vec(),
            main_ref
                .map(|main_ref| self.mod_local.variables(main_ref))
                .unwrap_or_default(),
            #[cfg(feature = "artifact-graph")]
            self.global.root_module_artifacts.operations.clone(),
            #[cfg(feature = "artifact-graph")]
            Default::default(),
            #[cfg(feature = "artifact-graph")]
            self.global.artifacts.graph.clone(),
            module_id_to_module_path,
            self.global.id_to_source.clone(),
            default_planes,
        )
    }

    #[cfg(feature = "artifact-graph")]
    pub(crate) fn build_program_lookup(
        &self,
        current: crate::parsing::ast::types::Node<crate::parsing::ast::types::Program>,
    ) -> ProgramLookup {
        ProgramLookup::new(current, self.global.module_infos.clone())
    }

    #[cfg(feature = "artifact-graph")]
    pub(crate) async fn build_artifact_graph(
        &mut self,
        engine: &Arc<Box<dyn EngineManager>>,
        program: NodeRef<'_, crate::parsing::ast::types::Program>,
    ) -> Result<(), KclError> {
        let mut new_commands = Vec::new();
        let mut new_exec_artifacts = IndexMap::new();
        for module in self.global.module_infos.values_mut() {
            match &mut module.repr {
                ModuleRepr::Kcl(_, Some(outcome)) => {
                    new_commands.extend(outcome.artifacts.process_commands());
                    new_exec_artifacts.extend(outcome.artifacts.artifacts.clone());
                }
                ModuleRepr::Foreign(_, Some((_, module_artifacts))) => {
                    new_commands.extend(module_artifacts.process_commands());
                    new_exec_artifacts.extend(module_artifacts.artifacts.clone());
                }
                ModuleRepr::Root | ModuleRepr::Kcl(_, None) | ModuleRepr::Foreign(_, None) | ModuleRepr::Dummy => {}
            }
        }
        // Take from the module artifacts so that we don't try to process them
        // again next time due to execution caching.
        new_commands.extend(self.global.root_module_artifacts.process_commands());
        // Note: These will get re-processed, but since we're just adding them
        // to a map, it's fine.
        new_exec_artifacts.extend(self.global.root_module_artifacts.artifacts.clone());
        let new_responses = engine.take_responses().await;

        // Move the artifacts into ExecState global to simplify cache
        // management.
        self.global.artifacts.artifacts.extend(new_exec_artifacts);

        let initial_graph = self.global.artifacts.graph.clone();

        // Build the artifact graph.
        let programs = self.build_program_lookup(program.clone());
        let graph_result = crate::execution::artifact::build_artifact_graph(
            &new_commands,
            &new_responses,
            program,
            &mut self.global.artifacts.artifacts,
            initial_graph,
            &programs,
        );

        let artifact_graph = graph_result?;
        self.global.artifacts.graph = artifact_graph;

        Ok(())
    }

    #[cfg(not(feature = "artifact-graph"))]
    pub(crate) async fn build_artifact_graph(
        &mut self,
        _engine: &Arc<Box<dyn EngineManager>>,
        _program: NodeRef<'_, crate::parsing::ast::types::Program>,
    ) -> Result<(), KclError> {
        Ok(())
    }
}

impl GlobalState {
    fn new(settings: &ExecutorSettings) -> Self {
        let mut global = GlobalState {
            path_to_source_id: Default::default(),
            module_infos: Default::default(),
            artifacts: Default::default(),
            root_module_artifacts: Default::default(),
            mod_loader: Default::default(),
            errors: Default::default(),
            id_to_source: Default::default(),
        };

        let root_id = ModuleId::default();
        let root_path = settings.current_file.clone().unwrap_or_default();
        global.module_infos.insert(
            root_id,
            ModuleInfo {
                id: root_id,
                path: ModulePath::Local {
                    value: root_path.clone(),
                    original_import_path: None,
                },
                repr: ModuleRepr::Root,
            },
        );
        global.path_to_source_id.insert(
            ModulePath::Local {
                value: root_path,
                original_import_path: None,
            },
            root_id,
        );
        global
    }

    pub(super) fn filenames(&self) -> IndexMap<ModuleId, ModulePath> {
        self.path_to_source_id.iter().map(|(k, v)| ((*v), k.clone())).collect()
    }

    pub(super) fn get_source(&self, id: ModuleId) -> Option<&ModuleSource> {
        self.id_to_source.get(&id)
    }
}

impl ArtifactState {
    #[cfg(feature = "artifact-graph")]
    pub fn cached_body_items(&self) -> usize {
        self.graph.item_count
    }

    pub(crate) fn clear(&mut self) {
        #[cfg(feature = "artifact-graph")]
        {
            self.artifacts.clear();
            self.graph.clear();
        }
    }
}

impl ModuleArtifactState {
    pub(crate) fn clear(&mut self) {
        #[cfg(feature = "artifact-graph")]
        {
            self.artifacts.clear();
            self.unprocessed_commands.clear();
            self.commands.clear();
            self.operations.clear();
        }
    }

    #[cfg(not(feature = "artifact-graph"))]
    pub(crate) fn extend(&mut self, _other: ModuleArtifactState) {}

    /// When self is a cached state, extend it with new state.
    #[cfg(feature = "artifact-graph")]
    pub(crate) fn extend(&mut self, other: ModuleArtifactState) {
        self.artifacts.extend(other.artifacts);
        self.unprocessed_commands.extend(other.unprocessed_commands);
        self.commands.extend(other.commands);
        self.operations.extend(other.operations);
        self.scene_objects.extend(other.scene_objects);
        self.source_range_to_object.extend(other.source_range_to_object);
    }

    // Move unprocessed artifact commands so that we don't try to process them
    // again next time due to execution caching.  Returns a clone of the
    // commands that were moved.
    #[cfg(feature = "artifact-graph")]
    pub(crate) fn process_commands(&mut self) -> Vec<ArtifactCommand> {
        let unprocessed = std::mem::take(&mut self.unprocessed_commands);
        let new_module_commands = unprocessed.clone();
        self.commands.extend(unprocessed);
        new_module_commands
    }
}

impl ModuleState {
    pub(super) fn new(
        path: ModulePath,
        memory: Arc<ProgramMemory>,
        module_id: Option<ModuleId>,
        next_object_id: usize,
    ) -> Self {
        #[cfg(not(feature = "artifact-graph"))]
        let _ = next_object_id;
        ModuleState {
            id_generator: IdGenerator::new(module_id),
            stack: memory.new_stack(),
            pipe_value: Default::default(),
            being_declared: Default::default(),
            sketch_block: Default::default(),
            module_exports: Default::default(),
            explicit_length_units: false,
            path,
            settings: Default::default(),
            #[cfg(not(feature = "artifact-graph"))]
            artifacts: Default::default(),
            #[cfg(feature = "artifact-graph")]
            artifacts: ModuleArtifactState {
                object_id_generator: IncIdGenerator::new(next_object_id),
                ..Default::default()
            },
            allowed_warnings: Vec::new(),
            denied_warnings: Vec::new(),
            inside_stdlib: false,
        }
    }

    pub(super) fn variables(&self, main_ref: EnvironmentRef) -> IndexMap<String, KclValue> {
        self.stack
            .find_all_in_env(main_ref)
            .map(|(k, v)| (k.clone(), v.clone()))
            .collect()
    }
}

impl SketchBlockState {
    pub(crate) fn next_sketch_var_id(&self) -> SketchVarId {
        SketchVarId(self.sketch_vars.len())
    }
}

#[derive(Debug, Clone, Deserialize, Serialize, PartialEq, Eq, ts_rs::TS)]
#[ts(export)]
#[serde(rename_all = "camelCase")]
pub struct MetaSettings {
    pub default_length_units: UnitLength,
    pub default_angle_units: UnitAngle,
    pub experimental_features: annotations::WarningLevel,
    pub kcl_version: String,
}

impl Default for MetaSettings {
    fn default() -> Self {
        MetaSettings {
            default_length_units: UnitLength::Millimeters,
            default_angle_units: UnitAngle::Degrees,
            experimental_features: annotations::WarningLevel::Deny,
            kcl_version: "1.0".to_owned(),
        }
    }
}

impl MetaSettings {
    pub(crate) fn update_from_annotation(
        &mut self,
        annotation: &crate::parsing::ast::types::Node<Annotation>,
    ) -> Result<(bool, bool), KclError> {
        let properties = annotations::expect_properties(annotations::SETTINGS, annotation)?;

        let mut updated_len = false;
        let mut updated_angle = false;
        for p in properties {
            match &*p.inner.key.name {
                annotations::SETTINGS_UNIT_LENGTH => {
                    let value = annotations::expect_ident(&p.inner.value)?;
                    let value = super::types::length_from_str(value, annotation.as_source_range())?;
                    self.default_length_units = value;
                    updated_len = true;
                }
                annotations::SETTINGS_UNIT_ANGLE => {
                    let value = annotations::expect_ident(&p.inner.value)?;
                    let value = super::types::angle_from_str(value, annotation.as_source_range())?;
                    self.default_angle_units = value;
                    updated_angle = true;
                }
                annotations::SETTINGS_VERSION => {
                    let value = annotations::expect_number(&p.inner.value)?;
                    self.kcl_version = value;
                }
                annotations::SETTINGS_EXPERIMENTAL_FEATURES => {
                    let value = annotations::expect_ident(&p.inner.value)?;
                    let value = annotations::WarningLevel::from_str(value).map_err(|_| {
                        KclError::new_semantic(KclErrorDetails::new(
                            format!(
                                "Invalid value for {} settings property, expected one of: {}",
                                annotations::SETTINGS_EXPERIMENTAL_FEATURES,
                                annotations::WARN_LEVELS.join(", ")
                            ),
                            annotation.as_source_ranges(),
                        ))
                    })?;
                    self.experimental_features = value;
                }
                name => {
                    return Err(KclError::new_semantic(KclErrorDetails::new(
                        format!(
                            "Unexpected settings key: `{name}`; expected one of `{}`, `{}`",
                            annotations::SETTINGS_UNIT_LENGTH,
                            annotations::SETTINGS_UNIT_ANGLE
                        ),
                        vec![annotation.as_source_range()],
                    )));
                }
            }
        }

        Ok((updated_len, updated_angle))
    }
}<|MERGE_RESOLUTION|>--- conflicted
+++ resolved
@@ -8,11 +8,6 @@
 use serde::{Deserialize, Serialize};
 use uuid::Uuid;
 
-<<<<<<< HEAD
-=======
-#[cfg(feature = "artifact-graph")]
-use crate::execution::{Artifact, ArtifactCommand, ArtifactGraph, ArtifactId, ProgramLookup};
->>>>>>> 31e89791
 use crate::{
     CompilationError, EngineManager, ExecutorContext, KclErrorWithOutputs, SourceRange,
     errors::{KclError, KclErrorDetails, Severity},
@@ -30,7 +25,7 @@
 };
 #[cfg(feature = "artifact-graph")]
 use crate::{
-    execution::{Artifact, ArtifactCommand, ArtifactGraph, ArtifactId},
+    execution::{Artifact, ArtifactCommand, ArtifactGraph, ArtifactId, ProgramLookup},
     front::Object,
     id::IncIdGenerator,
 };
