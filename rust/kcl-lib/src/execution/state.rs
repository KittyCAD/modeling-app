use std::sync::Arc;

use anyhow::Result;
use indexmap::IndexMap;
use kittycad_modeling_cmds::websocket::WebSocketResponse;
use schemars::JsonSchema;
use serde::{Deserialize, Serialize};
use uuid::Uuid;

use crate::{
    errors::{KclError, KclErrorDetails, Severity},
    execution::{
        annotations,
        id_generator::IdGenerator,
        memory::{ProgramMemory, Stack},
        types, Artifact, ArtifactCommand, ArtifactGraph, ArtifactId, EnvironmentRef, ExecOutcome, ExecutorSettings,
        KclValue, Operation, UnitAngle, UnitLen,
    },
    modules::{ModuleId, ModuleInfo, ModuleLoader, ModulePath, ModuleRepr, ModuleSource},
    parsing::ast::types::Annotation,
    source_range::SourceRange,
    CompilationError,
};

use super::types::NumericType;

/// State for executing a program.
#[derive(Debug, Clone)]
pub struct ExecState {
    pub(super) global: GlobalState,
    pub(super) mod_local: ModuleState,
    pub(super) exec_context: Option<super::ExecutorContext>,
}

pub type ModuleInfoMap = IndexMap<ModuleId, ModuleInfo>;

#[derive(Debug, Clone)]
pub(super) struct GlobalState {
    /// Map from source file absolute path to module ID.
    pub path_to_source_id: IndexMap<ModulePath, ModuleId>,
    /// Map from module ID to source file.
    pub id_to_source: IndexMap<ModuleId, ModuleSource>,
    /// Map from module ID to module info.
    pub module_infos: ModuleInfoMap,
    /// Output map of UUIDs to artifacts.
    pub artifacts: IndexMap<ArtifactId, Artifact>,
    /// Output commands to allow building the artifact graph by the caller.
    /// These are accumulated in the [`ExecutorContext`] but moved here for
    /// convenience of the execution cache.
    pub artifact_commands: Vec<ArtifactCommand>,
    /// Responses from the engine for `artifact_commands`.  We need to cache
    /// this so that we can build the artifact graph.  These are accumulated in
    /// the [`ExecutorContext`] but moved here for convenience of the execution
    /// cache.
    pub artifact_responses: IndexMap<Uuid, WebSocketResponse>,
    /// Output artifact graph.
    pub artifact_graph: ArtifactGraph,
    /// Operations that have been performed in execution order, for display in
    /// the Feature Tree.
    pub operations: Vec<Operation>,
    /// Module loader.
    pub mod_loader: ModuleLoader,
    /// Errors and warnings.
    pub errors: Vec<CompilationError>,
}

#[derive(Debug, Clone)]
pub(super) struct ModuleState {
    /// The id generator for this module.
    pub id_generator: IdGenerator,
    pub stack: Stack,
    /// The current value of the pipe operator returned from the previous
    /// expression.  If we're not currently in a pipeline, this will be None.
    pub pipe_value: Option<KclValue>,
    /// Identifiers that have been exported from the current module.
    pub module_exports: Vec<String>,
    /// Settings specified from annotations.
    pub settings: MetaSettings,
    pub(super) explicit_length_units: bool,
    pub(super) std_path: Option<String>,
}

impl ExecState {
    pub fn new(exec_context: &super::ExecutorContext) -> Self {
        ExecState {
            global: GlobalState::new(&exec_context.settings),
            mod_local: ModuleState::new(None, ProgramMemory::new(), Default::default()),
            exec_context: Some(exec_context.clone()),
        }
    }

    pub(super) fn reset(&mut self, exec_context: &super::ExecutorContext) {
        let global = GlobalState::new(&exec_context.settings);

        *self = ExecState {
            global,
            mod_local: ModuleState::new(None, ProgramMemory::new(), Default::default()),
            exec_context: Some(exec_context.clone()),
        };
    }

    /// Log a non-fatal error.
    pub fn err(&mut self, e: CompilationError) {
        self.global.errors.push(e);
    }

    /// Log a warning.
    pub fn warn(&mut self, mut e: CompilationError) {
        e.severity = Severity::Warning;
        self.global.errors.push(e);
    }

    pub fn errors(&self) -> &[CompilationError] {
        &self.global.errors
    }

    /// Convert to execution outcome when running in WebAssembly.  We want to
    /// reduce the amount of data that crosses the WASM boundary as much as
    /// possible.
    pub async fn to_wasm_outcome(self, main_ref: EnvironmentRef) -> ExecOutcome {
        // Fields are opt-in so that we don't accidentally leak private internal
        // state when we add more to ExecState.
        ExecOutcome {
            variables: self
                .stack()
                .find_all_in_env(main_ref)
                .map(|(k, v)| (k.clone(), v.clone()))
                .collect(),
            operations: self.global.operations,
            artifact_commands: self.global.artifact_commands,
            artifact_graph: self.global.artifact_graph,
            errors: self.global.errors,
            filenames: self
                .global
                .path_to_source_id
                .iter()
                .map(|(k, v)| ((*v), k.clone()))
                .collect(),
            default_planes: if let Some(ctx) = &self.exec_context {
                ctx.engine.get_default_planes().read().await.clone()
            } else {
                None
            },
        }
    }

    pub async fn to_mock_wasm_outcome(self, main_ref: EnvironmentRef) -> ExecOutcome {
        // Fields are opt-in so that we don't accidentally leak private internal
        // state when we add more to ExecState.
        ExecOutcome {
            variables: self
                .stack()
                .find_all_in_env(main_ref)
                .map(|(k, v)| (k.clone(), v.clone()))
                .collect(),
            operations: Default::default(),
            artifact_commands: Default::default(),
            artifact_graph: Default::default(),
            errors: self.global.errors,
            filenames: Default::default(),
            default_planes: if let Some(ctx) = &self.exec_context {
                ctx.engine.get_default_planes().read().await.clone()
            } else {
                None
            },
        }
    }

    pub(crate) fn stack(&self) -> &Stack {
        &self.mod_local.stack
    }

    pub(crate) fn mut_stack(&mut self) -> &mut Stack {
        &mut self.mod_local.stack
    }

    pub fn next_uuid(&mut self) -> Uuid {
        self.mod_local.id_generator.next_uuid()
    }

    pub fn id_generator(&mut self) -> &mut IdGenerator {
        &mut self.mod_local.id_generator
    }

    pub(crate) fn add_artifact(&mut self, artifact: Artifact) {
        let id = artifact.id();
        self.global.artifacts.insert(id, artifact);
    }

    pub(super) fn next_module_id(&self) -> ModuleId {
        ModuleId::from_usize(self.global.path_to_source_id.len())
    }

    pub(super) fn id_for_module(&self, path: &ModulePath) -> Option<ModuleId> {
        self.global.path_to_source_id.get(path).cloned()
    }

    pub(super) fn add_path_to_source_id(&mut self, path: ModulePath, id: ModuleId) {
        debug_assert!(!self.global.path_to_source_id.contains_key(&path));
        self.global.path_to_source_id.insert(path.clone(), id);
    }

    pub(crate) fn add_root_module_contents(&mut self, program: &crate::Program) {
        let root_id = ModuleId::default();
        // Get the path for the root module.
        let path = self
            .global
            .path_to_source_id
            .iter()
            .find(|(_, v)| **v == root_id)
            .unwrap()
            .0
            .clone();
        self.add_id_to_source(
            root_id,
            ModuleSource {
                path,
                source: program.original_file_contents.to_string(),
            },
        );
    }

    pub(super) fn add_id_to_source(&mut self, id: ModuleId, source: ModuleSource) {
        self.global.id_to_source.insert(id, source.clone());
    }

    pub(super) fn add_module(&mut self, id: ModuleId, path: ModulePath, repr: ModuleRepr) {
        debug_assert!(self.global.path_to_source_id.contains_key(&path));
        let module_info = ModuleInfo { id, repr, path };
        self.global.module_infos.insert(id, module_info);
    }

<<<<<<< HEAD
    pub fn get_module(&mut self, id: ModuleId) -> Option<&ModuleInfo> {
        self.global.module_infos.get(&id)
=======
    pub fn current_default_units(&self) -> NumericType {
        NumericType::Default {
            len: self.length_unit(),
            angle: self.angle_unit(),
        }
>>>>>>> a480783e
    }

    pub fn length_unit(&self) -> UnitLen {
        self.mod_local.settings.default_length_units
    }

    pub fn angle_unit(&self) -> UnitAngle {
        self.mod_local.settings.default_angle_units
    }

    pub(super) fn circular_import_error(&self, path: &ModulePath, source_range: SourceRange) -> KclError {
        KclError::ImportCycle(KclErrorDetails {
            message: format!(
                "circular import of modules is not allowed: {} -> {}",
                self.global
                    .mod_loader
                    .import_stack
                    .iter()
                    .map(|p| p.as_path().to_string_lossy())
                    .collect::<Vec<_>>()
                    .join(" -> "),
                path,
            ),
            source_ranges: vec![source_range],
        })
    }
}

impl GlobalState {
    fn new(settings: &ExecutorSettings) -> Self {
        let mut global = GlobalState {
            path_to_source_id: Default::default(),
            module_infos: Default::default(),
            artifacts: Default::default(),
            artifact_commands: Default::default(),
            artifact_responses: Default::default(),
            artifact_graph: Default::default(),
            operations: Default::default(),
            mod_loader: Default::default(),
            errors: Default::default(),
            id_to_source: Default::default(),
        };

        let root_id = ModuleId::default();
        let root_path = settings.current_file.clone().unwrap_or_default();
        global.module_infos.insert(
            root_id,
            ModuleInfo {
                id: root_id,
                path: ModulePath::Local {
                    value: root_path.clone(),
                },
                repr: ModuleRepr::Root,
            },
        );
        global
            .path_to_source_id
            .insert(ModulePath::Local { value: root_path }, root_id);
        global
    }
}

impl ModuleState {
    pub(super) fn new(std_path: Option<String>, memory: Arc<ProgramMemory>, module_id: Option<ModuleId>) -> Self {
        ModuleState {
            id_generator: IdGenerator::new(module_id),
            stack: memory.new_stack(),
            pipe_value: Default::default(),
            module_exports: Default::default(),
            explicit_length_units: false,
            std_path,
            settings: MetaSettings {
                default_length_units: Default::default(),
                default_angle_units: Default::default(),
            },
        }
    }
}

#[derive(Debug, Default, Clone, Deserialize, Serialize, PartialEq, Eq, ts_rs::TS, JsonSchema)]
#[ts(export)]
#[serde(rename_all = "camelCase")]
pub struct MetaSettings {
    pub default_length_units: types::UnitLen,
    pub default_angle_units: types::UnitAngle,
}

impl MetaSettings {
    pub(crate) fn update_from_annotation(
        &mut self,
        annotation: &crate::parsing::ast::types::Node<Annotation>,
    ) -> Result<bool, KclError> {
        let properties = annotations::expect_properties(annotations::SETTINGS, annotation)?;

        let mut updated_len = false;
        for p in properties {
            match &*p.inner.key.name {
                annotations::SETTINGS_UNIT_LENGTH => {
                    let value = annotations::expect_ident(&p.inner.value)?;
                    let value = types::UnitLen::from_str(value, annotation.as_source_range())?;
                    self.default_length_units = value;
                    updated_len = true;
                }
                annotations::SETTINGS_UNIT_ANGLE => {
                    let value = annotations::expect_ident(&p.inner.value)?;
                    let value = types::UnitAngle::from_str(value, annotation.as_source_range())?;
                    self.default_angle_units = value;
                }
                name => {
                    return Err(KclError::Semantic(KclErrorDetails {
                        message: format!(
                            "Unexpected settings key: `{name}`; expected one of `{}`, `{}`",
                            annotations::SETTINGS_UNIT_LENGTH,
                            annotations::SETTINGS_UNIT_ANGLE
                        ),
                        source_ranges: vec![annotation.as_source_range()],
                    }))
                }
            }
        }

        Ok(updated_len)
    }
}<|MERGE_RESOLUTION|>--- conflicted
+++ resolved
@@ -230,16 +230,15 @@
         self.global.module_infos.insert(id, module_info);
     }
 
-<<<<<<< HEAD
     pub fn get_module(&mut self, id: ModuleId) -> Option<&ModuleInfo> {
         self.global.module_infos.get(&id)
-=======
+    }
+
     pub fn current_default_units(&self) -> NumericType {
         NumericType::Default {
             len: self.length_unit(),
             angle: self.angle_unit(),
         }
->>>>>>> a480783e
     }
 
     pub fn length_unit(&self) -> UnitLen {
