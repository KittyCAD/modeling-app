//! The executor for the AST.

use std::sync::Arc;

use anyhow::Result;
#[cfg(feature = "artifact-graph")]
pub use artifact::{
    Artifact, ArtifactCommand, ArtifactGraph, ArtifactId, CodeRef, StartSketchOnFace, StartSketchOnPlane,
};
use cache::OldAstState;
pub use cache::{bust_cache, clear_mem_cache};
#[cfg(feature = "artifact-graph")]
pub use cad_op::{Group, Operation};
pub use geometry::*;
pub use id_generator::IdGenerator;
pub(crate) use import::PreImportedGeometry;
use indexmap::IndexMap;
pub use kcl_value::{KclObjectFields, KclValue};
use kcmc::{
    each_cmd as mcmd,
    ok_response::{output::TakeSnapshot, OkModelingCmdResponse},
    websocket::{ModelingSessionData, OkWebSocketResponseData},
    ImageFormat, ModelingCmd,
};
use kittycad_modeling_cmds as kcmc;
pub use memory::EnvironmentRef;
use schemars::JsonSchema;
use serde::{Deserialize, Serialize};
pub use state::{ExecState, MetaSettings};

#[cfg(feature = "artifact-graph")]
use crate::execution::artifact::build_artifact_graph;
use crate::{
    engine::EngineManager,
    errors::{KclError, KclErrorDetails},
    execution::{
        cache::{CacheInformation, CacheResult},
        typed_path::TypedPath,
        types::{UnitAngle, UnitLen},
    },
    fs::FileManager,
    modules::{ModuleId, ModulePath, ModuleRepr},
    parsing::ast::types::{Expr, ImportPath, NodeRef},
    source_range::SourceRange,
    std::StdLib,
    walk::{Universe, UniverseMap},
    CompilationError, ExecError, KclErrorWithOutputs,
};

pub(crate) mod annotations;
#[cfg(feature = "artifact-graph")]
mod artifact;
pub(crate) mod cache;
#[cfg(feature = "artifact-graph")]
mod cad_op;
mod exec_ast;
mod geometry;
mod id_generator;
mod import;
pub(crate) mod kcl_value;
mod memory;
mod state;
pub mod typed_path;
pub(crate) mod types;

/// Outcome of executing a program.  This is used in TS.
#[derive(Debug, Clone, Serialize, ts_rs::TS, PartialEq)]
#[ts(export)]
#[serde(rename_all = "camelCase")]
pub struct ExecOutcome {
    /// Variables in the top-level of the root module. Note that functions will have an invalid env ref.
    pub variables: IndexMap<String, KclValue>,
    /// Operations that have been performed in execution order, for display in
    /// the Feature Tree.
    #[cfg(feature = "artifact-graph")]
    pub operations: Vec<Operation>,
    /// Output commands to allow building the artifact graph by the caller.
    #[cfg(feature = "artifact-graph")]
    pub artifact_commands: Vec<ArtifactCommand>,
    /// Output artifact graph.
    #[cfg(feature = "artifact-graph")]
    pub artifact_graph: ArtifactGraph,
    /// Non-fatal errors and warnings.
    pub errors: Vec<CompilationError>,
    /// File Names in module Id array index order
    pub filenames: IndexMap<ModuleId, ModulePath>,
    /// The default planes.
    pub default_planes: Option<DefaultPlanes>,
}

#[derive(Debug, Default, Clone, Deserialize, Serialize, PartialEq, ts_rs::TS, JsonSchema)]
#[ts(export)]
#[serde(rename_all = "camelCase")]
pub struct DefaultPlanes {
    pub xy: uuid::Uuid,
    pub xz: uuid::Uuid,
    pub yz: uuid::Uuid,
    pub neg_xy: uuid::Uuid,
    pub neg_xz: uuid::Uuid,
    pub neg_yz: uuid::Uuid,
}

#[derive(Debug, Clone, Serialize, Deserialize, PartialEq, ts_rs::TS, JsonSchema)]
#[ts(export)]
#[serde(tag = "type", rename_all = "camelCase")]
pub struct TagIdentifier {
    pub value: String,
    // Multi-version representation of info about the tag. Kept ordered. The usize is the epoch at which the info
    // was written.
    #[serde(skip)]
    pub info: Vec<(usize, TagEngineInfo)>,
    #[serde(skip)]
    pub meta: Vec<Metadata>,
}

impl TagIdentifier {
    /// Get the tag info for this tag at a specified epoch.
    pub fn get_info(&self, at_epoch: usize) -> Option<&TagEngineInfo> {
        for (e, info) in self.info.iter().rev() {
            if *e <= at_epoch {
                return Some(info);
            }
        }

        None
    }

    /// Get the most recent tag info for this tag.
    pub fn get_cur_info(&self) -> Option<&TagEngineInfo> {
        self.info.last().map(|i| &i.1)
    }

    /// Add info from a different instance of this tag.
    pub fn merge_info(&mut self, other: &TagIdentifier) {
        assert_eq!(&self.value, &other.value);
        for (oe, ot) in &other.info {
            if let Some((e, t)) = self.info.last_mut() {
                // If there is newer info, then skip this iteration.
                if *e > *oe {
                    continue;
                }
                // If we're in the same epoch, then overwrite.
                if e == oe {
                    *t = ot.clone();
                    continue;
                }
            }
            self.info.push((*oe, ot.clone()));
        }
    }
}

impl Eq for TagIdentifier {}

impl std::fmt::Display for TagIdentifier {
    fn fmt(&self, f: &mut std::fmt::Formatter<'_>) -> std::fmt::Result {
        write!(f, "{}", self.value)
    }
}

impl std::str::FromStr for TagIdentifier {
    type Err = KclError;

    fn from_str(s: &str) -> Result<Self, Self::Err> {
        Ok(Self {
            value: s.to_string(),
            info: Vec::new(),
            meta: Default::default(),
        })
    }
}

impl Ord for TagIdentifier {
    fn cmp(&self, other: &Self) -> std::cmp::Ordering {
        self.value.cmp(&other.value)
    }
}

impl PartialOrd for TagIdentifier {
    fn partial_cmp(&self, other: &Self) -> Option<std::cmp::Ordering> {
        Some(self.cmp(other))
    }
}

impl std::hash::Hash for TagIdentifier {
    fn hash<H: std::hash::Hasher>(&self, state: &mut H) {
        self.value.hash(state);
    }
}

/// Engine information for a tag.
#[derive(Debug, Clone, Serialize, PartialEq, ts_rs::TS, JsonSchema)]
#[ts(export)]
#[serde(tag = "type", rename_all = "camelCase")]
pub struct TagEngineInfo {
    /// The id of the tagged object.
    pub id: uuid::Uuid,
    /// The sketch the tag is on.
    pub sketch: uuid::Uuid,
    /// The path the tag is on.
    pub path: Option<Path>,
    /// The surface information for the tag.
    pub surface: Option<ExtrudeSurface>,
}

#[derive(Debug, Copy, Clone, Deserialize, Serialize, PartialEq)]
pub enum BodyType {
    Root,
    Block,
}

/// Metadata.
#[derive(Debug, Clone, Deserialize, Serialize, PartialEq, ts_rs::TS, JsonSchema, Eq, Copy)]
#[ts(export)]
#[serde(rename_all = "camelCase")]
pub struct Metadata {
    /// The source range.
    pub source_range: SourceRange,
}

impl From<Metadata> for Vec<SourceRange> {
    fn from(meta: Metadata) -> Self {
        vec![meta.source_range]
    }
}

impl From<SourceRange> for Metadata {
    fn from(source_range: SourceRange) -> Self {
        Self { source_range }
    }
}

impl<T> From<NodeRef<'_, T>> for Metadata {
    fn from(node: NodeRef<'_, T>) -> Self {
        Self {
            source_range: SourceRange::new(node.start, node.end, node.module_id),
        }
    }
}

impl From<&Expr> for Metadata {
    fn from(expr: &Expr) -> Self {
        Self {
            source_range: SourceRange::from(expr),
        }
    }
}

/// The type of ExecutorContext being used
#[derive(PartialEq, Debug, Default, Clone)]
pub enum ContextType {
    /// Live engine connection
    #[default]
    Live,

    /// Completely mocked connection
    /// Mock mode is only for the Design Studio when they just want to mock engine calls and not
    /// actually make them.
    Mock,

    /// Handled by some other interpreter/conversion system
    MockCustomForwarded,
}

/// The executor context.
/// Cloning will return another handle to the same engine connection/session,
/// as this uses `Arc` under the hood.
#[derive(Debug, Clone)]
pub struct ExecutorContext {
    pub engine: Arc<Box<dyn EngineManager>>,
    pub fs: Arc<FileManager>,
    pub stdlib: Arc<StdLib>,
    pub settings: ExecutorSettings,
    pub context_type: ContextType,
}

/// The executor settings.
#[derive(Debug, Clone, Deserialize, Serialize, PartialEq, ts_rs::TS, JsonSchema)]
#[ts(export)]
pub struct ExecutorSettings {
    /// Highlight edges of 3D objects?
    pub highlight_edges: bool,
    /// Whether or not Screen Space Ambient Occlusion (SSAO) is enabled.
    pub enable_ssao: bool,
    /// Show grid?
    pub show_grid: bool,
    /// Should engine store this for replay?
    /// If so, under what name?
    pub replay: Option<String>,
    /// The directory of the current project.  This is used for resolving import
    /// paths.  If None is given, the current working directory is used.
    pub project_directory: Option<TypedPath>,
    /// This is the path to the current file being executed.
    /// We use this for preventing cyclic imports.
    pub current_file: Option<TypedPath>,
}

impl Default for ExecutorSettings {
    fn default() -> Self {
        Self {
            highlight_edges: true,
            enable_ssao: false,
            show_grid: false,
            replay: None,
            project_directory: None,
            current_file: None,
        }
    }
}

impl From<crate::settings::types::Configuration> for ExecutorSettings {
    fn from(config: crate::settings::types::Configuration) -> Self {
        Self {
            highlight_edges: config.settings.modeling.highlight_edges.into(),
            enable_ssao: config.settings.modeling.enable_ssao.into(),
            show_grid: config.settings.modeling.show_scale_grid,
            replay: None,
            project_directory: None,
            current_file: None,
        }
    }
}

impl From<crate::settings::types::project::ProjectConfiguration> for ExecutorSettings {
    fn from(config: crate::settings::types::project::ProjectConfiguration) -> Self {
        Self {
            highlight_edges: config.settings.modeling.highlight_edges.into(),
            enable_ssao: config.settings.modeling.enable_ssao.into(),
            show_grid: Default::default(),
            replay: None,
            project_directory: None,
            current_file: None,
        }
    }
}

impl From<crate::settings::types::ModelingSettings> for ExecutorSettings {
    fn from(modeling: crate::settings::types::ModelingSettings) -> Self {
        Self {
            highlight_edges: modeling.highlight_edges.into(),
            enable_ssao: modeling.enable_ssao.into(),
            show_grid: modeling.show_scale_grid,
            replay: None,
            project_directory: None,
            current_file: None,
        }
    }
}

impl From<crate::settings::types::project::ProjectModelingSettings> for ExecutorSettings {
    fn from(modeling: crate::settings::types::project::ProjectModelingSettings) -> Self {
        Self {
            highlight_edges: modeling.highlight_edges.into(),
            enable_ssao: modeling.enable_ssao.into(),
            show_grid: Default::default(),
            replay: None,
            project_directory: None,
            current_file: None,
        }
    }
}

impl ExecutorSettings {
    /// Add the current file path to the executor settings.
    pub fn with_current_file(&mut self, current_file: TypedPath) {
        // We want the parent directory of the file.
        if current_file.extension() == Some("kcl") {
            self.current_file = Some(current_file.clone());
            // Get the parent directory.
            if let Some(parent) = current_file.parent() {
                self.project_directory = Some(parent);
            } else {
                self.project_directory = Some(TypedPath::from(""));
            }
        } else {
            self.project_directory = Some(current_file.clone());
        }
    }
}

impl ExecutorContext {
    /// Create a new default executor context.
    #[cfg(not(target_arch = "wasm32"))]
    pub async fn new(client: &kittycad::Client, settings: ExecutorSettings) -> Result<Self> {
        let (ws, _headers) = client
            .modeling()
            .commands_ws(
                None,
                None,
                None,
                if settings.enable_ssao {
                    Some(kittycad::types::PostEffectType::Ssao)
                } else {
                    None
                },
                settings.replay.clone(),
                if settings.show_grid { Some(true) } else { None },
                None,
                None,
                None,
                Some(false),
            )
            .await?;

        let engine: Arc<Box<dyn EngineManager>> =
            Arc::new(Box::new(crate::engine::conn::EngineConnection::new(ws).await?));

        Ok(Self {
            engine,
            fs: Arc::new(FileManager::new()),
            stdlib: Arc::new(StdLib::new()),
            settings,
            context_type: ContextType::Live,
        })
    }

    #[cfg(target_arch = "wasm32")]
    pub fn new(engine: Arc<Box<dyn EngineManager>>, fs: Arc<FileManager>, settings: ExecutorSettings) -> Self {
        ExecutorContext {
            engine,
            fs,
            stdlib: Arc::new(StdLib::new()),
            settings,
            context_type: ContextType::Live,
        }
    }

    #[cfg(not(target_arch = "wasm32"))]
    pub async fn new_mock() -> Self {
        ExecutorContext {
            engine: Arc::new(Box::new(
                crate::engine::conn_mock::EngineConnection::new().await.unwrap(),
            )),
            fs: Arc::new(FileManager::new()),
            stdlib: Arc::new(StdLib::new()),
            settings: Default::default(),
            context_type: ContextType::Mock,
        }
    }

    #[cfg(target_arch = "wasm32")]
    pub fn new_mock(engine: Arc<Box<dyn EngineManager>>, fs: Arc<FileManager>, settings: ExecutorSettings) -> Self {
        ExecutorContext {
            engine,
            fs,
            stdlib: Arc::new(StdLib::new()),
            settings,
            context_type: ContextType::Mock,
        }
    }

    #[cfg(not(target_arch = "wasm32"))]
    pub fn new_forwarded_mock(engine: Arc<Box<dyn EngineManager>>) -> Self {
        ExecutorContext {
            engine,
            fs: Arc::new(FileManager::new()),
            stdlib: Arc::new(StdLib::new()),
            settings: Default::default(),
            context_type: ContextType::MockCustomForwarded,
        }
    }

    /// Create a new default executor context.
    /// With a kittycad client.
    /// This allows for passing in `ZOO_API_TOKEN` and `ZOO_HOST` as environment
    /// variables.
    /// But also allows for passing in a token and engine address directly.
    #[cfg(not(target_arch = "wasm32"))]
    pub async fn new_with_client(
        settings: ExecutorSettings,
        token: Option<String>,
        engine_addr: Option<String>,
    ) -> Result<Self> {
        // Create the client.
        let client = crate::engine::new_zoo_client(token, engine_addr)?;

        let ctx = Self::new(&client, settings).await?;
        Ok(ctx)
    }

    /// Create a new default executor context.
    /// With the default kittycad client.
    /// This allows for passing in `ZOO_API_TOKEN` and `ZOO_HOST` as environment
    /// variables.
    #[cfg(not(target_arch = "wasm32"))]
    pub async fn new_with_default_client() -> Result<Self> {
        // Create the client.
        let ctx = Self::new_with_client(Default::default(), None, None).await?;
        Ok(ctx)
    }

    /// For executing unit tests.
    #[cfg(not(target_arch = "wasm32"))]
    pub async fn new_for_unit_test(engine_addr: Option<String>) -> Result<Self> {
        let ctx = ExecutorContext::new_with_client(
            ExecutorSettings {
                highlight_edges: true,
                enable_ssao: false,
                show_grid: false,
                replay: None,
                project_directory: None,
                current_file: None,
            },
            None,
            engine_addr,
        )
        .await?;
        Ok(ctx)
    }

    pub fn is_mock(&self) -> bool {
        self.context_type == ContextType::Mock || self.context_type == ContextType::MockCustomForwarded
    }

    /// Returns true if we should not send engine commands for any reason.
    pub async fn no_engine_commands(&self) -> bool {
        self.is_mock()
    }

    pub async fn send_clear_scene(
        &self,
        exec_state: &mut ExecState,
        source_range: crate::execution::SourceRange,
    ) -> Result<(), KclError> {
        self.engine
            .clear_scene(&mut exec_state.mod_local.id_generator, source_range)
            .await
    }

    pub async fn bust_cache_and_reset_scene(&self) -> Result<ExecOutcome, KclErrorWithOutputs> {
        cache::bust_cache().await;

        // Execute an empty program to clear and reset the scene.
        // We specifically want to be returned the objects after the scene is reset.
        // Like the default planes so it is easier to just execute an empty program
        // after the cache is busted.
        let outcome = self.run_with_caching(crate::Program::empty()).await?;

        Ok(outcome)
    }

    async fn prepare_mem(&self, exec_state: &mut ExecState) -> Result<(), KclErrorWithOutputs> {
        self.eval_prelude(exec_state, SourceRange::synthetic())
            .await
            .map_err(KclErrorWithOutputs::no_outputs)?;
        exec_state.mut_stack().push_new_root_env(true);
        Ok(())
    }

    pub async fn run_mock(
        &self,
        program: crate::Program,
        use_prev_memory: bool,
    ) -> Result<ExecOutcome, KclErrorWithOutputs> {
        assert!(self.is_mock());

        let mut exec_state = ExecState::new(self);
        if use_prev_memory {
            match cache::read_old_memory().await {
                Some(mem) => {
                    *exec_state.mut_stack() = mem.0;
                    exec_state.global.module_infos = mem.1;
                }
                None => self.prepare_mem(&mut exec_state).await?,
            }
        } else {
            self.prepare_mem(&mut exec_state).await?
        };

        // Push a scope so that old variables can be overwritten (since we might be re-executing some
        // part of the scene).
        exec_state.mut_stack().push_new_env_for_scope();

        let result = self.inner_run(&program, &mut exec_state, true).await?;

        // Restore any temporary variables, then save any newly created variables back to
        // memory in case another run wants to use them. Note this is just saved to the preserved
        // memory, not to the exec_state which is not cached for mock execution.

        let mut mem = exec_state.stack().clone();
        let module_infos = exec_state.global.module_infos.clone();
        let outcome = exec_state.to_mock_exec_outcome(result.0).await;

        mem.squash_env(result.0);
        cache::write_old_memory((mem, module_infos)).await;

        Ok(outcome)
    }

    pub async fn run_with_caching(&self, program: crate::Program) -> Result<ExecOutcome, KclErrorWithOutputs> {
        assert!(!self.is_mock());

        let (program, mut exec_state, preserve_mem, imports_info) = if let Some(OldAstState {
            ast: old_ast,
            exec_state: mut old_state,
            settings: old_settings,
            result_env,
        }) = cache::read_old_ast().await
        {
            let old = CacheInformation {
                ast: &old_ast,
                settings: &old_settings,
            };
            let new = CacheInformation {
                ast: &program.ast,
                settings: &self.settings,
            };

            // Get the program that actually changed from the old and new information.
            let (clear_scene, program, import_check_info) = match cache::get_changed_program(old, new).await {
                CacheResult::ReExecute {
                    clear_scene,
                    reapply_settings,
                    program: changed_program,
                } => {
                    if reapply_settings
                        && self
                            .engine
                            .reapply_settings(&self.settings, Default::default(), old_state.id_generator())
                            .await
                            .is_err()
                    {

                        #[cfg(target_arch = "wasm32")]
                        web_sys::console::log_1(&format!("SKETCH ID 1").into());
                        (true, program, None)
                    } else {
                        #[cfg(target_arch = "wasm32")]
                        web_sys::console::log_1(&format!("SKETCH ID 2").into());
                        (
                            clear_scene,
                            crate::Program {
                                ast: changed_program,
                                original_file_contents: program.original_file_contents,
                            },
                            None,
                        )
                    }
                }
                CacheResult::CheckImportsOnly {
                    reapply_settings,
                    ast: changed_program,
                } => {
                    if reapply_settings
                        && self
                        .engine
                        .reapply_settings(&self.settings, Default::default(), old_state.id_generator())
                        .await
                        .is_err()
                    {
                        #[cfg(target_arch = "wasm32")]
                        web_sys::console::log_1(&format!("SKETCH ID 3").into());
                        (true, program, None)
                    } else {
                        // We need to check our imports to see if they changed.
                        let mut new_exec_state = ExecState::new(self);
                        let (new_universe, new_universe_map) = self.get_universe(&program, &mut new_exec_state).await?;
                        let mut clear_scene = false;

                        let mut keys = new_universe.keys().clone().collect::<Vec<_>>();
                        keys.sort();
                        for key in keys {
                            let (_, id, _, _) = &new_universe[key];
<<<<<<< HEAD
                            let old_source = old_state.get_source(*id);
                            let new_source = new_exec_state.get_source(*id);


                            #[cfg(target_arch = "wasm32")]
                            web_sys::console::log_1(&format!("SKETCH ID new source {:?}", old_source).into());

                            #[cfg(target_arch = "wasm32")]
                            web_sys::console::log_1(&format!("SKETCH ID old source{:?}", new_source).into());
                            if old_source != new_source {
                                clear_scene = true;
                                break;
=======
                            if let (Some(source0), Some(source1)) =
                                (old_state.get_source(*id), new_exec_state.get_source(*id))
                            {
                                if source0.source != source1.source {
                                    clear_scene = true;
                                    break;
                                }
>>>>>>> 21b92f5f
                            }
                        }

                        if !clear_scene {
<<<<<<< HEAD
                            println!("No need to clear the scene, return early");
=======
>>>>>>> 21b92f5f
                            // Return early we don't need to clear the scene.
                            let outcome = old_state.to_exec_outcome(result_env).await;
                            return Ok(outcome);
                        }

                        (
                            clear_scene,
                            crate::Program {
                                ast: changed_program,
                                original_file_contents: program.original_file_contents,
                            },
                            // We only care about this if we are clearing the scene.
                            if clear_scene {
                                #[cfg(target_arch = "wasm32")]
                                web_sys::console::log_1(&format!("SKETCH ID 4").into());
                                Some((new_universe, new_universe_map, new_exec_state))
                            } else {
                                #[cfg(target_arch = "wasm32")]
                                web_sys::console::log_1(&format!("SKETCH ID 5").into());
                                None
                            },
                        )
                    }
                }
                CacheResult::NoAction(true) => {
                    if self
                        .engine
                        .reapply_settings(&self.settings, Default::default(), old_state.id_generator())
                        .await
                        .is_ok()
                    {
                        // We need to update the old ast state with the new settings!!
                        cache::write_old_ast(OldAstState {
                            ast: old_ast,
                            exec_state: old_state.clone(),
                            settings: self.settings.clone(),
                            result_env,
                        })
                            .await;

                        let outcome = old_state.to_exec_outcome(result_env).await;
                        #[cfg(target_arch = "wasm32")]
                        web_sys::console::log_1(&format!("SKETCH ID 6").into());
                        return Ok(outcome);
                    }
                    (true, program, None)
                }
                CacheResult::NoAction(false) => {
                    let outcome = old_state.to_exec_outcome(result_env).await;
                    #[cfg(target_arch = "wasm32")]
                    web_sys::console::log_1(&format!("SKETCH ID 7").into());
                    return Ok(outcome);
                }
            };

            let (exec_state, preserve_mem, universe_info) =
                if let Some((new_universe, new_universe_map, mut new_exec_state)) = import_check_info {
                    // Clear the scene if the imports changed.
                    self.send_clear_scene(&mut new_exec_state, Default::default())
                        .await
                        .map_err(KclErrorWithOutputs::no_outputs)?;

                    #[cfg(target_arch = "wasm32")]
                    web_sys::console::log_1(&format!("SKETCH ID 8").into());
                    (new_exec_state, false, Some((new_universe, new_universe_map)))
                } else if clear_scene {
                    // Pop the execution state, since we are starting fresh.
                    let mut exec_state = old_state;
                    exec_state.reset(self);

                    self.send_clear_scene(&mut exec_state, Default::default())
                        .await
                        .map_err(KclErrorWithOutputs::no_outputs)?;

                    #[cfg(target_arch = "wasm32")]
                    web_sys::console::log_1(&format!("SKETCH ID 9").into());
                    (exec_state, false, None)
                } else {
                    old_state.mut_stack().restore_env(result_env);

                    #[cfg(target_arch = "wasm32")]
                    web_sys::console::log_1(&format!("SKETCH ID 10").into());
                    (old_state, true, None)
                };

            (program, exec_state, preserve_mem, universe_info)
        } else {
            let mut exec_state = ExecState::new(self);
            #[cfg(target_arch = "wasm32")]
            web_sys::console::log_1(&format!("SKETCH ID gotem bois").into());
            self.send_clear_scene(&mut exec_state, Default::default())
                .await
                .map_err(KclErrorWithOutputs::no_outputs)?;
            (program, exec_state, false, None)
        };


        #[cfg(target_arch = "wasm32")]
        web_sys::console::log_1(&format!("SKETCH ID 11").into());
        let result = self
            .run_concurrent(&program, &mut exec_state, imports_info, preserve_mem)
            .await;

        #[cfg(target_arch = "wasm32")]
        web_sys::console::log_1(&format!("SKETCH ID 12").into());

        if result.is_err() {
            cache::bust_cache().await;
        }

        // Throw the error.
        let result = result?;

        // Save this as the last successful execution to the cache.
        cache::write_old_ast(OldAstState {
            ast: program.ast,
            exec_state: exec_state.clone(),
            settings: self.settings.clone(),
            result_env: result.0,
        })
            .await;

        let outcome = exec_state.to_exec_outcome(result.0).await;
        #[cfg(target_arch = "wasm32")]
                                web_sys::console::log_1(&format!("SKETCH ID 13").into());
        Ok(outcome)
    }

    /// Perform the execution of a program.
    ///
    /// You can optionally pass in some initialization memory for partial
    /// execution.
    ///
    /// To access non-fatal errors and warnings, extract them from the `ExecState`.
    pub async fn run(
        &self,
        program: &crate::Program,
        exec_state: &mut ExecState,
    ) -> Result<(EnvironmentRef, Option<ModelingSessionData>), KclErrorWithOutputs> {
        self.run_concurrent(program, exec_state, None, false).await
    }

    /// Perform the execution of a program using a concurrent
    /// execution model. This has the same signature as [Self::run].
    ///
    /// You can optionally pass in some initialization memory for partial
    /// execution.
    ///
    /// To access non-fatal errors and warnings, extract them from the `ExecState`.
    pub async fn run_concurrent(
        &self,
        program: &crate::Program,
        exec_state: &mut ExecState,
        universe_info: Option<(Universe, UniverseMap)>,
        preserve_mem: bool,
    ) -> Result<(EnvironmentRef, Option<ModelingSessionData>), KclErrorWithOutputs> {
        // Reuse our cached universe if we have one.
        #[allow(unused_variables)]
        let (universe, universe_map) = if let Some((universe, universe_map)) = universe_info {
            (universe, universe_map)
        } else {
            self.get_universe(program, exec_state).await?
        };

        let default_planes = self.engine.get_default_planes().read().await.clone();

        // Run the prelude to set up the engine.
        self.eval_prelude(exec_state, SourceRange::synthetic())
            .await
            .map_err(KclErrorWithOutputs::no_outputs)?;

        for modules in crate::walk::import_graph(&universe, self)
            .map_err(|err| {
                let module_id_to_module_path: IndexMap<ModuleId, ModulePath> = exec_state
                    .global
                    .path_to_source_id
                    .iter()
                    .map(|(k, v)| ((*v), k.clone()))
                    .collect();

                KclErrorWithOutputs::new(
                    err,
                    #[cfg(feature = "artifact-graph")]
                    exec_state.global.operations.clone(),
                    #[cfg(feature = "artifact-graph")]
                    exec_state.global.artifact_commands.clone(),
                    #[cfg(feature = "artifact-graph")]
                    exec_state.global.artifact_graph.clone(),
                    module_id_to_module_path,
                    exec_state.global.id_to_source.clone(),
                    default_planes.clone(),
                )
            })?
            .into_iter()
        {
            #[cfg(not(target_arch = "wasm32"))]
            let mut set = tokio::task::JoinSet::new();

            #[allow(clippy::type_complexity)]
            let (results_tx, mut results_rx): (
                tokio::sync::mpsc::Sender<(ModuleId, ModulePath, Result<ModuleRepr, KclError>)>,
                tokio::sync::mpsc::Receiver<_>,
            ) = tokio::sync::mpsc::channel(1);

            for module in modules {
                let Some((import_stmt, module_id, module_path, repr)) = universe.get(&module) else {
                    return Err(KclErrorWithOutputs::no_outputs(KclError::Internal(KclErrorDetails {
                        message: format!("Module {module} not found in universe"),
                        source_ranges: Default::default(),
                    })));
                };
                let module_id = *module_id;
                let module_path = module_path.clone();
                let source_range = SourceRange::from(import_stmt);

                #[cfg(feature = "artifact-graph")]
                match &module_path {
                    ModulePath::Main => {
                        // This should never happen.
                    }
                    ModulePath::Local { value, .. } => {
                        // We only want to display the top-level module imports in
                        // the Feature Tree, not transitive imports.
                        if universe_map.contains_key(value) {
                            exec_state.global.operations.push(Operation::GroupBegin {
                                group: Group::ModuleInstance {
                                    name: value.file_name().unwrap_or_default(),
                                    module_id,
                                },
                                source_range,
                            });
                            // Due to concurrent execution, we cannot easily
                            // group operations by module. So we leave the
                            // group empty and close it immediately.
                            exec_state.global.operations.push(Operation::GroupEnd);
                        }
                    }
                    ModulePath::Std { .. } => {
                        // We don't want to display stdlib in the Feature Tree.
                    }
                }

                let repr = repr.clone();
                let exec_state = exec_state.clone();
                let exec_ctxt = self.clone();
                let results_tx = results_tx.clone();

                let exec_module = async |exec_ctxt: &ExecutorContext,
                                         repr: &ModuleRepr,
                                         module_id: ModuleId,
                                         module_path: &ModulePath,
                                         exec_state: &mut ExecState,
                                         source_range: SourceRange|
                       -> Result<ModuleRepr, KclError> {
                    match repr {
                        ModuleRepr::Kcl(program, _) => {
                            let result = exec_ctxt
                                .exec_module_from_ast(program, module_id, module_path, exec_state, source_range, false)
                                .await;

                            result.map(|val| ModuleRepr::Kcl(program.clone(), Some(val)))
                        }
                        ModuleRepr::Foreign(geom, _) => {
                            let result = crate::execution::import::send_to_engine(geom.clone(), exec_ctxt)
                                .await
                                .map(|geom| Some(KclValue::ImportedGeometry(geom)));

                            result.map(|val| ModuleRepr::Foreign(geom.clone(), val))
                        }
                        ModuleRepr::Dummy | ModuleRepr::Root => Err(KclError::Internal(KclErrorDetails {
                            message: format!("Module {module_path} not found in universe"),
                            source_ranges: vec![source_range],
                        })),
                    }
                };

                #[cfg(target_arch = "wasm32")]
                {
                    wasm_bindgen_futures::spawn_local(async move {
                        //set.spawn(async move {
                        let mut exec_state = exec_state;
                        let exec_ctxt = exec_ctxt;

                        let result = exec_module(
                            &exec_ctxt,
                            &repr,
                            module_id,
                            &module_path,
                            &mut exec_state,
                            source_range,
                        )
                        .await;

                        results_tx
                            .send((module_id, module_path, result))
                            .await
                            .unwrap_or_default();
                    });
                }
                #[cfg(not(target_arch = "wasm32"))]
                {
                    set.spawn(async move {
                        let mut exec_state = exec_state;
                        let exec_ctxt = exec_ctxt;

                        let result = exec_module(
                            &exec_ctxt,
                            &repr,
                            module_id,
                            &module_path,
                            &mut exec_state,
                            source_range,
                        )
                        .await;

                        results_tx
                            .send((module_id, module_path, result))
                            .await
                            .unwrap_or_default();
                    });
                }
            }

            drop(results_tx);

            while let Some((module_id, _, result)) = results_rx.recv().await {
                match result {
                    Ok(new_repr) => {
                        let mut repr = exec_state.global.module_infos[&module_id].take_repr();

                        match &mut repr {
                            ModuleRepr::Kcl(_, cache) => {
                                let ModuleRepr::Kcl(_, session_data) = new_repr else {
                                    unreachable!();
                                };
                                *cache = session_data;
                            }
                            ModuleRepr::Foreign(_, cache) => {
                                let ModuleRepr::Foreign(_, session_data) = new_repr else {
                                    unreachable!();
                                };
                                *cache = session_data;
                            }
                            ModuleRepr::Dummy | ModuleRepr::Root => unreachable!(),
                        }

                        exec_state.global.module_infos[&module_id].restore_repr(repr);
                    }
                    Err(e) => {
                        let module_id_to_module_path: IndexMap<ModuleId, ModulePath> = exec_state
                            .global
                            .path_to_source_id
                            .iter()
                            .map(|(k, v)| ((*v), k.clone()))
                            .collect();

                        return Err(KclErrorWithOutputs::new(
                            e,
                            #[cfg(feature = "artifact-graph")]
                            exec_state.global.operations.clone(),
                            #[cfg(feature = "artifact-graph")]
                            exec_state.global.artifact_commands.clone(),
                            #[cfg(feature = "artifact-graph")]
                            exec_state.global.artifact_graph.clone(),
                            module_id_to_module_path,
                            exec_state.global.id_to_source.clone(),
                            default_planes,
                        ));
                    }
                }
            }
        }

        self.inner_run(program, exec_state, preserve_mem).await
    }

    /// Get the universe & universe map of the program.
    /// And see if any of the imports changed.
    async fn get_universe(
        &self,
        program: &crate::Program,
        exec_state: &mut ExecState,
    ) -> Result<(Universe, UniverseMap), KclErrorWithOutputs> {
        exec_state.add_root_module_contents(program);

        let mut universe = std::collections::HashMap::new();

        let default_planes = self.engine.get_default_planes().read().await.clone();

        let root_imports = crate::walk::import_universe(
            self,
            &ModuleRepr::Kcl(program.ast.clone(), None),
            &mut universe,
            exec_state,
        )
        .await
        .map_err(|err| {
            println!("Error: {err:?}");
            let module_id_to_module_path: IndexMap<ModuleId, ModulePath> = exec_state
                .global
                .path_to_source_id
                .iter()
                .map(|(k, v)| ((*v), k.clone()))
                .collect();

            KclErrorWithOutputs::new(
                err,
                #[cfg(feature = "artifact-graph")]
                exec_state.global.operations.clone(),
                #[cfg(feature = "artifact-graph")]
                exec_state.global.artifact_commands.clone(),
                #[cfg(feature = "artifact-graph")]
                exec_state.global.artifact_graph.clone(),
                module_id_to_module_path,
                exec_state.global.id_to_source.clone(),
                default_planes,
            )
        })?;

        Ok((universe, root_imports))
    }

    /// Perform the execution of a program.  Accept all possible parameters and
    /// output everything.
    async fn inner_run(
        &self,
        program: &crate::Program,
        exec_state: &mut ExecState,
        preserve_mem: bool,
    ) -> Result<(EnvironmentRef, Option<ModelingSessionData>), KclErrorWithOutputs> {
        let _stats = crate::log::LogPerfStats::new("Interpretation");

        // Re-apply the settings, in case the cache was busted.
        self.engine
            .reapply_settings(&self.settings, Default::default(), exec_state.id_generator())
            .await
            .map_err(KclErrorWithOutputs::no_outputs)?;

        let default_planes = self.engine.get_default_planes().read().await.clone();
        let result = self
            .execute_and_build_graph(&program.ast, exec_state, preserve_mem)
            .await;

        crate::log::log(format!(
            "Post interpretation KCL memory stats: {:#?}",
            exec_state.stack().memory.stats
        ));
        crate::log::log(format!("Engine stats: {:?}", self.engine.stats()));

        let env_ref = result.map_err(|e| {
            let module_id_to_module_path: IndexMap<ModuleId, ModulePath> = exec_state
                .global
                .path_to_source_id
                .iter()
                .map(|(k, v)| ((*v), k.clone()))
                .collect();

            KclErrorWithOutputs::new(
                e,
                #[cfg(feature = "artifact-graph")]
                exec_state.global.operations.clone(),
                #[cfg(feature = "artifact-graph")]
                exec_state.global.artifact_commands.clone(),
                #[cfg(feature = "artifact-graph")]
                exec_state.global.artifact_graph.clone(),
                module_id_to_module_path,
                exec_state.global.id_to_source.clone(),
                default_planes.clone(),
            )
        })?;

        if !self.is_mock() {
            let mut mem = exec_state.stack().deep_clone();
            mem.restore_env(env_ref);
            cache::write_old_memory((mem, exec_state.global.module_infos.clone())).await;
        }
        let session_data = self.engine.get_session_data().await;

        Ok((env_ref, session_data))
    }

    /// Execute an AST's program and build auxiliary outputs like the artifact
    /// graph.
    async fn execute_and_build_graph(
        &self,
        program: NodeRef<'_, crate::parsing::ast::types::Program>,
        exec_state: &mut ExecState,
        preserve_mem: bool,
    ) -> Result<EnvironmentRef, KclError> {
        // Don't early return!  We need to build other outputs regardless of
        // whether execution failed.

        self.eval_prelude(exec_state, SourceRange::from(program).start_as_range())
            .await?;

        let exec_result = self
            .exec_module_body(
                program,
                exec_state,
                preserve_mem,
                ModuleId::default(),
                &ModulePath::Main,
            )
            .await;

        // Ensure all the async commands completed.
        self.engine.ensure_async_commands_completed().await?;

        // If we errored out and early-returned, there might be commands which haven't been executed
        // and should be dropped.
        self.engine.clear_queues().await;

        #[cfg(feature = "artifact-graph")]
        {
            // Move the artifact commands and responses to simplify cache management
            // and error creation.
            exec_state
                .global
                .artifact_commands
                .extend(self.engine.take_artifact_commands().await);
            exec_state
                .global
                .artifact_responses
                .extend(self.engine.take_responses().await);
            // Build the artifact graph.
            match build_artifact_graph(
                &exec_state.global.artifact_commands,
                &exec_state.global.artifact_responses,
                program,
                &exec_state.global.artifacts,
            ) {
                Ok(artifact_graph) => {
                    exec_state.global.artifact_graph = artifact_graph;
                    exec_result.map(|(_, env_ref, _)| env_ref)
                }
                Err(err) => {
                    // Prefer the exec error.
                    exec_result.and(Err(err))
                }
            }
        }
        #[cfg(not(feature = "artifact-graph"))]
        {
            exec_result.map(|(_, env_ref, _)| env_ref)
        }
    }

    /// 'Import' std::prelude as the outermost scope.
    ///
    /// SAFETY: the current thread must have sole access to the memory referenced in exec_state.
    async fn eval_prelude(&self, exec_state: &mut ExecState, source_range: SourceRange) -> Result<(), KclError> {
        if exec_state.stack().memory.requires_std() {
            let id = self
                .open_module(
                    &ImportPath::Std {
                        path: vec!["std".to_owned(), "prelude".to_owned()],
                    },
                    &[],
                    exec_state,
                    source_range,
                )
                .await?;
            let (module_memory, _) = self.exec_module_for_items(id, exec_state, source_range).await?;

            exec_state.mut_stack().memory.set_std(module_memory);
        }

        Ok(())
    }

    /// Get a snapshot of the current scene.
    pub async fn prepare_snapshot(&self) -> std::result::Result<TakeSnapshot, ExecError> {
        // Zoom to fit.
        self.engine
            .send_modeling_cmd(
                uuid::Uuid::new_v4(),
                crate::execution::SourceRange::default(),
                &ModelingCmd::from(mcmd::ZoomToFit {
                    object_ids: Default::default(),
                    animated: false,
                    padding: 0.1,
                }),
            )
            .await
            .map_err(KclErrorWithOutputs::no_outputs)?;

        // Send a snapshot request to the engine.
        let resp = self
            .engine
            .send_modeling_cmd(
                uuid::Uuid::new_v4(),
                crate::execution::SourceRange::default(),
                &ModelingCmd::from(mcmd::TakeSnapshot {
                    format: ImageFormat::Png,
                }),
            )
            .await
            .map_err(KclErrorWithOutputs::no_outputs)?;

        let OkWebSocketResponseData::Modeling {
            modeling_response: OkModelingCmdResponse::TakeSnapshot(contents),
        } = resp
        else {
            return Err(ExecError::BadPng(format!(
                "Instead of a TakeSnapshot response, the engine returned {resp:?}"
            )));
        };
        Ok(contents)
    }

    /// Export the current scene as a CAD file.
    pub async fn export(
        &self,
        format: kittycad_modeling_cmds::format::OutputFormat3d,
    ) -> Result<Vec<kittycad_modeling_cmds::websocket::RawFile>, KclError> {
        let resp = self
            .engine
            .send_modeling_cmd(
                uuid::Uuid::new_v4(),
                crate::SourceRange::default(),
                &kittycad_modeling_cmds::ModelingCmd::Export(kittycad_modeling_cmds::Export {
                    entity_ids: vec![],
                    format,
                }),
            )
            .await?;

        let kittycad_modeling_cmds::websocket::OkWebSocketResponseData::Export { files } = resp else {
            return Err(KclError::Internal(crate::errors::KclErrorDetails {
                message: format!("Expected Export response, got {resp:?}",),
                source_ranges: vec![SourceRange::default()],
            }));
        };

        Ok(files)
    }

    /// Export the current scene as a STEP file.
    pub async fn export_step(
        &self,
        deterministic_time: bool,
    ) -> Result<Vec<kittycad_modeling_cmds::websocket::RawFile>, KclError> {
        let files = self
            .export(kittycad_modeling_cmds::format::OutputFormat3d::Step(
                kittycad_modeling_cmds::format::step::export::Options {
                    coords: *kittycad_modeling_cmds::coord::KITTYCAD,
                    created: if deterministic_time {
                        Some("2021-01-01T00:00:00Z".parse().map_err(|e| {
                            KclError::Internal(crate::errors::KclErrorDetails {
                                message: format!("Failed to parse date: {}", e),
                                source_ranges: vec![SourceRange::default()],
                            })
                        })?)
                    } else {
                        None
                    },
                },
            ))
            .await?;

        Ok(files)
    }

    pub async fn close(&self) {
        self.engine.close().await;
    }
}

#[cfg(test)]
pub(crate) async fn parse_execute(code: &str) -> Result<ExecTestResults, KclError> {
    parse_execute_with_project_dir(code, None).await
}

#[cfg(test)]
pub(crate) async fn parse_execute_with_project_dir(
    code: &str,
    project_directory: Option<TypedPath>,
) -> Result<ExecTestResults, KclError> {
    let program = crate::Program::parse_no_errs(code)?;

    let exec_ctxt = ExecutorContext {
        engine: Arc::new(Box::new(
            crate::engine::conn_mock::EngineConnection::new().await.map_err(|err| {
                KclError::Internal(crate::errors::KclErrorDetails {
                    message: format!("Failed to create mock engine connection: {}", err),
                    source_ranges: vec![SourceRange::default()],
                })
            })?,
        )),
        fs: Arc::new(crate::fs::FileManager::new()),
        stdlib: Arc::new(crate::std::StdLib::new()),
        settings: ExecutorSettings {
            project_directory,
            ..Default::default()
        },
        context_type: ContextType::Mock,
    };
    let mut exec_state = ExecState::new(&exec_ctxt);
    let result = exec_ctxt.run(&program, &mut exec_state).await?;

    Ok(ExecTestResults {
        program,
        mem_env: result.0,
        exec_ctxt,
        exec_state,
    })
}

#[cfg(test)]
#[derive(Debug)]
pub(crate) struct ExecTestResults {
    program: crate::Program,
    mem_env: EnvironmentRef,
    exec_ctxt: ExecutorContext,
    exec_state: ExecState,
}

#[cfg(test)]
mod tests {
    use pretty_assertions::assert_eq;

    use super::*;
    use crate::{errors::KclErrorDetails, execution::memory::Stack, ModuleId};

    /// Convenience function to get a JSON value from memory and unwrap.
    #[track_caller]
    fn mem_get_json(memory: &Stack, env: EnvironmentRef, name: &str) -> KclValue {
        memory.memory.get_from_unchecked(name, env).unwrap().to_owned()
    }

    #[tokio::test(flavor = "multi_thread")]
    async fn test_execute_warn() {
        let text = "@blah";
        let result = parse_execute(text).await.unwrap();
        let errs = result.exec_state.errors();
        assert_eq!(errs.len(), 1);
        assert_eq!(errs[0].severity, crate::errors::Severity::Warning);
        assert!(
            errs[0].message.contains("Unknown annotation"),
            "unexpected warning message: {}",
            errs[0].message
        );
    }

    #[tokio::test(flavor = "multi_thread")]
    async fn test_execute_fn_definitions() {
        let ast = r#"fn def(@x) {
  return x
}
fn ghi(@x) {
  return x
}
fn jkl(@x) {
  return x
}
fn hmm(@x) {
  return x
}

yo = 5 + 6

abc = 3
identifierGuy = 5
part001 = startSketchOn(XY)
|> startProfile(at = [-1.2, 4.83])
|> line(end = [2.8, 0])
|> angledLine(angle = 100 + 100, length = 3.01)
|> angledLine(angle = abc, length = 3.02)
|> angledLine(angle = def(yo), length = 3.03)
|> angledLine(angle = ghi(2), length = 3.04)
|> angledLine(angle = jkl(yo) + 2, length = 3.05)
|> close()
yo2 = hmm([identifierGuy + 5])"#;

        parse_execute(ast).await.unwrap();
    }

    #[tokio::test(flavor = "multi_thread")]
    async fn test_execute_with_pipe_substitutions_unary() {
        let ast = r#"myVar = 3
part001 = startSketchOn(XY)
  |> startProfile(at = [0, 0])
  |> line(end = [3, 4], tag = $seg01)
  |> line(end = [
  min([segLen(seg01), myVar]),
  -legLen(hypotenuse = segLen(seg01), leg = myVar)
])
"#;

        parse_execute(ast).await.unwrap();
    }

    #[tokio::test(flavor = "multi_thread")]
    async fn test_execute_with_pipe_substitutions() {
        let ast = r#"myVar = 3
part001 = startSketchOn(XY)
  |> startProfile(at = [0, 0])
  |> line(end = [3, 4], tag = $seg01)
  |> line(end = [
  min([segLen(seg01), myVar]),
  legLen(hypotenuse = segLen(seg01), leg = myVar)
])
"#;

        parse_execute(ast).await.unwrap();
    }

    #[tokio::test(flavor = "multi_thread")]
    async fn test_execute_with_inline_comment() {
        let ast = r#"baseThick = 1
armAngle = 60

baseThickHalf = baseThick / 2
halfArmAngle = armAngle / 2

arrExpShouldNotBeIncluded = [1, 2, 3]
objExpShouldNotBeIncluded = { a = 1, b = 2, c = 3 }

part001 = startSketchOn(XY)
  |> startProfile(at = [0, 0])
  |> yLine(endAbsolute = 1)
  |> xLine(length = 3.84) // selection-range-7ish-before-this

variableBelowShouldNotBeIncluded = 3
"#;

        parse_execute(ast).await.unwrap();
    }

    #[tokio::test(flavor = "multi_thread")]
    async fn test_execute_with_function_literal_in_pipe() {
        let ast = r#"w = 20
l = 8
h = 10

fn thing() {
  return -8
}

firstExtrude = startSketchOn(XY)
  |> startProfile(at = [0,0])
  |> line(end = [0, l])
  |> line(end = [w, 0])
  |> line(end = [0, thing()])
  |> close()
  |> extrude(length = h)"#;

        parse_execute(ast).await.unwrap();
    }

    #[tokio::test(flavor = "multi_thread")]
    async fn test_execute_with_function_unary_in_pipe() {
        let ast = r#"w = 20
l = 8
h = 10

fn thing(@x) {
  return -x
}

firstExtrude = startSketchOn(XY)
  |> startProfile(at = [0,0])
  |> line(end = [0, l])
  |> line(end = [w, 0])
  |> line(end = [0, thing(8)])
  |> close()
  |> extrude(length = h)"#;

        parse_execute(ast).await.unwrap();
    }

    #[tokio::test(flavor = "multi_thread")]
    async fn test_execute_with_function_array_in_pipe() {
        let ast = r#"w = 20
l = 8
h = 10

fn thing(@x) {
  return [0, -x]
}

firstExtrude = startSketchOn(XY)
  |> startProfile(at = [0,0])
  |> line(end = [0, l])
  |> line(end = [w, 0])
  |> line(end = thing(8))
  |> close()
  |> extrude(length = h)"#;

        parse_execute(ast).await.unwrap();
    }

    #[tokio::test(flavor = "multi_thread")]
    async fn test_execute_with_function_call_in_pipe() {
        let ast = r#"w = 20
l = 8
h = 10

fn other_thing(@y) {
  return -y
}

fn thing(@x) {
  return other_thing(x)
}

firstExtrude = startSketchOn(XY)
  |> startProfile(at = [0,0])
  |> line(end = [0, l])
  |> line(end = [w, 0])
  |> line(end = [0, thing(8)])
  |> close()
  |> extrude(length = h)"#;

        parse_execute(ast).await.unwrap();
    }

    #[tokio::test(flavor = "multi_thread")]
    async fn test_execute_with_function_sketch() {
        let ast = r#"fn box(h, l, w) {
 myBox = startSketchOn(XY)
    |> startProfile(at = [0,0])
    |> line(end = [0, l])
    |> line(end = [w, 0])
    |> line(end = [0, -l])
    |> close()
    |> extrude(length = h)

  return myBox
}

fnBox = box(h = 3, l = 6, w = 10)"#;

        parse_execute(ast).await.unwrap();
    }

    #[tokio::test(flavor = "multi_thread")]
    async fn test_get_member_of_object_with_function_period() {
        let ast = r#"fn box(@obj) {
 myBox = startSketchOn(XY)
    |> startProfile(at = obj.start)
    |> line(end = [0, obj.l])
    |> line(end = [obj.w, 0])
    |> line(end = [0, -obj.l])
    |> close()
    |> extrude(length = obj.h)

  return myBox
}

thisBox = box({start = [0,0], l = 6, w = 10, h = 3})
"#;
        parse_execute(ast).await.unwrap();
    }

    #[tokio::test(flavor = "multi_thread")]
    #[ignore] // https://github.com/KittyCAD/modeling-app/issues/3338
    async fn test_object_member_starting_pipeline() {
        let ast = r#"
fn test2() {
  return {
    thing: startSketchOn(XY)
      |> startProfile(at = [0, 0])
      |> line(end = [0, 1])
      |> line(end = [1, 0])
      |> line(end = [0, -1])
      |> close()
  }
}

x2 = test2()

x2.thing
  |> extrude(length = 10)
"#;
        parse_execute(ast).await.unwrap();
    }

    #[tokio::test(flavor = "multi_thread")]
    #[ignore] // ignore til we get loops
    async fn test_execute_with_function_sketch_loop_objects() {
        let ast = r#"fn box(obj) {
let myBox = startSketchOn(XY)
    |> startProfile(at = obj.start)
    |> line(end = [0, obj.l])
    |> line(end = [obj.w, 0])
    |> line(end = [0, -obj.l])
    |> close()
    |> extrude(length = obj.h)

  return myBox
}

for var in [{start: [0,0], l: 6, w: 10, h: 3}, {start: [-10,-10], l: 3, w: 5, h: 1.5}] {
  thisBox = box(var)
}"#;

        parse_execute(ast).await.unwrap();
    }

    #[tokio::test(flavor = "multi_thread")]
    #[ignore] // ignore til we get loops
    async fn test_execute_with_function_sketch_loop_array() {
        let ast = r#"fn box(h, l, w, start) {
 myBox = startSketchOn(XY)
    |> startProfile(at = [0,0])
    |> line(end = [0, l])
    |> line(end = [w, 0])
    |> line(end = [0, -l])
    |> close()
    |> extrude(length = h)

  return myBox
}


for var in [[3, 6, 10, [0,0]], [1.5, 3, 5, [-10,-10]]] {
  const thisBox = box(var[0], var[1], var[2], var[3])
}"#;

        parse_execute(ast).await.unwrap();
    }

    #[tokio::test(flavor = "multi_thread")]
    async fn test_get_member_of_array_with_function() {
        let ast = r#"fn box(@arr) {
 myBox =startSketchOn(XY)
    |> startProfile(at = arr[0])
    |> line(end = [0, arr[1]])
    |> line(end = [arr[2], 0])
    |> line(end = [0, -arr[1]])
    |> close()
    |> extrude(length = arr[3])

  return myBox
}

thisBox = box([[0,0], 6, 10, 3])

"#;
        parse_execute(ast).await.unwrap();
    }

    #[tokio::test(flavor = "multi_thread")]
    async fn test_function_cannot_access_future_definitions() {
        let ast = r#"
fn returnX() {
  // x shouldn't be defined yet.
  return x
}

x = 5

answer = returnX()"#;

        let result = parse_execute(ast).await;
        let err = result.unwrap_err();
        assert_eq!(err.message(), "`x` is not defined");
    }

    #[tokio::test(flavor = "multi_thread")]
    async fn test_override_prelude() {
        let text = "PI = 3.0";
        let result = parse_execute(text).await.unwrap();
        let errs = result.exec_state.errors();
        assert!(errs.is_empty());
    }

    #[tokio::test(flavor = "multi_thread")]
    async fn type_aliases() {
        let text = r#"type MyTy = [number; 2]
fn foo(@x: MyTy) {
    return x[0]
}

foo([0, 1])

type Other = MyTy | Helix
"#;
        let result = parse_execute(text).await.unwrap();
        let errs = result.exec_state.errors();
        assert!(errs.is_empty());
    }

    #[tokio::test(flavor = "multi_thread")]
    async fn test_cannot_shebang_in_fn() {
        let ast = r#"
fn foo() {
  #!hello
  return true
}

foo
"#;

        let result = parse_execute(ast).await;
        let err = result.unwrap_err();
        assert_eq!(
            err,
            KclError::Syntax(KclErrorDetails {
                message: "Unexpected token: #".to_owned(),
                source_ranges: vec![SourceRange::new(14, 15, ModuleId::default())],
            }),
        );
    }

    #[tokio::test(flavor = "multi_thread")]
    async fn test_pattern_transform_function_cannot_access_future_definitions() {
        let ast = r#"
fn transform(@replicaId) {
  // x shouldn't be defined yet.
  scale = x
  return {
    translate = [0, 0, replicaId * 10],
    scale = [scale, 1, 0],
  }
}

fn layer() {
  return startSketchOn(XY)
    |> circle( center= [0, 0], radius= 1, tag = $tag1)
    |> extrude(length = 10)
}

x = 5

// The 10 layers are replicas of each other, with a transform applied to each.
shape = layer() |> patternTransform(instances = 10, transform = transform)
"#;

        let result = parse_execute(ast).await;
        let err = result.unwrap_err();
        assert_eq!(err.message(), "`x` is not defined",);
    }

    // ADAM: Move some of these into simulation tests.

    #[tokio::test(flavor = "multi_thread")]
    async fn test_math_execute_with_functions() {
        let ast = r#"myVar = 2 + min([100, -1 + legLen(hypotenuse = 5, leg = 3)])"#;
        let result = parse_execute(ast).await.unwrap();
        assert_eq!(
            5.0,
            mem_get_json(result.exec_state.stack(), result.mem_env, "myVar")
                .as_f64()
                .unwrap()
        );
    }

    #[tokio::test(flavor = "multi_thread")]
    async fn test_math_execute() {
        let ast = r#"myVar = 1 + 2 * (3 - 4) / -5 + 6"#;
        let result = parse_execute(ast).await.unwrap();
        assert_eq!(
            7.4,
            mem_get_json(result.exec_state.stack(), result.mem_env, "myVar")
                .as_f64()
                .unwrap()
        );
    }

    #[tokio::test(flavor = "multi_thread")]
    async fn test_math_execute_start_negative() {
        let ast = r#"myVar = -5 + 6"#;
        let result = parse_execute(ast).await.unwrap();
        assert_eq!(
            1.0,
            mem_get_json(result.exec_state.stack(), result.mem_env, "myVar")
                .as_f64()
                .unwrap()
        );
    }

    #[tokio::test(flavor = "multi_thread")]
    async fn test_math_execute_with_pi() {
        let ast = r#"myVar = PI * 2"#;
        let result = parse_execute(ast).await.unwrap();
        assert_eq!(
            std::f64::consts::TAU,
            mem_get_json(result.exec_state.stack(), result.mem_env, "myVar")
                .as_f64()
                .unwrap()
        );
    }

    #[tokio::test(flavor = "multi_thread")]
    async fn test_math_define_decimal_without_leading_zero() {
        let ast = r#"thing = .4 + 7"#;
        let result = parse_execute(ast).await.unwrap();
        assert_eq!(
            7.4,
            mem_get_json(result.exec_state.stack(), result.mem_env, "thing")
                .as_f64()
                .unwrap()
        );
    }

    #[tokio::test(flavor = "multi_thread")]
    async fn test_zero_param_fn() {
        let ast = r#"sigmaAllow = 35000 // psi
leg1 = 5 // inches
leg2 = 8 // inches
fn thickness() { return 0.56 }

bracket = startSketchOn(XY)
  |> startProfile(at = [0,0])
  |> line(end = [0, leg1])
  |> line(end = [leg2, 0])
  |> line(end = [0, -thickness()])
  |> line(end = [-leg2 + thickness(), 0])
"#;
        parse_execute(ast).await.unwrap();
    }

    #[tokio::test(flavor = "multi_thread")]
    async fn test_unary_operator_not_succeeds() {
        let ast = r#"
fn returnTrue() { return !false }
t = true
f = false
notTrue = !t
notFalse = !f
c = !!true
d = !returnTrue()

assertIs(!false, error = "expected to pass")

fn check(x) {
  assertIs(!x, error = "expected argument to be false")
  return true
}
check(x = false)
"#;
        let result = parse_execute(ast).await.unwrap();
        assert_eq!(
            false,
            mem_get_json(result.exec_state.stack(), result.mem_env, "notTrue")
                .as_bool()
                .unwrap()
        );
        assert_eq!(
            true,
            mem_get_json(result.exec_state.stack(), result.mem_env, "notFalse")
                .as_bool()
                .unwrap()
        );
        assert_eq!(
            true,
            mem_get_json(result.exec_state.stack(), result.mem_env, "c")
                .as_bool()
                .unwrap()
        );
        assert_eq!(
            false,
            mem_get_json(result.exec_state.stack(), result.mem_env, "d")
                .as_bool()
                .unwrap()
        );
    }

    #[tokio::test(flavor = "multi_thread")]
    async fn test_unary_operator_not_on_non_bool_fails() {
        let code1 = r#"
// Yup, this is null.
myNull = 0 / 0
notNull = !myNull
"#;
        assert_eq!(
            parse_execute(code1).await.unwrap_err().message(),
            "Cannot apply unary operator ! to non-boolean value: number",
        );

        let code2 = "notZero = !0";
        assert_eq!(
            parse_execute(code2).await.unwrap_err().message(),
            "Cannot apply unary operator ! to non-boolean value: number",
        );

        let code3 = r#"
notEmptyString = !""
"#;
        assert_eq!(
            parse_execute(code3).await.unwrap_err().message(),
            "Cannot apply unary operator ! to non-boolean value: string (text)",
        );

        let code4 = r#"
obj = { a = 1 }
notMember = !obj.a
"#;
        assert_eq!(
            parse_execute(code4).await.unwrap_err().message(),
            "Cannot apply unary operator ! to non-boolean value: number",
        );

        let code5 = "
a = []
notArray = !a";
        assert_eq!(
            parse_execute(code5).await.unwrap_err().message(),
            "Cannot apply unary operator ! to non-boolean value: array (list)",
        );

        let code6 = "
x = {}
notObject = !x";
        assert_eq!(
            parse_execute(code6).await.unwrap_err().message(),
            "Cannot apply unary operator ! to non-boolean value: object",
        );

        let code7 = "
fn x() { return 1 }
notFunction = !x";
        let fn_err = parse_execute(code7).await.unwrap_err();
        // These are currently printed out as JSON objects, so we don't want to
        // check the full error.
        assert!(
            fn_err
                .message()
                .starts_with("Cannot apply unary operator ! to non-boolean value: "),
            "Actual error: {:?}",
            fn_err
        );

        let code8 = "
myTagDeclarator = $myTag
notTagDeclarator = !myTagDeclarator";
        let tag_declarator_err = parse_execute(code8).await.unwrap_err();
        // These are currently printed out as JSON objects, so we don't want to
        // check the full error.
        assert!(
            tag_declarator_err
                .message()
                .starts_with("Cannot apply unary operator ! to non-boolean value: TagDeclarator"),
            "Actual error: {:?}",
            tag_declarator_err
        );

        let code9 = "
myTagDeclarator = $myTag
notTagIdentifier = !myTag";
        let tag_identifier_err = parse_execute(code9).await.unwrap_err();
        // These are currently printed out as JSON objects, so we don't want to
        // check the full error.
        assert!(
            tag_identifier_err
                .message()
                .starts_with("Cannot apply unary operator ! to non-boolean value: TagIdentifier"),
            "Actual error: {:?}",
            tag_identifier_err
        );

        let code10 = "notPipe = !(1 |> 2)";
        assert_eq!(
            // TODO: We don't currently parse this, but we should.  It should be
            // a runtime error instead.
            parse_execute(code10).await.unwrap_err(),
            KclError::Syntax(KclErrorDetails {
                message: "Unexpected token: !".to_owned(),
                source_ranges: vec![SourceRange::new(10, 11, ModuleId::default())],
            })
        );

        let code11 = "
fn identity(x) { return x }
notPipeSub = 1 |> identity(!%))";
        assert_eq!(
            // TODO: We don't currently parse this, but we should.  It should be
            // a runtime error instead.
            parse_execute(code11).await.unwrap_err(),
            KclError::Syntax(KclErrorDetails {
                message: "Unexpected token: |>".to_owned(),
                source_ranges: vec![SourceRange::new(44, 46, ModuleId::default())],
            })
        );

        // TODO: Add these tests when we support these types.
        // let notNan = !NaN
        // let notInfinity = !Infinity
    }

    #[tokio::test(flavor = "multi_thread")]
    async fn test_math_negative_variable_in_binary_expression() {
        let ast = r#"sigmaAllow = 35000 // psi
width = 1 // inch

p = 150 // lbs
distance = 6 // inches
FOS = 2

leg1 = 5 // inches
leg2 = 8 // inches

thickness_squared = distance * p * FOS * 6 / sigmaAllow
thickness = 0.56 // inches. App does not support square root function yet

bracket = startSketchOn(XY)
  |> startProfile(at = [0,0])
  |> line(end = [0, leg1])
  |> line(end = [leg2, 0])
  |> line(end = [0, -thickness])
  |> line(end = [-leg2 + thickness, 0])
"#;
        parse_execute(ast).await.unwrap();
    }

    #[tokio::test(flavor = "multi_thread")]
    async fn test_execute_function_no_return() {
        let ast = r#"fn test(@origin) {
  origin
}

test([0, 0])
"#;
        let result = parse_execute(ast).await;
        assert!(result.is_err());
        assert!(result.unwrap_err().to_string().contains("undefined"),);
    }

    #[tokio::test(flavor = "multi_thread")]
    async fn test_math_doubly_nested_parens() {
        let ast = r#"sigmaAllow = 35000 // psi
width = 4 // inch
p = 150 // Force on shelf - lbs
distance = 6 // inches
FOS = 2
leg1 = 5 // inches
leg2 = 8 // inches
thickness_squared = (distance * p * FOS * 6 / (sigmaAllow - width))
thickness = 0.32 // inches. App does not support square root function yet
bracket = startSketchOn(XY)
  |> startProfile(at = [0,0])
    |> line(end = [0, leg1])
  |> line(end = [leg2, 0])
  |> line(end = [0, -thickness])
  |> line(end = [-1 * leg2 + thickness, 0])
  |> line(end = [0, -1 * leg1 + thickness])
  |> close()
  |> extrude(length = width)
"#;
        parse_execute(ast).await.unwrap();
    }

    #[tokio::test(flavor = "multi_thread")]
    async fn test_math_nested_parens_one_less() {
        let ast = r#" sigmaAllow = 35000 // psi
width = 4 // inch
p = 150 // Force on shelf - lbs
distance = 6 // inches
FOS = 2
leg1 = 5 // inches
leg2 = 8 // inches
thickness_squared = distance * p * FOS * 6 / (sigmaAllow - width)
thickness = 0.32 // inches. App does not support square root function yet
bracket = startSketchOn(XY)
  |> startProfile(at = [0,0])
    |> line(end = [0, leg1])
  |> line(end = [leg2, 0])
  |> line(end = [0, -thickness])
  |> line(end = [-1 * leg2 + thickness, 0])
  |> line(end = [0, -1 * leg1 + thickness])
  |> close()
  |> extrude(length = width)
"#;
        parse_execute(ast).await.unwrap();
    }

    #[tokio::test(flavor = "multi_thread")]
    async fn test_fn_as_operand() {
        let ast = r#"fn f() { return 1 }
x = f()
y = x + 1
z = f() + 1
w = f() + f()
"#;
        parse_execute(ast).await.unwrap();
    }

    #[tokio::test(flavor = "multi_thread")]
    async fn kcl_test_ids_stable_between_executions() {
        let code = r#"sketch001 = startSketchOn(XZ)
|> startProfile(at = [61.74, 206.13])
|> xLine(length = 305.11, tag = $seg01)
|> yLine(length = -291.85)
|> xLine(length = -segLen(seg01))
|> line(endAbsolute = [profileStartX(%), profileStartY(%)])
|> close()
|> extrude(length = 40.14)
|> shell(
    thickness = 3.14,
    faces = [seg01]
)
"#;

        let ctx = crate::test_server::new_context(true, None).await.unwrap();
        let old_program = crate::Program::parse_no_errs(code).unwrap();

        // Execute the program.
        if let Err(err) = ctx.run_with_caching(old_program).await {
            let report = err.into_miette_report_with_outputs(code).unwrap();
            let report = miette::Report::new(report);
            panic!("Error executing program: {:?}", report);
        }

        // Get the id_generator from the first execution.
        let id_generator = cache::read_old_ast().await.unwrap().exec_state.mod_local.id_generator;

        let code = r#"sketch001 = startSketchOn(XZ)
|> startProfile(at = [62.74, 206.13])
|> xLine(length = 305.11, tag = $seg01)
|> yLine(length = -291.85)
|> xLine(length = -segLen(seg01))
|> line(endAbsolute = [profileStartX(%), profileStartY(%)])
|> close()
|> extrude(length = 40.14)
|> shell(
    faces = [seg01],
    thickness = 3.14,
)
"#;

        // Execute a slightly different program again.
        let program = crate::Program::parse_no_errs(code).unwrap();
        // Execute the program.
        ctx.run_with_caching(program).await.unwrap();

        let new_id_generator = cache::read_old_ast().await.unwrap().exec_state.mod_local.id_generator;

        assert_eq!(id_generator, new_id_generator);
    }

    #[tokio::test(flavor = "multi_thread")]
    async fn kcl_test_changing_a_setting_updates_the_cached_state() {
        let code = r#"sketch001 = startSketchOn(XZ)
|> startProfile(at = [61.74, 206.13])
|> xLine(length = 305.11, tag = $seg01)
|> yLine(length = -291.85)
|> xLine(length = -segLen(seg01))
|> line(endAbsolute = [profileStartX(%), profileStartY(%)])
|> close()
|> extrude(length = 40.14)
|> shell(
    thickness = 3.14,
    faces = [seg01]
)
"#;

        let mut ctx = crate::test_server::new_context(true, None).await.unwrap();
        let old_program = crate::Program::parse_no_errs(code).unwrap();

        // Execute the program.
        ctx.run_with_caching(old_program.clone()).await.unwrap();

        let settings_state = cache::read_old_ast().await.unwrap().settings;

        // Ensure the settings are as expected.
        assert_eq!(settings_state, ctx.settings);

        // Change a setting.
        ctx.settings.highlight_edges = !ctx.settings.highlight_edges;

        // Execute the program.
        ctx.run_with_caching(old_program.clone()).await.unwrap();

        let settings_state = cache::read_old_ast().await.unwrap().settings;

        // Ensure the settings are as expected.
        assert_eq!(settings_state, ctx.settings);

        // Change a setting.
        ctx.settings.highlight_edges = !ctx.settings.highlight_edges;

        // Execute the program.
        ctx.run_with_caching(old_program).await.unwrap();

        let settings_state = cache::read_old_ast().await.unwrap().settings;

        // Ensure the settings are as expected.
        assert_eq!(settings_state, ctx.settings);

        ctx.close().await;
    }

    #[tokio::test(flavor = "multi_thread")]
    async fn mock_after_not_mock() {
        let ctx = ExecutorContext::new_with_default_client().await.unwrap();
        let program = crate::Program::parse_no_errs("x = 2").unwrap();
        let result = ctx.run_with_caching(program).await.unwrap();
        assert_eq!(result.variables.get("x").unwrap().as_f64().unwrap(), 2.0);

        let ctx2 = ExecutorContext::new_mock().await;
        let program2 = crate::Program::parse_no_errs("z = x + 1").unwrap();
        let result = ctx2.run_mock(program2, true).await.unwrap();
        assert_eq!(result.variables.get("z").unwrap().as_f64().unwrap(), 3.0);

        ctx.close().await;
        ctx2.close().await;
    }

    #[tokio::test(flavor = "multi_thread")]
    async fn read_tag_version() {
        let ast = r#"fn bar(@t) {
  return startSketchOn(XY)
    |> startProfile(at = [0,0])
    |> angledLine(
        angle = -60,
        length = segLen(t),
    )
    |> line(end = [0, 0])
    |> close()
}

sketch = startSketchOn(XY)
  |> startProfile(at = [0,0])
  |> line(end = [0, 10])
  |> line(end = [10, 0], tag = $tag0)
  |> line(end = [0, 0])

fn foo() {
  // tag0 tags an edge
  return bar(tag0)
}

solid = sketch |> extrude(length = 10)
// tag0 tags a face
sketch2 = startSketchOn(solid, face = tag0)
  |> startProfile(at = [0,0])
  |> line(end = [0, 1])
  |> line(end = [1, 0])
  |> line(end = [0, 0])

foo() |> extrude(length = 1)
"#;
        parse_execute(ast).await.unwrap();
    }
}<|MERGE_RESOLUTION|>--- conflicted
+++ resolved
@@ -661,20 +661,6 @@
                         keys.sort();
                         for key in keys {
                             let (_, id, _, _) = &new_universe[key];
-<<<<<<< HEAD
-                            let old_source = old_state.get_source(*id);
-                            let new_source = new_exec_state.get_source(*id);
-
-
-                            #[cfg(target_arch = "wasm32")]
-                            web_sys::console::log_1(&format!("SKETCH ID new source {:?}", old_source).into());
-
-                            #[cfg(target_arch = "wasm32")]
-                            web_sys::console::log_1(&format!("SKETCH ID old source{:?}", new_source).into());
-                            if old_source != new_source {
-                                clear_scene = true;
-                                break;
-=======
                             if let (Some(source0), Some(source1)) =
                                 (old_state.get_source(*id), new_exec_state.get_source(*id))
                             {
@@ -682,15 +668,11 @@
                                     clear_scene = true;
                                     break;
                                 }
->>>>>>> 21b92f5f
                             }
                         }
 
                         if !clear_scene {
-<<<<<<< HEAD
                             println!("No need to clear the scene, return early");
-=======
->>>>>>> 21b92f5f
                             // Return early we don't need to clear the scene.
                             let outcome = old_state.to_exec_outcome(result_env).await;
                             return Ok(outcome);
