//! The executor for the AST.

use std::sync::Arc;

use anyhow::Result;
#[cfg(feature = "artifact-graph")]
pub use artifact::{
    Artifact, ArtifactCommand, ArtifactGraph, ArtifactId, CodeRef, StartSketchOnFace, StartSketchOnPlane,
};
use cache::OldAstState;
pub use cache::{bust_cache, clear_mem_cache};
#[cfg(feature = "artifact-graph")]
pub use cad_op::{Group, Operation};
pub use geometry::*;
pub use id_generator::IdGenerator;
pub(crate) use import::PreImportedGeometry;
use indexmap::IndexMap;
pub use kcl_value::{KclObjectFields, KclValue};
use kcmc::{
    each_cmd as mcmd,
    ok_response::{output::TakeSnapshot, OkModelingCmdResponse},
    websocket::{ModelingSessionData, OkWebSocketResponseData},
    ImageFormat, ModelingCmd,
};
use kittycad_modeling_cmds as kcmc;
pub use memory::EnvironmentRef;
use schemars::JsonSchema;
use serde::{Deserialize, Serialize};
pub use state::{ExecState, MetaSettings};

#[cfg(feature = "artifact-graph")]
use crate::execution::artifact::build_artifact_graph;
use crate::{
    engine::EngineManager,
    errors::{KclError, KclErrorDetails},
    execution::{
        cache::{CacheInformation, CacheResult},
        typed_path::TypedPath,
        types::{UnitAngle, UnitLen},
    },
    fs::FileManager,
    modules::{ModuleId, ModulePath, ModuleRepr},
    parsing::ast::types::{Expr, ImportPath, NodeRef},
    source_range::SourceRange,
    std::StdLib,
    walk::{Universe, UniverseMap},
    CompilationError, ExecError, KclErrorWithOutputs,
};

pub(crate) mod annotations;
#[cfg(feature = "artifact-graph")]
mod artifact;
pub(crate) mod cache;
#[cfg(feature = "artifact-graph")]
mod cad_op;
mod exec_ast;
mod geometry;
mod id_generator;
mod import;
pub(crate) mod kcl_value;
mod memory;
mod state;
pub mod typed_path;
pub(crate) mod types;

/// Outcome of executing a program.  This is used in TS.
#[derive(Debug, Clone, Serialize, ts_rs::TS, PartialEq)]
#[ts(export)]
#[serde(rename_all = "camelCase")]
pub struct ExecOutcome {
    /// Variables in the top-level of the root module. Note that functions will have an invalid env ref.
    pub variables: IndexMap<String, KclValue>,
    /// Operations that have been performed in execution order, for display in
    /// the Feature Tree.
    #[cfg(feature = "artifact-graph")]
    pub operations: Vec<Operation>,
    /// Output commands to allow building the artifact graph by the caller.
    #[cfg(feature = "artifact-graph")]
    pub artifact_commands: Vec<ArtifactCommand>,
    /// Output artifact graph.
    #[cfg(feature = "artifact-graph")]
    pub artifact_graph: ArtifactGraph,
    /// Non-fatal errors and warnings.
    pub errors: Vec<CompilationError>,
    /// File Names in module Id array index order
    pub filenames: IndexMap<ModuleId, ModulePath>,
    /// The default planes.
    pub default_planes: Option<DefaultPlanes>,
}

#[derive(Debug, Default, Clone, Deserialize, Serialize, PartialEq, ts_rs::TS, JsonSchema)]
#[ts(export)]
#[serde(rename_all = "camelCase")]
pub struct DefaultPlanes {
    pub xy: uuid::Uuid,
    pub xz: uuid::Uuid,
    pub yz: uuid::Uuid,
    pub neg_xy: uuid::Uuid,
    pub neg_xz: uuid::Uuid,
    pub neg_yz: uuid::Uuid,
}

#[derive(Debug, Clone, Serialize, Deserialize, PartialEq, ts_rs::TS, JsonSchema)]
#[ts(export)]
#[serde(tag = "type", rename_all = "camelCase")]
pub struct TagIdentifier {
    pub value: String,
    // Multi-version representation of info about the tag. Kept ordered. The usize is the epoch at which the info
    // was written.
    #[serde(skip)]
    pub info: Vec<(usize, TagEngineInfo)>,
    #[serde(skip)]
    pub meta: Vec<Metadata>,
}

impl TagIdentifier {
    /// Get the tag info for this tag at a specified epoch.
    pub fn get_info(&self, at_epoch: usize) -> Option<&TagEngineInfo> {
        for (e, info) in self.info.iter().rev() {
            if *e <= at_epoch {
                return Some(info);
            }
        }

        None
    }

    /// Get the most recent tag info for this tag.
    pub fn get_cur_info(&self) -> Option<&TagEngineInfo> {
        self.info.last().map(|i| &i.1)
    }

    /// Add info from a different instance of this tag.
    pub fn merge_info(&mut self, other: &TagIdentifier) {
        assert_eq!(&self.value, &other.value);
        for (oe, ot) in &other.info {
            if let Some((e, t)) = self.info.last_mut() {
                // If there is newer info, then skip this iteration.
                if *e > *oe {
                    continue;
                }
                // If we're in the same epoch, then overwrite.
                if e == oe {
                    *t = ot.clone();
                    continue;
                }
            }
            self.info.push((*oe, ot.clone()));
        }
    }
}

impl Eq for TagIdentifier {}

impl std::fmt::Display for TagIdentifier {
    fn fmt(&self, f: &mut std::fmt::Formatter<'_>) -> std::fmt::Result {
        write!(f, "{}", self.value)
    }
}

impl std::str::FromStr for TagIdentifier {
    type Err = KclError;

    fn from_str(s: &str) -> Result<Self, Self::Err> {
        Ok(Self {
            value: s.to_string(),
            info: Vec::new(),
            meta: Default::default(),
        })
    }
}

impl Ord for TagIdentifier {
    fn cmp(&self, other: &Self) -> std::cmp::Ordering {
        self.value.cmp(&other.value)
    }
}

impl PartialOrd for TagIdentifier {
    fn partial_cmp(&self, other: &Self) -> Option<std::cmp::Ordering> {
        Some(self.cmp(other))
    }
}

impl std::hash::Hash for TagIdentifier {
    fn hash<H: std::hash::Hasher>(&self, state: &mut H) {
        self.value.hash(state);
    }
}

/// Engine information for a tag.
#[derive(Debug, Clone, Serialize, PartialEq, ts_rs::TS, JsonSchema)]
#[ts(export)]
#[serde(tag = "type", rename_all = "camelCase")]
pub struct TagEngineInfo {
    /// The id of the tagged object.
    pub id: uuid::Uuid,
    /// The sketch the tag is on.
    pub sketch: uuid::Uuid,
    /// The path the tag is on.
    pub path: Option<Path>,
    /// The surface information for the tag.
    pub surface: Option<ExtrudeSurface>,
}

#[derive(Debug, Copy, Clone, Deserialize, Serialize, PartialEq)]
pub enum BodyType {
    Root,
    Block,
}

/// Metadata.
#[derive(Debug, Clone, Deserialize, Serialize, PartialEq, ts_rs::TS, JsonSchema, Eq, Copy)]
#[ts(export)]
#[serde(rename_all = "camelCase")]
pub struct Metadata {
    /// The source range.
    pub source_range: SourceRange,
}

impl From<Metadata> for Vec<SourceRange> {
    fn from(meta: Metadata) -> Self {
        vec![meta.source_range]
    }
}

impl From<SourceRange> for Metadata {
    fn from(source_range: SourceRange) -> Self {
        Self { source_range }
    }
}

impl<T> From<NodeRef<'_, T>> for Metadata {
    fn from(node: NodeRef<'_, T>) -> Self {
        Self {
            source_range: SourceRange::new(node.start, node.end, node.module_id),
        }
    }
}

impl From<&Expr> for Metadata {
    fn from(expr: &Expr) -> Self {
        Self {
            source_range: SourceRange::from(expr),
        }
    }
}

/// The type of ExecutorContext being used
#[derive(PartialEq, Debug, Default, Clone)]
pub enum ContextType {
    /// Live engine connection
    #[default]
    Live,

    /// Completely mocked connection
    /// Mock mode is only for the Design Studio when they just want to mock engine calls and not
    /// actually make them.
    Mock,

    /// Handled by some other interpreter/conversion system
    MockCustomForwarded,
}

/// The executor context.
/// Cloning will return another handle to the same engine connection/session,
/// as this uses `Arc` under the hood.
#[derive(Debug, Clone)]
pub struct ExecutorContext {
    pub engine: Arc<Box<dyn EngineManager>>,
    pub fs: Arc<FileManager>,
    pub stdlib: Arc<StdLib>,
    pub settings: ExecutorSettings,
    pub context_type: ContextType,
}

/// The executor settings.
#[derive(Debug, Clone, Deserialize, Serialize, PartialEq, ts_rs::TS, JsonSchema)]
#[ts(export)]
pub struct ExecutorSettings {
    /// Highlight edges of 3D objects?
    pub highlight_edges: bool,
    /// Whether or not Screen Space Ambient Occlusion (SSAO) is enabled.
    pub enable_ssao: bool,
    /// Show grid?
    pub show_grid: bool,
    /// Should engine store this for replay?
    /// If so, under what name?
    pub replay: Option<String>,
    /// The directory of the current project.  This is used for resolving import
    /// paths.  If None is given, the current working directory is used.
    pub project_directory: Option<TypedPath>,
    /// This is the path to the current file being executed.
    /// We use this for preventing cyclic imports.
    pub current_file: Option<TypedPath>,
}

impl Default for ExecutorSettings {
    fn default() -> Self {
        Self {
            highlight_edges: true,
            enable_ssao: false,
            show_grid: false,
            replay: None,
            project_directory: None,
            current_file: None,
        }
    }
}

impl From<crate::settings::types::Configuration> for ExecutorSettings {
    fn from(config: crate::settings::types::Configuration) -> Self {
        Self {
            highlight_edges: config.settings.modeling.highlight_edges.into(),
            enable_ssao: config.settings.modeling.enable_ssao.into(),
            show_grid: config.settings.modeling.show_scale_grid,
            replay: None,
            project_directory: None,
            current_file: None,
        }
    }
}

impl From<crate::settings::types::project::ProjectConfiguration> for ExecutorSettings {
    fn from(config: crate::settings::types::project::ProjectConfiguration) -> Self {
        Self {
            highlight_edges: config.settings.modeling.highlight_edges.into(),
            enable_ssao: config.settings.modeling.enable_ssao.into(),
            show_grid: Default::default(),
            replay: None,
            project_directory: None,
            current_file: None,
        }
    }
}

impl From<crate::settings::types::ModelingSettings> for ExecutorSettings {
    fn from(modeling: crate::settings::types::ModelingSettings) -> Self {
        Self {
            highlight_edges: modeling.highlight_edges.into(),
            enable_ssao: modeling.enable_ssao.into(),
            show_grid: modeling.show_scale_grid,
            replay: None,
            project_directory: None,
            current_file: None,
        }
    }
}

impl From<crate::settings::types::project::ProjectModelingSettings> for ExecutorSettings {
    fn from(modeling: crate::settings::types::project::ProjectModelingSettings) -> Self {
        Self {
            highlight_edges: modeling.highlight_edges.into(),
            enable_ssao: modeling.enable_ssao.into(),
            show_grid: Default::default(),
            replay: None,
            project_directory: None,
            current_file: None,
        }
    }
}

impl ExecutorSettings {
    /// Add the current file path to the executor settings.
    pub fn with_current_file(&mut self, current_file: TypedPath) {
        // We want the parent directory of the file.
        if current_file.extension() == Some("kcl") {
            self.current_file = Some(current_file.clone());
            // Get the parent directory.
            if let Some(parent) = current_file.parent() {
                self.project_directory = Some(parent);
            } else {
                self.project_directory = Some(TypedPath::from(""));
            }
        } else {
            self.project_directory = Some(current_file.clone());
        }
    }
}

impl ExecutorContext {
    /// Create a new default executor context.
    #[cfg(not(target_arch = "wasm32"))]
    pub async fn new(client: &kittycad::Client, settings: ExecutorSettings) -> Result<Self> {
        let (ws, _headers) = client
            .modeling()
            .commands_ws(
                None,
                None,
                if settings.enable_ssao {
                    Some(kittycad::types::PostEffectType::Ssao)
                } else {
                    None
                },
                settings.replay.clone(),
                if settings.show_grid { Some(true) } else { None },
                None,
                None,
                None,
                Some(false),
            )
            .await?;

        let engine: Arc<Box<dyn EngineManager>> =
            Arc::new(Box::new(crate::engine::conn::EngineConnection::new(ws).await?));

        Ok(Self {
            engine,
            fs: Arc::new(FileManager::new()),
            stdlib: Arc::new(StdLib::new()),
            settings,
            context_type: ContextType::Live,
        })
    }

    #[cfg(target_arch = "wasm32")]
    pub fn new(engine: Arc<Box<dyn EngineManager>>, fs: Arc<FileManager>, settings: ExecutorSettings) -> Self {
        ExecutorContext {
            engine,
            fs,
            stdlib: Arc::new(StdLib::new()),
            settings,
            context_type: ContextType::Live,
        }
    }

    #[cfg(not(target_arch = "wasm32"))]
    pub async fn new_mock() -> Self {
        ExecutorContext {
            engine: Arc::new(Box::new(
                crate::engine::conn_mock::EngineConnection::new().await.unwrap(),
            )),
            fs: Arc::new(FileManager::new()),
            stdlib: Arc::new(StdLib::new()),
            settings: Default::default(),
            context_type: ContextType::Mock,
        }
    }

    #[cfg(target_arch = "wasm32")]
    pub fn new_mock(engine: Arc<Box<dyn EngineManager>>, fs: Arc<FileManager>, settings: ExecutorSettings) -> Self {
        ExecutorContext {
            engine,
            fs,
            stdlib: Arc::new(StdLib::new()),
            settings,
            context_type: ContextType::Mock,
        }
    }

    #[cfg(not(target_arch = "wasm32"))]
    pub fn new_forwarded_mock(engine: Arc<Box<dyn EngineManager>>) -> Self {
        ExecutorContext {
            engine,
            fs: Arc::new(FileManager::new()),
            stdlib: Arc::new(StdLib::new()),
            settings: Default::default(),
            context_type: ContextType::MockCustomForwarded,
        }
    }

    /// Create a new default executor context.
    /// With a kittycad client.
    /// This allows for passing in `ZOO_API_TOKEN` and `ZOO_HOST` as environment
    /// variables.
    /// But also allows for passing in a token and engine address directly.
    #[cfg(not(target_arch = "wasm32"))]
    pub async fn new_with_client(
        settings: ExecutorSettings,
        token: Option<String>,
        engine_addr: Option<String>,
    ) -> Result<Self> {
        // Create the client.
        let client = crate::engine::new_zoo_client(token, engine_addr)?;

        let ctx = Self::new(&client, settings).await?;
        Ok(ctx)
    }

    /// Create a new default executor context.
    /// With the default kittycad client.
    /// This allows for passing in `ZOO_API_TOKEN` and `ZOO_HOST` as environment
    /// variables.
    #[cfg(not(target_arch = "wasm32"))]
    pub async fn new_with_default_client() -> Result<Self> {
        // Create the client.
        let ctx = Self::new_with_client(Default::default(), None, None).await?;
        Ok(ctx)
    }

    /// For executing unit tests.
    #[cfg(not(target_arch = "wasm32"))]
    pub async fn new_for_unit_test(engine_addr: Option<String>) -> Result<Self> {
        let ctx = ExecutorContext::new_with_client(
            ExecutorSettings {
                highlight_edges: true,
                enable_ssao: false,
                show_grid: false,
                replay: None,
                project_directory: None,
                current_file: None,
            },
            None,
            engine_addr,
        )
        .await?;
        Ok(ctx)
    }

    pub fn is_mock(&self) -> bool {
        self.context_type == ContextType::Mock || self.context_type == ContextType::MockCustomForwarded
    }

    /// Returns true if we should not send engine commands for any reason.
    pub async fn no_engine_commands(&self) -> bool {
        self.is_mock()
    }

    pub async fn send_clear_scene(
        &self,
        exec_state: &mut ExecState,
        source_range: crate::execution::SourceRange,
    ) -> Result<(), KclError> {
        self.engine
            .clear_scene(&mut exec_state.mod_local.id_generator, source_range)
            .await
    }

    pub async fn bust_cache_and_reset_scene(&self) -> Result<ExecOutcome, KclErrorWithOutputs> {
        cache::bust_cache().await;

        // Execute an empty program to clear and reset the scene.
        // We specifically want to be returned the objects after the scene is reset.
        // Like the default planes so it is easier to just execute an empty program
        // after the cache is busted.
        let outcome = self.run_with_caching(crate::Program::empty()).await?;

        Ok(outcome)
    }

    async fn prepare_mem(&self, exec_state: &mut ExecState) -> Result<(), KclErrorWithOutputs> {
        self.eval_prelude(exec_state, SourceRange::synthetic())
            .await
            .map_err(KclErrorWithOutputs::no_outputs)?;
        exec_state.mut_stack().push_new_root_env(true);
        Ok(())
    }

    pub async fn run_mock(
        &self,
        program: crate::Program,
        use_prev_memory: bool,
    ) -> Result<ExecOutcome, KclErrorWithOutputs> {
        assert!(self.is_mock());

        let mut exec_state = ExecState::new(self);
        if use_prev_memory {
            match cache::read_old_memory().await {
                Some(mem) => {
                    *exec_state.mut_stack() = mem.0;
                    exec_state.global.module_infos = mem.1;
                }
                None => self.prepare_mem(&mut exec_state).await?,
            }
        } else {
            self.prepare_mem(&mut exec_state).await?
        };

        // Push a scope so that old variables can be overwritten (since we might be re-executing some
        // part of the scene).
        exec_state.mut_stack().push_new_env_for_scope();

        let result = self.inner_run(&program, &mut exec_state, true).await?;

        // Restore any temporary variables, then save any newly created variables back to
        // memory in case another run wants to use them. Note this is just saved to the preserved
        // memory, not to the exec_state which is not cached for mock execution.

        let mut mem = exec_state.stack().clone();
        let module_infos = exec_state.global.module_infos.clone();
        let outcome = exec_state.to_mock_exec_outcome(result.0).await;

        mem.squash_env(result.0);
        cache::write_old_memory((mem, module_infos)).await;

        Ok(outcome)
    }

    pub async fn run_with_caching(&self, program: crate::Program) -> Result<ExecOutcome, KclErrorWithOutputs> {
        assert!(!self.is_mock());

        let (program, mut exec_state, preserve_mem, imports_info) = if let Some(OldAstState {
            ast: old_ast,
            exec_state: mut old_state,
            settings: old_settings,
            result_env,
        }) = cache::read_old_ast().await
        {
            let old = CacheInformation {
                ast: &old_ast,
                settings: &old_settings,
            };
            let new = CacheInformation {
                ast: &program.ast,
                settings: &self.settings,
            };

            // Get the program that actually changed from the old and new information.
            let (clear_scene, program, import_check_info) = match cache::get_changed_program(old, new).await {
                CacheResult::ReExecute {
                    clear_scene,
                    reapply_settings,
                    program: changed_program,
                } => {
                    if reapply_settings
                        && self
                            .engine
                            .reapply_settings(&self.settings, Default::default(), old_state.id_generator())
                            .await
                            .is_err()
                    {

                        #[cfg(target_arch = "wasm32")]
                        web_sys::console::log_1(&format!("SKETCH ID 1").into());
                        (true, program, None)
                    } else {
                        #[cfg(target_arch = "wasm32")]
                        web_sys::console::log_1(&format!("SKETCH ID 2").into());
                        (
                            clear_scene,
                            crate::Program {
                                ast: changed_program,
                                original_file_contents: program.original_file_contents,
                            },
                            None,
                        )
                    }
                }
                CacheResult::CheckImportsOnly {
                    reapply_settings,
                    ast: changed_program,
                } => {
                    if reapply_settings
                        && self
                        .engine
                        .reapply_settings(&self.settings, Default::default(), old_state.id_generator())
                        .await
                        .is_err()
                    {
                        #[cfg(target_arch = "wasm32")]
                        web_sys::console::log_1(&format!("SKETCH ID 3").into());
                        (true, program, None)
                    } else {
                        // We need to check our imports to see if they changed.
                        let mut new_exec_state = ExecState::new(self);
                        let (new_universe, new_universe_map) = self.get_universe(&program, &mut new_exec_state).await?;
                        let mut clear_scene = false;

                        let mut keys = new_universe.keys().clone().collect::<Vec<_>>();
                        keys.sort();
                        for key in keys {
                            let (_, id, _, _) = &new_universe[key];
                            let old_source = old_state.get_source(*id);
                            let new_source = new_exec_state.get_source(*id);


                            #[cfg(target_arch = "wasm32")]
                            web_sys::console::log_1(&format!("SKETCH ID new source {:?}", old_source).into());

                            #[cfg(target_arch = "wasm32")]
                            web_sys::console::log_1(&format!("SKETCH ID old source{:?}", new_source).into());
                            if old_source != new_source {
                                clear_scene = true;
                                break;
                            }
                        }

<<<<<<< HEAD

                        #[cfg(target_arch = "wasm32")]
                        web_sys::console::log_1(&format!("SKETCH ID Check imports only {:?}", clear_scene).into());
=======
                        if !clear_scene {
                            println!("No need to clear the scene, return early");
                            // Return early we don't need to clear the scene.
                            let outcome = old_state.to_exec_outcome(result_env).await;
                            return Ok(outcome);
                        }
>>>>>>> 601ca9cd

                        (
                            clear_scene,
                            crate::Program {
                                ast: changed_program,
                                original_file_contents: program.original_file_contents,
                            },
                            // We only care about this if we are clearing the scene.
                            if clear_scene {
                                #[cfg(target_arch = "wasm32")]
                                web_sys::console::log_1(&format!("SKETCH ID 4").into());
                                Some((new_universe, new_universe_map, new_exec_state))
                            } else {
                                #[cfg(target_arch = "wasm32")]
                                web_sys::console::log_1(&format!("SKETCH ID 5").into());
                                None
                            },
                        )
                    }
                }
                CacheResult::NoAction(true) => {
                    if self
                        .engine
                        .reapply_settings(&self.settings, Default::default(), old_state.id_generator())
                        .await
                        .is_ok()
                    {
                        // We need to update the old ast state with the new settings!!
                        cache::write_old_ast(OldAstState {
                            ast: old_ast,
                            exec_state: old_state.clone(),
                            settings: self.settings.clone(),
                            result_env,
                        })
                            .await;

                        let outcome = old_state.to_exec_outcome(result_env).await;
                        #[cfg(target_arch = "wasm32")]
                        web_sys::console::log_1(&format!("SKETCH ID 6").into());
                        return Ok(outcome);
                    }
                    (true, program, None)
                }
                CacheResult::NoAction(false) => {
                    let outcome = old_state.to_exec_outcome(result_env).await;
                    #[cfg(target_arch = "wasm32")]
                    web_sys::console::log_1(&format!("SKETCH ID 7").into());
                    return Ok(outcome);
                }
            };

            let (exec_state, preserve_mem, universe_info) =
                if let Some((new_universe, new_universe_map, mut new_exec_state)) = import_check_info {
                    // Clear the scene if the imports changed.
                    self.send_clear_scene(&mut new_exec_state, Default::default())
                        .await
                        .map_err(KclErrorWithOutputs::no_outputs)?;

                    #[cfg(target_arch = "wasm32")]
                    web_sys::console::log_1(&format!("SKETCH ID 8").into());
                    (new_exec_state, false, Some((new_universe, new_universe_map)))
                } else if clear_scene {
                    // Pop the execution state, since we are starting fresh.
                    let mut exec_state = old_state;
                    exec_state.reset(self);

                    self.send_clear_scene(&mut exec_state, Default::default())
                        .await
                        .map_err(KclErrorWithOutputs::no_outputs)?;

                    #[cfg(target_arch = "wasm32")]
                    web_sys::console::log_1(&format!("SKETCH ID 9").into());
                    (exec_state, false, None)
                } else {
                    old_state.mut_stack().restore_env(result_env);

                    #[cfg(target_arch = "wasm32")]
                    web_sys::console::log_1(&format!("SKETCH ID 10").into());
                    (old_state, true, None)
                };

            (program, exec_state, preserve_mem, universe_info)
        } else {
            let mut exec_state = ExecState::new(self);
            #[cfg(target_arch = "wasm32")]
            web_sys::console::log_1(&format!("SKETCH ID gotem bois").into());
            self.send_clear_scene(&mut exec_state, Default::default())
                .await
                .map_err(KclErrorWithOutputs::no_outputs)?;
            (program, exec_state, false, None)
        };


        #[cfg(target_arch = "wasm32")]
        web_sys::console::log_1(&format!("SKETCH ID 11").into());
        let result = self
            .run_concurrent(&program, &mut exec_state, imports_info, preserve_mem)
            .await;

        #[cfg(target_arch = "wasm32")]
        web_sys::console::log_1(&format!("SKETCH ID 12").into());

        if result.is_err() {
            cache::bust_cache().await;
        }

        // Throw the error.
        let result = result?;

        // Save this as the last successful execution to the cache.
        cache::write_old_ast(OldAstState {
            ast: program.ast,
            exec_state: exec_state.clone(),
            settings: self.settings.clone(),
            result_env: result.0,
        })
            .await;

        let outcome = exec_state.to_exec_outcome(result.0).await;
        #[cfg(target_arch = "wasm32")]
                                web_sys::console::log_1(&format!("SKETCH ID 13").into());
        Ok(outcome)
    }

    /// Perform the execution of a program.
    ///
    /// You can optionally pass in some initialization memory for partial
    /// execution.
    ///
    /// To access non-fatal errors and warnings, extract them from the `ExecState`.
    pub async fn run(
        &self,
        program: &crate::Program,
        exec_state: &mut ExecState,
    ) -> Result<(EnvironmentRef, Option<ModelingSessionData>), KclErrorWithOutputs> {
        self.run_concurrent(program, exec_state, None, false).await
    }

    /// Perform the execution of a program using a concurrent
    /// execution model. This has the same signature as [Self::run].
    ///
    /// You can optionally pass in some initialization memory for partial
    /// execution.
    ///
    /// To access non-fatal errors and warnings, extract them from the `ExecState`.
    pub async fn run_concurrent(
        &self,
        program: &crate::Program,
        exec_state: &mut ExecState,
        universe_info: Option<(Universe, UniverseMap)>,
        preserve_mem: bool,
    ) -> Result<(EnvironmentRef, Option<ModelingSessionData>), KclErrorWithOutputs> {
        // Reuse our cached universe if we have one.
        #[allow(unused_variables)]
        let (universe, universe_map) = if let Some((universe, universe_map)) = universe_info {
            (universe, universe_map)
        } else {
            self.get_universe(program, exec_state).await?
        };

        let default_planes = self.engine.get_default_planes().read().await.clone();

        // Run the prelude to set up the engine.
        self.eval_prelude(exec_state, SourceRange::synthetic())
            .await
            .map_err(KclErrorWithOutputs::no_outputs)?;

        for modules in crate::walk::import_graph(&universe, self)
            .map_err(|err| {
                let module_id_to_module_path: IndexMap<ModuleId, ModulePath> = exec_state
                    .global
                    .path_to_source_id
                    .iter()
                    .map(|(k, v)| ((*v), k.clone()))
                    .collect();

                KclErrorWithOutputs::new(
                    err,
                    #[cfg(feature = "artifact-graph")]
                    exec_state.global.operations.clone(),
                    #[cfg(feature = "artifact-graph")]
                    exec_state.global.artifact_commands.clone(),
                    #[cfg(feature = "artifact-graph")]
                    exec_state.global.artifact_graph.clone(),
                    module_id_to_module_path,
                    exec_state.global.id_to_source.clone(),
                    default_planes.clone(),
                )
            })?
            .into_iter()
        {
            #[cfg(not(target_arch = "wasm32"))]
            let mut set = tokio::task::JoinSet::new();

            #[allow(clippy::type_complexity)]
            let (results_tx, mut results_rx): (
                tokio::sync::mpsc::Sender<(ModuleId, ModulePath, Result<ModuleRepr, KclError>)>,
                tokio::sync::mpsc::Receiver<_>,
            ) = tokio::sync::mpsc::channel(1);

            for module in modules {
                let Some((import_stmt, module_id, module_path, repr)) = universe.get(&module) else {
                    return Err(KclErrorWithOutputs::no_outputs(KclError::Internal(KclErrorDetails {
                        message: format!("Module {module} not found in universe"),
                        source_ranges: Default::default(),
                    })));
                };
                let module_id = *module_id;
                let module_path = module_path.clone();
                let source_range = SourceRange::from(import_stmt);

                #[cfg(feature = "artifact-graph")]
                match &module_path {
                    ModulePath::Main => {
                        // This should never happen.
                    }
                    ModulePath::Local { value, .. } => {
                        // We only want to display the top-level module imports in
                        // the Feature Tree, not transitive imports.
                        if universe_map.contains_key(value) {
                            exec_state.global.operations.push(Operation::GroupBegin {
                                group: Group::ModuleInstance {
                                    name: value.file_name().unwrap_or_default(),
                                    module_id,
                                },
                                source_range,
                            });
                            // Due to concurrent execution, we cannot easily
                            // group operations by module. So we leave the
                            // group empty and close it immediately.
                            exec_state.global.operations.push(Operation::GroupEnd);
                        }
                    }
                    ModulePath::Std { .. } => {
                        // We don't want to display stdlib in the Feature Tree.
                    }
                }

                let repr = repr.clone();
                let exec_state = exec_state.clone();
                let exec_ctxt = self.clone();
                let results_tx = results_tx.clone();

                let exec_module = async |exec_ctxt: &ExecutorContext,
                                         repr: &ModuleRepr,
                                         module_id: ModuleId,
                                         module_path: &ModulePath,
                                         exec_state: &mut ExecState,
                                         source_range: SourceRange|
                       -> Result<ModuleRepr, KclError> {
                    match repr {
                        ModuleRepr::Kcl(program, _) => {
                            let result = exec_ctxt
                                .exec_module_from_ast(program, module_id, module_path, exec_state, source_range, false)
                                .await;

                            result.map(|val| ModuleRepr::Kcl(program.clone(), Some(val)))
                        }
                        ModuleRepr::Foreign(geom, _) => {
                            let result = crate::execution::import::send_to_engine(geom.clone(), exec_ctxt)
                                .await
                                .map(|geom| Some(KclValue::ImportedGeometry(geom)));

                            result.map(|val| ModuleRepr::Foreign(geom.clone(), val))
                        }
                        ModuleRepr::Dummy | ModuleRepr::Root => Err(KclError::Internal(KclErrorDetails {
                            message: format!("Module {module_path} not found in universe"),
                            source_ranges: vec![source_range],
                        })),
                    }
                };

                #[cfg(target_arch = "wasm32")]
                {
                    wasm_bindgen_futures::spawn_local(async move {
                        //set.spawn(async move {
                        let mut exec_state = exec_state;
                        let exec_ctxt = exec_ctxt;

                        let result = exec_module(
                            &exec_ctxt,
                            &repr,
                            module_id,
                            &module_path,
                            &mut exec_state,
                            source_range,
                        )
                        .await;

                        results_tx
                            .send((module_id, module_path, result))
                            .await
                            .unwrap_or_default();
                    });
                }
                #[cfg(not(target_arch = "wasm32"))]
                {
                    set.spawn(async move {
                        let mut exec_state = exec_state;
                        let exec_ctxt = exec_ctxt;

                        let result = exec_module(
                            &exec_ctxt,
                            &repr,
                            module_id,
                            &module_path,
                            &mut exec_state,
                            source_range,
                        )
                        .await;

                        results_tx
                            .send((module_id, module_path, result))
                            .await
                            .unwrap_or_default();
                    });
                }
            }

            drop(results_tx);

            while let Some((module_id, _, result)) = results_rx.recv().await {
                match result {
                    Ok(new_repr) => {
                        let mut repr = exec_state.global.module_infos[&module_id].take_repr();

                        match &mut repr {
                            ModuleRepr::Kcl(_, cache) => {
                                let ModuleRepr::Kcl(_, session_data) = new_repr else {
                                    unreachable!();
                                };
                                *cache = session_data;
                            }
                            ModuleRepr::Foreign(_, cache) => {
                                let ModuleRepr::Foreign(_, session_data) = new_repr else {
                                    unreachable!();
                                };
                                *cache = session_data;
                            }
                            ModuleRepr::Dummy | ModuleRepr::Root => unreachable!(),
                        }

                        exec_state.global.module_infos[&module_id].restore_repr(repr);
                    }
                    Err(e) => {
                        let module_id_to_module_path: IndexMap<ModuleId, ModulePath> = exec_state
                            .global
                            .path_to_source_id
                            .iter()
                            .map(|(k, v)| ((*v), k.clone()))
                            .collect();

                        return Err(KclErrorWithOutputs::new(
                            e,
                            #[cfg(feature = "artifact-graph")]
                            exec_state.global.operations.clone(),
                            #[cfg(feature = "artifact-graph")]
                            exec_state.global.artifact_commands.clone(),
                            #[cfg(feature = "artifact-graph")]
                            exec_state.global.artifact_graph.clone(),
                            module_id_to_module_path,
                            exec_state.global.id_to_source.clone(),
                            default_planes,
                        ));
                    }
                }
            }
        }

        self.inner_run(program, exec_state, preserve_mem).await
    }

    /// Get the universe & universe map of the program.
    /// And see if any of the imports changed.
    async fn get_universe(
        &self,
        program: &crate::Program,
        exec_state: &mut ExecState,
    ) -> Result<(Universe, UniverseMap), KclErrorWithOutputs> {
        exec_state.add_root_module_contents(program);

        let mut universe = std::collections::HashMap::new();

        let default_planes = self.engine.get_default_planes().read().await.clone();

        let root_imports = crate::walk::import_universe(
            self,
            &ModuleRepr::Kcl(program.ast.clone(), None),
            &mut universe,
            exec_state,
        )
        .await
        .map_err(|err| {
            println!("Error: {err:?}");
            let module_id_to_module_path: IndexMap<ModuleId, ModulePath> = exec_state
                .global
                .path_to_source_id
                .iter()
                .map(|(k, v)| ((*v), k.clone()))
                .collect();

            KclErrorWithOutputs::new(
                err,
                #[cfg(feature = "artifact-graph")]
                exec_state.global.operations.clone(),
                #[cfg(feature = "artifact-graph")]
                exec_state.global.artifact_commands.clone(),
                #[cfg(feature = "artifact-graph")]
                exec_state.global.artifact_graph.clone(),
                module_id_to_module_path,
                exec_state.global.id_to_source.clone(),
                default_planes,
            )
        })?;

        Ok((universe, root_imports))
    }

    /// Perform the execution of a program.  Accept all possible parameters and
    /// output everything.
    async fn inner_run(
        &self,
        program: &crate::Program,
        exec_state: &mut ExecState,
        preserve_mem: bool,
    ) -> Result<(EnvironmentRef, Option<ModelingSessionData>), KclErrorWithOutputs> {
        let _stats = crate::log::LogPerfStats::new("Interpretation");

        // Re-apply the settings, in case the cache was busted.
        self.engine
            .reapply_settings(&self.settings, Default::default(), exec_state.id_generator())
            .await
            .map_err(KclErrorWithOutputs::no_outputs)?;

        let default_planes = self.engine.get_default_planes().read().await.clone();
        let result = self
            .execute_and_build_graph(&program.ast, exec_state, preserve_mem)
            .await;

        crate::log::log(format!(
            "Post interpretation KCL memory stats: {:#?}",
            exec_state.stack().memory.stats
        ));
        crate::log::log(format!("Engine stats: {:?}", self.engine.stats()));

        let env_ref = result.map_err(|e| {
            let module_id_to_module_path: IndexMap<ModuleId, ModulePath> = exec_state
                .global
                .path_to_source_id
                .iter()
                .map(|(k, v)| ((*v), k.clone()))
                .collect();

            KclErrorWithOutputs::new(
                e,
                #[cfg(feature = "artifact-graph")]
                exec_state.global.operations.clone(),
                #[cfg(feature = "artifact-graph")]
                exec_state.global.artifact_commands.clone(),
                #[cfg(feature = "artifact-graph")]
                exec_state.global.artifact_graph.clone(),
                module_id_to_module_path,
                exec_state.global.id_to_source.clone(),
                default_planes.clone(),
            )
        })?;

        if !self.is_mock() {
            let mut mem = exec_state.stack().deep_clone();
            mem.restore_env(env_ref);
            cache::write_old_memory((mem, exec_state.global.module_infos.clone())).await;
        }
        let session_data = self.engine.get_session_data().await;

        Ok((env_ref, session_data))
    }

    /// Execute an AST's program and build auxiliary outputs like the artifact
    /// graph.
    async fn execute_and_build_graph(
        &self,
        program: NodeRef<'_, crate::parsing::ast::types::Program>,
        exec_state: &mut ExecState,
        preserve_mem: bool,
    ) -> Result<EnvironmentRef, KclError> {
        // Don't early return!  We need to build other outputs regardless of
        // whether execution failed.

        self.eval_prelude(exec_state, SourceRange::from(program).start_as_range())
            .await?;

        let exec_result = self
            .exec_module_body(
                program,
                exec_state,
                preserve_mem,
                ModuleId::default(),
                &ModulePath::Main,
            )
            .await;

        // Ensure all the async commands completed.
        self.engine.ensure_async_commands_completed().await?;

        // If we errored out and early-returned, there might be commands which haven't been executed
        // and should be dropped.
        self.engine.clear_queues().await;

        #[cfg(feature = "artifact-graph")]
        {
            // Move the artifact commands and responses to simplify cache management
            // and error creation.
            exec_state
                .global
                .artifact_commands
                .extend(self.engine.take_artifact_commands().await);
            exec_state
                .global
                .artifact_responses
                .extend(self.engine.take_responses().await);
            // Build the artifact graph.
            match build_artifact_graph(
                &exec_state.global.artifact_commands,
                &exec_state.global.artifact_responses,
                program,
                &exec_state.global.artifacts,
            ) {
                Ok(artifact_graph) => {
                    exec_state.global.artifact_graph = artifact_graph;
                    exec_result.map(|(_, env_ref, _)| env_ref)
                }
                Err(err) => {
                    // Prefer the exec error.
                    exec_result.and(Err(err))
                }
            }
        }
        #[cfg(not(feature = "artifact-graph"))]
        {
            exec_result.map(|(_, env_ref, _)| env_ref)
        }
    }

    /// 'Import' std::prelude as the outermost scope.
    ///
    /// SAFETY: the current thread must have sole access to the memory referenced in exec_state.
    async fn eval_prelude(&self, exec_state: &mut ExecState, source_range: SourceRange) -> Result<(), KclError> {
        if exec_state.stack().memory.requires_std() {
            let id = self
                .open_module(
                    &ImportPath::Std {
                        path: vec!["std".to_owned(), "prelude".to_owned()],
                    },
                    &[],
                    exec_state,
                    source_range,
                )
                .await?;
            let (module_memory, _) = self.exec_module_for_items(id, exec_state, source_range).await?;

            exec_state.mut_stack().memory.set_std(module_memory);
        }

        Ok(())
    }

    /// Get a snapshot of the current scene.
    pub async fn prepare_snapshot(&self) -> std::result::Result<TakeSnapshot, ExecError> {
        // Zoom to fit.
        self.engine
            .send_modeling_cmd(
                uuid::Uuid::new_v4(),
                crate::execution::SourceRange::default(),
                &ModelingCmd::from(mcmd::ZoomToFit {
                    object_ids: Default::default(),
                    animated: false,
                    padding: 0.1,
                }),
            )
            .await
            .map_err(KclErrorWithOutputs::no_outputs)?;

        // Send a snapshot request to the engine.
        let resp = self
            .engine
            .send_modeling_cmd(
                uuid::Uuid::new_v4(),
                crate::execution::SourceRange::default(),
                &ModelingCmd::from(mcmd::TakeSnapshot {
                    format: ImageFormat::Png,
                }),
            )
            .await
            .map_err(KclErrorWithOutputs::no_outputs)?;

        let OkWebSocketResponseData::Modeling {
            modeling_response: OkModelingCmdResponse::TakeSnapshot(contents),
        } = resp
        else {
            return Err(ExecError::BadPng(format!(
                "Instead of a TakeSnapshot response, the engine returned {resp:?}"
            )));
        };
        Ok(contents)
    }

    /// Export the current scene as a CAD file.
    pub async fn export(
        &self,
        format: kittycad_modeling_cmds::format::OutputFormat3d,
    ) -> Result<Vec<kittycad_modeling_cmds::websocket::RawFile>, KclError> {
        let resp = self
            .engine
            .send_modeling_cmd(
                uuid::Uuid::new_v4(),
                crate::SourceRange::default(),
                &kittycad_modeling_cmds::ModelingCmd::Export(kittycad_modeling_cmds::Export {
                    entity_ids: vec![],
                    format,
                }),
            )
            .await?;

        let kittycad_modeling_cmds::websocket::OkWebSocketResponseData::Export { files } = resp else {
            return Err(KclError::Internal(crate::errors::KclErrorDetails {
                message: format!("Expected Export response, got {resp:?}",),
                source_ranges: vec![SourceRange::default()],
            }));
        };

        Ok(files)
    }

    /// Export the current scene as a STEP file.
    pub async fn export_step(
        &self,
        deterministic_time: bool,
    ) -> Result<Vec<kittycad_modeling_cmds::websocket::RawFile>, KclError> {
        let files = self
            .export(kittycad_modeling_cmds::format::OutputFormat3d::Step(
                kittycad_modeling_cmds::format::step::export::Options {
                    coords: *kittycad_modeling_cmds::coord::KITTYCAD,
                    created: if deterministic_time {
                        Some("2021-01-01T00:00:00Z".parse().map_err(|e| {
                            KclError::Internal(crate::errors::KclErrorDetails {
                                message: format!("Failed to parse date: {}", e),
                                source_ranges: vec![SourceRange::default()],
                            })
                        })?)
                    } else {
                        None
                    },
                },
            ))
            .await?;

        Ok(files)
    }

    pub async fn close(&self) {
        self.engine.close().await;
    }
}

#[cfg(test)]
pub(crate) async fn parse_execute(code: &str) -> Result<ExecTestResults, KclError> {
    parse_execute_with_project_dir(code, None).await
}

#[cfg(test)]
pub(crate) async fn parse_execute_with_project_dir(
    code: &str,
    project_directory: Option<TypedPath>,
) -> Result<ExecTestResults, KclError> {
    let program = crate::Program::parse_no_errs(code)?;

    let exec_ctxt = ExecutorContext {
        engine: Arc::new(Box::new(
            crate::engine::conn_mock::EngineConnection::new().await.map_err(|err| {
                KclError::Internal(crate::errors::KclErrorDetails {
                    message: format!("Failed to create mock engine connection: {}", err),
                    source_ranges: vec![SourceRange::default()],
                })
            })?,
        )),
        fs: Arc::new(crate::fs::FileManager::new()),
        stdlib: Arc::new(crate::std::StdLib::new()),
        settings: ExecutorSettings {
            project_directory,
            ..Default::default()
        },
        context_type: ContextType::Mock,
    };
    let mut exec_state = ExecState::new(&exec_ctxt);
    let result = exec_ctxt.run(&program, &mut exec_state).await?;

    Ok(ExecTestResults {
        program,
        mem_env: result.0,
        exec_ctxt,
        exec_state,
    })
}

#[cfg(test)]
#[derive(Debug)]
pub(crate) struct ExecTestResults {
    program: crate::Program,
    mem_env: EnvironmentRef,
    exec_ctxt: ExecutorContext,
    exec_state: ExecState,
}

#[cfg(test)]
mod tests {
    use pretty_assertions::assert_eq;

    use super::*;
    use crate::{errors::KclErrorDetails, execution::memory::Stack, ModuleId};

    /// Convenience function to get a JSON value from memory and unwrap.
    #[track_caller]
    fn mem_get_json(memory: &Stack, env: EnvironmentRef, name: &str) -> KclValue {
        memory.memory.get_from_unchecked(name, env).unwrap().to_owned()
    }

    #[tokio::test(flavor = "multi_thread")]
    async fn test_execute_warn() {
        let text = "@blah";
        let result = parse_execute(text).await.unwrap();
        let errs = result.exec_state.errors();
        assert_eq!(errs.len(), 1);
        assert_eq!(errs[0].severity, crate::errors::Severity::Warning);
        assert!(
            errs[0].message.contains("Unknown annotation"),
            "unexpected warning message: {}",
            errs[0].message
        );
    }

    #[tokio::test(flavor = "multi_thread")]
    async fn test_execute_fn_definitions() {
        let ast = r#"fn def(@x) {
  return x
}
fn ghi(@x) {
  return x
}
fn jkl(@x) {
  return x
}
fn hmm(@x) {
  return x
}

yo = 5 + 6

abc = 3
identifierGuy = 5
part001 = startSketchOn(XY)
|> startProfile(at = [-1.2, 4.83])
|> line(end = [2.8, 0])
|> angledLine(angle = 100 + 100, length = 3.01)
|> angledLine(angle = abc, length = 3.02)
|> angledLine(angle = def(yo), length = 3.03)
|> angledLine(angle = ghi(2), length = 3.04)
|> angledLine(angle = jkl(yo) + 2, length = 3.05)
|> close()
yo2 = hmm([identifierGuy + 5])"#;

        parse_execute(ast).await.unwrap();
    }

    #[tokio::test(flavor = "multi_thread")]
    async fn test_execute_with_pipe_substitutions_unary() {
        let ast = r#"myVar = 3
part001 = startSketchOn(XY)
  |> startProfile(at = [0, 0])
  |> line(end = [3, 4], tag = $seg01)
  |> line(end = [
  min([segLen(seg01), myVar]),
  -legLen(hypotenuse = segLen(seg01), leg = myVar)
])
"#;

        parse_execute(ast).await.unwrap();
    }

    #[tokio::test(flavor = "multi_thread")]
    async fn test_execute_with_pipe_substitutions() {
        let ast = r#"myVar = 3
part001 = startSketchOn(XY)
  |> startProfile(at = [0, 0])
  |> line(end = [3, 4], tag = $seg01)
  |> line(end = [
  min([segLen(seg01), myVar]),
  legLen(hypotenuse = segLen(seg01), leg = myVar)
])
"#;

        parse_execute(ast).await.unwrap();
    }

    #[tokio::test(flavor = "multi_thread")]
    async fn test_execute_with_inline_comment() {
        let ast = r#"baseThick = 1
armAngle = 60

baseThickHalf = baseThick / 2
halfArmAngle = armAngle / 2

arrExpShouldNotBeIncluded = [1, 2, 3]
objExpShouldNotBeIncluded = { a = 1, b = 2, c = 3 }

part001 = startSketchOn(XY)
  |> startProfile(at = [0, 0])
  |> yLine(endAbsolute = 1)
  |> xLine(length = 3.84) // selection-range-7ish-before-this

variableBelowShouldNotBeIncluded = 3
"#;

        parse_execute(ast).await.unwrap();
    }

    #[tokio::test(flavor = "multi_thread")]
    async fn test_execute_with_function_literal_in_pipe() {
        let ast = r#"w = 20
l = 8
h = 10

fn thing() {
  return -8
}

firstExtrude = startSketchOn(XY)
  |> startProfile(at = [0,0])
  |> line(end = [0, l])
  |> line(end = [w, 0])
  |> line(end = [0, thing()])
  |> close()
  |> extrude(length = h)"#;

        parse_execute(ast).await.unwrap();
    }

    #[tokio::test(flavor = "multi_thread")]
    async fn test_execute_with_function_unary_in_pipe() {
        let ast = r#"w = 20
l = 8
h = 10

fn thing(@x) {
  return -x
}

firstExtrude = startSketchOn(XY)
  |> startProfile(at = [0,0])
  |> line(end = [0, l])
  |> line(end = [w, 0])
  |> line(end = [0, thing(8)])
  |> close()
  |> extrude(length = h)"#;

        parse_execute(ast).await.unwrap();
    }

    #[tokio::test(flavor = "multi_thread")]
    async fn test_execute_with_function_array_in_pipe() {
        let ast = r#"w = 20
l = 8
h = 10

fn thing(@x) {
  return [0, -x]
}

firstExtrude = startSketchOn(XY)
  |> startProfile(at = [0,0])
  |> line(end = [0, l])
  |> line(end = [w, 0])
  |> line(end = thing(8))
  |> close()
  |> extrude(length = h)"#;

        parse_execute(ast).await.unwrap();
    }

    #[tokio::test(flavor = "multi_thread")]
    async fn test_execute_with_function_call_in_pipe() {
        let ast = r#"w = 20
l = 8
h = 10

fn other_thing(@y) {
  return -y
}

fn thing(@x) {
  return other_thing(x)
}

firstExtrude = startSketchOn(XY)
  |> startProfile(at = [0,0])
  |> line(end = [0, l])
  |> line(end = [w, 0])
  |> line(end = [0, thing(8)])
  |> close()
  |> extrude(length = h)"#;

        parse_execute(ast).await.unwrap();
    }

    #[tokio::test(flavor = "multi_thread")]
    async fn test_execute_with_function_sketch() {
        let ast = r#"fn box(h, l, w) {
 myBox = startSketchOn(XY)
    |> startProfile(at = [0,0])
    |> line(end = [0, l])
    |> line(end = [w, 0])
    |> line(end = [0, -l])
    |> close()
    |> extrude(length = h)

  return myBox
}

fnBox = box(h = 3, l = 6, w = 10)"#;

        parse_execute(ast).await.unwrap();
    }

    #[tokio::test(flavor = "multi_thread")]
    async fn test_get_member_of_object_with_function_period() {
        let ast = r#"fn box(@obj) {
 myBox = startSketchOn(XY)
    |> startProfile(at = obj.start)
    |> line(end = [0, obj.l])
    |> line(end = [obj.w, 0])
    |> line(end = [0, -obj.l])
    |> close()
    |> extrude(length = obj.h)

  return myBox
}

thisBox = box({start = [0,0], l = 6, w = 10, h = 3})
"#;
        parse_execute(ast).await.unwrap();
    }

    #[tokio::test(flavor = "multi_thread")]
    #[ignore] // https://github.com/KittyCAD/modeling-app/issues/3338
    async fn test_object_member_starting_pipeline() {
        let ast = r#"
fn test2() {
  return {
    thing: startSketchOn(XY)
      |> startProfile(at = [0, 0])
      |> line(end = [0, 1])
      |> line(end = [1, 0])
      |> line(end = [0, -1])
      |> close()
  }
}

x2 = test2()

x2.thing
  |> extrude(length = 10)
"#;
        parse_execute(ast).await.unwrap();
    }

    #[tokio::test(flavor = "multi_thread")]
    #[ignore] // ignore til we get loops
    async fn test_execute_with_function_sketch_loop_objects() {
        let ast = r#"fn box(obj) {
let myBox = startSketchOn(XY)
    |> startProfile(at = obj.start)
    |> line(end = [0, obj.l])
    |> line(end = [obj.w, 0])
    |> line(end = [0, -obj.l])
    |> close()
    |> extrude(length = obj.h)

  return myBox
}

for var in [{start: [0,0], l: 6, w: 10, h: 3}, {start: [-10,-10], l: 3, w: 5, h: 1.5}] {
  thisBox = box(var)
}"#;

        parse_execute(ast).await.unwrap();
    }

    #[tokio::test(flavor = "multi_thread")]
    #[ignore] // ignore til we get loops
    async fn test_execute_with_function_sketch_loop_array() {
        let ast = r#"fn box(h, l, w, start) {
 myBox = startSketchOn(XY)
    |> startProfile(at = [0,0])
    |> line(end = [0, l])
    |> line(end = [w, 0])
    |> line(end = [0, -l])
    |> close()
    |> extrude(length = h)

  return myBox
}


for var in [[3, 6, 10, [0,0]], [1.5, 3, 5, [-10,-10]]] {
  const thisBox = box(var[0], var[1], var[2], var[3])
}"#;

        parse_execute(ast).await.unwrap();
    }

    #[tokio::test(flavor = "multi_thread")]
    async fn test_get_member_of_array_with_function() {
        let ast = r#"fn box(@arr) {
 myBox =startSketchOn(XY)
    |> startProfile(at = arr[0])
    |> line(end = [0, arr[1]])
    |> line(end = [arr[2], 0])
    |> line(end = [0, -arr[1]])
    |> close()
    |> extrude(length = arr[3])

  return myBox
}

thisBox = box([[0,0], 6, 10, 3])

"#;
        parse_execute(ast).await.unwrap();
    }

    #[tokio::test(flavor = "multi_thread")]
    async fn test_function_cannot_access_future_definitions() {
        let ast = r#"
fn returnX() {
  // x shouldn't be defined yet.
  return x
}

x = 5

answer = returnX()"#;

        let result = parse_execute(ast).await;
        let err = result.unwrap_err();
        assert_eq!(err.message(), "`x` is not defined");
    }

    #[tokio::test(flavor = "multi_thread")]
    async fn test_override_prelude() {
        let text = "PI = 3.0";
        let result = parse_execute(text).await.unwrap();
        let errs = result.exec_state.errors();
        assert!(errs.is_empty());
    }

    #[tokio::test(flavor = "multi_thread")]
    async fn type_aliases() {
        let text = r#"type MyTy = [number; 2]
fn foo(@x: MyTy) {
    return x[0]
}

foo([0, 1])

type Other = MyTy | Helix
"#;
        let result = parse_execute(text).await.unwrap();
        let errs = result.exec_state.errors();
        assert!(errs.is_empty());
    }

    #[tokio::test(flavor = "multi_thread")]
    async fn test_cannot_shebang_in_fn() {
        let ast = r#"
fn foo() {
  #!hello
  return true
}

foo
"#;

        let result = parse_execute(ast).await;
        let err = result.unwrap_err();
        assert_eq!(
            err,
            KclError::Syntax(KclErrorDetails {
                message: "Unexpected token: #".to_owned(),
                source_ranges: vec![SourceRange::new(14, 15, ModuleId::default())],
            }),
        );
    }

    #[tokio::test(flavor = "multi_thread")]
    async fn test_pattern_transform_function_cannot_access_future_definitions() {
        let ast = r#"
fn transform(@replicaId) {
  // x shouldn't be defined yet.
  scale = x
  return {
    translate = [0, 0, replicaId * 10],
    scale = [scale, 1, 0],
  }
}

fn layer() {
  return startSketchOn(XY)
    |> circle( center= [0, 0], radius= 1, tag = $tag1)
    |> extrude(length = 10)
}

x = 5

// The 10 layers are replicas of each other, with a transform applied to each.
shape = layer() |> patternTransform(instances = 10, transform = transform)
"#;

        let result = parse_execute(ast).await;
        let err = result.unwrap_err();
        assert_eq!(err.message(), "`x` is not defined",);
    }

    // ADAM: Move some of these into simulation tests.

    #[tokio::test(flavor = "multi_thread")]
    async fn test_math_execute_with_functions() {
        let ast = r#"myVar = 2 + min([100, -1 + legLen(hypotenuse = 5, leg = 3)])"#;
        let result = parse_execute(ast).await.unwrap();
        assert_eq!(
            5.0,
            mem_get_json(result.exec_state.stack(), result.mem_env, "myVar")
                .as_f64()
                .unwrap()
        );
    }

    #[tokio::test(flavor = "multi_thread")]
    async fn test_math_execute() {
        let ast = r#"myVar = 1 + 2 * (3 - 4) / -5 + 6"#;
        let result = parse_execute(ast).await.unwrap();
        assert_eq!(
            7.4,
            mem_get_json(result.exec_state.stack(), result.mem_env, "myVar")
                .as_f64()
                .unwrap()
        );
    }

    #[tokio::test(flavor = "multi_thread")]
    async fn test_math_execute_start_negative() {
        let ast = r#"myVar = -5 + 6"#;
        let result = parse_execute(ast).await.unwrap();
        assert_eq!(
            1.0,
            mem_get_json(result.exec_state.stack(), result.mem_env, "myVar")
                .as_f64()
                .unwrap()
        );
    }

    #[tokio::test(flavor = "multi_thread")]
    async fn test_math_execute_with_pi() {
        let ast = r#"myVar = PI * 2"#;
        let result = parse_execute(ast).await.unwrap();
        assert_eq!(
            std::f64::consts::TAU,
            mem_get_json(result.exec_state.stack(), result.mem_env, "myVar")
                .as_f64()
                .unwrap()
        );
    }

    #[tokio::test(flavor = "multi_thread")]
    async fn test_math_define_decimal_without_leading_zero() {
        let ast = r#"thing = .4 + 7"#;
        let result = parse_execute(ast).await.unwrap();
        assert_eq!(
            7.4,
            mem_get_json(result.exec_state.stack(), result.mem_env, "thing")
                .as_f64()
                .unwrap()
        );
    }

    #[tokio::test(flavor = "multi_thread")]
    async fn test_zero_param_fn() {
        let ast = r#"sigmaAllow = 35000 // psi
leg1 = 5 // inches
leg2 = 8 // inches
fn thickness() { return 0.56 }

bracket = startSketchOn(XY)
  |> startProfile(at = [0,0])
  |> line(end = [0, leg1])
  |> line(end = [leg2, 0])
  |> line(end = [0, -thickness()])
  |> line(end = [-leg2 + thickness(), 0])
"#;
        parse_execute(ast).await.unwrap();
    }

    #[tokio::test(flavor = "multi_thread")]
    async fn test_unary_operator_not_succeeds() {
        let ast = r#"
fn returnTrue() { return !false }
t = true
f = false
notTrue = !t
notFalse = !f
c = !!true
d = !returnTrue()

assertIs(!false, error = "expected to pass")

fn check(x) {
  assertIs(!x, error = "expected argument to be false")
  return true
}
check(x = false)
"#;
        let result = parse_execute(ast).await.unwrap();
        assert_eq!(
            false,
            mem_get_json(result.exec_state.stack(), result.mem_env, "notTrue")
                .as_bool()
                .unwrap()
        );
        assert_eq!(
            true,
            mem_get_json(result.exec_state.stack(), result.mem_env, "notFalse")
                .as_bool()
                .unwrap()
        );
        assert_eq!(
            true,
            mem_get_json(result.exec_state.stack(), result.mem_env, "c")
                .as_bool()
                .unwrap()
        );
        assert_eq!(
            false,
            mem_get_json(result.exec_state.stack(), result.mem_env, "d")
                .as_bool()
                .unwrap()
        );
    }

    #[tokio::test(flavor = "multi_thread")]
    async fn test_unary_operator_not_on_non_bool_fails() {
        let code1 = r#"
// Yup, this is null.
myNull = 0 / 0
notNull = !myNull
"#;
        assert_eq!(
            parse_execute(code1).await.unwrap_err().message(),
            "Cannot apply unary operator ! to non-boolean value: number",
        );

        let code2 = "notZero = !0";
        assert_eq!(
            parse_execute(code2).await.unwrap_err().message(),
            "Cannot apply unary operator ! to non-boolean value: number",
        );

        let code3 = r#"
notEmptyString = !""
"#;
        assert_eq!(
            parse_execute(code3).await.unwrap_err().message(),
            "Cannot apply unary operator ! to non-boolean value: string (text)",
        );

        let code4 = r#"
obj = { a = 1 }
notMember = !obj.a
"#;
        assert_eq!(
            parse_execute(code4).await.unwrap_err().message(),
            "Cannot apply unary operator ! to non-boolean value: number",
        );

        let code5 = "
a = []
notArray = !a";
        assert_eq!(
            parse_execute(code5).await.unwrap_err().message(),
            "Cannot apply unary operator ! to non-boolean value: mixed array (list)",
        );

        let code6 = "
x = {}
notObject = !x";
        assert_eq!(
            parse_execute(code6).await.unwrap_err().message(),
            "Cannot apply unary operator ! to non-boolean value: object",
        );

        let code7 = "
fn x() { return 1 }
notFunction = !x";
        let fn_err = parse_execute(code7).await.unwrap_err();
        // These are currently printed out as JSON objects, so we don't want to
        // check the full error.
        assert!(
            fn_err
                .message()
                .starts_with("Cannot apply unary operator ! to non-boolean value: "),
            "Actual error: {:?}",
            fn_err
        );

        let code8 = "
myTagDeclarator = $myTag
notTagDeclarator = !myTagDeclarator";
        let tag_declarator_err = parse_execute(code8).await.unwrap_err();
        // These are currently printed out as JSON objects, so we don't want to
        // check the full error.
        assert!(
            tag_declarator_err
                .message()
                .starts_with("Cannot apply unary operator ! to non-boolean value: TagDeclarator"),
            "Actual error: {:?}",
            tag_declarator_err
        );

        let code9 = "
myTagDeclarator = $myTag
notTagIdentifier = !myTag";
        let tag_identifier_err = parse_execute(code9).await.unwrap_err();
        // These are currently printed out as JSON objects, so we don't want to
        // check the full error.
        assert!(
            tag_identifier_err
                .message()
                .starts_with("Cannot apply unary operator ! to non-boolean value: TagIdentifier"),
            "Actual error: {:?}",
            tag_identifier_err
        );

        let code10 = "notPipe = !(1 |> 2)";
        assert_eq!(
            // TODO: We don't currently parse this, but we should.  It should be
            // a runtime error instead.
            parse_execute(code10).await.unwrap_err(),
            KclError::Syntax(KclErrorDetails {
                message: "Unexpected token: !".to_owned(),
                source_ranges: vec![SourceRange::new(10, 11, ModuleId::default())],
            })
        );

        let code11 = "
fn identity(x) { return x }
notPipeSub = 1 |> identity(!%))";
        assert_eq!(
            // TODO: We don't currently parse this, but we should.  It should be
            // a runtime error instead.
            parse_execute(code11).await.unwrap_err(),
            KclError::Syntax(KclErrorDetails {
                message: "Unexpected token: |>".to_owned(),
                source_ranges: vec![SourceRange::new(44, 46, ModuleId::default())],
            })
        );

        // TODO: Add these tests when we support these types.
        // let notNan = !NaN
        // let notInfinity = !Infinity
    }

    #[tokio::test(flavor = "multi_thread")]
    async fn test_math_negative_variable_in_binary_expression() {
        let ast = r#"sigmaAllow = 35000 // psi
width = 1 // inch

p = 150 // lbs
distance = 6 // inches
FOS = 2

leg1 = 5 // inches
leg2 = 8 // inches

thickness_squared = distance * p * FOS * 6 / sigmaAllow
thickness = 0.56 // inches. App does not support square root function yet

bracket = startSketchOn(XY)
  |> startProfile(at = [0,0])
  |> line(end = [0, leg1])
  |> line(end = [leg2, 0])
  |> line(end = [0, -thickness])
  |> line(end = [-leg2 + thickness, 0])
"#;
        parse_execute(ast).await.unwrap();
    }

    #[tokio::test(flavor = "multi_thread")]
    async fn test_execute_function_no_return() {
        let ast = r#"fn test(@origin) {
  origin
}

test([0, 0])
"#;
        let result = parse_execute(ast).await;
        assert!(result.is_err());
        assert!(result.unwrap_err().to_string().contains("undefined"),);
    }

    #[tokio::test(flavor = "multi_thread")]
    async fn test_math_doubly_nested_parens() {
        let ast = r#"sigmaAllow = 35000 // psi
width = 4 // inch
p = 150 // Force on shelf - lbs
distance = 6 // inches
FOS = 2
leg1 = 5 // inches
leg2 = 8 // inches
thickness_squared = (distance * p * FOS * 6 / (sigmaAllow - width))
thickness = 0.32 // inches. App does not support square root function yet
bracket = startSketchOn(XY)
  |> startProfile(at = [0,0])
    |> line(end = [0, leg1])
  |> line(end = [leg2, 0])
  |> line(end = [0, -thickness])
  |> line(end = [-1 * leg2 + thickness, 0])
  |> line(end = [0, -1 * leg1 + thickness])
  |> close()
  |> extrude(length = width)
"#;
        parse_execute(ast).await.unwrap();
    }

    #[tokio::test(flavor = "multi_thread")]
    async fn test_math_nested_parens_one_less() {
        let ast = r#" sigmaAllow = 35000 // psi
width = 4 // inch
p = 150 // Force on shelf - lbs
distance = 6 // inches
FOS = 2
leg1 = 5 // inches
leg2 = 8 // inches
thickness_squared = distance * p * FOS * 6 / (sigmaAllow - width)
thickness = 0.32 // inches. App does not support square root function yet
bracket = startSketchOn(XY)
  |> startProfile(at = [0,0])
    |> line(end = [0, leg1])
  |> line(end = [leg2, 0])
  |> line(end = [0, -thickness])
  |> line(end = [-1 * leg2 + thickness, 0])
  |> line(end = [0, -1 * leg1 + thickness])
  |> close()
  |> extrude(length = width)
"#;
        parse_execute(ast).await.unwrap();
    }

    #[tokio::test(flavor = "multi_thread")]
    async fn test_fn_as_operand() {
        let ast = r#"fn f() { return 1 }
x = f()
y = x + 1
z = f() + 1
w = f() + f()
"#;
        parse_execute(ast).await.unwrap();
    }

    #[tokio::test(flavor = "multi_thread")]
    async fn kcl_test_ids_stable_between_executions() {
        let code = r#"sketch001 = startSketchOn(XZ)
|> startProfile(at = [61.74, 206.13])
|> xLine(length = 305.11, tag = $seg01)
|> yLine(length = -291.85)
|> xLine(length = -segLen(seg01))
|> line(endAbsolute = [profileStartX(%), profileStartY(%)])
|> close()
|> extrude(length = 40.14)
|> shell(
    thickness = 3.14,
    faces = [seg01]
)
"#;

        let ctx = crate::test_server::new_context(true, None).await.unwrap();
        let old_program = crate::Program::parse_no_errs(code).unwrap();

        // Execute the program.
        if let Err(err) = ctx.run_with_caching(old_program).await {
            let report = err.into_miette_report_with_outputs(code).unwrap();
            let report = miette::Report::new(report);
            panic!("Error executing program: {:?}", report);
        }

        // Get the id_generator from the first execution.
        let id_generator = cache::read_old_ast().await.unwrap().exec_state.mod_local.id_generator;

        let code = r#"sketch001 = startSketchOn(XZ)
|> startProfile(at = [62.74, 206.13])
|> xLine(length = 305.11, tag = $seg01)
|> yLine(length = -291.85)
|> xLine(length = -segLen(seg01))
|> line(endAbsolute = [profileStartX(%), profileStartY(%)])
|> close()
|> extrude(length = 40.14)
|> shell(
    faces = [seg01],
    thickness = 3.14,
)
"#;

        // Execute a slightly different program again.
        let program = crate::Program::parse_no_errs(code).unwrap();
        // Execute the program.
        ctx.run_with_caching(program).await.unwrap();

        let new_id_generator = cache::read_old_ast().await.unwrap().exec_state.mod_local.id_generator;

        assert_eq!(id_generator, new_id_generator);
    }

    #[tokio::test(flavor = "multi_thread")]
    async fn kcl_test_changing_a_setting_updates_the_cached_state() {
        let code = r#"sketch001 = startSketchOn(XZ)
|> startProfile(at = [61.74, 206.13])
|> xLine(length = 305.11, tag = $seg01)
|> yLine(length = -291.85)
|> xLine(length = -segLen(seg01))
|> line(endAbsolute = [profileStartX(%), profileStartY(%)])
|> close()
|> extrude(length = 40.14)
|> shell(
    thickness = 3.14,
    faces = [seg01]
)
"#;

        let mut ctx = crate::test_server::new_context(true, None).await.unwrap();
        let old_program = crate::Program::parse_no_errs(code).unwrap();

        // Execute the program.
        ctx.run_with_caching(old_program.clone()).await.unwrap();

        let settings_state = cache::read_old_ast().await.unwrap().settings;

        // Ensure the settings are as expected.
        assert_eq!(settings_state, ctx.settings);

        // Change a setting.
        ctx.settings.highlight_edges = !ctx.settings.highlight_edges;

        // Execute the program.
        ctx.run_with_caching(old_program.clone()).await.unwrap();

        let settings_state = cache::read_old_ast().await.unwrap().settings;

        // Ensure the settings are as expected.
        assert_eq!(settings_state, ctx.settings);

        // Change a setting.
        ctx.settings.highlight_edges = !ctx.settings.highlight_edges;

        // Execute the program.
        ctx.run_with_caching(old_program).await.unwrap();

        let settings_state = cache::read_old_ast().await.unwrap().settings;

        // Ensure the settings are as expected.
        assert_eq!(settings_state, ctx.settings);

        ctx.close().await;
    }

    #[tokio::test(flavor = "multi_thread")]
    async fn mock_after_not_mock() {
        let ctx = ExecutorContext::new_with_default_client().await.unwrap();
        let program = crate::Program::parse_no_errs("x = 2").unwrap();
        let result = ctx.run_with_caching(program).await.unwrap();
        assert_eq!(result.variables.get("x").unwrap().as_f64().unwrap(), 2.0);

        let ctx2 = ExecutorContext::new_mock().await;
        let program2 = crate::Program::parse_no_errs("z = x + 1").unwrap();
        let result = ctx2.run_mock(program2, true).await.unwrap();
        assert_eq!(result.variables.get("z").unwrap().as_f64().unwrap(), 3.0);

        ctx.close().await;
        ctx2.close().await;
    }

    #[tokio::test(flavor = "multi_thread")]
    async fn read_tag_version() {
        let ast = r#"fn bar(@t) {
  return startSketchOn(XY)
    |> startProfile(at = [0,0])
    |> angledLine(
        angle = -60,
        length = segLen(t),
    )
    |> line(end = [0, 0])
    |> close()
}

sketch = startSketchOn(XY)
  |> startProfile(at = [0,0])
  |> line(end = [0, 10])
  |> line(end = [10, 0], tag = $tag0)
  |> line(end = [0, 0])

fn foo() {
  // tag0 tags an edge
  return bar(tag0)
}

solid = sketch |> extrude(length = 10)
// tag0 tags a face
sketch2 = startSketchOn(solid, face = tag0)
  |> startProfile(at = [0,0])
  |> line(end = [0, 1])
  |> line(end = [1, 0])
  |> line(end = [0, 0])

foo() |> extrude(length = 1)
"#;
        parse_execute(ast).await.unwrap();
    }
}<|MERGE_RESOLUTION|>--- conflicted
+++ resolved
@@ -675,18 +675,12 @@
                             }
                         }
 
-<<<<<<< HEAD
-
-                        #[cfg(target_arch = "wasm32")]
-                        web_sys::console::log_1(&format!("SKETCH ID Check imports only {:?}", clear_scene).into());
-=======
                         if !clear_scene {
                             println!("No need to clear the scene, return early");
                             // Return early we don't need to clear the scene.
                             let outcome = old_state.to_exec_outcome(result_env).await;
                             return Ok(outcome);
                         }
->>>>>>> 601ca9cd
 
                         (
                             clear_scene,
