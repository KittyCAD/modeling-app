//! The executor for the AST.

use std::{path::PathBuf, sync::Arc};

use anyhow::Result;
pub use artifact::{
    Artifact, ArtifactCommand, ArtifactGraph, ArtifactId, CodeRef, StartSketchOnFace, StartSketchOnPlane,
};
use cache::OldAstState;
pub use cache::{bust_cache, clear_mem_cache};
pub use cad_op::Operation;
pub use geometry::*;
pub use id_generator::IdGenerator;
pub(crate) use import::PreImportedGeometry;
use indexmap::IndexMap;
pub use kcl_value::{KclObjectFields, KclValue};
use kcmc::{
    each_cmd as mcmd,
    ok_response::{output::TakeSnapshot, OkModelingCmdResponse},
    websocket::{ModelingSessionData, OkWebSocketResponseData},
    ImageFormat, ModelingCmd,
};
use kittycad_modeling_cmds as kcmc;
pub use memory::EnvironmentRef;
use schemars::JsonSchema;
use serde::{Deserialize, Serialize};
pub use state::{ExecState, MetaSettings};

use crate::{
    engine::EngineManager,
    errors::{KclError, KclErrorDetails},
    execution::{
        artifact::build_artifact_graph,
        cache::{CacheInformation, CacheResult},
        types::{UnitAngle, UnitLen},
    },
    fs::FileManager,
    modules::{ModuleId, ModulePath, ModuleRepr},
    parsing::ast::types::{Expr, ImportPath, NodeRef},
    source_range::SourceRange,
    std::StdLib,
    CompilationError, ExecError, KclErrorWithOutputs,
};

pub(crate) mod annotations;
mod artifact;
pub(crate) mod cache;
mod cad_op;
mod exec_ast;
mod geometry;
mod id_generator;
mod import;
pub(crate) mod kcl_value;
mod memory;
mod state;
pub(crate) mod types;

/// Outcome of executing a program.  This is used in TS.
#[derive(Debug, Clone, Serialize, ts_rs::TS)]
#[ts(export)]
#[serde(rename_all = "camelCase")]
pub struct ExecOutcome {
    /// Variables in the top-level of the root module. Note that functions will have an invalid env ref.
    pub variables: IndexMap<String, KclValue>,
    /// Operations that have been performed in execution order, for display in
    /// the Feature Tree.
    pub operations: Vec<Operation>,
    /// Output commands to allow building the artifact graph by the caller.
    pub artifact_commands: Vec<ArtifactCommand>,
    /// Output artifact graph.
    pub artifact_graph: ArtifactGraph,
    /// Non-fatal errors and warnings.
    pub errors: Vec<CompilationError>,
    /// File Names in module Id array index order
    pub filenames: IndexMap<ModuleId, ModulePath>,
    /// The default planes.
    pub default_planes: Option<DefaultPlanes>,
}

#[derive(Debug, Default, Clone, Deserialize, Serialize, PartialEq, ts_rs::TS, JsonSchema)]
#[ts(export)]
#[serde(rename_all = "camelCase")]
pub struct DefaultPlanes {
    pub xy: uuid::Uuid,
    pub xz: uuid::Uuid,
    pub yz: uuid::Uuid,
    pub neg_xy: uuid::Uuid,
    pub neg_xz: uuid::Uuid,
    pub neg_yz: uuid::Uuid,
}

#[derive(Debug, Clone, Serialize, Deserialize, PartialEq, ts_rs::TS, JsonSchema)]
#[ts(export)]
#[serde(tag = "type", rename_all = "camelCase")]
pub struct TagIdentifier {
    pub value: String,
    // Multi-version representation of info about the tag. Kept ordered. The usize is the epoch at which the info
    // was written.
    #[serde(skip)]
    pub info: Vec<(usize, TagEngineInfo)>,
    #[serde(skip)]
    pub meta: Vec<Metadata>,
}

impl TagIdentifier {
    /// Get the tag info for this tag at a specified epoch.
    pub fn get_info(&self, at_epoch: usize) -> Option<&TagEngineInfo> {
        for (e, info) in self.info.iter().rev() {
            if *e <= at_epoch {
                return Some(info);
            }
        }

        None
    }

    /// Get the most recent tag info for this tag.
    pub fn get_cur_info(&self) -> Option<&TagEngineInfo> {
        self.info.last().map(|i| &i.1)
    }

    /// Add info from a different instance of this tag.
    pub fn merge_info(&mut self, other: &TagIdentifier) {
        assert_eq!(&self.value, &other.value);
        for (oe, ot) in &other.info {
            if let Some((e, t)) = self.info.last_mut() {
                // If there is newer info, then skip this iteration.
                if *e > *oe {
                    continue;
                }
                // If we're in the same epoch, then overwrite.
                if e == oe {
                    *t = ot.clone();
                    continue;
                }
            }
            self.info.push((*oe, ot.clone()));
        }
    }
}

impl Eq for TagIdentifier {}

impl std::fmt::Display for TagIdentifier {
    fn fmt(&self, f: &mut std::fmt::Formatter<'_>) -> std::fmt::Result {
        write!(f, "{}", self.value)
    }
}

impl std::str::FromStr for TagIdentifier {
    type Err = KclError;

    fn from_str(s: &str) -> Result<Self, Self::Err> {
        Ok(Self {
            value: s.to_string(),
            info: Vec::new(),
            meta: Default::default(),
        })
    }
}

impl Ord for TagIdentifier {
    fn cmp(&self, other: &Self) -> std::cmp::Ordering {
        self.value.cmp(&other.value)
    }
}

impl PartialOrd for TagIdentifier {
    fn partial_cmp(&self, other: &Self) -> Option<std::cmp::Ordering> {
        Some(self.cmp(other))
    }
}

impl std::hash::Hash for TagIdentifier {
    fn hash<H: std::hash::Hasher>(&self, state: &mut H) {
        self.value.hash(state);
    }
}

/// Engine information for a tag.
#[derive(Debug, Clone, Serialize, PartialEq, ts_rs::TS, JsonSchema)]
#[ts(export)]
#[serde(tag = "type", rename_all = "camelCase")]
pub struct TagEngineInfo {
    /// The id of the tagged object.
    pub id: uuid::Uuid,
    /// The sketch the tag is on.
    pub sketch: uuid::Uuid,
    /// The path the tag is on.
    pub path: Option<Path>,
    /// The surface information for the tag.
    pub surface: Option<ExtrudeSurface>,
}

#[derive(Debug, Copy, Clone, Deserialize, Serialize, PartialEq)]
pub enum BodyType {
    Root,
    Block,
}

/// Metadata.
#[derive(Debug, Clone, Deserialize, Serialize, PartialEq, ts_rs::TS, JsonSchema, Eq, Copy)]
#[ts(export)]
#[serde(rename_all = "camelCase")]
pub struct Metadata {
    /// The source range.
    pub source_range: SourceRange,
}

impl From<Metadata> for Vec<SourceRange> {
    fn from(meta: Metadata) -> Self {
        vec![meta.source_range]
    }
}

impl From<SourceRange> for Metadata {
    fn from(source_range: SourceRange) -> Self {
        Self { source_range }
    }
}

impl<T> From<NodeRef<'_, T>> for Metadata {
    fn from(node: NodeRef<'_, T>) -> Self {
        Self {
            source_range: SourceRange::new(node.start, node.end, node.module_id),
        }
    }
}

impl From<&Expr> for Metadata {
    fn from(expr: &Expr) -> Self {
        Self {
            source_range: SourceRange::from(expr),
        }
    }
}

/// The type of ExecutorContext being used
#[derive(PartialEq, Debug, Default, Clone)]
pub enum ContextType {
    /// Live engine connection
    #[default]
    Live,

    /// Completely mocked connection
    /// Mock mode is only for the Design Studio when they just want to mock engine calls and not
    /// actually make them.
    Mock,

    /// Handled by some other interpreter/conversion system
    MockCustomForwarded,
}

/// The executor context.
/// Cloning will return another handle to the same engine connection/session,
/// as this uses `Arc` under the hood.
#[derive(Debug, Clone)]
pub struct ExecutorContext {
    pub engine: Arc<Box<dyn EngineManager>>,
    pub fs: Arc<FileManager>,
    pub stdlib: Arc<StdLib>,
    pub settings: ExecutorSettings,
    pub context_type: ContextType,
}

/// The executor settings.
#[derive(Debug, Clone, Deserialize, Serialize, PartialEq, ts_rs::TS, JsonSchema)]
#[ts(export)]
pub struct ExecutorSettings {
    /// Highlight edges of 3D objects?
    pub highlight_edges: bool,
    /// Whether or not Screen Space Ambient Occlusion (SSAO) is enabled.
    pub enable_ssao: bool,
    /// Show grid?
    pub show_grid: bool,
    /// Should engine store this for replay?
    /// If so, under what name?
    pub replay: Option<String>,
    /// The directory of the current project.  This is used for resolving import
    /// paths.  If None is given, the current working directory is used.
    pub project_directory: Option<PathBuf>,
    /// This is the path to the current file being executed.
    /// We use this for preventing cyclic imports.
    pub current_file: Option<PathBuf>,
}

impl Default for ExecutorSettings {
    fn default() -> Self {
        Self {
            highlight_edges: true,
            enable_ssao: false,
            show_grid: false,
            replay: None,
            project_directory: None,
            current_file: None,
        }
    }
}

impl From<crate::settings::types::Configuration> for ExecutorSettings {
    fn from(config: crate::settings::types::Configuration) -> Self {
        Self {
            highlight_edges: config.settings.modeling.highlight_edges.into(),
            enable_ssao: config.settings.modeling.enable_ssao.into(),
            show_grid: config.settings.modeling.show_scale_grid,
            replay: None,
            project_directory: None,
            current_file: None,
        }
    }
}

impl From<crate::settings::types::project::ProjectConfiguration> for ExecutorSettings {
    fn from(config: crate::settings::types::project::ProjectConfiguration) -> Self {
        Self {
            highlight_edges: config.settings.modeling.highlight_edges.into(),
            enable_ssao: config.settings.modeling.enable_ssao.into(),
            show_grid: Default::default(),
            replay: None,
            project_directory: None,
            current_file: None,
        }
    }
}

impl From<crate::settings::types::ModelingSettings> for ExecutorSettings {
    fn from(modeling: crate::settings::types::ModelingSettings) -> Self {
        Self {
            highlight_edges: modeling.highlight_edges.into(),
            enable_ssao: modeling.enable_ssao.into(),
            show_grid: modeling.show_scale_grid,
            replay: None,
            project_directory: None,
            current_file: None,
        }
    }
}

impl From<crate::settings::types::project::ProjectModelingSettings> for ExecutorSettings {
    fn from(modeling: crate::settings::types::project::ProjectModelingSettings) -> Self {
        Self {
            highlight_edges: modeling.highlight_edges.into(),
            enable_ssao: modeling.enable_ssao.into(),
            show_grid: Default::default(),
            replay: None,
            project_directory: None,
            current_file: None,
        }
    }
}

impl ExecutorSettings {
    /// Add the current file path to the executor settings.
    pub fn with_current_file(&mut self, current_file: PathBuf) {
        // We want the parent directory of the file.
        if current_file.extension() == Some(std::ffi::OsStr::new("kcl")) {
            self.current_file = Some(current_file.clone());
            // Get the parent directory.
            if let Some(parent) = current_file.parent() {
                self.project_directory = Some(parent.to_path_buf());
            } else {
                self.project_directory = Some(std::path::PathBuf::from(""));
            }
        } else {
            self.project_directory = Some(current_file.clone());
        }
    }
}

impl ExecutorContext {
    /// Create a new default executor context.
    #[cfg(not(target_arch = "wasm32"))]
    pub async fn new(client: &kittycad::Client, settings: ExecutorSettings) -> Result<Self> {
        let (ws, _headers) = client
            .modeling()
            .commands_ws(
                None,
                None,
                if settings.enable_ssao {
                    Some(kittycad::types::PostEffectType::Ssao)
                } else {
                    None
                },
                settings.replay.clone(),
                if settings.show_grid { Some(true) } else { None },
                None,
                None,
                None,
                Some(false),
            )
            .await?;

        let engine: Arc<Box<dyn EngineManager>> =
            Arc::new(Box::new(crate::engine::conn::EngineConnection::new(ws).await?));

        Ok(Self {
            engine,
            fs: Arc::new(FileManager::new()),
            stdlib: Arc::new(StdLib::new()),
            settings,
            context_type: ContextType::Live,
        })
    }

    #[cfg(target_arch = "wasm32")]
    pub fn new(engine: Arc<Box<dyn EngineManager>>, fs: Arc<FileManager>, settings: ExecutorSettings) -> Self {
        ExecutorContext {
            engine,
            fs,
            stdlib: Arc::new(StdLib::new()),
            settings,
            context_type: ContextType::Live,
        }
    }

    #[cfg(not(target_arch = "wasm32"))]
    pub async fn new_mock() -> Self {
        ExecutorContext {
            engine: Arc::new(Box::new(
                crate::engine::conn_mock::EngineConnection::new().await.unwrap(),
            )),
            fs: Arc::new(FileManager::new()),
            stdlib: Arc::new(StdLib::new()),
            settings: Default::default(),
            context_type: ContextType::Mock,
        }
    }

    #[cfg(target_arch = "wasm32")]
    pub fn new_mock(engine: Arc<Box<dyn EngineManager>>, fs: Arc<FileManager>, settings: ExecutorSettings) -> Self {
        ExecutorContext {
            engine,
            fs,
            stdlib: Arc::new(StdLib::new()),
            settings,
            context_type: ContextType::Mock,
        }
    }

    #[cfg(not(target_arch = "wasm32"))]
    pub fn new_forwarded_mock(engine: Arc<Box<dyn EngineManager>>) -> Self {
        ExecutorContext {
            engine,
            fs: Arc::new(FileManager::new()),
            stdlib: Arc::new(StdLib::new()),
            settings: Default::default(),
            context_type: ContextType::MockCustomForwarded,
        }
    }

    /// Create a new default executor context.
    /// With a kittycad client.
    /// This allows for passing in `ZOO_API_TOKEN` and `ZOO_HOST` as environment
    /// variables.
    /// But also allows for passing in a token and engine address directly.
    #[cfg(not(target_arch = "wasm32"))]
    pub async fn new_with_client(
        settings: ExecutorSettings,
        token: Option<String>,
        engine_addr: Option<String>,
    ) -> Result<Self> {
        // Create the client.
        let client = crate::engine::new_zoo_client(token, engine_addr)?;

        let ctx = Self::new(&client, settings).await?;
        Ok(ctx)
    }

    /// Create a new default executor context.
    /// With the default kittycad client.
    /// This allows for passing in `ZOO_API_TOKEN` and `ZOO_HOST` as environment
    /// variables.
    #[cfg(not(target_arch = "wasm32"))]
    pub async fn new_with_default_client() -> Result<Self> {
        // Create the client.
        let ctx = Self::new_with_client(Default::default(), None, None).await?;
        Ok(ctx)
    }

    /// For executing unit tests.
    #[cfg(not(target_arch = "wasm32"))]
    pub async fn new_for_unit_test(engine_addr: Option<String>) -> Result<Self> {
        let ctx = ExecutorContext::new_with_client(
            ExecutorSettings {
                highlight_edges: true,
                enable_ssao: false,
                show_grid: false,
                replay: None,
                project_directory: None,
                current_file: None,
            },
            None,
            engine_addr,
        )
        .await?;
        Ok(ctx)
    }

    pub fn is_mock(&self) -> bool {
        self.context_type == ContextType::Mock || self.context_type == ContextType::MockCustomForwarded
    }

    /// Returns true if we should not send engine commands for any reason.
    pub async fn no_engine_commands(&self) -> bool {
        self.is_mock()
    }

    pub async fn send_clear_scene(
        &self,
        exec_state: &mut ExecState,
        source_range: crate::execution::SourceRange,
    ) -> Result<(), KclError> {
        self.engine
            .clear_scene(&mut exec_state.mod_local.id_generator, source_range)
            .await
    }

    pub async fn bust_cache_and_reset_scene(&self) -> Result<ExecOutcome, KclErrorWithOutputs> {
        cache::bust_cache().await;

        // Execute an empty program to clear and reset the scene.
        // We specifically want to be returned the objects after the scene is reset.
        // Like the default planes so it is easier to just execute an empty program
        // after the cache is busted.
        let outcome = self.run_with_caching(crate::Program::empty()).await?;

        Ok(outcome)
    }

    async fn prepare_mem(&self, exec_state: &mut ExecState) -> Result<(), KclErrorWithOutputs> {
        self.eval_prelude(exec_state, SourceRange::synthetic())
            .await
            .map_err(KclErrorWithOutputs::no_outputs)?;
        exec_state.mut_stack().push_new_root_env(true);
        Ok(())
    }

    pub async fn run_mock(
        &self,
        program: crate::Program,
        use_prev_memory: bool,
    ) -> Result<ExecOutcome, KclErrorWithOutputs> {
        assert!(self.is_mock());

        let mut exec_state = ExecState::new(self);
        if use_prev_memory {
            match cache::read_old_memory().await {
                Some(mem) => {
                    *exec_state.mut_stack() = mem.0;
                    exec_state.global.module_infos = mem.1;
                }
                None => self.prepare_mem(&mut exec_state).await?,
            }
        } else {
            self.prepare_mem(&mut exec_state).await?
        };

        // Push a scope so that old variables can be overwritten (since we might be re-executing some
        // part of the scene).
        exec_state.mut_stack().push_new_env_for_scope();

        let result = self.inner_run(&program, &mut exec_state, true).await?;

        // Restore any temporary variables, then save any newly created variables back to
        // memory in case another run wants to use them. Note this is just saved to the preserved
        // memory, not to the exec_state which is not cached for mock execution.

        let mut mem = exec_state.stack().clone();
        let module_infos = exec_state.global.module_infos.clone();
        let outcome = exec_state.to_mock_wasm_outcome(result.0).await;

        mem.squash_env(result.0);
        cache::write_old_memory((mem, module_infos)).await;

        Ok(outcome)
    }

    pub async fn run_with_caching(&self, program: crate::Program) -> Result<ExecOutcome, KclErrorWithOutputs> {
        assert!(!self.is_mock());

        let (program, mut exec_state, preserve_mem) = if let Some(OldAstState {
            ast: old_ast,
            exec_state: mut old_state,
            settings: old_settings,
            result_env,
        }) = cache::read_old_ast().await
        {
            let old = CacheInformation {
                ast: &old_ast,
                settings: &old_settings,
            };
            let new = CacheInformation {
                ast: &program.ast,
                settings: &self.settings,
            };

            // Get the program that actually changed from the old and new information.
            let (clear_scene, program) = match cache::get_changed_program(old, new).await {
                CacheResult::ReExecute {
                    clear_scene,
                    reapply_settings,
                    program: changed_program,
                } => {
                    if reapply_settings
                        && self
                            .engine
                            .reapply_settings(&self.settings, Default::default(), old_state.id_generator())
                            .await
                            .is_err()
                    {
                        (true, program)
                    } else {
                        (
                            clear_scene,
                            crate::Program {
                                ast: changed_program,
                                original_file_contents: program.original_file_contents,
                            },
                        )
                    }
                }
                CacheResult::NoAction(true) => {
                    if self
                        .engine
                        .reapply_settings(&self.settings, Default::default(), old_state.id_generator())
                        .await
                        .is_ok()
                    {
                        // We need to update the old ast state with the new settings!!
                        cache::write_old_ast(OldAstState {
                            ast: old_ast,
                            exec_state: old_state.clone(),
                            settings: self.settings.clone(),
                            result_env,
                        })
                        .await;

                        let outcome = old_state.to_wasm_outcome(result_env).await;
                        return Ok(outcome);
                    }
                    (true, program)
                }
                CacheResult::NoAction(false) => {
                    let outcome = old_state.to_wasm_outcome(result_env).await;
                    return Ok(outcome);
                }
            };

            let (exec_state, preserve_mem) = if clear_scene {
                // Pop the execution state, since we are starting fresh.
                let mut exec_state = old_state;
                exec_state.reset(self);

                // We don't do this in mock mode since there is no engine connection
                // anyways and from the TS side we override memory and don't want to clear it.
                self.send_clear_scene(&mut exec_state, Default::default())
                    .await
                    .map_err(KclErrorWithOutputs::no_outputs)?;

                (exec_state, false)
            } else {
                old_state.mut_stack().restore_env(result_env);

                (old_state, true)
            };

            (program, exec_state, preserve_mem)
        } else {
            let mut exec_state = ExecState::new(self);
            self.send_clear_scene(&mut exec_state, Default::default())
                .await
                .map_err(KclErrorWithOutputs::no_outputs)?;
            (program, exec_state, false)
        };

        let result = self.run_concurrent(&program, &mut exec_state, preserve_mem).await;

        if result.is_err() {
            cache::bust_cache().await;
        }

        // Throw the error.
        let result = result?;

        // Save this as the last successful execution to the cache.
        cache::write_old_ast(OldAstState {
            ast: program.ast,
            exec_state: exec_state.clone(),
            settings: self.settings.clone(),
            result_env: result.0,
        })
        .await;

        let outcome = exec_state.to_wasm_outcome(result.0).await;
        Ok(outcome)
    }

    /// Perform the execution of a program.
    ///
    /// You can optionally pass in some initialization memory for partial
    /// execution.
    ///
    /// To access non-fatal errors and warnings, extract them from the `ExecState`.
    pub async fn run(
        &self,
        program: &crate::Program,
        exec_state: &mut ExecState,
    ) -> Result<(EnvironmentRef, Option<ModelingSessionData>), KclErrorWithOutputs> {
        self.run_concurrent(program, exec_state, false).await
    }

    /// Perform the execution of a program.
    ///
    /// You can optionally pass in some initialization memory for partial
    /// execution.
    ///
    /// To access non-fatal errors and warnings, extract them from the `ExecState`.
    pub async fn run_single_threaded(
        &self,
        program: &crate::Program,
        exec_state: &mut ExecState,
    ) -> Result<(EnvironmentRef, Option<ModelingSessionData>), KclErrorWithOutputs> {
        exec_state.add_root_module_contents(program);
        self.eval_prelude(exec_state, SourceRange::synthetic())
            .await
            .map_err(KclErrorWithOutputs::no_outputs)?;

        self.inner_run(program, exec_state, false).await
    }

    /// Perform the execution of a program using an (experimental!) concurrent
    /// execution model. This has the same signature as [Self::run].
    ///
    /// For now -- do not use this unless you're willing to accept some
    /// breakage.
    ///
    /// You can optionally pass in some initialization memory for partial
    /// execution.
    ///
    /// To access non-fatal errors and warnings, extract them from the `ExecState`.
    pub async fn run_concurrent(
        &self,
        program: &crate::Program,
        exec_state: &mut ExecState,
        preserve_mem: bool,
    ) -> Result<(EnvironmentRef, Option<ModelingSessionData>), KclErrorWithOutputs> {
        exec_state.add_root_module_contents(program);
        self.eval_prelude(exec_state, SourceRange::synthetic())
            .await
            .map_err(KclErrorWithOutputs::no_outputs)?;

        let mut universe = std::collections::HashMap::new();

        let default_planes = self.engine.get_default_planes().read().await.clone();
        crate::walk::import_universe(self, &program.ast, &mut universe, exec_state)
            .await
            .map_err(|err| {
                let module_id_to_module_path: IndexMap<ModuleId, ModulePath> = exec_state
                    .global
                    .path_to_source_id
                    .iter()
                    .map(|(k, v)| ((*v), k.clone()))
                    .collect();

                KclErrorWithOutputs::new(
                    err,
                    exec_state.global.operations.clone(),
                    exec_state.global.artifact_commands.clone(),
                    exec_state.global.artifact_graph.clone(),
                    module_id_to_module_path,
                    exec_state.global.id_to_source.clone(),
                    default_planes.clone(),
                )
            })?;

        for modules in crate::walk::import_graph(&universe, self)
            .map_err(|err| {
                let module_id_to_module_path: IndexMap<ModuleId, ModulePath> = exec_state
                    .global
                    .path_to_source_id
                    .iter()
                    .map(|(k, v)| ((*v), k.clone()))
                    .collect();

                KclErrorWithOutputs::new(
                    err,
                    exec_state.global.operations.clone(),
                    exec_state.global.artifact_commands.clone(),
                    exec_state.global.artifact_graph.clone(),
                    module_id_to_module_path,
                    exec_state.global.id_to_source.clone(),
                    default_planes.clone(),
                )
            })?
            .into_iter()
        {
            #[cfg(not(target_arch = "wasm32"))]
            let mut set = tokio::task::JoinSet::new();

            #[allow(clippy::type_complexity)]
            let (results_tx, mut results_rx): (
                tokio::sync::mpsc::Sender<(
                    ModuleId,
                    ModulePath,
                    Result<(Option<KclValue>, EnvironmentRef, Vec<String>), KclError>,
                )>,
                tokio::sync::mpsc::Receiver<_>,
            ) = tokio::sync::mpsc::channel(1);

            for module in modules {
                let Some((import_stmt, module_id, module_path, program)) = universe.get(&module) else {
                    return Err(KclErrorWithOutputs::no_outputs(KclError::Internal(KclErrorDetails {
                        message: format!("Module {module} not found in universe"),
                        source_ranges: Default::default(),
                    })));
                };
                let module_id = *module_id;
                let module_path = module_path.clone();
                let program = program.clone();
                let exec_state = exec_state.clone();
                let exec_ctxt = self.clone();
                let results_tx = results_tx.clone();
                let source_range = SourceRange::from(import_stmt);

                #[cfg(target_arch = "wasm32")]
                {
                    wasm_bindgen_futures::spawn_local(async move {
                        //set.spawn(async move {
                        let mut exec_state = exec_state;
                        let exec_ctxt = exec_ctxt;

                        let result = exec_ctxt
                            .exec_module_from_ast(
                                &program,
                                module_id,
                                &module_path,
                                &mut exec_state,
                                source_range,
                                false,
                            )
                            .await;

                        results_tx
                            .send((module_id, module_path, result))
                            .await
                            .unwrap_or_default();
                    });
                }
                #[cfg(not(target_arch = "wasm32"))]
                {
                    set.spawn(async move {
                        let mut exec_state = exec_state;
                        let exec_ctxt = exec_ctxt;

                        let result = exec_ctxt
                            .exec_module_from_ast(
                                &program,
                                module_id,
                                &module_path,
                                &mut exec_state,
                                source_range,
                                false,
                            )
                            .await;

                        results_tx
                            .send((module_id, module_path, result))
                            .await
                            .unwrap_or_default();
                    });
                }
            }

            drop(results_tx);

            while let Some((module_id, _, result)) = results_rx.recv().await {
                match result {
                    Ok((val, session_data, variables)) => {
                        let mut repr = exec_state.global.module_infos[&module_id].take_repr();

                        let ModuleRepr::Kcl(_, cache) = &mut repr else {
                            continue;
                        };
                        *cache = Some((val, session_data, variables));

                        exec_state.global.module_infos[&module_id].restore_repr(repr);
                    }
                    Err(e) => {
                        let module_id_to_module_path: IndexMap<ModuleId, ModulePath> = exec_state
                            .global
                            .path_to_source_id
                            .iter()
                            .map(|(k, v)| ((*v), k.clone()))
                            .collect();

                        return Err(KclErrorWithOutputs::new(
                            e,
                            exec_state.global.operations.clone(),
                            exec_state.global.artifact_commands.clone(),
                            exec_state.global.artifact_graph.clone(),
                            module_id_to_module_path,
                            exec_state.global.id_to_source.clone(),
                            default_planes,
                        ));
                    }
                }
            }
        }

        self.inner_run(program, exec_state, preserve_mem).await
    }

    /// Perform the execution of a program.  Accept all possible parameters and
    /// output everything.
    async fn inner_run(
        &self,
        program: &crate::Program,
        exec_state: &mut ExecState,
        preserve_mem: bool,
    ) -> Result<(EnvironmentRef, Option<ModelingSessionData>), KclErrorWithOutputs> {
        let _stats = crate::log::LogPerfStats::new("Interpretation");

        // Re-apply the settings, in case the cache was busted.
        self.engine
            .reapply_settings(&self.settings, Default::default(), exec_state.id_generator())
            .await
            .map_err(KclErrorWithOutputs::no_outputs)?;

        let default_planes = self.engine.get_default_planes().read().await.clone();
        let result = self
            .execute_and_build_graph(&program.ast, exec_state, preserve_mem)
            .await;

        crate::log::log(format!(
            "Post interpretation KCL memory stats: {:#?}",
            exec_state.stack().memory.stats
        ));
        crate::log::log(format!("Engine stats: {:?}", self.engine.stats()));

        let env_ref = result.map_err(|e| {
            let module_id_to_module_path: IndexMap<ModuleId, ModulePath> = exec_state
                .global
                .path_to_source_id
                .iter()
                .map(|(k, v)| ((*v), k.clone()))
                .collect();

            KclErrorWithOutputs::new(
                e,
                exec_state.global.operations.clone(),
                exec_state.global.artifact_commands.clone(),
                exec_state.global.artifact_graph.clone(),
                module_id_to_module_path,
                exec_state.global.id_to_source.clone(),
                default_planes.clone(),
            )
        })?;

        if !self.is_mock() {
            let mut mem = exec_state.stack().deep_clone();
            mem.restore_env(env_ref);
            cache::write_old_memory((mem, exec_state.global.module_infos.clone())).await;
        }
        let session_data = self.engine.get_session_data().await;

        Ok((env_ref, session_data))
    }

    /// Execute an AST's program and build auxiliary outputs like the artifact
    /// graph.
    async fn execute_and_build_graph(
        &self,
        program: NodeRef<'_, crate::parsing::ast::types::Program>,
        exec_state: &mut ExecState,
        preserve_mem: bool,
    ) -> Result<EnvironmentRef, KclError> {
        // Don't early return!  We need to build other outputs regardless of
        // whether execution failed.

        self.eval_prelude(exec_state, SourceRange::from(program).start_as_range())
            .await?;

        let exec_result = self
            .exec_module_body(
                program,
                exec_state,
                preserve_mem,
                ModuleId::default(),
                &ModulePath::Main,
            )
            .await;

        // Ensure all the async commands completed.
        self.engine.ensure_async_commands_completed().await?;

        // If we errored out and early-returned, there might be commands which haven't been executed
        // and should be dropped.
        self.engine.clear_queues().await;

        // Move the artifact commands and responses to simplify cache management
        // and error creation.
        exec_state
            .global
            .artifact_commands
            .extend(self.engine.take_artifact_commands().await);
        exec_state
            .global
            .artifact_responses
            .extend(self.engine.take_responses().await);
        // Build the artifact graph.
        match build_artifact_graph(
            &exec_state.global.artifact_commands,
            &exec_state.global.artifact_responses,
            program,
            &exec_state.global.artifacts,
        ) {
            Ok(artifact_graph) => {
                exec_state.global.artifact_graph = artifact_graph;
                exec_result.map(|(_, env_ref, _)| env_ref)
            }
            Err(err) => {
                // Prefer the exec error.
                exec_result.and(Err(err))
            }
        }
    }

    /// 'Import' std::prelude as the outermost scope.
    ///
    /// SAFETY: the current thread must have sole access to the memory referenced in exec_state.
    async fn eval_prelude(&self, exec_state: &mut ExecState, source_range: SourceRange) -> Result<(), KclError> {
        if exec_state.stack().memory.requires_std() {
            let id = self
                .open_module(
                    &ImportPath::Std {
                        path: vec!["std".to_owned(), "prelude".to_owned()],
                    },
                    &[],
                    exec_state,
                    source_range,
                )
                .await?;
            let (module_memory, _) = self.exec_module_for_items(id, exec_state, source_range).await?;

            exec_state.mut_stack().memory.set_std(module_memory);
        }

        Ok(())
    }

    /// Get a snapshot of the current scene.
    pub async fn prepare_snapshot(&self) -> std::result::Result<TakeSnapshot, ExecError> {
        // Zoom to fit.
        self.engine
            .send_modeling_cmd(
                uuid::Uuid::new_v4(),
                crate::execution::SourceRange::default(),
                &ModelingCmd::from(mcmd::ZoomToFit {
                    object_ids: Default::default(),
                    animated: false,
                    padding: 0.1,
                }),
            )
            .await
            .map_err(KclErrorWithOutputs::no_outputs)?;

        // Send a snapshot request to the engine.
        let resp = self
            .engine
            .send_modeling_cmd(
                uuid::Uuid::new_v4(),
                crate::execution::SourceRange::default(),
                &ModelingCmd::from(mcmd::TakeSnapshot {
                    format: ImageFormat::Png,
                }),
            )
            .await
            .map_err(KclErrorWithOutputs::no_outputs)?;

        let OkWebSocketResponseData::Modeling {
            modeling_response: OkModelingCmdResponse::TakeSnapshot(contents),
        } = resp
        else {
            return Err(ExecError::BadPng(format!(
                "Instead of a TakeSnapshot response, the engine returned {resp:?}"
            )));
        };
        Ok(contents)
    }

    /// Export the current scene as a CAD file.
    pub async fn export(
        &self,
        format: kittycad_modeling_cmds::format::OutputFormat3d,
    ) -> Result<Vec<kittycad_modeling_cmds::websocket::RawFile>, KclError> {
        let resp = self
            .engine
            .send_modeling_cmd(
                uuid::Uuid::new_v4(),
                crate::SourceRange::default(),
                &kittycad_modeling_cmds::ModelingCmd::Export(kittycad_modeling_cmds::Export {
                    entity_ids: vec![],
                    format,
                }),
            )
            .await?;

        let kittycad_modeling_cmds::websocket::OkWebSocketResponseData::Export { files } = resp else {
            return Err(KclError::Internal(crate::errors::KclErrorDetails {
                message: format!("Expected Export response, got {resp:?}",),
                source_ranges: vec![SourceRange::default()],
            }));
        };

        Ok(files)
    }

    /// Export the current scene as a STEP file.
    pub async fn export_step(
        &self,
        deterministic_time: bool,
    ) -> Result<Vec<kittycad_modeling_cmds::websocket::RawFile>, KclError> {
        let files = self
            .export(kittycad_modeling_cmds::format::OutputFormat3d::Step(
                kittycad_modeling_cmds::format::step::export::Options {
                    coords: *kittycad_modeling_cmds::coord::KITTYCAD,
                    created: if deterministic_time {
                        Some("2021-01-01T00:00:00Z".parse().map_err(|e| {
                            KclError::Internal(crate::errors::KclErrorDetails {
                                message: format!("Failed to parse date: {}", e),
                                source_ranges: vec![SourceRange::default()],
                            })
                        })?)
                    } else {
                        None
                    },
                },
            ))
            .await?;

        Ok(files)
    }

    pub async fn close(&self) {
        self.engine.close().await;
    }
}

#[cfg(test)]
pub(crate) async fn parse_execute(code: &str) -> Result<ExecTestResults, KclError> {
    parse_execute_with_project_dir(code, None).await
}

#[cfg(test)]
pub(crate) async fn parse_execute_with_project_dir(
    code: &str,
    project_directory: Option<std::path::PathBuf>,
) -> Result<ExecTestResults, KclError> {
    let program = crate::Program::parse_no_errs(code)?;

    let exec_ctxt = ExecutorContext {
        engine: Arc::new(Box::new(
            crate::engine::conn_mock::EngineConnection::new().await.map_err(|err| {
                KclError::Internal(crate::errors::KclErrorDetails {
                    message: format!("Failed to create mock engine connection: {}", err),
                    source_ranges: vec![SourceRange::default()],
                })
            })?,
        )),
        fs: Arc::new(crate::fs::FileManager::new()),
        stdlib: Arc::new(crate::std::StdLib::new()),
        settings: ExecutorSettings {
            project_directory,
            ..Default::default()
        },
        context_type: ContextType::Mock,
    };
    let mut exec_state = ExecState::new(&exec_ctxt);
    let result = exec_ctxt.run(&program, &mut exec_state).await?;

    Ok(ExecTestResults {
        program,
        mem_env: result.0,
        exec_ctxt,
        exec_state,
    })
}

#[cfg(test)]
#[derive(Debug)]
pub(crate) struct ExecTestResults {
    program: crate::Program,
    mem_env: EnvironmentRef,
    exec_ctxt: ExecutorContext,
    exec_state: ExecState,
}

#[cfg(test)]
mod tests {
    use pretty_assertions::assert_eq;

    use super::*;
    use crate::{errors::KclErrorDetails, execution::memory::Stack, ModuleId};

    /// Convenience function to get a JSON value from memory and unwrap.
    #[track_caller]
    fn mem_get_json(memory: &Stack, env: EnvironmentRef, name: &str) -> KclValue {
        memory.memory.get_from_unchecked(name, env).unwrap().to_owned()
    }

    #[tokio::test(flavor = "multi_thread")]
    async fn test_execute_warn() {
        let text = "@blah";
        let result = parse_execute(text).await.unwrap();
        let errs = result.exec_state.errors();
        assert_eq!(errs.len(), 1);
        assert_eq!(errs[0].severity, crate::errors::Severity::Warning);
        assert!(
            errs[0].message.contains("Unknown annotation"),
            "unexpected warning message: {}",
            errs[0].message
        );
    }

    #[tokio::test(flavor = "multi_thread")]
    async fn test_warn_on_deprecated() {
        let text = "p = pi()";
        let result = parse_execute(text).await.unwrap();
        let errs = result.exec_state.errors();
        assert_eq!(errs.len(), 1);
        assert_eq!(errs[0].severity, crate::errors::Severity::Warning);
        assert!(
            errs[0].message.contains("`pi` is deprecated"),
            "unexpected warning message: {}",
            errs[0].message
        );
    }

    #[tokio::test(flavor = "multi_thread")]
    async fn test_execute_fn_definitions() {
        let ast = r#"fn def = (x) => {
  return x
}
fn ghi = (x) => {
  return x
}
fn jkl = (x) => {
  return x
}
fn hmm = (x) => {
  return x
}

yo = 5 + 6

abc = 3
identifierGuy = 5
part001 = startSketchOn(XY)
|> startProfile(at = [-1.2, 4.83])
|> line(end = [2.8, 0])
|> angledLine(angle = 100 + 100, length = 3.01)
|> angledLine(angle = abc, length = 3.02)
|> angledLine(angle = def(yo), length = 3.03)
|> angledLine(angle = ghi(2), length = 3.04)
|> angledLine(angle = jkl(yo) + 2, length = 3.05)
|> close()
yo2 = hmm([identifierGuy + 5])"#;

        parse_execute(ast).await.unwrap();
    }

    #[tokio::test(flavor = "multi_thread")]
    async fn test_execute_with_pipe_substitutions_unary() {
        let ast = r#"const myVar = 3
const part001 = startSketchOn(XY)
  |> startProfile(at = [0, 0])
  |> line(end = [3, 4], tag = $seg01)
  |> line(end = [
  min(segLen(seg01), myVar),
  -legLen(segLen(seg01), myVar)
])
"#;

        parse_execute(ast).await.unwrap();
    }

    #[tokio::test(flavor = "multi_thread")]
    async fn test_execute_with_pipe_substitutions() {
        let ast = r#"const myVar = 3
const part001 = startSketchOn(XY)
  |> startProfile(at = [0, 0])
  |> line(end = [3, 4], tag = $seg01)
  |> line(end = [
  min(segLen(seg01), myVar),
  legLen(segLen(seg01), myVar)
])
"#;

        parse_execute(ast).await.unwrap();
    }

    #[tokio::test(flavor = "multi_thread")]
    async fn test_execute_with_inline_comment() {
        let ast = r#"const baseThick = 1
const armAngle = 60

const baseThickHalf = baseThick / 2
const halfArmAngle = armAngle / 2

const arrExpShouldNotBeIncluded = [1, 2, 3]
const objExpShouldNotBeIncluded = { a: 1, b: 2, c: 3 }

const part001 = startSketchOn(XY)
  |> startProfile(at = [0, 0])
  |> yLine(endAbsolute = 1)
  |> xLine(length = 3.84) // selection-range-7ish-before-this

const variableBelowShouldNotBeIncluded = 3
"#;

        parse_execute(ast).await.unwrap();
    }

    #[tokio::test(flavor = "multi_thread")]
    async fn test_execute_with_function_literal_in_pipe() {
        let ast = r#"const w = 20
const l = 8
const h = 10

fn thing = () => {
  return -8
}

const firstExtrude = startSketchOn(XY)
  |> startProfile(at = [0,0])
  |> line(end = [0, l])
  |> line(end = [w, 0])
  |> line(end = [0, thing()])
  |> close()
  |> extrude(length = h)"#;

        parse_execute(ast).await.unwrap();
    }

    #[tokio::test(flavor = "multi_thread")]
    async fn test_execute_with_function_unary_in_pipe() {
        let ast = r#"const w = 20
const l = 8
const h = 10

fn thing = (x) => {
  return -x
}

const firstExtrude = startSketchOn(XY)
  |> startProfile(at = [0,0])
  |> line(end = [0, l])
  |> line(end = [w, 0])
  |> line(end = [0, thing(8)])
  |> close()
  |> extrude(length = h)"#;

        parse_execute(ast).await.unwrap();
    }

    #[tokio::test(flavor = "multi_thread")]
    async fn test_execute_with_function_array_in_pipe() {
        let ast = r#"const w = 20
const l = 8
const h = 10

fn thing = (x) => {
  return [0, -x]
}

const firstExtrude = startSketchOn(XY)
  |> startProfile(at = [0,0])
  |> line(end = [0, l])
  |> line(end = [w, 0])
  |> line(end = thing(8))
  |> close()
  |> extrude(length = h)"#;

        parse_execute(ast).await.unwrap();
    }

    #[tokio::test(flavor = "multi_thread")]
    async fn test_execute_with_function_call_in_pipe() {
        let ast = r#"const w = 20
const l = 8
const h = 10

fn other_thing = (y) => {
  return -y
}

fn thing = (x) => {
  return other_thing(x)
}

const firstExtrude = startSketchOn(XY)
  |> startProfile(at = [0,0])
  |> line(end = [0, l])
  |> line(end = [w, 0])
  |> line(end = [0, thing(8)])
  |> close()
  |> extrude(length = h)"#;

        parse_execute(ast).await.unwrap();
    }

    #[tokio::test(flavor = "multi_thread")]
    async fn test_execute_with_function_sketch() {
        let ast = r#"fn box = (h, l, w) => {
 const myBox = startSketchOn(XY)
    |> startProfile(at = [0,0])
    |> line(end = [0, l])
    |> line(end = [w, 0])
    |> line(end = [0, -l])
    |> close()
    |> extrude(length = h)

  return myBox
}

const fnBox = box(3, 6, 10)"#;

        parse_execute(ast).await.unwrap();
    }

    #[tokio::test(flavor = "multi_thread")]
    async fn test_get_member_of_object_with_function_period() {
        let ast = r#"fn box = (obj) => {
 let myBox = startSketchOn(XY)
    |> startProfile(at = obj.start)
    |> line(end = [0, obj.l])
    |> line(end = [obj.w, 0])
    |> line(end = [0, -obj.l])
    |> close()
    |> extrude(length = obj.h)

  return myBox
}

const thisBox = box({start: [0,0], l: 6, w: 10, h: 3})
"#;
        parse_execute(ast).await.unwrap();
    }

    #[tokio::test(flavor = "multi_thread")]
    async fn test_get_member_of_object_with_function_brace() {
        let ast = r#"fn box = (obj) => {
 let myBox = startSketchOn(XY)
    |> startProfile(at = obj["start"])
    |> line(end = [0, obj["l"]])
    |> line(end = [obj["w"], 0])
    |> line(end = [0, -obj["l"]])
    |> close()
    |> extrude(length = obj["h"])

  return myBox
}

const thisBox = box({start: [0,0], l: 6, w: 10, h: 3})
"#;
        parse_execute(ast).await.unwrap();
    }

    #[tokio::test(flavor = "multi_thread")]
    async fn test_get_member_of_object_with_function_mix_period_brace() {
        let ast = r#"fn box = (obj) => {
 let myBox = startSketchOn(XY)
    |> startProfile(at = obj["start"])
    |> line(end = [0, obj["l"]])
    |> line(end = [obj["w"], 0])
    |> line(end = [10 - obj["w"], -obj.l])
    |> close()
    |> extrude(length = obj["h"])

  return myBox
}

const thisBox = box({start: [0,0], l: 6, w: 10, h: 3})
"#;
        parse_execute(ast).await.unwrap();
    }

    #[tokio::test(flavor = "multi_thread")]
    #[ignore] // https://github.com/KittyCAD/modeling-app/issues/3338
    async fn test_object_member_starting_pipeline() {
        let ast = r#"
fn test2 = () => {
  return {
    thing: startSketchOn(XY)
      |> startProfile(at = [0, 0])
      |> line(end = [0, 1])
      |> line(end = [1, 0])
      |> line(end = [0, -1])
      |> close()
  }
}

const x2 = test2()

x2.thing
  |> extrude(length = 10)
"#;
        parse_execute(ast).await.unwrap();
    }

    #[tokio::test(flavor = "multi_thread")]
    #[ignore] // ignore til we get loops
    async fn test_execute_with_function_sketch_loop_objects() {
        let ast = r#"fn box = (obj) => {
let myBox = startSketchOn(XY)
    |> startProfile(at = obj.start)
    |> line(end = [0, obj.l])
    |> line(end = [obj.w, 0])
    |> line(end = [0, -obj.l])
    |> close()
    |> extrude(length = obj.h)

  return myBox
}

for var in [{start: [0,0], l: 6, w: 10, h: 3}, {start: [-10,-10], l: 3, w: 5, h: 1.5}] {
  const thisBox = box(var)
}"#;

        parse_execute(ast).await.unwrap();
    }

    #[tokio::test(flavor = "multi_thread")]
    #[ignore] // ignore til we get loops
    async fn test_execute_with_function_sketch_loop_array() {
        let ast = r#"fn box = (h, l, w, start) => {
 const myBox = startSketchOn(XY)
    |> startProfile(at = [0,0])
    |> line(end = [0, l])
    |> line(end = [w, 0])
    |> line(end = [0, -l])
    |> close()
    |> extrude(length = h)

  return myBox
}


for var in [[3, 6, 10, [0,0]], [1.5, 3, 5, [-10,-10]]] {
  const thisBox = box(var[0], var[1], var[2], var[3])
}"#;

        parse_execute(ast).await.unwrap();
    }

    #[tokio::test(flavor = "multi_thread")]
    async fn test_get_member_of_array_with_function() {
        let ast = r#"fn box = (arr) => {
 let myBox =startSketchOn(XY)
    |> startProfile(at = arr[0])
    |> line(end = [0, arr[1]])
    |> line(end = [arr[2], 0])
    |> line(end = [0, -arr[1]])
    |> close()
    |> extrude(length = arr[3])

  return myBox
}

const thisBox = box([[0,0], 6, 10, 3])

"#;
        parse_execute(ast).await.unwrap();
    }

    #[tokio::test(flavor = "multi_thread")]
    async fn test_function_cannot_access_future_definitions() {
        let ast = r#"
fn returnX = () => {
  // x shouldn't be defined yet.
  return x
}

const x = 5

const answer = returnX()"#;

        let result = parse_execute(ast).await;
        let err = result.unwrap_err();
        assert_eq!(
            err,
            KclError::UndefinedValue(KclErrorDetails {
                message: "`x` is not defined".to_owned(),
                source_ranges: vec![
                    SourceRange::new(64, 65, ModuleId::default()),
                    SourceRange::new(97, 106, ModuleId::default())
                ],
            }),
        );
    }

    #[tokio::test(flavor = "multi_thread")]
    async fn test_override_prelude() {
        let text = "PI = 3.0";
        let result = parse_execute(text).await.unwrap();
        let errs = result.exec_state.errors();
        assert!(errs.is_empty());
    }

    #[tokio::test(flavor = "multi_thread")]
    async fn type_aliases() {
        let text = r#"type MyTy = [number; 2]
fn foo(x: MyTy) {
    return x[0]
}

foo([0, 1])

type Other = MyTy | Helix
"#;
        let result = parse_execute(text).await.unwrap();
        let errs = result.exec_state.errors();
        assert!(errs.is_empty());
    }

    #[tokio::test(flavor = "multi_thread")]
    async fn test_cannot_shebang_in_fn() {
        let ast = r#"
fn foo () {
  #!hello
  return true
}

foo
"#;

        let result = parse_execute(ast).await;
        let err = result.unwrap_err();
        assert_eq!(
            err,
            KclError::Syntax(KclErrorDetails {
                message: "Unexpected token: #".to_owned(),
                source_ranges: vec![SourceRange::new(15, 16, ModuleId::default())],
            }),
        );
    }

    #[tokio::test(flavor = "multi_thread")]
    async fn test_pattern_transform_function_cannot_access_future_definitions() {
        let ast = r#"
fn transform = (replicaId) => {
  // x shouldn't be defined yet.
  let scale = x
  return {
    translate: [0, 0, replicaId * 10],
    scale: [scale, 1, 0],
  }
}

fn layer = () => {
  return startSketchOn(XY)
    |> circle( center= [0, 0], radius= 1 , tag =$tag1)
    |> extrude(length = 10)
}

const x = 5

// The 10 layers are replicas of each other, with a transform applied to each.
let shape = layer() |> patternTransform(instances = 10, transform = transform)
"#;

        let result = parse_execute(ast).await;
        let err = result.unwrap_err();
        assert_eq!(
            err,
            KclError::UndefinedValue(KclErrorDetails {
                message: "`x` is not defined".to_owned(),
                source_ranges: vec![SourceRange::new(80, 81, ModuleId::default())],
            }),
        );
    }

    // ADAM: Move some of these into simulation tests.

    #[tokio::test(flavor = "multi_thread")]
    async fn test_math_execute_with_functions() {
        let ast = r#"const myVar = 2 + min(100, -1 + legLen(5, 3))"#;
        let result = parse_execute(ast).await.unwrap();
        assert_eq!(
            5.0,
            mem_get_json(result.exec_state.stack(), result.mem_env, "myVar")
                .as_f64()
                .unwrap()
        );
    }

    #[tokio::test(flavor = "multi_thread")]
    async fn test_math_execute() {
        let ast = r#"const myVar = 1 + 2 * (3 - 4) / -5 + 6"#;
        let result = parse_execute(ast).await.unwrap();
        assert_eq!(
            7.4,
            mem_get_json(result.exec_state.stack(), result.mem_env, "myVar")
                .as_f64()
                .unwrap()
        );
    }

    #[tokio::test(flavor = "multi_thread")]
    async fn test_math_execute_start_negative() {
        let ast = r#"const myVar = -5 + 6"#;
        let result = parse_execute(ast).await.unwrap();
        assert_eq!(
            1.0,
            mem_get_json(result.exec_state.stack(), result.mem_env, "myVar")
                .as_f64()
                .unwrap()
        );
    }

    #[tokio::test(flavor = "multi_thread")]
    async fn test_math_execute_with_pi() {
        let ast = r#"const myVar = PI * 2"#;
        let result = parse_execute(ast).await.unwrap();
        assert_eq!(
            std::f64::consts::TAU,
            mem_get_json(result.exec_state.stack(), result.mem_env, "myVar")
                .as_f64()
                .unwrap()
        );
    }

    #[tokio::test(flavor = "multi_thread")]
    async fn test_math_define_decimal_without_leading_zero() {
        let ast = r#"let thing = .4 + 7"#;
        let result = parse_execute(ast).await.unwrap();
        assert_eq!(
            7.4,
            mem_get_json(result.exec_state.stack(), result.mem_env, "thing")
                .as_f64()
                .unwrap()
        );
    }

    #[tokio::test(flavor = "multi_thread")]
    async fn test_unit_default() {
        let ast = r#"const inMm = fromMm(25.4)
const inInches = fromInches(1)"#;
        let result = parse_execute(ast).await.unwrap();
        assert_eq!(
            25.4,
            mem_get_json(result.exec_state.stack(), result.mem_env, "inMm")
                .as_f64()
                .unwrap()
        );
        assert_eq!(
            25.4,
            mem_get_json(result.exec_state.stack(), result.mem_env, "inInches")
                .as_f64()
                .unwrap()
        );
    }

    #[tokio::test(flavor = "multi_thread")]
    async fn test_unit_overriden() {
        let ast = r#"@settings(defaultLengthUnit = inch)
const inMm = fromMm(25.4)
const inInches = fromInches(1)"#;
        let result = parse_execute(ast).await.unwrap();
        assert_eq!(
            1.0,
            mem_get_json(result.exec_state.stack(), result.mem_env, "inMm")
                .as_f64()
                .unwrap()
                .round()
        );
        assert_eq!(
            1.0,
            mem_get_json(result.exec_state.stack(), result.mem_env, "inInches")
                .as_f64()
                .unwrap()
        );
    }

    #[tokio::test(flavor = "multi_thread")]
    async fn test_unit_overriden_in() {
        let ast = r#"@settings(defaultLengthUnit = in)
const inMm = fromMm(25.4)
const inInches = fromInches(2)"#;
        let result = parse_execute(ast).await.unwrap();
        assert_eq!(
            1.0,
            mem_get_json(result.exec_state.stack(), result.mem_env, "inMm")
                .as_f64()
                .unwrap()
                .round()
        );
        assert_eq!(
            2.0,
            mem_get_json(result.exec_state.stack(), result.mem_env, "inInches")
                .as_f64()
                .unwrap()
        );
    }

    #[tokio::test(flavor = "multi_thread")]
    async fn test_zero_param_fn() {
        let ast = r#"const sigmaAllow = 35000 // psi
const leg1 = 5 // inches
const leg2 = 8 // inches
fn thickness = () => { return 0.56 }

const bracket = startSketchOn(XY)
  |> startProfile(at = [0,0])
  |> line(end = [0, leg1])
  |> line(end = [leg2, 0])
  |> line(end = [0, -thickness()])
  |> line(end = [-leg2 + thickness(), 0])
"#;
        parse_execute(ast).await.unwrap();
    }

    #[tokio::test(flavor = "multi_thread")]
<<<<<<< HEAD
    async fn test_bad_arg_count_std() {
        let ast = "startSketchOn(XY)
  |> startProfile(at = [0, 0])
  |> profileStartX()";
        assert!(parse_execute(ast)
            .await
            .unwrap_err()
            .message()
            .contains("Expected a sketch argument"));
    }

    #[tokio::test(flavor = "multi_thread")]
=======
>>>>>>> a4618657
    async fn test_unary_operator_not_succeeds() {
        let ast = r#"
fn returnTrue() { return !false }
t = true
f = false
notTrue = !t
notFalse = !f
c = !!true
d = !returnTrue()

assertIs(!false, error = "expected to pass")

fn check = (x) => {
  assertIs(!x, error = "expected argument to be false")
  return true
}
check(false)
"#;
        let result = parse_execute(ast).await.unwrap();
        assert_eq!(
            false,
            mem_get_json(result.exec_state.stack(), result.mem_env, "notTrue")
                .as_bool()
                .unwrap()
        );
        assert_eq!(
            true,
            mem_get_json(result.exec_state.stack(), result.mem_env, "notFalse")
                .as_bool()
                .unwrap()
        );
        assert_eq!(
            true,
            mem_get_json(result.exec_state.stack(), result.mem_env, "c")
                .as_bool()
                .unwrap()
        );
        assert_eq!(
            false,
            mem_get_json(result.exec_state.stack(), result.mem_env, "d")
                .as_bool()
                .unwrap()
        );
    }

    #[tokio::test(flavor = "multi_thread")]
    async fn test_unary_operator_not_on_non_bool_fails() {
        let code1 = r#"
// Yup, this is null.
let myNull = 0 / 0
let notNull = !myNull
"#;
        assert_eq!(
            parse_execute(code1).await.unwrap_err(),
            KclError::Semantic(KclErrorDetails {
                message: "Cannot apply unary operator ! to non-boolean value: number".to_owned(),
                source_ranges: vec![SourceRange::new(56, 63, ModuleId::default())],
            })
        );

        let code2 = "let notZero = !0";
        assert_eq!(
            parse_execute(code2).await.unwrap_err(),
            KclError::Semantic(KclErrorDetails {
                message: "Cannot apply unary operator ! to non-boolean value: number".to_owned(),
                source_ranges: vec![SourceRange::new(14, 16, ModuleId::default())],
            })
        );

        let code3 = r#"
let notEmptyString = !""
"#;
        assert_eq!(
            parse_execute(code3).await.unwrap_err(),
            KclError::Semantic(KclErrorDetails {
                message: "Cannot apply unary operator ! to non-boolean value: string (text)".to_owned(),
                source_ranges: vec![SourceRange::new(22, 25, ModuleId::default())],
            })
        );

        let code4 = r#"
let obj = { a: 1 }
let notMember = !obj.a
"#;
        assert_eq!(
            parse_execute(code4).await.unwrap_err(),
            KclError::Semantic(KclErrorDetails {
                message: "Cannot apply unary operator ! to non-boolean value: number".to_owned(),
                source_ranges: vec![SourceRange::new(36, 42, ModuleId::default())],
            })
        );

        let code5 = "
let a = []
let notArray = !a";
        assert_eq!(
            parse_execute(code5).await.unwrap_err(),
            KclError::Semantic(KclErrorDetails {
                message: "Cannot apply unary operator ! to non-boolean value: array (list)".to_owned(),
                source_ranges: vec![SourceRange::new(27, 29, ModuleId::default())],
            })
        );

        let code6 = "
let x = {}
let notObject = !x";
        assert_eq!(
            parse_execute(code6).await.unwrap_err(),
            KclError::Semantic(KclErrorDetails {
                message: "Cannot apply unary operator ! to non-boolean value: object".to_owned(),
                source_ranges: vec![SourceRange::new(28, 30, ModuleId::default())],
            })
        );

        let code7 = "
fn x = () => { return 1 }
let notFunction = !x";
        let fn_err = parse_execute(code7).await.unwrap_err();
        // These are currently printed out as JSON objects, so we don't want to
        // check the full error.
        assert!(
            fn_err
                .message()
                .starts_with("Cannot apply unary operator ! to non-boolean value: "),
            "Actual error: {:?}",
            fn_err
        );

        let code8 = "
let myTagDeclarator = $myTag
let notTagDeclarator = !myTagDeclarator";
        let tag_declarator_err = parse_execute(code8).await.unwrap_err();
        // These are currently printed out as JSON objects, so we don't want to
        // check the full error.
        assert!(
            tag_declarator_err
                .message()
                .starts_with("Cannot apply unary operator ! to non-boolean value: TagDeclarator"),
            "Actual error: {:?}",
            tag_declarator_err
        );

        let code9 = "
let myTagDeclarator = $myTag
let notTagIdentifier = !myTag";
        let tag_identifier_err = parse_execute(code9).await.unwrap_err();
        // These are currently printed out as JSON objects, so we don't want to
        // check the full error.
        assert!(
            tag_identifier_err
                .message()
                .starts_with("Cannot apply unary operator ! to non-boolean value: TagIdentifier"),
            "Actual error: {:?}",
            tag_identifier_err
        );

        let code10 = "let notPipe = !(1 |> 2)";
        assert_eq!(
            // TODO: We don't currently parse this, but we should.  It should be
            // a runtime error instead.
            parse_execute(code10).await.unwrap_err(),
            KclError::Syntax(KclErrorDetails {
                message: "Unexpected token: !".to_owned(),
                source_ranges: vec![SourceRange::new(14, 15, ModuleId::default())],
            })
        );

        let code11 = "
fn identity = (x) => { return x }
let notPipeSub = 1 |> identity(!%))";
        assert_eq!(
            // TODO: We don't currently parse this, but we should.  It should be
            // a runtime error instead.
            parse_execute(code11).await.unwrap_err(),
            KclError::Syntax(KclErrorDetails {
                message: "Unexpected token: |>".to_owned(),
                source_ranges: vec![SourceRange::new(54, 56, ModuleId::default())],
            })
        );

        // TODO: Add these tests when we support these types.
        // let notNan = !NaN
        // let notInfinity = !Infinity
    }

    #[tokio::test(flavor = "multi_thread")]
    async fn test_math_negative_variable_in_binary_expression() {
        let ast = r#"const sigmaAllow = 35000 // psi
const width = 1 // inch

const p = 150 // lbs
const distance = 6 // inches
const FOS = 2

const leg1 = 5 // inches
const leg2 = 8 // inches

const thickness_squared = distance * p * FOS * 6 / sigmaAllow
const thickness = 0.56 // inches. App does not support square root function yet

const bracket = startSketchOn(XY)
  |> startProfile(at = [0,0])
  |> line(end = [0, leg1])
  |> line(end = [leg2, 0])
  |> line(end = [0, -thickness])
  |> line(end = [-leg2 + thickness, 0])
"#;
        parse_execute(ast).await.unwrap();
    }

    #[tokio::test(flavor = "multi_thread")]
    async fn test_execute_function_no_return() {
        let ast = r#"fn test = (origin) => {
  origin
}

test([0, 0])
"#;
        let result = parse_execute(ast).await;
        assert!(result.is_err());
        assert!(result.unwrap_err().to_string().contains("undefined"),);
    }

    #[tokio::test(flavor = "multi_thread")]
    async fn test_math_doubly_nested_parens() {
        let ast = r#"const sigmaAllow = 35000 // psi
const width = 4 // inch
const p = 150 // Force on shelf - lbs
const distance = 6 // inches
const FOS = 2
const leg1 = 5 // inches
const leg2 = 8 // inches
const thickness_squared = (distance * p * FOS * 6 / (sigmaAllow - width))
const thickness = 0.32 // inches. App does not support square root function yet
const bracket = startSketchOn(XY)
  |> startProfile(at = [0,0])
    |> line(end = [0, leg1])
  |> line(end = [leg2, 0])
  |> line(end = [0, -thickness])
  |> line(end = [-1 * leg2 + thickness, 0])
  |> line(end = [0, -1 * leg1 + thickness])
  |> close()
  |> extrude(length = width)
"#;
        parse_execute(ast).await.unwrap();
    }

    #[tokio::test(flavor = "multi_thread")]
    async fn test_math_nested_parens_one_less() {
        let ast = r#"const sigmaAllow = 35000 // psi
const width = 4 // inch
const p = 150 // Force on shelf - lbs
const distance = 6 // inches
const FOS = 2
const leg1 = 5 // inches
const leg2 = 8 // inches
const thickness_squared = distance * p * FOS * 6 / (sigmaAllow - width)
const thickness = 0.32 // inches. App does not support square root function yet
const bracket = startSketchOn(XY)
  |> startProfile(at = [0,0])
    |> line(end = [0, leg1])
  |> line(end = [leg2, 0])
  |> line(end = [0, -thickness])
  |> line(end = [-1 * leg2 + thickness, 0])
  |> line(end = [0, -1 * leg1 + thickness])
  |> close()
  |> extrude(length = width)
"#;
        parse_execute(ast).await.unwrap();
    }

    #[tokio::test(flavor = "multi_thread")]
    async fn test_fn_as_operand() {
        let ast = r#"fn f = () => { return 1 }
let x = f()
let y = x + 1
let z = f() + 1
let w = f() + f()
"#;
        parse_execute(ast).await.unwrap();
    }

    #[tokio::test(flavor = "multi_thread")]
    async fn kcl_test_ids_stable_between_executions() {
        let code = r#"sketch001 = startSketchOn(XZ)
|> startProfile(at = [61.74, 206.13])
|> xLine(length = 305.11, tag = $seg01)
|> yLine(length = -291.85)
|> xLine(length = -segLen(seg01))
|> line(endAbsolute = [profileStartX(%), profileStartY(%)])
|> close()
|> extrude(length = 40.14)
|> shell(
    thickness = 3.14,
    faces = [seg01]
)
"#;

        let ctx = crate::test_server::new_context(true, None).await.unwrap();
        let old_program = crate::Program::parse_no_errs(code).unwrap();

        // Execute the program.
        if let Err(err) = ctx.run_with_caching(old_program).await {
            let report = err.into_miette_report_with_outputs(code).unwrap();
            let report = miette::Report::new(report);
            panic!("Error executing program: {:?}", report);
        }

        // Get the id_generator from the first execution.
        let id_generator = cache::read_old_ast().await.unwrap().exec_state.mod_local.id_generator;

        let code = r#"sketch001 = startSketchOn(XZ)
|> startProfile(at = [62.74, 206.13])
|> xLine(length = 305.11, tag = $seg01)
|> yLine(length = -291.85)
|> xLine(length = -segLen(seg01))
|> line(endAbsolute = [profileStartX(%), profileStartY(%)])
|> close()
|> extrude(length = 40.14)
|> shell(
    faces = [seg01],
    thickness = 3.14,
)
"#;

        // Execute a slightly different program again.
        let program = crate::Program::parse_no_errs(code).unwrap();
        // Execute the program.
        ctx.run_with_caching(program).await.unwrap();

        let new_id_generator = cache::read_old_ast().await.unwrap().exec_state.mod_local.id_generator;

        assert_eq!(id_generator, new_id_generator);
    }

    #[tokio::test(flavor = "multi_thread")]
    async fn kcl_test_changing_a_setting_updates_the_cached_state() {
        let code = r#"sketch001 = startSketchOn('XZ')
|> startProfile(at = [61.74, 206.13])
|> xLine(length = 305.11, tag = $seg01)
|> yLine(length = -291.85)
|> xLine(length = -segLen(seg01))
|> line(endAbsolute = [profileStartX(%), profileStartY(%)])
|> close()
|> extrude(length = 40.14)
|> shell(
    thickness = 3.14,
    faces = [seg01]
)
"#;

        let mut ctx = crate::test_server::new_context(true, None).await.unwrap();
        let old_program = crate::Program::parse_no_errs(code).unwrap();

        // Execute the program.
        ctx.run_with_caching(old_program.clone()).await.unwrap();

        let settings_state = cache::read_old_ast().await.unwrap().settings;

        // Ensure the settings are as expected.
        assert_eq!(settings_state, ctx.settings);

        // Change a setting.
        ctx.settings.highlight_edges = !ctx.settings.highlight_edges;

        // Execute the program.
        ctx.run_with_caching(old_program.clone()).await.unwrap();

        let settings_state = cache::read_old_ast().await.unwrap().settings;

        // Ensure the settings are as expected.
        assert_eq!(settings_state, ctx.settings);

        // Change a setting.
        ctx.settings.highlight_edges = !ctx.settings.highlight_edges;

        // Execute the program.
        ctx.run_with_caching(old_program).await.unwrap();

        let settings_state = cache::read_old_ast().await.unwrap().settings;

        // Ensure the settings are as expected.
        assert_eq!(settings_state, ctx.settings);

        ctx.close().await;
    }

    #[tokio::test(flavor = "multi_thread")]
    async fn mock_after_not_mock() {
        let ctx = ExecutorContext::new_with_default_client().await.unwrap();
        let program = crate::Program::parse_no_errs("x = 2").unwrap();
        let result = ctx.run_with_caching(program).await.unwrap();
        assert_eq!(result.variables.get("x").unwrap().as_f64().unwrap(), 2.0);

        let ctx2 = ExecutorContext::new_mock().await;
        let program2 = crate::Program::parse_no_errs("z = x + 1").unwrap();
        let result = ctx2.run_mock(program2, true).await.unwrap();
        assert_eq!(result.variables.get("z").unwrap().as_f64().unwrap(), 3.0);

        ctx.close().await;
        ctx2.close().await;
    }

    #[tokio::test(flavor = "multi_thread")]
    async fn read_tag_version() {
        let ast = r#"fn bar(t) {
  return startSketchOn(XY)
    |> startProfile(at = [0,0])
    |> angledLine(
        angle = -60,
        length = segLen(t),
    )
    |> line(end = [0, 0])
    |> close()
}
  
sketch = startSketchOn(XY)
  |> startProfile(at = [0,0])
  |> line(end = [0, 10])
  |> line(end = [10, 0], tag = $tag0)
  |> line(end = [0, 0])

fn foo() {
  // tag0 tags an edge
  return bar(tag0)
}

solid = sketch |> extrude(length = 10)
// tag0 tags a face
sketch2 = startSketchOn(solid, face = tag0)
  |> startProfile(at = [0,0])
  |> line(end = [0, 1])
  |> line(end = [1, 0])
  |> line(end = [0, 0])

foo() |> extrude(length = 1)
"#;
        parse_execute(ast).await.unwrap();
    }
}<|MERGE_RESOLUTION|>--- conflicted
+++ resolved
@@ -1821,21 +1821,6 @@
     }
 
     #[tokio::test(flavor = "multi_thread")]
-<<<<<<< HEAD
-    async fn test_bad_arg_count_std() {
-        let ast = "startSketchOn(XY)
-  |> startProfile(at = [0, 0])
-  |> profileStartX()";
-        assert!(parse_execute(ast)
-            .await
-            .unwrap_err()
-            .message()
-            .contains("Expected a sketch argument"));
-    }
-
-    #[tokio::test(flavor = "multi_thread")]
-=======
->>>>>>> a4618657
     async fn test_unary_operator_not_succeeds() {
         let ast = r#"
 fn returnTrue() { return !false }
