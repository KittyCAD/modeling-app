use std::collections::HashMap;

use anyhow::Result;
use schemars::JsonSchema;
use serde::Serialize;

use super::{memory::EnvironmentRef, MetaSettings};
use crate::{
    errors::KclErrorDetails,
    execution::{
        types::{NumericType, PrimitiveType, RuntimeType},
        ExecState, ExecutorContext, Face, Helix, ImportedGeometry, Metadata, Plane, Sketch, Solid, TagIdentifier,
    },
    parsing::ast::types::{
        DefaultParamVal, FunctionExpression, KclNone, Literal, LiteralValue, Node, TagDeclarator, TagNode,
    },
    std::{args::Arg, StdFnProps},
    CompilationError, KclError, ModuleId, SourceRange,
};

pub type KclObjectFields = HashMap<String, KclValue>;

/// Any KCL value.
#[derive(Debug, Clone, Serialize, PartialEq, ts_rs::TS, JsonSchema)]
#[ts(export)]
#[serde(tag = "type")]
pub enum KclValue {
    Uuid {
        value: ::uuid::Uuid,
        #[serde(skip)]
        meta: Vec<Metadata>,
    },
    Bool {
        value: bool,
        #[serde(skip)]
        meta: Vec<Metadata>,
    },
    Number {
        value: f64,
        ty: NumericType,
        #[serde(skip)]
        meta: Vec<Metadata>,
    },
    String {
        value: String,
        #[serde(skip)]
        meta: Vec<Metadata>,
    },
    MixedArray {
        value: Vec<KclValue>,
        #[serde(skip)]
        meta: Vec<Metadata>,
    },
    // An array where all values have a shared type (not necessarily the same principal type).
    HomArray {
        value: Vec<KclValue>,
        // The type of values, not the array type.
        #[serde(skip)]
        ty: RuntimeType,
    },
    Object {
        value: KclObjectFields,
        #[serde(skip)]
        meta: Vec<Metadata>,
    },
    TagIdentifier(Box<TagIdentifier>),
    TagDeclarator(crate::parsing::ast::types::BoxNode<TagDeclarator>),
    Plane {
        value: Box<Plane>,
    },
    Face {
        value: Box<Face>,
    },
    Sketch {
        value: Box<Sketch>,
    },
    Solid {
        value: Box<Solid>,
    },
    Helix {
        value: Box<Helix>,
    },
    ImportedGeometry(ImportedGeometry),
    #[ts(skip)]
    Function {
        #[serde(skip)]
        value: FunctionSource,
        #[serde(skip)]
        meta: Vec<Metadata>,
    },
    Module {
        value: ModuleId,
        #[serde(skip)]
        meta: Vec<Metadata>,
    },
    #[ts(skip)]
    Type {
        #[serde(skip)]
        value: TypeDef,
        #[serde(skip)]
        meta: Vec<Metadata>,
    },
    KclNone {
        value: KclNone,
        #[serde(skip)]
        meta: Vec<Metadata>,
    },
}

#[derive(Debug, Clone, PartialEq, Default)]
pub enum FunctionSource {
    #[default]
    None,
    Std {
        func: crate::std::StdFn,
        props: StdFnProps,
    },
    User {
        ast: crate::parsing::ast::types::BoxNode<FunctionExpression>,
        settings: MetaSettings,
        memory: EnvironmentRef,
    },
}

impl JsonSchema for FunctionSource {
    fn schema_name() -> String {
        "FunctionSource".to_owned()
    }

    fn json_schema(gen: &mut schemars::gen::SchemaGenerator) -> schemars::schema::Schema {
        // TODO: Actually generate a reasonable schema.
        gen.subschema_for::<()>()
    }
}

#[derive(Debug, Clone, PartialEq)]
pub enum TypeDef {
    RustRepr(PrimitiveType, StdFnProps),
    Alias(RuntimeType),
}

impl From<Vec<Sketch>> for KclValue {
    fn from(mut eg: Vec<Sketch>) -> Self {
        if eg.len() == 1 {
            KclValue::Sketch {
                value: Box::new(eg.pop().unwrap()),
            }
        } else {
            KclValue::HomArray {
                value: eg
                    .into_iter()
                    .map(|s| KclValue::Sketch { value: Box::new(s) })
                    .collect(),
                ty: RuntimeType::Primitive(PrimitiveType::Sketch),
            }
        }
    }
}

impl From<Vec<Solid>> for KclValue {
    fn from(mut eg: Vec<Solid>) -> Self {
        if eg.len() == 1 {
            KclValue::Solid {
                value: Box::new(eg.pop().unwrap()),
            }
        } else {
            KclValue::HomArray {
                value: eg.into_iter().map(|s| KclValue::Solid { value: Box::new(s) }).collect(),
                ty: RuntimeType::Primitive(PrimitiveType::Solid),
            }
        }
    }
}

impl From<KclValue> for Vec<SourceRange> {
    fn from(item: KclValue) -> Self {
        match item {
            KclValue::TagDeclarator(t) => vec![SourceRange::new(t.start, t.end, t.module_id)],
            KclValue::TagIdentifier(t) => to_vec_sr(&t.meta),
            KclValue::Solid { value } => to_vec_sr(&value.meta),
            KclValue::Sketch { value } => to_vec_sr(&value.meta),
            KclValue::Helix { value } => to_vec_sr(&value.meta),
            KclValue::ImportedGeometry(i) => to_vec_sr(&i.meta),
            KclValue::Function { meta, .. } => to_vec_sr(&meta),
            KclValue::Plane { value } => to_vec_sr(&value.meta),
            KclValue::Face { value } => to_vec_sr(&value.meta),
            KclValue::Bool { meta, .. } => to_vec_sr(&meta),
            KclValue::Number { meta, .. } => to_vec_sr(&meta),
            KclValue::String { meta, .. } => to_vec_sr(&meta),
            KclValue::MixedArray { meta, .. } => to_vec_sr(&meta),
            KclValue::HomArray { value, .. } => value.iter().flat_map(Into::<Vec<SourceRange>>::into).collect(),
            KclValue::Object { meta, .. } => to_vec_sr(&meta),
            KclValue::Module { meta, .. } => to_vec_sr(&meta),
            KclValue::Uuid { meta, .. } => to_vec_sr(&meta),
            KclValue::Type { meta, .. } => to_vec_sr(&meta),
            KclValue::KclNone { meta, .. } => to_vec_sr(&meta),
        }
    }
}

fn to_vec_sr(meta: &[Metadata]) -> Vec<SourceRange> {
    meta.iter().map(|m| m.source_range).collect()
}

impl From<&KclValue> for Vec<SourceRange> {
    fn from(item: &KclValue) -> Self {
        match item {
            KclValue::TagDeclarator(t) => vec![SourceRange::new(t.start, t.end, t.module_id)],
            KclValue::TagIdentifier(t) => to_vec_sr(&t.meta),
            KclValue::Solid { value } => to_vec_sr(&value.meta),
            KclValue::Sketch { value } => to_vec_sr(&value.meta),
            KclValue::Helix { value } => to_vec_sr(&value.meta),
            KclValue::ImportedGeometry(i) => to_vec_sr(&i.meta),
            KclValue::Function { meta, .. } => to_vec_sr(meta),
            KclValue::Plane { value } => to_vec_sr(&value.meta),
            KclValue::Face { value } => to_vec_sr(&value.meta),
            KclValue::Bool { meta, .. } => to_vec_sr(meta),
            KclValue::Number { meta, .. } => to_vec_sr(meta),
            KclValue::String { meta, .. } => to_vec_sr(meta),
            KclValue::Uuid { meta, .. } => to_vec_sr(meta),
            KclValue::MixedArray { meta, .. } => to_vec_sr(meta),
            KclValue::HomArray { value, .. } => value.iter().flat_map(Into::<Vec<SourceRange>>::into).collect(),
            KclValue::Object { meta, .. } => to_vec_sr(meta),
            KclValue::Module { meta, .. } => to_vec_sr(meta),
            KclValue::KclNone { meta, .. } => to_vec_sr(meta),
            KclValue::Type { meta, .. } => to_vec_sr(meta),
        }
    }
}

impl From<&KclValue> for SourceRange {
    fn from(item: &KclValue) -> Self {
        let v: Vec<_> = item.into();
        v.into_iter().next().unwrap_or_default()
    }
}

impl KclValue {
    pub(crate) fn metadata(&self) -> Vec<Metadata> {
        match self {
            KclValue::Uuid { value: _, meta } => meta.clone(),
            KclValue::Bool { value: _, meta } => meta.clone(),
            KclValue::Number { meta, .. } => meta.clone(),
            KclValue::String { value: _, meta } => meta.clone(),
            KclValue::MixedArray { value: _, meta } => meta.clone(),
            KclValue::HomArray { value, .. } => value.iter().flat_map(|v| v.metadata()).collect(),
            KclValue::Object { value: _, meta } => meta.clone(),
            KclValue::TagIdentifier(x) => x.meta.clone(),
            KclValue::TagDeclarator(x) => vec![x.metadata()],
            KclValue::Plane { value } => value.meta.clone(),
            KclValue::Face { value } => value.meta.clone(),
            KclValue::Sketch { value } => value.meta.clone(),
            KclValue::Solid { value } => value.meta.clone(),
            KclValue::Helix { value } => value.meta.clone(),
            KclValue::ImportedGeometry(x) => x.meta.clone(),
            KclValue::Function { meta, .. } => meta.clone(),
            KclValue::Module { meta, .. } => meta.clone(),
            KclValue::KclNone { meta, .. } => meta.clone(),
            KclValue::Type { meta, .. } => meta.clone(),
        }
    }

    pub(crate) fn function_def_source_range(&self) -> Option<SourceRange> {
        let KclValue::Function {
            value: FunctionSource::User { ast, .. },
            ..
        } = self
        else {
            return None;
        };
        // TODO: It would be nice if we could extract the source range starting
        // at the fn, but that's the variable declaration.
        Some(ast.as_source_range())
    }

    #[allow(unused)]
    pub(crate) fn none() -> Self {
        Self::KclNone {
            value: Default::default(),
            meta: Default::default(),
        }
    }

    /// Human readable type name used in error messages.  Should not be relied
    /// on for program logic.
    pub(crate) fn human_friendly_type(&self) -> &'static str {
        match self {
            KclValue::Uuid { .. } => "Unique ID (uuid)",
            KclValue::TagDeclarator(_) => "TagDeclarator",
            KclValue::TagIdentifier(_) => "TagIdentifier",
            KclValue::Solid { .. } => "Solid",
            KclValue::Sketch { .. } => "Sketch",
            KclValue::Helix { .. } => "Helix",
            KclValue::ImportedGeometry(_) => "ImportedGeometry",
            KclValue::Function { .. } => "Function",
            KclValue::Plane { .. } => "Plane",
            KclValue::Face { .. } => "Face",
            KclValue::Bool { .. } => "boolean (true/false value)",
            KclValue::Number { .. } => "number",
            KclValue::String { .. } => "string (text)",
            KclValue::MixedArray { .. } => "array (list)",
            KclValue::HomArray { .. } => "array (list)",
            KclValue::Object { .. } => "object",
            KclValue::Module { .. } => "module",
            KclValue::Type { .. } => "type",
            KclValue::KclNone { .. } => "None",
        }
    }

    pub(crate) fn from_literal(literal: Node<Literal>, settings: &MetaSettings) -> Self {
        let meta = vec![literal.metadata()];
        match literal.inner.value {
            LiteralValue::Number { value, suffix } => KclValue::Number {
                value,
                meta,
                ty: NumericType::from_parsed(suffix, settings),
            },
            LiteralValue::String(value) => KclValue::String { value, meta },
            LiteralValue::Bool(value) => KclValue::Bool { value, meta },
        }
    }

    pub(crate) fn from_default_param(param: DefaultParamVal, settings: &MetaSettings) -> Self {
        match param {
            DefaultParamVal::Literal(lit) => Self::from_literal(lit, settings),
            DefaultParamVal::KclNone(none) => KclValue::KclNone {
                value: none,
                meta: Default::default(),
            },
        }
    }

    pub(crate) fn map_env_ref(&self, old_env: usize, new_env: usize) -> Self {
        let mut result = self.clone();
        if let KclValue::Function {
            value: FunctionSource::User { ref mut memory, .. },
            ..
        } = result
        {
            memory.replace_env(old_env, new_env);
        }
        result
    }

    /// Put the number into a KCL value.
    pub const fn from_number(f: f64, meta: Vec<Metadata>) -> Self {
        Self::Number {
            value: f,
            meta,
            ty: NumericType::Unknown,
        }
    }

    pub const fn from_number_with_type(f: f64, ty: NumericType, meta: Vec<Metadata>) -> Self {
        Self::Number { value: f, meta, ty }
    }

    /// Put the point into a KCL value.
    pub fn from_point2d(p: [f64; 2], ty: NumericType, meta: Vec<Metadata>) -> Self {
        Self::MixedArray {
            value: vec![
                Self::Number {
                    value: p[0],
                    meta: meta.clone(),
                    ty: ty.clone(),
                },
                Self::Number {
                    value: p[1],
                    meta: meta.clone(),
                    ty,
                },
            ],
            meta,
        }
    }

    pub(crate) fn as_usize(&self) -> Option<usize> {
        match self {
            KclValue::Number { value, .. } => crate::try_f64_to_usize(*value),
            _ => None,
        }
    }

    pub fn as_int(&self) -> Option<i64> {
        match self {
            KclValue::Number { value, .. } => crate::try_f64_to_i64(*value),
            _ => None,
        }
    }

    pub fn as_object(&self) -> Option<&KclObjectFields> {
        if let KclValue::Object { value, meta: _ } = &self {
            Some(value)
        } else {
            None
        }
    }

    pub fn into_object(self) -> Option<KclObjectFields> {
        if let KclValue::Object { value, meta: _ } = self {
            Some(value)
        } else {
            None
        }
    }

    pub fn as_str(&self) -> Option<&str> {
        if let KclValue::String { value, meta: _ } = &self {
            Some(value)
        } else {
            None
        }
    }

    pub fn as_array(&self) -> Option<&[KclValue]> {
        if let KclValue::MixedArray { value, meta: _ } = &self {
            Some(value)
        } else {
            None
        }
    }

    pub fn as_point2d(&self) -> Option<[f64; 2]> {
        let arr = self.as_array()?;
        if arr.len() != 2 {
            return None;
        }
        let x = arr[0].as_f64()?;
        let y = arr[1].as_f64()?;
        Some([x, y])
    }

    pub fn as_uuid(&self) -> Option<uuid::Uuid> {
        if let KclValue::Uuid { value, meta: _ } = &self {
            Some(*value)
        } else {
            None
        }
    }

    pub fn as_plane(&self) -> Option<&Plane> {
        if let KclValue::Plane { value } = &self {
            Some(value)
        } else {
            None
        }
    }

    pub fn as_solid(&self) -> Option<&Solid> {
        if let KclValue::Solid { value } = &self {
            Some(value)
        } else {
            None
        }
    }

    pub fn as_sketch(&self) -> Option<&Sketch> {
        if let KclValue::Sketch { value } = self {
            Some(value)
        } else {
            None
        }
    }

    pub fn as_mut_sketch(&mut self) -> Option<&mut Sketch> {
        if let KclValue::Sketch { value } = self {
            Some(value)
        } else {
            None
        }
    }

    pub fn as_mut_tag(&mut self) -> Option<&mut TagIdentifier> {
        if let KclValue::TagIdentifier(value) = self {
            Some(value)
        } else {
            None
        }
    }
    pub fn as_f64(&self) -> Option<f64> {
        if let KclValue::Number { value, .. } = &self {
            Some(*value)
        } else {
            None
        }
    }

    pub fn as_bool(&self) -> Option<bool> {
        if let KclValue::Bool { value, meta: _ } = &self {
            Some(*value)
        } else {
            None
        }
    }

    /// If this value fits in a u32, return it.
    pub fn get_u32(&self, source_ranges: Vec<SourceRange>) -> Result<u32, KclError> {
        let u = self.as_int().and_then(|n| u64::try_from(n).ok()).ok_or_else(|| {
            KclError::Semantic(KclErrorDetails {
                message: "Expected an integer >= 0".to_owned(),
                source_ranges: source_ranges.clone(),
            })
        })?;
        u32::try_from(u).map_err(|_| {
            KclError::Semantic(KclErrorDetails {
                message: "Number was too big".to_owned(),
                source_ranges,
            })
        })
    }

    /// If this value is of type function, return it.
    pub fn get_function(&self) -> Option<&FunctionSource> {
        match self {
            KclValue::Function { value, .. } => Some(value),
            _ => None,
        }
    }

    /// Get a tag identifier from a memory item.
    pub fn get_tag_identifier(&self) -> Result<TagIdentifier, KclError> {
        match self {
            KclValue::TagIdentifier(t) => Ok(*t.clone()),
            _ => Err(KclError::Semantic(KclErrorDetails {
                message: format!("Not a tag identifier: {:?}", self),
                source_ranges: self.clone().into(),
            })),
        }
    }

    /// Get a tag declarator from a memory item.
    pub fn get_tag_declarator(&self) -> Result<TagNode, KclError> {
        match self {
            KclValue::TagDeclarator(t) => Ok((**t).clone()),
            _ => Err(KclError::Semantic(KclErrorDetails {
                message: format!("Not a tag declarator: {:?}", self),
                source_ranges: self.clone().into(),
            })),
        }
    }

    /// If this KCL value is a bool, retrieve it.
    pub fn get_bool(&self) -> Result<bool, KclError> {
        let Self::Bool { value: b, .. } = self else {
            return Err(KclError::Type(KclErrorDetails {
                source_ranges: self.into(),
                message: format!("Expected bool, found {}", self.human_friendly_type()),
            }));
        };
        Ok(*b)
    }

    /// If this memory item is a function, call it with the given arguments, return its val as Ok.
    /// If it's not a function, return Err.
    pub async fn call_fn(
        &self,
        args: Vec<Arg>,
        exec_state: &mut ExecState,
        ctx: ExecutorContext,
        source_range: SourceRange,
    ) -> Result<Option<KclValue>, KclError> {
        match self {
            KclValue::Function {
                value: FunctionSource::Std { func, props },
                ..
            } => {
                if props.deprecated {
                    exec_state.warn(CompilationError::err(
                        source_range,
                        format!(
                            "`{}` is deprecated, see the docs for a recommended replacement",
                            props.name
                        ),
                    ));
                }
                exec_state.mut_stack().push_new_env_for_rust_call();
                let args = crate::std::Args::new(
                    args,
                    source_range,
                    ctx.clone(),
                    exec_state
                        .mod_local
                        .pipe_value
                        .clone()
                        .map(|v| Arg::new(v, source_range)),
                );
                let result = func(exec_state, args).await.map(Some);
                exec_state.mut_stack().pop_env();
                result
            }
            KclValue::Function {
                value: FunctionSource::User { ast, memory, .. },
                ..
            } => crate::execution::exec_ast::call_user_defined_function(args, *memory, ast, exec_state, &ctx).await,
            _ => Err(KclError::Semantic(KclErrorDetails {
                message: "cannot call this because it isn't a function".to_string(),
                source_ranges: vec![source_range],
            })),
        }
    }

    /// If this is a function, call it by applying keyword arguments.
    /// If it's not a function, returns an error.
    pub async fn call_fn_kw(
        &self,
        args: crate::std::Args,
        exec_state: &mut ExecState,
        ctx: ExecutorContext,
        callsite: SourceRange,
    ) -> Result<Option<KclValue>, KclError> {
        match self {
            KclValue::Function {
                value: FunctionSource::Std { func: _, props },
                ..
            } => {
                if props.deprecated {
                    exec_state.warn(CompilationError::err(
                        callsite,
                        format!(
                            "`{}` is deprecated, see the docs for a recommended replacement",
                            props.name
                        ),
                    ));
                }
                todo!("Implement KCL stdlib fns with keyword args");
            }
            KclValue::Function {
                value: FunctionSource::User { ast, memory, .. },
                ..
            } => {
                crate::execution::exec_ast::call_user_defined_function_kw(args.kw_args, *memory, ast, exec_state, &ctx)
                    .await
            }
            _ => Err(KclError::Semantic(KclErrorDetails {
                message: "cannot call this because it isn't a function".to_string(),
                source_ranges: vec![callsite],
            })),
        }
    }

    pub fn value_str(&self) -> Option<String> {
        match self {
            KclValue::Bool { value, .. } => Some(format!("{value}")),
            KclValue::Number { value, .. } => Some(format!("{value}")),
            KclValue::String { value, .. } => Some(format!("'{value}'")),
            KclValue::Uuid { value, .. } => Some(format!("{value}")),
            KclValue::TagDeclarator(tag) => Some(format!("${}", tag.name)),
            KclValue::TagIdentifier(tag) => Some(format!("${}", tag.value)),
            // TODO better Array and Object stringification
            KclValue::MixedArray { .. } => Some("[...]".to_owned()),
            KclValue::HomArray { .. } => Some("[...]".to_owned()),
            KclValue::Object { .. } => Some("{ ... }".to_owned()),
            KclValue::Module { .. }
            | KclValue::Solid { .. }
            | KclValue::Sketch { .. }
            | KclValue::Helix { .. }
            | KclValue::ImportedGeometry(_)
            | KclValue::Function { .. }
            | KclValue::Plane { .. }
            | KclValue::Face { .. }
            | KclValue::KclNone { .. }
            | KclValue::Type { .. } => None,
        }
    }
<<<<<<< HEAD
}

#[derive(Debug, Clone, PartialEq)]
pub enum RuntimeType {
    Primitive(PrimitiveType),
    Array(PrimitiveType, ArrayLen),
    Union(Vec<RuntimeType>),
    Tuple(Vec<PrimitiveType>),
    Object(Vec<(String, RuntimeType)>),
}

impl RuntimeType {
    pub fn from_parsed(
        value: Type,
        exec_state: &mut ExecState,
        source_range: SourceRange,
    ) -> Result<Option<Self>, CompilationError> {
        Ok(match value {
            Type::Primitive(pt) => {
                PrimitiveType::from_parsed(pt, exec_state, source_range)?.map(RuntimeType::Primitive)
            }
            Type::Array(pt) => {
                PrimitiveType::from_parsed(pt, exec_state, source_range)?.map(|t| RuntimeType::Array(t, ArrayLen::None))
            }
            Type::Object { properties } => properties
                .into_iter()
                .map(|p| {
                    let pt = match p.type_ {
                        Some(t) => t,
                        None => return Ok(None),
                    };
                    Ok(RuntimeType::from_parsed(pt.inner, exec_state, source_range)?
                        .map(|ty| (p.identifier.inner.name, ty)))
                })
                .collect::<Result<Option<Vec<_>>, CompilationError>>()?
                .map(RuntimeType::Object),
        })
    }

    pub fn human_friendly_type(&self) -> String {
        match self {
            RuntimeType::Primitive(ty) => ty.to_string(),
            RuntimeType::Array(ty, ArrayLen::None) => format!("an array of {}", ty.display_multiple()),
            RuntimeType::Array(ty, ArrayLen::NonEmpty) => format!("one or more {}", ty.display_multiple()),
            RuntimeType::Array(ty, ArrayLen::Known(n)) => format!("an array of {n} {}", ty.display_multiple()),
            RuntimeType::Union(tys) => tys
                .iter()
                .map(Self::human_friendly_type)
                .collect::<Vec<_>>()
                .join(" or "),
            RuntimeType::Tuple(tys) => format!(
                "an array with values of types ({})",
                tys.iter().map(PrimitiveType::to_string).collect::<Vec<_>>().join(", ")
            ),
            RuntimeType::Object(_) => format!("an object with fields {}", self),
        }
    }

    // Subtype with no coercion, including refining numeric types.
    fn subtype(&self, sup: &RuntimeType) -> bool {
        use RuntimeType::*;

        match (self, sup) {
            (Primitive(t1), Primitive(t2)) => t1 == t2,
            // TODO arrays could be covariant
            (Array(t1, l1), Array(t2, l2)) => t1 == t2 && l1.subtype(*l2),
            (Tuple(t1), Tuple(t2)) => t1 == t2,
            (Tuple(t1), Array(t2, l2)) => (l2.satisfied(t1.len())) && t1.iter().all(|t| t == t2),
            (Union(ts1), Union(ts2)) => ts1.iter().all(|t| ts2.contains(t)),
            (t1, Union(ts2)) => ts2.contains(t1),
            // TODO record subtyping - subtype can be larger, fields can be covariant.
            (Object(t1), Object(t2)) => t1 == t2,
            _ => false,
        }
    }

    fn primitive(self) -> Option<PrimitiveType> {
        match self {
            RuntimeType::Primitive(t) => Some(t),
            _ => None,
        }
    }
}

impl fmt::Display for RuntimeType {
    fn fmt(&self, f: &mut fmt::Formatter<'_>) -> fmt::Result {
        match self {
            RuntimeType::Primitive(t) => t.fmt(f),
            RuntimeType::Array(t, l) => match l {
                ArrayLen::None => write!(f, "[{t}]"),
                ArrayLen::NonEmpty => write!(f, "[{t}; 1+]"),
                ArrayLen::Known(n) => write!(f, "[{t}; {n}]"),
            },
            RuntimeType::Tuple(ts) => write!(
                f,
                "[{}]",
                ts.iter().map(|t| t.to_string()).collect::<Vec<_>>().join(", ")
            ),
            RuntimeType::Union(ts) => write!(
                f,
                "{}",
                ts.iter().map(|t| t.to_string()).collect::<Vec<_>>().join(" | ")
            ),
            RuntimeType::Object(items) => write!(
                f,
                "{{ {} }}",
                items
                    .iter()
                    .map(|(n, t)| format!("{n}: {t}"))
                    .collect::<Vec<_>>()
                    .join(", ")
            ),
        }
    }
}

#[derive(Debug, Clone, Copy, PartialEq)]
pub enum ArrayLen {
    None,
    NonEmpty,
    Known(usize),
}

impl ArrayLen {
    pub fn subtype(self, other: ArrayLen) -> bool {
        match (self, other) {
            (_, ArrayLen::None) => true,
            (ArrayLen::NonEmpty, ArrayLen::NonEmpty) => true,
            (ArrayLen::Known(size), ArrayLen::NonEmpty) if size > 0 => true,
            (ArrayLen::Known(s1), ArrayLen::Known(s2)) if s1 == s2 => true,
            _ => false,
        }
    }

    /// True if the length constraint is satisfied by the supplied length.
    fn satisfied(self, len: usize) -> bool {
        match self {
            ArrayLen::None => true,
            ArrayLen::NonEmpty => len > 0,
            ArrayLen::Known(s) => len == s,
        }
    }
}

#[derive(Debug, Clone, PartialEq)]
pub enum PrimitiveType {
    Number(NumericType),
    String,
    Boolean,
    Sketch,
    Solid,
    Plane,
    ImportedGeometry,
}

impl PrimitiveType {
    fn from_parsed(
        value: AstPrimitiveType,
        exec_state: &mut ExecState,
        source_range: SourceRange,
    ) -> Result<Option<Self>, CompilationError> {
        Ok(match value {
            AstPrimitiveType::String => Some(PrimitiveType::String),
            AstPrimitiveType::Boolean => Some(PrimitiveType::Boolean),
            AstPrimitiveType::Number(suffix) => Some(PrimitiveType::Number(NumericType::from_parsed(
                suffix,
                &exec_state.mod_local.settings,
            ))),
            AstPrimitiveType::Named(name) => {
                let ty_val = exec_state
                    .stack()
                    .get(&format!("{}{}", memory::TYPE_PREFIX, name.name), source_range)
                    .map_err(|_| CompilationError::err(source_range, format!("Unknown type: {}", name.name)))?;

                let (ty, _) = match ty_val {
                    KclValue::Type { value: Some(ty), .. } => ty,
                    _ => unreachable!(),
                };

                Some(ty.clone())
            }
            _ => None,
        })
    }

    fn display_multiple(&self) -> String {
        match self {
            PrimitiveType::Number(NumericType::Known(unit)) => format!("numbers({unit})"),
            PrimitiveType::Number(_) => "numbers".to_owned(),
            PrimitiveType::String => "strings".to_owned(),
            PrimitiveType::Boolean => "bools".to_owned(),
            PrimitiveType::Sketch => "Sketches".to_owned(),
            PrimitiveType::Solid => "Solids".to_owned(),
            PrimitiveType::Plane => "Planes".to_owned(),
            PrimitiveType::ImportedGeometry => "imported geometries".to_owned(),
        }
    }
}

impl fmt::Display for PrimitiveType {
    fn fmt(&self, f: &mut fmt::Formatter<'_>) -> fmt::Result {
        match self {
            PrimitiveType::Number(NumericType::Known(unit)) => write!(f, "number({unit})"),
            PrimitiveType::Number(_) => write!(f, "number"),
            PrimitiveType::String => write!(f, "string"),
            PrimitiveType::Boolean => write!(f, "bool"),
            PrimitiveType::Sketch => write!(f, "Sketch"),
            PrimitiveType::Solid => write!(f, "Solid"),
            PrimitiveType::Plane => write!(f, "Plane"),
            PrimitiveType::ImportedGeometry => write!(f, "imported geometry"),
        }
    }
}

#[derive(Debug, Clone, Deserialize, Serialize, PartialEq, ts_rs::TS, JsonSchema)]
#[ts(export)]
#[serde(tag = "type")]
pub enum NumericType {
    // Specified by the user (directly or indirectly)
    Known(UnitType),
    // Unspecified, using defaults
    Default { len: UnitLen, angle: UnitAngle },
    // Exceeded the ability of the type system to track.
    Unknown,
    // Type info has been explicitly cast away.
    Any,
}

impl NumericType {
    pub fn count() -> Self {
        NumericType::Known(UnitType::Count)
    }

    /// Combine two types when we expect them to be equal.
    pub fn combine_eq(self, other: &NumericType) -> NumericType {
        if &self == other {
            self
        } else {
            NumericType::Unknown
        }
    }

    /// Combine n types when we expect them to be equal.
    ///
    /// Precondition: tys.len() > 0
    pub fn combine_n_eq(tys: &[NumericType]) -> NumericType {
        let ty0 = tys[0].clone();
        for t in &tys[1..] {
            if t != &ty0 {
                return NumericType::Unknown;
            }
        }
        ty0
    }

    /// Combine two types in addition-like operations.
    pub fn combine_add(a: NumericType, b: NumericType) -> NumericType {
        if a == b {
            return a;
        }
        NumericType::Unknown
    }

    /// Combine two types in multiplication-like operations.
    pub fn combine_mul(a: NumericType, b: NumericType) -> NumericType {
        if a == NumericType::count() {
            return b;
        }
        if b == NumericType::count() {
            return a;
        }
        NumericType::Unknown
    }

    /// Combine two types in division-like operations.
    pub fn combine_div(a: NumericType, b: NumericType) -> NumericType {
        if b == NumericType::count() {
            return a;
        }
        NumericType::Unknown
    }

    pub fn from_parsed(suffix: NumericSuffix, settings: &super::MetaSettings) -> Self {
        match suffix {
            NumericSuffix::None => NumericType::Default {
                len: settings.default_length_units,
                angle: settings.default_angle_units,
            },
            NumericSuffix::Count => NumericType::Known(UnitType::Count),
            NumericSuffix::Mm => NumericType::Known(UnitType::Length(UnitLen::Mm)),
            NumericSuffix::Cm => NumericType::Known(UnitType::Length(UnitLen::Cm)),
            NumericSuffix::M => NumericType::Known(UnitType::Length(UnitLen::M)),
            NumericSuffix::Inch => NumericType::Known(UnitType::Length(UnitLen::Inches)),
            NumericSuffix::Ft => NumericType::Known(UnitType::Length(UnitLen::Feet)),
            NumericSuffix::Yd => NumericType::Known(UnitType::Length(UnitLen::Yards)),
            NumericSuffix::Deg => NumericType::Known(UnitType::Angle(UnitAngle::Degrees)),
            NumericSuffix::Rad => NumericType::Known(UnitType::Angle(UnitAngle::Radians)),
        }
    }
}

impl From<UnitLen> for NumericType {
    fn from(value: UnitLen) -> Self {
        NumericType::Known(UnitType::Length(value))
    }
}

impl From<UnitAngle> for NumericType {
    fn from(value: UnitAngle) -> Self {
        NumericType::Known(UnitType::Angle(value))
    }
}

#[derive(Debug, Clone, Copy, Deserialize, Serialize, PartialEq, Eq, ts_rs::TS, JsonSchema)]
#[ts(export)]
#[serde(tag = "type")]
pub enum UnitType {
    Count,
    Length(UnitLen),
    Angle(UnitAngle),
}

impl std::fmt::Display for UnitType {
    fn fmt(&self, f: &mut std::fmt::Formatter<'_>) -> std::fmt::Result {
        match self {
            UnitType::Count => write!(f, "_"),
            UnitType::Length(l) => l.fmt(f),
            UnitType::Angle(a) => a.fmt(f),
        }
    }
}

// TODO called UnitLen so as not to clash with UnitLength in settings)
/// A unit of length.
#[derive(Debug, Default, Clone, Copy, Deserialize, Serialize, PartialEq, Eq, ts_rs::TS, JsonSchema)]
#[ts(export)]
#[serde(tag = "type")]
pub enum UnitLen {
    #[default]
    Mm,
    Cm,
    M,
    Inches,
    Feet,
    Yards,
}

impl std::fmt::Display for UnitLen {
    fn fmt(&self, f: &mut std::fmt::Formatter<'_>) -> std::fmt::Result {
        match self {
            UnitLen::Mm => write!(f, "mm"),
            UnitLen::Cm => write!(f, "cm"),
            UnitLen::M => write!(f, "m"),
            UnitLen::Inches => write!(f, "in"),
            UnitLen::Feet => write!(f, "ft"),
            UnitLen::Yards => write!(f, "yd"),
        }
    }
}

impl TryFrom<NumericSuffix> for UnitLen {
    type Error = ();

    fn try_from(suffix: NumericSuffix) -> std::result::Result<Self, Self::Error> {
        match suffix {
            NumericSuffix::Mm => Ok(Self::Mm),
            NumericSuffix::Cm => Ok(Self::Cm),
            NumericSuffix::M => Ok(Self::M),
            NumericSuffix::Inch => Ok(Self::Inches),
            NumericSuffix::Ft => Ok(Self::Feet),
            NumericSuffix::Yd => Ok(Self::Yards),
            _ => Err(()),
        }
    }
}

impl From<crate::UnitLength> for UnitLen {
    fn from(unit: crate::UnitLength) -> Self {
        match unit {
            crate::UnitLength::Cm => UnitLen::Cm,
            crate::UnitLength::Ft => UnitLen::Feet,
            crate::UnitLength::In => UnitLen::Inches,
            crate::UnitLength::M => UnitLen::M,
            crate::UnitLength::Mm => UnitLen::Mm,
            crate::UnitLength::Yd => UnitLen::Yards,
        }
    }
}

impl From<UnitLen> for crate::UnitLength {
    fn from(unit: UnitLen) -> Self {
        match unit {
            UnitLen::Cm => crate::UnitLength::Cm,
            UnitLen::Feet => crate::UnitLength::Ft,
            UnitLen::Inches => crate::UnitLength::In,
            UnitLen::M => crate::UnitLength::M,
            UnitLen::Mm => crate::UnitLength::Mm,
            UnitLen::Yards => crate::UnitLength::Yd,
        }
    }
}

impl From<UnitLen> for kittycad_modeling_cmds::units::UnitLength {
    fn from(unit: UnitLen) -> Self {
        match unit {
            UnitLen::Cm => kittycad_modeling_cmds::units::UnitLength::Centimeters,
            UnitLen::Feet => kittycad_modeling_cmds::units::UnitLength::Feet,
            UnitLen::Inches => kittycad_modeling_cmds::units::UnitLength::Inches,
            UnitLen::M => kittycad_modeling_cmds::units::UnitLength::Meters,
            UnitLen::Mm => kittycad_modeling_cmds::units::UnitLength::Millimeters,
            UnitLen::Yards => kittycad_modeling_cmds::units::UnitLength::Yards,
        }
    }
}

/// A unit of angle.
#[derive(Debug, Default, Clone, Copy, Deserialize, Serialize, PartialEq, Eq, ts_rs::TS, JsonSchema)]
#[ts(export)]
#[serde(tag = "type")]
pub enum UnitAngle {
    #[default]
    Degrees,
    Radians,
}

impl std::fmt::Display for UnitAngle {
    fn fmt(&self, f: &mut std::fmt::Formatter<'_>) -> std::fmt::Result {
        match self {
            UnitAngle::Degrees => write!(f, "deg"),
            UnitAngle::Radians => write!(f, "rad"),
        }
    }
}

impl TryFrom<NumericSuffix> for UnitAngle {
    type Error = ();

    fn try_from(suffix: NumericSuffix) -> std::result::Result<Self, Self::Error> {
        match suffix {
            NumericSuffix::Deg => Ok(Self::Degrees),
            NumericSuffix::Rad => Ok(Self::Radians),
            _ => Err(()),
        }
    }
=======
>>>>>>> bc6c40c1
}<|MERGE_RESOLUTION|>--- conflicted
+++ resolved
@@ -662,451 +662,4 @@
             | KclValue::Type { .. } => None,
         }
     }
-<<<<<<< HEAD
-}
-
-#[derive(Debug, Clone, PartialEq)]
-pub enum RuntimeType {
-    Primitive(PrimitiveType),
-    Array(PrimitiveType, ArrayLen),
-    Union(Vec<RuntimeType>),
-    Tuple(Vec<PrimitiveType>),
-    Object(Vec<(String, RuntimeType)>),
-}
-
-impl RuntimeType {
-    pub fn from_parsed(
-        value: Type,
-        exec_state: &mut ExecState,
-        source_range: SourceRange,
-    ) -> Result<Option<Self>, CompilationError> {
-        Ok(match value {
-            Type::Primitive(pt) => {
-                PrimitiveType::from_parsed(pt, exec_state, source_range)?.map(RuntimeType::Primitive)
-            }
-            Type::Array(pt) => {
-                PrimitiveType::from_parsed(pt, exec_state, source_range)?.map(|t| RuntimeType::Array(t, ArrayLen::None))
-            }
-            Type::Object { properties } => properties
-                .into_iter()
-                .map(|p| {
-                    let pt = match p.type_ {
-                        Some(t) => t,
-                        None => return Ok(None),
-                    };
-                    Ok(RuntimeType::from_parsed(pt.inner, exec_state, source_range)?
-                        .map(|ty| (p.identifier.inner.name, ty)))
-                })
-                .collect::<Result<Option<Vec<_>>, CompilationError>>()?
-                .map(RuntimeType::Object),
-        })
-    }
-
-    pub fn human_friendly_type(&self) -> String {
-        match self {
-            RuntimeType::Primitive(ty) => ty.to_string(),
-            RuntimeType::Array(ty, ArrayLen::None) => format!("an array of {}", ty.display_multiple()),
-            RuntimeType::Array(ty, ArrayLen::NonEmpty) => format!("one or more {}", ty.display_multiple()),
-            RuntimeType::Array(ty, ArrayLen::Known(n)) => format!("an array of {n} {}", ty.display_multiple()),
-            RuntimeType::Union(tys) => tys
-                .iter()
-                .map(Self::human_friendly_type)
-                .collect::<Vec<_>>()
-                .join(" or "),
-            RuntimeType::Tuple(tys) => format!(
-                "an array with values of types ({})",
-                tys.iter().map(PrimitiveType::to_string).collect::<Vec<_>>().join(", ")
-            ),
-            RuntimeType::Object(_) => format!("an object with fields {}", self),
-        }
-    }
-
-    // Subtype with no coercion, including refining numeric types.
-    fn subtype(&self, sup: &RuntimeType) -> bool {
-        use RuntimeType::*;
-
-        match (self, sup) {
-            (Primitive(t1), Primitive(t2)) => t1 == t2,
-            // TODO arrays could be covariant
-            (Array(t1, l1), Array(t2, l2)) => t1 == t2 && l1.subtype(*l2),
-            (Tuple(t1), Tuple(t2)) => t1 == t2,
-            (Tuple(t1), Array(t2, l2)) => (l2.satisfied(t1.len())) && t1.iter().all(|t| t == t2),
-            (Union(ts1), Union(ts2)) => ts1.iter().all(|t| ts2.contains(t)),
-            (t1, Union(ts2)) => ts2.contains(t1),
-            // TODO record subtyping - subtype can be larger, fields can be covariant.
-            (Object(t1), Object(t2)) => t1 == t2,
-            _ => false,
-        }
-    }
-
-    fn primitive(self) -> Option<PrimitiveType> {
-        match self {
-            RuntimeType::Primitive(t) => Some(t),
-            _ => None,
-        }
-    }
-}
-
-impl fmt::Display for RuntimeType {
-    fn fmt(&self, f: &mut fmt::Formatter<'_>) -> fmt::Result {
-        match self {
-            RuntimeType::Primitive(t) => t.fmt(f),
-            RuntimeType::Array(t, l) => match l {
-                ArrayLen::None => write!(f, "[{t}]"),
-                ArrayLen::NonEmpty => write!(f, "[{t}; 1+]"),
-                ArrayLen::Known(n) => write!(f, "[{t}; {n}]"),
-            },
-            RuntimeType::Tuple(ts) => write!(
-                f,
-                "[{}]",
-                ts.iter().map(|t| t.to_string()).collect::<Vec<_>>().join(", ")
-            ),
-            RuntimeType::Union(ts) => write!(
-                f,
-                "{}",
-                ts.iter().map(|t| t.to_string()).collect::<Vec<_>>().join(" | ")
-            ),
-            RuntimeType::Object(items) => write!(
-                f,
-                "{{ {} }}",
-                items
-                    .iter()
-                    .map(|(n, t)| format!("{n}: {t}"))
-                    .collect::<Vec<_>>()
-                    .join(", ")
-            ),
-        }
-    }
-}
-
-#[derive(Debug, Clone, Copy, PartialEq)]
-pub enum ArrayLen {
-    None,
-    NonEmpty,
-    Known(usize),
-}
-
-impl ArrayLen {
-    pub fn subtype(self, other: ArrayLen) -> bool {
-        match (self, other) {
-            (_, ArrayLen::None) => true,
-            (ArrayLen::NonEmpty, ArrayLen::NonEmpty) => true,
-            (ArrayLen::Known(size), ArrayLen::NonEmpty) if size > 0 => true,
-            (ArrayLen::Known(s1), ArrayLen::Known(s2)) if s1 == s2 => true,
-            _ => false,
-        }
-    }
-
-    /// True if the length constraint is satisfied by the supplied length.
-    fn satisfied(self, len: usize) -> bool {
-        match self {
-            ArrayLen::None => true,
-            ArrayLen::NonEmpty => len > 0,
-            ArrayLen::Known(s) => len == s,
-        }
-    }
-}
-
-#[derive(Debug, Clone, PartialEq)]
-pub enum PrimitiveType {
-    Number(NumericType),
-    String,
-    Boolean,
-    Sketch,
-    Solid,
-    Plane,
-    ImportedGeometry,
-}
-
-impl PrimitiveType {
-    fn from_parsed(
-        value: AstPrimitiveType,
-        exec_state: &mut ExecState,
-        source_range: SourceRange,
-    ) -> Result<Option<Self>, CompilationError> {
-        Ok(match value {
-            AstPrimitiveType::String => Some(PrimitiveType::String),
-            AstPrimitiveType::Boolean => Some(PrimitiveType::Boolean),
-            AstPrimitiveType::Number(suffix) => Some(PrimitiveType::Number(NumericType::from_parsed(
-                suffix,
-                &exec_state.mod_local.settings,
-            ))),
-            AstPrimitiveType::Named(name) => {
-                let ty_val = exec_state
-                    .stack()
-                    .get(&format!("{}{}", memory::TYPE_PREFIX, name.name), source_range)
-                    .map_err(|_| CompilationError::err(source_range, format!("Unknown type: {}", name.name)))?;
-
-                let (ty, _) = match ty_val {
-                    KclValue::Type { value: Some(ty), .. } => ty,
-                    _ => unreachable!(),
-                };
-
-                Some(ty.clone())
-            }
-            _ => None,
-        })
-    }
-
-    fn display_multiple(&self) -> String {
-        match self {
-            PrimitiveType::Number(NumericType::Known(unit)) => format!("numbers({unit})"),
-            PrimitiveType::Number(_) => "numbers".to_owned(),
-            PrimitiveType::String => "strings".to_owned(),
-            PrimitiveType::Boolean => "bools".to_owned(),
-            PrimitiveType::Sketch => "Sketches".to_owned(),
-            PrimitiveType::Solid => "Solids".to_owned(),
-            PrimitiveType::Plane => "Planes".to_owned(),
-            PrimitiveType::ImportedGeometry => "imported geometries".to_owned(),
-        }
-    }
-}
-
-impl fmt::Display for PrimitiveType {
-    fn fmt(&self, f: &mut fmt::Formatter<'_>) -> fmt::Result {
-        match self {
-            PrimitiveType::Number(NumericType::Known(unit)) => write!(f, "number({unit})"),
-            PrimitiveType::Number(_) => write!(f, "number"),
-            PrimitiveType::String => write!(f, "string"),
-            PrimitiveType::Boolean => write!(f, "bool"),
-            PrimitiveType::Sketch => write!(f, "Sketch"),
-            PrimitiveType::Solid => write!(f, "Solid"),
-            PrimitiveType::Plane => write!(f, "Plane"),
-            PrimitiveType::ImportedGeometry => write!(f, "imported geometry"),
-        }
-    }
-}
-
-#[derive(Debug, Clone, Deserialize, Serialize, PartialEq, ts_rs::TS, JsonSchema)]
-#[ts(export)]
-#[serde(tag = "type")]
-pub enum NumericType {
-    // Specified by the user (directly or indirectly)
-    Known(UnitType),
-    // Unspecified, using defaults
-    Default { len: UnitLen, angle: UnitAngle },
-    // Exceeded the ability of the type system to track.
-    Unknown,
-    // Type info has been explicitly cast away.
-    Any,
-}
-
-impl NumericType {
-    pub fn count() -> Self {
-        NumericType::Known(UnitType::Count)
-    }
-
-    /// Combine two types when we expect them to be equal.
-    pub fn combine_eq(self, other: &NumericType) -> NumericType {
-        if &self == other {
-            self
-        } else {
-            NumericType::Unknown
-        }
-    }
-
-    /// Combine n types when we expect them to be equal.
-    ///
-    /// Precondition: tys.len() > 0
-    pub fn combine_n_eq(tys: &[NumericType]) -> NumericType {
-        let ty0 = tys[0].clone();
-        for t in &tys[1..] {
-            if t != &ty0 {
-                return NumericType::Unknown;
-            }
-        }
-        ty0
-    }
-
-    /// Combine two types in addition-like operations.
-    pub fn combine_add(a: NumericType, b: NumericType) -> NumericType {
-        if a == b {
-            return a;
-        }
-        NumericType::Unknown
-    }
-
-    /// Combine two types in multiplication-like operations.
-    pub fn combine_mul(a: NumericType, b: NumericType) -> NumericType {
-        if a == NumericType::count() {
-            return b;
-        }
-        if b == NumericType::count() {
-            return a;
-        }
-        NumericType::Unknown
-    }
-
-    /// Combine two types in division-like operations.
-    pub fn combine_div(a: NumericType, b: NumericType) -> NumericType {
-        if b == NumericType::count() {
-            return a;
-        }
-        NumericType::Unknown
-    }
-
-    pub fn from_parsed(suffix: NumericSuffix, settings: &super::MetaSettings) -> Self {
-        match suffix {
-            NumericSuffix::None => NumericType::Default {
-                len: settings.default_length_units,
-                angle: settings.default_angle_units,
-            },
-            NumericSuffix::Count => NumericType::Known(UnitType::Count),
-            NumericSuffix::Mm => NumericType::Known(UnitType::Length(UnitLen::Mm)),
-            NumericSuffix::Cm => NumericType::Known(UnitType::Length(UnitLen::Cm)),
-            NumericSuffix::M => NumericType::Known(UnitType::Length(UnitLen::M)),
-            NumericSuffix::Inch => NumericType::Known(UnitType::Length(UnitLen::Inches)),
-            NumericSuffix::Ft => NumericType::Known(UnitType::Length(UnitLen::Feet)),
-            NumericSuffix::Yd => NumericType::Known(UnitType::Length(UnitLen::Yards)),
-            NumericSuffix::Deg => NumericType::Known(UnitType::Angle(UnitAngle::Degrees)),
-            NumericSuffix::Rad => NumericType::Known(UnitType::Angle(UnitAngle::Radians)),
-        }
-    }
-}
-
-impl From<UnitLen> for NumericType {
-    fn from(value: UnitLen) -> Self {
-        NumericType::Known(UnitType::Length(value))
-    }
-}
-
-impl From<UnitAngle> for NumericType {
-    fn from(value: UnitAngle) -> Self {
-        NumericType::Known(UnitType::Angle(value))
-    }
-}
-
-#[derive(Debug, Clone, Copy, Deserialize, Serialize, PartialEq, Eq, ts_rs::TS, JsonSchema)]
-#[ts(export)]
-#[serde(tag = "type")]
-pub enum UnitType {
-    Count,
-    Length(UnitLen),
-    Angle(UnitAngle),
-}
-
-impl std::fmt::Display for UnitType {
-    fn fmt(&self, f: &mut std::fmt::Formatter<'_>) -> std::fmt::Result {
-        match self {
-            UnitType::Count => write!(f, "_"),
-            UnitType::Length(l) => l.fmt(f),
-            UnitType::Angle(a) => a.fmt(f),
-        }
-    }
-}
-
-// TODO called UnitLen so as not to clash with UnitLength in settings)
-/// A unit of length.
-#[derive(Debug, Default, Clone, Copy, Deserialize, Serialize, PartialEq, Eq, ts_rs::TS, JsonSchema)]
-#[ts(export)]
-#[serde(tag = "type")]
-pub enum UnitLen {
-    #[default]
-    Mm,
-    Cm,
-    M,
-    Inches,
-    Feet,
-    Yards,
-}
-
-impl std::fmt::Display for UnitLen {
-    fn fmt(&self, f: &mut std::fmt::Formatter<'_>) -> std::fmt::Result {
-        match self {
-            UnitLen::Mm => write!(f, "mm"),
-            UnitLen::Cm => write!(f, "cm"),
-            UnitLen::M => write!(f, "m"),
-            UnitLen::Inches => write!(f, "in"),
-            UnitLen::Feet => write!(f, "ft"),
-            UnitLen::Yards => write!(f, "yd"),
-        }
-    }
-}
-
-impl TryFrom<NumericSuffix> for UnitLen {
-    type Error = ();
-
-    fn try_from(suffix: NumericSuffix) -> std::result::Result<Self, Self::Error> {
-        match suffix {
-            NumericSuffix::Mm => Ok(Self::Mm),
-            NumericSuffix::Cm => Ok(Self::Cm),
-            NumericSuffix::M => Ok(Self::M),
-            NumericSuffix::Inch => Ok(Self::Inches),
-            NumericSuffix::Ft => Ok(Self::Feet),
-            NumericSuffix::Yd => Ok(Self::Yards),
-            _ => Err(()),
-        }
-    }
-}
-
-impl From<crate::UnitLength> for UnitLen {
-    fn from(unit: crate::UnitLength) -> Self {
-        match unit {
-            crate::UnitLength::Cm => UnitLen::Cm,
-            crate::UnitLength::Ft => UnitLen::Feet,
-            crate::UnitLength::In => UnitLen::Inches,
-            crate::UnitLength::M => UnitLen::M,
-            crate::UnitLength::Mm => UnitLen::Mm,
-            crate::UnitLength::Yd => UnitLen::Yards,
-        }
-    }
-}
-
-impl From<UnitLen> for crate::UnitLength {
-    fn from(unit: UnitLen) -> Self {
-        match unit {
-            UnitLen::Cm => crate::UnitLength::Cm,
-            UnitLen::Feet => crate::UnitLength::Ft,
-            UnitLen::Inches => crate::UnitLength::In,
-            UnitLen::M => crate::UnitLength::M,
-            UnitLen::Mm => crate::UnitLength::Mm,
-            UnitLen::Yards => crate::UnitLength::Yd,
-        }
-    }
-}
-
-impl From<UnitLen> for kittycad_modeling_cmds::units::UnitLength {
-    fn from(unit: UnitLen) -> Self {
-        match unit {
-            UnitLen::Cm => kittycad_modeling_cmds::units::UnitLength::Centimeters,
-            UnitLen::Feet => kittycad_modeling_cmds::units::UnitLength::Feet,
-            UnitLen::Inches => kittycad_modeling_cmds::units::UnitLength::Inches,
-            UnitLen::M => kittycad_modeling_cmds::units::UnitLength::Meters,
-            UnitLen::Mm => kittycad_modeling_cmds::units::UnitLength::Millimeters,
-            UnitLen::Yards => kittycad_modeling_cmds::units::UnitLength::Yards,
-        }
-    }
-}
-
-/// A unit of angle.
-#[derive(Debug, Default, Clone, Copy, Deserialize, Serialize, PartialEq, Eq, ts_rs::TS, JsonSchema)]
-#[ts(export)]
-#[serde(tag = "type")]
-pub enum UnitAngle {
-    #[default]
-    Degrees,
-    Radians,
-}
-
-impl std::fmt::Display for UnitAngle {
-    fn fmt(&self, f: &mut std::fmt::Formatter<'_>) -> std::fmt::Result {
-        match self {
-            UnitAngle::Degrees => write!(f, "deg"),
-            UnitAngle::Radians => write!(f, "rad"),
-        }
-    }
-}
-
-impl TryFrom<NumericSuffix> for UnitAngle {
-    type Error = ();
-
-    fn try_from(suffix: NumericSuffix) -> std::result::Result<Self, Self::Error> {
-        match suffix {
-            NumericSuffix::Deg => Ok(Self::Degrees),
-            NumericSuffix::Rad => Ok(Self::Radians),
-            _ => Err(()),
-        }
-    }
-=======
->>>>>>> bc6c40c1
 }