--- conflicted
+++ resolved
@@ -1230,22 +1230,10 @@
                 ccw: *ccw,
             },
             Path::ArcThreePoint { p1, p2, p3, .. } => {
-<<<<<<< HEAD
-                let circle_center =
-                    crate::std::utils::calculate_circle_from_3_points([(*p1).into(), (*p2).into(), (*p3).into()]);
-                let center = [circle_center.center.x, circle_center.center.y];
+                let circle_center = crate::std::utils::calculate_circle_from_3_points([*p1, *p2, *p3]);
                 GetTangentialInfoFromPathsResult::Arc {
-                    center,
+                    center: circle_center.center,
                     ccw: crate::std::utils::is_points_ccw(&[*p1, *p2, *p3]) > 0,
-=======
-                let circle_center = crate::std::utils::calculate_circle_from_3_points([*p1, *p2, *p3]);
-                let radius = linear_distance(&[circle_center.center[0], circle_center.center[1]], p1);
-                let center_point = [circle_center.center[0], circle_center.center[1]];
-                GetTangentialInfoFromPathsResult::Circle {
-                    center: center_point,
-                    ccw: true,
-                    radius,
->>>>>>> add1b215
                 }
             }
             Path::Circle {
