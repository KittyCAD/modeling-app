use std::collections::HashMap;

use async_recursion::async_recursion;
use indexmap::IndexMap;
use kcl_ezpz::{Constraint, SolveOutcome};
use kittycad_modeling_cmds::units::UnitLength;

#[cfg(feature = "artifact-graph")]
use crate::front::ObjectKind;
use crate::{
    CompilationError, NodePath, SourceRange,
    errors::{KclError, KclErrorDetails},
    exec::UnitType,
    execution::{
        AbstractSegment, BodyType, EnvironmentRef, ExecState, ExecutorContext, KclValue, Metadata, ModelingCmdMeta,
        ModuleArtifactState, Operation, PlaneType, Segment, SegmentKind, SegmentRepr, SketchConstraintKind,
        StatementKind, TagIdentifier, UnsolvedExpr, UnsolvedSegment, UnsolvedSegmentKind, annotations,
        cad_op::OpKclValue,
        fn_call::{Arg, Args},
        kcl_value::{FunctionSource, KclFunctionSourceParams, TypeDef},
        memory,
        state::{ModuleState, SketchBlockState},
        types::{NumericType, PrimitiveType, RuntimeType},
    },
<<<<<<< HEAD
    fmt,
    front::{Freedom, Object, PointCtor},
=======
>>>>>>> 8726c129
    modules::{ModuleExecutionOutcome, ModuleId, ModulePath, ModuleRepr},
    parsing::ast::types::{
        Annotation, ArrayExpression, ArrayRangeExpression, AscribedExpression, BinaryExpression, BinaryOperator,
        BinaryPart, BodyItem, CodeBlock, Expr, IfExpression, ImportPath, ImportSelector, ItemVisibility,
        MemberExpression, Name, Node, ObjectExpression, PipeExpression, Program, SketchBlock, SketchVar, TagDeclarator,
        Type, UnaryExpression, UnaryOperator,
    },
    std::args::TyF64,
};

impl<'a> StatementKind<'a> {
    fn expect_name(&self) -> &'a str {
        match self {
            StatementKind::Declaration { name } => name,
            StatementKind::Expression => unreachable!(),
        }
    }
}

impl ExecutorContext {
    /// Returns true if importing the prelude should be skipped.
    async fn handle_annotations(
        &self,
        annotations: impl Iterator<Item = &Node<Annotation>>,
        body_type: BodyType,
        exec_state: &mut ExecState,
    ) -> Result<bool, KclError> {
        let mut no_prelude = false;
        for annotation in annotations {
            if annotation.name() == Some(annotations::SETTINGS) {
                if matches!(body_type, BodyType::Root) {
                    let (updated_len, updated_angle) =
                        exec_state.mod_local.settings.update_from_annotation(annotation)?;
                    if updated_len {
                        exec_state.mod_local.explicit_length_units = true;
                    }
                    if updated_angle {
                        exec_state.warn(
                            CompilationError::err(
                                annotation.as_source_range(),
                                "Prefer to use explicit units for angles",
                            ),
                            annotations::WARN_ANGLE_UNITS,
                        );
                    }
                } else {
                    exec_state.err(CompilationError::err(
                        annotation.as_source_range(),
                        "Settings can only be modified at the top level scope of a file",
                    ));
                }
            } else if annotation.name() == Some(annotations::NO_PRELUDE) {
                if matches!(body_type, BodyType::Root) {
                    no_prelude = true;
                } else {
                    exec_state.err(CompilationError::err(
                        annotation.as_source_range(),
                        "The standard library can only be skipped at the top level scope of a file",
                    ));
                }
            } else if annotation.name() == Some(annotations::WARNINGS) {
                // TODO we should support setting warnings for the whole project, not just one file
                if matches!(body_type, BodyType::Root) {
                    let props = annotations::expect_properties(annotations::WARNINGS, annotation)?;
                    for p in props {
                        match &*p.inner.key.name {
                            annotations::WARN_ALLOW => {
                                let allowed = annotations::many_of(
                                    &p.inner.value,
                                    &annotations::WARN_VALUES,
                                    annotation.as_source_range(),
                                )?;
                                exec_state.mod_local.allowed_warnings = allowed;
                            }
                            annotations::WARN_DENY => {
                                let denied = annotations::many_of(
                                    &p.inner.value,
                                    &annotations::WARN_VALUES,
                                    annotation.as_source_range(),
                                )?;
                                exec_state.mod_local.denied_warnings = denied;
                            }
                            name => {
                                return Err(KclError::new_semantic(KclErrorDetails::new(
                                    format!(
                                        "Unexpected warnings key: `{name}`; expected one of `{}`, `{}`",
                                        annotations::WARN_ALLOW,
                                        annotations::WARN_DENY,
                                    ),
                                    vec![annotation.as_source_range()],
                                )));
                            }
                        }
                    }
                } else {
                    exec_state.err(CompilationError::err(
                        annotation.as_source_range(),
                        "Warnings can only be customized at the top level scope of a file",
                    ));
                }
            } else {
                exec_state.warn(
                    CompilationError::err(annotation.as_source_range(), "Unknown annotation"),
                    annotations::WARN_UNKNOWN_ATTR,
                );
            }
        }
        Ok(no_prelude)
    }

    pub(super) async fn exec_module_body(
        &self,
        program: &Node<Program>,
        exec_state: &mut ExecState,
        preserve_mem: bool,
        module_id: ModuleId,
        path: &ModulePath,
    ) -> Result<ModuleExecutionOutcome, (KclError, Option<EnvironmentRef>, Option<ModuleArtifactState>)> {
        crate::log::log(format!("enter module {path} {}", exec_state.stack()));
        #[cfg(not(feature = "artifact-graph"))]
        let next_object_id = 0;
        #[cfg(feature = "artifact-graph")]
        let next_object_id = exec_state.global.root_module_artifacts.scene_objects.len();
        let mut local_state = ModuleState::new(
            path.clone(),
            exec_state.stack().memory.clone(),
            Some(module_id),
            next_object_id,
        );
        if !preserve_mem {
            std::mem::swap(&mut exec_state.mod_local, &mut local_state);
        }

        let no_prelude = self
            .handle_annotations(program.inner_attrs.iter(), crate::execution::BodyType::Root, exec_state)
            .await
            .map_err(|err| (err, None, None))?;

        if !preserve_mem {
            exec_state.mut_stack().push_new_root_env(!no_prelude);
        }

        let result = self
            .exec_block(program, exec_state, crate::execution::BodyType::Root)
            .await;

        let env_ref = if preserve_mem {
            exec_state.mut_stack().pop_and_preserve_env()
        } else {
            exec_state.mut_stack().pop_env()
        };
        let module_artifacts = if !preserve_mem {
            std::mem::swap(&mut exec_state.mod_local, &mut local_state);
            local_state.artifacts
        } else {
            std::mem::take(&mut exec_state.mod_local.artifacts)
        };

        crate::log::log(format!("leave {path}"));

        result
            .map_err(|err| (err, Some(env_ref), Some(module_artifacts.clone())))
            .map(|last_expr| ModuleExecutionOutcome {
                last_expr,
                environment: env_ref,
                exports: local_state.module_exports,
                artifacts: module_artifacts,
            })
    }

    /// Execute an AST's program.
    #[async_recursion]
    pub(super) async fn exec_block<'a, B>(
        &'a self,
        block: &'a B,
        exec_state: &mut ExecState,
        body_type: BodyType,
    ) -> Result<Option<KclValue>, KclError>
    where
        B: CodeBlock + Sync,
    {
        let mut last_expr = None;
        // Iterate over the body of the program.
        for statement in block.body() {
            match statement {
                BodyItem::ImportStatement(import_stmt) => {
                    if !matches!(body_type, BodyType::Root) {
                        return Err(KclError::new_semantic(KclErrorDetails::new(
                            "Imports are only supported at the top-level of a file.".to_owned(),
                            vec![import_stmt.into()],
                        )));
                    }

                    let source_range = SourceRange::from(import_stmt);
                    let attrs = &import_stmt.outer_attrs;
                    let module_path = ModulePath::from_import_path(
                        &import_stmt.path,
                        &self.settings.project_directory,
                        &exec_state.mod_local.path,
                    )?;
                    let module_id = self
                        .open_module(&import_stmt.path, attrs, &module_path, exec_state, source_range)
                        .await?;

                    match &import_stmt.selector {
                        ImportSelector::List { items } => {
                            let (env_ref, module_exports) =
                                self.exec_module_for_items(module_id, exec_state, source_range).await?;
                            for import_item in items {
                                // Extract the item from the module.
                                let mem = &exec_state.stack().memory;
                                let mut value = mem
                                    .get_from(&import_item.name.name, env_ref, import_item.into(), 0)
                                    .cloned();
                                let ty_name = format!("{}{}", memory::TYPE_PREFIX, import_item.name.name);
                                let mut ty = mem.get_from(&ty_name, env_ref, import_item.into(), 0).cloned();
                                let mod_name = format!("{}{}", memory::MODULE_PREFIX, import_item.name.name);
                                let mut mod_value = mem.get_from(&mod_name, env_ref, import_item.into(), 0).cloned();

                                if value.is_err() && ty.is_err() && mod_value.is_err() {
                                    return Err(KclError::new_undefined_value(
                                        KclErrorDetails::new(
                                            format!("{} is not defined in module", import_item.name.name),
                                            vec![SourceRange::from(&import_item.name)],
                                        ),
                                        None,
                                    ));
                                }

                                // Check that the item is allowed to be imported (in at least one namespace).
                                if value.is_ok() && !module_exports.contains(&import_item.name.name) {
                                    value = Err(KclError::new_semantic(KclErrorDetails::new(
                                        format!(
                                            "Cannot import \"{}\" from module because it is not exported. Add \"export\" before the definition to export it.",
                                            import_item.name.name
                                        ),
                                        vec![SourceRange::from(&import_item.name)],
                                    )));
                                }

                                if ty.is_ok() && !module_exports.contains(&ty_name) {
                                    ty = Err(KclError::new_semantic(KclErrorDetails::new(
                                        format!(
                                            "Cannot import \"{}\" from module because it is not exported. Add \"export\" before the definition to export it.",
                                            import_item.name.name
                                        ),
                                        vec![SourceRange::from(&import_item.name)],
                                    )));
                                }

                                if mod_value.is_ok() && !module_exports.contains(&mod_name) {
                                    mod_value = Err(KclError::new_semantic(KclErrorDetails::new(
                                        format!(
                                            "Cannot import \"{}\" from module because it is not exported. Add \"export\" before the definition to export it.",
                                            import_item.name.name
                                        ),
                                        vec![SourceRange::from(&import_item.name)],
                                    )));
                                }

                                if value.is_err() && ty.is_err() && mod_value.is_err() {
                                    return value.map(Option::Some);
                                }

                                // Add the item to the current module.
                                if let Ok(value) = value {
                                    exec_state.mut_stack().add(
                                        import_item.identifier().to_owned(),
                                        value,
                                        SourceRange::from(&import_item.name),
                                    )?;

                                    if let ItemVisibility::Export = import_stmt.visibility {
                                        exec_state
                                            .mod_local
                                            .module_exports
                                            .push(import_item.identifier().to_owned());
                                    }
                                }

                                if let Ok(ty) = ty {
                                    let ty_name = format!("{}{}", memory::TYPE_PREFIX, import_item.identifier());
                                    exec_state.mut_stack().add(
                                        ty_name.clone(),
                                        ty,
                                        SourceRange::from(&import_item.name),
                                    )?;

                                    if let ItemVisibility::Export = import_stmt.visibility {
                                        exec_state.mod_local.module_exports.push(ty_name);
                                    }
                                }

                                if let Ok(mod_value) = mod_value {
                                    let mod_name = format!("{}{}", memory::MODULE_PREFIX, import_item.identifier());
                                    exec_state.mut_stack().add(
                                        mod_name.clone(),
                                        mod_value,
                                        SourceRange::from(&import_item.name),
                                    )?;

                                    if let ItemVisibility::Export = import_stmt.visibility {
                                        exec_state.mod_local.module_exports.push(mod_name);
                                    }
                                }
                            }
                        }
                        ImportSelector::Glob(_) => {
                            let (env_ref, module_exports) =
                                self.exec_module_for_items(module_id, exec_state, source_range).await?;
                            for name in module_exports.iter() {
                                let item = exec_state
                                    .stack()
                                    .memory
                                    .get_from(name, env_ref, source_range, 0)
                                    .map_err(|_err| {
                                        KclError::new_internal(KclErrorDetails::new(
                                            format!("{name} is not defined in module (but was exported?)"),
                                            vec![source_range],
                                        ))
                                    })?
                                    .clone();
                                exec_state.mut_stack().add(name.to_owned(), item, source_range)?;

                                if let ItemVisibility::Export = import_stmt.visibility {
                                    exec_state.mod_local.module_exports.push(name.clone());
                                }
                            }
                        }
                        ImportSelector::None { .. } => {
                            let name = import_stmt.module_name().unwrap();
                            let item = KclValue::Module {
                                value: module_id,
                                meta: vec![source_range.into()],
                            };
                            exec_state.mut_stack().add(
                                format!("{}{}", memory::MODULE_PREFIX, name),
                                item,
                                source_range,
                            )?;
                        }
                    }
                    last_expr = None;
                }
                BodyItem::ExpressionStatement(expression_statement) => {
                    let metadata = Metadata::from(expression_statement);
                    last_expr = Some(
                        self.execute_expr(
                            &expression_statement.expression,
                            exec_state,
                            &metadata,
                            &[],
                            StatementKind::Expression,
                        )
                        .await?,
                    );
                }
                BodyItem::VariableDeclaration(variable_declaration) => {
                    let var_name = variable_declaration.declaration.id.name.to_string();
                    let source_range = SourceRange::from(&variable_declaration.declaration.init);
                    let metadata = Metadata { source_range };

                    let annotations = &variable_declaration.outer_attrs;

                    // During the evaluation of the variable's RHS, set context that this is all happening inside a variable
                    // declaration, for the given name. This helps improve user-facing error messages.
                    let lhs = variable_declaration.inner.name().to_owned();
                    let prev_being_declared = exec_state.mod_local.being_declared.take();
                    exec_state.mod_local.being_declared = Some(lhs);
                    let rhs_result = self
                        .execute_expr(
                            &variable_declaration.declaration.init,
                            exec_state,
                            &metadata,
                            annotations,
                            StatementKind::Declaration { name: &var_name },
                        )
                        .await;
                    // Declaration over, so unset this context.
                    exec_state.mod_local.being_declared = prev_being_declared;
                    let rhs = rhs_result?;

                    let should_bind_name =
                        if let Some(fn_name) = variable_declaration.declaration.init.fn_declaring_name() {
                            // Declaring a function with a name, so only bind
                            // the variable name if it differs from the function
                            // name.
                            var_name != fn_name
                        } else {
                            // Not declaring a function, so we should bind the
                            // variable name.
                            true
                        };
                    if should_bind_name {
                        exec_state
                            .mut_stack()
                            .add(var_name.clone(), rhs.clone(), source_range)?;
                    }

                    // Track operations, for the feature tree.
                    // Don't track these operations if the KCL code being executed is in the stdlib,
                    // because users shouldn't know about stdlib internals -- it's useless noise, to them.
                    let should_show_in_feature_tree =
                        !exec_state.mod_local.inside_stdlib && rhs.show_variable_in_feature_tree();
                    if should_show_in_feature_tree {
                        exec_state.push_op(Operation::VariableDeclaration {
                            name: var_name.clone(),
                            value: OpKclValue::from(&rhs),
                            visibility: variable_declaration.visibility,
                            node_path: NodePath::placeholder(),
                            source_range,
                        });
                    }

                    // Track exports.
                    if let ItemVisibility::Export = variable_declaration.visibility {
                        if matches!(body_type, BodyType::Root) {
                            exec_state.mod_local.module_exports.push(var_name);
                        } else {
                            exec_state.err(CompilationError::err(
                                variable_declaration.as_source_range(),
                                "Exports are only supported at the top-level of a file. Remove `export` or move it to the top-level.",
                            ));
                        }
                    }
                    // Variable declaration can be the return value of a module.
                    last_expr = matches!(body_type, BodyType::Root).then_some(rhs);
                }
                BodyItem::TypeDeclaration(ty) => {
                    let metadata = Metadata::from(&**ty);
                    let attrs = annotations::get_fn_attrs(&ty.outer_attrs, metadata.source_range)?.unwrap_or_default();
                    match attrs.impl_ {
                        annotations::Impl::Rust
                        | annotations::Impl::RustConstrainable
                        | annotations::Impl::RustConstraint => {
                            let std_path = match &exec_state.mod_local.path {
                                ModulePath::Std { value } => value,
                                ModulePath::Local { .. } | ModulePath::Main => {
                                    return Err(KclError::new_semantic(KclErrorDetails::new(
                                        "User-defined types are not yet supported.".to_owned(),
                                        vec![metadata.source_range],
                                    )));
                                }
                            };
                            let (t, props) = crate::std::std_ty(std_path, &ty.name.name);
                            let value = KclValue::Type {
                                value: TypeDef::RustRepr(t, props),
                                meta: vec![metadata],
                                experimental: attrs.experimental,
                            };
                            let name_in_mem = format!("{}{}", memory::TYPE_PREFIX, ty.name.name);
                            exec_state
                                .mut_stack()
                                .add(name_in_mem.clone(), value, metadata.source_range)
                                .map_err(|_| {
                                    KclError::new_semantic(KclErrorDetails::new(
                                        format!("Redefinition of type {}.", ty.name.name),
                                        vec![metadata.source_range],
                                    ))
                                })?;

                            if let ItemVisibility::Export = ty.visibility {
                                exec_state.mod_local.module_exports.push(name_in_mem);
                            }
                        }
                        // Do nothing for primitive types, they get special treatment and their declarations are just for documentation.
                        annotations::Impl::Primitive => {}
                        annotations::Impl::Kcl | annotations::Impl::KclConstrainable => match &ty.alias {
                            Some(alias) => {
                                let value = KclValue::Type {
                                    value: TypeDef::Alias(
                                        RuntimeType::from_parsed(
                                            alias.inner.clone(),
                                            exec_state,
                                            metadata.source_range,
                                            attrs.impl_ == annotations::Impl::KclConstrainable,
                                        )
                                        .map_err(|e| KclError::new_semantic(e.into()))?,
                                    ),
                                    meta: vec![metadata],
                                    experimental: attrs.experimental,
                                };
                                let name_in_mem = format!("{}{}", memory::TYPE_PREFIX, ty.name.name);
                                exec_state
                                    .mut_stack()
                                    .add(name_in_mem.clone(), value, metadata.source_range)
                                    .map_err(|_| {
                                        KclError::new_semantic(KclErrorDetails::new(
                                            format!("Redefinition of type {}.", ty.name.name),
                                            vec![metadata.source_range],
                                        ))
                                    })?;

                                if let ItemVisibility::Export = ty.visibility {
                                    exec_state.mod_local.module_exports.push(name_in_mem);
                                }
                            }
                            None => {
                                return Err(KclError::new_semantic(KclErrorDetails::new(
                                    "User-defined types are not yet supported.".to_owned(),
                                    vec![metadata.source_range],
                                )));
                            }
                        },
                    }

                    last_expr = None;
                }
                BodyItem::ReturnStatement(return_statement) => {
                    let metadata = Metadata::from(return_statement);

                    if matches!(body_type, BodyType::Root) {
                        return Err(KclError::new_semantic(KclErrorDetails::new(
                            "Cannot return from outside a function.".to_owned(),
                            vec![metadata.source_range],
                        )));
                    }

                    let value = self
                        .execute_expr(
                            &return_statement.argument,
                            exec_state,
                            &metadata,
                            &[],
                            StatementKind::Expression,
                        )
                        .await?;
                    exec_state
                        .mut_stack()
                        .add(memory::RETURN_NAME.to_owned(), value, metadata.source_range)
                        .map_err(|_| {
                            KclError::new_semantic(KclErrorDetails::new(
                                "Multiple returns from a single function.".to_owned(),
                                vec![metadata.source_range],
                            ))
                        })?;
                    last_expr = None;
                }
            }
        }

        if matches!(body_type, BodyType::Root) {
            // Flush the batch queue.
            exec_state
                .flush_batch(
                    ModelingCmdMeta::new(self, block.to_source_range()),
                    // True here tells the engine to flush all the end commands as well like fillets
                    // and chamfers where the engine would otherwise eat the ID of the segments.
                    true,
                )
                .await?;
        }

        Ok(last_expr)
    }

    pub async fn open_module(
        &self,
        path: &ImportPath,
        attrs: &[Node<Annotation>],
        resolved_path: &ModulePath,
        exec_state: &mut ExecState,
        source_range: SourceRange,
    ) -> Result<ModuleId, KclError> {
        match path {
            ImportPath::Kcl { .. } => {
                exec_state.global.mod_loader.cycle_check(resolved_path, source_range)?;

                if let Some(id) = exec_state.id_for_module(resolved_path) {
                    return Ok(id);
                }

                let id = exec_state.next_module_id();
                // Add file path string to global state even if it fails to import
                exec_state.add_path_to_source_id(resolved_path.clone(), id);
                let source = resolved_path.source(&self.fs, source_range).await?;
                exec_state.add_id_to_source(id, source.clone());
                // TODO handle parsing errors properly
                let parsed = crate::parsing::parse_str(&source.source, id).parse_errs_as_err()?;
                exec_state.add_module(id, resolved_path.clone(), ModuleRepr::Kcl(parsed, None));

                Ok(id)
            }
            ImportPath::Foreign { .. } => {
                if let Some(id) = exec_state.id_for_module(resolved_path) {
                    return Ok(id);
                }

                let id = exec_state.next_module_id();
                let path = resolved_path.expect_path();
                // Add file path string to global state even if it fails to import
                exec_state.add_path_to_source_id(resolved_path.clone(), id);
                let format = super::import::format_from_annotations(attrs, path, source_range)?;
                let geom = super::import::import_foreign(path, format, exec_state, self, source_range).await?;
                exec_state.add_module(id, resolved_path.clone(), ModuleRepr::Foreign(geom, None));
                Ok(id)
            }
            ImportPath::Std { .. } => {
                if let Some(id) = exec_state.id_for_module(resolved_path) {
                    return Ok(id);
                }

                let id = exec_state.next_module_id();
                // Add file path string to global state even if it fails to import
                exec_state.add_path_to_source_id(resolved_path.clone(), id);
                let source = resolved_path.source(&self.fs, source_range).await?;
                exec_state.add_id_to_source(id, source.clone());
                let parsed = crate::parsing::parse_str(&source.source, id)
                    .parse_errs_as_err()
                    .unwrap();
                exec_state.add_module(id, resolved_path.clone(), ModuleRepr::Kcl(parsed, None));
                Ok(id)
            }
        }
    }

    pub(super) async fn exec_module_for_items(
        &self,
        module_id: ModuleId,
        exec_state: &mut ExecState,
        source_range: SourceRange,
    ) -> Result<(EnvironmentRef, Vec<String>), KclError> {
        let path = exec_state.global.module_infos[&module_id].path.clone();
        let mut repr = exec_state.global.module_infos[&module_id].take_repr();
        // DON'T EARLY RETURN! We need to restore the module repr

        let result = match &mut repr {
            ModuleRepr::Root => Err(exec_state.circular_import_error(&path, source_range)),
            ModuleRepr::Kcl(_, Some(outcome)) => Ok((outcome.environment, outcome.exports.clone())),
            ModuleRepr::Kcl(program, cache) => self
                .exec_module_from_ast(program, module_id, &path, exec_state, source_range, false)
                .await
                .map(|outcome| {
                    *cache = Some(outcome.clone());
                    (outcome.environment, outcome.exports)
                }),
            ModuleRepr::Foreign(geom, _) => Err(KclError::new_semantic(KclErrorDetails::new(
                "Cannot import items from foreign modules".to_owned(),
                vec![geom.source_range],
            ))),
            ModuleRepr::Dummy => unreachable!("Looking up {}, but it is still being interpreted", path),
        };

        exec_state.global.module_infos[&module_id].restore_repr(repr);
        result
    }

    async fn exec_module_for_result(
        &self,
        module_id: ModuleId,
        exec_state: &mut ExecState,
        source_range: SourceRange,
    ) -> Result<Option<KclValue>, KclError> {
        let path = exec_state.global.module_infos[&module_id].path.clone();
        let mut repr = exec_state.global.module_infos[&module_id].take_repr();
        // DON'T EARLY RETURN! We need to restore the module repr

        let result = match &mut repr {
            ModuleRepr::Root => Err(exec_state.circular_import_error(&path, source_range)),
            ModuleRepr::Kcl(_, Some(outcome)) => Ok(outcome.last_expr.clone()),
            ModuleRepr::Kcl(program, cached_items) => {
                let result = self
                    .exec_module_from_ast(program, module_id, &path, exec_state, source_range, false)
                    .await;
                match result {
                    Ok(outcome) => {
                        let value = outcome.last_expr.clone();
                        *cached_items = Some(outcome);
                        Ok(value)
                    }
                    Err(e) => Err(e),
                }
            }
            ModuleRepr::Foreign(_, Some((imported, _))) => Ok(imported.clone()),
            ModuleRepr::Foreign(geom, cached) => {
                let result = super::import::send_to_engine(geom.clone(), exec_state, self)
                    .await
                    .map(|geom| Some(KclValue::ImportedGeometry(geom)));

                match result {
                    Ok(val) => {
                        *cached = Some((val.clone(), exec_state.mod_local.artifacts.clone()));
                        Ok(val)
                    }
                    Err(e) => Err(e),
                }
            }
            ModuleRepr::Dummy => unreachable!(),
        };

        exec_state.global.module_infos[&module_id].restore_repr(repr);

        result
    }

    pub async fn exec_module_from_ast(
        &self,
        program: &Node<Program>,
        module_id: ModuleId,
        path: &ModulePath,
        exec_state: &mut ExecState,
        source_range: SourceRange,
        preserve_mem: bool,
    ) -> Result<ModuleExecutionOutcome, KclError> {
        exec_state.global.mod_loader.enter_module(path);
        let result = self
            .exec_module_body(program, exec_state, preserve_mem, module_id, path)
            .await;
        exec_state.global.mod_loader.leave_module(path, source_range)?;

        // TODO: ModuleArtifactState is getting dropped here when there's an
        // error.  Should we propagate it for non-root modules?
        result.map_err(|(err, _, _)| {
            if let KclError::ImportCycle { .. } = err {
                // It was an import cycle.  Keep the original message.
                err.override_source_ranges(vec![source_range])
            } else {
                // TODO would be great to have line/column for the underlying error here
                KclError::new_semantic(KclErrorDetails::new(
                    format!(
                        "Error loading imported file ({path}). Open it to view more details.\n  {}",
                        err.message()
                    ),
                    vec![source_range],
                ))
            }
        })
    }

    #[async_recursion]
    pub(crate) async fn execute_expr<'a: 'async_recursion>(
        &self,
        init: &Expr,
        exec_state: &mut ExecState,
        metadata: &Metadata,
        annotations: &[Node<Annotation>],
        statement_kind: StatementKind<'a>,
    ) -> Result<KclValue, KclError> {
        let item = match init {
            Expr::None(none) => KclValue::from(none),
            Expr::Literal(literal) => KclValue::from_literal((**literal).clone(), exec_state),
            Expr::TagDeclarator(tag) => tag.execute(exec_state).await?,
            Expr::Name(name) => {
                let being_declared = exec_state.mod_local.being_declared.clone();
                let value = name
                    .get_result(exec_state, self)
                    .await
                    .map_err(|e| var_in_own_ref_err(e, &being_declared))?
                    .clone();
                if let KclValue::Module { value: module_id, meta } = value {
                    self.exec_module_for_result(
                        module_id,
                        exec_state,
                        metadata.source_range
                        ).await?
                        .unwrap_or_else(|| {
                            exec_state.warn(CompilationError::err(
                                metadata.source_range,
                                "Imported module has no return value. The last statement of the module must be an expression, usually the Solid.",
                            ),
                        annotations::WARN_MOD_RETURN_VALUE);

                            let mut new_meta = vec![metadata.to_owned()];
                            new_meta.extend(meta);
                            KclValue::KclNone {
                                value: Default::default(),
                                meta: new_meta,
                            }
                        })
                } else {
                    value
                }
            }
            Expr::BinaryExpression(binary_expression) => binary_expression.get_result(exec_state, self).await?,
            Expr::FunctionExpression(function_expression) => {
                let attrs = annotations::get_fn_attrs(annotations, metadata.source_range)?;
                let experimental = attrs.map(|a| a.experimental).unwrap_or_default();
                let is_std = matches!(&exec_state.mod_local.path, ModulePath::Std { .. });

                // Check the KCL @(feature_tree = ) annotation.
                let include_in_feature_tree = attrs.unwrap_or_default().include_in_feature_tree;
                let closure = if let Some(attrs) = attrs
                    && (attrs.impl_ == annotations::Impl::Rust
                        || attrs.impl_ == annotations::Impl::RustConstrainable
                        || attrs.impl_ == annotations::Impl::RustConstraint)
                {
                    if let ModulePath::Std { value: std_path } = &exec_state.mod_local.path {
                        let (func, props) = crate::std::std_fn(std_path, statement_kind.expect_name());
                        KclValue::Function {
                            value: Box::new(FunctionSource::rust(func, function_expression.clone(), props, attrs)),
                            meta: vec![metadata.to_owned()],
                        }
                    } else {
                        return Err(KclError::new_semantic(KclErrorDetails::new(
                            "Rust implementation of functions is restricted to the standard library".to_owned(),
                            vec![metadata.source_range],
                        )));
                    }
                } else {
                    // Snapshotting memory here is crucial for semantics so that we close
                    // over variables. Variables defined lexically later shouldn't
                    // be available to the function body.
                    KclValue::Function {
                        value: Box::new(FunctionSource::kcl(
                            function_expression.clone(),
                            exec_state.mut_stack().snapshot(),
                            KclFunctionSourceParams {
                                is_std,
                                experimental,
                                include_in_feature_tree,
                            },
                        )),
                        meta: vec![metadata.to_owned()],
                    }
                };

                // If the function expression has a name, i.e. `fn name() {}`,
                // bind it in the current scope.
                if let Some(fn_name) = &function_expression.name {
                    exec_state
                        .mut_stack()
                        .add(fn_name.name.clone(), closure.clone(), metadata.source_range)?;
                }

                closure
            }
            Expr::CallExpressionKw(call_expression) => call_expression.execute(exec_state, self).await?,
            Expr::PipeExpression(pipe_expression) => pipe_expression.get_result(exec_state, self).await?,
            Expr::PipeSubstitution(pipe_substitution) => match statement_kind {
                StatementKind::Declaration { name } => {
                    let message = format!(
                        "you cannot declare variable {name} as %, because % can only be used in function calls"
                    );

                    return Err(KclError::new_semantic(KclErrorDetails::new(
                        message,
                        vec![pipe_substitution.into()],
                    )));
                }
                StatementKind::Expression => match exec_state.mod_local.pipe_value.clone() {
                    Some(x) => x,
                    None => {
                        return Err(KclError::new_semantic(KclErrorDetails::new(
                            "cannot use % outside a pipe expression".to_owned(),
                            vec![pipe_substitution.into()],
                        )));
                    }
                },
            },
            Expr::ArrayExpression(array_expression) => array_expression.execute(exec_state, self).await?,
            Expr::ArrayRangeExpression(range_expression) => range_expression.execute(exec_state, self).await?,
            Expr::ObjectExpression(object_expression) => object_expression.execute(exec_state, self).await?,
            Expr::MemberExpression(member_expression) => member_expression.get_result(exec_state, self).await?,
            Expr::UnaryExpression(unary_expression) => unary_expression.get_result(exec_state, self).await?,
            Expr::IfExpression(expr) => expr.get_result(exec_state, self).await?,
            Expr::LabelledExpression(expr) => {
                let result = self
                    .execute_expr(&expr.expr, exec_state, metadata, &[], statement_kind)
                    .await?;
                exec_state
                    .mut_stack()
                    .add(expr.label.name.clone(), result.clone(), init.into())?;
                // TODO this lets us use the label as a variable name, but not as a tag in most cases
                result
            }
            Expr::AscribedExpression(expr) => expr.get_result(exec_state, self).await?,
            Expr::SketchBlock(expr) => expr.get_result(exec_state, self).await?,
            Expr::SketchVar(expr) => expr.get_result(exec_state, self).await?,
        };
        Ok(item)
    }
}

/// If the error is about an undefined name, and that name matches the name being defined,
/// make the error message more specific.
fn var_in_own_ref_err(e: KclError, being_declared: &Option<String>) -> KclError {
    let KclError::UndefinedValue { name, mut details } = e else {
        return e;
    };
    // TODO after June 26th: replace this with a let-chain,
    // which will be available in Rust 1.88
    // https://rust-lang.github.io/rfcs/2497-if-let-chains.html
    if let (Some(name0), Some(name1)) = (&being_declared, &name)
        && name0 == name1
    {
        details.message = format!(
            "You can't use `{name0}` because you're currently trying to define it. Use a different variable here instead."
        );
    }
    KclError::UndefinedValue { details, name }
}

impl Node<AscribedExpression> {
    #[async_recursion]
    pub async fn get_result(&self, exec_state: &mut ExecState, ctx: &ExecutorContext) -> Result<KclValue, KclError> {
        let metadata = Metadata {
            source_range: SourceRange::from(self),
        };
        let result = ctx
            .execute_expr(&self.expr, exec_state, &metadata, &[], StatementKind::Expression)
            .await?;
        apply_ascription(&result, &self.ty, exec_state, self.into())
    }
}

impl Node<SketchBlock> {
    pub async fn get_result(&self, exec_state: &mut ExecState, ctx: &ExecutorContext) -> Result<KclValue, KclError> {
        if exec_state.mod_local.sketch_block.is_some() {
            // Disallow nested sketch blocks for now.
            return Err(KclError::new_semantic(KclErrorDetails::new(
                "Cannot execute a sketch block from within another sketch block".to_owned(),
                vec![SourceRange::from(self)],
            )));
        }

        let range = SourceRange::from(self);

        // Evaluate arguments.
        let mut labeled = IndexMap::new();
        for labeled_arg in &self.arguments {
            let source_range = SourceRange::from(labeled_arg.arg.clone());
            let metadata = Metadata { source_range };
            let value = ctx
                .execute_expr(&labeled_arg.arg, exec_state, &metadata, &[], StatementKind::Expression)
                .await?;
            let arg = Arg::new(value, source_range);
            match &labeled_arg.label {
                Some(label) => {
                    labeled.insert(label.name.clone(), arg);
                }
                None => {
                    let name = labeled_arg.arg.ident_name();
                    if let Some(name) = name {
                        labeled.insert(name.to_owned(), arg);
                    } else {
                        return Err(KclError::new_semantic(KclErrorDetails::new(
                            "Arguments to sketch blocks must be either labeled or simple identifiers".to_owned(),
                            vec![SourceRange::from(&labeled_arg.arg)],
                        )));
                    }
                }
            }
        }
        let mut args = Args::new_no_args(range, ctx.clone(), Some("sketch block".to_owned()));
        args.labeled = labeled;

        #[cfg(feature = "artifact-graph")]
        let sketch_id = {
            // Create the sketch block scene object. This needs to happen before
            // scene objects created inside the sketch block so that its ID is
            // stable across sketch block edits.

            use crate::{
                engine::PlaneName,
                execution::{Artifact, ArtifactId, CodeRef, SketchBlock},
            };
            let sketch_id = exec_state.next_object_id();
            let arg_on: Option<crate::execution::Plane> =
                args.get_kw_arg_opt("on", &RuntimeType::plane(), exec_state)?;
            let on_object = arg_on.as_ref().and_then(|plane| plane.object_id);

            // Get the plane artifact ID if the plane is an object plane
            let plane_artifact_id = arg_on.as_ref().map(|plane| plane.artifact_id);

            let artifact_id = ArtifactId::from(exec_state.next_uuid());
            let sketch_scene_object = Object {
                id: sketch_id,
                kind: ObjectKind::Sketch(crate::frontend::sketch::Sketch {
                    args: crate::front::SketchArgs {
                        on: on_object
                            .map(crate::front::Plane::Object)
                            .unwrap_or(crate::front::Plane::Default(PlaneName::Xy)),
                    },
                    segments: Default::default(),
                    constraints: Default::default(),
                }),
                label: Default::default(),
                comments: Default::default(),
                artifact_id,
                source: range.into(),
            };
            exec_state.add_scene_object(sketch_scene_object, range);

            // Create and add the sketch block artifact
            exec_state.add_artifact(Artifact::SketchBlock(SketchBlock {
                id: artifact_id,
                plane_id: plane_artifact_id,
                code_ref: CodeRef::placeholder(range),
                sketch_id,
            }));

            sketch_id
        };

        let (return_result, variables, sketch_block_state) = {
            // Don't early return until the stack frame is popped!
            self.prep_mem(exec_state.mut_stack().snapshot(), exec_state);

            // Track that we're executing a sketch block.
            let original_value = exec_state.mod_local.sketch_block.replace(SketchBlockState::default());

            let result = ctx.exec_block(&self.body, exec_state, BodyType::Block).await;

            let sketch_block_state = std::mem::replace(&mut exec_state.mod_local.sketch_block, original_value);

            let block_variables = exec_state
                .stack()
                .find_all_in_current_env()
                .map(|(name, value)| (name.clone(), value.clone()))
                .collect::<IndexMap<_, _>>();

            exec_state.mut_stack().pop_env();

            (result, block_variables, sketch_block_state)
        };

        // Propagate errors.
        return_result?;
        let Some(sketch_block_state) = sketch_block_state else {
            debug_assert!(false, "Sketch block state should still be set to Some from just above");
            return Err(KclError::new_internal(KclErrorDetails::new(
                "Sketch block state should still be set to Some from just above".to_owned(),
                vec![SourceRange::from(self)],
            )));
        };

        // Translate sketch variables and constraints to solver input.
        let constraints = sketch_block_state
            .solver_constraints
            .iter()
            .cloned()
            .map(kcl_ezpz::ConstraintRequest::highest_priority)
            .chain(
                // Optional constraints have a lower priority.
                sketch_block_state
                    .solver_optional_constraints
                    .iter()
                    .cloned()
                    .map(|c| kcl_ezpz::ConstraintRequest::new(c, 1)),
            )
            .collect::<Vec<_>>();
        let initial_guesses = sketch_block_state
            .sketch_vars
            .iter()
            .map(|v| {
                let Some(sketch_var) = v.as_sketch_var() else {
                    return Err(KclError::new_internal(KclErrorDetails::new(
                        "Expected sketch variable".to_owned(),
                        vec![SourceRange::from(self)],
                    )));
                };
                let constraint_id = sketch_var.id.to_constraint_id(range)?;
                // Normalize units.
                let number_value = KclValue::Number {
                    value: sketch_var.initial_value,
                    ty: sketch_var.ty,
                    meta: sketch_var.meta.clone(),
                };
                let initial_guess_value =
                    normalize_to_solver_unit(&number_value, v.into(), exec_state, "sketch variable initial value")?;
                let initial_guess = if let Some(n) = initial_guess_value.as_ty_f64() {
                    n.n
                } else {
                    let message = format!(
                        "Expected number after coercion, but found {}",
                        initial_guess_value.human_friendly_type()
                    );
                    debug_assert!(false, "{}", &message);
                    return Err(KclError::new_internal(KclErrorDetails::new(
                        message,
                        vec![SourceRange::from(self)],
                    )));
                };
                Ok((constraint_id, initial_guess))
            })
            .collect::<Result<Vec<_>, KclError>>()?;
        // Solve constraints.
        let config = kcl_ezpz::Config {
            max_iterations: 50,
            ..Default::default()
        };
        let solve_outcome = match kcl_ezpz::solve_with_priority(&constraints, initial_guesses.clone(), config) {
            Ok(o) => o,
            Err(failure) => {
                if let kcl_ezpz::Error::Solver(_) = &failure.error {
                    // Constraint solver failed to find a solution. Build a
                    // solution that is the initial guesses.
                    exec_state.warn(
                        CompilationError::err(range, "Constraint solver failed to find a solution".to_owned()),
                        annotations::WARN_SOLVER,
                    );
                    let final_values = initial_guesses.iter().map(|(_, v)| *v).collect::<Vec<_>>();
                    kcl_ezpz::SolveOutcome {
                        final_values,
                        iterations: Default::default(),
                        warnings: failure.warnings,
                        unsatisfied: Default::default(),
                        priority_solved: Default::default(),
                    }
                } else {
                    return Err(KclError::new_internal(KclErrorDetails::new(
                        format!("Error from constraint solver: {}", &failure.error),
                        vec![SourceRange::from(self)],
                    )));
                }
            }
        };
        // Propagate warnings.
        for warning in &solve_outcome.warnings {
            let message = if let Some(index) = warning.about_constraint.as_ref() {
                format!("{}; constraint index {}", &warning.content, index)
            } else {
                format!("{}", &warning.content)
            };
            exec_state.warn(CompilationError::err(range, message), annotations::WARN_SOLVER);
        }
        // Substitute solutions back into sketch variables.
        let solution_ty = solver_numeric_type(exec_state);
        let variables = substitute_sketch_vars(variables, &solve_outcome, solution_ty)?;
        let mut solved_segments = Vec::with_capacity(sketch_block_state.needed_by_engine.len());
        for unsolved_segment in &sketch_block_state.needed_by_engine {
            solved_segments.push(substitute_sketch_var_in_segment(
                unsolved_segment.clone(),
                &solve_outcome,
                solver_numeric_type(exec_state),
            )?);
        }
        #[cfg(feature = "artifact-graph")]
        {
            // Store variable solutions so that the sketch refactoring API can
            // write them back to the source. Because of how the frontend works
            // and how we don't really support more than one sketch block yet,
            // we only update it if it's empty so that empty blocks at the end
            // are ignored.
            if exec_state.mod_local.artifacts.var_solutions.is_empty() {
                exec_state.mod_local.artifacts.var_solutions =
                    sketch_block_state.var_solutions(solve_outcome, solution_ty, SourceRange::from(self))?;
            }
        }

        // Create scene objects after unknowns are solved.
        let scene_objects = create_segment_scene_objects(&solved_segments, range, exec_state)?;

        #[cfg(not(feature = "artifact-graph"))]
        drop(scene_objects);
        #[cfg(feature = "artifact-graph")]
        {
            let mut segment_object_ids = Vec::with_capacity(scene_objects.len());
            for scene_object in scene_objects {
                segment_object_ids.push(scene_object.id);
                // Fill in placeholder scene objects.
                exec_state.set_scene_object(scene_object);
            }
            // Update the sketch scene object with the segments.
            let Some(sketch_object) = exec_state.mod_local.artifacts.scene_objects.get_mut(sketch_id.0) else {
                let message = format!("Sketch object not found after it was just created; id={:?}", sketch_id);
                debug_assert!(false, "{}", &message);
                return Err(KclError::new_internal(KclErrorDetails::new(message, vec![range])));
            };
            let ObjectKind::Sketch(sketch) = &mut sketch_object.kind else {
                let message = format!(
                    "Expected Sketch object after it was just created to be a sketch kind; id={:?}, actual={:?}",
                    sketch_id, sketch_object
                );
                debug_assert!(false, "{}", &message);
                return Err(KclError::new_internal(KclErrorDetails::new(message, vec![range])));
            };
            sketch.segments.extend(segment_object_ids);
            // Update the sketch scene object with constraints.
            let mut sketch_block_state = sketch_block_state;
            sketch
                .constraints
                .extend(std::mem::take(&mut sketch_block_state.sketch_constraints));

            // Push sketch solve operation
            exec_state.push_op(Operation::SketchSolve {
                sketch_id,
                node_path: NodePath::placeholder(),
                source_range: range,
            });
        }

        // TODO: sketch-api: send everything to the engine.

        let metadata = Metadata {
            source_range: SourceRange::from(self),
        };
        Ok(KclValue::Object {
            value: variables,
            constrainable: Default::default(),
            meta: vec![metadata],
        })
    }
}

fn solver_unit(exec_state: &ExecState) -> UnitLength {
    exec_state.length_unit()
}

fn solver_numeric_type(exec_state: &ExecState) -> NumericType {
    NumericType::Known(UnitType::Length(solver_unit(exec_state)))
}

/// When giving input to the solver, all numbers must be given in the same
/// units.
pub(crate) fn normalize_to_solver_unit(
    value: &KclValue,
    source_range: SourceRange,
    exec_state: &mut ExecState,
    description: &str,
) -> Result<KclValue, KclError> {
    let length_ty = RuntimeType::Primitive(PrimitiveType::Number(solver_numeric_type(exec_state)));
    value.coerce(&length_ty, true, exec_state).map_err(|_| {
        KclError::new_semantic(KclErrorDetails::new(
            format!(
                "{} must be a length coercible to the module length unit {}, but found {}",
                description,
                length_ty.human_friendly_type(),
                value.human_friendly_type(),
            ),
            vec![source_range],
        ))
    })
}

fn substitute_sketch_vars(
    variables: IndexMap<String, KclValue>,
    solve_outcome: &SolveOutcome,
    solution_ty: NumericType,
) -> Result<HashMap<String, KclValue>, KclError> {
    let mut subbed = HashMap::with_capacity(variables.len());
    for (name, value) in variables {
        let subbed_value = substitute_sketch_var(value, solve_outcome, solution_ty)?;
        subbed.insert(name, subbed_value);
    }
    Ok(subbed)
}

fn substitute_sketch_var(
    value: KclValue,
    solve_outcome: &SolveOutcome,
    solution_ty: NumericType,
) -> Result<KclValue, KclError> {
    match value {
        KclValue::Uuid { .. } => Ok(value),
        KclValue::Bool { .. } => Ok(value),
        KclValue::Number { .. } => Ok(value),
        KclValue::String { .. } => Ok(value),
        KclValue::SketchVar { value: var } => {
            let Some(solution) = solve_outcome.final_values.get(var.id.0) else {
                let message = format!("No solution for sketch variable with id {}", var.id.0);
                debug_assert!(false, "{}", &message);
                return Err(KclError::new_internal(KclErrorDetails::new(
                    message,
                    var.meta.into_iter().map(|m| m.source_range).collect(),
                )));
            };
            Ok(KclValue::Number {
                value: *solution,
                ty: solution_ty,
                meta: var.meta.clone(),
            })
        }
        KclValue::SketchConstraint { .. } => {
            debug_assert!(false, "Sketch constraints should not appear in substituted values");
            Ok(value)
        }
        KclValue::Tuple { value, meta } => {
            let subbed = value
                .into_iter()
                .map(|v| substitute_sketch_var(v, solve_outcome, solution_ty))
                .collect::<Result<Vec<_>, KclError>>()?;
            Ok(KclValue::Tuple { value: subbed, meta })
        }
        KclValue::HomArray { value, ty } => {
            let subbed = value
                .into_iter()
                .map(|v| substitute_sketch_var(v, solve_outcome, solution_ty))
                .collect::<Result<Vec<_>, KclError>>()?;
            Ok(KclValue::HomArray { value: subbed, ty })
        }
        KclValue::Object {
            value,
            constrainable,
            meta,
        } => {
            let subbed = value
                .into_iter()
                .map(|(k, v)| substitute_sketch_var(v, solve_outcome, solution_ty).map(|v| (k, v)))
                .collect::<Result<HashMap<_, _>, KclError>>()?;
            Ok(KclValue::Object {
                value: subbed,
                constrainable,
                meta,
            })
        }
        KclValue::TagIdentifier(_) => Ok(value),
        KclValue::TagDeclarator(_) => Ok(value),
        KclValue::GdtAnnotation { .. } => Ok(value),
        KclValue::Plane { .. } => Ok(value),
        KclValue::Face { .. } => Ok(value),
        KclValue::Segment {
            value: abstract_segment,
        } => match abstract_segment.repr {
            SegmentRepr::Unsolved { segment } => {
                let subbed = substitute_sketch_var_in_segment(segment, solve_outcome, solution_ty)?;
                Ok(KclValue::Segment {
                    value: Box::new(AbstractSegment {
                        repr: SegmentRepr::Solved { segment: subbed },
                        meta: abstract_segment.meta,
                    }),
                })
            }
            SegmentRepr::Solved { .. } => Ok(KclValue::Segment {
                value: abstract_segment,
            }),
        },
        KclValue::Sketch { .. } => Ok(value),
        KclValue::Solid { .. } => Ok(value),
        KclValue::Helix { .. } => Ok(value),
        KclValue::ImportedGeometry(_) => Ok(value),
        KclValue::Function { .. } => Ok(value),
        KclValue::Module { .. } => Ok(value),
        KclValue::Type { .. } => Ok(value),
        KclValue::KclNone { .. } => Ok(value),
    }
}

fn substitute_sketch_var_in_segment(
    segment: UnsolvedSegment,
    solve_outcome: &SolveOutcome,
    solution_ty: NumericType,
) -> Result<Segment, KclError> {
    let srs = segment.meta.iter().map(|m| m.source_range).collect::<Vec<_>>();
    match &segment.kind {
        UnsolvedSegmentKind::Point { position, ctor } => {
            let (position_x, position_x_freedom) =
                substitute_sketch_var_in_unsolved_expr(&position[0], solve_outcome, solution_ty, &srs)?;
            let (position_y, position_y_freedom) =
                substitute_sketch_var_in_unsolved_expr(&position[1], solve_outcome, solution_ty, &srs)?;
            let position = [position_x, position_y];
            Ok(Segment {
                object_id: segment.object_id,
                kind: SegmentKind::Point {
                    position,
                    ctor: ctor.clone(),
                    freedom: position_x_freedom.merge(position_y_freedom),
                },
                meta: segment.meta,
            })
        }
        UnsolvedSegmentKind::Line {
            start,
            end,
            ctor,
            start_object_id,
            end_object_id,
        } => {
            let (start_x, start_x_freedom) =
                substitute_sketch_var_in_unsolved_expr(&start[0], solve_outcome, solution_ty, &srs)?;
            let (start_y, start_y_freedom) =
                substitute_sketch_var_in_unsolved_expr(&start[1], solve_outcome, solution_ty, &srs)?;
            let (end_x, end_x_freedom) =
                substitute_sketch_var_in_unsolved_expr(&end[0], solve_outcome, solution_ty, &srs)?;
            let (end_y, end_y_freedom) =
                substitute_sketch_var_in_unsolved_expr(&end[1], solve_outcome, solution_ty, &srs)?;
            let start = [start_x, start_y];
            let end = [end_x, end_y];
            Ok(Segment {
                object_id: segment.object_id,
                kind: SegmentKind::Line {
                    start,
                    end,
                    ctor: ctor.clone(),
                    start_object_id: *start_object_id,
                    end_object_id: *end_object_id,
                    start_freedom: start_x_freedom.merge(start_y_freedom),
                    end_freedom: end_x_freedom.merge(end_y_freedom),
                },
                meta: segment.meta,
            })
        }
    }
}

fn substitute_sketch_var_in_unsolved_expr(
    unsolved_expr: &UnsolvedExpr,
    solve_outcome: &SolveOutcome,
    solution_ty: NumericType,
    source_ranges: &[SourceRange],
) -> Result<(TyF64, Freedom), KclError> {
    match unsolved_expr {
        UnsolvedExpr::Known(n) => Ok((n.clone(), Freedom::Fixed)),
        UnsolvedExpr::Unknown(var_id) => {
            let Some(solution) = solve_outcome.final_values.get(var_id.0) else {
                let message = format!("No solution for sketch variable with id {}", var_id.0);
                debug_assert!(false, "{}", &message);
                return Err(KclError::new_internal(KclErrorDetails::new(
                    message,
                    source_ranges.to_vec(),
                )));
            };
            // TODO: sketch-api: This isn't implemented properly yet.
            // solve_outcome.unsatisfied.contains means "Fixed or over-constrained"
            let freedom = if solve_outcome.unsatisfied.contains(&var_id.0) {
                Freedom::Free
            } else {
                Freedom::Fixed
            };
            Ok((TyF64::new(*solution, solution_ty), freedom))
        }
    }
}

#[cfg(not(feature = "artifact-graph"))]
fn create_segment_scene_objects(
    _segments: &[Segment],
    _sketch_block_range: SourceRange,
    _exec_state: &mut ExecState,
) -> Result<Vec<Object>, KclError> {
    Ok(Vec::new())
}

#[cfg(feature = "artifact-graph")]
fn create_segment_scene_objects(
    segments: &[Segment],
    sketch_block_range: SourceRange,
    exec_state: &mut ExecState,
) -> Result<Vec<Object>, KclError> {
    let mut scene_objects = Vec::with_capacity(segments.len());
    for segment in segments {
        let source = Metadata::to_source_ref(&segment.meta);

        match &segment.kind {
            SegmentKind::Point {
                position,
                ctor,
                freedom,
            } => {
                let point2d = TyF64::to_point2d(position).map_err(|_| {
                    KclError::new_internal(KclErrorDetails::new(
                        format!("Error converting start point runtime type to API value: {:?}", position),
                        vec![sketch_block_range],
                    ))
                })?;
                let artifact_id = exec_state.next_artifact_id();
                let point_object = Object {
                    id: segment.object_id,
                    kind: ObjectKind::Segment {
                        segment: crate::front::Segment::Point(crate::front::Point {
                            position: point2d.clone(),
                            ctor: Some(crate::front::PointCtor {
                                position: ctor.position.clone(),
                            }),
                            owner: None,
                            freedom: *freedom,
                            constraints: Vec::new(),
                        }),
                    },
                    label: Default::default(),
                    comments: Default::default(),
                    artifact_id,
                    source: source.clone(),
                };
                scene_objects.push(point_object);
            }
            SegmentKind::Line {
                start,
                end,
                ctor,
                start_object_id,
                end_object_id,
                start_freedom,
                end_freedom,
            } => {
                let start_point2d = TyF64::to_point2d(start).map_err(|_| {
                    KclError::new_internal(KclErrorDetails::new(
                        format!("Error converting start point runtime type to API value: {:?}", start),
                        vec![sketch_block_range],
                    ))
                })?;
                let start_artifact_id = exec_state.next_artifact_id();
                let start_point_object = Object {
                    id: *start_object_id,
                    kind: ObjectKind::Segment {
                        segment: crate::front::Segment::Point(crate::front::Point {
                            position: start_point2d.clone(),
                            ctor: None,
                            owner: Some(segment.object_id),
                            freedom: *start_freedom,
                            constraints: Vec::new(),
                        }),
                    },
                    label: Default::default(),
                    comments: Default::default(),
                    artifact_id: start_artifact_id,
                    source: source.clone(),
                };
                let start_point_object_id = start_point_object.id;
                scene_objects.push(start_point_object);

                let end_point2d = TyF64::to_point2d(end).map_err(|_| {
                    KclError::new_internal(KclErrorDetails::new(
                        format!("Error converting end point runtime type to API value: {:?}", end),
                        vec![sketch_block_range],
                    ))
                })?;
                let end_artifact_id = exec_state.next_artifact_id();
                let end_point_object = Object {
                    id: *end_object_id,
                    kind: ObjectKind::Segment {
                        segment: crate::front::Segment::Point(crate::front::Point {
                            position: end_point2d.clone(),
                            ctor: None,
                            owner: Some(segment.object_id),
                            freedom: *end_freedom,
                            constraints: Vec::new(),
                        }),
                    },
                    label: Default::default(),
                    comments: Default::default(),
                    artifact_id: end_artifact_id,
                    source: source.clone(),
                };
                let end_point_object_id = end_point_object.id;
                scene_objects.push(end_point_object);

                let line_artifact_id = exec_state.next_artifact_id();
                let segment_object = Object {
                    id: segment.object_id,
                    kind: ObjectKind::Segment {
                        segment: crate::front::Segment::Line(crate::front::Line {
                            start: start_point_object_id,
                            end: end_point_object_id,
                            ctor: crate::front::SegmentCtor::Line(ctor.as_ref().clone()),
                            ctor_applicable: true,
                        }),
                    },
                    label: Default::default(),
                    comments: Default::default(),
                    artifact_id: line_artifact_id,
                    source,
                };
                scene_objects.push(segment_object);
            }
        }
    }
    Ok(scene_objects)
}

impl SketchBlock {
    fn prep_mem(&self, parent: EnvironmentRef, exec_state: &mut ExecState) {
        exec_state.mut_stack().push_new_env_for_call(parent);
    }
}

impl Node<SketchVar> {
    pub async fn get_result(&self, exec_state: &mut ExecState, _ctx: &ExecutorContext) -> Result<KclValue, KclError> {
        let Some(sketch_block_state) = &exec_state.mod_local.sketch_block else {
            return Err(KclError::new_semantic(KclErrorDetails::new(
                "Cannot use a sketch variable outside of a sketch block".to_owned(),
                vec![SourceRange::from(self)],
            )));
        };
        let id = sketch_block_state.next_sketch_var_id();
        let sketch_var = if let Some(initial) = &self.initial {
            KclValue::from_sketch_var_literal(initial, id, exec_state)
        } else {
            let metadata = Metadata {
                source_range: SourceRange::from(self),
            };

            KclValue::SketchVar {
                value: Box::new(super::SketchVar {
                    id,
                    initial_value: 0.0,
                    ty: NumericType::default(),
                    meta: vec![metadata],
                }),
            }
        };

        let Some(sketch_block_state) = &mut exec_state.mod_local.sketch_block else {
            return Err(KclError::new_semantic(KclErrorDetails::new(
                "Cannot use a sketch variable outside of a sketch block".to_owned(),
                vec![SourceRange::from(self)],
            )));
        };
        sketch_block_state.sketch_vars.push(sketch_var.clone());

        Ok(sketch_var)
    }
}

fn apply_ascription(
    value: &KclValue,
    ty: &Node<Type>,
    exec_state: &mut ExecState,
    source_range: SourceRange,
) -> Result<KclValue, KclError> {
    let ty = RuntimeType::from_parsed(ty.inner.clone(), exec_state, value.into(), false)
        .map_err(|e| KclError::new_semantic(e.into()))?;

    if matches!(&ty, &RuntimeType::Primitive(PrimitiveType::Number(..))) {
        exec_state.clear_units_warnings(&source_range);
    }

    value.coerce(&ty, false, exec_state).map_err(|_| {
        let suggestion = if ty == RuntimeType::length() {
            ", you might try coercing to a fully specified numeric type such as `mm`"
        } else if ty == RuntimeType::angle() {
            ", you might try coercing to a fully specified numeric type such as `deg`"
        } else {
            ""
        };
        let ty_str = if let Some(ty) = value.principal_type() {
            format!("(with type `{ty}`) ")
        } else {
            String::new()
        };
        KclError::new_semantic(KclErrorDetails::new(
            format!(
                "could not coerce {} {ty_str}to type `{ty}`{suggestion}",
                value.human_friendly_type()
            ),
            vec![source_range],
        ))
    })
}

impl BinaryPart {
    #[async_recursion]
    pub async fn get_result(&self, exec_state: &mut ExecState, ctx: &ExecutorContext) -> Result<KclValue, KclError> {
        match self {
            BinaryPart::Literal(literal) => Ok(KclValue::from_literal((**literal).clone(), exec_state)),
            BinaryPart::Name(name) => name.get_result(exec_state, ctx).await.cloned(),
            BinaryPart::BinaryExpression(binary_expression) => binary_expression.get_result(exec_state, ctx).await,
            BinaryPart::CallExpressionKw(call_expression) => call_expression.execute(exec_state, ctx).await,
            BinaryPart::UnaryExpression(unary_expression) => unary_expression.get_result(exec_state, ctx).await,
            BinaryPart::MemberExpression(member_expression) => member_expression.get_result(exec_state, ctx).await,
            BinaryPart::ArrayExpression(e) => e.execute(exec_state, ctx).await,
            BinaryPart::ArrayRangeExpression(e) => e.execute(exec_state, ctx).await,
            BinaryPart::ObjectExpression(e) => e.execute(exec_state, ctx).await,
            BinaryPart::IfExpression(e) => e.get_result(exec_state, ctx).await,
            BinaryPart::AscribedExpression(e) => e.get_result(exec_state, ctx).await,
            BinaryPart::SketchVar(e) => e.get_result(exec_state, ctx).await,
        }
    }
}

impl Node<Name> {
    pub(super) async fn get_result<'a>(
        &self,
        exec_state: &'a mut ExecState,
        ctx: &ExecutorContext,
    ) -> Result<&'a KclValue, KclError> {
        let being_declared = exec_state.mod_local.being_declared.clone();
        self.get_result_inner(exec_state, ctx)
            .await
            .map_err(|e| var_in_own_ref_err(e, &being_declared))
    }

    async fn get_result_inner<'a>(
        &self,
        exec_state: &'a mut ExecState,
        ctx: &ExecutorContext,
    ) -> Result<&'a KclValue, KclError> {
        if self.abs_path {
            return Err(KclError::new_semantic(KclErrorDetails::new(
                "Absolute paths (names beginning with `::` are not yet supported)".to_owned(),
                self.as_source_ranges(),
            )));
        }

        let mod_name = format!("{}{}", memory::MODULE_PREFIX, self.name.name);

        if self.path.is_empty() {
            let item_value = exec_state.stack().get(&self.name.name, self.into());
            if item_value.is_ok() {
                return item_value;
            }
            return exec_state.stack().get(&mod_name, self.into());
        }

        let mut mem_spec: Option<(EnvironmentRef, Vec<String>)> = None;
        for p in &self.path {
            let value = match mem_spec {
                Some((env, exports)) => {
                    if !exports.contains(&p.name) {
                        return Err(KclError::new_semantic(KclErrorDetails::new(
                            format!("Item {} not found in module's exported items", p.name),
                            p.as_source_ranges(),
                        )));
                    }

                    exec_state
                        .stack()
                        .memory
                        .get_from(&p.name, env, p.as_source_range(), 0)?
                }
                None => exec_state
                    .stack()
                    .get(&format!("{}{}", memory::MODULE_PREFIX, p.name), self.into())?,
            };

            let KclValue::Module { value: module_id, .. } = value else {
                return Err(KclError::new_semantic(KclErrorDetails::new(
                    format!(
                        "Identifier in path must refer to a module, found {}",
                        value.human_friendly_type()
                    ),
                    p.as_source_ranges(),
                )));
            };

            mem_spec = Some(
                ctx.exec_module_for_items(*module_id, exec_state, p.as_source_range())
                    .await?,
            );
        }

        let (env, exports) = mem_spec.unwrap();

        let item_exported = exports.contains(&self.name.name);
        let item_value = exec_state
            .stack()
            .memory
            .get_from(&self.name.name, env, self.name.as_source_range(), 0);

        // Item is defined and exported.
        if item_exported && item_value.is_ok() {
            return item_value;
        }

        let mod_exported = exports.contains(&mod_name);
        let mod_value = exec_state
            .stack()
            .memory
            .get_from(&mod_name, env, self.name.as_source_range(), 0);

        // Module is defined and exported.
        if mod_exported && mod_value.is_ok() {
            return mod_value;
        }

        // Neither item or module is defined.
        if item_value.is_err() && mod_value.is_err() {
            return item_value;
        }

        // Either item or module is defined, but not exported.
        debug_assert!((item_value.is_ok() && !item_exported) || (mod_value.is_ok() && !mod_exported));
        Err(KclError::new_semantic(KclErrorDetails::new(
            format!("Item {} not found in module's exported items", self.name.name),
            self.name.as_source_ranges(),
        )))
    }
}

impl Node<MemberExpression> {
    async fn get_result(&self, exec_state: &mut ExecState, ctx: &ExecutorContext) -> Result<KclValue, KclError> {
        let meta = Metadata {
            source_range: SourceRange::from(self),
        };
        let property = Property::try_from(
            self.computed,
            self.property.clone(),
            exec_state,
            self.into(),
            ctx,
            &meta,
            &[],
            StatementKind::Expression,
        )
        .await?;
        let object = ctx
            .execute_expr(&self.object, exec_state, &meta, &[], StatementKind::Expression)
            .await?;

        // Check the property and object match -- e.g. ints for arrays, strs for objects.
        match (object, property, self.computed) {
            (KclValue::Segment { value: segment }, Property::String(property), false) => match property.as_str() {
                "at" => match &segment.repr {
                    SegmentRepr::Unsolved { segment } => {
                        match &segment.kind {
                            UnsolvedSegmentKind::Point { position, .. } => {
                                // TODO: assert that types of all elements are the same.
                                Ok(KclValue::HomArray {
                                    value: vec![
                                        KclValue::from_unsolved_expr(position[0].clone(), segment.meta.clone()),
                                        KclValue::from_unsolved_expr(position[1].clone(), segment.meta.clone()),
                                    ],
                                    ty: RuntimeType::any(),
                                })
                            }
                            UnsolvedSegmentKind::Line { .. } => Err(KclError::new_undefined_value(
                                KclErrorDetails::new(
                                    format!("Property '{property}' not found in segment"),
                                    vec![self.clone().into()],
                                ),
                                None,
                            )),
                        }
                    }
                    SegmentRepr::Solved { segment } => {
                        match &segment.kind {
                            SegmentKind::Point { position, .. } => {
                                // TODO: assert that types of all elements are the same.
                                Ok(KclValue::array_from_point2d(
                                    [position[0].n, position[1].n],
                                    position[0].ty,
                                    segment.meta.clone(),
                                ))
                            }
                            SegmentKind::Line { .. } => Err(KclError::new_undefined_value(
                                KclErrorDetails::new(
                                    format!("Property '{property}' not found in segment"),
                                    vec![self.clone().into()],
                                ),
                                None,
                            )),
                        }
                    }
                },
                "start" => match &segment.repr {
                    SegmentRepr::Unsolved { segment } => match &segment.kind {
                        UnsolvedSegmentKind::Point { .. } => Err(KclError::new_undefined_value(
                            KclErrorDetails::new(
                                format!("Property '{property}' not found in point segment"),
                                vec![self.clone().into()],
                            ),
                            None,
                        )),
                        UnsolvedSegmentKind::Line {
                            start,
                            ctor,
                            start_object_id,
                            ..
                        } => Ok(KclValue::Segment {
                            value: Box::new(AbstractSegment {
                                repr: SegmentRepr::Unsolved {
                                    segment: UnsolvedSegment {
                                        object_id: *start_object_id,
                                        kind: UnsolvedSegmentKind::Point {
                                            position: start.clone(),
                                            ctor: Box::new(PointCtor {
                                                position: ctor.start.clone(),
                                            }),
                                        },
                                        meta: segment.meta.clone(),
                                    },
                                },
                                meta: segment.meta.clone(),
                            }),
                        }),
                    },
                    SegmentRepr::Solved { segment } => match &segment.kind {
                        SegmentKind::Point { .. } => Err(KclError::new_undefined_value(
                            KclErrorDetails::new(
                                format!("Property '{property}' not found in point segment"),
                                vec![self.clone().into()],
                            ),
                            None,
                        )),
                        SegmentKind::Line {
                            start,
                            ctor,
                            start_object_id,
                            start_freedom,
                            ..
                        } => Ok(KclValue::Segment {
                            value: Box::new(AbstractSegment {
                                repr: SegmentRepr::Solved {
                                    segment: Segment {
                                        object_id: *start_object_id,
                                        kind: SegmentKind::Point {
                                            position: start.clone(),
                                            ctor: Box::new(PointCtor {
                                                position: ctor.start.clone(),
                                            }),
                                            freedom: *start_freedom,
                                        },
                                        meta: segment.meta.clone(),
                                    },
                                },
                                meta: segment.meta.clone(),
                            }),
                        }),
                    },
                },
                "end" => match &segment.repr {
                    SegmentRepr::Unsolved { segment } => match &segment.kind {
                        UnsolvedSegmentKind::Point { .. } => Err(KclError::new_undefined_value(
                            KclErrorDetails::new(
                                format!("Property '{property}' not found in point segment"),
                                vec![self.clone().into()],
                            ),
                            None,
                        )),
                        UnsolvedSegmentKind::Line {
                            end,
                            ctor,
                            end_object_id,
                            ..
                        } => Ok(KclValue::Segment {
                            value: Box::new(AbstractSegment {
                                repr: SegmentRepr::Unsolved {
                                    segment: UnsolvedSegment {
                                        object_id: *end_object_id,
                                        kind: UnsolvedSegmentKind::Point {
                                            position: end.clone(),
                                            ctor: Box::new(PointCtor {
                                                position: ctor.end.clone(),
                                            }),
                                        },
                                        meta: segment.meta.clone(),
                                    },
                                },
                                meta: segment.meta.clone(),
                            }),
                        }),
                    },
                    SegmentRepr::Solved { segment } => match &segment.kind {
                        SegmentKind::Point { .. } => Err(KclError::new_undefined_value(
                            KclErrorDetails::new(
                                format!("Property '{property}' not found in point segment"),
                                vec![self.clone().into()],
                            ),
                            None,
                        )),
                        SegmentKind::Line {
                            end,
                            ctor,
                            end_object_id,
                            end_freedom,
                            ..
                        } => Ok(KclValue::Segment {
                            value: Box::new(AbstractSegment {
                                repr: SegmentRepr::Solved {
                                    segment: Segment {
                                        object_id: *end_object_id,
                                        kind: SegmentKind::Point {
                                            position: end.clone(),
                                            ctor: Box::new(PointCtor {
                                                position: ctor.end.clone(),
                                            }),
                                            freedom: *end_freedom,
                                        },
                                        meta: segment.meta.clone(),
                                    },
                                },
                                meta: segment.meta.clone(),
                            }),
                        }),
                    },
                },
                other => Err(KclError::new_undefined_value(
                    KclErrorDetails::new(
                        format!("Property '{other}' not found in segment"),
                        vec![self.clone().into()],
                    ),
                    None,
                )),
            },
            (KclValue::Plane { value: plane }, Property::String(property), false) => match property.as_str() {
                "zAxis" => {
                    let (p, u) = plane.info.z_axis.as_3_dims();
                    Ok(KclValue::array_from_point3d(p, u.into(), vec![meta]))
                }
                "yAxis" => {
                    let (p, u) = plane.info.y_axis.as_3_dims();
                    Ok(KclValue::array_from_point3d(p, u.into(), vec![meta]))
                }
                "xAxis" => {
                    let (p, u) = plane.info.x_axis.as_3_dims();
                    Ok(KclValue::array_from_point3d(p, u.into(), vec![meta]))
                }
                "origin" => {
                    let (p, u) = plane.info.origin.as_3_dims();
                    Ok(KclValue::array_from_point3d(p, u.into(), vec![meta]))
                }
                other => Err(KclError::new_undefined_value(
                    KclErrorDetails::new(
                        format!("Property '{other}' not found in plane"),
                        vec![self.clone().into()],
                    ),
                    None,
                )),
            },
            (KclValue::Object { value: map, .. }, Property::String(property), false) => {
                if let Some(value) = map.get(&property) {
                    Ok(value.to_owned())
                } else {
                    Err(KclError::new_undefined_value(
                        KclErrorDetails::new(
                            format!("Property '{property}' not found in object"),
                            vec![self.clone().into()],
                        ),
                        None,
                    ))
                }
            }
            (KclValue::Object { .. }, Property::String(property), true) => {
                Err(KclError::new_semantic(KclErrorDetails::new(
                    format!("Cannot index object with string; use dot notation instead, e.g. `obj.{property}`"),
                    vec![self.clone().into()],
                )))
            }
            (KclValue::Object { value: map, .. }, p @ Property::UInt(i), _) => {
                if i == 0
                    && let Some(value) = map.get("x")
                {
                    return Ok(value.to_owned());
                }
                if i == 1
                    && let Some(value) = map.get("y")
                {
                    return Ok(value.to_owned());
                }
                if i == 2
                    && let Some(value) = map.get("z")
                {
                    return Ok(value.to_owned());
                }
                let t = p.type_name();
                let article = article_for(t);
                Err(KclError::new_semantic(KclErrorDetails::new(
                    format!("Only strings can be used as the property of an object, but you're using {article} {t}",),
                    vec![self.clone().into()],
                )))
            }
            (KclValue::HomArray { value: arr, .. }, Property::UInt(index), _) => {
                let value_of_arr = arr.get(index);
                if let Some(value) = value_of_arr {
                    Ok(value.to_owned())
                } else {
                    Err(KclError::new_undefined_value(
                        KclErrorDetails::new(
                            format!("The array doesn't have any item at index {index}"),
                            vec![self.clone().into()],
                        ),
                        None,
                    ))
                }
            }
            // Singletons and single-element arrays should be interchangeable, but only indexing by 0 should work.
            // This is kind of a silly property, but it's possible it occurs in generic code or something.
            (obj, Property::UInt(0), _) => Ok(obj),
            (KclValue::HomArray { .. }, p, _) => {
                let t = p.type_name();
                let article = article_for(t);
                Err(KclError::new_semantic(KclErrorDetails::new(
                    format!("Only integers >= 0 can be used as the index of an array, but you're using {article} {t}",),
                    vec![self.clone().into()],
                )))
            }
            (KclValue::Solid { value }, Property::String(prop), false) if prop == "sketch" => Ok(KclValue::Sketch {
                value: Box::new(value.sketch),
            }),
            (geometry @ KclValue::Solid { .. }, Property::String(prop), false) if prop == "tags" => {
                // This is a common mistake.
                Err(KclError::new_semantic(KclErrorDetails::new(
                    format!(
                        "Property `{prop}` not found on {}. You can get a solid's tags through its sketch, as in, `exampleSolid.sketch.tags`.",
                        geometry.human_friendly_type()
                    ),
                    vec![self.clone().into()],
                )))
            }
            (KclValue::Sketch { value: sk }, Property::String(prop), false) if prop == "tags" => Ok(KclValue::Object {
                meta: vec![Metadata {
                    source_range: SourceRange::from(self.clone()),
                }],
                value: sk
                    .tags
                    .iter()
                    .map(|(k, tag)| (k.to_owned(), KclValue::TagIdentifier(Box::new(tag.to_owned()))))
                    .collect(),
                constrainable: false,
            }),
            (geometry @ (KclValue::Sketch { .. } | KclValue::Solid { .. }), Property::String(property), false) => {
                Err(KclError::new_semantic(KclErrorDetails::new(
                    format!("Property `{property}` not found on {}", geometry.human_friendly_type()),
                    vec![self.clone().into()],
                )))
            }
            (being_indexed, _, false) => Err(KclError::new_semantic(KclErrorDetails::new(
                format!(
                    "Only objects can have members accessed with dot notation, but you're trying to access {}",
                    being_indexed.human_friendly_type()
                ),
                vec![self.clone().into()],
            ))),
            (being_indexed, _, true) => Err(KclError::new_semantic(KclErrorDetails::new(
                format!(
                    "Only arrays can be indexed, but you're trying to index {}",
                    being_indexed.human_friendly_type()
                ),
                vec![self.clone().into()],
            ))),
        }
    }
}

impl Node<BinaryExpression> {
    pub async fn get_result(&self, exec_state: &mut ExecState, ctx: &ExecutorContext) -> Result<KclValue, KclError> {
        enum State {
            EvaluateLeft(Node<BinaryExpression>),
            FromLeft {
                node: Node<BinaryExpression>,
            },
            EvaluateRight {
                node: Node<BinaryExpression>,
                left: KclValue,
            },
            FromRight {
                node: Node<BinaryExpression>,
                left: KclValue,
            },
        }

        let mut stack = vec![State::EvaluateLeft(self.clone())];
        let mut last_result: Option<KclValue> = None;

        while let Some(state) = stack.pop() {
            match state {
                State::EvaluateLeft(node) => {
                    let left_part = node.left.clone();
                    match left_part {
                        BinaryPart::BinaryExpression(child) => {
                            stack.push(State::FromLeft { node });
                            stack.push(State::EvaluateLeft(*child));
                        }
                        part => {
                            let left_value = part.get_result(exec_state, ctx).await?;
                            stack.push(State::EvaluateRight { node, left: left_value });
                        }
                    }
                }
                State::FromLeft { node } => {
                    let Some(left_value) = last_result.take() else {
                        return Err(Self::missing_result_error(&node));
                    };
                    stack.push(State::EvaluateRight { node, left: left_value });
                }
                State::EvaluateRight { node, left } => {
                    let right_part = node.right.clone();
                    match right_part {
                        BinaryPart::BinaryExpression(child) => {
                            stack.push(State::FromRight { node, left });
                            stack.push(State::EvaluateLeft(*child));
                        }
                        part => {
                            let right_value = part.get_result(exec_state, ctx).await?;
                            let result = node.apply_operator(exec_state, ctx, left, right_value).await?;
                            last_result = Some(result);
                        }
                    }
                }
                State::FromRight { node, left } => {
                    let Some(right_value) = last_result.take() else {
                        return Err(Self::missing_result_error(&node));
                    };
                    let result = node.apply_operator(exec_state, ctx, left, right_value).await?;
                    last_result = Some(result);
                }
            }
        }

        last_result.ok_or_else(|| Self::missing_result_error(self))
    }

    async fn apply_operator(
        &self,
        exec_state: &mut ExecState,
        ctx: &ExecutorContext,
        left_value: KclValue,
        right_value: KclValue,
    ) -> Result<KclValue, KclError> {
        let mut meta = left_value.metadata();
        meta.extend(right_value.metadata());

        // First check if we are doing string concatenation.
        if self.operator == BinaryOperator::Add
            && let (KclValue::String { value: left, .. }, KclValue::String { value: right, .. }) =
                (&left_value, &right_value)
        {
            return Ok(KclValue::String {
                value: format!("{left}{right}"),
                meta,
            });
        }

        // Then check if we have solids.
        if self.operator == BinaryOperator::Add || self.operator == BinaryOperator::Or {
            if let (KclValue::Solid { value: left }, KclValue::Solid { value: right }) = (&left_value, &right_value) {
                let args = Args::new_no_args(self.into(), ctx.clone(), Some("union".to_owned()));
                let result = crate::std::csg::inner_union(
                    vec![*left.clone(), *right.clone()],
                    Default::default(),
                    exec_state,
                    args,
                )
                .await?;
                return Ok(result.into());
            }
        } else if self.operator == BinaryOperator::Sub {
            // Check if we have solids.
            if let (KclValue::Solid { value: left }, KclValue::Solid { value: right }) = (&left_value, &right_value) {
                let args = Args::new_no_args(self.into(), ctx.clone(), Some("subtract".to_owned()));
                let result = crate::std::csg::inner_subtract(
                    vec![*left.clone()],
                    vec![*right.clone()],
                    Default::default(),
                    exec_state,
                    args,
                )
                .await?;
                return Ok(result.into());
            }
        } else if self.operator == BinaryOperator::And
            && let (KclValue::Solid { value: left }, KclValue::Solid { value: right }) = (&left_value, &right_value)
        {
            // Check if we have solids.
            let args = Args::new_no_args(self.into(), ctx.clone(), Some("intersect".to_owned()));
            let result = crate::std::csg::inner_intersect(
                vec![*left.clone(), *right.clone()],
                Default::default(),
                exec_state,
                args,
            )
            .await?;
            return Ok(result.into());
        }

        // Check if we are doing logical operations on booleans.
        if self.operator == BinaryOperator::Or || self.operator == BinaryOperator::And {
            let KclValue::Bool { value: left_value, .. } = left_value else {
                return Err(KclError::new_semantic(KclErrorDetails::new(
                    format!(
                        "Cannot apply logical operator to non-boolean value: {}",
                        left_value.human_friendly_type()
                    ),
                    vec![self.left.clone().into()],
                )));
            };
            let KclValue::Bool { value: right_value, .. } = right_value else {
                return Err(KclError::new_semantic(KclErrorDetails::new(
                    format!(
                        "Cannot apply logical operator to non-boolean value: {}",
                        right_value.human_friendly_type()
                    ),
                    vec![self.right.clone().into()],
                )));
            };
            let raw_value = match self.operator {
                BinaryOperator::Or => left_value || right_value,
                BinaryOperator::And => left_value && right_value,
                _ => unreachable!(),
            };
            return Ok(KclValue::Bool { value: raw_value, meta });
        }

        // Check if we're doing equivalence in sketch mode.
        if self.operator == BinaryOperator::Eq && exec_state.mod_local.sketch_block.is_some() {
            match (&left_value, &right_value) {
                // Same sketch variables.
                (KclValue::SketchVar { value: left_value, .. }, KclValue::SketchVar { value: right_value, .. })
                    if left_value.id == right_value.id =>
                {
                    return Ok(KclValue::Bool { value: true, meta });
                }
                // Different sketch variables.
                (KclValue::SketchVar { .. }, KclValue::SketchVar { .. }) => {
                    // TODO: sketch-api: Collapse the two sketch variables into
                    // one constraint variable.
                    return Err(KclError::new_semantic(KclErrorDetails::new(
                        "TODO: Different sketch variables".to_owned(),
                        vec![self.into()],
                    )));
                }
                // One sketch variable, one number.
                (KclValue::SketchVar { value: var, .. }, input_number @ KclValue::Number { .. })
                | (input_number @ KclValue::Number { .. }, KclValue::SketchVar { value: var, .. }) => {
                    let number_value = normalize_to_solver_unit(
                        input_number,
                        input_number.into(),
                        exec_state,
                        "fixed constraint value",
                    )?;
                    let Some(n) = number_value.as_ty_f64() else {
                        let message = format!(
                            "Expected number after coercion, but found {}",
                            number_value.human_friendly_type()
                        );
                        debug_assert!(false, "{}", &message);
                        return Err(KclError::new_internal(KclErrorDetails::new(message, vec![self.into()])));
                    };
                    let constraint = Constraint::Fixed(var.id.to_constraint_id(self.as_source_range())?, n.n);
                    let Some(sketch_block_state) = &mut exec_state.mod_local.sketch_block else {
                        let message = "Being inside a sketch block should have already been checked above".to_owned();
                        debug_assert!(false, "{}", &message);
                        return Err(KclError::new_internal(KclErrorDetails::new(
                            message,
                            vec![SourceRange::from(self)],
                        )));
                    };
                    sketch_block_state.solver_constraints.push(constraint);
                    return Ok(KclValue::Bool { value: true, meta });
                }
                // One sketch constraint, one number.
                (KclValue::SketchConstraint { value: constraint }, input_number @ KclValue::Number { .. })
                | (input_number @ KclValue::Number { .. }, KclValue::SketchConstraint { value: constraint }) => {
                    let number_value = normalize_to_solver_unit(
                        input_number,
                        input_number.into(),
                        exec_state,
                        "fixed constraint value",
                    )?;
                    let Some(n) = number_value.as_ty_f64() else {
                        let message = format!(
                            "Expected number after coercion, but found {}",
                            number_value.human_friendly_type()
                        );
                        debug_assert!(false, "{}", &message);
                        return Err(KclError::new_internal(KclErrorDetails::new(message, vec![self.into()])));
                    };
                    match &constraint.kind {
                        SketchConstraintKind::Distance { points } => {
                            let range = self.as_source_range();
                            let p0 = &points[0];
                            let p1 = &points[1];
                            let solver_pt0 = kcl_ezpz::datatypes::DatumPoint::new_xy(
                                p0.vars.x.to_constraint_id(range)?,
                                p0.vars.y.to_constraint_id(range)?,
                            );
                            let solver_pt1 = kcl_ezpz::datatypes::DatumPoint::new_xy(
                                p1.vars.x.to_constraint_id(range)?,
                                p1.vars.y.to_constraint_id(range)?,
                            );
                            let solver_constraint = Constraint::Distance(solver_pt0, solver_pt1, n.n);

                            #[cfg(feature = "artifact-graph")]
                            let constraint_id = exec_state.next_object_id();
                            let Some(sketch_block_state) = &mut exec_state.mod_local.sketch_block else {
                                let message =
                                    "Being inside a sketch block should have already been checked above".to_owned();
                                debug_assert!(false, "{}", &message);
                                return Err(KclError::new_internal(KclErrorDetails::new(
                                    message,
                                    vec![SourceRange::from(self)],
                                )));
                            };
                            sketch_block_state.solver_constraints.push(solver_constraint);
                            #[cfg(feature = "artifact-graph")]
                            {
                                use crate::{execution::ArtifactId, front::Distance};

                                let constraint = crate::front::Constraint::Distance(Distance {
                                    points: vec![p0.object_id, p1.object_id],
                                    distance: n.try_into().map_err(|_| {
                                        KclError::new_internal(KclErrorDetails::new(
                                            "Failed to convert distance units numeric suffix:".to_owned(),
                                            vec![range],
                                        ))
                                    })?,
                                });
                                sketch_block_state.sketch_constraints.push(constraint_id);
                                exec_state.add_scene_object(
                                    Object {
                                        id: constraint_id,
                                        kind: ObjectKind::Constraint { constraint },
                                        label: Default::default(),
                                        comments: Default::default(),
                                        artifact_id: ArtifactId::constraint(),
                                        source: range.into(),
                                    },
                                    range,
                                );
                            }
                        }
                    }
                    return Ok(KclValue::Bool { value: true, meta });
                }
                _ => {
                    return Err(KclError::new_semantic(KclErrorDetails::new(
                        format!(
                            "Cannot create an equivalence constraint between values of these types: {} and {}",
                            left_value.human_friendly_type(),
                            right_value.human_friendly_type()
                        ),
                        vec![self.into()],
                    )));
                }
            }
        }

        let left = number_as_f64(&left_value, self.left.clone().into())?;
        let right = number_as_f64(&right_value, self.right.clone().into())?;

        let value = match self.operator {
            BinaryOperator::Add => {
                let (l, r, ty) = NumericType::combine_eq_coerce(left, right, None);
                self.warn_on_unknown(&ty, "Adding", exec_state);
                KclValue::Number { value: l + r, meta, ty }
            }
            BinaryOperator::Sub => {
                let (l, r, ty) = NumericType::combine_eq_coerce(left, right, None);
                self.warn_on_unknown(&ty, "Subtracting", exec_state);
                KclValue::Number { value: l - r, meta, ty }
            }
            BinaryOperator::Mul => {
                let (l, r, ty) = NumericType::combine_mul(left, right);
                self.warn_on_unknown(&ty, "Multiplying", exec_state);
                KclValue::Number { value: l * r, meta, ty }
            }
            BinaryOperator::Div => {
                let (l, r, ty) = NumericType::combine_div(left, right);
                self.warn_on_unknown(&ty, "Dividing", exec_state);
                KclValue::Number { value: l / r, meta, ty }
            }
            BinaryOperator::Mod => {
                let (l, r, ty) = NumericType::combine_mod(left, right);
                self.warn_on_unknown(&ty, "Modulo of", exec_state);
                KclValue::Number { value: l % r, meta, ty }
            }
            BinaryOperator::Pow => KclValue::Number {
                value: left.n.powf(right.n),
                meta,
                ty: exec_state.current_default_units(),
            },
            BinaryOperator::Neq => {
                let (l, r, ty) = NumericType::combine_eq(left, right, exec_state, self.as_source_range());
                self.warn_on_unknown(&ty, "Comparing", exec_state);
                KclValue::Bool { value: l != r, meta }
            }
            BinaryOperator::Gt => {
                let (l, r, ty) = NumericType::combine_eq(left, right, exec_state, self.as_source_range());
                self.warn_on_unknown(&ty, "Comparing", exec_state);
                KclValue::Bool { value: l > r, meta }
            }
            BinaryOperator::Gte => {
                let (l, r, ty) = NumericType::combine_eq(left, right, exec_state, self.as_source_range());
                self.warn_on_unknown(&ty, "Comparing", exec_state);
                KclValue::Bool { value: l >= r, meta }
            }
            BinaryOperator::Lt => {
                let (l, r, ty) = NumericType::combine_eq(left, right, exec_state, self.as_source_range());
                self.warn_on_unknown(&ty, "Comparing", exec_state);
                KclValue::Bool { value: l < r, meta }
            }
            BinaryOperator::Lte => {
                let (l, r, ty) = NumericType::combine_eq(left, right, exec_state, self.as_source_range());
                self.warn_on_unknown(&ty, "Comparing", exec_state);
                KclValue::Bool { value: l <= r, meta }
            }
            BinaryOperator::Eq => {
                let (l, r, ty) = NumericType::combine_eq(left, right, exec_state, self.as_source_range());
                self.warn_on_unknown(&ty, "Comparing", exec_state);
                KclValue::Bool { value: l == r, meta }
            }
            BinaryOperator::And | BinaryOperator::Or => unreachable!(),
        };

        Ok(value)
    }

    fn missing_result_error(node: &Node<BinaryExpression>) -> KclError {
        KclError::new_internal(KclErrorDetails::new(
            "missing result while evaluating binary expression".to_owned(),
            vec![SourceRange::from(node)],
        ))
    }

    fn warn_on_unknown(&self, ty: &NumericType, verb: &str, exec_state: &mut ExecState) {
        if ty == &NumericType::Unknown {
            let sr = self.as_source_range();
            exec_state.clear_units_warnings(&sr);
            let mut err = CompilationError::err(
                sr,
                format!(
                    "{verb} numbers which have unknown or incompatible units.\nYou can probably fix this error by specifying the units using type ascription, e.g., `len: number(mm)` or `(a * b): number(deg)`."
                ),
            );
            err.tag = crate::errors::Tag::UnknownNumericUnits;
            exec_state.warn(err, annotations::WARN_UNKNOWN_UNITS);
        }
    }
}

impl Node<UnaryExpression> {
    pub async fn get_result(&self, exec_state: &mut ExecState, ctx: &ExecutorContext) -> Result<KclValue, KclError> {
        match self.operator {
            UnaryOperator::Not => {
                let value = self.argument.get_result(exec_state, ctx).await?;
                let KclValue::Bool {
                    value: bool_value,
                    meta: _,
                } = value
                else {
                    return Err(KclError::new_semantic(KclErrorDetails::new(
                        format!(
                            "Cannot apply unary operator ! to non-boolean value: {}",
                            value.human_friendly_type()
                        ),
                        vec![self.into()],
                    )));
                };
                let meta = vec![Metadata {
                    source_range: self.into(),
                }];
                let negated = KclValue::Bool {
                    value: !bool_value,
                    meta,
                };

                Ok(negated)
            }
            UnaryOperator::Neg => {
                let value = &self.argument.get_result(exec_state, ctx).await?;
                let err = || {
                    KclError::new_semantic(KclErrorDetails::new(
                        format!(
                            "You can only negate numbers, planes, or lines, but this is a {}",
                            value.human_friendly_type()
                        ),
                        vec![self.into()],
                    ))
                };
                match value {
                    KclValue::Number { value, ty, .. } => {
                        let meta = vec![Metadata {
                            source_range: self.into(),
                        }];
                        Ok(KclValue::Number {
                            value: -value,
                            meta,
                            ty: *ty,
                        })
                    }
                    KclValue::Plane { value } => {
                        let mut plane = value.clone();
                        if plane.info.x_axis.x != 0.0 {
                            plane.info.x_axis.x *= -1.0;
                        }
                        if plane.info.x_axis.y != 0.0 {
                            plane.info.x_axis.y *= -1.0;
                        }
                        if plane.info.x_axis.z != 0.0 {
                            plane.info.x_axis.z *= -1.0;
                        }

                        plane.value = PlaneType::Uninit;
                        plane.id = exec_state.next_uuid();
                        Ok(KclValue::Plane { value: plane })
                    }
                    KclValue::Object {
                        value: values, meta, ..
                    } => {
                        // Special-case for negating line-like objects.
                        let Some(direction) = values.get("direction") else {
                            return Err(err());
                        };

                        let direction = match direction {
                            KclValue::Tuple { value: values, meta } => {
                                let values = values
                                    .iter()
                                    .map(|v| match v {
                                        KclValue::Number { value, ty, meta } => Ok(KclValue::Number {
                                            value: *value * -1.0,
                                            ty: *ty,
                                            meta: meta.clone(),
                                        }),
                                        _ => Err(err()),
                                    })
                                    .collect::<Result<Vec<_>, _>>()?;

                                KclValue::Tuple {
                                    value: values,
                                    meta: meta.clone(),
                                }
                            }
                            KclValue::HomArray {
                                value: values,
                                ty: ty @ RuntimeType::Primitive(PrimitiveType::Number(_)),
                            } => {
                                let values = values
                                    .iter()
                                    .map(|v| match v {
                                        KclValue::Number { value, ty, meta } => Ok(KclValue::Number {
                                            value: *value * -1.0,
                                            ty: *ty,
                                            meta: meta.clone(),
                                        }),
                                        _ => Err(err()),
                                    })
                                    .collect::<Result<Vec<_>, _>>()?;

                                KclValue::HomArray {
                                    value: values,
                                    ty: ty.clone(),
                                }
                            }
                            _ => return Err(err()),
                        };

                        let mut value = values.clone();
                        value.insert("direction".to_owned(), direction);
                        Ok(KclValue::Object {
                            value,
                            meta: meta.clone(),
                            constrainable: false,
                        })
                    }
                    _ => Err(err()),
                }
            }
            UnaryOperator::Plus => {
                let operand = &self.argument.get_result(exec_state, ctx).await?;
                match operand {
                    KclValue::Number { .. } | KclValue::Plane { .. } => Ok(operand.clone()),
                    _ => Err(KclError::new_semantic(KclErrorDetails::new(
                        format!(
                            "You can only apply unary + to numbers or planes, but this is a {}",
                            operand.human_friendly_type()
                        ),
                        vec![self.into()],
                    ))),
                }
            }
        }
    }
}

pub(crate) async fn execute_pipe_body(
    exec_state: &mut ExecState,
    body: &[Expr],
    source_range: SourceRange,
    ctx: &ExecutorContext,
) -> Result<KclValue, KclError> {
    let Some((first, body)) = body.split_first() else {
        return Err(KclError::new_semantic(KclErrorDetails::new(
            "Pipe expressions cannot be empty".to_owned(),
            vec![source_range],
        )));
    };
    // Evaluate the first element in the pipeline.
    // They use the pipe_value from some AST node above this, so that if pipe expression is nested in a larger pipe expression,
    // they use the % from the parent. After all, this pipe expression hasn't been executed yet, so it doesn't have any % value
    // of its own.
    let meta = Metadata {
        source_range: SourceRange::from(first),
    };
    let output = ctx
        .execute_expr(first, exec_state, &meta, &[], StatementKind::Expression)
        .await?;

    // Now that we've evaluated the first child expression in the pipeline, following child expressions
    // should use the previous child expression for %.
    // This means there's no more need for the previous pipe_value from the parent AST node above this one.
    let previous_pipe_value = exec_state.mod_local.pipe_value.replace(output);
    // Evaluate remaining elements.
    let result = inner_execute_pipe_body(exec_state, body, ctx).await;
    // Restore the previous pipe value.
    exec_state.mod_local.pipe_value = previous_pipe_value;

    result
}

/// Execute the tail of a pipe expression.  exec_state.pipe_value must be set by
/// the caller.
#[async_recursion]
async fn inner_execute_pipe_body(
    exec_state: &mut ExecState,
    body: &[Expr],
    ctx: &ExecutorContext,
) -> Result<KclValue, KclError> {
    for expression in body {
        if let Expr::TagDeclarator(_) = expression {
            return Err(KclError::new_semantic(KclErrorDetails::new(
                format!("This cannot be in a PipeExpression: {expression:?}"),
                vec![expression.into()],
            )));
        }
        let metadata = Metadata {
            source_range: SourceRange::from(expression),
        };
        let output = ctx
            .execute_expr(expression, exec_state, &metadata, &[], StatementKind::Expression)
            .await?;
        exec_state.mod_local.pipe_value = Some(output);
    }
    // Safe to unwrap here, because pipe_value always has something pushed in when the `match first` executes.
    let final_output = exec_state.mod_local.pipe_value.take().unwrap();
    Ok(final_output)
}

impl Node<TagDeclarator> {
    pub async fn execute(&self, exec_state: &mut ExecState) -> Result<KclValue, KclError> {
        let memory_item = KclValue::TagIdentifier(Box::new(TagIdentifier {
            value: self.name.clone(),
            info: Vec::new(),
            meta: vec![Metadata {
                source_range: self.into(),
            }],
        }));

        exec_state
            .mut_stack()
            .add(self.name.clone(), memory_item, self.into())?;

        Ok(self.into())
    }
}

impl Node<ArrayExpression> {
    #[async_recursion]
    pub async fn execute(&self, exec_state: &mut ExecState, ctx: &ExecutorContext) -> Result<KclValue, KclError> {
        let mut results = Vec::with_capacity(self.elements.len());

        for element in &self.elements {
            let metadata = Metadata::from(element);
            // TODO: Carry statement kind here so that we know if we're
            // inside a variable declaration.
            let value = ctx
                .execute_expr(element, exec_state, &metadata, &[], StatementKind::Expression)
                .await?;

            results.push(value);
        }

        Ok(KclValue::HomArray {
            value: results,
            ty: RuntimeType::Primitive(PrimitiveType::Any),
        })
    }
}

impl Node<ArrayRangeExpression> {
    #[async_recursion]
    pub async fn execute(&self, exec_state: &mut ExecState, ctx: &ExecutorContext) -> Result<KclValue, KclError> {
        let metadata = Metadata::from(&self.start_element);
        let start_val = ctx
            .execute_expr(
                &self.start_element,
                exec_state,
                &metadata,
                &[],
                StatementKind::Expression,
            )
            .await?;
        let start = start_val
            .as_ty_f64()
            .ok_or(KclError::new_semantic(KclErrorDetails::new(
                format!(
                    "Expected number for range start but found {}",
                    start_val.human_friendly_type()
                ),
                vec![self.into()],
            )))?;
        let metadata = Metadata::from(&self.end_element);
        let end_val = ctx
            .execute_expr(&self.end_element, exec_state, &metadata, &[], StatementKind::Expression)
            .await?;
        let end = end_val.as_ty_f64().ok_or(KclError::new_semantic(KclErrorDetails::new(
            format!(
                "Expected number for range end but found {}",
                end_val.human_friendly_type()
            ),
            vec![self.into()],
        )))?;

        let (start, end, ty) = NumericType::combine_range(start, end, exec_state, self.as_source_range())?;
        let Some(start) = crate::try_f64_to_i64(start) else {
            return Err(KclError::new_semantic(KclErrorDetails::new(
                format!("Range start must be an integer, but found {start}"),
                vec![self.into()],
            )));
        };
        let Some(end) = crate::try_f64_to_i64(end) else {
            return Err(KclError::new_semantic(KclErrorDetails::new(
                format!("Range end must be an integer, but found {end}"),
                vec![self.into()],
            )));
        };

        if end < start {
            return Err(KclError::new_semantic(KclErrorDetails::new(
                format!("Range start is greater than range end: {start} .. {end}"),
                vec![self.into()],
            )));
        }

        let range: Vec<_> = if self.end_inclusive {
            (start..=end).collect()
        } else {
            (start..end).collect()
        };

        let meta = vec![Metadata {
            source_range: self.into(),
        }];

        Ok(KclValue::HomArray {
            value: range
                .into_iter()
                .map(|num| KclValue::Number {
                    value: num as f64,
                    ty,
                    meta: meta.clone(),
                })
                .collect(),
            ty: RuntimeType::Primitive(PrimitiveType::Number(ty)),
        })
    }
}

impl Node<ObjectExpression> {
    #[async_recursion]
    pub async fn execute(&self, exec_state: &mut ExecState, ctx: &ExecutorContext) -> Result<KclValue, KclError> {
        let mut object = HashMap::with_capacity(self.properties.len());
        for property in &self.properties {
            let metadata = Metadata::from(&property.value);
            let result = ctx
                .execute_expr(&property.value, exec_state, &metadata, &[], StatementKind::Expression)
                .await?;

            object.insert(property.key.name.clone(), result);
        }

        Ok(KclValue::Object {
            value: object,
            meta: vec![Metadata {
                source_range: self.into(),
            }],
            constrainable: false,
        })
    }
}

fn article_for<S: AsRef<str>>(s: S) -> &'static str {
    // '[' is included since it's an array.
    if s.as_ref().starts_with(['a', 'e', 'i', 'o', 'u', '[']) {
        "an"
    } else {
        "a"
    }
}

fn number_as_f64(v: &KclValue, source_range: SourceRange) -> Result<TyF64, KclError> {
    v.as_ty_f64().ok_or_else(|| {
        let actual_type = v.human_friendly_type();
        KclError::new_semantic(KclErrorDetails::new(
            format!("Expected a number, but found {actual_type}",),
            vec![source_range],
        ))
    })
}

impl Node<IfExpression> {
    #[async_recursion]
    pub async fn get_result(&self, exec_state: &mut ExecState, ctx: &ExecutorContext) -> Result<KclValue, KclError> {
        // Check the `if` branch.
        let cond = ctx
            .execute_expr(
                &self.cond,
                exec_state,
                &Metadata::from(self),
                &[],
                StatementKind::Expression,
            )
            .await?
            .get_bool()?;
        if cond {
            let block_result = ctx.exec_block(&*self.then_val, exec_state, BodyType::Block).await?;
            // Block must end in an expression, so this has to be Some.
            // Enforced by the parser.
            // See https://github.com/KittyCAD/modeling-app/issues/4015
            return Ok(block_result.unwrap());
        }

        // Check any `else if` branches.
        for else_if in &self.else_ifs {
            let cond = ctx
                .execute_expr(
                    &else_if.cond,
                    exec_state,
                    &Metadata::from(self),
                    &[],
                    StatementKind::Expression,
                )
                .await?
                .get_bool()?;
            if cond {
                let block_result = ctx.exec_block(&*else_if.then_val, exec_state, BodyType::Block).await?;
                // Block must end in an expression, so this has to be Some.
                // Enforced by the parser.
                // See https://github.com/KittyCAD/modeling-app/issues/4015
                return Ok(block_result.unwrap());
            }
        }

        // Run the final `else` branch.
        ctx.exec_block(&*self.final_else, exec_state, BodyType::Block)
            .await
            .map(|expr| expr.unwrap())
    }
}

#[derive(Debug)]
enum Property {
    UInt(usize),
    String(String),
}

impl Property {
    #[allow(clippy::too_many_arguments)]
    async fn try_from<'a>(
        computed: bool,
        value: Expr,
        exec_state: &mut ExecState,
        sr: SourceRange,
        ctx: &ExecutorContext,
        metadata: &Metadata,
        annotations: &[Node<Annotation>],
        statement_kind: StatementKind<'a>,
    ) -> Result<Self, KclError> {
        let property_sr = vec![sr];
        if !computed {
            let Expr::Name(identifier) = value else {
                // Should actually be impossible because the parser would reject it.
                return Err(KclError::new_semantic(KclErrorDetails::new(
                    "Object expressions like `obj.property` must use simple identifier names, not complex expressions"
                        .to_owned(),
                    property_sr,
                )));
            };
            return Ok(Property::String(identifier.to_string()));
        }

        let prop_value = ctx
            .execute_expr(&value, exec_state, metadata, annotations, statement_kind)
            .await?;
        match prop_value {
            KclValue::Number { value, ty, meta: _ } => {
                if !matches!(
                    ty,
                    NumericType::Unknown
                        | NumericType::Default { .. }
                        | NumericType::Known(crate::exec::UnitType::Count)
                ) {
                    return Err(KclError::new_semantic(KclErrorDetails::new(
                        format!(
                            "{value} is not a valid index, indices must be non-dimensional numbers. If you're sure this is correct, you can add `: number(Count)` to tell KCL this number is an index"
                        ),
                        property_sr,
                    )));
                }
                if let Some(x) = crate::try_f64_to_usize(value) {
                    Ok(Property::UInt(x))
                } else {
                    Err(KclError::new_semantic(KclErrorDetails::new(
                        format!("{value} is not a valid index, indices must be whole numbers >= 0"),
                        property_sr,
                    )))
                }
            }
            _ => Err(KclError::new_semantic(KclErrorDetails::new(
                "Only numbers (>= 0) can be indexes".to_owned(),
                vec![sr],
            ))),
        }
    }
}

impl Property {
    fn type_name(&self) -> &'static str {
        match self {
            Property::UInt(_) => "number",
            Property::String(_) => "string",
        }
    }
}

impl Node<PipeExpression> {
    #[async_recursion]
    pub async fn get_result(&self, exec_state: &mut ExecState, ctx: &ExecutorContext) -> Result<KclValue, KclError> {
        execute_pipe_body(exec_state, &self.body, self.into(), ctx).await
    }
}

#[cfg(test)]
mod test {
    use std::sync::Arc;

    use tokio::io::AsyncWriteExt;

    use super::*;
    use crate::{
        ExecutorSettings,
        errors::Severity,
        exec::UnitType,
        execution::{ContextType, parse_execute},
    };

    #[tokio::test(flavor = "multi_thread")]
    async fn ascription() {
        let program = r#"
a = 42: number
b = a: number
p = {
  origin = { x = 0, y = 0, z = 0 },
  xAxis = { x = 1, y = 0, z = 0 },
  yAxis = { x = 0, y = 1, z = 0 },
  zAxis = { x = 0, y = 0, z = 1 }
}: Plane
arr1 = [42]: [number(cm)]
"#;

        let result = parse_execute(program).await.unwrap();
        let mem = result.exec_state.stack();
        assert!(matches!(
            mem.memory
                .get_from("p", result.mem_env, SourceRange::default(), 0)
                .unwrap(),
            KclValue::Plane { .. }
        ));
        let arr1 = mem
            .memory
            .get_from("arr1", result.mem_env, SourceRange::default(), 0)
            .unwrap();
        if let KclValue::HomArray { value, ty } = arr1 {
            assert_eq!(value.len(), 1, "Expected Vec with specific length: found {value:?}");
            assert_eq!(
                *ty,
                RuntimeType::known_length(kittycad_modeling_cmds::units::UnitLength::Centimeters)
            );
            // Compare, ignoring meta.
            if let KclValue::Number { value, ty, .. } = &value[0] {
                // It should not convert units.
                assert_eq!(*value, 42.0);
                assert_eq!(
                    *ty,
                    NumericType::Known(UnitType::Length(kittycad_modeling_cmds::units::UnitLength::Centimeters))
                );
            } else {
                panic!("Expected a number; found {:?}", value[0]);
            }
        } else {
            panic!("Expected HomArray; found {arr1:?}");
        }

        let program = r#"
a = 42: string
"#;
        let result = parse_execute(program).await;
        let err = result.unwrap_err();
        assert!(
            err.to_string()
                .contains("could not coerce a number (with type `number`) to type `string`"),
            "Expected error but found {err:?}"
        );

        let program = r#"
a = 42: Plane
"#;
        let result = parse_execute(program).await;
        let err = result.unwrap_err();
        assert!(
            err.to_string()
                .contains("could not coerce a number (with type `number`) to type `Plane`"),
            "Expected error but found {err:?}"
        );

        let program = r#"
arr = [0]: [string]
"#;
        let result = parse_execute(program).await;
        let err = result.unwrap_err();
        assert!(
            err.to_string().contains(
                "could not coerce an array of `number` with 1 value (with type `[any; 1]`) to type `[string]`"
            ),
            "Expected error but found {err:?}"
        );

        let program = r#"
mixedArr = [0, "a"]: [number(mm)]
"#;
        let result = parse_execute(program).await;
        let err = result.unwrap_err();
        assert!(
            err.to_string().contains(
                "could not coerce an array of `number`, `string` (with type `[any; 2]`) to type `[number(mm)]`"
            ),
            "Expected error but found {err:?}"
        );

        let program = r#"
mixedArr = [0, "a"]: [mm]
"#;
        let result = parse_execute(program).await;
        let err = result.unwrap_err();
        assert!(
            err.to_string().contains(
                "could not coerce an array of `number`, `string` (with type `[any; 2]`) to type `[number(mm)]`"
            ),
            "Expected error but found {err:?}"
        );
    }

    #[tokio::test(flavor = "multi_thread")]
    async fn neg_plane() {
        let program = r#"
p = {
  origin = { x = 0, y = 0, z = 0 },
  xAxis = { x = 1, y = 0, z = 0 },
  yAxis = { x = 0, y = 1, z = 0 },
}: Plane
p2 = -p
"#;

        let result = parse_execute(program).await.unwrap();
        let mem = result.exec_state.stack();
        match mem
            .memory
            .get_from("p2", result.mem_env, SourceRange::default(), 0)
            .unwrap()
        {
            KclValue::Plane { value } => {
                assert_eq!(value.info.x_axis.x, -1.0);
                assert_eq!(value.info.x_axis.y, 0.0);
                assert_eq!(value.info.x_axis.z, 0.0);
            }
            _ => unreachable!(),
        }
    }

    #[tokio::test(flavor = "multi_thread")]
    async fn multiple_returns() {
        let program = r#"fn foo() {
  return 0
  return 42
}

a = foo()
"#;

        let result = parse_execute(program).await;
        assert!(result.unwrap_err().to_string().contains("return"));
    }

    #[tokio::test(flavor = "multi_thread")]
    async fn load_all_modules() {
        // program a.kcl
        let program_a_kcl = r#"
export a = 1
"#;
        // program b.kcl
        let program_b_kcl = r#"
import a from 'a.kcl'

export b = a + 1
"#;
        // program c.kcl
        let program_c_kcl = r#"
import a from 'a.kcl'

export c = a + 2
"#;

        // program main.kcl
        let main_kcl = r#"
import b from 'b.kcl'
import c from 'c.kcl'

d = b + c
"#;

        let main = crate::parsing::parse_str(main_kcl, ModuleId::default())
            .parse_errs_as_err()
            .unwrap();

        let tmpdir = tempfile::TempDir::with_prefix("zma_kcl_load_all_modules").unwrap();

        tokio::fs::File::create(tmpdir.path().join("main.kcl"))
            .await
            .unwrap()
            .write_all(main_kcl.as_bytes())
            .await
            .unwrap();

        tokio::fs::File::create(tmpdir.path().join("a.kcl"))
            .await
            .unwrap()
            .write_all(program_a_kcl.as_bytes())
            .await
            .unwrap();

        tokio::fs::File::create(tmpdir.path().join("b.kcl"))
            .await
            .unwrap()
            .write_all(program_b_kcl.as_bytes())
            .await
            .unwrap();

        tokio::fs::File::create(tmpdir.path().join("c.kcl"))
            .await
            .unwrap()
            .write_all(program_c_kcl.as_bytes())
            .await
            .unwrap();

        let exec_ctxt = ExecutorContext {
            engine: Arc::new(Box::new(
                crate::engine::conn_mock::EngineConnection::new()
                    .map_err(|err| {
                        KclError::new_internal(KclErrorDetails::new(
                            format!("Failed to create mock engine connection: {err}"),
                            vec![SourceRange::default()],
                        ))
                    })
                    .unwrap(),
            )),
            fs: Arc::new(crate::fs::FileManager::new()),
            settings: ExecutorSettings {
                project_directory: Some(crate::TypedPath(tmpdir.path().into())),
                ..Default::default()
            },
            context_type: ContextType::Mock,
        };
        let mut exec_state = ExecState::new(&exec_ctxt);

        exec_ctxt
            .run(
                &crate::Program {
                    ast: main.clone(),
                    original_file_contents: "".to_owned(),
                },
                &mut exec_state,
            )
            .await
            .unwrap();
    }

    #[tokio::test(flavor = "multi_thread")]
    async fn user_coercion() {
        let program = r#"fn foo(x: Axis2d) {
  return 0
}

foo(x = { direction = [0, 0], origin = [0, 0]})
"#;

        parse_execute(program).await.unwrap();

        let program = r#"fn foo(x: Axis3d) {
  return 0
}

foo(x = { direction = [0, 0], origin = [0, 0]})
"#;

        parse_execute(program).await.unwrap_err();
    }

    #[tokio::test(flavor = "multi_thread")]
    async fn coerce_return() {
        let program = r#"fn foo(): number(mm) {
  return 42
}

a = foo()
"#;

        parse_execute(program).await.unwrap();

        let program = r#"fn foo(): mm {
  return 42
}

a = foo()
"#;

        parse_execute(program).await.unwrap();

        let program = r#"fn foo(): number(mm) {
  return { bar: 42 }
}

a = foo()
"#;

        parse_execute(program).await.unwrap_err();

        let program = r#"fn foo(): mm {
  return { bar: 42 }
}

a = foo()
"#;

        parse_execute(program).await.unwrap_err();
    }

    #[tokio::test(flavor = "multi_thread")]
    async fn test_sensible_error_when_missing_equals_in_kwarg() {
        for (i, call) in ["f(x=1,3,0)", "f(x=1,3,z)", "f(x=1,0,z=1)", "f(x=1, 3 + 4, z)"]
            .into_iter()
            .enumerate()
        {
            let program = format!(
                "fn foo() {{ return 0 }}
z = 0
fn f(x, y, z) {{ return 0 }}
{call}"
            );
            let err = parse_execute(&program).await.unwrap_err();
            let msg = err.message();
            assert!(
                msg.contains("This argument needs a label, but it doesn't have one"),
                "failed test {i}: {msg}"
            );
            assert!(msg.contains("`y`"), "failed test {i}, missing `y`: {msg}");
            if i == 0 {
                assert!(msg.contains("`z`"), "failed test {i}, missing `z`: {msg}");
            }
        }
    }

    #[tokio::test(flavor = "multi_thread")]
    async fn default_param_for_unlabeled() {
        // Tests that the input param for myExtrude is taken from the pipeline value and same-name
        // keyword args.
        let ast = r#"fn myExtrude(@sk, length) {
  return extrude(sk, length)
}
sketch001 = startSketchOn(XY)
  |> circle(center = [0, 0], radius = 93.75)
  |> myExtrude(length = 40)
"#;

        parse_execute(ast).await.unwrap();
    }

    #[tokio::test(flavor = "multi_thread")]
    async fn dont_use_unlabelled_as_input() {
        // `length` should be used as the `length` argument to extrude, not the unlabelled input
        let ast = r#"length = 10
startSketchOn(XY)
  |> circle(center = [0, 0], radius = 93.75)
  |> extrude(length)
"#;

        parse_execute(ast).await.unwrap();
    }

    #[tokio::test(flavor = "multi_thread")]
    async fn ascription_in_binop() {
        let ast = r#"foo = tan(0): number(rad) - 4deg"#;
        parse_execute(ast).await.unwrap();

        let ast = r#"foo = tan(0): rad - 4deg"#;
        parse_execute(ast).await.unwrap();
    }

    #[tokio::test(flavor = "multi_thread")]
    async fn neg_sqrt() {
        let ast = r#"bad = sqrt(-2)"#;

        let e = parse_execute(ast).await.unwrap_err();
        // Make sure we get a useful error message and not an engine error.
        assert!(e.message().contains("sqrt"), "Error message: '{}'", e.message());
    }

    #[tokio::test(flavor = "multi_thread")]
    async fn non_array_fns() {
        let ast = r#"push(1, item = 2)
pop(1)
map(1, f = fn(@x) { return x + 1 })
reduce(1, f = fn(@x, accum) { return accum + x}, initial = 0)"#;

        parse_execute(ast).await.unwrap();
    }

    #[tokio::test(flavor = "multi_thread")]
    async fn non_array_indexing() {
        let good = r#"a = 42
good = a[0]
"#;
        let result = parse_execute(good).await.unwrap();
        let mem = result.exec_state.stack();
        let num = mem
            .memory
            .get_from("good", result.mem_env, SourceRange::default(), 0)
            .unwrap()
            .as_ty_f64()
            .unwrap();
        assert_eq!(num.n, 42.0);

        let bad = r#"a = 42
bad = a[1]
"#;

        parse_execute(bad).await.unwrap_err();
    }

    #[tokio::test(flavor = "multi_thread")]
    async fn coerce_unknown_to_length() {
        let ast = r#"x = 2mm * 2mm
y = x: number(Length)"#;
        let e = parse_execute(ast).await.unwrap_err();
        assert!(
            e.message().contains("could not coerce"),
            "Error message: '{}'",
            e.message()
        );

        let ast = r#"x = 2mm
y = x: number(Length)"#;
        let result = parse_execute(ast).await.unwrap();
        let mem = result.exec_state.stack();
        let num = mem
            .memory
            .get_from("y", result.mem_env, SourceRange::default(), 0)
            .unwrap()
            .as_ty_f64()
            .unwrap();
        assert_eq!(num.n, 2.0);
        assert_eq!(num.ty, NumericType::mm());
    }

    #[tokio::test(flavor = "multi_thread")]
    async fn one_warning_unknown() {
        let ast = r#"
// Should warn once
a = PI * 2
// Should warn once
b = (PI * 2) / 3
// Should not warn
c = ((PI * 2) / 3): number(deg)
"#;

        let result = parse_execute(ast).await.unwrap();
        assert_eq!(result.exec_state.errors().len(), 2);
    }

    #[tokio::test(flavor = "multi_thread")]
    async fn non_count_indexing() {
        let ast = r#"x = [0, 0]
y = x[1mm]
"#;
        parse_execute(ast).await.unwrap_err();

        let ast = r#"x = [0, 0]
y = 1deg
z = x[y]
"#;
        parse_execute(ast).await.unwrap_err();

        let ast = r#"x = [0, 0]
y = x[0mm + 1]
"#;
        parse_execute(ast).await.unwrap_err();
    }

    #[tokio::test(flavor = "multi_thread")]
    async fn getting_property_of_plane() {
        let ast = std::fs::read_to_string("tests/inputs/planestuff.kcl").unwrap();
        parse_execute(&ast).await.unwrap();
    }

    #[cfg(feature = "artifact-graph")]
    #[tokio::test(flavor = "multi_thread")]
    async fn no_artifacts_from_within_hole_call() {
        // Test that executing stdlib KCL, like the `hole` function
        // (which is actually implemented in KCL not Rust)
        // does not generate artifacts from within the stdlib code,
        // only from the user code.
        let ast = std::fs::read_to_string("tests/inputs/sample_hole.kcl").unwrap();
        let out = parse_execute(&ast).await.unwrap();

        // Get all the operations that occurred.
        let actual_operations = out.exec_state.global.root_module_artifacts.operations;

        // There should be 5, for sketching the cube and applying the hole.
        // If the stdlib internal calls are being tracked, that's a bug,
        // and the actual number of operations will be something like 35.
        let expected = 5;
        assert_eq!(
            actual_operations.len(),
            expected,
            "expected {expected} operations, received {}:\n{actual_operations:#?}",
            actual_operations.len(),
        );
    }

    #[cfg(feature = "artifact-graph")]
    #[tokio::test(flavor = "multi_thread")]
    async fn feature_tree_annotation_on_user_defined_kcl() {
        // The call to foo() should not generate an operation,
        // because its 'feature_tree' attribute has been set to false.
        let ast = std::fs::read_to_string("tests/inputs/feature_tree_annotation_on_user_defined_kcl.kcl").unwrap();
        let out = parse_execute(&ast).await.unwrap();

        // Get all the operations that occurred.
        let actual_operations = out.exec_state.global.root_module_artifacts.operations;

        let expected = 0;
        assert_eq!(
            actual_operations.len(),
            expected,
            "expected {expected} operations, received {}:\n{actual_operations:#?}",
            actual_operations.len(),
        );
    }

    #[cfg(feature = "artifact-graph")]
    #[tokio::test(flavor = "multi_thread")]
    async fn no_feature_tree_annotation_on_user_defined_kcl() {
        // The call to foo() should generate an operation,
        // because @(feature_tree) defaults to true.
        let ast = std::fs::read_to_string("tests/inputs/no_feature_tree_annotation_on_user_defined_kcl.kcl").unwrap();
        let out = parse_execute(&ast).await.unwrap();

        // Get all the operations that occurred.
        let actual_operations = out.exec_state.global.root_module_artifacts.operations;

        let expected = 2;
        assert_eq!(
            actual_operations.len(),
            expected,
            "expected {expected} operations, received {}:\n{actual_operations:#?}",
            actual_operations.len(),
        );
        assert!(matches!(actual_operations[0], Operation::GroupBegin { .. }));
        assert!(matches!(actual_operations[1], Operation::GroupEnd));
    }

    #[tokio::test(flavor = "multi_thread")]
    async fn custom_warning() {
        let warn = r#"
a = PI * 2
"#;
        let result = parse_execute(warn).await.unwrap();
        assert_eq!(result.exec_state.errors().len(), 1);
        assert_eq!(result.exec_state.errors()[0].severity, Severity::Warning);

        let allow = r#"
@warnings(allow = unknownUnits)
a = PI * 2
"#;
        let result = parse_execute(allow).await.unwrap();
        assert_eq!(result.exec_state.errors().len(), 0);

        let deny = r#"
@warnings(deny = [unknownUnits])
a = PI * 2
"#;
        let result = parse_execute(deny).await.unwrap();
        assert_eq!(result.exec_state.errors().len(), 1);
        assert_eq!(result.exec_state.errors()[0].severity, Severity::Error);
    }
}<|MERGE_RESOLUTION|>--- conflicted
+++ resolved
@@ -22,11 +22,8 @@
         state::{ModuleState, SketchBlockState},
         types::{NumericType, PrimitiveType, RuntimeType},
     },
-<<<<<<< HEAD
     fmt,
     front::{Freedom, Object, PointCtor},
-=======
->>>>>>> 8726c129
     modules::{ModuleExecutionOutcome, ModuleId, ModulePath, ModuleRepr},
     parsing::ast::types::{
         Annotation, ArrayExpression, ArrayRangeExpression, AscribedExpression, BinaryExpression, BinaryOperator,
