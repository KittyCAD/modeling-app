use std::collections::HashMap;

use async_recursion::async_recursion;
use indexmap::IndexMap;
use kcl_ezpz::{Constraint, SolveOutcome};
use kittycad_modeling_cmds::units::UnitLength;

#[cfg(feature = "artifact-graph")]
use crate::front::ObjectKind;
use crate::{
    CompilationError, NodePath, SourceRange,
    errors::{KclError, KclErrorDetails},
    exec::UnitType,
    execution::{
        AbstractSegment, BodyType, EnvironmentRef, ExecState, ExecutorContext, KclValue, Metadata, ModelingCmdMeta,
        ModuleArtifactState, Operation, PlaneType, Segment, SegmentKind, SegmentRepr, SketchConstraintKind,
        StatementKind, TagIdentifier, UnsolvedExpr, UnsolvedSegment, UnsolvedSegmentKind, annotations,
        cad_op::OpKclValue,
        fn_call::{Arg, Args},
        kcl_value::{FunctionSource, KclFunctionSourceParams, TypeDef},
        memory,
        state::{ModuleState, SketchBlockState},
        types::{NumericType, PrimitiveType, RuntimeType},
    },
    front::{Freedom, Object, PointCtor},
    modules::{ModuleExecutionOutcome, ModuleId, ModulePath, ModuleRepr},
    parsing::ast::types::{
        Annotation, ArrayExpression, ArrayRangeExpression, AscribedExpression, BinaryExpression, BinaryOperator,
        BinaryPart, BodyItem, CodeBlock, Expr, IfExpression, ImportPath, ImportSelector, ItemVisibility,
        MemberExpression, Name, Node, ObjectExpression, PipeExpression, Program, SketchBlock, SketchVar, TagDeclarator,
        Type, UnaryExpression, UnaryOperator,
    },
    std::args::TyF64,
};

impl<'a> StatementKind<'a> {
    fn expect_name(&self) -> &'a str {
        match self {
            StatementKind::Declaration { name } => name,
            StatementKind::Expression => unreachable!(),
        }
    }
}

impl ExecutorContext {
    /// Returns true if importing the prelude should be skipped.
    async fn handle_annotations(
        &self,
        annotations: impl Iterator<Item = &Node<Annotation>>,
        body_type: BodyType,
        exec_state: &mut ExecState,
    ) -> Result<bool, KclError> {
        let mut no_prelude = false;
        for annotation in annotations {
            if annotation.name() == Some(annotations::SETTINGS) {
                if matches!(body_type, BodyType::Root) {
                    let (updated_len, updated_angle) =
                        exec_state.mod_local.settings.update_from_annotation(annotation)?;
                    if updated_len {
                        exec_state.mod_local.explicit_length_units = true;
                    }
                    if updated_angle {
                        exec_state.warn(
                            CompilationError::err(
                                annotation.as_source_range(),
                                "Prefer to use explicit units for angles",
                            ),
                            annotations::WARN_ANGLE_UNITS,
                        );
                    }
                } else {
                    exec_state.err(CompilationError::err(
                        annotation.as_source_range(),
                        "Settings can only be modified at the top level scope of a file",
                    ));
                }
            } else if annotation.name() == Some(annotations::NO_PRELUDE) {
                if matches!(body_type, BodyType::Root) {
                    no_prelude = true;
                } else {
                    exec_state.err(CompilationError::err(
                        annotation.as_source_range(),
                        "The standard library can only be skipped at the top level scope of a file",
                    ));
                }
            } else if annotation.name() == Some(annotations::WARNINGS) {
                // TODO we should support setting warnings for the whole project, not just one file
                if matches!(body_type, BodyType::Root) {
                    let props = annotations::expect_properties(annotations::WARNINGS, annotation)?;
                    for p in props {
                        match &*p.inner.key.name {
                            annotations::WARN_ALLOW => {
                                let allowed = annotations::many_of(
                                    &p.inner.value,
                                    &annotations::WARN_VALUES,
                                    annotation.as_source_range(),
                                )?;
                                exec_state.mod_local.allowed_warnings = allowed;
                            }
                            annotations::WARN_DENY => {
                                let denied = annotations::many_of(
                                    &p.inner.value,
                                    &annotations::WARN_VALUES,
                                    annotation.as_source_range(),
                                )?;
                                exec_state.mod_local.denied_warnings = denied;
                            }
                            name => {
                                return Err(KclError::new_semantic(KclErrorDetails::new(
                                    format!(
                                        "Unexpected warnings key: `{name}`; expected one of `{}`, `{}`",
                                        annotations::WARN_ALLOW,
                                        annotations::WARN_DENY,
                                    ),
                                    vec![annotation.as_source_range()],
                                )));
                            }
                        }
                    }
                } else {
                    exec_state.err(CompilationError::err(
                        annotation.as_source_range(),
                        "Warnings can only be customized at the top level scope of a file",
                    ));
                }
            } else {
                exec_state.warn(
                    CompilationError::err(annotation.as_source_range(), "Unknown annotation"),
                    annotations::WARN_UNKNOWN_ATTR,
                );
            }
        }
        Ok(no_prelude)
    }

    pub(super) async fn exec_module_body(
        &self,
        program: &Node<Program>,
        exec_state: &mut ExecState,
        preserve_mem: bool,
        module_id: ModuleId,
        path: &ModulePath,
    ) -> Result<ModuleExecutionOutcome, (KclError, Option<EnvironmentRef>, Option<ModuleArtifactState>)> {
        crate::log::log(format!("enter module {path} {}", exec_state.stack()));
        #[cfg(not(feature = "artifact-graph"))]
        let next_object_id = 0;
        #[cfg(feature = "artifact-graph")]
        let next_object_id = exec_state.global.root_module_artifacts.scene_objects.len();
        let mut local_state = ModuleState::new(
            path.clone(),
            exec_state.stack().memory.clone(),
            Some(module_id),
            next_object_id,
        );
        if !preserve_mem {
            std::mem::swap(&mut exec_state.mod_local, &mut local_state);
        }

        let no_prelude = self
            .handle_annotations(program.inner_attrs.iter(), crate::execution::BodyType::Root, exec_state)
            .await
            .map_err(|err| (err, None, None))?;

        if !preserve_mem {
            exec_state.mut_stack().push_new_root_env(!no_prelude);
        }

        let result = self
            .exec_block(program, exec_state, crate::execution::BodyType::Root)
            .await;

        let env_ref = if preserve_mem {
            exec_state.mut_stack().pop_and_preserve_env()
        } else {
            exec_state.mut_stack().pop_env()
        };
        let module_artifacts = if !preserve_mem {
            std::mem::swap(&mut exec_state.mod_local, &mut local_state);
            local_state.artifacts
        } else {
            std::mem::take(&mut exec_state.mod_local.artifacts)
        };

        crate::log::log(format!("leave {path}"));

        result
            .map_err(|err| (err, Some(env_ref), Some(module_artifacts.clone())))
            .map(|last_expr| ModuleExecutionOutcome {
                last_expr,
                environment: env_ref,
                exports: local_state.module_exports,
                artifacts: module_artifacts,
            })
    }

    /// Execute an AST's program.
    #[async_recursion]
    pub(super) async fn exec_block<'a, B>(
        &'a self,
        block: &'a B,
        exec_state: &mut ExecState,
        body_type: BodyType,
    ) -> Result<Option<KclValue>, KclError>
    where
        B: CodeBlock + Sync,
    {
        let mut last_expr = None;
        // Iterate over the body of the program.
        for statement in block.body() {
            match statement {
                BodyItem::ImportStatement(import_stmt) => {
                    if !matches!(body_type, BodyType::Root) {
                        return Err(KclError::new_semantic(KclErrorDetails::new(
                            "Imports are only supported at the top-level of a file.".to_owned(),
                            vec![import_stmt.into()],
                        )));
                    }

                    let source_range = SourceRange::from(import_stmt);
                    let attrs = &import_stmt.outer_attrs;
                    let module_path = ModulePath::from_import_path(
                        &import_stmt.path,
                        &self.settings.project_directory,
                        &exec_state.mod_local.path,
                    )?;
                    let module_id = self
                        .open_module(&import_stmt.path, attrs, &module_path, exec_state, source_range)
                        .await?;

                    match &import_stmt.selector {
                        ImportSelector::List { items } => {
                            let (env_ref, module_exports) =
                                self.exec_module_for_items(module_id, exec_state, source_range).await?;
                            for import_item in items {
                                // Extract the item from the module.
                                let mem = &exec_state.stack().memory;
                                let mut value = mem
                                    .get_from(&import_item.name.name, env_ref, import_item.into(), 0)
                                    .cloned();
                                let ty_name = format!("{}{}", memory::TYPE_PREFIX, import_item.name.name);
                                let mut ty = mem.get_from(&ty_name, env_ref, import_item.into(), 0).cloned();
                                let mod_name = format!("{}{}", memory::MODULE_PREFIX, import_item.name.name);
                                let mut mod_value = mem.get_from(&mod_name, env_ref, import_item.into(), 0).cloned();

                                if value.is_err() && ty.is_err() && mod_value.is_err() {
                                    return Err(KclError::new_undefined_value(
                                        KclErrorDetails::new(
                                            format!("{} is not defined in module", import_item.name.name),
                                            vec![SourceRange::from(&import_item.name)],
                                        ),
                                        None,
                                    ));
                                }

                                // Check that the item is allowed to be imported (in at least one namespace).
                                if value.is_ok() && !module_exports.contains(&import_item.name.name) {
                                    value = Err(KclError::new_semantic(KclErrorDetails::new(
                                        format!(
                                            "Cannot import \"{}\" from module because it is not exported. Add \"export\" before the definition to export it.",
                                            import_item.name.name
                                        ),
                                        vec![SourceRange::from(&import_item.name)],
                                    )));
                                }

                                if ty.is_ok() && !module_exports.contains(&ty_name) {
                                    ty = Err(KclError::new_semantic(KclErrorDetails::new(
                                        format!(
                                            "Cannot import \"{}\" from module because it is not exported. Add \"export\" before the definition to export it.",
                                            import_item.name.name
                                        ),
                                        vec![SourceRange::from(&import_item.name)],
                                    )));
                                }

                                if mod_value.is_ok() && !module_exports.contains(&mod_name) {
                                    mod_value = Err(KclError::new_semantic(KclErrorDetails::new(
                                        format!(
                                            "Cannot import \"{}\" from module because it is not exported. Add \"export\" before the definition to export it.",
                                            import_item.name.name
                                        ),
                                        vec![SourceRange::from(&import_item.name)],
                                    )));
                                }

                                if value.is_err() && ty.is_err() && mod_value.is_err() {
                                    return value.map(Option::Some);
                                }

                                // Add the item to the current module.
                                if let Ok(value) = value {
                                    exec_state.mut_stack().add(
                                        import_item.identifier().to_owned(),
                                        value,
                                        SourceRange::from(&import_item.name),
                                    )?;

                                    if let ItemVisibility::Export = import_stmt.visibility {
                                        exec_state
                                            .mod_local
                                            .module_exports
                                            .push(import_item.identifier().to_owned());
                                    }
                                }

                                if let Ok(ty) = ty {
                                    let ty_name = format!("{}{}", memory::TYPE_PREFIX, import_item.identifier());
                                    exec_state.mut_stack().add(
                                        ty_name.clone(),
                                        ty,
                                        SourceRange::from(&import_item.name),
                                    )?;

                                    if let ItemVisibility::Export = import_stmt.visibility {
                                        exec_state.mod_local.module_exports.push(ty_name);
                                    }
                                }

                                if let Ok(mod_value) = mod_value {
                                    let mod_name = format!("{}{}", memory::MODULE_PREFIX, import_item.identifier());
                                    exec_state.mut_stack().add(
                                        mod_name.clone(),
                                        mod_value,
                                        SourceRange::from(&import_item.name),
                                    )?;

                                    if let ItemVisibility::Export = import_stmt.visibility {
                                        exec_state.mod_local.module_exports.push(mod_name);
                                    }
                                }
                            }
                        }
                        ImportSelector::Glob(_) => {
                            let (env_ref, module_exports) =
                                self.exec_module_for_items(module_id, exec_state, source_range).await?;
                            for name in module_exports.iter() {
                                let item = exec_state
                                    .stack()
                                    .memory
                                    .get_from(name, env_ref, source_range, 0)
                                    .map_err(|_err| {
                                        KclError::new_internal(KclErrorDetails::new(
                                            format!("{name} is not defined in module (but was exported?)"),
                                            vec![source_range],
                                        ))
                                    })?
                                    .clone();
                                exec_state.mut_stack().add(name.to_owned(), item, source_range)?;

                                if let ItemVisibility::Export = import_stmt.visibility {
                                    exec_state.mod_local.module_exports.push(name.clone());
                                }
                            }
                        }
                        ImportSelector::None { .. } => {
                            let name = import_stmt.module_name().unwrap();
                            let item = KclValue::Module {
                                value: module_id,
                                meta: vec![source_range.into()],
                            };
                            exec_state.mut_stack().add(
                                format!("{}{}", memory::MODULE_PREFIX, name),
                                item,
                                source_range,
                            )?;
                        }
                    }
                    last_expr = None;
                }
                BodyItem::ExpressionStatement(expression_statement) => {
                    let metadata = Metadata::from(expression_statement);
                    last_expr = Some(
                        self.execute_expr(
                            &expression_statement.expression,
                            exec_state,
                            &metadata,
                            &[],
                            StatementKind::Expression,
                        )
                        .await?,
                    );
                }
                BodyItem::VariableDeclaration(variable_declaration) => {
                    let var_name = variable_declaration.declaration.id.name.to_string();
                    let source_range = SourceRange::from(&variable_declaration.declaration.init);
                    let metadata = Metadata { source_range };

                    let annotations = &variable_declaration.outer_attrs;

                    // During the evaluation of the variable's RHS, set context that this is all happening inside a variable
                    // declaration, for the given name. This helps improve user-facing error messages.
                    let lhs = variable_declaration.inner.name().to_owned();
                    let prev_being_declared = exec_state.mod_local.being_declared.take();
                    exec_state.mod_local.being_declared = Some(lhs);
                    let rhs_result = self
                        .execute_expr(
                            &variable_declaration.declaration.init,
                            exec_state,
                            &metadata,
                            annotations,
                            StatementKind::Declaration { name: &var_name },
                        )
                        .await;
                    // Declaration over, so unset this context.
                    exec_state.mod_local.being_declared = prev_being_declared;
                    let rhs = rhs_result?;

                    let should_bind_name =
                        if let Some(fn_name) = variable_declaration.declaration.init.fn_declaring_name() {
                            // Declaring a function with a name, so only bind
                            // the variable name if it differs from the function
                            // name.
                            var_name != fn_name
                        } else {
                            // Not declaring a function, so we should bind the
                            // variable name.
                            true
                        };
                    if should_bind_name {
                        exec_state
                            .mut_stack()
                            .add(var_name.clone(), rhs.clone(), source_range)?;
                    }

                    // Track operations, for the feature tree.
                    // Don't track these operations if the KCL code being executed is in the stdlib,
                    // because users shouldn't know about stdlib internals -- it's useless noise, to them.
                    let should_show_in_feature_tree =
                        !exec_state.mod_local.inside_stdlib && rhs.show_variable_in_feature_tree();
                    if should_show_in_feature_tree {
                        exec_state.push_op(Operation::VariableDeclaration {
                            name: var_name.clone(),
                            value: OpKclValue::from(&rhs),
                            visibility: variable_declaration.visibility,
                            node_path: NodePath::placeholder(),
                            source_range,
                        });
                    }

                    // Track exports.
                    if let ItemVisibility::Export = variable_declaration.visibility {
                        if matches!(body_type, BodyType::Root) {
                            exec_state.mod_local.module_exports.push(var_name);
                        } else {
                            exec_state.err(CompilationError::err(
                                variable_declaration.as_source_range(),
                                "Exports are only supported at the top-level of a file. Remove `export` or move it to the top-level.",
                            ));
                        }
                    }
                    // Variable declaration can be the return value of a module.
                    last_expr = matches!(body_type, BodyType::Root).then_some(rhs);
                }
                BodyItem::TypeDeclaration(ty) => {
                    let metadata = Metadata::from(&**ty);
                    let attrs = annotations::get_fn_attrs(&ty.outer_attrs, metadata.source_range)?.unwrap_or_default();
                    match attrs.impl_ {
                        annotations::Impl::Rust
                        | annotations::Impl::RustConstrainable
                        | annotations::Impl::RustConstraint => {
                            let std_path = match &exec_state.mod_local.path {
                                ModulePath::Std { value } => value,
                                ModulePath::Local { .. } | ModulePath::Main => {
                                    return Err(KclError::new_semantic(KclErrorDetails::new(
                                        "User-defined types are not yet supported.".to_owned(),
                                        vec![metadata.source_range],
                                    )));
                                }
                            };
                            let (t, props) = crate::std::std_ty(std_path, &ty.name.name);
                            let value = KclValue::Type {
                                value: TypeDef::RustRepr(t, props),
                                meta: vec![metadata],
                                experimental: attrs.experimental,
                            };
                            let name_in_mem = format!("{}{}", memory::TYPE_PREFIX, ty.name.name);
                            exec_state
                                .mut_stack()
                                .add(name_in_mem.clone(), value, metadata.source_range)
                                .map_err(|_| {
                                    KclError::new_semantic(KclErrorDetails::new(
                                        format!("Redefinition of type {}.", ty.name.name),
                                        vec![metadata.source_range],
                                    ))
                                })?;

                            if let ItemVisibility::Export = ty.visibility {
                                exec_state.mod_local.module_exports.push(name_in_mem);
                            }
                        }
                        // Do nothing for primitive types, they get special treatment and their declarations are just for documentation.
                        annotations::Impl::Primitive => {}
                        annotations::Impl::Kcl | annotations::Impl::KclConstrainable => match &ty.alias {
                            Some(alias) => {
                                let value = KclValue::Type {
                                    value: TypeDef::Alias(
                                        RuntimeType::from_parsed(
                                            alias.inner.clone(),
                                            exec_state,
                                            metadata.source_range,
                                            attrs.impl_ == annotations::Impl::KclConstrainable,
                                        )
                                        .map_err(|e| KclError::new_semantic(e.into()))?,
                                    ),
                                    meta: vec![metadata],
                                    experimental: attrs.experimental,
                                };
                                let name_in_mem = format!("{}{}", memory::TYPE_PREFIX, ty.name.name);
                                exec_state
                                    .mut_stack()
                                    .add(name_in_mem.clone(), value, metadata.source_range)
                                    .map_err(|_| {
                                        KclError::new_semantic(KclErrorDetails::new(
                                            format!("Redefinition of type {}.", ty.name.name),
                                            vec![metadata.source_range],
                                        ))
                                    })?;

                                if let ItemVisibility::Export = ty.visibility {
                                    exec_state.mod_local.module_exports.push(name_in_mem);
                                }
                            }
                            None => {
                                return Err(KclError::new_semantic(KclErrorDetails::new(
                                    "User-defined types are not yet supported.".to_owned(),
                                    vec![metadata.source_range],
                                )));
                            }
                        },
                    }

                    last_expr = None;
                }
                BodyItem::ReturnStatement(return_statement) => {
                    let metadata = Metadata::from(return_statement);

                    if matches!(body_type, BodyType::Root) {
                        return Err(KclError::new_semantic(KclErrorDetails::new(
                            "Cannot return from outside a function.".to_owned(),
                            vec![metadata.source_range],
                        )));
                    }

                    let value = self
                        .execute_expr(
                            &return_statement.argument,
                            exec_state,
                            &metadata,
                            &[],
                            StatementKind::Expression,
                        )
                        .await?;
                    exec_state
                        .mut_stack()
                        .add(memory::RETURN_NAME.to_owned(), value, metadata.source_range)
                        .map_err(|_| {
                            KclError::new_semantic(KclErrorDetails::new(
                                "Multiple returns from a single function.".to_owned(),
                                vec![metadata.source_range],
                            ))
                        })?;
                    last_expr = None;
                }
            }
        }

        if matches!(body_type, BodyType::Root) {
            // Flush the batch queue.
            exec_state
                .flush_batch(
                    ModelingCmdMeta::new(self, block.to_source_range()),
                    // True here tells the engine to flush all the end commands as well like fillets
                    // and chamfers where the engine would otherwise eat the ID of the segments.
                    true,
                )
                .await?;
        }

        Ok(last_expr)
    }

    pub async fn open_module(
        &self,
        path: &ImportPath,
        attrs: &[Node<Annotation>],
        resolved_path: &ModulePath,
        exec_state: &mut ExecState,
        source_range: SourceRange,
    ) -> Result<ModuleId, KclError> {
        match path {
            ImportPath::Kcl { .. } => {
                exec_state.global.mod_loader.cycle_check(resolved_path, source_range)?;

                if let Some(id) = exec_state.id_for_module(resolved_path) {
                    return Ok(id);
                }

                let id = exec_state.next_module_id();
                // Add file path string to global state even if it fails to import
                exec_state.add_path_to_source_id(resolved_path.clone(), id);
                let source = resolved_path.source(&self.fs, source_range).await?;
                exec_state.add_id_to_source(id, source.clone());
                // TODO handle parsing errors properly
                let parsed = crate::parsing::parse_str(&source.source, id).parse_errs_as_err()?;
                exec_state.add_module(id, resolved_path.clone(), ModuleRepr::Kcl(parsed, None));

                Ok(id)
            }
            ImportPath::Foreign { .. } => {
                if let Some(id) = exec_state.id_for_module(resolved_path) {
                    return Ok(id);
                }

                let id = exec_state.next_module_id();
                let path = resolved_path.expect_path();
                // Add file path string to global state even if it fails to import
                exec_state.add_path_to_source_id(resolved_path.clone(), id);
                let format = super::import::format_from_annotations(attrs, path, source_range)?;
                let geom = super::import::import_foreign(path, format, exec_state, self, source_range).await?;
                exec_state.add_module(id, resolved_path.clone(), ModuleRepr::Foreign(geom, None));
                Ok(id)
            }
            ImportPath::Std { .. } => {
                if let Some(id) = exec_state.id_for_module(resolved_path) {
                    return Ok(id);
                }

                let id = exec_state.next_module_id();
                // Add file path string to global state even if it fails to import
                exec_state.add_path_to_source_id(resolved_path.clone(), id);
                let source = resolved_path.source(&self.fs, source_range).await?;
                exec_state.add_id_to_source(id, source.clone());
                let parsed = crate::parsing::parse_str(&source.source, id)
                    .parse_errs_as_err()
                    .unwrap();
                exec_state.add_module(id, resolved_path.clone(), ModuleRepr::Kcl(parsed, None));
                Ok(id)
            }
        }
    }

    pub(super) async fn exec_module_for_items(
        &self,
        module_id: ModuleId,
        exec_state: &mut ExecState,
        source_range: SourceRange,
    ) -> Result<(EnvironmentRef, Vec<String>), KclError> {
        let path = exec_state.global.module_infos[&module_id].path.clone();
        let mut repr = exec_state.global.module_infos[&module_id].take_repr();
        // DON'T EARLY RETURN! We need to restore the module repr

        let result = match &mut repr {
            ModuleRepr::Root => Err(exec_state.circular_import_error(&path, source_range)),
            ModuleRepr::Kcl(_, Some(outcome)) => Ok((outcome.environment, outcome.exports.clone())),
            ModuleRepr::Kcl(program, cache) => self
                .exec_module_from_ast(program, module_id, &path, exec_state, source_range, false)
                .await
                .map(|outcome| {
                    *cache = Some(outcome.clone());
                    (outcome.environment, outcome.exports)
                }),
            ModuleRepr::Foreign(geom, _) => Err(KclError::new_semantic(KclErrorDetails::new(
                "Cannot import items from foreign modules".to_owned(),
                vec![geom.source_range],
            ))),
            ModuleRepr::Dummy => unreachable!("Looking up {}, but it is still being interpreted", path),
        };

        exec_state.global.module_infos[&module_id].restore_repr(repr);
        result
    }

    async fn exec_module_for_result(
        &self,
        module_id: ModuleId,
        exec_state: &mut ExecState,
        source_range: SourceRange,
    ) -> Result<Option<KclValue>, KclError> {
        let path = exec_state.global.module_infos[&module_id].path.clone();
        let mut repr = exec_state.global.module_infos[&module_id].take_repr();
        // DON'T EARLY RETURN! We need to restore the module repr

        let result = match &mut repr {
            ModuleRepr::Root => Err(exec_state.circular_import_error(&path, source_range)),
            ModuleRepr::Kcl(_, Some(outcome)) => Ok(outcome.last_expr.clone()),
            ModuleRepr::Kcl(program, cached_items) => {
                let result = self
                    .exec_module_from_ast(program, module_id, &path, exec_state, source_range, false)
                    .await;
                match result {
                    Ok(outcome) => {
                        let value = outcome.last_expr.clone();
                        *cached_items = Some(outcome);
                        Ok(value)
                    }
                    Err(e) => Err(e),
                }
            }
            ModuleRepr::Foreign(_, Some((imported, _))) => Ok(imported.clone()),
            ModuleRepr::Foreign(geom, cached) => {
                let result = super::import::send_to_engine(geom.clone(), exec_state, self)
                    .await
                    .map(|geom| Some(KclValue::ImportedGeometry(geom)));

                match result {
                    Ok(val) => {
                        *cached = Some((val.clone(), exec_state.mod_local.artifacts.clone()));
                        Ok(val)
                    }
                    Err(e) => Err(e),
                }
            }
            ModuleRepr::Dummy => unreachable!(),
        };

        exec_state.global.module_infos[&module_id].restore_repr(repr);

        result
    }

    pub async fn exec_module_from_ast(
        &self,
        program: &Node<Program>,
        module_id: ModuleId,
        path: &ModulePath,
        exec_state: &mut ExecState,
        source_range: SourceRange,
        preserve_mem: bool,
    ) -> Result<ModuleExecutionOutcome, KclError> {
        exec_state.global.mod_loader.enter_module(path);
        let result = self
            .exec_module_body(program, exec_state, preserve_mem, module_id, path)
            .await;
        exec_state.global.mod_loader.leave_module(path, source_range)?;

        // TODO: ModuleArtifactState is getting dropped here when there's an
        // error.  Should we propagate it for non-root modules?
        result.map_err(|(err, _, _)| {
            if let KclError::ImportCycle { .. } = err {
                // It was an import cycle.  Keep the original message.
                err.override_source_ranges(vec![source_range])
            } else {
                // TODO would be great to have line/column for the underlying error here
                KclError::new_semantic(KclErrorDetails::new(
                    format!(
                        "Error loading imported file ({path}). Open it to view more details.\n  {}",
                        err.message()
                    ),
                    vec![source_range],
                ))
            }
        })
    }

    #[async_recursion]
    pub(crate) async fn execute_expr<'a: 'async_recursion>(
        &self,
        init: &Expr,
        exec_state: &mut ExecState,
        metadata: &Metadata,
        annotations: &[Node<Annotation>],
        statement_kind: StatementKind<'a>,
    ) -> Result<KclValue, KclError> {
        let item = match init {
            Expr::None(none) => KclValue::from(none),
            Expr::Literal(literal) => KclValue::from_literal((**literal).clone(), exec_state),
            Expr::TagDeclarator(tag) => tag.execute(exec_state).await?,
            Expr::Name(name) => {
                let being_declared = exec_state.mod_local.being_declared.clone();
                let value = name
                    .get_result(exec_state, self)
                    .await
                    .map_err(|e| var_in_own_ref_err(e, &being_declared))?
                    .clone();
                if let KclValue::Module { value: module_id, meta } = value {
                    self.exec_module_for_result(
                        module_id,
                        exec_state,
                        metadata.source_range
                        ).await?
                        .unwrap_or_else(|| {
                            exec_state.warn(CompilationError::err(
                                metadata.source_range,
                                "Imported module has no return value. The last statement of the module must be an expression, usually the Solid.",
                            ),
                        annotations::WARN_MOD_RETURN_VALUE);

                            let mut new_meta = vec![metadata.to_owned()];
                            new_meta.extend(meta);
                            KclValue::KclNone {
                                value: Default::default(),
                                meta: new_meta,
                            }
                        })
                } else {
                    value
                }
            }
            Expr::BinaryExpression(binary_expression) => binary_expression.get_result(exec_state, self).await?,
            Expr::FunctionExpression(function_expression) => {
                let attrs = annotations::get_fn_attrs(annotations, metadata.source_range)?;
                let experimental = attrs.map(|a| a.experimental).unwrap_or_default();
                let is_std = matches!(&exec_state.mod_local.path, ModulePath::Std { .. });

                // Check the KCL @(feature_tree = ) annotation.
                let include_in_feature_tree = attrs.unwrap_or_default().include_in_feature_tree;
<<<<<<< HEAD
                let (mut closure, placeholder_env_ref) = if let Some(attrs) = attrs
                    && (attrs.impl_ == annotations::Impl::Rust || attrs.impl_ == annotations::Impl::RustConstraint)
=======
                let closure = if let Some(attrs) = attrs
                    && (attrs.impl_ == annotations::Impl::Rust
                        || attrs.impl_ == annotations::Impl::RustConstrainable
                        || attrs.impl_ == annotations::Impl::RustConstraint)
>>>>>>> 64770694
                {
                    if let ModulePath::Std { value: std_path } = &exec_state.mod_local.path {
                        let (func, props) = crate::std::std_fn(std_path, statement_kind.expect_name());
                        (
                            KclValue::Function {
                                value: Box::new(FunctionSource::rust(func, function_expression.clone(), props, attrs)),
                                meta: vec![metadata.to_owned()],
                            },
                            None,
                        )
                    } else {
                        return Err(KclError::new_semantic(KclErrorDetails::new(
                            "Rust implementation of functions is restricted to the standard library".to_owned(),
                            vec![metadata.source_range],
                        )));
                    }
                } else {
                    // Snapshotting memory here is crucial for semantics so that we close
                    // over variables. Variables defined lexically later shouldn't
                    // be available to the function body.
                    let (env_ref, placeholder_env_ref) = if function_expression.name.is_some() {
                        // Recursive function needs a snapshot that includes
                        // itself.
                        let dummy = EnvironmentRef::dummy();
                        (dummy, Some(dummy))
                    } else {
                        (exec_state.mut_stack().snapshot(), None)
                    };
                    (
                        KclValue::Function {
                            value: Box::new(FunctionSource::kcl(
                                function_expression.clone(),
                                env_ref,
                                KclFunctionSourceParams {
                                    is_std,
                                    experimental,
                                    include_in_feature_tree,
                                },
                            )),
                            meta: vec![metadata.to_owned()],
                        },
                        placeholder_env_ref,
                    )
                };

                // If the function expression has a name, i.e. `fn name() {}`,
                // bind it in the current scope.
                if let Some(fn_name) = &function_expression.name {
                    // If we used a placeholder env ref for recursion, fix it up
                    // with the name recursively bound so that it's available in
                    // the function body.
                    if let Some(placeholder_env_ref) = placeholder_env_ref {
                        closure = exec_state.mut_stack().add_recursive_closure(
                            fn_name.name.to_owned(),
                            closure,
                            placeholder_env_ref,
                            metadata.source_range,
                        )?;
                    } else {
                        // Regular non-recursive binding.
                        exec_state
                            .mut_stack()
                            .add(fn_name.name.clone(), closure.clone(), metadata.source_range)?;
                    }
                }

                closure
            }
            Expr::CallExpressionKw(call_expression) => call_expression.execute(exec_state, self).await?,
            Expr::PipeExpression(pipe_expression) => pipe_expression.get_result(exec_state, self).await?,
            Expr::PipeSubstitution(pipe_substitution) => match statement_kind {
                StatementKind::Declaration { name } => {
                    let message = format!(
                        "you cannot declare variable {name} as %, because % can only be used in function calls"
                    );

                    return Err(KclError::new_semantic(KclErrorDetails::new(
                        message,
                        vec![pipe_substitution.into()],
                    )));
                }
                StatementKind::Expression => match exec_state.mod_local.pipe_value.clone() {
                    Some(x) => x,
                    None => {
                        return Err(KclError::new_semantic(KclErrorDetails::new(
                            "cannot use % outside a pipe expression".to_owned(),
                            vec![pipe_substitution.into()],
                        )));
                    }
                },
            },
            Expr::ArrayExpression(array_expression) => array_expression.execute(exec_state, self).await?,
            Expr::ArrayRangeExpression(range_expression) => range_expression.execute(exec_state, self).await?,
            Expr::ObjectExpression(object_expression) => object_expression.execute(exec_state, self).await?,
            Expr::MemberExpression(member_expression) => member_expression.get_result(exec_state, self).await?,
            Expr::UnaryExpression(unary_expression) => unary_expression.get_result(exec_state, self).await?,
            Expr::IfExpression(expr) => expr.get_result(exec_state, self).await?,
            Expr::LabelledExpression(expr) => {
                let result = self
                    .execute_expr(&expr.expr, exec_state, metadata, &[], statement_kind)
                    .await?;
                exec_state
                    .mut_stack()
                    .add(expr.label.name.clone(), result.clone(), init.into())?;
                // TODO this lets us use the label as a variable name, but not as a tag in most cases
                result
            }
            Expr::AscribedExpression(expr) => expr.get_result(exec_state, self).await?,
            Expr::SketchBlock(expr) => expr.get_result(exec_state, self).await?,
            Expr::SketchVar(expr) => expr.get_result(exec_state, self).await?,
        };
        Ok(item)
    }
}

/// If the error is about an undefined name, and that name matches the name being defined,
/// make the error message more specific.
fn var_in_own_ref_err(e: KclError, being_declared: &Option<String>) -> KclError {
    let KclError::UndefinedValue { name, mut details } = e else {
        return e;
    };
    // TODO after June 26th: replace this with a let-chain,
    // which will be available in Rust 1.88
    // https://rust-lang.github.io/rfcs/2497-if-let-chains.html
    if let (Some(name0), Some(name1)) = (&being_declared, &name)
        && name0 == name1
    {
        details.message = format!(
            "You can't use `{name0}` because you're currently trying to define it. Use a different variable here instead."
        );
    }
    KclError::UndefinedValue { details, name }
}

impl Node<AscribedExpression> {
    #[async_recursion]
    pub async fn get_result(&self, exec_state: &mut ExecState, ctx: &ExecutorContext) -> Result<KclValue, KclError> {
        let metadata = Metadata {
            source_range: SourceRange::from(self),
        };
        let result = ctx
            .execute_expr(&self.expr, exec_state, &metadata, &[], StatementKind::Expression)
            .await?;
        apply_ascription(&result, &self.ty, exec_state, self.into())
    }
}

impl Node<SketchBlock> {
    pub async fn get_result(&self, exec_state: &mut ExecState, ctx: &ExecutorContext) -> Result<KclValue, KclError> {
        if exec_state.mod_local.sketch_block.is_some() {
            // Disallow nested sketch blocks for now.
            return Err(KclError::new_semantic(KclErrorDetails::new(
                "Cannot execute a sketch block from within another sketch block".to_owned(),
                vec![SourceRange::from(self)],
            )));
        }

        let range = SourceRange::from(self);

        // Evaluate arguments.
        let mut labeled = IndexMap::new();
        for labeled_arg in &self.arguments {
            let source_range = SourceRange::from(labeled_arg.arg.clone());
            let metadata = Metadata { source_range };
            let value = ctx
                .execute_expr(&labeled_arg.arg, exec_state, &metadata, &[], StatementKind::Expression)
                .await?;
            let arg = Arg::new(value, source_range);
            match &labeled_arg.label {
                Some(label) => {
                    labeled.insert(label.name.clone(), arg);
                }
                None => {
                    let name = labeled_arg.arg.ident_name();
                    if let Some(name) = name {
                        labeled.insert(name.to_owned(), arg);
                    } else {
                        return Err(KclError::new_semantic(KclErrorDetails::new(
                            "Arguments to sketch blocks must be either labeled or simple identifiers".to_owned(),
                            vec![SourceRange::from(&labeled_arg.arg)],
                        )));
                    }
                }
            }
        }
        let mut args = Args::new_no_args(range, ctx.clone(), Some("sketch block".to_owned()));
        args.labeled = labeled;

        #[cfg(feature = "artifact-graph")]
        let sketch_id = {
            // Create the sketch block scene object. This needs to happen before
            // scene objects created inside the sketch block so that its ID is
            // stable across sketch block edits.

            use crate::{
                engine::PlaneName,
                execution::{Artifact, ArtifactId, CodeRef, SketchBlock},
            };
            let sketch_id = exec_state.next_object_id();
            let arg_on: Option<crate::execution::Plane> =
                args.get_kw_arg_opt("on", &RuntimeType::plane(), exec_state)?;
            let on_object = arg_on.as_ref().and_then(|plane| plane.object_id);

            // Get the plane artifact ID if the plane is an object plane
            let plane_artifact_id = arg_on.as_ref().map(|plane| plane.artifact_id);

            let artifact_id = ArtifactId::from(exec_state.next_uuid());
            let sketch_scene_object = Object {
                id: sketch_id,
                kind: ObjectKind::Sketch(crate::frontend::sketch::Sketch {
                    args: crate::front::SketchArgs {
                        on: on_object
                            .map(crate::front::Plane::Object)
                            .unwrap_or(crate::front::Plane::Default(PlaneName::Xy)),
                    },
                    segments: Default::default(),
                    constraints: Default::default(),
                }),
                label: Default::default(),
                comments: Default::default(),
                artifact_id,
                source: range.into(),
            };
            exec_state.add_scene_object(sketch_scene_object, range);

            // Create and add the sketch block artifact
            exec_state.add_artifact(Artifact::SketchBlock(SketchBlock {
                id: artifact_id,
                plane_id: plane_artifact_id,
                code_ref: CodeRef::placeholder(range),
                sketch_id,
            }));

            sketch_id
        };

        let (return_result, variables, sketch_block_state) = {
            // Don't early return until the stack frame is popped!
            self.prep_mem(exec_state.mut_stack().snapshot(), exec_state);

            // Track that we're executing a sketch block.
            let original_value = exec_state.mod_local.sketch_block.replace(SketchBlockState::default());

            let result = ctx.exec_block(&self.body, exec_state, BodyType::Block).await;

            let sketch_block_state = std::mem::replace(&mut exec_state.mod_local.sketch_block, original_value);

            let block_variables = exec_state
                .stack()
                .find_all_in_current_env()
                .map(|(name, value)| (name.clone(), value.clone()))
                .collect::<IndexMap<_, _>>();

            exec_state.mut_stack().pop_env();

            (result, block_variables, sketch_block_state)
        };

        // Propagate errors.
        return_result?;
        let Some(sketch_block_state) = sketch_block_state else {
            debug_assert!(false, "Sketch block state should still be set to Some from just above");
            return Err(KclError::new_internal(KclErrorDetails::new(
                "Sketch block state should still be set to Some from just above".to_owned(),
                vec![SourceRange::from(self)],
            )));
        };

        // Translate sketch variables and constraints to solver input.
        let constraints = sketch_block_state
            .solver_constraints
            .iter()
            .cloned()
            .map(kcl_ezpz::ConstraintRequest::highest_priority)
            .chain(
                // Optional constraints have a lower priority.
                sketch_block_state
                    .solver_optional_constraints
                    .iter()
                    .cloned()
                    .map(|c| kcl_ezpz::ConstraintRequest::new(c, 1)),
            )
            .collect::<Vec<_>>();
        let initial_guesses = sketch_block_state
            .sketch_vars
            .iter()
            .map(|v| {
                let Some(sketch_var) = v.as_sketch_var() else {
                    return Err(KclError::new_internal(KclErrorDetails::new(
                        "Expected sketch variable".to_owned(),
                        vec![SourceRange::from(self)],
                    )));
                };
                let constraint_id = sketch_var.id.to_constraint_id(range)?;
                // Normalize units.
                let number_value = KclValue::Number {
                    value: sketch_var.initial_value,
                    ty: sketch_var.ty,
                    meta: sketch_var.meta.clone(),
                };
                let initial_guess_value =
                    normalize_to_solver_unit(&number_value, v.into(), exec_state, "sketch variable initial value")?;
                let initial_guess = if let Some(n) = initial_guess_value.as_ty_f64() {
                    n.n
                } else {
                    let message = format!(
                        "Expected number after coercion, but found {}",
                        initial_guess_value.human_friendly_type()
                    );
                    debug_assert!(false, "{}", &message);
                    return Err(KclError::new_internal(KclErrorDetails::new(
                        message,
                        vec![SourceRange::from(self)],
                    )));
                };
                Ok((constraint_id, initial_guess))
            })
            .collect::<Result<Vec<_>, KclError>>()?;
        // Solve constraints.
        let config = kcl_ezpz::Config {
            max_iterations: 50,
            ..Default::default()
        };
        let solve_outcome = match kcl_ezpz::solve_with_priority(&constraints, initial_guesses.clone(), config) {
            Ok(o) => o,
            Err(failure) => {
                if let kcl_ezpz::Error::Solver(_) = &failure.error {
                    // Constraint solver failed to find a solution. Build a
                    // solution that is the initial guesses.
                    exec_state.warn(
                        CompilationError::err(range, "Constraint solver failed to find a solution".to_owned()),
                        annotations::WARN_SOLVER,
                    );
                    let final_values = initial_guesses.iter().map(|(_, v)| *v).collect::<Vec<_>>();
                    kcl_ezpz::SolveOutcome {
                        final_values,
                        iterations: Default::default(),
                        warnings: failure.warnings,
                        unsatisfied: Default::default(),
                        priority_solved: Default::default(),
                    }
                } else {
                    return Err(KclError::new_internal(KclErrorDetails::new(
                        format!("Error from constraint solver: {}", &failure.error),
                        vec![SourceRange::from(self)],
                    )));
                }
            }
        };
        // Propagate warnings.
        for warning in &solve_outcome.warnings {
            let message = if let Some(index) = warning.about_constraint.as_ref() {
                format!("{}; constraint index {}", &warning.content, index)
            } else {
                format!("{}", &warning.content)
            };
            exec_state.warn(CompilationError::err(range, message), annotations::WARN_SOLVER);
        }
        // Substitute solutions back into sketch variables.
        let solution_ty = solver_numeric_type(exec_state);
        let variables = substitute_sketch_vars(variables, &solve_outcome, solution_ty)?;
        let mut solved_segments = Vec::with_capacity(sketch_block_state.needed_by_engine.len());
        for unsolved_segment in &sketch_block_state.needed_by_engine {
            solved_segments.push(substitute_sketch_var_in_segment(
                unsolved_segment.clone(),
                &solve_outcome,
                solver_numeric_type(exec_state),
            )?);
        }
        #[cfg(feature = "artifact-graph")]
        {
            // Store variable solutions so that the sketch refactoring API can
            // write them back to the source. Because of how the frontend works
            // and how we don't really support more than one sketch block yet,
            // we only update it if it's empty so that empty blocks at the end
            // are ignored.
            if exec_state.mod_local.artifacts.var_solutions.is_empty() {
                exec_state.mod_local.artifacts.var_solutions =
                    sketch_block_state.var_solutions(solve_outcome, solution_ty, SourceRange::from(self))?;
            }
        }

        // Create scene objects after unknowns are solved.
        let scene_objects = create_segment_scene_objects(&solved_segments, range, exec_state)?;

        #[cfg(not(feature = "artifact-graph"))]
        drop(scene_objects);
        #[cfg(feature = "artifact-graph")]
        {
            let mut segment_object_ids = Vec::with_capacity(scene_objects.len());
            for scene_object in scene_objects {
                segment_object_ids.push(scene_object.id);
                // Fill in placeholder scene objects.
                exec_state.set_scene_object(scene_object);
            }
            // Update the sketch scene object with the segments.
            let Some(sketch_object) = exec_state.mod_local.artifacts.scene_objects.get_mut(sketch_id.0) else {
                let message = format!("Sketch object not found after it was just created; id={:?}", sketch_id);
                debug_assert!(false, "{}", &message);
                return Err(KclError::new_internal(KclErrorDetails::new(message, vec![range])));
            };
            let ObjectKind::Sketch(sketch) = &mut sketch_object.kind else {
                let message = format!(
                    "Expected Sketch object after it was just created to be a sketch kind; id={:?}, actual={:?}",
                    sketch_id, sketch_object
                );
                debug_assert!(false, "{}", &message);
                return Err(KclError::new_internal(KclErrorDetails::new(message, vec![range])));
            };
            sketch.segments.extend(segment_object_ids);
            // Update the sketch scene object with constraints.
            let mut sketch_block_state = sketch_block_state;
            sketch
                .constraints
                .extend(std::mem::take(&mut sketch_block_state.sketch_constraints));

            // Push sketch solve operation
            exec_state.push_op(Operation::SketchSolve {
                sketch_id,
                node_path: NodePath::placeholder(),
                source_range: range,
            });
        }

        // TODO: sketch-api: send everything to the engine.

        let metadata = Metadata {
            source_range: SourceRange::from(self),
        };
        Ok(KclValue::Object {
            value: variables,
            constrainable: Default::default(),
            meta: vec![metadata],
        })
    }
}

fn solver_unit(exec_state: &ExecState) -> UnitLength {
    exec_state.length_unit()
}

fn solver_numeric_type(exec_state: &ExecState) -> NumericType {
    NumericType::Known(UnitType::Length(solver_unit(exec_state)))
}

/// When giving input to the solver, all numbers must be given in the same
/// units.
pub(crate) fn normalize_to_solver_unit(
    value: &KclValue,
    source_range: SourceRange,
    exec_state: &mut ExecState,
    description: &str,
) -> Result<KclValue, KclError> {
    let length_ty = RuntimeType::Primitive(PrimitiveType::Number(solver_numeric_type(exec_state)));
    value.coerce(&length_ty, true, exec_state).map_err(|_| {
        KclError::new_semantic(KclErrorDetails::new(
            format!(
                "{} must be a length coercible to the module length unit {}, but found {}",
                description,
                length_ty.human_friendly_type(),
                value.human_friendly_type(),
            ),
            vec![source_range],
        ))
    })
}

fn substitute_sketch_vars(
    variables: IndexMap<String, KclValue>,
    solve_outcome: &SolveOutcome,
    solution_ty: NumericType,
) -> Result<HashMap<String, KclValue>, KclError> {
    let mut subbed = HashMap::with_capacity(variables.len());
    for (name, value) in variables {
        let subbed_value = substitute_sketch_var(value, solve_outcome, solution_ty)?;
        subbed.insert(name, subbed_value);
    }
    Ok(subbed)
}

fn substitute_sketch_var(
    value: KclValue,
    solve_outcome: &SolveOutcome,
    solution_ty: NumericType,
) -> Result<KclValue, KclError> {
    match value {
        KclValue::Uuid { .. } => Ok(value),
        KclValue::Bool { .. } => Ok(value),
        KclValue::Number { .. } => Ok(value),
        KclValue::String { .. } => Ok(value),
        KclValue::SketchVar { value: var } => {
            let Some(solution) = solve_outcome.final_values.get(var.id.0) else {
                let message = format!("No solution for sketch variable with id {}", var.id.0);
                debug_assert!(false, "{}", &message);
                return Err(KclError::new_internal(KclErrorDetails::new(
                    message,
                    var.meta.into_iter().map(|m| m.source_range).collect(),
                )));
            };
            Ok(KclValue::Number {
                value: *solution,
                ty: solution_ty,
                meta: var.meta.clone(),
            })
        }
        KclValue::SketchConstraint { .. } => {
            debug_assert!(false, "Sketch constraints should not appear in substituted values");
            Ok(value)
        }
        KclValue::Tuple { value, meta } => {
            let subbed = value
                .into_iter()
                .map(|v| substitute_sketch_var(v, solve_outcome, solution_ty))
                .collect::<Result<Vec<_>, KclError>>()?;
            Ok(KclValue::Tuple { value: subbed, meta })
        }
        KclValue::HomArray { value, ty } => {
            let subbed = value
                .into_iter()
                .map(|v| substitute_sketch_var(v, solve_outcome, solution_ty))
                .collect::<Result<Vec<_>, KclError>>()?;
            Ok(KclValue::HomArray { value: subbed, ty })
        }
        KclValue::Object {
            value,
            constrainable,
            meta,
        } => {
            let subbed = value
                .into_iter()
                .map(|(k, v)| substitute_sketch_var(v, solve_outcome, solution_ty).map(|v| (k, v)))
                .collect::<Result<HashMap<_, _>, KclError>>()?;
            Ok(KclValue::Object {
                value: subbed,
                constrainable,
                meta,
            })
        }
        KclValue::TagIdentifier(_) => Ok(value),
        KclValue::TagDeclarator(_) => Ok(value),
        KclValue::GdtAnnotation { .. } => Ok(value),
        KclValue::Plane { .. } => Ok(value),
        KclValue::Face { .. } => Ok(value),
        KclValue::Segment {
            value: abstract_segment,
        } => match abstract_segment.repr {
            SegmentRepr::Unsolved { segment } => {
                let subbed = substitute_sketch_var_in_segment(segment, solve_outcome, solution_ty)?;
                Ok(KclValue::Segment {
                    value: Box::new(AbstractSegment {
                        repr: SegmentRepr::Solved { segment: subbed },
                        meta: abstract_segment.meta,
                    }),
                })
            }
            SegmentRepr::Solved { .. } => Ok(KclValue::Segment {
                value: abstract_segment,
            }),
        },
        KclValue::Sketch { .. } => Ok(value),
        KclValue::Solid { .. } => Ok(value),
        KclValue::Helix { .. } => Ok(value),
        KclValue::ImportedGeometry(_) => Ok(value),
        KclValue::Function { .. } => Ok(value),
        KclValue::Module { .. } => Ok(value),
        KclValue::Type { .. } => Ok(value),
        KclValue::KclNone { .. } => Ok(value),
    }
}

fn substitute_sketch_var_in_segment(
    segment: UnsolvedSegment,
    solve_outcome: &SolveOutcome,
    solution_ty: NumericType,
) -> Result<Segment, KclError> {
    let srs = segment.meta.iter().map(|m| m.source_range).collect::<Vec<_>>();
    match &segment.kind {
        UnsolvedSegmentKind::Point { position, ctor } => {
            let (position_x, position_x_freedom) =
                substitute_sketch_var_in_unsolved_expr(&position[0], solve_outcome, solution_ty, &srs)?;
            let (position_y, position_y_freedom) =
                substitute_sketch_var_in_unsolved_expr(&position[1], solve_outcome, solution_ty, &srs)?;
            let position = [position_x, position_y];
            Ok(Segment {
                object_id: segment.object_id,
                kind: SegmentKind::Point {
                    position,
                    ctor: ctor.clone(),
                    freedom: position_x_freedom.merge(position_y_freedom),
                },
                meta: segment.meta,
            })
        }
        UnsolvedSegmentKind::Line {
            start,
            end,
            ctor,
            start_object_id,
            end_object_id,
        } => {
            let (start_x, start_x_freedom) =
                substitute_sketch_var_in_unsolved_expr(&start[0], solve_outcome, solution_ty, &srs)?;
            let (start_y, start_y_freedom) =
                substitute_sketch_var_in_unsolved_expr(&start[1], solve_outcome, solution_ty, &srs)?;
            let (end_x, end_x_freedom) =
                substitute_sketch_var_in_unsolved_expr(&end[0], solve_outcome, solution_ty, &srs)?;
            let (end_y, end_y_freedom) =
                substitute_sketch_var_in_unsolved_expr(&end[1], solve_outcome, solution_ty, &srs)?;
            let start = [start_x, start_y];
            let end = [end_x, end_y];
            Ok(Segment {
                object_id: segment.object_id,
                kind: SegmentKind::Line {
                    start,
                    end,
                    ctor: ctor.clone(),
                    start_object_id: *start_object_id,
                    end_object_id: *end_object_id,
                    start_freedom: start_x_freedom.merge(start_y_freedom),
                    end_freedom: end_x_freedom.merge(end_y_freedom),
                },
                meta: segment.meta,
            })
        }
    }
}

fn substitute_sketch_var_in_unsolved_expr(
    unsolved_expr: &UnsolvedExpr,
    solve_outcome: &SolveOutcome,
    solution_ty: NumericType,
    source_ranges: &[SourceRange],
) -> Result<(TyF64, Freedom), KclError> {
    match unsolved_expr {
        UnsolvedExpr::Known(n) => Ok((n.clone(), Freedom::Fixed)),
        UnsolvedExpr::Unknown(var_id) => {
            let Some(solution) = solve_outcome.final_values.get(var_id.0) else {
                let message = format!("No solution for sketch variable with id {}", var_id.0);
                debug_assert!(false, "{}", &message);
                return Err(KclError::new_internal(KclErrorDetails::new(
                    message,
                    source_ranges.to_vec(),
                )));
            };
            // TODO: sketch-api: This isn't implemented properly yet.
            // solve_outcome.unsatisfied.contains means "Fixed or over-constrained"
            let freedom = if solve_outcome.unsatisfied.contains(&var_id.0) {
                Freedom::Free
            } else {
                Freedom::Fixed
            };
            Ok((TyF64::new(*solution, solution_ty), freedom))
        }
    }
}

#[cfg(not(feature = "artifact-graph"))]
fn create_segment_scene_objects(
    _segments: &[Segment],
    _sketch_block_range: SourceRange,
    _exec_state: &mut ExecState,
) -> Result<Vec<Object>, KclError> {
    Ok(Vec::new())
}

#[cfg(feature = "artifact-graph")]
fn create_segment_scene_objects(
    segments: &[Segment],
    sketch_block_range: SourceRange,
    exec_state: &mut ExecState,
) -> Result<Vec<Object>, KclError> {
    let mut scene_objects = Vec::with_capacity(segments.len());
    for segment in segments {
        let source = Metadata::to_source_ref(&segment.meta);

        match &segment.kind {
            SegmentKind::Point {
                position,
                ctor,
                freedom,
            } => {
                let point2d = TyF64::to_point2d(position).map_err(|_| {
                    KclError::new_internal(KclErrorDetails::new(
                        format!("Error converting start point runtime type to API value: {:?}", position),
                        vec![sketch_block_range],
                    ))
                })?;
                let artifact_id = exec_state.next_artifact_id();
                let point_object = Object {
                    id: segment.object_id,
                    kind: ObjectKind::Segment {
                        segment: crate::front::Segment::Point(crate::front::Point {
                            position: point2d.clone(),
                            ctor: Some(crate::front::PointCtor {
                                position: ctor.position.clone(),
                            }),
                            owner: None,
                            freedom: *freedom,
                            constraints: Vec::new(),
                        }),
                    },
                    label: Default::default(),
                    comments: Default::default(),
                    artifact_id,
                    source: source.clone(),
                };
                scene_objects.push(point_object);
            }
            SegmentKind::Line {
                start,
                end,
                ctor,
                start_object_id,
                end_object_id,
                start_freedom,
                end_freedom,
            } => {
                let start_point2d = TyF64::to_point2d(start).map_err(|_| {
                    KclError::new_internal(KclErrorDetails::new(
                        format!("Error converting start point runtime type to API value: {:?}", start),
                        vec![sketch_block_range],
                    ))
                })?;
                let start_artifact_id = exec_state.next_artifact_id();
                let start_point_object = Object {
                    id: *start_object_id,
                    kind: ObjectKind::Segment {
                        segment: crate::front::Segment::Point(crate::front::Point {
                            position: start_point2d.clone(),
                            ctor: None,
                            owner: Some(segment.object_id),
                            freedom: *start_freedom,
                            constraints: Vec::new(),
                        }),
                    },
                    label: Default::default(),
                    comments: Default::default(),
                    artifact_id: start_artifact_id,
                    source: source.clone(),
                };
                let start_point_object_id = start_point_object.id;
                scene_objects.push(start_point_object);

                let end_point2d = TyF64::to_point2d(end).map_err(|_| {
                    KclError::new_internal(KclErrorDetails::new(
                        format!("Error converting end point runtime type to API value: {:?}", end),
                        vec![sketch_block_range],
                    ))
                })?;
                let end_artifact_id = exec_state.next_artifact_id();
                let end_point_object = Object {
                    id: *end_object_id,
                    kind: ObjectKind::Segment {
                        segment: crate::front::Segment::Point(crate::front::Point {
                            position: end_point2d.clone(),
                            ctor: None,
                            owner: Some(segment.object_id),
                            freedom: *end_freedom,
                            constraints: Vec::new(),
                        }),
                    },
                    label: Default::default(),
                    comments: Default::default(),
                    artifact_id: end_artifact_id,
                    source: source.clone(),
                };
                let end_point_object_id = end_point_object.id;
                scene_objects.push(end_point_object);

                let line_artifact_id = exec_state.next_artifact_id();
                let segment_object = Object {
                    id: segment.object_id,
                    kind: ObjectKind::Segment {
                        segment: crate::front::Segment::Line(crate::front::Line {
                            start: start_point_object_id,
                            end: end_point_object_id,
                            ctor: crate::front::SegmentCtor::Line(ctor.as_ref().clone()),
                            ctor_applicable: true,
                        }),
                    },
                    label: Default::default(),
                    comments: Default::default(),
                    artifact_id: line_artifact_id,
                    source,
                };
                scene_objects.push(segment_object);
            }
        }
    }
    Ok(scene_objects)
}

impl SketchBlock {
    fn prep_mem(&self, parent: EnvironmentRef, exec_state: &mut ExecState) {
        exec_state.mut_stack().push_new_env_for_call(parent);
    }
}

impl Node<SketchVar> {
    pub async fn get_result(&self, exec_state: &mut ExecState, _ctx: &ExecutorContext) -> Result<KclValue, KclError> {
        let Some(sketch_block_state) = &exec_state.mod_local.sketch_block else {
            return Err(KclError::new_semantic(KclErrorDetails::new(
                "Cannot use a sketch variable outside of a sketch block".to_owned(),
                vec![SourceRange::from(self)],
            )));
        };
        let id = sketch_block_state.next_sketch_var_id();
        let sketch_var = if let Some(initial) = &self.initial {
            KclValue::from_sketch_var_literal(initial, id, exec_state)
        } else {
            let metadata = Metadata {
                source_range: SourceRange::from(self),
            };

            KclValue::SketchVar {
                value: Box::new(super::SketchVar {
                    id,
                    initial_value: 0.0,
                    ty: NumericType::default(),
                    meta: vec![metadata],
                }),
            }
        };

        let Some(sketch_block_state) = &mut exec_state.mod_local.sketch_block else {
            return Err(KclError::new_semantic(KclErrorDetails::new(
                "Cannot use a sketch variable outside of a sketch block".to_owned(),
                vec![SourceRange::from(self)],
            )));
        };
        sketch_block_state.sketch_vars.push(sketch_var.clone());

        Ok(sketch_var)
    }
}

fn apply_ascription(
    value: &KclValue,
    ty: &Node<Type>,
    exec_state: &mut ExecState,
    source_range: SourceRange,
) -> Result<KclValue, KclError> {
    let ty = RuntimeType::from_parsed(ty.inner.clone(), exec_state, value.into(), false)
        .map_err(|e| KclError::new_semantic(e.into()))?;

    if matches!(&ty, &RuntimeType::Primitive(PrimitiveType::Number(..))) {
        exec_state.clear_units_warnings(&source_range);
    }

    value.coerce(&ty, false, exec_state).map_err(|_| {
        let suggestion = if ty == RuntimeType::length() {
            ", you might try coercing to a fully specified numeric type such as `mm`"
        } else if ty == RuntimeType::angle() {
            ", you might try coercing to a fully specified numeric type such as `deg`"
        } else {
            ""
        };
        let ty_str = if let Some(ty) = value.principal_type() {
            format!("(with type `{ty}`) ")
        } else {
            String::new()
        };
        KclError::new_semantic(KclErrorDetails::new(
            format!(
                "could not coerce {} {ty_str}to type `{ty}`{suggestion}",
                value.human_friendly_type()
            ),
            vec![source_range],
        ))
    })
}

impl BinaryPart {
    #[async_recursion]
    pub async fn get_result(&self, exec_state: &mut ExecState, ctx: &ExecutorContext) -> Result<KclValue, KclError> {
        match self {
            BinaryPart::Literal(literal) => Ok(KclValue::from_literal((**literal).clone(), exec_state)),
            BinaryPart::Name(name) => name.get_result(exec_state, ctx).await.cloned(),
            BinaryPart::BinaryExpression(binary_expression) => binary_expression.get_result(exec_state, ctx).await,
            BinaryPart::CallExpressionKw(call_expression) => call_expression.execute(exec_state, ctx).await,
            BinaryPart::UnaryExpression(unary_expression) => unary_expression.get_result(exec_state, ctx).await,
            BinaryPart::MemberExpression(member_expression) => member_expression.get_result(exec_state, ctx).await,
            BinaryPart::ArrayExpression(e) => e.execute(exec_state, ctx).await,
            BinaryPart::ArrayRangeExpression(e) => e.execute(exec_state, ctx).await,
            BinaryPart::ObjectExpression(e) => e.execute(exec_state, ctx).await,
            BinaryPart::IfExpression(e) => e.get_result(exec_state, ctx).await,
            BinaryPart::AscribedExpression(e) => e.get_result(exec_state, ctx).await,
            BinaryPart::SketchVar(e) => e.get_result(exec_state, ctx).await,
        }
    }
}

impl Node<Name> {
    pub(super) async fn get_result<'a>(
        &self,
        exec_state: &'a mut ExecState,
        ctx: &ExecutorContext,
    ) -> Result<&'a KclValue, KclError> {
        let being_declared = exec_state.mod_local.being_declared.clone();
        self.get_result_inner(exec_state, ctx)
            .await
            .map_err(|e| var_in_own_ref_err(e, &being_declared))
    }

    async fn get_result_inner<'a>(
        &self,
        exec_state: &'a mut ExecState,
        ctx: &ExecutorContext,
    ) -> Result<&'a KclValue, KclError> {
        if self.abs_path {
            return Err(KclError::new_semantic(KclErrorDetails::new(
                "Absolute paths (names beginning with `::` are not yet supported)".to_owned(),
                self.as_source_ranges(),
            )));
        }

        let mod_name = format!("{}{}", memory::MODULE_PREFIX, self.name.name);

        if self.path.is_empty() {
            let item_value = exec_state.stack().get(&self.name.name, self.into());
            if item_value.is_ok() {
                return item_value;
            }
            return exec_state.stack().get(&mod_name, self.into());
        }

        let mut mem_spec: Option<(EnvironmentRef, Vec<String>)> = None;
        for p in &self.path {
            let value = match mem_spec {
                Some((env, exports)) => {
                    if !exports.contains(&p.name) {
                        return Err(KclError::new_semantic(KclErrorDetails::new(
                            format!("Item {} not found in module's exported items", p.name),
                            p.as_source_ranges(),
                        )));
                    }

                    exec_state
                        .stack()
                        .memory
                        .get_from(&p.name, env, p.as_source_range(), 0)?
                }
                None => exec_state
                    .stack()
                    .get(&format!("{}{}", memory::MODULE_PREFIX, p.name), self.into())?,
            };

            let KclValue::Module { value: module_id, .. } = value else {
                return Err(KclError::new_semantic(KclErrorDetails::new(
                    format!(
                        "Identifier in path must refer to a module, found {}",
                        value.human_friendly_type()
                    ),
                    p.as_source_ranges(),
                )));
            };

            mem_spec = Some(
                ctx.exec_module_for_items(*module_id, exec_state, p.as_source_range())
                    .await?,
            );
        }

        let (env, exports) = mem_spec.unwrap();

        let item_exported = exports.contains(&self.name.name);
        let item_value = exec_state
            .stack()
            .memory
            .get_from(&self.name.name, env, self.name.as_source_range(), 0);

        // Item is defined and exported.
        if item_exported && item_value.is_ok() {
            return item_value;
        }

        let mod_exported = exports.contains(&mod_name);
        let mod_value = exec_state
            .stack()
            .memory
            .get_from(&mod_name, env, self.name.as_source_range(), 0);

        // Module is defined and exported.
        if mod_exported && mod_value.is_ok() {
            return mod_value;
        }

        // Neither item or module is defined.
        if item_value.is_err() && mod_value.is_err() {
            return item_value;
        }

        // Either item or module is defined, but not exported.
        debug_assert!((item_value.is_ok() && !item_exported) || (mod_value.is_ok() && !mod_exported));
        Err(KclError::new_semantic(KclErrorDetails::new(
            format!("Item {} not found in module's exported items", self.name.name),
            self.name.as_source_ranges(),
        )))
    }
}

impl Node<MemberExpression> {
    async fn get_result(&self, exec_state: &mut ExecState, ctx: &ExecutorContext) -> Result<KclValue, KclError> {
        let meta = Metadata {
            source_range: SourceRange::from(self),
        };
        let property = Property::try_from(
            self.computed,
            self.property.clone(),
            exec_state,
            self.into(),
            ctx,
            &meta,
            &[],
            StatementKind::Expression,
        )
        .await?;
        let object = ctx
            .execute_expr(&self.object, exec_state, &meta, &[], StatementKind::Expression)
            .await?;

        // Check the property and object match -- e.g. ints for arrays, strs for objects.
        match (object, property, self.computed) {
            (KclValue::Segment { value: segment }, Property::String(property), false) => match property.as_str() {
                "at" => match &segment.repr {
                    SegmentRepr::Unsolved { segment } => {
                        match &segment.kind {
                            UnsolvedSegmentKind::Point { position, .. } => {
                                // TODO: assert that types of all elements are the same.
                                Ok(KclValue::HomArray {
                                    value: vec![
                                        KclValue::from_unsolved_expr(position[0].clone(), segment.meta.clone()),
                                        KclValue::from_unsolved_expr(position[1].clone(), segment.meta.clone()),
                                    ],
                                    ty: RuntimeType::any(),
                                })
                            }
                            UnsolvedSegmentKind::Line { .. } => Err(KclError::new_undefined_value(
                                KclErrorDetails::new(
                                    format!("Property '{property}' not found in segment"),
                                    vec![self.clone().into()],
                                ),
                                None,
                            )),
                        }
                    }
                    SegmentRepr::Solved { segment } => {
                        match &segment.kind {
                            SegmentKind::Point { position, .. } => {
                                // TODO: assert that types of all elements are the same.
                                Ok(KclValue::array_from_point2d(
                                    [position[0].n, position[1].n],
                                    position[0].ty,
                                    segment.meta.clone(),
                                ))
                            }
                            SegmentKind::Line { .. } => Err(KclError::new_undefined_value(
                                KclErrorDetails::new(
                                    format!("Property '{property}' not found in segment"),
                                    vec![self.clone().into()],
                                ),
                                None,
                            )),
                        }
                    }
                },
                "start" => match &segment.repr {
                    SegmentRepr::Unsolved { segment } => match &segment.kind {
                        UnsolvedSegmentKind::Point { .. } => Err(KclError::new_undefined_value(
                            KclErrorDetails::new(
                                format!("Property '{property}' not found in point segment"),
                                vec![self.clone().into()],
                            ),
                            None,
                        )),
                        UnsolvedSegmentKind::Line {
                            start,
                            ctor,
                            start_object_id,
                            ..
                        } => Ok(KclValue::Segment {
                            value: Box::new(AbstractSegment {
                                repr: SegmentRepr::Unsolved {
                                    segment: UnsolvedSegment {
                                        object_id: *start_object_id,
                                        kind: UnsolvedSegmentKind::Point {
                                            position: start.clone(),
                                            ctor: Box::new(PointCtor {
                                                position: ctor.start.clone(),
                                            }),
                                        },
                                        meta: segment.meta.clone(),
                                    },
                                },
                                meta: segment.meta.clone(),
                            }),
                        }),
                    },
                    SegmentRepr::Solved { segment } => match &segment.kind {
                        SegmentKind::Point { .. } => Err(KclError::new_undefined_value(
                            KclErrorDetails::new(
                                format!("Property '{property}' not found in point segment"),
                                vec![self.clone().into()],
                            ),
                            None,
                        )),
                        SegmentKind::Line {
                            start,
                            ctor,
                            start_object_id,
                            start_freedom,
                            ..
                        } => Ok(KclValue::Segment {
                            value: Box::new(AbstractSegment {
                                repr: SegmentRepr::Solved {
                                    segment: Segment {
                                        object_id: *start_object_id,
                                        kind: SegmentKind::Point {
                                            position: start.clone(),
                                            ctor: Box::new(PointCtor {
                                                position: ctor.start.clone(),
                                            }),
                                            freedom: *start_freedom,
                                        },
                                        meta: segment.meta.clone(),
                                    },
                                },
                                meta: segment.meta.clone(),
                            }),
                        }),
                    },
                },
                "end" => match &segment.repr {
                    SegmentRepr::Unsolved { segment } => match &segment.kind {
                        UnsolvedSegmentKind::Point { .. } => Err(KclError::new_undefined_value(
                            KclErrorDetails::new(
                                format!("Property '{property}' not found in point segment"),
                                vec![self.clone().into()],
                            ),
                            None,
                        )),
                        UnsolvedSegmentKind::Line {
                            end,
                            ctor,
                            end_object_id,
                            ..
                        } => Ok(KclValue::Segment {
                            value: Box::new(AbstractSegment {
                                repr: SegmentRepr::Unsolved {
                                    segment: UnsolvedSegment {
                                        object_id: *end_object_id,
                                        kind: UnsolvedSegmentKind::Point {
                                            position: end.clone(),
                                            ctor: Box::new(PointCtor {
                                                position: ctor.end.clone(),
                                            }),
                                        },
                                        meta: segment.meta.clone(),
                                    },
                                },
                                meta: segment.meta.clone(),
                            }),
                        }),
                    },
                    SegmentRepr::Solved { segment } => match &segment.kind {
                        SegmentKind::Point { .. } => Err(KclError::new_undefined_value(
                            KclErrorDetails::new(
                                format!("Property '{property}' not found in point segment"),
                                vec![self.clone().into()],
                            ),
                            None,
                        )),
                        SegmentKind::Line {
                            end,
                            ctor,
                            end_object_id,
                            end_freedom,
                            ..
                        } => Ok(KclValue::Segment {
                            value: Box::new(AbstractSegment {
                                repr: SegmentRepr::Solved {
                                    segment: Segment {
                                        object_id: *end_object_id,
                                        kind: SegmentKind::Point {
                                            position: end.clone(),
                                            ctor: Box::new(PointCtor {
                                                position: ctor.end.clone(),
                                            }),
                                            freedom: *end_freedom,
                                        },
                                        meta: segment.meta.clone(),
                                    },
                                },
                                meta: segment.meta.clone(),
                            }),
                        }),
                    },
                },
                other => Err(KclError::new_undefined_value(
                    KclErrorDetails::new(
                        format!("Property '{other}' not found in segment"),
                        vec![self.clone().into()],
                    ),
                    None,
                )),
            },
            (KclValue::Plane { value: plane }, Property::String(property), false) => match property.as_str() {
                "zAxis" => {
                    let (p, u) = plane.info.z_axis.as_3_dims();
                    Ok(KclValue::array_from_point3d(p, u.into(), vec![meta]))
                }
                "yAxis" => {
                    let (p, u) = plane.info.y_axis.as_3_dims();
                    Ok(KclValue::array_from_point3d(p, u.into(), vec![meta]))
                }
                "xAxis" => {
                    let (p, u) = plane.info.x_axis.as_3_dims();
                    Ok(KclValue::array_from_point3d(p, u.into(), vec![meta]))
                }
                "origin" => {
                    let (p, u) = plane.info.origin.as_3_dims();
                    Ok(KclValue::array_from_point3d(p, u.into(), vec![meta]))
                }
                other => Err(KclError::new_undefined_value(
                    KclErrorDetails::new(
                        format!("Property '{other}' not found in plane"),
                        vec![self.clone().into()],
                    ),
                    None,
                )),
            },
            (KclValue::Object { value: map, .. }, Property::String(property), false) => {
                if let Some(value) = map.get(&property) {
                    Ok(value.to_owned())
                } else {
                    Err(KclError::new_undefined_value(
                        KclErrorDetails::new(
                            format!("Property '{property}' not found in object"),
                            vec![self.clone().into()],
                        ),
                        None,
                    ))
                }
            }
            (KclValue::Object { .. }, Property::String(property), true) => {
                Err(KclError::new_semantic(KclErrorDetails::new(
                    format!("Cannot index object with string; use dot notation instead, e.g. `obj.{property}`"),
                    vec![self.clone().into()],
                )))
            }
            (KclValue::Object { value: map, .. }, p @ Property::UInt(i), _) => {
                if i == 0
                    && let Some(value) = map.get("x")
                {
                    return Ok(value.to_owned());
                }
                if i == 1
                    && let Some(value) = map.get("y")
                {
                    return Ok(value.to_owned());
                }
                if i == 2
                    && let Some(value) = map.get("z")
                {
                    return Ok(value.to_owned());
                }
                let t = p.type_name();
                let article = article_for(t);
                Err(KclError::new_semantic(KclErrorDetails::new(
                    format!("Only strings can be used as the property of an object, but you're using {article} {t}",),
                    vec![self.clone().into()],
                )))
            }
            (KclValue::HomArray { value: arr, .. }, Property::UInt(index), _) => {
                let value_of_arr = arr.get(index);
                if let Some(value) = value_of_arr {
                    Ok(value.to_owned())
                } else {
                    Err(KclError::new_undefined_value(
                        KclErrorDetails::new(
                            format!("The array doesn't have any item at index {index}"),
                            vec![self.clone().into()],
                        ),
                        None,
                    ))
                }
            }
            // Singletons and single-element arrays should be interchangeable, but only indexing by 0 should work.
            // This is kind of a silly property, but it's possible it occurs in generic code or something.
            (obj, Property::UInt(0), _) => Ok(obj),
            (KclValue::HomArray { .. }, p, _) => {
                let t = p.type_name();
                let article = article_for(t);
                Err(KclError::new_semantic(KclErrorDetails::new(
                    format!("Only integers >= 0 can be used as the index of an array, but you're using {article} {t}",),
                    vec![self.clone().into()],
                )))
            }
            (KclValue::Solid { value }, Property::String(prop), false) if prop == "sketch" => Ok(KclValue::Sketch {
                value: Box::new(value.sketch),
            }),
            (geometry @ KclValue::Solid { .. }, Property::String(prop), false) if prop == "tags" => {
                // This is a common mistake.
                Err(KclError::new_semantic(KclErrorDetails::new(
                    format!(
                        "Property `{prop}` not found on {}. You can get a solid's tags through its sketch, as in, `exampleSolid.sketch.tags`.",
                        geometry.human_friendly_type()
                    ),
                    vec![self.clone().into()],
                )))
            }
            (KclValue::Sketch { value: sk }, Property::String(prop), false) if prop == "tags" => Ok(KclValue::Object {
                meta: vec![Metadata {
                    source_range: SourceRange::from(self.clone()),
                }],
                value: sk
                    .tags
                    .iter()
                    .map(|(k, tag)| (k.to_owned(), KclValue::TagIdentifier(Box::new(tag.to_owned()))))
                    .collect(),
                constrainable: false,
            }),
            (geometry @ (KclValue::Sketch { .. } | KclValue::Solid { .. }), Property::String(property), false) => {
                Err(KclError::new_semantic(KclErrorDetails::new(
                    format!("Property `{property}` not found on {}", geometry.human_friendly_type()),
                    vec![self.clone().into()],
                )))
            }
            (being_indexed, _, false) => Err(KclError::new_semantic(KclErrorDetails::new(
                format!(
                    "Only objects can have members accessed with dot notation, but you're trying to access {}",
                    being_indexed.human_friendly_type()
                ),
                vec![self.clone().into()],
            ))),
            (being_indexed, _, true) => Err(KclError::new_semantic(KclErrorDetails::new(
                format!(
                    "Only arrays can be indexed, but you're trying to index {}",
                    being_indexed.human_friendly_type()
                ),
                vec![self.clone().into()],
            ))),
        }
    }
}

impl Node<BinaryExpression> {
    pub async fn get_result(&self, exec_state: &mut ExecState, ctx: &ExecutorContext) -> Result<KclValue, KclError> {
        enum State {
            EvaluateLeft(Node<BinaryExpression>),
            FromLeft {
                node: Node<BinaryExpression>,
            },
            EvaluateRight {
                node: Node<BinaryExpression>,
                left: KclValue,
            },
            FromRight {
                node: Node<BinaryExpression>,
                left: KclValue,
            },
        }

        let mut stack = vec![State::EvaluateLeft(self.clone())];
        let mut last_result: Option<KclValue> = None;

        while let Some(state) = stack.pop() {
            match state {
                State::EvaluateLeft(node) => {
                    let left_part = node.left.clone();
                    match left_part {
                        BinaryPart::BinaryExpression(child) => {
                            stack.push(State::FromLeft { node });
                            stack.push(State::EvaluateLeft(*child));
                        }
                        part => {
                            let left_value = part.get_result(exec_state, ctx).await?;
                            stack.push(State::EvaluateRight { node, left: left_value });
                        }
                    }
                }
                State::FromLeft { node } => {
                    let Some(left_value) = last_result.take() else {
                        return Err(Self::missing_result_error(&node));
                    };
                    stack.push(State::EvaluateRight { node, left: left_value });
                }
                State::EvaluateRight { node, left } => {
                    let right_part = node.right.clone();
                    match right_part {
                        BinaryPart::BinaryExpression(child) => {
                            stack.push(State::FromRight { node, left });
                            stack.push(State::EvaluateLeft(*child));
                        }
                        part => {
                            let right_value = part.get_result(exec_state, ctx).await?;
                            let result = node.apply_operator(exec_state, ctx, left, right_value).await?;
                            last_result = Some(result);
                        }
                    }
                }
                State::FromRight { node, left } => {
                    let Some(right_value) = last_result.take() else {
                        return Err(Self::missing_result_error(&node));
                    };
                    let result = node.apply_operator(exec_state, ctx, left, right_value).await?;
                    last_result = Some(result);
                }
            }
        }

        last_result.ok_or_else(|| Self::missing_result_error(self))
    }

    async fn apply_operator(
        &self,
        exec_state: &mut ExecState,
        ctx: &ExecutorContext,
        left_value: KclValue,
        right_value: KclValue,
    ) -> Result<KclValue, KclError> {
        let mut meta = left_value.metadata();
        meta.extend(right_value.metadata());

        // First check if we are doing string concatenation.
        if self.operator == BinaryOperator::Add
            && let (KclValue::String { value: left, .. }, KclValue::String { value: right, .. }) =
                (&left_value, &right_value)
        {
            return Ok(KclValue::String {
                value: format!("{left}{right}"),
                meta,
            });
        }

        // Then check if we have solids.
        if self.operator == BinaryOperator::Add || self.operator == BinaryOperator::Or {
            if let (KclValue::Solid { value: left }, KclValue::Solid { value: right }) = (&left_value, &right_value) {
                let args = Args::new_no_args(self.into(), ctx.clone(), Some("union".to_owned()));
                let result = crate::std::csg::inner_union(
                    vec![*left.clone(), *right.clone()],
                    Default::default(),
                    exec_state,
                    args,
                )
                .await?;
                return Ok(result.into());
            }
        } else if self.operator == BinaryOperator::Sub {
            // Check if we have solids.
            if let (KclValue::Solid { value: left }, KclValue::Solid { value: right }) = (&left_value, &right_value) {
                let args = Args::new_no_args(self.into(), ctx.clone(), Some("subtract".to_owned()));
                let result = crate::std::csg::inner_subtract(
                    vec![*left.clone()],
                    vec![*right.clone()],
                    Default::default(),
                    exec_state,
                    args,
                )
                .await?;
                return Ok(result.into());
            }
        } else if self.operator == BinaryOperator::And
            && let (KclValue::Solid { value: left }, KclValue::Solid { value: right }) = (&left_value, &right_value)
        {
            // Check if we have solids.
            let args = Args::new_no_args(self.into(), ctx.clone(), Some("intersect".to_owned()));
            let result = crate::std::csg::inner_intersect(
                vec![*left.clone(), *right.clone()],
                Default::default(),
                exec_state,
                args,
            )
            .await?;
            return Ok(result.into());
        }

        // Check if we are doing logical operations on booleans.
        if self.operator == BinaryOperator::Or || self.operator == BinaryOperator::And {
            let KclValue::Bool { value: left_value, .. } = left_value else {
                return Err(KclError::new_semantic(KclErrorDetails::new(
                    format!(
                        "Cannot apply logical operator to non-boolean value: {}",
                        left_value.human_friendly_type()
                    ),
                    vec![self.left.clone().into()],
                )));
            };
            let KclValue::Bool { value: right_value, .. } = right_value else {
                return Err(KclError::new_semantic(KclErrorDetails::new(
                    format!(
                        "Cannot apply logical operator to non-boolean value: {}",
                        right_value.human_friendly_type()
                    ),
                    vec![self.right.clone().into()],
                )));
            };
            let raw_value = match self.operator {
                BinaryOperator::Or => left_value || right_value,
                BinaryOperator::And => left_value && right_value,
                _ => unreachable!(),
            };
            return Ok(KclValue::Bool { value: raw_value, meta });
        }

        // Check if we're doing equivalence in sketch mode.
        if self.operator == BinaryOperator::Eq && exec_state.mod_local.sketch_block.is_some() {
            match (&left_value, &right_value) {
                // Same sketch variables.
                (KclValue::SketchVar { value: left_value, .. }, KclValue::SketchVar { value: right_value, .. })
                    if left_value.id == right_value.id =>
                {
                    return Ok(KclValue::Bool { value: true, meta });
                }
                // Different sketch variables.
                (KclValue::SketchVar { .. }, KclValue::SketchVar { .. }) => {
                    // TODO: sketch-api: Collapse the two sketch variables into
                    // one constraint variable.
                    return Err(KclError::new_semantic(KclErrorDetails::new(
                        "TODO: Different sketch variables".to_owned(),
                        vec![self.into()],
                    )));
                }
                // One sketch variable, one number.
                (KclValue::SketchVar { value: var, .. }, input_number @ KclValue::Number { .. })
                | (input_number @ KclValue::Number { .. }, KclValue::SketchVar { value: var, .. }) => {
                    let number_value = normalize_to_solver_unit(
                        input_number,
                        input_number.into(),
                        exec_state,
                        "fixed constraint value",
                    )?;
                    let Some(n) = number_value.as_ty_f64() else {
                        let message = format!(
                            "Expected number after coercion, but found {}",
                            number_value.human_friendly_type()
                        );
                        debug_assert!(false, "{}", &message);
                        return Err(KclError::new_internal(KclErrorDetails::new(message, vec![self.into()])));
                    };
                    let constraint = Constraint::Fixed(var.id.to_constraint_id(self.as_source_range())?, n.n);
                    let Some(sketch_block_state) = &mut exec_state.mod_local.sketch_block else {
                        let message = "Being inside a sketch block should have already been checked above".to_owned();
                        debug_assert!(false, "{}", &message);
                        return Err(KclError::new_internal(KclErrorDetails::new(
                            message,
                            vec![SourceRange::from(self)],
                        )));
                    };
                    sketch_block_state.solver_constraints.push(constraint);
                    return Ok(KclValue::Bool { value: true, meta });
                }
                // One sketch constraint, one number.
                (KclValue::SketchConstraint { value: constraint }, input_number @ KclValue::Number { .. })
                | (input_number @ KclValue::Number { .. }, KclValue::SketchConstraint { value: constraint }) => {
                    let number_value = normalize_to_solver_unit(
                        input_number,
                        input_number.into(),
                        exec_state,
                        "fixed constraint value",
                    )?;
                    let Some(n) = number_value.as_ty_f64() else {
                        let message = format!(
                            "Expected number after coercion, but found {}",
                            number_value.human_friendly_type()
                        );
                        debug_assert!(false, "{}", &message);
                        return Err(KclError::new_internal(KclErrorDetails::new(message, vec![self.into()])));
                    };
                    match &constraint.kind {
                        SketchConstraintKind::Distance { points } => {
                            let range = self.as_source_range();
                            let p0 = &points[0];
                            let p1 = &points[1];
                            let solver_pt0 = kcl_ezpz::datatypes::DatumPoint::new_xy(
                                p0.vars.x.to_constraint_id(range)?,
                                p0.vars.y.to_constraint_id(range)?,
                            );
                            let solver_pt1 = kcl_ezpz::datatypes::DatumPoint::new_xy(
                                p1.vars.x.to_constraint_id(range)?,
                                p1.vars.y.to_constraint_id(range)?,
                            );
                            let solver_constraint = Constraint::Distance(solver_pt0, solver_pt1, n.n);

                            #[cfg(feature = "artifact-graph")]
                            let constraint_id = exec_state.next_object_id();
                            let Some(sketch_block_state) = &mut exec_state.mod_local.sketch_block else {
                                let message =
                                    "Being inside a sketch block should have already been checked above".to_owned();
                                debug_assert!(false, "{}", &message);
                                return Err(KclError::new_internal(KclErrorDetails::new(
                                    message,
                                    vec![SourceRange::from(self)],
                                )));
                            };
                            sketch_block_state.solver_constraints.push(solver_constraint);
                            #[cfg(feature = "artifact-graph")]
                            {
                                use crate::{execution::ArtifactId, front::Distance};

                                let constraint = crate::front::Constraint::Distance(Distance {
                                    points: vec![p0.object_id, p1.object_id],
                                    distance: n.try_into().map_err(|_| {
                                        KclError::new_internal(KclErrorDetails::new(
                                            "Failed to convert distance units numeric suffix:".to_owned(),
                                            vec![range],
                                        ))
                                    })?,
                                });
                                sketch_block_state.sketch_constraints.push(constraint_id);
                                exec_state.add_scene_object(
                                    Object {
                                        id: constraint_id,
                                        kind: ObjectKind::Constraint { constraint },
                                        label: Default::default(),
                                        comments: Default::default(),
                                        artifact_id: ArtifactId::constraint(),
                                        source: range.into(),
                                    },
                                    range,
                                );
                            }
                        }
                    }
                    return Ok(KclValue::Bool { value: true, meta });
                }
                _ => {
                    return Err(KclError::new_semantic(KclErrorDetails::new(
                        format!(
                            "Cannot create an equivalence constraint between values of these types: {} and {}",
                            left_value.human_friendly_type(),
                            right_value.human_friendly_type()
                        ),
                        vec![self.into()],
                    )));
                }
            }
        }

        let left = number_as_f64(&left_value, self.left.clone().into())?;
        let right = number_as_f64(&right_value, self.right.clone().into())?;

        let value = match self.operator {
            BinaryOperator::Add => {
                let (l, r, ty) = NumericType::combine_eq_coerce(left, right, None);
                self.warn_on_unknown(&ty, "Adding", exec_state);
                KclValue::Number { value: l + r, meta, ty }
            }
            BinaryOperator::Sub => {
                let (l, r, ty) = NumericType::combine_eq_coerce(left, right, None);
                self.warn_on_unknown(&ty, "Subtracting", exec_state);
                KclValue::Number { value: l - r, meta, ty }
            }
            BinaryOperator::Mul => {
                let (l, r, ty) = NumericType::combine_mul(left, right);
                self.warn_on_unknown(&ty, "Multiplying", exec_state);
                KclValue::Number { value: l * r, meta, ty }
            }
            BinaryOperator::Div => {
                let (l, r, ty) = NumericType::combine_div(left, right);
                self.warn_on_unknown(&ty, "Dividing", exec_state);
                KclValue::Number { value: l / r, meta, ty }
            }
            BinaryOperator::Mod => {
                let (l, r, ty) = NumericType::combine_mod(left, right);
                self.warn_on_unknown(&ty, "Modulo of", exec_state);
                KclValue::Number { value: l % r, meta, ty }
            }
            BinaryOperator::Pow => KclValue::Number {
                value: left.n.powf(right.n),
                meta,
                ty: exec_state.current_default_units(),
            },
            BinaryOperator::Neq => {
                let (l, r, ty) = NumericType::combine_eq(left, right, exec_state, self.as_source_range());
                self.warn_on_unknown(&ty, "Comparing", exec_state);
                KclValue::Bool { value: l != r, meta }
            }
            BinaryOperator::Gt => {
                let (l, r, ty) = NumericType::combine_eq(left, right, exec_state, self.as_source_range());
                self.warn_on_unknown(&ty, "Comparing", exec_state);
                KclValue::Bool { value: l > r, meta }
            }
            BinaryOperator::Gte => {
                let (l, r, ty) = NumericType::combine_eq(left, right, exec_state, self.as_source_range());
                self.warn_on_unknown(&ty, "Comparing", exec_state);
                KclValue::Bool { value: l >= r, meta }
            }
            BinaryOperator::Lt => {
                let (l, r, ty) = NumericType::combine_eq(left, right, exec_state, self.as_source_range());
                self.warn_on_unknown(&ty, "Comparing", exec_state);
                KclValue::Bool { value: l < r, meta }
            }
            BinaryOperator::Lte => {
                let (l, r, ty) = NumericType::combine_eq(left, right, exec_state, self.as_source_range());
                self.warn_on_unknown(&ty, "Comparing", exec_state);
                KclValue::Bool { value: l <= r, meta }
            }
            BinaryOperator::Eq => {
                let (l, r, ty) = NumericType::combine_eq(left, right, exec_state, self.as_source_range());
                self.warn_on_unknown(&ty, "Comparing", exec_state);
                KclValue::Bool { value: l == r, meta }
            }
            BinaryOperator::And | BinaryOperator::Or => unreachable!(),
        };

        Ok(value)
    }

    fn missing_result_error(node: &Node<BinaryExpression>) -> KclError {
        KclError::new_internal(KclErrorDetails::new(
            "missing result while evaluating binary expression".to_owned(),
            vec![SourceRange::from(node)],
        ))
    }

    fn warn_on_unknown(&self, ty: &NumericType, verb: &str, exec_state: &mut ExecState) {
        if ty == &NumericType::Unknown {
            let sr = self.as_source_range();
            exec_state.clear_units_warnings(&sr);
            let mut err = CompilationError::err(
                sr,
                format!(
                    "{verb} numbers which have unknown or incompatible units.\nYou can probably fix this error by specifying the units using type ascription, e.g., `len: number(mm)` or `(a * b): number(deg)`."
                ),
            );
            err.tag = crate::errors::Tag::UnknownNumericUnits;
            exec_state.warn(err, annotations::WARN_UNKNOWN_UNITS);
        }
    }
}

impl Node<UnaryExpression> {
    pub async fn get_result(&self, exec_state: &mut ExecState, ctx: &ExecutorContext) -> Result<KclValue, KclError> {
        match self.operator {
            UnaryOperator::Not => {
                let value = self.argument.get_result(exec_state, ctx).await?;
                let KclValue::Bool {
                    value: bool_value,
                    meta: _,
                } = value
                else {
                    return Err(KclError::new_semantic(KclErrorDetails::new(
                        format!(
                            "Cannot apply unary operator ! to non-boolean value: {}",
                            value.human_friendly_type()
                        ),
                        vec![self.into()],
                    )));
                };
                let meta = vec![Metadata {
                    source_range: self.into(),
                }];
                let negated = KclValue::Bool {
                    value: !bool_value,
                    meta,
                };

                Ok(negated)
            }
            UnaryOperator::Neg => {
                let value = &self.argument.get_result(exec_state, ctx).await?;
                let err = || {
                    KclError::new_semantic(KclErrorDetails::new(
                        format!(
                            "You can only negate numbers, planes, or lines, but this is a {}",
                            value.human_friendly_type()
                        ),
                        vec![self.into()],
                    ))
                };
                match value {
                    KclValue::Number { value, ty, .. } => {
                        let meta = vec![Metadata {
                            source_range: self.into(),
                        }];
                        Ok(KclValue::Number {
                            value: -value,
                            meta,
                            ty: *ty,
                        })
                    }
                    KclValue::Plane { value } => {
                        let mut plane = value.clone();
                        if plane.info.x_axis.x != 0.0 {
                            plane.info.x_axis.x *= -1.0;
                        }
                        if plane.info.x_axis.y != 0.0 {
                            plane.info.x_axis.y *= -1.0;
                        }
                        if plane.info.x_axis.z != 0.0 {
                            plane.info.x_axis.z *= -1.0;
                        }

                        plane.value = PlaneType::Uninit;
                        plane.id = exec_state.next_uuid();
                        Ok(KclValue::Plane { value: plane })
                    }
                    KclValue::Object {
                        value: values, meta, ..
                    } => {
                        // Special-case for negating line-like objects.
                        let Some(direction) = values.get("direction") else {
                            return Err(err());
                        };

                        let direction = match direction {
                            KclValue::Tuple { value: values, meta } => {
                                let values = values
                                    .iter()
                                    .map(|v| match v {
                                        KclValue::Number { value, ty, meta } => Ok(KclValue::Number {
                                            value: *value * -1.0,
                                            ty: *ty,
                                            meta: meta.clone(),
                                        }),
                                        _ => Err(err()),
                                    })
                                    .collect::<Result<Vec<_>, _>>()?;

                                KclValue::Tuple {
                                    value: values,
                                    meta: meta.clone(),
                                }
                            }
                            KclValue::HomArray {
                                value: values,
                                ty: ty @ RuntimeType::Primitive(PrimitiveType::Number(_)),
                            } => {
                                let values = values
                                    .iter()
                                    .map(|v| match v {
                                        KclValue::Number { value, ty, meta } => Ok(KclValue::Number {
                                            value: *value * -1.0,
                                            ty: *ty,
                                            meta: meta.clone(),
                                        }),
                                        _ => Err(err()),
                                    })
                                    .collect::<Result<Vec<_>, _>>()?;

                                KclValue::HomArray {
                                    value: values,
                                    ty: ty.clone(),
                                }
                            }
                            _ => return Err(err()),
                        };

                        let mut value = values.clone();
                        value.insert("direction".to_owned(), direction);
                        Ok(KclValue::Object {
                            value,
                            meta: meta.clone(),
                            constrainable: false,
                        })
                    }
                    _ => Err(err()),
                }
            }
            UnaryOperator::Plus => {
                let operand = &self.argument.get_result(exec_state, ctx).await?;
                match operand {
                    KclValue::Number { .. } | KclValue::Plane { .. } => Ok(operand.clone()),
                    _ => Err(KclError::new_semantic(KclErrorDetails::new(
                        format!(
                            "You can only apply unary + to numbers or planes, but this is a {}",
                            operand.human_friendly_type()
                        ),
                        vec![self.into()],
                    ))),
                }
            }
        }
    }
}

pub(crate) async fn execute_pipe_body(
    exec_state: &mut ExecState,
    body: &[Expr],
    source_range: SourceRange,
    ctx: &ExecutorContext,
) -> Result<KclValue, KclError> {
    let Some((first, body)) = body.split_first() else {
        return Err(KclError::new_semantic(KclErrorDetails::new(
            "Pipe expressions cannot be empty".to_owned(),
            vec![source_range],
        )));
    };
    // Evaluate the first element in the pipeline.
    // They use the pipe_value from some AST node above this, so that if pipe expression is nested in a larger pipe expression,
    // they use the % from the parent. After all, this pipe expression hasn't been executed yet, so it doesn't have any % value
    // of its own.
    let meta = Metadata {
        source_range: SourceRange::from(first),
    };
    let output = ctx
        .execute_expr(first, exec_state, &meta, &[], StatementKind::Expression)
        .await?;

    // Now that we've evaluated the first child expression in the pipeline, following child expressions
    // should use the previous child expression for %.
    // This means there's no more need for the previous pipe_value from the parent AST node above this one.
    let previous_pipe_value = exec_state.mod_local.pipe_value.replace(output);
    // Evaluate remaining elements.
    let result = inner_execute_pipe_body(exec_state, body, ctx).await;
    // Restore the previous pipe value.
    exec_state.mod_local.pipe_value = previous_pipe_value;

    result
}

/// Execute the tail of a pipe expression.  exec_state.pipe_value must be set by
/// the caller.
#[async_recursion]
async fn inner_execute_pipe_body(
    exec_state: &mut ExecState,
    body: &[Expr],
    ctx: &ExecutorContext,
) -> Result<KclValue, KclError> {
    for expression in body {
        if let Expr::TagDeclarator(_) = expression {
            return Err(KclError::new_semantic(KclErrorDetails::new(
                format!("This cannot be in a PipeExpression: {expression:?}"),
                vec![expression.into()],
            )));
        }
        let metadata = Metadata {
            source_range: SourceRange::from(expression),
        };
        let output = ctx
            .execute_expr(expression, exec_state, &metadata, &[], StatementKind::Expression)
            .await?;
        exec_state.mod_local.pipe_value = Some(output);
    }
    // Safe to unwrap here, because pipe_value always has something pushed in when the `match first` executes.
    let final_output = exec_state.mod_local.pipe_value.take().unwrap();
    Ok(final_output)
}

impl Node<TagDeclarator> {
    pub async fn execute(&self, exec_state: &mut ExecState) -> Result<KclValue, KclError> {
        let memory_item = KclValue::TagIdentifier(Box::new(TagIdentifier {
            value: self.name.clone(),
            info: Vec::new(),
            meta: vec![Metadata {
                source_range: self.into(),
            }],
        }));

        exec_state
            .mut_stack()
            .add(self.name.clone(), memory_item, self.into())?;

        Ok(self.into())
    }
}

impl Node<ArrayExpression> {
    #[async_recursion]
    pub async fn execute(&self, exec_state: &mut ExecState, ctx: &ExecutorContext) -> Result<KclValue, KclError> {
        let mut results = Vec::with_capacity(self.elements.len());

        for element in &self.elements {
            let metadata = Metadata::from(element);
            // TODO: Carry statement kind here so that we know if we're
            // inside a variable declaration.
            let value = ctx
                .execute_expr(element, exec_state, &metadata, &[], StatementKind::Expression)
                .await?;

            results.push(value);
        }

        Ok(KclValue::HomArray {
            value: results,
            ty: RuntimeType::Primitive(PrimitiveType::Any),
        })
    }
}

impl Node<ArrayRangeExpression> {
    #[async_recursion]
    pub async fn execute(&self, exec_state: &mut ExecState, ctx: &ExecutorContext) -> Result<KclValue, KclError> {
        let metadata = Metadata::from(&self.start_element);
        let start_val = ctx
            .execute_expr(
                &self.start_element,
                exec_state,
                &metadata,
                &[],
                StatementKind::Expression,
            )
            .await?;
        let start = start_val
            .as_ty_f64()
            .ok_or(KclError::new_semantic(KclErrorDetails::new(
                format!(
                    "Expected number for range start but found {}",
                    start_val.human_friendly_type()
                ),
                vec![self.into()],
            )))?;
        let metadata = Metadata::from(&self.end_element);
        let end_val = ctx
            .execute_expr(&self.end_element, exec_state, &metadata, &[], StatementKind::Expression)
            .await?;
        let end = end_val.as_ty_f64().ok_or(KclError::new_semantic(KclErrorDetails::new(
            format!(
                "Expected number for range end but found {}",
                end_val.human_friendly_type()
            ),
            vec![self.into()],
        )))?;

        let (start, end, ty) = NumericType::combine_range(start, end, exec_state, self.as_source_range())?;
        let Some(start) = crate::try_f64_to_i64(start) else {
            return Err(KclError::new_semantic(KclErrorDetails::new(
                format!("Range start must be an integer, but found {start}"),
                vec![self.into()],
            )));
        };
        let Some(end) = crate::try_f64_to_i64(end) else {
            return Err(KclError::new_semantic(KclErrorDetails::new(
                format!("Range end must be an integer, but found {end}"),
                vec![self.into()],
            )));
        };

        if end < start {
            return Err(KclError::new_semantic(KclErrorDetails::new(
                format!("Range start is greater than range end: {start} .. {end}"),
                vec![self.into()],
            )));
        }

        let range: Vec<_> = if self.end_inclusive {
            (start..=end).collect()
        } else {
            (start..end).collect()
        };

        let meta = vec![Metadata {
            source_range: self.into(),
        }];

        Ok(KclValue::HomArray {
            value: range
                .into_iter()
                .map(|num| KclValue::Number {
                    value: num as f64,
                    ty,
                    meta: meta.clone(),
                })
                .collect(),
            ty: RuntimeType::Primitive(PrimitiveType::Number(ty)),
        })
    }
}

impl Node<ObjectExpression> {
    #[async_recursion]
    pub async fn execute(&self, exec_state: &mut ExecState, ctx: &ExecutorContext) -> Result<KclValue, KclError> {
        let mut object = HashMap::with_capacity(self.properties.len());
        for property in &self.properties {
            let metadata = Metadata::from(&property.value);
            let result = ctx
                .execute_expr(&property.value, exec_state, &metadata, &[], StatementKind::Expression)
                .await?;

            object.insert(property.key.name.clone(), result);
        }

        Ok(KclValue::Object {
            value: object,
            meta: vec![Metadata {
                source_range: self.into(),
            }],
            constrainable: false,
        })
    }
}

fn article_for<S: AsRef<str>>(s: S) -> &'static str {
    // '[' is included since it's an array.
    if s.as_ref().starts_with(['a', 'e', 'i', 'o', 'u', '[']) {
        "an"
    } else {
        "a"
    }
}

fn number_as_f64(v: &KclValue, source_range: SourceRange) -> Result<TyF64, KclError> {
    v.as_ty_f64().ok_or_else(|| {
        let actual_type = v.human_friendly_type();
        KclError::new_semantic(KclErrorDetails::new(
            format!("Expected a number, but found {actual_type}",),
            vec![source_range],
        ))
    })
}

impl Node<IfExpression> {
    #[async_recursion]
    pub async fn get_result(&self, exec_state: &mut ExecState, ctx: &ExecutorContext) -> Result<KclValue, KclError> {
        // Check the `if` branch.
        let cond = ctx
            .execute_expr(
                &self.cond,
                exec_state,
                &Metadata::from(self),
                &[],
                StatementKind::Expression,
            )
            .await?
            .get_bool()?;
        if cond {
            let block_result = ctx.exec_block(&*self.then_val, exec_state, BodyType::Block).await?;
            // Block must end in an expression, so this has to be Some.
            // Enforced by the parser.
            // See https://github.com/KittyCAD/modeling-app/issues/4015
            return Ok(block_result.unwrap());
        }

        // Check any `else if` branches.
        for else_if in &self.else_ifs {
            let cond = ctx
                .execute_expr(
                    &else_if.cond,
                    exec_state,
                    &Metadata::from(self),
                    &[],
                    StatementKind::Expression,
                )
                .await?
                .get_bool()?;
            if cond {
                let block_result = ctx.exec_block(&*else_if.then_val, exec_state, BodyType::Block).await?;
                // Block must end in an expression, so this has to be Some.
                // Enforced by the parser.
                // See https://github.com/KittyCAD/modeling-app/issues/4015
                return Ok(block_result.unwrap());
            }
        }

        // Run the final `else` branch.
        ctx.exec_block(&*self.final_else, exec_state, BodyType::Block)
            .await
            .map(|expr| expr.unwrap())
    }
}

#[derive(Debug)]
enum Property {
    UInt(usize),
    String(String),
}

impl Property {
    #[allow(clippy::too_many_arguments)]
    async fn try_from<'a>(
        computed: bool,
        value: Expr,
        exec_state: &mut ExecState,
        sr: SourceRange,
        ctx: &ExecutorContext,
        metadata: &Metadata,
        annotations: &[Node<Annotation>],
        statement_kind: StatementKind<'a>,
    ) -> Result<Self, KclError> {
        let property_sr = vec![sr];
        if !computed {
            let Expr::Name(identifier) = value else {
                // Should actually be impossible because the parser would reject it.
                return Err(KclError::new_semantic(KclErrorDetails::new(
                    "Object expressions like `obj.property` must use simple identifier names, not complex expressions"
                        .to_owned(),
                    property_sr,
                )));
            };
            return Ok(Property::String(identifier.to_string()));
        }

        let prop_value = ctx
            .execute_expr(&value, exec_state, metadata, annotations, statement_kind)
            .await?;
        match prop_value {
            KclValue::Number { value, ty, meta: _ } => {
                if !matches!(
                    ty,
                    NumericType::Unknown
                        | NumericType::Default { .. }
                        | NumericType::Known(crate::exec::UnitType::Count)
                ) {
                    return Err(KclError::new_semantic(KclErrorDetails::new(
                        format!(
                            "{value} is not a valid index, indices must be non-dimensional numbers. If you're sure this is correct, you can add `: number(Count)` to tell KCL this number is an index"
                        ),
                        property_sr,
                    )));
                }
                if let Some(x) = crate::try_f64_to_usize(value) {
                    Ok(Property::UInt(x))
                } else {
                    Err(KclError::new_semantic(KclErrorDetails::new(
                        format!("{value} is not a valid index, indices must be whole numbers >= 0"),
                        property_sr,
                    )))
                }
            }
            _ => Err(KclError::new_semantic(KclErrorDetails::new(
                "Only numbers (>= 0) can be indexes".to_owned(),
                vec![sr],
            ))),
        }
    }
}

impl Property {
    fn type_name(&self) -> &'static str {
        match self {
            Property::UInt(_) => "number",
            Property::String(_) => "string",
        }
    }
}

impl Node<PipeExpression> {
    #[async_recursion]
    pub async fn get_result(&self, exec_state: &mut ExecState, ctx: &ExecutorContext) -> Result<KclValue, KclError> {
        execute_pipe_body(exec_state, &self.body, self.into(), ctx).await
    }
}

#[cfg(test)]
mod test {
    use std::sync::Arc;

    use tokio::io::AsyncWriteExt;

    use super::*;
    use crate::{
        ExecutorSettings,
        errors::Severity,
        exec::UnitType,
        execution::{ContextType, parse_execute},
    };

    #[tokio::test(flavor = "multi_thread")]
    async fn ascription() {
        let program = r#"
a = 42: number
b = a: number
p = {
  origin = { x = 0, y = 0, z = 0 },
  xAxis = { x = 1, y = 0, z = 0 },
  yAxis = { x = 0, y = 1, z = 0 },
  zAxis = { x = 0, y = 0, z = 1 }
}: Plane
arr1 = [42]: [number(cm)]
"#;

        let result = parse_execute(program).await.unwrap();
        let mem = result.exec_state.stack();
        assert!(matches!(
            mem.memory
                .get_from("p", result.mem_env, SourceRange::default(), 0)
                .unwrap(),
            KclValue::Plane { .. }
        ));
        let arr1 = mem
            .memory
            .get_from("arr1", result.mem_env, SourceRange::default(), 0)
            .unwrap();
        if let KclValue::HomArray { value, ty } = arr1 {
            assert_eq!(value.len(), 1, "Expected Vec with specific length: found {value:?}");
            assert_eq!(
                *ty,
                RuntimeType::known_length(kittycad_modeling_cmds::units::UnitLength::Centimeters)
            );
            // Compare, ignoring meta.
            if let KclValue::Number { value, ty, .. } = &value[0] {
                // It should not convert units.
                assert_eq!(*value, 42.0);
                assert_eq!(
                    *ty,
                    NumericType::Known(UnitType::Length(kittycad_modeling_cmds::units::UnitLength::Centimeters))
                );
            } else {
                panic!("Expected a number; found {:?}", value[0]);
            }
        } else {
            panic!("Expected HomArray; found {arr1:?}");
        }

        let program = r#"
a = 42: string
"#;
        let result = parse_execute(program).await;
        let err = result.unwrap_err();
        assert!(
            err.to_string()
                .contains("could not coerce a number (with type `number`) to type `string`"),
            "Expected error but found {err:?}"
        );

        let program = r#"
a = 42: Plane
"#;
        let result = parse_execute(program).await;
        let err = result.unwrap_err();
        assert!(
            err.to_string()
                .contains("could not coerce a number (with type `number`) to type `Plane`"),
            "Expected error but found {err:?}"
        );

        let program = r#"
arr = [0]: [string]
"#;
        let result = parse_execute(program).await;
        let err = result.unwrap_err();
        assert!(
            err.to_string().contains(
                "could not coerce an array of `number` with 1 value (with type `[any; 1]`) to type `[string]`"
            ),
            "Expected error but found {err:?}"
        );

        let program = r#"
mixedArr = [0, "a"]: [number(mm)]
"#;
        let result = parse_execute(program).await;
        let err = result.unwrap_err();
        assert!(
            err.to_string().contains(
                "could not coerce an array of `number`, `string` (with type `[any; 2]`) to type `[number(mm)]`"
            ),
            "Expected error but found {err:?}"
        );

        let program = r#"
mixedArr = [0, "a"]: [mm]
"#;
        let result = parse_execute(program).await;
        let err = result.unwrap_err();
        assert!(
            err.to_string().contains(
                "could not coerce an array of `number`, `string` (with type `[any; 2]`) to type `[number(mm)]`"
            ),
            "Expected error but found {err:?}"
        );
    }

    #[tokio::test(flavor = "multi_thread")]
    async fn neg_plane() {
        let program = r#"
p = {
  origin = { x = 0, y = 0, z = 0 },
  xAxis = { x = 1, y = 0, z = 0 },
  yAxis = { x = 0, y = 1, z = 0 },
}: Plane
p2 = -p
"#;

        let result = parse_execute(program).await.unwrap();
        let mem = result.exec_state.stack();
        match mem
            .memory
            .get_from("p2", result.mem_env, SourceRange::default(), 0)
            .unwrap()
        {
            KclValue::Plane { value } => {
                assert_eq!(value.info.x_axis.x, -1.0);
                assert_eq!(value.info.x_axis.y, 0.0);
                assert_eq!(value.info.x_axis.z, 0.0);
            }
            _ => unreachable!(),
        }
    }

    #[tokio::test(flavor = "multi_thread")]
    async fn multiple_returns() {
        let program = r#"fn foo() {
  return 0
  return 42
}

a = foo()
"#;

        let result = parse_execute(program).await;
        assert!(result.unwrap_err().to_string().contains("return"));
    }

    #[tokio::test(flavor = "multi_thread")]
    async fn load_all_modules() {
        // program a.kcl
        let program_a_kcl = r#"
export a = 1
"#;
        // program b.kcl
        let program_b_kcl = r#"
import a from 'a.kcl'

export b = a + 1
"#;
        // program c.kcl
        let program_c_kcl = r#"
import a from 'a.kcl'

export c = a + 2
"#;

        // program main.kcl
        let main_kcl = r#"
import b from 'b.kcl'
import c from 'c.kcl'

d = b + c
"#;

        let main = crate::parsing::parse_str(main_kcl, ModuleId::default())
            .parse_errs_as_err()
            .unwrap();

        let tmpdir = tempfile::TempDir::with_prefix("zma_kcl_load_all_modules").unwrap();

        tokio::fs::File::create(tmpdir.path().join("main.kcl"))
            .await
            .unwrap()
            .write_all(main_kcl.as_bytes())
            .await
            .unwrap();

        tokio::fs::File::create(tmpdir.path().join("a.kcl"))
            .await
            .unwrap()
            .write_all(program_a_kcl.as_bytes())
            .await
            .unwrap();

        tokio::fs::File::create(tmpdir.path().join("b.kcl"))
            .await
            .unwrap()
            .write_all(program_b_kcl.as_bytes())
            .await
            .unwrap();

        tokio::fs::File::create(tmpdir.path().join("c.kcl"))
            .await
            .unwrap()
            .write_all(program_c_kcl.as_bytes())
            .await
            .unwrap();

        let exec_ctxt = ExecutorContext {
            engine: Arc::new(Box::new(
                crate::engine::conn_mock::EngineConnection::new()
                    .map_err(|err| {
                        KclError::new_internal(KclErrorDetails::new(
                            format!("Failed to create mock engine connection: {err}"),
                            vec![SourceRange::default()],
                        ))
                    })
                    .unwrap(),
            )),
            fs: Arc::new(crate::fs::FileManager::new()),
            settings: ExecutorSettings {
                project_directory: Some(crate::TypedPath(tmpdir.path().into())),
                ..Default::default()
            },
            context_type: ContextType::Mock,
        };
        let mut exec_state = ExecState::new(&exec_ctxt);

        exec_ctxt
            .run(
                &crate::Program {
                    ast: main.clone(),
                    original_file_contents: "".to_owned(),
                },
                &mut exec_state,
            )
            .await
            .unwrap();
    }

    #[tokio::test(flavor = "multi_thread")]
    async fn user_coercion() {
        let program = r#"fn foo(x: Axis2d) {
  return 0
}

foo(x = { direction = [0, 0], origin = [0, 0]})
"#;

        parse_execute(program).await.unwrap();

        let program = r#"fn foo(x: Axis3d) {
  return 0
}

foo(x = { direction = [0, 0], origin = [0, 0]})
"#;

        parse_execute(program).await.unwrap_err();
    }

    #[tokio::test(flavor = "multi_thread")]
    async fn coerce_return() {
        let program = r#"fn foo(): number(mm) {
  return 42
}

a = foo()
"#;

        parse_execute(program).await.unwrap();

        let program = r#"fn foo(): mm {
  return 42
}

a = foo()
"#;

        parse_execute(program).await.unwrap();

        let program = r#"fn foo(): number(mm) {
  return { bar: 42 }
}

a = foo()
"#;

        parse_execute(program).await.unwrap_err();

        let program = r#"fn foo(): mm {
  return { bar: 42 }
}

a = foo()
"#;

        parse_execute(program).await.unwrap_err();
    }

    #[tokio::test(flavor = "multi_thread")]
    async fn test_sensible_error_when_missing_equals_in_kwarg() {
        for (i, call) in ["f(x=1,3,0)", "f(x=1,3,z)", "f(x=1,0,z=1)", "f(x=1, 3 + 4, z)"]
            .into_iter()
            .enumerate()
        {
            let program = format!(
                "fn foo() {{ return 0 }}
z = 0
fn f(x, y, z) {{ return 0 }}
{call}"
            );
            let err = parse_execute(&program).await.unwrap_err();
            let msg = err.message();
            assert!(
                msg.contains("This argument needs a label, but it doesn't have one"),
                "failed test {i}: {msg}"
            );
            assert!(msg.contains("`y`"), "failed test {i}, missing `y`: {msg}");
            if i == 0 {
                assert!(msg.contains("`z`"), "failed test {i}, missing `z`: {msg}");
            }
        }
    }

    #[tokio::test(flavor = "multi_thread")]
    async fn default_param_for_unlabeled() {
        // Tests that the input param for myExtrude is taken from the pipeline value and same-name
        // keyword args.
        let ast = r#"fn myExtrude(@sk, length) {
  return extrude(sk, length)
}
sketch001 = startSketchOn(XY)
  |> circle(center = [0, 0], radius = 93.75)
  |> myExtrude(length = 40)
"#;

        parse_execute(ast).await.unwrap();
    }

    #[tokio::test(flavor = "multi_thread")]
    async fn dont_use_unlabelled_as_input() {
        // `length` should be used as the `length` argument to extrude, not the unlabelled input
        let ast = r#"length = 10
startSketchOn(XY)
  |> circle(center = [0, 0], radius = 93.75)
  |> extrude(length)
"#;

        parse_execute(ast).await.unwrap();
    }

    #[tokio::test(flavor = "multi_thread")]
    async fn ascription_in_binop() {
        let ast = r#"foo = tan(0): number(rad) - 4deg"#;
        parse_execute(ast).await.unwrap();

        let ast = r#"foo = tan(0): rad - 4deg"#;
        parse_execute(ast).await.unwrap();
    }

    #[tokio::test(flavor = "multi_thread")]
    async fn neg_sqrt() {
        let ast = r#"bad = sqrt(-2)"#;

        let e = parse_execute(ast).await.unwrap_err();
        // Make sure we get a useful error message and not an engine error.
        assert!(e.message().contains("sqrt"), "Error message: '{}'", e.message());
    }

    #[tokio::test(flavor = "multi_thread")]
    async fn non_array_fns() {
        let ast = r#"push(1, item = 2)
pop(1)
map(1, f = fn(@x) { return x + 1 })
reduce(1, f = fn(@x, accum) { return accum + x}, initial = 0)"#;

        parse_execute(ast).await.unwrap();
    }

    #[tokio::test(flavor = "multi_thread")]
    async fn non_array_indexing() {
        let good = r#"a = 42
good = a[0]
"#;
        let result = parse_execute(good).await.unwrap();
        let mem = result.exec_state.stack();
        let num = mem
            .memory
            .get_from("good", result.mem_env, SourceRange::default(), 0)
            .unwrap()
            .as_ty_f64()
            .unwrap();
        assert_eq!(num.n, 42.0);

        let bad = r#"a = 42
bad = a[1]
"#;

        parse_execute(bad).await.unwrap_err();
    }

    #[tokio::test(flavor = "multi_thread")]
    async fn coerce_unknown_to_length() {
        let ast = r#"x = 2mm * 2mm
y = x: number(Length)"#;
        let e = parse_execute(ast).await.unwrap_err();
        assert!(
            e.message().contains("could not coerce"),
            "Error message: '{}'",
            e.message()
        );

        let ast = r#"x = 2mm
y = x: number(Length)"#;
        let result = parse_execute(ast).await.unwrap();
        let mem = result.exec_state.stack();
        let num = mem
            .memory
            .get_from("y", result.mem_env, SourceRange::default(), 0)
            .unwrap()
            .as_ty_f64()
            .unwrap();
        assert_eq!(num.n, 2.0);
        assert_eq!(num.ty, NumericType::mm());
    }

    #[tokio::test(flavor = "multi_thread")]
    async fn one_warning_unknown() {
        let ast = r#"
// Should warn once
a = PI * 2
// Should warn once
b = (PI * 2) / 3
// Should not warn
c = ((PI * 2) / 3): number(deg)
"#;

        let result = parse_execute(ast).await.unwrap();
        assert_eq!(result.exec_state.errors().len(), 2);
    }

    #[tokio::test(flavor = "multi_thread")]
    async fn non_count_indexing() {
        let ast = r#"x = [0, 0]
y = x[1mm]
"#;
        parse_execute(ast).await.unwrap_err();

        let ast = r#"x = [0, 0]
y = 1deg
z = x[y]
"#;
        parse_execute(ast).await.unwrap_err();

        let ast = r#"x = [0, 0]
y = x[0mm + 1]
"#;
        parse_execute(ast).await.unwrap_err();
    }

    #[tokio::test(flavor = "multi_thread")]
    async fn getting_property_of_plane() {
        let ast = std::fs::read_to_string("tests/inputs/planestuff.kcl").unwrap();
        parse_execute(&ast).await.unwrap();
    }

    #[cfg(feature = "artifact-graph")]
    #[tokio::test(flavor = "multi_thread")]
    async fn no_artifacts_from_within_hole_call() {
        // Test that executing stdlib KCL, like the `hole` function
        // (which is actually implemented in KCL not Rust)
        // does not generate artifacts from within the stdlib code,
        // only from the user code.
        let ast = std::fs::read_to_string("tests/inputs/sample_hole.kcl").unwrap();
        let out = parse_execute(&ast).await.unwrap();

        // Get all the operations that occurred.
        let actual_operations = out.exec_state.global.root_module_artifacts.operations;

        // There should be 5, for sketching the cube and applying the hole.
        // If the stdlib internal calls are being tracked, that's a bug,
        // and the actual number of operations will be something like 35.
        let expected = 5;
        assert_eq!(
            actual_operations.len(),
            expected,
            "expected {expected} operations, received {}:\n{actual_operations:#?}",
            actual_operations.len(),
        );
    }

    #[cfg(feature = "artifact-graph")]
    #[tokio::test(flavor = "multi_thread")]
    async fn feature_tree_annotation_on_user_defined_kcl() {
        // The call to foo() should not generate an operation,
        // because its 'feature_tree' attribute has been set to false.
        let ast = std::fs::read_to_string("tests/inputs/feature_tree_annotation_on_user_defined_kcl.kcl").unwrap();
        let out = parse_execute(&ast).await.unwrap();

        // Get all the operations that occurred.
        let actual_operations = out.exec_state.global.root_module_artifacts.operations;

        let expected = 0;
        assert_eq!(
            actual_operations.len(),
            expected,
            "expected {expected} operations, received {}:\n{actual_operations:#?}",
            actual_operations.len(),
        );
    }

    #[cfg(feature = "artifact-graph")]
    #[tokio::test(flavor = "multi_thread")]
    async fn no_feature_tree_annotation_on_user_defined_kcl() {
        // The call to foo() should generate an operation,
        // because @(feature_tree) defaults to true.
        let ast = std::fs::read_to_string("tests/inputs/no_feature_tree_annotation_on_user_defined_kcl.kcl").unwrap();
        let out = parse_execute(&ast).await.unwrap();

        // Get all the operations that occurred.
        let actual_operations = out.exec_state.global.root_module_artifacts.operations;

        let expected = 2;
        assert_eq!(
            actual_operations.len(),
            expected,
            "expected {expected} operations, received {}:\n{actual_operations:#?}",
            actual_operations.len(),
        );
        assert!(matches!(actual_operations[0], Operation::GroupBegin { .. }));
        assert!(matches!(actual_operations[1], Operation::GroupEnd));
    }

    #[tokio::test(flavor = "multi_thread")]
    async fn custom_warning() {
        let warn = r#"
a = PI * 2
"#;
        let result = parse_execute(warn).await.unwrap();
        assert_eq!(result.exec_state.errors().len(), 1);
        assert_eq!(result.exec_state.errors()[0].severity, Severity::Warning);

        let allow = r#"
@warnings(allow = unknownUnits)
a = PI * 2
"#;
        let result = parse_execute(allow).await.unwrap();
        assert_eq!(result.exec_state.errors().len(), 0);

        let deny = r#"
@warnings(deny = [unknownUnits])
a = PI * 2
"#;
        let result = parse_execute(deny).await.unwrap();
        assert_eq!(result.exec_state.errors().len(), 1);
        assert_eq!(result.exec_state.errors()[0].severity, Severity::Error);
    }
}<|MERGE_RESOLUTION|>--- conflicted
+++ resolved
@@ -804,15 +804,10 @@
 
                 // Check the KCL @(feature_tree = ) annotation.
                 let include_in_feature_tree = attrs.unwrap_or_default().include_in_feature_tree;
-<<<<<<< HEAD
                 let (mut closure, placeholder_env_ref) = if let Some(attrs) = attrs
-                    && (attrs.impl_ == annotations::Impl::Rust || attrs.impl_ == annotations::Impl::RustConstraint)
-=======
-                let closure = if let Some(attrs) = attrs
                     && (attrs.impl_ == annotations::Impl::Rust
                         || attrs.impl_ == annotations::Impl::RustConstrainable
                         || attrs.impl_ == annotations::Impl::RustConstraint)
->>>>>>> 64770694
                 {
                     if let ModulePath::Std { value: std_path } = &exec_state.mod_local.path {
                         let (func, props) = crate::std::std_fn(std_path, statement_kind.expect_name());
