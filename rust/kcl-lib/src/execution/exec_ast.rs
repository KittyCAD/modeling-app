use std::collections::HashMap;

use async_recursion::async_recursion;
use indexmap::IndexMap;

use crate::{
    engine::ExecutionKind,
    errors::{KclError, KclErrorDetails},
    execution::{
        annotations,
        cad_op::{OpArg, OpKclValue, Operation},
        kcl_value::FunctionSource,
        memory,
        state::ModuleState,
        types::{NumericType, RuntimeType},
        BodyType, EnvironmentRef, ExecState, ExecutorContext, KclValue, Metadata, PlaneType, TagEngineInfo,
        TagIdentifier,
    },
    modules::{ModuleId, ModulePath, ModuleRepr},
    parsing::ast::types::{
        Annotation, ArrayExpression, ArrayRangeExpression, BinaryExpression, BinaryOperator, BinaryPart, BodyItem,
        CallExpression, CallExpressionKw, Expr, FunctionExpression, IfExpression, ImportPath, ImportSelector,
        ItemVisibility, LiteralIdentifier, LiteralValue, MemberExpression, MemberObject, Name, Node, NodeRef,
        ObjectExpression, PipeExpression, Program, TagDeclarator, Type, UnaryExpression, UnaryOperator,
    },
    source_range::SourceRange,
    std::{
        args::{Arg, KwArgs},
        FunctionKind,
    },
    CompilationError,
};

use super::kcl_value::TypeDef;

enum StatementKind<'a> {
    Declaration { name: &'a str },
    Expression,
}

impl<'a> StatementKind<'a> {
    fn expect_name(&self) -> &'a str {
        match self {
            StatementKind::Declaration { name } => name,
            StatementKind::Expression => unreachable!(),
        }
    }
}

impl ExecutorContext {
    /// Returns true if importing the prelude should be skipped.
    async fn handle_annotations(
        &self,
        annotations: impl Iterator<Item = &Node<Annotation>>,
        body_type: BodyType,
        exec_state: &mut ExecState,
    ) -> Result<bool, KclError> {
        let mut no_prelude = false;
        for annotation in annotations {
            if annotation.name() == Some(annotations::SETTINGS) {
                if matches!(body_type, BodyType::Root) {
                    if exec_state.mod_local.settings.update_from_annotation(annotation)? {
                        exec_state.mod_local.explicit_length_units = true;
                    }
                    let new_units = exec_state.length_unit();
                    if !self.engine.execution_kind().await.is_isolated() {
                        self.engine
                            .set_units(new_units.into(), annotation.as_source_range())
                            .await?;
                    }
                } else {
                    exec_state.err(CompilationError::err(
                        annotation.as_source_range(),
                        "Settings can only be modified at the top level scope of a file",
                    ));
                }
            } else if annotation.name() == Some(annotations::NO_PRELUDE) {
                if matches!(body_type, BodyType::Root) {
                    no_prelude = true;
                } else {
                    exec_state.err(CompilationError::err(
                        annotation.as_source_range(),
                        "The standard library can only be skipped at the top level scope of a file",
                    ));
                }
            } else {
                exec_state.warn(CompilationError::err(
                    annotation.as_source_range(),
                    "Unknown annotation",
                ));
            }
        }
        Ok(no_prelude)
    }

    pub(super) async fn exec_module_body(
        &self,
        program: &Node<Program>,
        exec_state: &mut ExecState,
        exec_kind: ExecutionKind,
        preserve_mem: bool,
        module_id: ModuleId,
        path: &ModulePath,
    ) -> Result<(Option<KclValue>, EnvironmentRef, Vec<String>), KclError> {
        crate::log::log(format!("enter module {path} {} {exec_kind:?}", exec_state.stack()));

        let old_units = exec_state.length_unit();
        let original_execution = self.engine.replace_execution_kind(exec_kind).await;

        let mut local_state = ModuleState::new(
            &self.settings,
            path.std_path(),
            exec_state.stack().memory.clone(),
            Some(module_id),
        );
        if !preserve_mem {
            std::mem::swap(&mut exec_state.mod_local, &mut local_state);
        }

        let no_prelude = self
            .handle_annotations(program.inner_attrs.iter(), crate::execution::BodyType::Root, exec_state)
            .await?;

        if !preserve_mem {
            exec_state.mut_stack().push_new_root_env(!no_prelude);
        }

        let result = self
            .exec_block(program, exec_state, crate::execution::BodyType::Root)
            .await;

        let new_units = exec_state.length_unit();
        let env_ref = if preserve_mem {
            exec_state.mut_stack().pop_and_preserve_env()
        } else {
            exec_state.mut_stack().pop_env()
        };
        if !preserve_mem {
            std::mem::swap(&mut exec_state.mod_local, &mut local_state);
        }

        // We only need to reset the units if we are not on the Main path.
        // If we reset at the end of the main path, then we just add on an extra
        // command and we'd need to flush the batch again.
        // This avoids that.
        if !exec_kind.is_isolated() && new_units != old_units && *path != ModulePath::Main {
            self.engine.set_units(old_units.into(), Default::default()).await?;
        }
        self.engine.replace_execution_kind(original_execution).await;

        crate::log::log(format!("leave {path}"));

        result.map(|result| (result, env_ref, local_state.module_exports))
    }

    /// Execute an AST's program.
    #[async_recursion]
    pub(super) async fn exec_block<'a>(
        &'a self,
        program: NodeRef<'a, crate::parsing::ast::types::Program>,
        exec_state: &mut ExecState,
        body_type: BodyType,
    ) -> Result<Option<KclValue>, KclError> {
        let mut last_expr = None;
        // Iterate over the body of the program.
        for statement in &program.body {
            match statement {
                BodyItem::ImportStatement(import_stmt) => {
                    if !matches!(body_type, BodyType::Root) {
                        return Err(KclError::Semantic(KclErrorDetails {
                            message: "Imports are only supported at the top-level of a file.".to_owned(),
                            source_ranges: vec![import_stmt.into()],
                        }));
                    }

                    let source_range = SourceRange::from(import_stmt);
                    let attrs = &import_stmt.outer_attrs;
                    let module_id = self
                        .open_module(&import_stmt.path, attrs, exec_state, source_range)
                        .await?;

                    match &import_stmt.selector {
                        ImportSelector::List { items } => {
                            let (env_ref, module_exports) = self
                                .exec_module_for_items(module_id, exec_state, ExecutionKind::Isolated, source_range)
                                .await?;
                            for import_item in items {
                                // Extract the item from the module.
                                let item = exec_state
                                    .stack()
                                    .memory
                                    .get_from(&import_item.name.name, env_ref, import_item.into(), 0)
                                    .map_err(|_err| {
                                        KclError::UndefinedValue(KclErrorDetails {
                                            message: format!("{} is not defined in module", import_item.name.name),
                                            source_ranges: vec![SourceRange::from(&import_item.name)],
                                        })
                                    })?
                                    .clone();
                                // Check that the item is allowed to be imported.
                                if !module_exports.contains(&import_item.name.name) {
                                    return Err(KclError::Semantic(KclErrorDetails {
                                        message: format!(
                                            "Cannot import \"{}\" from module because it is not exported. Add \"export\" before the definition to export it.",
                                            import_item.name.name
                                        ),
                                        source_ranges: vec![SourceRange::from(&import_item.name)],
                                    }));
                                }

                                // Add the item to the current module.
                                exec_state.mut_stack().add(
                                    import_item.identifier().to_owned(),
                                    item,
                                    SourceRange::from(&import_item.name),
                                )?;

                                if let ItemVisibility::Export = import_stmt.visibility {
                                    exec_state
                                        .mod_local
                                        .module_exports
                                        .push(import_item.identifier().to_owned());
                                }
                            }
                        }
                        ImportSelector::Glob(_) => {
                            let (env_ref, module_exports) = self
                                .exec_module_for_items(module_id, exec_state, ExecutionKind::Isolated, source_range)
                                .await?;
                            for name in module_exports.iter() {
                                let item = exec_state
                                    .stack()
                                    .memory
                                    .get_from(name, env_ref, source_range, 0)
                                    .map_err(|_err| {
                                        KclError::Internal(KclErrorDetails {
                                            message: format!("{} is not defined in module (but was exported?)", name),
                                            source_ranges: vec![source_range],
                                        })
                                    })?
                                    .clone();
                                exec_state.mut_stack().add(name.to_owned(), item, source_range)?;

                                if let ItemVisibility::Export = import_stmt.visibility {
                                    exec_state.mod_local.module_exports.push(name.clone());
                                }
                            }
                        }
                        ImportSelector::None { .. } => {
                            let name = import_stmt.module_name().unwrap();
                            let item = KclValue::Module {
                                value: module_id,
                                meta: vec![source_range.into()],
                            };
                            exec_state.mut_stack().add(name, item, source_range)?;
                        }
                    }
                    last_expr = None;
                }
                BodyItem::ExpressionStatement(expression_statement) => {
                    let metadata = Metadata::from(expression_statement);
                    last_expr = Some(
                        self.execute_expr(
                            &expression_statement.expression,
                            exec_state,
                            &metadata,
                            &[],
                            StatementKind::Expression,
                        )
                        .await?,
                    );
                }
                BodyItem::VariableDeclaration(variable_declaration) => {
                    let var_name = variable_declaration.declaration.id.name.to_string();
                    let source_range = SourceRange::from(&variable_declaration.declaration.init);
                    let metadata = Metadata { source_range };

                    let annotations = &variable_declaration.outer_attrs;

                    let memory_item = self
                        .execute_expr(
                            &variable_declaration.declaration.init,
                            exec_state,
                            &metadata,
                            annotations,
                            StatementKind::Declaration { name: &var_name },
                        )
                        .await?;
                    exec_state
                        .mut_stack()
                        .add(var_name.clone(), memory_item, source_range)?;

                    // Track exports.
                    if let ItemVisibility::Export = variable_declaration.visibility {
                        exec_state.mod_local.module_exports.push(var_name);
                    }
                    last_expr = None;
                }
                BodyItem::TypeDeclaration(ty) => {
                    let metadata = Metadata::from(&**ty);
                    let impl_kind = annotations::get_impl(&ty.outer_attrs, metadata.source_range)?.unwrap_or_default();
                    match impl_kind {
                        annotations::Impl::Rust => {
                            let std_path = match &exec_state.mod_local.std_path {
                                Some(p) => p,
                                None => {
                                    return Err(KclError::Semantic(KclErrorDetails {
                                        message: "User-defined types are not yet supported.".to_owned(),
                                        source_ranges: vec![metadata.source_range],
                                    }));
                                }
                            };
                            let (t, props) = crate::std::std_ty(std_path, &ty.name.name);
                            let value = KclValue::Type {
                                value: TypeDef::RustRepr(t, props),
                                meta: vec![metadata],
                            };
                            exec_state
                                .mut_stack()
                                .add(
                                    format!("{}{}", memory::TYPE_PREFIX, ty.name.name),
                                    value,
                                    metadata.source_range,
                                )
                                .map_err(|_| {
                                    KclError::Semantic(KclErrorDetails {
                                        message: format!("Redefinition of type {}.", ty.name.name),
                                        source_ranges: vec![metadata.source_range],
                                    })
                                })?;
                        }
                        // Do nothing for primitive types, they get special treatment and their declarations are just for documentation.
                        annotations::Impl::Primitive => {}
                        annotations::Impl::Kcl => match &ty.alias {
                            Some(alias) => {
                                let value = KclValue::Type {
                                    value: TypeDef::Alias(
                                        RuntimeType::from_parsed(
                                            alias.inner.clone(),
                                            exec_state,
                                            metadata.source_range,
                                        )
                                        .map_err(|e| KclError::Semantic(e.into()))?,
                                    ),
                                    meta: vec![metadata],
                                };
                                exec_state
                                    .mut_stack()
                                    .add(
                                        format!("{}{}", memory::TYPE_PREFIX, ty.name.name),
                                        value,
                                        metadata.source_range,
                                    )
                                    .map_err(|_| {
                                        KclError::Semantic(KclErrorDetails {
                                            message: format!("Redefinition of type {}.", ty.name.name),
                                            source_ranges: vec![metadata.source_range],
                                        })
                                    })?;
                            }
                            None => {
                                return Err(KclError::Semantic(KclErrorDetails {
                                    message: "User-defined types are not yet supported.".to_owned(),
                                    source_ranges: vec![metadata.source_range],
                                }))
                            }
                        },
                    }

                    last_expr = None;
                }
                BodyItem::ReturnStatement(return_statement) => {
                    let metadata = Metadata::from(return_statement);

                    if matches!(body_type, BodyType::Root) {
                        return Err(KclError::Semantic(KclErrorDetails {
                            message: "Cannot return from outside a function.".to_owned(),
                            source_ranges: vec![metadata.source_range],
                        }));
                    }

                    let value = self
                        .execute_expr(
                            &return_statement.argument,
                            exec_state,
                            &metadata,
                            &[],
                            StatementKind::Expression,
                        )
                        .await?;
                    exec_state
                        .mut_stack()
                        .add(memory::RETURN_NAME.to_owned(), value, metadata.source_range)
                        .map_err(|_| {
                            KclError::Semantic(KclErrorDetails {
                                message: "Multiple returns from a single function.".to_owned(),
                                source_ranges: vec![metadata.source_range],
                            })
                        })?;
                    last_expr = None;
                }
            }
        }

        if matches!(body_type, BodyType::Root) {
            // Flush the batch queue.
            self.engine
                .flush_batch(
                    // True here tells the engine to flush all the end commands as well like fillets
                    // and chamfers where the engine would otherwise eat the ID of the segments.
                    true,
                    SourceRange::new(program.end, program.end, program.module_id),
                )
                .await?;
        }

        Ok(last_expr)
    }

    pub(super) async fn open_module(
        &self,
        path: &ImportPath,
        attrs: &[Node<Annotation>],
        exec_state: &mut ExecState,
        source_range: SourceRange,
    ) -> Result<ModuleId, KclError> {
        let resolved_path = ModulePath::from_import_path(path, &self.settings.project_directory);
        match path {
            ImportPath::Kcl { .. } => {
                exec_state.global.mod_loader.cycle_check(&resolved_path, source_range)?;

                if let Some(id) = exec_state.id_for_module(&resolved_path) {
                    return Ok(id);
                }

                let id = exec_state.next_module_id();
                // Add file path string to global state even if it fails to import
                exec_state.add_path_to_source_id(resolved_path.clone(), id);
                let source = resolved_path.source(&self.fs, source_range).await?;
                exec_state.add_id_to_source(id, source.clone());
                // TODO handle parsing errors properly
                let parsed = crate::parsing::parse_str(&source.source, id).parse_errs_as_err()?;
                exec_state.add_module(id, resolved_path, ModuleRepr::Kcl(parsed, None));

                Ok(id)
            }
            ImportPath::Foreign { .. } => {
                if let Some(id) = exec_state.id_for_module(&resolved_path) {
                    return Ok(id);
                }

                let id = exec_state.next_module_id();
                let path = resolved_path.expect_path();
                // Add file path string to global state even if it fails to import
                exec_state.add_path_to_source_id(resolved_path.clone(), id);
                let format = super::import::format_from_annotations(attrs, path, source_range)?;
                let geom = super::import::import_foreign(path, format, exec_state, self, source_range).await?;
                exec_state.add_module(id, resolved_path, ModuleRepr::Foreign(geom));
                Ok(id)
            }
            ImportPath::Std { .. } => {
                if let Some(id) = exec_state.id_for_module(&resolved_path) {
                    return Ok(id);
                }

                let id = exec_state.next_module_id();
                // Add file path string to global state even if it fails to import
                exec_state.add_path_to_source_id(resolved_path.clone(), id);
                let source = resolved_path.source(&self.fs, source_range).await?;
                exec_state.add_id_to_source(id, source.clone());
                let parsed = crate::parsing::parse_str(&source.source, id)
                    .parse_errs_as_err()
                    .unwrap();
                exec_state.add_module(id, resolved_path, ModuleRepr::Kcl(parsed, None));
                Ok(id)
            }
        }
    }

    pub(super) async fn exec_module_for_items(
        &self,
        module_id: ModuleId,
        exec_state: &mut ExecState,
        exec_kind: ExecutionKind,
        source_range: SourceRange,
    ) -> Result<(EnvironmentRef, Vec<String>), KclError> {
        let path = exec_state.global.module_infos[&module_id].path.clone();
        let mut repr = exec_state.global.module_infos[&module_id].take_repr();
        // DON'T EARLY RETURN! We need to restore the module repr

        let result = match &mut repr {
            ModuleRepr::Root => Err(exec_state.circular_import_error(&path, source_range)),
            ModuleRepr::Kcl(_, Some((env_ref, items))) => Ok((*env_ref, items.clone())),
            ModuleRepr::Kcl(program, cache) => self
                .exec_module_from_ast(program, module_id, &path, exec_state, exec_kind, source_range)
                .await
                .map(|(_, er, items)| {
                    *cache = Some((er, items.clone()));
                    (er, items)
                }),
            ModuleRepr::Foreign(geom) => Err(KclError::Semantic(KclErrorDetails {
                message: "Cannot import items from foreign modules".to_owned(),
                source_ranges: vec![geom.source_range],
            })),
            ModuleRepr::Dummy => unreachable!(),
        };

        exec_state.global.module_infos[&module_id].restore_repr(repr);
        result
    }

    async fn exec_module_for_result(
        &self,
        module_id: ModuleId,
        exec_state: &mut ExecState,
        exec_kind: ExecutionKind,
        source_range: SourceRange,
    ) -> Result<Option<KclValue>, KclError> {
        let path = exec_state.global.module_infos[&module_id].path.clone();
        let mut repr = exec_state.global.module_infos[&module_id].take_repr();
        // DON'T EARLY RETURN! We need to restore the module repr

        let result = match &mut repr {
            ModuleRepr::Root => Err(exec_state.circular_import_error(&path, source_range)),
            ModuleRepr::Kcl(program, cached_items) => {
                let result = self
                    .exec_module_from_ast(program, module_id, &path, exec_state, exec_kind, source_range)
                    .await;
                match result {
                    Ok((val, env, items)) => {
                        *cached_items = Some((env, items));
                        Ok(val)
                    }
                    Err(e) => Err(e),
                }
            }
            ModuleRepr::Foreign(geom) => super::import::send_to_engine(geom.clone(), self)
                .await
                .map(|geom| Some(KclValue::ImportedGeometry(geom))),
            ModuleRepr::Dummy => unreachable!(),
        };

        exec_state.global.module_infos[&module_id].restore_repr(repr);
        result
    }

    async fn exec_module_from_ast(
        &self,
        program: &Node<Program>,
        module_id: ModuleId,
        path: &ModulePath,
        exec_state: &mut ExecState,
        exec_kind: ExecutionKind,
        source_range: SourceRange,
    ) -> Result<(Option<KclValue>, EnvironmentRef, Vec<String>), KclError> {
        exec_state.global.mod_loader.enter_module(path);
        let result = self
            .exec_module_body(program, exec_state, exec_kind, false, module_id, path)
            .await;
        exec_state.global.mod_loader.leave_module(path);

        result.map_err(|err| {
            if let KclError::ImportCycle(_) = err {
                // It was an import cycle.  Keep the original message.
                err.override_source_ranges(vec![source_range])
            } else {
                KclError::Semantic(KclErrorDetails {
                    message: format!(
                        "Error loading imported file. Open it to view more details. {}: {}",
                        path,
                        err.message()
                    ),
                    source_ranges: vec![source_range],
                })
            }
        })
    }

    #[async_recursion]
    async fn execute_expr<'a: 'async_recursion>(
        &self,
        init: &Expr,
        exec_state: &mut ExecState,
        metadata: &Metadata,
        annotations: &[Node<Annotation>],
        statement_kind: StatementKind<'a>,
    ) -> Result<KclValue, KclError> {
        let item = match init {
            Expr::None(none) => KclValue::from(none),
            Expr::Literal(literal) => KclValue::from_literal((**literal).clone(), exec_state),
            Expr::TagDeclarator(tag) => tag.execute(exec_state).await?,
            Expr::Name(name) => {
                let value = name.get_result(exec_state, self).await?.clone();
                if let KclValue::Module { value: module_id, meta } = value {
                    self.exec_module_for_result(module_id, exec_state, ExecutionKind::Normal, metadata.source_range)
                        .await?
                        .unwrap_or_else(|| {
                            exec_state.warn(CompilationError::err(
                                metadata.source_range,
                                "Imported module has no return value. The last statement of the module must be an expression, usually the Solid.",
                            ));

                            let mut new_meta = vec![metadata.to_owned()];
                            new_meta.extend(meta);
                            KclValue::KclNone {
                                value: Default::default(),
                                meta: new_meta,
                            }
                        })
                } else {
                    value
                }
            }
            Expr::BinaryExpression(binary_expression) => binary_expression.get_result(exec_state, self).await?,
            Expr::FunctionExpression(function_expression) => {
                let rust_impl = annotations::get_impl(annotations, metadata.source_range)?
                    .map(|s| s == annotations::Impl::Rust)
                    .unwrap_or(false);

                if rust_impl {
                    if let Some(std_path) = &exec_state.mod_local.std_path {
                        let (func, props) = crate::std::std_fn(std_path, statement_kind.expect_name());
                        KclValue::Function {
                            value: FunctionSource::Std {
                                func,
                                props,
                                ast: function_expression.clone(),
                            },
                            meta: vec![metadata.to_owned()],
                        }
                    } else {
                        return Err(KclError::Semantic(KclErrorDetails {
                            message: "Rust implementation of functions is restricted to the standard library"
                                .to_owned(),
                            source_ranges: vec![metadata.source_range],
                        }));
                    }
                } else {
                    // Snapshotting memory here is crucial for semantics so that we close
                    // over variables. Variables defined lexically later shouldn't
                    // be available to the function body.
                    KclValue::Function {
                        value: FunctionSource::User {
                            ast: function_expression.clone(),
                            settings: exec_state.mod_local.settings.clone(),
                            memory: exec_state.mut_stack().snapshot(),
                        },
                        meta: vec![metadata.to_owned()],
                    }
                }
            }
            Expr::CallExpression(call_expression) => call_expression.execute(exec_state, self).await?,
            Expr::CallExpressionKw(call_expression) => call_expression.execute(exec_state, self).await?,
            Expr::PipeExpression(pipe_expression) => pipe_expression.get_result(exec_state, self).await?,
            Expr::PipeSubstitution(pipe_substitution) => match statement_kind {
                StatementKind::Declaration { name } => {
                    let message = format!(
                        "you cannot declare variable {name} as %, because % can only be used in function calls"
                    );

                    return Err(KclError::Semantic(KclErrorDetails {
                        message,
                        source_ranges: vec![pipe_substitution.into()],
                    }));
                }
                StatementKind::Expression => match exec_state.mod_local.pipe_value.clone() {
                    Some(x) => x,
                    None => {
                        return Err(KclError::Semantic(KclErrorDetails {
                            message: "cannot use % outside a pipe expression".to_owned(),
                            source_ranges: vec![pipe_substitution.into()],
                        }));
                    }
                },
            },
            Expr::ArrayExpression(array_expression) => array_expression.execute(exec_state, self).await?,
            Expr::ArrayRangeExpression(range_expression) => range_expression.execute(exec_state, self).await?,
            Expr::ObjectExpression(object_expression) => object_expression.execute(exec_state, self).await?,
            Expr::MemberExpression(member_expression) => member_expression.get_result(exec_state)?,
            Expr::UnaryExpression(unary_expression) => unary_expression.get_result(exec_state, self).await?,
            Expr::IfExpression(expr) => expr.get_result(exec_state, self).await?,
            Expr::LabelledExpression(expr) => {
                let result = self
                    .execute_expr(&expr.expr, exec_state, metadata, &[], statement_kind)
                    .await?;
                exec_state
                    .mut_stack()
                    .add(expr.label.name.clone(), result.clone(), init.into())?;
                // TODO this lets us use the label as a variable name, but not as a tag in most cases
                result
            }
            Expr::AscribedExpression(expr) => {
                let result = self
                    .execute_expr(&expr.expr, exec_state, metadata, &[], statement_kind)
                    .await?;
                coerce(&result, &expr.ty, exec_state, expr.into())?
            }
        };
        Ok(item)
    }
}

fn coerce(
    value: &KclValue,
    ty: &Node<Type>,
    exec_state: &mut ExecState,
    source_range: SourceRange,
) -> Result<KclValue, KclError> {
    let ty = RuntimeType::from_parsed(ty.inner.clone(), exec_state, value.into())
        .map_err(|e| KclError::Semantic(e.into()))?;

    value.coerce(&ty, exec_state).ok_or_else(|| {
        KclError::Semantic(KclErrorDetails {
            message: format!("could not coerce {} value to type {}", value.human_friendly_type(), ty),
            source_ranges: vec![source_range],
        })
    })
}

impl BinaryPart {
    #[async_recursion]
    pub async fn get_result(&self, exec_state: &mut ExecState, ctx: &ExecutorContext) -> Result<KclValue, KclError> {
        match self {
<<<<<<< HEAD
            BinaryPart::Literal(literal) => Ok(KclValue::from_literal((**literal).clone(), exec_state)),
            BinaryPart::Identifier(identifier) => {
                let value = exec_state.stack().get(&identifier.name, identifier.into())?;
                Ok(value.clone())
            }
=======
            BinaryPart::Literal(literal) => Ok(KclValue::from_literal(
                (**literal).clone(),
                &exec_state.mod_local.settings,
            )),
            BinaryPart::Name(name) => name.get_result(exec_state, ctx).await.cloned(),
>>>>>>> 7c9f1248
            BinaryPart::BinaryExpression(binary_expression) => binary_expression.get_result(exec_state, ctx).await,
            BinaryPart::CallExpression(call_expression) => call_expression.execute(exec_state, ctx).await,
            BinaryPart::CallExpressionKw(call_expression) => call_expression.execute(exec_state, ctx).await,
            BinaryPart::UnaryExpression(unary_expression) => unary_expression.get_result(exec_state, ctx).await,
            BinaryPart::MemberExpression(member_expression) => member_expression.get_result(exec_state),
            BinaryPart::IfExpression(e) => e.get_result(exec_state, ctx).await,
        }
    }
}

impl Node<Name> {
    async fn get_result<'a>(
        &self,
        exec_state: &'a mut ExecState,
        ctx: &ExecutorContext,
    ) -> Result<&'a KclValue, KclError> {
        if self.abs_path {
            return Err(KclError::Semantic(KclErrorDetails {
                message: "Absolute paths (names beginning with `::` are not yet supported)".to_owned(),
                source_ranges: self.as_source_ranges(),
            }));
        }

        if self.path.is_empty() {
            return exec_state.stack().get(&self.name.name, self.into());
        }

        let mut mem_spec: Option<(EnvironmentRef, Vec<String>)> = None;
        for p in &self.path {
            let value = match mem_spec {
                Some((env, exports)) => {
                    if !exports.contains(&p.name) {
                        return Err(KclError::Semantic(KclErrorDetails {
                            message: format!("Item {} not found in module's exported items", p.name),
                            source_ranges: p.as_source_ranges(),
                        }));
                    }

                    exec_state
                        .stack()
                        .memory
                        .get_from(&p.name, env, p.as_source_range(), 0)?
                }
                None => exec_state.stack().get(&p.name, self.into())?,
            };

            let KclValue::Module { value: module_id, .. } = value else {
                return Err(KclError::Semantic(KclErrorDetails {
                    message: format!(
                        "Identifier in path must refer to a module, found {}",
                        value.human_friendly_type()
                    ),
                    source_ranges: p.as_source_ranges(),
                }));
            };

            mem_spec = Some(
                ctx.exec_module_for_items(*module_id, exec_state, ExecutionKind::Normal, p.as_source_range())
                    .await?,
            );
        }

        let (env, exports) = mem_spec.unwrap();
        if !exports.contains(&self.name.name) {
            return Err(KclError::Semantic(KclErrorDetails {
                message: format!("Item {} not found in module's exported items", self.name.name),
                source_ranges: self.name.as_source_ranges(),
            }));
        }

        exec_state
            .stack()
            .memory
            .get_from(&self.name.name, env, self.name.as_source_range(), 0)
    }
}

impl Node<MemberExpression> {
    fn get_result(&self, exec_state: &mut ExecState) -> Result<KclValue, KclError> {
        let property = Property::try_from(self.computed, self.property.clone(), exec_state, self.into())?;
        let object = match &self.object {
            // TODO: Don't use recursion here, use a loop.
            MemberObject::MemberExpression(member_expr) => member_expr.get_result(exec_state)?,
            MemberObject::Identifier(identifier) => {
                let value = exec_state.stack().get(&identifier.name, identifier.into())?;
                value.clone()
            }
        };

        // Check the property and object match -- e.g. ints for arrays, strs for objects.
        match (object, property) {
            (KclValue::Object { value: map, meta: _ }, Property::String(property)) => {
                if let Some(value) = map.get(&property) {
                    Ok(value.to_owned())
                } else {
                    Err(KclError::UndefinedValue(KclErrorDetails {
                        message: format!("Property '{property}' not found in object"),
                        source_ranges: vec![self.clone().into()],
                    }))
                }
            }
            (KclValue::Object { .. }, p) => {
                let t = p.type_name();
                let article = article_for(t);
                Err(KclError::Semantic(KclErrorDetails {
                    message: format!(
                        "Only strings can be used as the property of an object, but you're using {article} {t}",
                    ),
                    source_ranges: vec![self.clone().into()],
                }))
            }
            (KclValue::MixedArray { value: arr, meta: _ }, Property::UInt(index)) => {
                let value_of_arr = arr.get(index);
                if let Some(value) = value_of_arr {
                    Ok(value.to_owned())
                } else {
                    Err(KclError::UndefinedValue(KclErrorDetails {
                        message: format!("The array doesn't have any item at index {index}"),
                        source_ranges: vec![self.clone().into()],
                    }))
                }
            }
            (KclValue::MixedArray { .. }, p) => {
                let t = p.type_name();
                let article = article_for(t);
                Err(KclError::Semantic(KclErrorDetails {
                    message: format!(
                        "Only integers >= 0 can be used as the index of an array, but you're using {article} {t}",
                    ),
                    source_ranges: vec![self.clone().into()],
                }))
            }
            (KclValue::Solid { value }, Property::String(prop)) if prop == "sketch" => Ok(KclValue::Sketch {
                value: Box::new(value.sketch),
            }),
            (KclValue::Sketch { value: sk }, Property::String(prop)) if prop == "tags" => Ok(KclValue::Object {
                meta: vec![Metadata {
                    source_range: SourceRange::from(self.clone()),
                }],
                value: sk
                    .tags
                    .iter()
                    .map(|(k, tag)| (k.to_owned(), KclValue::TagIdentifier(Box::new(tag.to_owned()))))
                    .collect(),
            }),
            (being_indexed, _) => {
                let t = being_indexed.human_friendly_type();
                let article = article_for(t);
                Err(KclError::Semantic(KclErrorDetails {
                    message: format!(
                        "Only arrays and objects can be indexed, but you're trying to index {article} {t}"
                    ),
                    source_ranges: vec![self.clone().into()],
                }))
            }
        }
    }
}

impl Node<BinaryExpression> {
    #[async_recursion]
    pub async fn get_result(&self, exec_state: &mut ExecState, ctx: &ExecutorContext) -> Result<KclValue, KclError> {
        let left_value = self.left.get_result(exec_state, ctx).await?;
        let right_value = self.right.get_result(exec_state, ctx).await?;
        let mut meta = left_value.metadata();
        meta.extend(right_value.metadata());

        // First check if we are doing string concatenation.
        if self.operator == BinaryOperator::Add {
            if let (KclValue::String { value: left, meta: _ }, KclValue::String { value: right, meta: _ }) =
                (&left_value, &right_value)
            {
                return Ok(KclValue::String {
                    value: format!("{}{}", left, right),
                    meta,
                });
            }
        }

        // Check if we are doing logical operations on booleans.
        if self.operator == BinaryOperator::Or || self.operator == BinaryOperator::And {
            let KclValue::Bool {
                value: left_value,
                meta: _,
            } = left_value
            else {
                return Err(KclError::Semantic(KclErrorDetails {
                    message: format!(
                        "Cannot apply logical operator to non-boolean value: {}",
                        left_value.human_friendly_type()
                    ),
                    source_ranges: vec![self.left.clone().into()],
                }));
            };
            let KclValue::Bool {
                value: right_value,
                meta: _,
            } = right_value
            else {
                return Err(KclError::Semantic(KclErrorDetails {
                    message: format!(
                        "Cannot apply logical operator to non-boolean value: {}",
                        right_value.human_friendly_type()
                    ),
                    source_ranges: vec![self.right.clone().into()],
                }));
            };
            let raw_value = match self.operator {
                BinaryOperator::Or => left_value || right_value,
                BinaryOperator::And => left_value && right_value,
                _ => unreachable!(),
            };
            return Ok(KclValue::Bool { value: raw_value, meta });
        }

        let (left, lty) = parse_number_as_f64(&left_value, self.left.clone().into())?;
        let (right, rty) = parse_number_as_f64(&right_value, self.right.clone().into())?;

        let value = match self.operator {
            BinaryOperator::Add => KclValue::Number {
                value: left + right,
                meta,
                ty: NumericType::combine_add(lty, rty),
            },
            BinaryOperator::Sub => KclValue::Number {
                value: left - right,
                meta,
                ty: NumericType::combine_add(lty, rty),
            },
            BinaryOperator::Mul => KclValue::Number {
                value: left * right,
                meta,
                ty: NumericType::combine_mul(lty, rty),
            },
            BinaryOperator::Div => KclValue::Number {
                value: left / right,
                meta,
                ty: NumericType::combine_div(lty, rty),
            },
            BinaryOperator::Mod => KclValue::Number {
                value: left % right,
                meta,
                ty: NumericType::combine_div(lty, rty),
            },
            BinaryOperator::Pow => KclValue::Number {
                value: left.powf(right),
                meta,
                ty: NumericType::Unknown,
            },
            BinaryOperator::Neq => KclValue::Bool {
                value: left != right,
                meta,
            },
            BinaryOperator::Gt => KclValue::Bool {
                value: left > right,
                meta,
            },
            BinaryOperator::Gte => KclValue::Bool {
                value: left >= right,
                meta,
            },
            BinaryOperator::Lt => KclValue::Bool {
                value: left < right,
                meta,
            },
            BinaryOperator::Lte => KclValue::Bool {
                value: left <= right,
                meta,
            },
            BinaryOperator::Eq => KclValue::Bool {
                value: left == right,
                meta,
            },
            BinaryOperator::And | BinaryOperator::Or => unreachable!(),
        };

        Ok(value)
    }
}

impl Node<UnaryExpression> {
    pub async fn get_result(&self, exec_state: &mut ExecState, ctx: &ExecutorContext) -> Result<KclValue, KclError> {
        if self.operator == UnaryOperator::Not {
            let value = self.argument.get_result(exec_state, ctx).await?;
            let KclValue::Bool {
                value: bool_value,
                meta: _,
            } = value
            else {
                return Err(KclError::Semantic(KclErrorDetails {
                    message: format!(
                        "Cannot apply unary operator ! to non-boolean value: {}",
                        value.human_friendly_type()
                    ),
                    source_ranges: vec![self.into()],
                }));
            };
            let meta = vec![Metadata {
                source_range: self.into(),
            }];
            let negated = KclValue::Bool {
                value: !bool_value,
                meta,
            };

            return Ok(negated);
        }

        let value = &self.argument.get_result(exec_state, ctx).await?;
        match value {
            KclValue::Number { value, ty, .. } => {
                let meta = vec![Metadata {
                    source_range: self.into(),
                }];
                Ok(KclValue::Number {
                    value: -value,
                    meta,
                    ty: ty.clone(),
                })
            }
            KclValue::Plane { value } => {
                let mut plane = value.clone();
                plane.z_axis.x *= -1.0;
                plane.z_axis.y *= -1.0;
                plane.z_axis.z *= -1.0;

                plane.value = PlaneType::Uninit;
                plane.id = exec_state.next_uuid();
                Ok(KclValue::Plane { value: plane })
            }
            _ => Err(KclError::Semantic(KclErrorDetails {
                message: format!(
                    "You can only negate numbers or planes, but this is a {}",
                    value.human_friendly_type()
                ),
                source_ranges: vec![self.into()],
            })),
        }
    }
}

pub(crate) async fn execute_pipe_body(
    exec_state: &mut ExecState,
    body: &[Expr],
    source_range: SourceRange,
    ctx: &ExecutorContext,
) -> Result<KclValue, KclError> {
    let Some((first, body)) = body.split_first() else {
        return Err(KclError::Semantic(KclErrorDetails {
            message: "Pipe expressions cannot be empty".to_owned(),
            source_ranges: vec![source_range],
        }));
    };
    // Evaluate the first element in the pipeline.
    // They use the pipe_value from some AST node above this, so that if pipe expression is nested in a larger pipe expression,
    // they use the % from the parent. After all, this pipe expression hasn't been executed yet, so it doesn't have any % value
    // of its own.
    let meta = Metadata {
        source_range: SourceRange::from(first),
    };
    let output = ctx
        .execute_expr(first, exec_state, &meta, &[], StatementKind::Expression)
        .await?;

    // Now that we've evaluated the first child expression in the pipeline, following child expressions
    // should use the previous child expression for %.
    // This means there's no more need for the previous pipe_value from the parent AST node above this one.
    let previous_pipe_value = std::mem::replace(&mut exec_state.mod_local.pipe_value, Some(output));
    // Evaluate remaining elements.
    let result = inner_execute_pipe_body(exec_state, body, ctx).await;
    // Restore the previous pipe value.
    exec_state.mod_local.pipe_value = previous_pipe_value;

    result
}

/// Execute the tail of a pipe expression.  exec_state.pipe_value must be set by
/// the caller.
#[async_recursion]
async fn inner_execute_pipe_body(
    exec_state: &mut ExecState,
    body: &[Expr],
    ctx: &ExecutorContext,
) -> Result<KclValue, KclError> {
    for expression in body {
        if let Expr::TagDeclarator(_) = expression {
            return Err(KclError::Semantic(KclErrorDetails {
                message: format!("This cannot be in a PipeExpression: {:?}", expression),
                source_ranges: vec![expression.into()],
            }));
        }
        let metadata = Metadata {
            source_range: SourceRange::from(expression),
        };
        let output = ctx
            .execute_expr(expression, exec_state, &metadata, &[], StatementKind::Expression)
            .await?;
        exec_state.mod_local.pipe_value = Some(output);
    }
    // Safe to unwrap here, because pipe_value always has something pushed in when the `match first` executes.
    let final_output = exec_state.mod_local.pipe_value.take().unwrap();
    Ok(final_output)
}

impl Node<CallExpressionKw> {
    #[async_recursion]
    pub async fn execute(&self, exec_state: &mut ExecState, ctx: &ExecutorContext) -> Result<KclValue, KclError> {
        let fn_name = &self.callee;
        let callsite: SourceRange = self.into();

        // Build a hashmap from argument labels to the final evaluated values.
        let mut fn_args = IndexMap::with_capacity(self.arguments.len());
        for arg_expr in &self.arguments {
            let source_range = SourceRange::from(arg_expr.arg.clone());
            let metadata = Metadata { source_range };
            let value = ctx
                .execute_expr(&arg_expr.arg, exec_state, &metadata, &[], StatementKind::Expression)
                .await?;
            fn_args.insert(arg_expr.label.name.clone(), Arg::new(value, source_range));
        }
        let fn_args = fn_args; // remove mutability

        // Evaluate the unlabeled first param, if any exists.
        let unlabeled = if let Some(ref arg_expr) = self.unlabeled {
            let source_range = SourceRange::from(arg_expr.clone());
            let metadata = Metadata { source_range };
            let value = ctx
                .execute_expr(arg_expr, exec_state, &metadata, &[], StatementKind::Expression)
                .await?;
            Some(Arg::new(value, source_range))
        } else {
            None
        };

        let args = crate::std::Args::new_kw(
            KwArgs {
                unlabeled,
                labeled: fn_args,
            },
            self.into(),
            ctx.clone(),
            exec_state.mod_local.pipe_value.clone().map(|v| Arg::new(v, callsite)),
        );
        match ctx.stdlib.get_either(fn_name) {
            FunctionKind::Core(func) => {
                if func.deprecated() {
                    exec_state.warn(CompilationError::err(
                        self.callee.as_source_range(),
                        format!("`{fn_name}` is deprecated, see the docs for a recommended replacement"),
                    ));
                }

                let op = if func.feature_tree_operation() {
                    let op_labeled_args = args
                        .kw_args
                        .labeled
                        .iter()
                        .map(|(k, arg)| (k.clone(), OpArg::new(OpKclValue::from(&arg.value), arg.source_range)))
                        .collect();
                    Some(Operation::StdLibCall {
                        std_lib_fn: (&func).into(),
                        unlabeled_arg: args
                            .unlabeled_kw_arg_unconverted()
                            .map(|arg| OpArg::new(OpKclValue::from(&arg.value), arg.source_range)),
                        labeled_args: op_labeled_args,
                        source_range: callsite,
                        is_error: false,
                    })
                } else {
                    None
                };

                let formals = func.args(false);
                for (label, arg) in &args.kw_args.labeled {
                    match formals.iter().find(|p| &p.name == label) {
                        Some(p) => {
                            if !p.label_required {
                                exec_state.err(CompilationError::err(
                                    arg.source_range,
                                    format!(
                                        "The function `{fn_name}` expects an unlabeled first parameter (`{label}`), but it is labelled in the call"
                                    ),
                                ));
                            }
                        }
                        None => {
                            exec_state.err(CompilationError::err(
                                arg.source_range,
                                format!("`{label}` is not an argument of `{fn_name}`"),
                            ));
                        }
                    }
                }

                // Attempt to call the function.
                let mut return_value = {
                    // Don't early-return in this block.
                    exec_state.mut_stack().push_new_env_for_rust_call();
                    let result = func.std_lib_fn()(exec_state, args).await;
                    exec_state.mut_stack().pop_env();

                    if let Some(mut op) = op {
                        op.set_std_lib_call_is_error(result.is_err());
                        // Track call operation.  We do this after the call
                        // since things like patternTransform may call user code
                        // before running, and we will likely want to use the
                        // return value. The call takes ownership of the args,
                        // so we need to build the op before the call.
                        exec_state.global.operations.push(op);
                    }
                    result
                }?;

                update_memory_for_tags_of_geometry(&mut return_value, exec_state)?;

                Ok(return_value)
            }
            FunctionKind::UserDefined => {
                // Clone the function so that we can use a mutable reference to
                // exec_state.
                let func = fn_name.get_result(exec_state, ctx).await?.clone();

                // Track call operation.
                let op_labeled_args = args
                    .kw_args
                    .labeled
                    .iter()
                    .map(|(k, arg)| (k.clone(), OpArg::new(OpKclValue::from(&arg.value), arg.source_range)))
                    .collect();
                exec_state.global.operations.push(Operation::UserDefinedFunctionCall {
                    name: Some(fn_name.to_string()),
                    function_source_range: func.function_def_source_range().unwrap_or_default(),
                    unlabeled_arg: args
                        .kw_args
                        .unlabeled
                        .as_ref()
                        .map(|arg| OpArg::new(OpKclValue::from(&arg.value), arg.source_range)),
                    labeled_args: op_labeled_args,
                    source_range: callsite,
                });

                let Some(fn_src) = func.as_fn() else {
                    return Err(KclError::Semantic(KclErrorDetails {
                        message: "cannot call this because it isn't a function".to_string(),
                        source_ranges: vec![callsite],
                    }));
                };

                let return_value = fn_src.call_kw(exec_state, ctx, args, callsite).await.map_err(|e| {
                    // Add the call expression to the source ranges.
                    // TODO currently ignored by the frontend
                    e.add_source_ranges(vec![callsite])
                })?;

                let result = return_value.ok_or_else(move || {
                    let mut source_ranges: Vec<SourceRange> = vec![callsite];
                    // We want to send the source range of the original function.
                    if let KclValue::Function { meta, .. } = func {
                        source_ranges = meta.iter().map(|m| m.source_range).collect();
                    };
                    KclError::UndefinedValue(KclErrorDetails {
                        message: format!("Result of user-defined function {} is undefined", fn_name),
                        source_ranges,
                    })
                })?;

                // Track return operation.
                exec_state.global.operations.push(Operation::UserDefinedFunctionReturn);

                Ok(result)
            }
        }
    }
}

impl Node<CallExpression> {
    #[async_recursion]
    pub async fn execute(&self, exec_state: &mut ExecState, ctx: &ExecutorContext) -> Result<KclValue, KclError> {
        let fn_name = &self.callee;
        let callsite = SourceRange::from(self);

        let mut fn_args: Vec<Arg> = Vec::with_capacity(self.arguments.len());

        for arg_expr in &self.arguments {
            let metadata = Metadata {
                source_range: SourceRange::from(arg_expr),
            };
            let value = ctx
                .execute_expr(arg_expr, exec_state, &metadata, &[], StatementKind::Expression)
                .await?;
            let arg = Arg::new(value, SourceRange::from(arg_expr));
            fn_args.push(arg);
        }
        let fn_args = fn_args; // remove mutability

        match ctx.stdlib.get_either(fn_name) {
            FunctionKind::Core(func) => {
                if func.deprecated() {
                    exec_state.warn(CompilationError::err(
                        self.callee.as_source_range(),
                        format!("`{fn_name}` is deprecated, see the docs for a recommended replacement"),
                    ));
                }

                let op = if func.feature_tree_operation() {
                    let op_labeled_args = func
                        .args(false)
                        .iter()
                        .zip(&fn_args)
                        .map(|(k, arg)| {
                            (
                                k.name.clone(),
                                OpArg::new(OpKclValue::from(&arg.value), arg.source_range),
                            )
                        })
                        .collect();
                    Some(Operation::StdLibCall {
                        std_lib_fn: (&func).into(),
                        unlabeled_arg: None,
                        labeled_args: op_labeled_args,
                        source_range: callsite,
                        is_error: false,
                    })
                } else {
                    None
                };

                // Attempt to call the function.
                let args = crate::std::Args::new(
                    fn_args,
                    self.into(),
                    ctx.clone(),
                    exec_state.mod_local.pipe_value.clone().map(|v| Arg::new(v, callsite)),
                );
                let mut return_value = {
                    // Don't early-return in this block.
                    exec_state.mut_stack().push_new_env_for_rust_call();
                    let result = func.std_lib_fn()(exec_state, args).await;
                    exec_state.mut_stack().pop_env();

                    if let Some(mut op) = op {
                        op.set_std_lib_call_is_error(result.is_err());
                        // Track call operation.  We do this after the call
                        // since things like patternTransform may call user code
                        // before running, and we will likely want to use the
                        // return value. The call takes ownership of the args,
                        // so we need to build the op before the call.
                        exec_state.global.operations.push(op);
                    }
                    result
                }?;

                update_memory_for_tags_of_geometry(&mut return_value, exec_state)?;

                Ok(return_value)
            }
            FunctionKind::UserDefined => {
                let source_range = SourceRange::from(self);
                // Clone the function so that we can use a mutable reference to
                // exec_state.
                let func = fn_name.get_result(exec_state, ctx).await?.clone();

                // Track call operation.
                exec_state.global.operations.push(Operation::UserDefinedFunctionCall {
                    name: Some(fn_name.to_string()),
                    function_source_range: func.function_def_source_range().unwrap_or_default(),
                    unlabeled_arg: None,
                    // TODO: Add the arguments for legacy positional parameters.
                    labeled_args: Default::default(),
                    source_range: callsite,
                });

                let Some(fn_src) = func.as_fn() else {
                    return Err(KclError::Semantic(KclErrorDetails {
                        message: "cannot call this because it isn't a function".to_string(),
                        source_ranges: vec![source_range],
                    }));
                };
                let return_value = fn_src.call(exec_state, ctx, fn_args, source_range).await.map_err(|e| {
                    // Add the call expression to the source ranges.
                    // TODO currently ignored by the frontend
                    e.add_source_ranges(vec![source_range])
                })?;

                let result = return_value.ok_or_else(move || {
                    let mut source_ranges: Vec<SourceRange> = vec![source_range];
                    // We want to send the source range of the original function.
                    if let KclValue::Function { meta, .. } = func {
                        source_ranges = meta.iter().map(|m| m.source_range).collect();
                    };
                    KclError::UndefinedValue(KclErrorDetails {
                        message: format!("Result of function {} is undefined", fn_name),
                        source_ranges,
                    })
                })?;

                // Track return operation.
                exec_state.global.operations.push(Operation::UserDefinedFunctionReturn);

                Ok(result)
            }
        }
    }
}

fn update_memory_for_tags_of_geometry(result: &mut KclValue, exec_state: &mut ExecState) -> Result<(), KclError> {
    // If the return result is a sketch or solid, we want to update the
    // memory for the tags of the group.
    // TODO: This could probably be done in a better way, but as of now this was my only idea
    // and it works.
    match result {
        KclValue::Sketch { value } => {
            for (name, tag) in value.tags.iter() {
                if exec_state.stack().cur_frame_contains(name) {
                    exec_state.mut_stack().update(name, |v, _| {
                        v.as_mut_tag().unwrap().merge_info(tag);
                    });
                } else {
                    exec_state
                        .mut_stack()
                        .add(
                            name.to_owned(),
                            KclValue::TagIdentifier(Box::new(tag.clone())),
                            SourceRange::default(),
                        )
                        .unwrap();
                }
            }
        }
        KclValue::Solid { ref mut value } => {
            for v in &value.value {
                if let Some(tag) = v.get_tag() {
                    // Get the past tag and update it.
                    let tag_id = if let Some(t) = value.sketch.tags.get(&tag.name) {
                        let mut t = t.clone();
                        let Some(info) = t.get_cur_info() else {
                            return Err(KclError::Internal(KclErrorDetails {
                                message: format!("Tag {} does not have path info", tag.name),
                                source_ranges: vec![tag.into()],
                            }));
                        };

                        let mut info = info.clone();
                        info.surface = Some(v.clone());
                        info.sketch = value.id;
                        t.info.push((exec_state.stack().current_epoch(), info));
                        t
                    } else {
                        // It's probably a fillet or a chamfer.
                        // Initialize it.
                        TagIdentifier {
                            value: tag.name.clone(),
                            info: vec![(
                                exec_state.stack().current_epoch(),
                                TagEngineInfo {
                                    id: v.get_id(),
                                    surface: Some(v.clone()),
                                    path: None,
                                    sketch: value.id,
                                },
                            )],
                            meta: vec![Metadata {
                                source_range: tag.clone().into(),
                            }],
                        }
                    };

                    // update the sketch tags.
                    value.sketch.merge_tags(Some(&tag_id).into_iter());

                    if exec_state.stack().cur_frame_contains(&tag.name) {
                        exec_state.mut_stack().update(&tag.name, |v, _| {
                            v.as_mut_tag().unwrap().merge_info(&tag_id);
                        });
                    } else {
                        exec_state
                            .mut_stack()
                            .add(
                                tag.name.clone(),
                                KclValue::TagIdentifier(Box::new(tag_id)),
                                SourceRange::default(),
                            )
                            .unwrap();
                    }
                }
            }

            // Find the stale sketch in memory and update it.
            if !value.sketch.tags.is_empty() {
                let sketches_to_update: Vec<_> = exec_state
                    .stack()
                    .find_keys_in_current_env(|v| match v {
                        KclValue::Sketch { value: sk } => sk.artifact_id == value.sketch.artifact_id,
                        _ => false,
                    })
                    .cloned()
                    .collect();

                for k in sketches_to_update {
                    exec_state.mut_stack().update(&k, |v, _| {
                        let sketch = v.as_mut_sketch().unwrap();
                        sketch.merge_tags(value.sketch.tags.values());
                    });
                }
            }
        }
        KclValue::MixedArray { value, .. } | KclValue::HomArray { value, .. } => {
            for v in value {
                update_memory_for_tags_of_geometry(v, exec_state)?;
            }
        }
        _ => {}
    }
    Ok(())
}

impl Node<TagDeclarator> {
    pub async fn execute(&self, exec_state: &mut ExecState) -> Result<KclValue, KclError> {
        let memory_item = KclValue::TagIdentifier(Box::new(TagIdentifier {
            value: self.name.clone(),
            info: Vec::new(),
            meta: vec![Metadata {
                source_range: self.into(),
            }],
        }));

        exec_state
            .mut_stack()
            .add(self.name.clone(), memory_item.clone(), self.into())?;

        Ok(self.into())
    }
}

impl Node<ArrayExpression> {
    #[async_recursion]
    pub async fn execute(&self, exec_state: &mut ExecState, ctx: &ExecutorContext) -> Result<KclValue, KclError> {
        let mut results = Vec::with_capacity(self.elements.len());

        for element in &self.elements {
            let metadata = Metadata::from(element);
            // TODO: Carry statement kind here so that we know if we're
            // inside a variable declaration.
            let value = ctx
                .execute_expr(element, exec_state, &metadata, &[], StatementKind::Expression)
                .await?;

            results.push(value);
        }

        Ok(KclValue::MixedArray {
            value: results,
            meta: vec![self.into()],
        })
    }
}

impl Node<ArrayRangeExpression> {
    #[async_recursion]
    pub async fn execute(&self, exec_state: &mut ExecState, ctx: &ExecutorContext) -> Result<KclValue, KclError> {
        let metadata = Metadata::from(&self.start_element);
        let start = ctx
            .execute_expr(
                &self.start_element,
                exec_state,
                &metadata,
                &[],
                StatementKind::Expression,
            )
            .await?;
        let start = start.as_int().ok_or(KclError::Semantic(KclErrorDetails {
            source_ranges: vec![self.into()],
            message: format!("Expected int but found {}", start.human_friendly_type()),
        }))?;
        let metadata = Metadata::from(&self.end_element);
        let end = ctx
            .execute_expr(&self.end_element, exec_state, &metadata, &[], StatementKind::Expression)
            .await?;
        let end = end.as_int().ok_or(KclError::Semantic(KclErrorDetails {
            source_ranges: vec![self.into()],
            message: format!("Expected int but found {}", end.human_friendly_type()),
        }))?;

        if end < start {
            return Err(KclError::Semantic(KclErrorDetails {
                source_ranges: vec![self.into()],
                message: format!("Range start is greater than range end: {start} .. {end}"),
            }));
        }

        let range: Vec<_> = if self.end_inclusive {
            (start..=end).collect()
        } else {
            (start..end).collect()
        };

        let meta = vec![Metadata {
            source_range: self.into(),
        }];
        Ok(KclValue::MixedArray {
            value: range
                .into_iter()
                .map(|num| KclValue::Number {
                    value: num as f64,
                    ty: NumericType::count(),
                    meta: meta.clone(),
                })
                .collect(),
            meta,
        })
    }
}

impl Node<ObjectExpression> {
    #[async_recursion]
    pub async fn execute(&self, exec_state: &mut ExecState, ctx: &ExecutorContext) -> Result<KclValue, KclError> {
        let mut object = HashMap::with_capacity(self.properties.len());
        for property in &self.properties {
            let metadata = Metadata::from(&property.value);
            let result = ctx
                .execute_expr(&property.value, exec_state, &metadata, &[], StatementKind::Expression)
                .await?;

            object.insert(property.key.name.clone(), result);
        }

        Ok(KclValue::Object {
            value: object,
            meta: vec![Metadata {
                source_range: self.into(),
            }],
        })
    }
}

fn article_for(s: &str) -> &'static str {
    if s.starts_with(['a', 'e', 'i', 'o', 'u']) {
        "an"
    } else {
        "a"
    }
}

pub fn parse_number_as_f64(v: &KclValue, source_range: SourceRange) -> Result<(f64, NumericType), KclError> {
    if let KclValue::Number { value: n, ty, .. } = &v {
        Ok((*n, ty.clone()))
    } else {
        let actual_type = v.human_friendly_type();
        let article = if actual_type.starts_with(['a', 'e', 'i', 'o', 'u']) {
            "an"
        } else {
            "a"
        };
        Err(KclError::Semantic(KclErrorDetails {
            source_ranges: vec![source_range],
            message: format!("Expected a number, but found {article} {actual_type}",),
        }))
    }
}

impl Node<IfExpression> {
    #[async_recursion]
    pub async fn get_result(&self, exec_state: &mut ExecState, ctx: &ExecutorContext) -> Result<KclValue, KclError> {
        // Check the `if` branch.
        let cond = ctx
            .execute_expr(
                &self.cond,
                exec_state,
                &Metadata::from(self),
                &[],
                StatementKind::Expression,
            )
            .await?
            .get_bool()?;
        if cond {
            let block_result = ctx.exec_block(&self.then_val, exec_state, BodyType::Block).await?;
            // Block must end in an expression, so this has to be Some.
            // Enforced by the parser.
            // See https://github.com/KittyCAD/modeling-app/issues/4015
            return Ok(block_result.unwrap());
        }

        // Check any `else if` branches.
        for else_if in &self.else_ifs {
            let cond = ctx
                .execute_expr(
                    &else_if.cond,
                    exec_state,
                    &Metadata::from(self),
                    &[],
                    StatementKind::Expression,
                )
                .await?
                .get_bool()?;
            if cond {
                let block_result = ctx.exec_block(&else_if.then_val, exec_state, BodyType::Block).await?;
                // Block must end in an expression, so this has to be Some.
                // Enforced by the parser.
                // See https://github.com/KittyCAD/modeling-app/issues/4015
                return Ok(block_result.unwrap());
            }
        }

        // Run the final `else` branch.
        ctx.exec_block(&self.final_else, exec_state, BodyType::Block)
            .await
            .map(|expr| expr.unwrap())
    }
}

#[derive(Debug)]
enum Property {
    UInt(usize),
    String(String),
}

impl Property {
    fn try_from(
        computed: bool,
        value: LiteralIdentifier,
        exec_state: &ExecState,
        sr: SourceRange,
    ) -> Result<Self, KclError> {
        let property_sr = vec![sr];
        let property_src: SourceRange = value.clone().into();
        match value {
            LiteralIdentifier::Identifier(identifier) => {
                let name = &identifier.name;
                if !computed {
                    // Treat the property as a literal
                    Ok(Property::String(name.to_string()))
                } else {
                    // Actually evaluate memory to compute the property.
                    let prop = exec_state.stack().get(name, property_src)?;
                    jvalue_to_prop(prop, property_sr, name)
                }
            }
            LiteralIdentifier::Literal(literal) => {
                let value = literal.value.clone();
                match value {
                    LiteralValue::Number { value, .. } => {
                        if let Some(x) = crate::try_f64_to_usize(value) {
                            Ok(Property::UInt(x))
                        } else {
                            Err(KclError::Semantic(KclErrorDetails {
                                source_ranges: property_sr,
                                message: format!("{value} is not a valid index, indices must be whole numbers >= 0"),
                            }))
                        }
                    }
                    LiteralValue::String(s) => Ok(Property::String(s)),
                    _ => Err(KclError::Semantic(KclErrorDetails {
                        source_ranges: vec![sr],
                        message: "Only strings or numbers (>= 0) can be properties/indexes".to_owned(),
                    })),
                }
            }
        }
    }
}

fn jvalue_to_prop(value: &KclValue, property_sr: Vec<SourceRange>, name: &str) -> Result<Property, KclError> {
    let make_err = |message: String| {
        Err::<Property, _>(KclError::Semantic(KclErrorDetails {
            source_ranges: property_sr,
            message,
        }))
    };
    match value {
        KclValue::Number{value: num, .. } => {
            let num = *num;
            if num < 0.0 {
                return make_err(format!("'{num}' is negative, so you can't index an array with it"))
            }
            let nearest_int = crate::try_f64_to_usize(num);
            if let Some(nearest_int) = nearest_int {
                Ok(Property::UInt(nearest_int))
            } else {
                make_err(format!("'{num}' is not an integer, so you can't index an array with it"))
            }
        }
        KclValue::String{value: x, meta:_} => Ok(Property::String(x.to_owned())),
        _ => {
            make_err(format!("{name} is not a valid property/index, you can only use a string to get the property of an object, or an int (>= 0) to get an item in an array"))
        }
    }
}

impl Property {
    fn type_name(&self) -> &'static str {
        match self {
            Property::UInt(_) => "number",
            Property::String(_) => "string",
        }
    }
}

impl Node<PipeExpression> {
    #[async_recursion]
    pub async fn get_result(&self, exec_state: &mut ExecState, ctx: &ExecutorContext) -> Result<KclValue, KclError> {
        execute_pipe_body(exec_state, &self.body, self.into(), ctx).await
    }
}

/// For each argument given,
/// assign it to a parameter of the function, in the given block of function memory.
/// Returns Err if too few/too many arguments were given for the function.
fn assign_args_to_params(
    function_expression: NodeRef<'_, FunctionExpression>,
    args: Vec<Arg>,
    exec_state: &mut ExecState,
) -> Result<(), KclError> {
    let num_args = function_expression.number_of_args();
    let (min_params, max_params) = num_args.into_inner();
    let n = args.len();

    // Check if the user supplied too many arguments
    // (we'll check for too few arguments below).
    let err_wrong_number_args = KclError::Semantic(KclErrorDetails {
        message: if min_params == max_params {
            format!("Expected {min_params} arguments, got {n}")
        } else {
            format!("Expected {min_params}-{max_params} arguments, got {n}")
        },
        source_ranges: vec![function_expression.into()],
    });
    if n > max_params {
        return Err(err_wrong_number_args);
    }

    // Add the arguments to the memory.  A new call frame should have already
    // been created.
    for (index, param) in function_expression.params.iter().enumerate() {
        if let Some(arg) = args.get(index) {
            // Argument was provided.
            exec_state.mut_stack().add(
                param.identifier.name.clone(),
                arg.value.clone(),
                (&param.identifier).into(),
            )?;
        } else {
            // Argument was not provided.
            if let Some(ref default_val) = param.default_value {
                // If the corresponding parameter is optional,
                // then it's fine, the user doesn't need to supply it.
                let value = KclValue::from_default_param(default_val.clone(), exec_state);
                exec_state
                    .mut_stack()
                    .add(param.identifier.name.clone(), value, (&param.identifier).into())?;
            } else {
                // But if the corresponding parameter was required,
                // then the user has called with too few arguments.
                return Err(err_wrong_number_args);
            }
        }
    }
    Ok(())
}

fn assign_args_to_params_kw(
    function_expression: NodeRef<'_, FunctionExpression>,
    mut args: crate::std::args::KwArgs,
    exec_state: &mut ExecState,
) -> Result<(), KclError> {
    for (label, arg) in &args.labeled {
        match function_expression.params.iter().find(|p| &p.identifier.name == label) {
            Some(p) => {
                if !p.labeled {
                    exec_state.err(CompilationError::err(
                        arg.source_range,
                        format!(
                            "This function expects an unlabeled first parameter (`{label}`), but it is labelled in the call"
                        ),
                    ));
                }
            }
            None => {
                exec_state.err(CompilationError::err(
                    arg.source_range,
                    format!("`{label}` is not an argument of this function"),
                ));
            }
        }
    }

    // Add the arguments to the memory.  A new call frame should have already
    // been created.
    let source_ranges = vec![function_expression.into()];

    for param in function_expression.params.iter() {
        if param.labeled {
            let arg = args.labeled.get(&param.identifier.name);
            let arg_val = match arg {
                Some(arg) => arg.value.clone(),
                None => match param.default_value {
                    Some(ref default_val) => KclValue::from_default_param(default_val.clone(), exec_state),
                    None => {
                        return Err(KclError::Semantic(KclErrorDetails {
                            source_ranges,
                            message: format!(
                                "This function requires a parameter {}, but you haven't passed it one.",
                                param.identifier.name
                            ),
                        }));
                    }
                },
            };
            exec_state
                .mut_stack()
                .add(param.identifier.name.clone(), arg_val, (&param.identifier).into())?;
        } else {
            let Some(unlabeled) = args.unlabeled.take() else {
                let param_name = &param.identifier.name;
                return Err(if args.labeled.contains_key(param_name) {
                    KclError::Semantic(KclErrorDetails {
                        source_ranges,
                        message: format!("The function does declare a parameter named '{param_name}', but this parameter doesn't use a label. Try removing the `{param_name}:`"),
                    })
                } else {
                    KclError::Semantic(KclErrorDetails {
                        source_ranges,
                        message: "This function expects an unlabeled first parameter, but you haven't passed it one."
                            .to_owned(),
                    })
                });
            };
            exec_state.mut_stack().add(
                param.identifier.name.clone(),
                unlabeled.value.clone(),
                (&param.identifier).into(),
            )?;
        }
    }

    Ok(())
}

async fn call_user_defined_function(
    args: Vec<Arg>,
    memory: EnvironmentRef,
    function_expression: NodeRef<'_, FunctionExpression>,
    exec_state: &mut ExecState,
    ctx: &ExecutorContext,
) -> Result<Option<KclValue>, KclError> {
    // Create a new environment to execute the function body in so that local
    // variables shadow variables in the parent scope.  The new environment's
    // parent should be the environment of the closure.
    exec_state.mut_stack().push_new_env_for_call(memory);
    if let Err(e) = assign_args_to_params(function_expression, args, exec_state) {
        exec_state.mut_stack().pop_env();
        return Err(e);
    }

    // Execute the function body using the memory we just created.
    let result = ctx
        .exec_block(&function_expression.body, exec_state, BodyType::Block)
        .await;
    let result = result.map(|_| {
        exec_state
            .stack()
            .get(memory::RETURN_NAME, function_expression.as_source_range())
            .ok()
            .cloned()
    });
    // Restore the previous memory.
    exec_state.mut_stack().pop_env();

    result
}

async fn call_user_defined_function_kw(
    args: crate::std::args::KwArgs,
    memory: EnvironmentRef,
    function_expression: NodeRef<'_, FunctionExpression>,
    exec_state: &mut ExecState,
    ctx: &ExecutorContext,
) -> Result<Option<KclValue>, KclError> {
    // Create a new environment to execute the function body in so that local
    // variables shadow variables in the parent scope.  The new environment's
    // parent should be the environment of the closure.
    exec_state.mut_stack().push_new_env_for_call(memory);
    if let Err(e) = assign_args_to_params_kw(function_expression, args, exec_state) {
        exec_state.mut_stack().pop_env();
        return Err(e);
    }

    // Execute the function body using the memory we just created.
    let result = ctx
        .exec_block(&function_expression.body, exec_state, BodyType::Block)
        .await;
    let result = result.map(|_| {
        exec_state
            .stack()
            .get(memory::RETURN_NAME, function_expression.as_source_range())
            .ok()
            .cloned()
    });
    // Restore the previous memory.
    exec_state.mut_stack().pop_env();

    result
}

impl FunctionSource {
    pub async fn call(
        &self,
        exec_state: &mut ExecState,
        ctx: &ExecutorContext,
        mut args: Vec<Arg>,
        callsite: SourceRange,
    ) -> Result<Option<KclValue>, KclError> {
        match self {
            FunctionSource::Std { props, .. } => {
                if args.len() <= 1 {
                    let args = crate::std::Args::new_kw(
                        KwArgs {
                            unlabeled: args.pop(),
                            labeled: IndexMap::new(),
                        },
                        callsite,
                        ctx.clone(),
                        exec_state.mod_local.pipe_value.clone().map(|v| Arg::new(v, callsite)),
                    );
                    self.call_kw(exec_state, ctx, args, callsite).await
                } else {
                    Err(KclError::Semantic(KclErrorDetails {
                        message: format!("{} requires its arguments to be labelled", props.name),
                        source_ranges: vec![callsite],
                    }))
                }
            }
            FunctionSource::User { ast, memory, .. } => {
                call_user_defined_function(args, *memory, ast, exec_state, ctx).await
            }
            FunctionSource::None => unreachable!(),
        }
    }

    pub async fn call_kw(
        &self,
        exec_state: &mut ExecState,
        ctx: &ExecutorContext,
        mut args: crate::std::Args,
        callsite: SourceRange,
    ) -> Result<Option<KclValue>, KclError> {
        match self {
            FunctionSource::Std { func, ast, props } => {
                if props.deprecated {
                    exec_state.warn(CompilationError::err(
                        callsite,
                        format!(
                            "`{}` is deprecated, see the docs for a recommended replacement",
                            props.name
                        ),
                    ));
                }

                for (label, arg) in &mut args.kw_args.labeled {
                    match ast.params.iter().find(|p| &p.identifier.name == label) {
                        Some(p) => {
                            if !p.labeled {
                                exec_state.err(CompilationError::err(
                                    arg.source_range,
                                    format!(
                                        "The function `{}` expects an unlabeled first parameter (`{label}`), but it is labelled in the call",
                                        props.name
                                    ),
                                ));
                            }

                            if let Some(ty) = &p.type_ {
                                arg.value = arg
                                    .value
                                    .coerce(
                                        &RuntimeType::from_parsed(ty.inner.clone(), exec_state, arg.source_range)
                                            .unwrap(),
                                        exec_state,
                                    )
                                    .ok_or_else(|| {
                                        KclError::Semantic(KclErrorDetails {
                                            message: format!(
                                                "{label} requires a value with type `{}`, but found {}",
                                                ty.inner,
                                                arg.value.human_friendly_type()
                                            ),
                                            source_ranges: vec![callsite],
                                        })
                                    })?;
                            }
                        }
                        None => {
                            exec_state.err(CompilationError::err(
                                arg.source_range,
                                format!("`{label}` is not an argument of `{}`", props.name),
                            ));
                        }
                    }
                }

                if let Some(arg) = &mut args.kw_args.unlabeled {
                    if let Some(p) = ast.params.iter().find(|p| !p.labeled) {
                        if let Some(ty) = &p.type_ {
                            arg.value = arg
                                .value
                                .coerce(
                                    &RuntimeType::from_parsed(ty.inner.clone(), exec_state, arg.source_range).unwrap(),
                                    exec_state,
                                )
                                .ok_or_else(|| {
                                    KclError::Semantic(KclErrorDetails {
                                        message: format!(
                                            "The input argument of {} requires a value with type `{}`, but found {}",
                                            props.name,
                                            ty.inner,
                                            arg.value.human_friendly_type()
                                        ),
                                        source_ranges: vec![callsite],
                                    })
                                })?;
                        }
                    }
                }

                // Attempt to call the function.
                exec_state.mut_stack().push_new_env_for_rust_call();
                let mut result = {
                    // Don't early-return in this block.
                    let result = func(exec_state, args).await;
                    exec_state.mut_stack().pop_env();

                    // TODO support recording op into the feature tree
                    result
                }?;

                update_memory_for_tags_of_geometry(&mut result, exec_state)?;

                Ok(Some(result))
            }
            FunctionSource::User { ast, memory, .. } => {
                call_user_defined_function_kw(args.kw_args, *memory, ast, exec_state, ctx).await
            }
            FunctionSource::None => unreachable!(),
        }
    }
}

#[cfg(test)]
mod test {
    use std::sync::Arc;

    use super::*;
    use crate::{
        execution::{memory::Stack, parse_execute, ContextType},
        parsing::ast::types::{DefaultParamVal, Identifier, Parameter},
    };

    #[tokio::test(flavor = "multi_thread")]
    async fn test_assign_args_to_params() {
        // Set up a little framework for this test.
        fn mem(number: usize) -> KclValue {
            KclValue::Number {
                value: number as f64,
                ty: NumericType::count(),
                meta: Default::default(),
            }
        }
        fn ident(s: &'static str) -> Node<Identifier> {
            Node::no_src(Identifier {
                name: s.to_owned(),
                digest: None,
            })
        }
        fn opt_param(s: &'static str) -> Parameter {
            Parameter {
                identifier: ident(s),
                type_: None,
                default_value: Some(DefaultParamVal::none()),
                labeled: true,
                digest: None,
            }
        }
        fn req_param(s: &'static str) -> Parameter {
            Parameter {
                identifier: ident(s),
                type_: None,
                default_value: None,
                labeled: true,
                digest: None,
            }
        }
        fn additional_program_memory(items: &[(String, KclValue)]) -> Stack {
            let mut program_memory = Stack::new_for_tests();
            for (name, item) in items {
                program_memory
                    .add(name.clone(), item.clone(), SourceRange::default())
                    .unwrap();
            }
            program_memory
        }
        // Declare the test cases.
        for (test_name, params, args, expected) in [
            ("empty", Vec::new(), Vec::new(), Ok(additional_program_memory(&[]))),
            (
                "all params required, and all given, should be OK",
                vec![req_param("x")],
                vec![mem(1)],
                Ok(additional_program_memory(&[("x".to_owned(), mem(1))])),
            ),
            (
                "all params required, none given, should error",
                vec![req_param("x")],
                vec![],
                Err(KclError::Semantic(KclErrorDetails {
                    source_ranges: vec![SourceRange::default()],
                    message: "Expected 1 arguments, got 0".to_owned(),
                })),
            ),
            (
                "all params optional, none given, should be OK",
                vec![opt_param("x")],
                vec![],
                Ok(additional_program_memory(&[("x".to_owned(), KclValue::none())])),
            ),
            (
                "mixed params, too few given",
                vec![req_param("x"), opt_param("y")],
                vec![],
                Err(KclError::Semantic(KclErrorDetails {
                    source_ranges: vec![SourceRange::default()],
                    message: "Expected 1-2 arguments, got 0".to_owned(),
                })),
            ),
            (
                "mixed params, minimum given, should be OK",
                vec![req_param("x"), opt_param("y")],
                vec![mem(1)],
                Ok(additional_program_memory(&[
                    ("x".to_owned(), mem(1)),
                    ("y".to_owned(), KclValue::none()),
                ])),
            ),
            (
                "mixed params, maximum given, should be OK",
                vec![req_param("x"), opt_param("y")],
                vec![mem(1), mem(2)],
                Ok(additional_program_memory(&[
                    ("x".to_owned(), mem(1)),
                    ("y".to_owned(), mem(2)),
                ])),
            ),
            (
                "mixed params, too many given",
                vec![req_param("x"), opt_param("y")],
                vec![mem(1), mem(2), mem(3)],
                Err(KclError::Semantic(KclErrorDetails {
                    source_ranges: vec![SourceRange::default()],
                    message: "Expected 1-2 arguments, got 3".to_owned(),
                })),
            ),
        ] {
            // Run each test.
            let func_expr = &Node::no_src(FunctionExpression {
                params,
                body: crate::parsing::ast::types::Program::empty(),
                return_type: None,
                digest: None,
            });
            let args = args.into_iter().map(Arg::synthetic).collect();
            let exec_ctxt = ExecutorContext {
                engine: Arc::new(Box::new(
                    crate::engine::conn_mock::EngineConnection::new().await.unwrap(),
                )),
                fs: Arc::new(crate::fs::FileManager::new()),
                stdlib: Arc::new(crate::std::StdLib::new()),
                settings: Default::default(),
                context_type: ContextType::Mock,
            };
            let mut exec_state = ExecState::new(&exec_ctxt);
            exec_state.mod_local.stack = Stack::new_for_tests();
            let actual = assign_args_to_params(func_expr, args, &mut exec_state).map(|_| exec_state.mod_local.stack);
            assert_eq!(
                actual, expected,
                "failed test '{test_name}':\ngot {actual:?}\nbut expected\n{expected:?}"
            );
        }
    }

    #[tokio::test(flavor = "multi_thread")]
    async fn ascription() {
        let program = r#"
a = 42: number
b = a: number
p = {
  origin = { x = 0, y = 0, z = 0 },
  xAxis = { x = 1, y = 0, z = 0 },
  yAxis = { x = 0, y = 1, z = 0 },
  zAxis = { x = 0, y = 0, z = 1 }
}: Plane
"#;

        let result = parse_execute(program).await.unwrap();
        let mem = result.exec_state.stack();
        assert!(matches!(
            mem.memory
                .get_from("p", result.mem_env, SourceRange::default(), 0)
                .unwrap(),
            KclValue::Plane { .. }
        ));

        let program = r#"
a = 42: string
"#;
        let result = parse_execute(program).await;
        assert!(result
            .unwrap_err()
            .to_string()
            .contains("could not coerce number value to type string"));

        let program = r#"
a = 42: Plane
"#;
        let result = parse_execute(program).await;
        assert!(result
            .unwrap_err()
            .to_string()
            .contains("could not coerce number value to type Plane"));
    }

    #[tokio::test(flavor = "multi_thread")]
    async fn neg_plane() {
        let program = r#"
p = {
  origin = { x = 0, y = 0, z = 0 },
  xAxis = { x = 1, y = 0, z = 0 },
  yAxis = { x = 0, y = 1, z = 0 },
  zAxis = { x = 0, y = 0, z = 1 }
}: Plane
p2 = -p
"#;

        let result = parse_execute(program).await.unwrap();
        let mem = result.exec_state.stack();
        match mem
            .memory
            .get_from("p2", result.mem_env, SourceRange::default(), 0)
            .unwrap()
        {
            KclValue::Plane { value } => assert_eq!(value.z_axis.z, -1.0),
            _ => unreachable!(),
        }
    }

    #[tokio::test(flavor = "multi_thread")]
    async fn multiple_returns() {
        let program = r#"fn foo() {
  return 0
  return 42
}

a = foo()
"#;

        let result = parse_execute(program).await;
        assert!(result.unwrap_err().to_string().contains("return"));
    }
}<|MERGE_RESOLUTION|>--- conflicted
+++ resolved
@@ -721,19 +721,8 @@
     #[async_recursion]
     pub async fn get_result(&self, exec_state: &mut ExecState, ctx: &ExecutorContext) -> Result<KclValue, KclError> {
         match self {
-<<<<<<< HEAD
             BinaryPart::Literal(literal) => Ok(KclValue::from_literal((**literal).clone(), exec_state)),
-            BinaryPart::Identifier(identifier) => {
-                let value = exec_state.stack().get(&identifier.name, identifier.into())?;
-                Ok(value.clone())
-            }
-=======
-            BinaryPart::Literal(literal) => Ok(KclValue::from_literal(
-                (**literal).clone(),
-                &exec_state.mod_local.settings,
-            )),
             BinaryPart::Name(name) => name.get_result(exec_state, ctx).await.cloned(),
->>>>>>> 7c9f1248
             BinaryPart::BinaryExpression(binary_expression) => binary_expression.get_result(exec_state, ctx).await,
             BinaryPart::CallExpression(call_expression) => call_expression.execute(exec_state, ctx).await,
             BinaryPart::CallExpressionKw(call_expression) => call_expression.execute(exec_state, ctx).await,
