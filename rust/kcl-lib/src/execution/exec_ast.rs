use std::collections::HashMap;

use async_recursion::async_recursion;
use indexmap::IndexMap;
use kcl_ezpz::{Constraint, SolveOutcome};
use kittycad_modeling_cmds::units::UnitLength;

#[cfg(feature = "artifact-graph")]
use crate::front::ObjectKind;
use crate::{
    CompilationError, NodePath, SourceRange,
    errors::{KclError, KclErrorDetails},
    exec::UnitType,
    execution::{
        AbstractSegment, BodyType, EnvironmentRef, ExecState, ExecutorContext, KclValue, Metadata, ModelingCmdMeta,
        ModuleArtifactState, Operation, PlaneType, Segment, SegmentKind, SegmentRepr, SketchConstraintKind,
        StatementKind, TagIdentifier, UnsolvedExpr, UnsolvedSegment, UnsolvedSegmentKind, annotations,
        cad_op::OpKclValue,
        fn_call::{Arg, Args},
        kcl_value::{FunctionSource, KclFunctionSourceParams, TypeDef},
        memory,
        state::{ModuleState, SketchBlockState},
        types::{NumericType, PrimitiveType, RuntimeType},
    },
    fmt,
    front::{Freedom, Object, PointCtor},
    modules::{ModuleExecutionOutcome, ModuleId, ModulePath, ModuleRepr},
    parsing::ast::types::{
        Annotation, ArrayExpression, ArrayRangeExpression, AscribedExpression, BinaryExpression, BinaryOperator,
        BinaryPart, BodyItem, CodeBlock, Expr, IfExpression, ImportPath, ImportSelector, ItemVisibility,
        MemberExpression, Name, Node, ObjectExpression, PipeExpression, Program, SketchBlock, SketchVar, TagDeclarator,
        Type, UnaryExpression, UnaryOperator,
    },
    std::args::TyF64,
};

impl<'a> StatementKind<'a> {
    fn expect_name(&self) -> &'a str {
        match self {
            StatementKind::Declaration { name } => name,
            StatementKind::Expression => unreachable!(),
        }
    }
}

impl ExecutorContext {
    /// Returns true if importing the prelude should be skipped.
    async fn handle_annotations(
        &self,
        annotations: impl Iterator<Item = &Node<Annotation>>,
        body_type: BodyType,
        exec_state: &mut ExecState,
    ) -> Result<bool, KclError> {
        let mut no_prelude = false;
        for annotation in annotations {
            if annotation.name() == Some(annotations::SETTINGS) {
                if matches!(body_type, BodyType::Root) {
                    let (updated_len, updated_angle) =
                        exec_state.mod_local.settings.update_from_annotation(annotation)?;
                    if updated_len {
                        exec_state.mod_local.explicit_length_units = true;
                    }
                    if updated_angle {
                        exec_state.warn(
                            CompilationError::err(
                                annotation.as_source_range(),
                                "Prefer to use explicit units for angles",
                            ),
                            annotations::WARN_ANGLE_UNITS,
                        );
                    }
                } else {
                    exec_state.err(CompilationError::err(
                        annotation.as_source_range(),
                        "Settings can only be modified at the top level scope of a file",
                    ));
                }
            } else if annotation.name() == Some(annotations::NO_PRELUDE) {
                if matches!(body_type, BodyType::Root) {
                    no_prelude = true;
                } else {
                    exec_state.err(CompilationError::err(
                        annotation.as_source_range(),
                        "The standard library can only be skipped at the top level scope of a file",
                    ));
                }
            } else if annotation.name() == Some(annotations::WARNINGS) {
                // TODO we should support setting warnings for the whole project, not just one file
                if matches!(body_type, BodyType::Root) {
                    let props = annotations::expect_properties(annotations::WARNINGS, annotation)?;
                    for p in props {
                        match &*p.inner.key.name {
                            annotations::WARN_ALLOW => {
                                let allowed = annotations::many_of(
                                    &p.inner.value,
                                    &annotations::WARN_VALUES,
                                    annotation.as_source_range(),
                                )?;
                                exec_state.mod_local.allowed_warnings = allowed;
                            }
                            annotations::WARN_DENY => {
                                let denied = annotations::many_of(
                                    &p.inner.value,
                                    &annotations::WARN_VALUES,
                                    annotation.as_source_range(),
                                )?;
                                exec_state.mod_local.denied_warnings = denied;
                            }
                            name => {
                                return Err(KclError::new_semantic(KclErrorDetails::new(
                                    format!(
                                        "Unexpected warnings key: `{name}`; expected one of `{}`, `{}`",
                                        annotations::WARN_ALLOW,
                                        annotations::WARN_DENY,
                                    ),
                                    vec![annotation.as_source_range()],
                                )));
                            }
                        }
                    }
                } else {
                    exec_state.err(CompilationError::err(
                        annotation.as_source_range(),
                        "Warnings can only be customized at the top level scope of a file",
                    ));
                }
            } else {
                exec_state.warn(
                    CompilationError::err(annotation.as_source_range(), "Unknown annotation"),
                    annotations::WARN_UNKNOWN_ATTR,
                );
            }
        }
        Ok(no_prelude)
    }

    pub(super) async fn exec_module_body(
        &self,
        program: &Node<Program>,
        exec_state: &mut ExecState,
        preserve_mem: bool,
        module_id: ModuleId,
        path: &ModulePath,
    ) -> Result<ModuleExecutionOutcome, (KclError, Option<EnvironmentRef>, Option<ModuleArtifactState>)> {
        crate::log::log(format!("enter module {path} {}", exec_state.stack()));
        #[cfg(not(feature = "artifact-graph"))]
        let next_object_id = 0;
        #[cfg(feature = "artifact-graph")]
        let next_object_id = exec_state.global.root_module_artifacts.scene_objects.len();
        let mut local_state = ModuleState::new(
            path.clone(),
            exec_state.stack().memory.clone(),
            Some(module_id),
            next_object_id,
        );
        if !preserve_mem {
            std::mem::swap(&mut exec_state.mod_local, &mut local_state);
        }

        let no_prelude = self
            .handle_annotations(program.inner_attrs.iter(), crate::execution::BodyType::Root, exec_state)
            .await
            .map_err(|err| (err, None, None))?;

        if !preserve_mem {
            exec_state.mut_stack().push_new_root_env(!no_prelude);
        }

        let result = self
            .exec_block(program, exec_state, crate::execution::BodyType::Root)
            .await;

        let env_ref = if preserve_mem {
            exec_state.mut_stack().pop_and_preserve_env()
        } else {
            exec_state.mut_stack().pop_env()
        };
        let module_artifacts = if !preserve_mem {
            std::mem::swap(&mut exec_state.mod_local, &mut local_state);
            local_state.artifacts
        } else {
            std::mem::take(&mut exec_state.mod_local.artifacts)
        };

        crate::log::log(format!("leave {path}"));

        result
            .map_err(|err| (err, Some(env_ref), Some(module_artifacts.clone())))
            .map(|last_expr| ModuleExecutionOutcome {
                last_expr,
                environment: env_ref,
                exports: local_state.module_exports,
                artifacts: module_artifacts,
            })
    }

    /// Execute an AST's program.
    #[async_recursion]
    pub(super) async fn exec_block<'a, B>(
        &'a self,
        block: &'a B,
        exec_state: &mut ExecState,
        body_type: BodyType,
    ) -> Result<Option<KclValue>, KclError>
    where
        B: CodeBlock + Sync,
    {
        let mut last_expr = None;
        // Iterate over the body of the program.
        for statement in block.body() {
            match statement {
                BodyItem::ImportStatement(import_stmt) => {
                    if !matches!(body_type, BodyType::Root) {
                        return Err(KclError::new_semantic(KclErrorDetails::new(
                            "Imports are only supported at the top-level of a file.".to_owned(),
                            vec![import_stmt.into()],
                        )));
                    }

                    let source_range = SourceRange::from(import_stmt);
                    let attrs = &import_stmt.outer_attrs;
                    let module_path = ModulePath::from_import_path(
                        &import_stmt.path,
                        &self.settings.project_directory,
                        &exec_state.mod_local.path,
                    )?;
                    let module_id = self
                        .open_module(&import_stmt.path, attrs, &module_path, exec_state, source_range)
                        .await?;

                    match &import_stmt.selector {
                        ImportSelector::List { items } => {
                            let (env_ref, module_exports) =
                                self.exec_module_for_items(module_id, exec_state, source_range).await?;
                            for import_item in items {
                                // Extract the item from the module.
                                let mem = &exec_state.stack().memory;
                                let mut value = mem
                                    .get_from(&import_item.name.name, env_ref, import_item.into(), 0)
                                    .cloned();
                                let ty_name = format!("{}{}", memory::TYPE_PREFIX, import_item.name.name);
                                let mut ty = mem.get_from(&ty_name, env_ref, import_item.into(), 0).cloned();
                                let mod_name = format!("{}{}", memory::MODULE_PREFIX, import_item.name.name);
                                let mut mod_value = mem.get_from(&mod_name, env_ref, import_item.into(), 0).cloned();

                                if value.is_err() && ty.is_err() && mod_value.is_err() {
                                    return Err(KclError::new_undefined_value(
                                        KclErrorDetails::new(
                                            format!("{} is not defined in module", import_item.name.name),
                                            vec![SourceRange::from(&import_item.name)],
                                        ),
                                        None,
                                    ));
                                }

                                // Check that the item is allowed to be imported (in at least one namespace).
                                if value.is_ok() && !module_exports.contains(&import_item.name.name) {
                                    value = Err(KclError::new_semantic(KclErrorDetails::new(
                                        format!(
                                            "Cannot import \"{}\" from module because it is not exported. Add \"export\" before the definition to export it.",
                                            import_item.name.name
                                        ),
                                        vec![SourceRange::from(&import_item.name)],
                                    )));
                                }

                                if ty.is_ok() && !module_exports.contains(&ty_name) {
                                    ty = Err(KclError::new_semantic(KclErrorDetails::new(
                                        format!(
                                            "Cannot import \"{}\" from module because it is not exported. Add \"export\" before the definition to export it.",
                                            import_item.name.name
                                        ),
                                        vec![SourceRange::from(&import_item.name)],
                                    )));
                                }

                                if mod_value.is_ok() && !module_exports.contains(&mod_name) {
                                    mod_value = Err(KclError::new_semantic(KclErrorDetails::new(
                                        format!(
                                            "Cannot import \"{}\" from module because it is not exported. Add \"export\" before the definition to export it.",
                                            import_item.name.name
                                        ),
                                        vec![SourceRange::from(&import_item.name)],
                                    )));
                                }

                                if value.is_err() && ty.is_err() && mod_value.is_err() {
                                    return value.map(Option::Some);
                                }

                                // Add the item to the current module.
                                if let Ok(value) = value {
                                    exec_state.mut_stack().add(
                                        import_item.identifier().to_owned(),
                                        value,
                                        SourceRange::from(&import_item.name),
                                    )?;

                                    if let ItemVisibility::Export = import_stmt.visibility {
                                        exec_state
                                            .mod_local
                                            .module_exports
                                            .push(import_item.identifier().to_owned());
                                    }
                                }

                                if let Ok(ty) = ty {
                                    let ty_name = format!("{}{}", memory::TYPE_PREFIX, import_item.identifier());
                                    exec_state.mut_stack().add(
                                        ty_name.clone(),
                                        ty,
                                        SourceRange::from(&import_item.name),
                                    )?;

                                    if let ItemVisibility::Export = import_stmt.visibility {
                                        exec_state.mod_local.module_exports.push(ty_name);
                                    }
                                }

                                if let Ok(mod_value) = mod_value {
                                    let mod_name = format!("{}{}", memory::MODULE_PREFIX, import_item.identifier());
                                    exec_state.mut_stack().add(
                                        mod_name.clone(),
                                        mod_value,
                                        SourceRange::from(&import_item.name),
                                    )?;

                                    if let ItemVisibility::Export = import_stmt.visibility {
                                        exec_state.mod_local.module_exports.push(mod_name);
                                    }
                                }
                            }
                        }
                        ImportSelector::Glob(_) => {
                            let (env_ref, module_exports) =
                                self.exec_module_for_items(module_id, exec_state, source_range).await?;
                            for name in module_exports.iter() {
                                let item = exec_state
                                    .stack()
                                    .memory
                                    .get_from(name, env_ref, source_range, 0)
                                    .map_err(|_err| {
                                        KclError::new_internal(KclErrorDetails::new(
                                            format!("{name} is not defined in module (but was exported?)"),
                                            vec![source_range],
                                        ))
                                    })?
                                    .clone();
                                exec_state.mut_stack().add(name.to_owned(), item, source_range)?;

                                if let ItemVisibility::Export = import_stmt.visibility {
                                    exec_state.mod_local.module_exports.push(name.clone());
                                }
                            }
                        }
                        ImportSelector::None { .. } => {
                            let name = import_stmt.module_name().unwrap();
                            let item = KclValue::Module {
                                value: module_id,
                                meta: vec![source_range.into()],
                            };
                            exec_state.mut_stack().add(
                                format!("{}{}", memory::MODULE_PREFIX, name),
                                item,
                                source_range,
                            )?;
                        }
                    }
                    last_expr = None;
                }
                BodyItem::ExpressionStatement(expression_statement) => {
                    let metadata = Metadata::from(expression_statement);
                    last_expr = Some(
                        self.execute_expr(
                            &expression_statement.expression,
                            exec_state,
                            &metadata,
                            &[],
                            StatementKind::Expression,
                        )
                        .await?,
                    );
                }
                BodyItem::VariableDeclaration(variable_declaration) => {
                    let var_name = variable_declaration.declaration.id.name.to_string();
                    let source_range = SourceRange::from(&variable_declaration.declaration.init);
                    let metadata = Metadata { source_range };

                    let annotations = &variable_declaration.outer_attrs;

                    // During the evaluation of the variable's RHS, set context that this is all happening inside a variable
                    // declaration, for the given name. This helps improve user-facing error messages.
                    let lhs = variable_declaration.inner.name().to_owned();
                    let prev_being_declared = exec_state.mod_local.being_declared.take();
                    exec_state.mod_local.being_declared = Some(lhs);
                    let rhs_result = self
                        .execute_expr(
                            &variable_declaration.declaration.init,
                            exec_state,
                            &metadata,
                            annotations,
                            StatementKind::Declaration { name: &var_name },
                        )
                        .await;
                    // Declaration over, so unset this context.
                    exec_state.mod_local.being_declared = prev_being_declared;
                    let rhs = rhs_result?;

                    let should_bind_name =
                        if let Some(fn_name) = variable_declaration.declaration.init.fn_declaring_name() {
                            // Declaring a function with a name, so only bind
                            // the variable name if it differs from the function
                            // name.
                            var_name != fn_name
                        } else {
                            // Not declaring a function, so we should bind the
                            // variable name.
                            true
                        };
                    if should_bind_name {
                        exec_state
                            .mut_stack()
                            .add(var_name.clone(), rhs.clone(), source_range)?;
                    }

                    // Track operations, for the feature tree.
                    // Don't track these operations if the KCL code being executed is in the stdlib,
                    // because users shouldn't know about stdlib internals -- it's useless noise, to them.
                    let should_show_in_feature_tree =
                        !exec_state.mod_local.inside_stdlib && rhs.show_variable_in_feature_tree();
                    if should_show_in_feature_tree {
                        exec_state.push_op(Operation::VariableDeclaration {
                            name: var_name.clone(),
                            value: OpKclValue::from(&rhs),
                            visibility: variable_declaration.visibility,
                            node_path: NodePath::placeholder(),
                            source_range,
                        });
                    }

                    // Track exports.
                    if let ItemVisibility::Export = variable_declaration.visibility {
                        if matches!(body_type, BodyType::Root) {
                            exec_state.mod_local.module_exports.push(var_name);
                        } else {
                            exec_state.err(CompilationError::err(
                                variable_declaration.as_source_range(),
                                "Exports are only supported at the top-level of a file. Remove `export` or move it to the top-level.",
                            ));
                        }
                    }
                    // Variable declaration can be the return value of a module.
                    last_expr = matches!(body_type, BodyType::Root).then_some(rhs);
                }
                BodyItem::TypeDeclaration(ty) => {
                    let metadata = Metadata::from(&**ty);
                    let attrs = annotations::get_fn_attrs(&ty.outer_attrs, metadata.source_range)?.unwrap_or_default();
                    match attrs.impl_ {
                        annotations::Impl::Rust
                        | annotations::Impl::RustConstrainable
                        | annotations::Impl::RustConstraint => {
                            let std_path = match &exec_state.mod_local.path {
                                ModulePath::Std { value } => value,
                                ModulePath::Local { .. } | ModulePath::Main => {
                                    return Err(KclError::new_semantic(KclErrorDetails::new(
                                        "User-defined types are not yet supported.".to_owned(),
                                        vec![metadata.source_range],
                                    )));
                                }
                            };
                            let (t, props) = crate::std::std_ty(std_path, &ty.name.name);
                            let value = KclValue::Type {
                                value: TypeDef::RustRepr(t, props),
                                meta: vec![metadata],
                                experimental: attrs.experimental,
                            };
                            let name_in_mem = format!("{}{}", memory::TYPE_PREFIX, ty.name.name);
                            exec_state
                                .mut_stack()
                                .add(name_in_mem.clone(), value, metadata.source_range)
                                .map_err(|_| {
                                    KclError::new_semantic(KclErrorDetails::new(
                                        format!("Redefinition of type {}.", ty.name.name),
                                        vec![metadata.source_range],
                                    ))
                                })?;

                            if let ItemVisibility::Export = ty.visibility {
                                exec_state.mod_local.module_exports.push(name_in_mem);
                            }
                        }
                        // Do nothing for primitive types, they get special treatment and their declarations are just for documentation.
                        annotations::Impl::Primitive => {}
                        annotations::Impl::Kcl | annotations::Impl::KclConstrainable => match &ty.alias {
                            Some(alias) => {
                                let value = KclValue::Type {
                                    value: TypeDef::Alias(
                                        RuntimeType::from_parsed(
                                            alias.inner.clone(),
                                            exec_state,
                                            metadata.source_range,
                                            attrs.impl_ == annotations::Impl::KclConstrainable,
                                        )
                                        .map_err(|e| KclError::new_semantic(e.into()))?,
                                    ),
                                    meta: vec![metadata],
                                    experimental: attrs.experimental,
                                };
                                let name_in_mem = format!("{}{}", memory::TYPE_PREFIX, ty.name.name);
                                exec_state
                                    .mut_stack()
                                    .add(name_in_mem.clone(), value, metadata.source_range)
                                    .map_err(|_| {
                                        KclError::new_semantic(KclErrorDetails::new(
                                            format!("Redefinition of type {}.", ty.name.name),
                                            vec![metadata.source_range],
                                        ))
                                    })?;

                                if let ItemVisibility::Export = ty.visibility {
                                    exec_state.mod_local.module_exports.push(name_in_mem);
                                }
                            }
                            None => {
                                return Err(KclError::new_semantic(KclErrorDetails::new(
                                    "User-defined types are not yet supported.".to_owned(),
                                    vec![metadata.source_range],
                                )));
                            }
                        },
                    }

                    last_expr = None;
                }
                BodyItem::ReturnStatement(return_statement) => {
                    let metadata = Metadata::from(return_statement);

                    if matches!(body_type, BodyType::Root) {
                        return Err(KclError::new_semantic(KclErrorDetails::new(
                            "Cannot return from outside a function.".to_owned(),
                            vec![metadata.source_range],
                        )));
                    }

                    let value = self
                        .execute_expr(
                            &return_statement.argument,
                            exec_state,
                            &metadata,
                            &[],
                            StatementKind::Expression,
                        )
                        .await?;
                    exec_state
                        .mut_stack()
                        .add(memory::RETURN_NAME.to_owned(), value, metadata.source_range)
                        .map_err(|_| {
                            KclError::new_semantic(KclErrorDetails::new(
                                "Multiple returns from a single function.".to_owned(),
                                vec![metadata.source_range],
                            ))
                        })?;
                    last_expr = None;
                }
            }
        }

        if matches!(body_type, BodyType::Root) {
            // Flush the batch queue.
            exec_state
                .flush_batch(
                    ModelingCmdMeta::new(self, block.to_source_range()),
                    // True here tells the engine to flush all the end commands as well like fillets
                    // and chamfers where the engine would otherwise eat the ID of the segments.
                    true,
                )
                .await?;
        }

        Ok(last_expr)
    }

    pub async fn open_module(
        &self,
        path: &ImportPath,
        attrs: &[Node<Annotation>],
        resolved_path: &ModulePath,
        exec_state: &mut ExecState,
        source_range: SourceRange,
    ) -> Result<ModuleId, KclError> {
        match path {
            ImportPath::Kcl { .. } => {
                exec_state.global.mod_loader.cycle_check(resolved_path, source_range)?;

                if let Some(id) = exec_state.id_for_module(resolved_path) {
                    return Ok(id);
                }

                let id = exec_state.next_module_id();
                // Add file path string to global state even if it fails to import
                exec_state.add_path_to_source_id(resolved_path.clone(), id);
                let source = resolved_path.source(&self.fs, source_range).await?;
                exec_state.add_id_to_source(id, source.clone());
                // TODO handle parsing errors properly
                let parsed = crate::parsing::parse_str(&source.source, id).parse_errs_as_err()?;
                exec_state.add_module(id, resolved_path.clone(), ModuleRepr::Kcl(parsed, None));

                Ok(id)
            }
            ImportPath::Foreign { .. } => {
                if let Some(id) = exec_state.id_for_module(resolved_path) {
                    return Ok(id);
                }

                let id = exec_state.next_module_id();
                let path = resolved_path.expect_path();
                // Add file path string to global state even if it fails to import
                exec_state.add_path_to_source_id(resolved_path.clone(), id);
                let format = super::import::format_from_annotations(attrs, path, source_range)?;
                let geom = super::import::import_foreign(path, format, exec_state, self, source_range).await?;
                exec_state.add_module(id, resolved_path.clone(), ModuleRepr::Foreign(geom, None));
                Ok(id)
            }
            ImportPath::Std { .. } => {
                if let Some(id) = exec_state.id_for_module(resolved_path) {
                    return Ok(id);
                }

                let id = exec_state.next_module_id();
                // Add file path string to global state even if it fails to import
                exec_state.add_path_to_source_id(resolved_path.clone(), id);
                let source = resolved_path.source(&self.fs, source_range).await?;
                exec_state.add_id_to_source(id, source.clone());
                let parsed = crate::parsing::parse_str(&source.source, id)
                    .parse_errs_as_err()
                    .unwrap();
                exec_state.add_module(id, resolved_path.clone(), ModuleRepr::Kcl(parsed, None));
                Ok(id)
            }
        }
    }

    pub(super) async fn exec_module_for_items(
        &self,
        module_id: ModuleId,
        exec_state: &mut ExecState,
        source_range: SourceRange,
    ) -> Result<(EnvironmentRef, Vec<String>), KclError> {
        let path = exec_state.global.module_infos[&module_id].path.clone();
        let mut repr = exec_state.global.module_infos[&module_id].take_repr();
        // DON'T EARLY RETURN! We need to restore the module repr

        let result = match &mut repr {
            ModuleRepr::Root => Err(exec_state.circular_import_error(&path, source_range)),
            ModuleRepr::Kcl(_, Some(outcome)) => Ok((outcome.environment, outcome.exports.clone())),
            ModuleRepr::Kcl(program, cache) => self
                .exec_module_from_ast(program, module_id, &path, exec_state, source_range, false)
                .await
                .map(|outcome| {
                    *cache = Some(outcome.clone());
                    (outcome.environment, outcome.exports)
                }),
            ModuleRepr::Foreign(geom, _) => Err(KclError::new_semantic(KclErrorDetails::new(
                "Cannot import items from foreign modules".to_owned(),
                vec![geom.source_range],
            ))),
            ModuleRepr::Dummy => unreachable!("Looking up {}, but it is still being interpreted", path),
        };

        exec_state.global.module_infos[&module_id].restore_repr(repr);
        result
    }

    async fn exec_module_for_result(
        &self,
        module_id: ModuleId,
        exec_state: &mut ExecState,
        source_range: SourceRange,
    ) -> Result<Option<KclValue>, KclError> {
        let path = exec_state.global.module_infos[&module_id].path.clone();
        let mut repr = exec_state.global.module_infos[&module_id].take_repr();
        // DON'T EARLY RETURN! We need to restore the module repr

        let result = match &mut repr {
            ModuleRepr::Root => Err(exec_state.circular_import_error(&path, source_range)),
            ModuleRepr::Kcl(_, Some(outcome)) => Ok(outcome.last_expr.clone()),
            ModuleRepr::Kcl(program, cached_items) => {
                let result = self
                    .exec_module_from_ast(program, module_id, &path, exec_state, source_range, false)
                    .await;
                match result {
                    Ok(outcome) => {
                        let value = outcome.last_expr.clone();
                        *cached_items = Some(outcome);
                        Ok(value)
                    }
                    Err(e) => Err(e),
                }
            }
            ModuleRepr::Foreign(_, Some((imported, _))) => Ok(imported.clone()),
            ModuleRepr::Foreign(geom, cached) => {
                let result = super::import::send_to_engine(geom.clone(), exec_state, self)
                    .await
                    .map(|geom| Some(KclValue::ImportedGeometry(geom)));

                match result {
                    Ok(val) => {
                        *cached = Some((val.clone(), exec_state.mod_local.artifacts.clone()));
                        Ok(val)
                    }
                    Err(e) => Err(e),
                }
            }
            ModuleRepr::Dummy => unreachable!(),
        };

        exec_state.global.module_infos[&module_id].restore_repr(repr);

        result
    }

    pub async fn exec_module_from_ast(
        &self,
        program: &Node<Program>,
        module_id: ModuleId,
        path: &ModulePath,
        exec_state: &mut ExecState,
        source_range: SourceRange,
        preserve_mem: bool,
    ) -> Result<ModuleExecutionOutcome, KclError> {
        exec_state.global.mod_loader.enter_module(path);
        let result = self
            .exec_module_body(program, exec_state, preserve_mem, module_id, path)
            .await;
        exec_state.global.mod_loader.leave_module(path, source_range)?;

        // TODO: ModuleArtifactState is getting dropped here when there's an
        // error.  Should we propagate it for non-root modules?
        result.map_err(|(err, _, _)| {
            if let KclError::ImportCycle { .. } = err {
                // It was an import cycle.  Keep the original message.
                err.override_source_ranges(vec![source_range])
            } else {
                // TODO would be great to have line/column for the underlying error here
                KclError::new_semantic(KclErrorDetails::new(
                    format!(
                        "Error loading imported file ({path}). Open it to view more details.\n  {}",
                        err.message()
                    ),
                    vec![source_range],
                ))
            }
        })
    }

    #[async_recursion]
    pub(crate) async fn execute_expr<'a: 'async_recursion>(
        &self,
        init: &Expr,
        exec_state: &mut ExecState,
        metadata: &Metadata,
        annotations: &[Node<Annotation>],
        statement_kind: StatementKind<'a>,
    ) -> Result<KclValue, KclError> {
        let item = match init {
            Expr::None(none) => KclValue::from(none),
            Expr::Literal(literal) => KclValue::from_literal((**literal).clone(), exec_state),
            Expr::TagDeclarator(tag) => tag.execute(exec_state).await?,
            Expr::Name(name) => {
                let being_declared = exec_state.mod_local.being_declared.clone();
                let value = name
                    .get_result(exec_state, self)
                    .await
                    .map_err(|e| var_in_own_ref_err(e, &being_declared))?
                    .clone();
                if let KclValue::Module { value: module_id, meta } = value {
                    self.exec_module_for_result(
                        module_id,
                        exec_state,
                        metadata.source_range
                        ).await?
                        .unwrap_or_else(|| {
                            exec_state.warn(CompilationError::err(
                                metadata.source_range,
                                "Imported module has no return value. The last statement of the module must be an expression, usually the Solid.",
                            ),
                        annotations::WARN_MOD_RETURN_VALUE);

                            let mut new_meta = vec![metadata.to_owned()];
                            new_meta.extend(meta);
                            KclValue::KclNone {
                                value: Default::default(),
                                meta: new_meta,
                            }
                        })
                } else {
                    value
                }
            }
            Expr::BinaryExpression(binary_expression) => binary_expression.get_result(exec_state, self).await?,
            Expr::FunctionExpression(function_expression) => {
                let attrs = annotations::get_fn_attrs(annotations, metadata.source_range)?;
                let experimental = attrs.map(|a| a.experimental).unwrap_or_default();
                let is_std = matches!(&exec_state.mod_local.path, ModulePath::Std { .. });

                // Check the KCL @(feature_tree = ) annotation.
                let include_in_feature_tree = attrs.unwrap_or_default().include_in_feature_tree;
<<<<<<< HEAD
                if let Some(attrs) = attrs
                    && (attrs.impl_ == annotations::Impl::Rust
                        || attrs.impl_ == annotations::Impl::RustConstrainable
                        || attrs.impl_ == annotations::Impl::RustConstraint)
=======
                let closure = if let Some(attrs) = attrs
                    && (attrs.impl_ == annotations::Impl::Rust || attrs.impl_ == annotations::Impl::RustConstraint)
>>>>>>> cbae169d
                {
                    if let ModulePath::Std { value: std_path } = &exec_state.mod_local.path {
                        let (func, props) = crate::std::std_fn(std_path, statement_kind.expect_name());
                        KclValue::Function {
                            value: Box::new(FunctionSource::rust(func, function_expression.clone(), props, attrs)),
                            meta: vec![metadata.to_owned()],
                        }
                    } else {
                        return Err(KclError::new_semantic(KclErrorDetails::new(
                            "Rust implementation of functions is restricted to the standard library".to_owned(),
                            vec![metadata.source_range],
                        )));
                    }
                } else {
                    // Snapshotting memory here is crucial for semantics so that we close
                    // over variables. Variables defined lexically later shouldn't
                    // be available to the function body.
                    KclValue::Function {
                        value: Box::new(FunctionSource::kcl(
                            function_expression.clone(),
                            exec_state.mut_stack().snapshot(),
                            KclFunctionSourceParams {
                                is_std,
                                experimental,
                                include_in_feature_tree,
                            },
                        )),
                        meta: vec![metadata.to_owned()],
                    }
                };

                // If the function expression has a name, i.e. `fn name() {}`,
                // bind it in the current scope.
                if let Some(fn_name) = &function_expression.name {
                    exec_state
                        .mut_stack()
                        .add(fn_name.name.clone(), closure.clone(), metadata.source_range)?;
                }

                closure
            }
            Expr::CallExpressionKw(call_expression) => call_expression.execute(exec_state, self).await?,
            Expr::PipeExpression(pipe_expression) => pipe_expression.get_result(exec_state, self).await?,
            Expr::PipeSubstitution(pipe_substitution) => match statement_kind {
                StatementKind::Declaration { name } => {
                    let message = format!(
                        "you cannot declare variable {name} as %, because % can only be used in function calls"
                    );

                    return Err(KclError::new_semantic(KclErrorDetails::new(
                        message,
                        vec![pipe_substitution.into()],
                    )));
                }
                StatementKind::Expression => match exec_state.mod_local.pipe_value.clone() {
                    Some(x) => x,
                    None => {
                        return Err(KclError::new_semantic(KclErrorDetails::new(
                            "cannot use % outside a pipe expression".to_owned(),
                            vec![pipe_substitution.into()],
                        )));
                    }
                },
            },
            Expr::ArrayExpression(array_expression) => array_expression.execute(exec_state, self).await?,
            Expr::ArrayRangeExpression(range_expression) => range_expression.execute(exec_state, self).await?,
            Expr::ObjectExpression(object_expression) => object_expression.execute(exec_state, self).await?,
            Expr::MemberExpression(member_expression) => member_expression.get_result(exec_state, self).await?,
            Expr::UnaryExpression(unary_expression) => unary_expression.get_result(exec_state, self).await?,
            Expr::IfExpression(expr) => expr.get_result(exec_state, self).await?,
            Expr::LabelledExpression(expr) => {
                let result = self
                    .execute_expr(&expr.expr, exec_state, metadata, &[], statement_kind)
                    .await?;
                exec_state
                    .mut_stack()
                    .add(expr.label.name.clone(), result.clone(), init.into())?;
                // TODO this lets us use the label as a variable name, but not as a tag in most cases
                result
            }
            Expr::AscribedExpression(expr) => expr.get_result(exec_state, self).await?,
            Expr::SketchBlock(expr) => expr.get_result(exec_state, self).await?,
            Expr::SketchVar(expr) => expr.get_result(exec_state, self).await?,
        };
        Ok(item)
    }
}

/// If the error is about an undefined name, and that name matches the name being defined,
/// make the error message more specific.
fn var_in_own_ref_err(e: KclError, being_declared: &Option<String>) -> KclError {
    let KclError::UndefinedValue { name, mut details } = e else {
        return e;
    };
    // TODO after June 26th: replace this with a let-chain,
    // which will be available in Rust 1.88
    // https://rust-lang.github.io/rfcs/2497-if-let-chains.html
    if let (Some(name0), Some(name1)) = (&being_declared, &name)
        && name0 == name1
    {
        details.message = format!(
            "You can't use `{name0}` because you're currently trying to define it. Use a different variable here instead."
        );
    }
    KclError::UndefinedValue { details, name }
}

impl Node<AscribedExpression> {
    #[async_recursion]
    pub async fn get_result(&self, exec_state: &mut ExecState, ctx: &ExecutorContext) -> Result<KclValue, KclError> {
        let metadata = Metadata {
            source_range: SourceRange::from(self),
        };
        let result = ctx
            .execute_expr(&self.expr, exec_state, &metadata, &[], StatementKind::Expression)
            .await?;
        apply_ascription(&result, &self.ty, exec_state, self.into())
    }
}

impl Node<SketchBlock> {
    pub async fn get_result(&self, exec_state: &mut ExecState, ctx: &ExecutorContext) -> Result<KclValue, KclError> {
        if exec_state.mod_local.sketch_block.is_some() {
            // Disallow nested sketch blocks for now.
            return Err(KclError::new_semantic(KclErrorDetails::new(
                "Cannot execute a sketch block from within another sketch block".to_owned(),
                vec![SourceRange::from(self)],
            )));
        }

        let range = SourceRange::from(self);

        // Evaluate arguments.
        let mut labeled = IndexMap::new();
        for labeled_arg in &self.arguments {
            let source_range = SourceRange::from(labeled_arg.arg.clone());
            let metadata = Metadata { source_range };
            let value = ctx
                .execute_expr(&labeled_arg.arg, exec_state, &metadata, &[], StatementKind::Expression)
                .await?;
            let arg = Arg::new(value, source_range);
            match &labeled_arg.label {
                Some(label) => {
                    labeled.insert(label.name.clone(), arg);
                }
                None => {
                    let name = labeled_arg.arg.ident_name();
                    if let Some(name) = name {
                        labeled.insert(name.to_owned(), arg);
                    } else {
                        return Err(KclError::new_semantic(KclErrorDetails::new(
                            "Arguments to sketch blocks must be either labeled or simple identifiers".to_owned(),
                            vec![SourceRange::from(&labeled_arg.arg)],
                        )));
                    }
                }
            }
        }
        let mut args = Args::new_no_args(range, ctx.clone(), Some("sketch block".to_owned()));
        args.labeled = labeled;

        #[cfg(feature = "artifact-graph")]
        let sketch_id = {
            // Create the sketch block scene object. This needs to happen before
            // scene objects created inside the sketch block so that its ID is
            // stable across sketch block edits.

            use crate::{
                engine::PlaneName,
                execution::{Artifact, ArtifactId, CodeRef, SketchBlock},
            };
            let sketch_id = exec_state.next_object_id();
            let arg_on: Option<crate::execution::Plane> =
                args.get_kw_arg_opt("on", &RuntimeType::plane(), exec_state)?;
            let on_object = arg_on.as_ref().and_then(|plane| plane.object_id);

            // Get the plane artifact ID if the plane is an object plane
            let plane_artifact_id = arg_on.as_ref().map(|plane| plane.artifact_id);

            let artifact_id = ArtifactId::from(exec_state.next_uuid());
            let sketch_scene_object = Object {
                id: sketch_id,
                kind: ObjectKind::Sketch(crate::frontend::sketch::Sketch {
                    args: crate::front::SketchArgs {
                        on: on_object
                            .map(crate::front::Plane::Object)
                            .unwrap_or(crate::front::Plane::Default(PlaneName::Xy)),
                    },
                    segments: Default::default(),
                    constraints: Default::default(),
                }),
                label: Default::default(),
                comments: Default::default(),
                artifact_id,
                source: range.into(),
            };
            exec_state.add_scene_object(sketch_scene_object, range);

            // Create and add the sketch block artifact
            exec_state.add_artifact(Artifact::SketchBlock(SketchBlock {
                id: artifact_id,
                plane_id: plane_artifact_id,
                code_ref: CodeRef::placeholder(range),
                sketch_id,
            }));

            sketch_id
        };

        let (return_result, variables, sketch_block_state) = {
            // Don't early return until the stack frame is popped!
            self.prep_mem(exec_state.mut_stack().snapshot(), exec_state);

            // Track that we're executing a sketch block.
            let original_value = exec_state.mod_local.sketch_block.replace(SketchBlockState::default());

            let result = ctx.exec_block(&self.body, exec_state, BodyType::Block).await;

            let sketch_block_state = std::mem::replace(&mut exec_state.mod_local.sketch_block, original_value);

            let block_variables = exec_state
                .stack()
                .find_all_in_current_env()
                .map(|(name, value)| (name.clone(), value.clone()))
                .collect::<IndexMap<_, _>>();

            exec_state.mut_stack().pop_env();

            (result, block_variables, sketch_block_state)
        };

        // Propagate errors.
        return_result?;
        let Some(sketch_block_state) = sketch_block_state else {
            debug_assert!(false, "Sketch block state should still be set to Some from just above");
            return Err(KclError::new_internal(KclErrorDetails::new(
                "Sketch block state should still be set to Some from just above".to_owned(),
                vec![SourceRange::from(self)],
            )));
        };

        // Translate sketch variables and constraints to solver input.
        let constraints = sketch_block_state
            .solver_constraints
            .iter()
            .cloned()
            .map(kcl_ezpz::ConstraintRequest::highest_priority)
            .chain(
                // Optional constraints have a lower priority.
                sketch_block_state
                    .solver_optional_constraints
                    .iter()
                    .cloned()
                    .map(|c| kcl_ezpz::ConstraintRequest::new(c, 1)),
            )
            .collect::<Vec<_>>();
        let initial_guesses = sketch_block_state
            .sketch_vars
            .iter()
            .map(|v| {
                let Some(sketch_var) = v.as_sketch_var() else {
                    return Err(KclError::new_internal(KclErrorDetails::new(
                        "Expected sketch variable".to_owned(),
                        vec![SourceRange::from(self)],
                    )));
                };
                let constraint_id = sketch_var.id.to_constraint_id(range)?;
                // Normalize units.
                let number_value = KclValue::Number {
                    value: sketch_var.initial_value,
                    ty: sketch_var.ty,
                    meta: sketch_var.meta.clone(),
                };
                let initial_guess_value =
                    normalize_to_solver_unit(&number_value, v.into(), exec_state, "sketch variable initial value")?;
                let initial_guess = if let Some(n) = initial_guess_value.as_ty_f64() {
                    n.n
                } else {
                    let message = format!(
                        "Expected number after coercion, but found {}",
                        initial_guess_value.human_friendly_type()
                    );
                    debug_assert!(false, "{}", &message);
                    return Err(KclError::new_internal(KclErrorDetails::new(
                        message,
                        vec![SourceRange::from(self)],
                    )));
                };
                Ok((constraint_id, initial_guess))
            })
            .collect::<Result<Vec<_>, KclError>>()?;
        // Solve constraints.
        let config = kcl_ezpz::Config {
            max_iterations: 50,
            ..Default::default()
        };
        let solve_outcome = match kcl_ezpz::solve_with_priority(&constraints, initial_guesses.clone(), config) {
            Ok(o) => o,
            Err(failure) => {
                if let kcl_ezpz::Error::Solver(_) = &failure.error {
                    // Constraint solver failed to find a solution. Build a
                    // solution that is the initial guesses.
                    exec_state.warn(
                        CompilationError::err(range, "Constraint solver failed to find a solution".to_owned()),
                        annotations::WARN_SOLVER,
                    );
                    let final_values = initial_guesses.iter().map(|(_, v)| *v).collect::<Vec<_>>();
                    kcl_ezpz::SolveOutcome {
                        final_values,
                        iterations: Default::default(),
                        warnings: failure.warnings,
                        unsatisfied: Default::default(),
                        priority_solved: Default::default(),
                    }
                } else {
                    return Err(KclError::new_internal(KclErrorDetails::new(
                        format!("Error from constraint solver: {}", &failure.error),
                        vec![SourceRange::from(self)],
                    )));
                }
            }
        };
        // Propagate warnings.
        for warning in &solve_outcome.warnings {
            let message = if let Some(index) = warning.about_constraint.as_ref() {
                format!("{}; constraint index {}", &warning.content, index)
            } else {
                format!("{}", &warning.content)
            };
            exec_state.warn(CompilationError::err(range, message), annotations::WARN_SOLVER);
        }
        // Substitute solutions back into sketch variables.
        let solution_ty = solver_numeric_type(exec_state);
        let variables = substitute_sketch_vars(variables, &solve_outcome, solution_ty)?;
        let mut solved_segments = Vec::with_capacity(sketch_block_state.needed_by_engine.len());
        for unsolved_segment in &sketch_block_state.needed_by_engine {
            solved_segments.push(substitute_sketch_var_in_segment(
                unsolved_segment.clone(),
                &solve_outcome,
                solver_numeric_type(exec_state),
            )?);
        }
        #[cfg(feature = "artifact-graph")]
        {
            // Store variable solutions so that the sketch refactoring API can
            // write them back to the source. Because of how the frontend works
            // and how we don't really support more than one sketch block yet,
            // we only update it if it's empty so that empty blocks at the end
            // are ignored.
            if exec_state.mod_local.artifacts.var_solutions.is_empty() {
                exec_state.mod_local.artifacts.var_solutions =
                    sketch_block_state.var_solutions(solve_outcome, solution_ty, SourceRange::from(self))?;
            }
        }

        // Create scene objects after unknowns are solved.
        let scene_objects = create_segment_scene_objects(&solved_segments, range, exec_state)?;

        #[cfg(not(feature = "artifact-graph"))]
        drop(scene_objects);
        #[cfg(feature = "artifact-graph")]
        {
            let mut segment_object_ids = Vec::with_capacity(scene_objects.len());
            for scene_object in scene_objects {
                segment_object_ids.push(scene_object.id);
                // Fill in placeholder scene objects.
                exec_state.set_scene_object(scene_object);
            }
            // Update the sketch scene object with the segments.
            let Some(sketch_object) = exec_state.mod_local.artifacts.scene_objects.get_mut(sketch_id.0) else {
                let message = format!("Sketch object not found after it was just created; id={:?}", sketch_id);
                debug_assert!(false, "{}", &message);
                return Err(KclError::new_internal(KclErrorDetails::new(message, vec![range])));
            };
            let ObjectKind::Sketch(sketch) = &mut sketch_object.kind else {
                let message = format!(
                    "Expected Sketch object after it was just created to be a sketch kind; id={:?}, actual={:?}",
                    sketch_id, sketch_object
                );
                debug_assert!(false, "{}", &message);
                return Err(KclError::new_internal(KclErrorDetails::new(message, vec![range])));
            };
            sketch.segments.extend(segment_object_ids);
            // Update the sketch scene object with constraints.
            let mut sketch_block_state = sketch_block_state;
            sketch
                .constraints
                .extend(std::mem::take(&mut sketch_block_state.sketch_constraints));

            // Push sketch solve operation
            exec_state.push_op(Operation::SketchSolve {
                sketch_id,
                node_path: NodePath::placeholder(),
                source_range: range,
            });
        }

        // TODO: sketch-api: send everything to the engine.

        let metadata = Metadata {
            source_range: SourceRange::from(self),
        };
        Ok(KclValue::Object {
            value: variables,
            constrainable: Default::default(),
            meta: vec![metadata],
        })
    }
}

fn solver_unit(exec_state: &ExecState) -> UnitLength {
    exec_state.length_unit()
}

fn solver_numeric_type(exec_state: &ExecState) -> NumericType {
    NumericType::Known(UnitType::Length(solver_unit(exec_state)))
}

/// When giving input to the solver, all numbers must be given in the same
/// units.
pub(crate) fn normalize_to_solver_unit(
    value: &KclValue,
    source_range: SourceRange,
    exec_state: &mut ExecState,
    description: &str,
) -> Result<KclValue, KclError> {
    let length_ty = RuntimeType::Primitive(PrimitiveType::Number(solver_numeric_type(exec_state)));
    value.coerce(&length_ty, true, exec_state).map_err(|_| {
        KclError::new_semantic(KclErrorDetails::new(
            format!(
                "{} must be a length coercible to the module length unit {}, but found {}",
                description,
                length_ty.human_friendly_type(),
                value.human_friendly_type(),
            ),
            vec![source_range],
        ))
    })
}

fn substitute_sketch_vars(
    variables: IndexMap<String, KclValue>,
    solve_outcome: &SolveOutcome,
    solution_ty: NumericType,
) -> Result<HashMap<String, KclValue>, KclError> {
    let mut subbed = HashMap::with_capacity(variables.len());
    for (name, value) in variables {
        let subbed_value = substitute_sketch_var(value, solve_outcome, solution_ty)?;
        subbed.insert(name, subbed_value);
    }
    Ok(subbed)
}

fn substitute_sketch_var(
    value: KclValue,
    solve_outcome: &SolveOutcome,
    solution_ty: NumericType,
) -> Result<KclValue, KclError> {
    match value {
        KclValue::Uuid { .. } => Ok(value),
        KclValue::Bool { .. } => Ok(value),
        KclValue::Number { .. } => Ok(value),
        KclValue::String { .. } => Ok(value),
        KclValue::SketchVar { value: var } => {
            let Some(solution) = solve_outcome.final_values.get(var.id.0) else {
                let message = format!("No solution for sketch variable with id {}", var.id.0);
                debug_assert!(false, "{}", &message);
                return Err(KclError::new_internal(KclErrorDetails::new(
                    message,
                    var.meta.into_iter().map(|m| m.source_range).collect(),
                )));
            };
            Ok(KclValue::Number {
                value: *solution,
                ty: solution_ty,
                meta: var.meta.clone(),
            })
        }
        KclValue::SketchConstraint { .. } => {
            debug_assert!(false, "Sketch constraints should not appear in substituted values");
            Ok(value)
        }
        KclValue::Tuple { value, meta } => {
            let subbed = value
                .into_iter()
                .map(|v| substitute_sketch_var(v, solve_outcome, solution_ty))
                .collect::<Result<Vec<_>, KclError>>()?;
            Ok(KclValue::Tuple { value: subbed, meta })
        }
        KclValue::HomArray { value, ty } => {
            let subbed = value
                .into_iter()
                .map(|v| substitute_sketch_var(v, solve_outcome, solution_ty))
                .collect::<Result<Vec<_>, KclError>>()?;
            Ok(KclValue::HomArray { value: subbed, ty })
        }
        KclValue::Object {
            value,
            constrainable,
            meta,
        } => {
            let subbed = value
                .into_iter()
                .map(|(k, v)| substitute_sketch_var(v, solve_outcome, solution_ty).map(|v| (k, v)))
                .collect::<Result<HashMap<_, _>, KclError>>()?;
            Ok(KclValue::Object {
                value: subbed,
                constrainable,
                meta,
            })
        }
        KclValue::TagIdentifier(_) => Ok(value),
        KclValue::TagDeclarator(_) => Ok(value),
        KclValue::GdtAnnotation { .. } => Ok(value),
        KclValue::Plane { .. } => Ok(value),
        KclValue::Face { .. } => Ok(value),
        KclValue::Segment {
            value: abstract_segment,
        } => match abstract_segment.repr {
            SegmentRepr::Unsolved { segment } => {
                let subbed = substitute_sketch_var_in_segment(segment, solve_outcome, solution_ty)?;
                Ok(KclValue::Segment {
                    value: Box::new(AbstractSegment {
                        repr: SegmentRepr::Solved { segment: subbed },
                        meta: abstract_segment.meta,
                    }),
                })
            }
            SegmentRepr::Solved { .. } => Ok(KclValue::Segment {
                value: abstract_segment,
            }),
        },
        KclValue::Sketch { .. } => Ok(value),
        KclValue::Solid { .. } => Ok(value),
        KclValue::Helix { .. } => Ok(value),
        KclValue::ImportedGeometry(_) => Ok(value),
        KclValue::Function { .. } => Ok(value),
        KclValue::Module { .. } => Ok(value),
        KclValue::Type { .. } => Ok(value),
        KclValue::KclNone { .. } => Ok(value),
    }
}

fn substitute_sketch_var_in_segment(
    segment: UnsolvedSegment,
    solve_outcome: &SolveOutcome,
    solution_ty: NumericType,
) -> Result<Segment, KclError> {
    let srs = segment.meta.iter().map(|m| m.source_range).collect::<Vec<_>>();
    match &segment.kind {
        UnsolvedSegmentKind::Point { position, ctor } => {
            let (position_x, position_x_freedom) =
                substitute_sketch_var_in_unsolved_expr(&position[0], solve_outcome, solution_ty, &srs)?;
            let (position_y, position_y_freedom) =
                substitute_sketch_var_in_unsolved_expr(&position[1], solve_outcome, solution_ty, &srs)?;
            let position = [position_x, position_y];
            Ok(Segment {
                object_id: segment.object_id,
                kind: SegmentKind::Point {
                    position,
                    ctor: ctor.clone(),
                    freedom: position_x_freedom.merge(position_y_freedom),
                },
                meta: segment.meta,
            })
        }
        UnsolvedSegmentKind::Line {
            start,
            end,
            ctor,
            start_object_id,
            end_object_id,
        } => {
            let (start_x, start_x_freedom) =
                substitute_sketch_var_in_unsolved_expr(&start[0], solve_outcome, solution_ty, &srs)?;
            let (start_y, start_y_freedom) =
                substitute_sketch_var_in_unsolved_expr(&start[1], solve_outcome, solution_ty, &srs)?;
            let (end_x, end_x_freedom) =
                substitute_sketch_var_in_unsolved_expr(&end[0], solve_outcome, solution_ty, &srs)?;
            let (end_y, end_y_freedom) =
                substitute_sketch_var_in_unsolved_expr(&end[1], solve_outcome, solution_ty, &srs)?;
            let start = [start_x, start_y];
            let end = [end_x, end_y];
            Ok(Segment {
                object_id: segment.object_id,
                kind: SegmentKind::Line {
                    start,
                    end,
                    ctor: ctor.clone(),
                    start_object_id: *start_object_id,
                    end_object_id: *end_object_id,
                    start_freedom: start_x_freedom.merge(start_y_freedom),
                    end_freedom: end_x_freedom.merge(end_y_freedom),
                },
                meta: segment.meta,
            })
        }
    }
}

fn substitute_sketch_var_in_unsolved_expr(
    unsolved_expr: &UnsolvedExpr,
    solve_outcome: &SolveOutcome,
    solution_ty: NumericType,
    source_ranges: &[SourceRange],
) -> Result<(TyF64, Freedom), KclError> {
    match unsolved_expr {
        UnsolvedExpr::Known(n) => Ok((n.clone(), Freedom::Fixed)),
        UnsolvedExpr::Unknown(var_id) => {
            let Some(solution) = solve_outcome.final_values.get(var_id.0) else {
                let message = format!("No solution for sketch variable with id {}", var_id.0);
                debug_assert!(false, "{}", &message);
                return Err(KclError::new_internal(KclErrorDetails::new(
                    message,
                    source_ranges.to_vec(),
                )));
            };
            // TODO: sketch-api: This isn't implemented properly yet.
            // solve_outcome.unsatisfied.contains means "Fixed or over-constrained"
            let freedom = if solve_outcome.unsatisfied.contains(&var_id.0) {
                Freedom::Free
            } else {
                Freedom::Fixed
            };
            Ok((TyF64::new(*solution, solution_ty), freedom))
        }
    }
}

#[cfg(not(feature = "artifact-graph"))]
fn create_segment_scene_objects(
    _segments: &[Segment],
    _sketch_block_range: SourceRange,
    _exec_state: &mut ExecState,
) -> Result<Vec<Object>, KclError> {
    Ok(Vec::new())
}

#[cfg(feature = "artifact-graph")]
fn create_segment_scene_objects(
    segments: &[Segment],
    sketch_block_range: SourceRange,
    exec_state: &mut ExecState,
) -> Result<Vec<Object>, KclError> {
    let mut scene_objects = Vec::with_capacity(segments.len());
    for segment in segments {
        let source = Metadata::to_source_ref(&segment.meta);

        match &segment.kind {
            SegmentKind::Point {
                position,
                ctor,
                freedom,
            } => {
                let point2d = TyF64::to_point2d(position).map_err(|_| {
                    KclError::new_internal(KclErrorDetails::new(
                        format!("Error converting start point runtime type to API value: {:?}", position),
                        vec![sketch_block_range],
                    ))
                })?;
                let artifact_id = exec_state.next_artifact_id();
                let point_object = Object {
                    id: segment.object_id,
                    kind: ObjectKind::Segment {
                        segment: crate::front::Segment::Point(crate::front::Point {
                            position: point2d.clone(),
                            ctor: Some(crate::front::PointCtor {
                                position: ctor.position.clone(),
                            }),
                            owner: None,
                            freedom: *freedom,
                            constraints: Vec::new(),
                        }),
                    },
                    label: Default::default(),
                    comments: Default::default(),
                    artifact_id,
                    source: source.clone(),
                };
                scene_objects.push(point_object);
            }
            SegmentKind::Line {
                start,
                end,
                ctor,
                start_object_id,
                end_object_id,
                start_freedom,
                end_freedom,
            } => {
                let start_point2d = TyF64::to_point2d(start).map_err(|_| {
                    KclError::new_internal(KclErrorDetails::new(
                        format!("Error converting start point runtime type to API value: {:?}", start),
                        vec![sketch_block_range],
                    ))
                })?;
                let start_artifact_id = exec_state.next_artifact_id();
                let start_point_object = Object {
                    id: *start_object_id,
                    kind: ObjectKind::Segment {
                        segment: crate::front::Segment::Point(crate::front::Point {
                            position: start_point2d.clone(),
                            ctor: None,
                            owner: Some(segment.object_id),
                            freedom: *start_freedom,
                            constraints: Vec::new(),
                        }),
                    },
                    label: Default::default(),
                    comments: Default::default(),
                    artifact_id: start_artifact_id,
                    source: source.clone(),
                };
                let start_point_object_id = start_point_object.id;
                scene_objects.push(start_point_object);

                let end_point2d = TyF64::to_point2d(end).map_err(|_| {
                    KclError::new_internal(KclErrorDetails::new(
                        format!("Error converting end point runtime type to API value: {:?}", end),
                        vec![sketch_block_range],
                    ))
                })?;
                let end_artifact_id = exec_state.next_artifact_id();
                let end_point_object = Object {
                    id: *end_object_id,
                    kind: ObjectKind::Segment {
                        segment: crate::front::Segment::Point(crate::front::Point {
                            position: end_point2d.clone(),
                            ctor: None,
                            owner: Some(segment.object_id),
                            freedom: *end_freedom,
                            constraints: Vec::new(),
                        }),
                    },
                    label: Default::default(),
                    comments: Default::default(),
                    artifact_id: end_artifact_id,
                    source: source.clone(),
                };
                let end_point_object_id = end_point_object.id;
                scene_objects.push(end_point_object);

                let line_artifact_id = exec_state.next_artifact_id();
                let segment_object = Object {
                    id: segment.object_id,
                    kind: ObjectKind::Segment {
                        segment: crate::front::Segment::Line(crate::front::Line {
                            start: start_point_object_id,
                            end: end_point_object_id,
                            ctor: crate::front::SegmentCtor::Line(ctor.as_ref().clone()),
                            ctor_applicable: true,
                        }),
                    },
                    label: Default::default(),
                    comments: Default::default(),
                    artifact_id: line_artifact_id,
                    source,
                };
                scene_objects.push(segment_object);
            }
        }
    }
    Ok(scene_objects)
}

impl SketchBlock {
    fn prep_mem(&self, parent: EnvironmentRef, exec_state: &mut ExecState) {
        exec_state.mut_stack().push_new_env_for_call(parent);
    }
}

impl Node<SketchVar> {
    pub async fn get_result(&self, exec_state: &mut ExecState, _ctx: &ExecutorContext) -> Result<KclValue, KclError> {
        let Some(sketch_block_state) = &exec_state.mod_local.sketch_block else {
            return Err(KclError::new_semantic(KclErrorDetails::new(
                "Cannot use a sketch variable outside of a sketch block".to_owned(),
                vec![SourceRange::from(self)],
            )));
        };
        let id = sketch_block_state.next_sketch_var_id();
        let sketch_var = if let Some(initial) = &self.initial {
            KclValue::from_sketch_var_literal(initial, id, exec_state)
        } else {
            let metadata = Metadata {
                source_range: SourceRange::from(self),
            };

            KclValue::SketchVar {
                value: Box::new(super::SketchVar {
                    id,
                    initial_value: 0.0,
                    ty: NumericType::default(),
                    meta: vec![metadata],
                }),
            }
        };

        let Some(sketch_block_state) = &mut exec_state.mod_local.sketch_block else {
            return Err(KclError::new_semantic(KclErrorDetails::new(
                "Cannot use a sketch variable outside of a sketch block".to_owned(),
                vec![SourceRange::from(self)],
            )));
        };
        sketch_block_state.sketch_vars.push(sketch_var.clone());

        Ok(sketch_var)
    }
}

fn apply_ascription(
    value: &KclValue,
    ty: &Node<Type>,
    exec_state: &mut ExecState,
    source_range: SourceRange,
) -> Result<KclValue, KclError> {
    let ty = RuntimeType::from_parsed(ty.inner.clone(), exec_state, value.into(), false)
        .map_err(|e| KclError::new_semantic(e.into()))?;

    if matches!(&ty, &RuntimeType::Primitive(PrimitiveType::Number(..))) {
        exec_state.clear_units_warnings(&source_range);
    }

    value.coerce(&ty, false, exec_state).map_err(|_| {
        let suggestion = if ty == RuntimeType::length() {
            ", you might try coercing to a fully specified numeric type such as `mm`"
        } else if ty == RuntimeType::angle() {
            ", you might try coercing to a fully specified numeric type such as `deg`"
        } else {
            ""
        };
        let ty_str = if let Some(ty) = value.principal_type() {
            format!("(with type `{ty}`) ")
        } else {
            String::new()
        };
        KclError::new_semantic(KclErrorDetails::new(
            format!(
                "could not coerce {} {ty_str}to type `{ty}`{suggestion}",
                value.human_friendly_type()
            ),
            vec![source_range],
        ))
    })
}

impl BinaryPart {
    #[async_recursion]
    pub async fn get_result(&self, exec_state: &mut ExecState, ctx: &ExecutorContext) -> Result<KclValue, KclError> {
        match self {
            BinaryPart::Literal(literal) => Ok(KclValue::from_literal((**literal).clone(), exec_state)),
            BinaryPart::Name(name) => name.get_result(exec_state, ctx).await.cloned(),
            BinaryPart::BinaryExpression(binary_expression) => binary_expression.get_result(exec_state, ctx).await,
            BinaryPart::CallExpressionKw(call_expression) => call_expression.execute(exec_state, ctx).await,
            BinaryPart::UnaryExpression(unary_expression) => unary_expression.get_result(exec_state, ctx).await,
            BinaryPart::MemberExpression(member_expression) => member_expression.get_result(exec_state, ctx).await,
            BinaryPart::ArrayExpression(e) => e.execute(exec_state, ctx).await,
            BinaryPart::ArrayRangeExpression(e) => e.execute(exec_state, ctx).await,
            BinaryPart::ObjectExpression(e) => e.execute(exec_state, ctx).await,
            BinaryPart::IfExpression(e) => e.get_result(exec_state, ctx).await,
            BinaryPart::AscribedExpression(e) => e.get_result(exec_state, ctx).await,
            BinaryPart::SketchVar(e) => e.get_result(exec_state, ctx).await,
        }
    }
}

impl Node<Name> {
    pub(super) async fn get_result<'a>(
        &self,
        exec_state: &'a mut ExecState,
        ctx: &ExecutorContext,
    ) -> Result<&'a KclValue, KclError> {
        let being_declared = exec_state.mod_local.being_declared.clone();
        self.get_result_inner(exec_state, ctx)
            .await
            .map_err(|e| var_in_own_ref_err(e, &being_declared))
    }

    async fn get_result_inner<'a>(
        &self,
        exec_state: &'a mut ExecState,
        ctx: &ExecutorContext,
    ) -> Result<&'a KclValue, KclError> {
        if self.abs_path {
            return Err(KclError::new_semantic(KclErrorDetails::new(
                "Absolute paths (names beginning with `::` are not yet supported)".to_owned(),
                self.as_source_ranges(),
            )));
        }

        let mod_name = format!("{}{}", memory::MODULE_PREFIX, self.name.name);

        if self.path.is_empty() {
            let item_value = exec_state.stack().get(&self.name.name, self.into());
            if item_value.is_ok() {
                return item_value;
            }
            return exec_state.stack().get(&mod_name, self.into());
        }

        let mut mem_spec: Option<(EnvironmentRef, Vec<String>)> = None;
        for p in &self.path {
            let value = match mem_spec {
                Some((env, exports)) => {
                    if !exports.contains(&p.name) {
                        return Err(KclError::new_semantic(KclErrorDetails::new(
                            format!("Item {} not found in module's exported items", p.name),
                            p.as_source_ranges(),
                        )));
                    }

                    exec_state
                        .stack()
                        .memory
                        .get_from(&p.name, env, p.as_source_range(), 0)?
                }
                None => exec_state
                    .stack()
                    .get(&format!("{}{}", memory::MODULE_PREFIX, p.name), self.into())?,
            };

            let KclValue::Module { value: module_id, .. } = value else {
                return Err(KclError::new_semantic(KclErrorDetails::new(
                    format!(
                        "Identifier in path must refer to a module, found {}",
                        value.human_friendly_type()
                    ),
                    p.as_source_ranges(),
                )));
            };

            mem_spec = Some(
                ctx.exec_module_for_items(*module_id, exec_state, p.as_source_range())
                    .await?,
            );
        }

        let (env, exports) = mem_spec.unwrap();

        let item_exported = exports.contains(&self.name.name);
        let item_value = exec_state
            .stack()
            .memory
            .get_from(&self.name.name, env, self.name.as_source_range(), 0);

        // Item is defined and exported.
        if item_exported && item_value.is_ok() {
            return item_value;
        }

        let mod_exported = exports.contains(&mod_name);
        let mod_value = exec_state
            .stack()
            .memory
            .get_from(&mod_name, env, self.name.as_source_range(), 0);

        // Module is defined and exported.
        if mod_exported && mod_value.is_ok() {
            return mod_value;
        }

        // Neither item or module is defined.
        if item_value.is_err() && mod_value.is_err() {
            return item_value;
        }

        // Either item or module is defined, but not exported.
        debug_assert!((item_value.is_ok() && !item_exported) || (mod_value.is_ok() && !mod_exported));
        Err(KclError::new_semantic(KclErrorDetails::new(
            format!("Item {} not found in module's exported items", self.name.name),
            self.name.as_source_ranges(),
        )))
    }
}

impl Node<MemberExpression> {
    async fn get_result(&self, exec_state: &mut ExecState, ctx: &ExecutorContext) -> Result<KclValue, KclError> {
        let meta = Metadata {
            source_range: SourceRange::from(self),
        };
        let property = Property::try_from(
            self.computed,
            self.property.clone(),
            exec_state,
            self.into(),
            ctx,
            &meta,
            &[],
            StatementKind::Expression,
        )
        .await?;
        let object = ctx
            .execute_expr(&self.object, exec_state, &meta, &[], StatementKind::Expression)
            .await?;

        // Check the property and object match -- e.g. ints for arrays, strs for objects.
        match (object, property, self.computed) {
            (KclValue::Segment { value: segment }, Property::String(property), false) => match property.as_str() {
                "at" => match &segment.repr {
                    SegmentRepr::Unsolved { segment } => {
                        match &segment.kind {
                            UnsolvedSegmentKind::Point { position, .. } => {
                                // TODO: assert that types of all elements are the same.
                                Ok(KclValue::HomArray {
                                    value: vec![
                                        KclValue::from_unsolved_expr(position[0].clone(), segment.meta.clone()),
                                        KclValue::from_unsolved_expr(position[1].clone(), segment.meta.clone()),
                                    ],
                                    ty: RuntimeType::any(),
                                })
                            }
                            UnsolvedSegmentKind::Line { .. } => Err(KclError::new_undefined_value(
                                KclErrorDetails::new(
                                    format!("Property '{property}' not found in segment"),
                                    vec![self.clone().into()],
                                ),
                                None,
                            )),
                        }
                    }
                    SegmentRepr::Solved { segment } => {
                        match &segment.kind {
                            SegmentKind::Point { position, .. } => {
                                // TODO: assert that types of all elements are the same.
                                Ok(KclValue::array_from_point2d(
                                    [position[0].n, position[1].n],
                                    position[0].ty,
                                    segment.meta.clone(),
                                ))
                            }
                            SegmentKind::Line { .. } => Err(KclError::new_undefined_value(
                                KclErrorDetails::new(
                                    format!("Property '{property}' not found in segment"),
                                    vec![self.clone().into()],
                                ),
                                None,
                            )),
                        }
                    }
                },
                "start" => match &segment.repr {
                    SegmentRepr::Unsolved { segment } => match &segment.kind {
                        UnsolvedSegmentKind::Point { .. } => Err(KclError::new_undefined_value(
                            KclErrorDetails::new(
                                format!("Property '{property}' not found in point segment"),
                                vec![self.clone().into()],
                            ),
                            None,
                        )),
                        UnsolvedSegmentKind::Line {
                            start,
                            ctor,
                            start_object_id,
                            ..
                        } => Ok(KclValue::Segment {
                            value: Box::new(AbstractSegment {
                                repr: SegmentRepr::Unsolved {
                                    segment: UnsolvedSegment {
                                        object_id: *start_object_id,
                                        kind: UnsolvedSegmentKind::Point {
                                            position: start.clone(),
                                            ctor: Box::new(PointCtor {
                                                position: ctor.start.clone(),
                                            }),
                                        },
                                        meta: segment.meta.clone(),
                                    },
                                },
                                meta: segment.meta.clone(),
                            }),
                        }),
                    },
                    SegmentRepr::Solved { segment } => match &segment.kind {
                        SegmentKind::Point { .. } => Err(KclError::new_undefined_value(
                            KclErrorDetails::new(
                                format!("Property '{property}' not found in point segment"),
                                vec![self.clone().into()],
                            ),
                            None,
                        )),
                        SegmentKind::Line {
                            start,
                            ctor,
                            start_object_id,
                            start_freedom,
                            ..
                        } => Ok(KclValue::Segment {
                            value: Box::new(AbstractSegment {
                                repr: SegmentRepr::Solved {
                                    segment: Segment {
                                        object_id: *start_object_id,
                                        kind: SegmentKind::Point {
                                            position: start.clone(),
                                            ctor: Box::new(PointCtor {
                                                position: ctor.start.clone(),
                                            }),
                                            freedom: *start_freedom,
                                        },
                                        meta: segment.meta.clone(),
                                    },
                                },
                                meta: segment.meta.clone(),
                            }),
                        }),
                    },
                },
                "end" => match &segment.repr {
                    SegmentRepr::Unsolved { segment } => match &segment.kind {
                        UnsolvedSegmentKind::Point { .. } => Err(KclError::new_undefined_value(
                            KclErrorDetails::new(
                                format!("Property '{property}' not found in point segment"),
                                vec![self.clone().into()],
                            ),
                            None,
                        )),
                        UnsolvedSegmentKind::Line {
                            end,
                            ctor,
                            end_object_id,
                            ..
                        } => Ok(KclValue::Segment {
                            value: Box::new(AbstractSegment {
                                repr: SegmentRepr::Unsolved {
                                    segment: UnsolvedSegment {
                                        object_id: *end_object_id,
                                        kind: UnsolvedSegmentKind::Point {
                                            position: end.clone(),
                                            ctor: Box::new(PointCtor {
                                                position: ctor.end.clone(),
                                            }),
                                        },
                                        meta: segment.meta.clone(),
                                    },
                                },
                                meta: segment.meta.clone(),
                            }),
                        }),
                    },
                    SegmentRepr::Solved { segment } => match &segment.kind {
                        SegmentKind::Point { .. } => Err(KclError::new_undefined_value(
                            KclErrorDetails::new(
                                format!("Property '{property}' not found in point segment"),
                                vec![self.clone().into()],
                            ),
                            None,
                        )),
                        SegmentKind::Line {
                            end,
                            ctor,
                            end_object_id,
                            end_freedom,
                            ..
                        } => Ok(KclValue::Segment {
                            value: Box::new(AbstractSegment {
                                repr: SegmentRepr::Solved {
                                    segment: Segment {
                                        object_id: *end_object_id,
                                        kind: SegmentKind::Point {
                                            position: end.clone(),
                                            ctor: Box::new(PointCtor {
                                                position: ctor.end.clone(),
                                            }),
                                            freedom: *end_freedom,
                                        },
                                        meta: segment.meta.clone(),
                                    },
                                },
                                meta: segment.meta.clone(),
                            }),
                        }),
                    },
                },
                other => Err(KclError::new_undefined_value(
                    KclErrorDetails::new(
                        format!("Property '{other}' not found in segment"),
                        vec![self.clone().into()],
                    ),
                    None,
                )),
            },
            (KclValue::Plane { value: plane }, Property::String(property), false) => match property.as_str() {
                "zAxis" => {
                    let (p, u) = plane.info.z_axis.as_3_dims();
                    Ok(KclValue::array_from_point3d(p, u.into(), vec![meta]))
                }
                "yAxis" => {
                    let (p, u) = plane.info.y_axis.as_3_dims();
                    Ok(KclValue::array_from_point3d(p, u.into(), vec![meta]))
                }
                "xAxis" => {
                    let (p, u) = plane.info.x_axis.as_3_dims();
                    Ok(KclValue::array_from_point3d(p, u.into(), vec![meta]))
                }
                "origin" => {
                    let (p, u) = plane.info.origin.as_3_dims();
                    Ok(KclValue::array_from_point3d(p, u.into(), vec![meta]))
                }
                other => Err(KclError::new_undefined_value(
                    KclErrorDetails::new(
                        format!("Property '{other}' not found in plane"),
                        vec![self.clone().into()],
                    ),
                    None,
                )),
            },
            (KclValue::Object { value: map, .. }, Property::String(property), false) => {
                if let Some(value) = map.get(&property) {
                    Ok(value.to_owned())
                } else {
                    Err(KclError::new_undefined_value(
                        KclErrorDetails::new(
                            format!("Property '{property}' not found in object"),
                            vec![self.clone().into()],
                        ),
                        None,
                    ))
                }
            }
            (KclValue::Object { .. }, Property::String(property), true) => {
                Err(KclError::new_semantic(KclErrorDetails::new(
                    format!("Cannot index object with string; use dot notation instead, e.g. `obj.{property}`"),
                    vec![self.clone().into()],
                )))
            }
            (KclValue::Object { value: map, .. }, p @ Property::UInt(i), _) => {
                if i == 0
                    && let Some(value) = map.get("x")
                {
                    return Ok(value.to_owned());
                }
                if i == 1
                    && let Some(value) = map.get("y")
                {
                    return Ok(value.to_owned());
                }
                if i == 2
                    && let Some(value) = map.get("z")
                {
                    return Ok(value.to_owned());
                }
                let t = p.type_name();
                let article = article_for(t);
                Err(KclError::new_semantic(KclErrorDetails::new(
                    format!("Only strings can be used as the property of an object, but you're using {article} {t}",),
                    vec![self.clone().into()],
                )))
            }
            (KclValue::HomArray { value: arr, .. }, Property::UInt(index), _) => {
                let value_of_arr = arr.get(index);
                if let Some(value) = value_of_arr {
                    Ok(value.to_owned())
                } else {
                    Err(KclError::new_undefined_value(
                        KclErrorDetails::new(
                            format!("The array doesn't have any item at index {index}"),
                            vec![self.clone().into()],
                        ),
                        None,
                    ))
                }
            }
            // Singletons and single-element arrays should be interchangeable, but only indexing by 0 should work.
            // This is kind of a silly property, but it's possible it occurs in generic code or something.
            (obj, Property::UInt(0), _) => Ok(obj),
            (KclValue::HomArray { .. }, p, _) => {
                let t = p.type_name();
                let article = article_for(t);
                Err(KclError::new_semantic(KclErrorDetails::new(
                    format!("Only integers >= 0 can be used as the index of an array, but you're using {article} {t}",),
                    vec![self.clone().into()],
                )))
            }
            (KclValue::Solid { value }, Property::String(prop), false) if prop == "sketch" => Ok(KclValue::Sketch {
                value: Box::new(value.sketch),
            }),
            (geometry @ KclValue::Solid { .. }, Property::String(prop), false) if prop == "tags" => {
                // This is a common mistake.
                Err(KclError::new_semantic(KclErrorDetails::new(
                    format!(
                        "Property `{prop}` not found on {}. You can get a solid's tags through its sketch, as in, `exampleSolid.sketch.tags`.",
                        geometry.human_friendly_type()
                    ),
                    vec![self.clone().into()],
                )))
            }
            (KclValue::Sketch { value: sk }, Property::String(prop), false) if prop == "tags" => Ok(KclValue::Object {
                meta: vec![Metadata {
                    source_range: SourceRange::from(self.clone()),
                }],
                value: sk
                    .tags
                    .iter()
                    .map(|(k, tag)| (k.to_owned(), KclValue::TagIdentifier(Box::new(tag.to_owned()))))
                    .collect(),
                constrainable: false,
            }),
            (geometry @ (KclValue::Sketch { .. } | KclValue::Solid { .. }), Property::String(property), false) => {
                Err(KclError::new_semantic(KclErrorDetails::new(
                    format!("Property `{property}` not found on {}", geometry.human_friendly_type()),
                    vec![self.clone().into()],
                )))
            }
            (being_indexed, _, false) => Err(KclError::new_semantic(KclErrorDetails::new(
                format!(
                    "Only objects can have members accessed with dot notation, but you're trying to access {}",
                    being_indexed.human_friendly_type()
                ),
                vec![self.clone().into()],
            ))),
            (being_indexed, _, true) => Err(KclError::new_semantic(KclErrorDetails::new(
                format!(
                    "Only arrays can be indexed, but you're trying to index {}",
                    being_indexed.human_friendly_type()
                ),
                vec![self.clone().into()],
            ))),
        }
    }
}

impl Node<BinaryExpression> {
    pub async fn get_result(&self, exec_state: &mut ExecState, ctx: &ExecutorContext) -> Result<KclValue, KclError> {
        enum State {
            EvaluateLeft(Node<BinaryExpression>),
            FromLeft {
                node: Node<BinaryExpression>,
            },
            EvaluateRight {
                node: Node<BinaryExpression>,
                left: KclValue,
            },
            FromRight {
                node: Node<BinaryExpression>,
                left: KclValue,
            },
        }

        let mut stack = vec![State::EvaluateLeft(self.clone())];
        let mut last_result: Option<KclValue> = None;

        while let Some(state) = stack.pop() {
            match state {
                State::EvaluateLeft(node) => {
                    let left_part = node.left.clone();
                    match left_part {
                        BinaryPart::BinaryExpression(child) => {
                            stack.push(State::FromLeft { node });
                            stack.push(State::EvaluateLeft(*child));
                        }
                        part => {
                            let left_value = part.get_result(exec_state, ctx).await?;
                            stack.push(State::EvaluateRight { node, left: left_value });
                        }
                    }
                }
                State::FromLeft { node } => {
                    let Some(left_value) = last_result.take() else {
                        return Err(Self::missing_result_error(&node));
                    };
                    stack.push(State::EvaluateRight { node, left: left_value });
                }
                State::EvaluateRight { node, left } => {
                    let right_part = node.right.clone();
                    match right_part {
                        BinaryPart::BinaryExpression(child) => {
                            stack.push(State::FromRight { node, left });
                            stack.push(State::EvaluateLeft(*child));
                        }
                        part => {
                            let right_value = part.get_result(exec_state, ctx).await?;
                            let result = node.apply_operator(exec_state, ctx, left, right_value).await?;
                            last_result = Some(result);
                        }
                    }
                }
                State::FromRight { node, left } => {
                    let Some(right_value) = last_result.take() else {
                        return Err(Self::missing_result_error(&node));
                    };
                    let result = node.apply_operator(exec_state, ctx, left, right_value).await?;
                    last_result = Some(result);
                }
            }
        }

        last_result.ok_or_else(|| Self::missing_result_error(self))
    }

    async fn apply_operator(
        &self,
        exec_state: &mut ExecState,
        ctx: &ExecutorContext,
        left_value: KclValue,
        right_value: KclValue,
    ) -> Result<KclValue, KclError> {
        let mut meta = left_value.metadata();
        meta.extend(right_value.metadata());

        // First check if we are doing string concatenation.
        if self.operator == BinaryOperator::Add
            && let (KclValue::String { value: left, .. }, KclValue::String { value: right, .. }) =
                (&left_value, &right_value)
        {
            return Ok(KclValue::String {
                value: format!("{left}{right}"),
                meta,
            });
        }

        // Then check if we have solids.
        if self.operator == BinaryOperator::Add || self.operator == BinaryOperator::Or {
            if let (KclValue::Solid { value: left }, KclValue::Solid { value: right }) = (&left_value, &right_value) {
                let args = Args::new_no_args(self.into(), ctx.clone(), Some("union".to_owned()));
                let result = crate::std::csg::inner_union(
                    vec![*left.clone(), *right.clone()],
                    Default::default(),
                    exec_state,
                    args,
                )
                .await?;
                return Ok(result.into());
            }
        } else if self.operator == BinaryOperator::Sub {
            // Check if we have solids.
            if let (KclValue::Solid { value: left }, KclValue::Solid { value: right }) = (&left_value, &right_value) {
                let args = Args::new_no_args(self.into(), ctx.clone(), Some("subtract".to_owned()));
                let result = crate::std::csg::inner_subtract(
                    vec![*left.clone()],
                    vec![*right.clone()],
                    Default::default(),
                    exec_state,
                    args,
                )
                .await?;
                return Ok(result.into());
            }
        } else if self.operator == BinaryOperator::And
            && let (KclValue::Solid { value: left }, KclValue::Solid { value: right }) = (&left_value, &right_value)
        {
            // Check if we have solids.
            let args = Args::new_no_args(self.into(), ctx.clone(), Some("intersect".to_owned()));
            let result = crate::std::csg::inner_intersect(
                vec![*left.clone(), *right.clone()],
                Default::default(),
                exec_state,
                args,
            )
            .await?;
            return Ok(result.into());
        }

        // Check if we are doing logical operations on booleans.
        if self.operator == BinaryOperator::Or || self.operator == BinaryOperator::And {
            let KclValue::Bool { value: left_value, .. } = left_value else {
                return Err(KclError::new_semantic(KclErrorDetails::new(
                    format!(
                        "Cannot apply logical operator to non-boolean value: {}",
                        left_value.human_friendly_type()
                    ),
                    vec![self.left.clone().into()],
                )));
            };
            let KclValue::Bool { value: right_value, .. } = right_value else {
                return Err(KclError::new_semantic(KclErrorDetails::new(
                    format!(
                        "Cannot apply logical operator to non-boolean value: {}",
                        right_value.human_friendly_type()
                    ),
                    vec![self.right.clone().into()],
                )));
            };
            let raw_value = match self.operator {
                BinaryOperator::Or => left_value || right_value,
                BinaryOperator::And => left_value && right_value,
                _ => unreachable!(),
            };
            return Ok(KclValue::Bool { value: raw_value, meta });
        }

        // Check if we're doing equivalence in sketch mode.
        if self.operator == BinaryOperator::Eq && exec_state.mod_local.sketch_block.is_some() {
            match (&left_value, &right_value) {
                // Same sketch variables.
                (KclValue::SketchVar { value: left_value, .. }, KclValue::SketchVar { value: right_value, .. })
                    if left_value.id == right_value.id =>
                {
                    return Ok(KclValue::Bool { value: true, meta });
                }
                // Different sketch variables.
                (KclValue::SketchVar { .. }, KclValue::SketchVar { .. }) => {
                    // TODO: sketch-api: Collapse the two sketch variables into
                    // one constraint variable.
                    return Err(KclError::new_semantic(KclErrorDetails::new(
                        "TODO: Different sketch variables".to_owned(),
                        vec![self.into()],
                    )));
                }
                // One sketch variable, one number.
                (KclValue::SketchVar { value: var, .. }, input_number @ KclValue::Number { .. })
                | (input_number @ KclValue::Number { .. }, KclValue::SketchVar { value: var, .. }) => {
                    let number_value = normalize_to_solver_unit(
                        input_number,
                        input_number.into(),
                        exec_state,
                        "fixed constraint value",
                    )?;
                    let Some(n) = number_value.as_ty_f64() else {
                        let message = format!(
                            "Expected number after coercion, but found {}",
                            number_value.human_friendly_type()
                        );
                        debug_assert!(false, "{}", &message);
                        return Err(KclError::new_internal(KclErrorDetails::new(message, vec![self.into()])));
                    };
                    let constraint = Constraint::Fixed(var.id.to_constraint_id(self.as_source_range())?, n.n);
                    let Some(sketch_block_state) = &mut exec_state.mod_local.sketch_block else {
                        let message = "Being inside a sketch block should have already been checked above".to_owned();
                        debug_assert!(false, "{}", &message);
                        return Err(KclError::new_internal(KclErrorDetails::new(
                            message,
                            vec![SourceRange::from(self)],
                        )));
                    };
                    sketch_block_state.solver_constraints.push(constraint);
                    return Ok(KclValue::Bool { value: true, meta });
                }
                // One sketch constraint, one number.
                (KclValue::SketchConstraint { value: constraint }, input_number @ KclValue::Number { .. })
                | (input_number @ KclValue::Number { .. }, KclValue::SketchConstraint { value: constraint }) => {
                    let number_value = normalize_to_solver_unit(
                        input_number,
                        input_number.into(),
                        exec_state,
                        "fixed constraint value",
                    )?;
                    let Some(n) = number_value.as_ty_f64() else {
                        let message = format!(
                            "Expected number after coercion, but found {}",
                            number_value.human_friendly_type()
                        );
                        debug_assert!(false, "{}", &message);
                        return Err(KclError::new_internal(KclErrorDetails::new(message, vec![self.into()])));
                    };
                    match &constraint.kind {
                        SketchConstraintKind::Distance { points } => {
                            let range = self.as_source_range();
                            let p0 = &points[0];
                            let p1 = &points[1];
                            let solver_pt0 = kcl_ezpz::datatypes::DatumPoint::new_xy(
                                p0.vars.x.to_constraint_id(range)?,
                                p0.vars.y.to_constraint_id(range)?,
                            );
                            let solver_pt1 = kcl_ezpz::datatypes::DatumPoint::new_xy(
                                p1.vars.x.to_constraint_id(range)?,
                                p1.vars.y.to_constraint_id(range)?,
                            );
                            let solver_constraint = Constraint::Distance(solver_pt0, solver_pt1, n.n);

                            #[cfg(feature = "artifact-graph")]
                            let constraint_id = exec_state.next_object_id();
                            let Some(sketch_block_state) = &mut exec_state.mod_local.sketch_block else {
                                let message =
                                    "Being inside a sketch block should have already been checked above".to_owned();
                                debug_assert!(false, "{}", &message);
                                return Err(KclError::new_internal(KclErrorDetails::new(
                                    message,
                                    vec![SourceRange::from(self)],
                                )));
                            };
                            sketch_block_state.solver_constraints.push(solver_constraint);
                            #[cfg(feature = "artifact-graph")]
                            {
                                use crate::{execution::ArtifactId, front::Distance};

                                let constraint = crate::front::Constraint::Distance(Distance {
                                    points: vec![p0.object_id, p1.object_id],
                                    distance: n.try_into().map_err(|_| {
                                        KclError::new_internal(KclErrorDetails::new(
                                            "Failed to convert distance units numeric suffix:".to_owned(),
                                            vec![range],
                                        ))
                                    })?,
                                });
                                sketch_block_state.sketch_constraints.push(constraint_id);
                                exec_state.add_scene_object(
                                    Object {
                                        id: constraint_id,
                                        kind: ObjectKind::Constraint { constraint },
                                        label: Default::default(),
                                        comments: Default::default(),
                                        artifact_id: ArtifactId::constraint(),
                                        source: range.into(),
                                    },
                                    range,
                                );
                            }
                        }
                    }
                    return Ok(KclValue::Bool { value: true, meta });
                }
                _ => {
                    return Err(KclError::new_semantic(KclErrorDetails::new(
                        format!(
                            "Cannot create an equivalence constraint between values of these types: {} and {}",
                            left_value.human_friendly_type(),
                            right_value.human_friendly_type()
                        ),
                        vec![self.into()],
                    )));
                }
            }
        }

        let left = number_as_f64(&left_value, self.left.clone().into())?;
        let right = number_as_f64(&right_value, self.right.clone().into())?;

        let value = match self.operator {
            BinaryOperator::Add => {
                let (l, r, ty) = NumericType::combine_eq_coerce(left, right, None);
                self.warn_on_unknown(&ty, "Adding", exec_state);
                KclValue::Number { value: l + r, meta, ty }
            }
            BinaryOperator::Sub => {
                let (l, r, ty) = NumericType::combine_eq_coerce(left, right, None);
                self.warn_on_unknown(&ty, "Subtracting", exec_state);
                KclValue::Number { value: l - r, meta, ty }
            }
            BinaryOperator::Mul => {
                let (l, r, ty) = NumericType::combine_mul(left, right);
                self.warn_on_unknown(&ty, "Multiplying", exec_state);
                KclValue::Number { value: l * r, meta, ty }
            }
            BinaryOperator::Div => {
                let (l, r, ty) = NumericType::combine_div(left, right);
                self.warn_on_unknown(&ty, "Dividing", exec_state);
                KclValue::Number { value: l / r, meta, ty }
            }
            BinaryOperator::Mod => {
                let (l, r, ty) = NumericType::combine_mod(left, right);
                self.warn_on_unknown(&ty, "Modulo of", exec_state);
                KclValue::Number { value: l % r, meta, ty }
            }
            BinaryOperator::Pow => KclValue::Number {
                value: left.n.powf(right.n),
                meta,
                ty: exec_state.current_default_units(),
            },
            BinaryOperator::Neq => {
                let (l, r, ty) = NumericType::combine_eq(left, right, exec_state, self.as_source_range());
                self.warn_on_unknown(&ty, "Comparing", exec_state);
                KclValue::Bool { value: l != r, meta }
            }
            BinaryOperator::Gt => {
                let (l, r, ty) = NumericType::combine_eq(left, right, exec_state, self.as_source_range());
                self.warn_on_unknown(&ty, "Comparing", exec_state);
                KclValue::Bool { value: l > r, meta }
            }
            BinaryOperator::Gte => {
                let (l, r, ty) = NumericType::combine_eq(left, right, exec_state, self.as_source_range());
                self.warn_on_unknown(&ty, "Comparing", exec_state);
                KclValue::Bool { value: l >= r, meta }
            }
            BinaryOperator::Lt => {
                let (l, r, ty) = NumericType::combine_eq(left, right, exec_state, self.as_source_range());
                self.warn_on_unknown(&ty, "Comparing", exec_state);
                KclValue::Bool { value: l < r, meta }
            }
            BinaryOperator::Lte => {
                let (l, r, ty) = NumericType::combine_eq(left, right, exec_state, self.as_source_range());
                self.warn_on_unknown(&ty, "Comparing", exec_state);
                KclValue::Bool { value: l <= r, meta }
            }
            BinaryOperator::Eq => {
                let (l, r, ty) = NumericType::combine_eq(left, right, exec_state, self.as_source_range());
                self.warn_on_unknown(&ty, "Comparing", exec_state);
                KclValue::Bool { value: l == r, meta }
            }
            BinaryOperator::And | BinaryOperator::Or => unreachable!(),
        };

        Ok(value)
    }

    fn missing_result_error(node: &Node<BinaryExpression>) -> KclError {
        KclError::new_internal(KclErrorDetails::new(
            "missing result while evaluating binary expression".to_owned(),
            vec![SourceRange::from(node)],
        ))
    }

    fn warn_on_unknown(&self, ty: &NumericType, verb: &str, exec_state: &mut ExecState) {
        if ty == &NumericType::Unknown {
            let sr = self.as_source_range();
            exec_state.clear_units_warnings(&sr);
            let mut err = CompilationError::err(
                sr,
                format!(
                    "{verb} numbers which have unknown or incompatible units.\nYou can probably fix this error by specifying the units using type ascription, e.g., `len: number(mm)` or `(a * b): number(deg)`."
                ),
            );
            err.tag = crate::errors::Tag::UnknownNumericUnits;
            exec_state.warn(err, annotations::WARN_UNKNOWN_UNITS);
        }
    }
}

impl Node<UnaryExpression> {
    pub async fn get_result(&self, exec_state: &mut ExecState, ctx: &ExecutorContext) -> Result<KclValue, KclError> {
        match self.operator {
            UnaryOperator::Not => {
                let value = self.argument.get_result(exec_state, ctx).await?;
                let KclValue::Bool {
                    value: bool_value,
                    meta: _,
                } = value
                else {
                    return Err(KclError::new_semantic(KclErrorDetails::new(
                        format!(
                            "Cannot apply unary operator ! to non-boolean value: {}",
                            value.human_friendly_type()
                        ),
                        vec![self.into()],
                    )));
                };
                let meta = vec![Metadata {
                    source_range: self.into(),
                }];
                let negated = KclValue::Bool {
                    value: !bool_value,
                    meta,
                };

                Ok(negated)
            }
            UnaryOperator::Neg => {
                let value = &self.argument.get_result(exec_state, ctx).await?;
                let err = || {
                    KclError::new_semantic(KclErrorDetails::new(
                        format!(
                            "You can only negate numbers, planes, or lines, but this is a {}",
                            value.human_friendly_type()
                        ),
                        vec![self.into()],
                    ))
                };
                match value {
                    KclValue::Number { value, ty, .. } => {
                        let meta = vec![Metadata {
                            source_range: self.into(),
                        }];
                        Ok(KclValue::Number {
                            value: -value,
                            meta,
                            ty: *ty,
                        })
                    }
                    KclValue::Plane { value } => {
                        let mut plane = value.clone();
                        if plane.info.x_axis.x != 0.0 {
                            plane.info.x_axis.x *= -1.0;
                        }
                        if plane.info.x_axis.y != 0.0 {
                            plane.info.x_axis.y *= -1.0;
                        }
                        if plane.info.x_axis.z != 0.0 {
                            plane.info.x_axis.z *= -1.0;
                        }

                        plane.value = PlaneType::Uninit;
                        plane.id = exec_state.next_uuid();
                        Ok(KclValue::Plane { value: plane })
                    }
                    KclValue::Object {
                        value: values, meta, ..
                    } => {
                        // Special-case for negating line-like objects.
                        let Some(direction) = values.get("direction") else {
                            return Err(err());
                        };

                        let direction = match direction {
                            KclValue::Tuple { value: values, meta } => {
                                let values = values
                                    .iter()
                                    .map(|v| match v {
                                        KclValue::Number { value, ty, meta } => Ok(KclValue::Number {
                                            value: *value * -1.0,
                                            ty: *ty,
                                            meta: meta.clone(),
                                        }),
                                        _ => Err(err()),
                                    })
                                    .collect::<Result<Vec<_>, _>>()?;

                                KclValue::Tuple {
                                    value: values,
                                    meta: meta.clone(),
                                }
                            }
                            KclValue::HomArray {
                                value: values,
                                ty: ty @ RuntimeType::Primitive(PrimitiveType::Number(_)),
                            } => {
                                let values = values
                                    .iter()
                                    .map(|v| match v {
                                        KclValue::Number { value, ty, meta } => Ok(KclValue::Number {
                                            value: *value * -1.0,
                                            ty: *ty,
                                            meta: meta.clone(),
                                        }),
                                        _ => Err(err()),
                                    })
                                    .collect::<Result<Vec<_>, _>>()?;

                                KclValue::HomArray {
                                    value: values,
                                    ty: ty.clone(),
                                }
                            }
                            _ => return Err(err()),
                        };

                        let mut value = values.clone();
                        value.insert("direction".to_owned(), direction);
                        Ok(KclValue::Object {
                            value,
                            meta: meta.clone(),
                            constrainable: false,
                        })
                    }
                    _ => Err(err()),
                }
            }
            UnaryOperator::Plus => {
                let operand = &self.argument.get_result(exec_state, ctx).await?;
                match operand {
                    KclValue::Number { .. } | KclValue::Plane { .. } => Ok(operand.clone()),
                    _ => Err(KclError::new_semantic(KclErrorDetails::new(
                        format!(
                            "You can only apply unary + to numbers or planes, but this is a {}",
                            operand.human_friendly_type()
                        ),
                        vec![self.into()],
                    ))),
                }
            }
        }
    }
}

pub(crate) async fn execute_pipe_body(
    exec_state: &mut ExecState,
    body: &[Expr],
    source_range: SourceRange,
    ctx: &ExecutorContext,
) -> Result<KclValue, KclError> {
    let Some((first, body)) = body.split_first() else {
        return Err(KclError::new_semantic(KclErrorDetails::new(
            "Pipe expressions cannot be empty".to_owned(),
            vec![source_range],
        )));
    };
    // Evaluate the first element in the pipeline.
    // They use the pipe_value from some AST node above this, so that if pipe expression is nested in a larger pipe expression,
    // they use the % from the parent. After all, this pipe expression hasn't been executed yet, so it doesn't have any % value
    // of its own.
    let meta = Metadata {
        source_range: SourceRange::from(first),
    };
    let output = ctx
        .execute_expr(first, exec_state, &meta, &[], StatementKind::Expression)
        .await?;

    // Now that we've evaluated the first child expression in the pipeline, following child expressions
    // should use the previous child expression for %.
    // This means there's no more need for the previous pipe_value from the parent AST node above this one.
    let previous_pipe_value = exec_state.mod_local.pipe_value.replace(output);
    // Evaluate remaining elements.
    let result = inner_execute_pipe_body(exec_state, body, ctx).await;
    // Restore the previous pipe value.
    exec_state.mod_local.pipe_value = previous_pipe_value;

    result
}

/// Execute the tail of a pipe expression.  exec_state.pipe_value must be set by
/// the caller.
#[async_recursion]
async fn inner_execute_pipe_body(
    exec_state: &mut ExecState,
    body: &[Expr],
    ctx: &ExecutorContext,
) -> Result<KclValue, KclError> {
    for expression in body {
        if let Expr::TagDeclarator(_) = expression {
            return Err(KclError::new_semantic(KclErrorDetails::new(
                format!("This cannot be in a PipeExpression: {expression:?}"),
                vec![expression.into()],
            )));
        }
        let metadata = Metadata {
            source_range: SourceRange::from(expression),
        };
        let output = ctx
            .execute_expr(expression, exec_state, &metadata, &[], StatementKind::Expression)
            .await?;
        exec_state.mod_local.pipe_value = Some(output);
    }
    // Safe to unwrap here, because pipe_value always has something pushed in when the `match first` executes.
    let final_output = exec_state.mod_local.pipe_value.take().unwrap();
    Ok(final_output)
}

impl Node<TagDeclarator> {
    pub async fn execute(&self, exec_state: &mut ExecState) -> Result<KclValue, KclError> {
        let memory_item = KclValue::TagIdentifier(Box::new(TagIdentifier {
            value: self.name.clone(),
            info: Vec::new(),
            meta: vec![Metadata {
                source_range: self.into(),
            }],
        }));

        exec_state
            .mut_stack()
            .add(self.name.clone(), memory_item, self.into())?;

        Ok(self.into())
    }
}

impl Node<ArrayExpression> {
    #[async_recursion]
    pub async fn execute(&self, exec_state: &mut ExecState, ctx: &ExecutorContext) -> Result<KclValue, KclError> {
        let mut results = Vec::with_capacity(self.elements.len());

        for element in &self.elements {
            let metadata = Metadata::from(element);
            // TODO: Carry statement kind here so that we know if we're
            // inside a variable declaration.
            let value = ctx
                .execute_expr(element, exec_state, &metadata, &[], StatementKind::Expression)
                .await?;

            results.push(value);
        }

        Ok(KclValue::HomArray {
            value: results,
            ty: RuntimeType::Primitive(PrimitiveType::Any),
        })
    }
}

impl Node<ArrayRangeExpression> {
    #[async_recursion]
    pub async fn execute(&self, exec_state: &mut ExecState, ctx: &ExecutorContext) -> Result<KclValue, KclError> {
        let metadata = Metadata::from(&self.start_element);
        let start_val = ctx
            .execute_expr(
                &self.start_element,
                exec_state,
                &metadata,
                &[],
                StatementKind::Expression,
            )
            .await?;
        let (start, start_ty) = start_val
            .as_int_with_ty()
            .ok_or(KclError::new_semantic(KclErrorDetails::new(
                format!("Expected int but found {}", start_val.human_friendly_type()),
                vec![self.into()],
            )))?;
        let metadata = Metadata::from(&self.end_element);
        let end_val = ctx
            .execute_expr(&self.end_element, exec_state, &metadata, &[], StatementKind::Expression)
            .await?;
        let (end, end_ty) = end_val
            .as_int_with_ty()
            .ok_or(KclError::new_semantic(KclErrorDetails::new(
                format!("Expected int but found {}", end_val.human_friendly_type()),
                vec![self.into()],
            )))?;

        if start_ty != end_ty {
            let start = start_val.as_ty_f64().unwrap_or(TyF64 { n: 0.0, ty: start_ty });
            let start = fmt::human_display_number(start.n, start.ty);
            let end = end_val.as_ty_f64().unwrap_or(TyF64 { n: 0.0, ty: end_ty });
            let end = fmt::human_display_number(end.n, end.ty);
            return Err(KclError::new_semantic(KclErrorDetails::new(
                format!("Range start and end must be of the same type, but found {start} and {end}"),
                vec![self.into()],
            )));
        }

        if end < start {
            return Err(KclError::new_semantic(KclErrorDetails::new(
                format!("Range start is greater than range end: {start} .. {end}"),
                vec![self.into()],
            )));
        }

        let range: Vec<_> = if self.end_inclusive {
            (start..=end).collect()
        } else {
            (start..end).collect()
        };

        let meta = vec![Metadata {
            source_range: self.into(),
        }];

        Ok(KclValue::HomArray {
            value: range
                .into_iter()
                .map(|num| KclValue::Number {
                    value: num as f64,
                    ty: start_ty,
                    meta: meta.clone(),
                })
                .collect(),
            ty: RuntimeType::Primitive(PrimitiveType::Number(start_ty)),
        })
    }
}

impl Node<ObjectExpression> {
    #[async_recursion]
    pub async fn execute(&self, exec_state: &mut ExecState, ctx: &ExecutorContext) -> Result<KclValue, KclError> {
        let mut object = HashMap::with_capacity(self.properties.len());
        for property in &self.properties {
            let metadata = Metadata::from(&property.value);
            let result = ctx
                .execute_expr(&property.value, exec_state, &metadata, &[], StatementKind::Expression)
                .await?;

            object.insert(property.key.name.clone(), result);
        }

        Ok(KclValue::Object {
            value: object,
            meta: vec![Metadata {
                source_range: self.into(),
            }],
            constrainable: false,
        })
    }
}

fn article_for<S: AsRef<str>>(s: S) -> &'static str {
    // '[' is included since it's an array.
    if s.as_ref().starts_with(['a', 'e', 'i', 'o', 'u', '[']) {
        "an"
    } else {
        "a"
    }
}

fn number_as_f64(v: &KclValue, source_range: SourceRange) -> Result<TyF64, KclError> {
    v.as_ty_f64().ok_or_else(|| {
        let actual_type = v.human_friendly_type();
        KclError::new_semantic(KclErrorDetails::new(
            format!("Expected a number, but found {actual_type}",),
            vec![source_range],
        ))
    })
}

impl Node<IfExpression> {
    #[async_recursion]
    pub async fn get_result(&self, exec_state: &mut ExecState, ctx: &ExecutorContext) -> Result<KclValue, KclError> {
        // Check the `if` branch.
        let cond = ctx
            .execute_expr(
                &self.cond,
                exec_state,
                &Metadata::from(self),
                &[],
                StatementKind::Expression,
            )
            .await?
            .get_bool()?;
        if cond {
            let block_result = ctx.exec_block(&*self.then_val, exec_state, BodyType::Block).await?;
            // Block must end in an expression, so this has to be Some.
            // Enforced by the parser.
            // See https://github.com/KittyCAD/modeling-app/issues/4015
            return Ok(block_result.unwrap());
        }

        // Check any `else if` branches.
        for else_if in &self.else_ifs {
            let cond = ctx
                .execute_expr(
                    &else_if.cond,
                    exec_state,
                    &Metadata::from(self),
                    &[],
                    StatementKind::Expression,
                )
                .await?
                .get_bool()?;
            if cond {
                let block_result = ctx.exec_block(&*else_if.then_val, exec_state, BodyType::Block).await?;
                // Block must end in an expression, so this has to be Some.
                // Enforced by the parser.
                // See https://github.com/KittyCAD/modeling-app/issues/4015
                return Ok(block_result.unwrap());
            }
        }

        // Run the final `else` branch.
        ctx.exec_block(&*self.final_else, exec_state, BodyType::Block)
            .await
            .map(|expr| expr.unwrap())
    }
}

#[derive(Debug)]
enum Property {
    UInt(usize),
    String(String),
}

impl Property {
    #[allow(clippy::too_many_arguments)]
    async fn try_from<'a>(
        computed: bool,
        value: Expr,
        exec_state: &mut ExecState,
        sr: SourceRange,
        ctx: &ExecutorContext,
        metadata: &Metadata,
        annotations: &[Node<Annotation>],
        statement_kind: StatementKind<'a>,
    ) -> Result<Self, KclError> {
        let property_sr = vec![sr];
        if !computed {
            let Expr::Name(identifier) = value else {
                // Should actually be impossible because the parser would reject it.
                return Err(KclError::new_semantic(KclErrorDetails::new(
                    "Object expressions like `obj.property` must use simple identifier names, not complex expressions"
                        .to_owned(),
                    property_sr,
                )));
            };
            return Ok(Property::String(identifier.to_string()));
        }

        let prop_value = ctx
            .execute_expr(&value, exec_state, metadata, annotations, statement_kind)
            .await?;
        match prop_value {
            KclValue::Number { value, ty, meta: _ } => {
                if !matches!(
                    ty,
                    NumericType::Unknown
                        | NumericType::Default { .. }
                        | NumericType::Known(crate::exec::UnitType::Count)
                ) {
                    return Err(KclError::new_semantic(KclErrorDetails::new(
                        format!(
                            "{value} is not a valid index, indices must be non-dimensional numbers. If you're sure this is correct, you can add `: number(Count)` to tell KCL this number is an index"
                        ),
                        property_sr,
                    )));
                }
                if let Some(x) = crate::try_f64_to_usize(value) {
                    Ok(Property::UInt(x))
                } else {
                    Err(KclError::new_semantic(KclErrorDetails::new(
                        format!("{value} is not a valid index, indices must be whole numbers >= 0"),
                        property_sr,
                    )))
                }
            }
            _ => Err(KclError::new_semantic(KclErrorDetails::new(
                "Only numbers (>= 0) can be indexes".to_owned(),
                vec![sr],
            ))),
        }
    }
}

impl Property {
    fn type_name(&self) -> &'static str {
        match self {
            Property::UInt(_) => "number",
            Property::String(_) => "string",
        }
    }
}

impl Node<PipeExpression> {
    #[async_recursion]
    pub async fn get_result(&self, exec_state: &mut ExecState, ctx: &ExecutorContext) -> Result<KclValue, KclError> {
        execute_pipe_body(exec_state, &self.body, self.into(), ctx).await
    }
}

#[cfg(test)]
mod test {
    use std::sync::Arc;

    use tokio::io::AsyncWriteExt;

    use super::*;
    use crate::{
        ExecutorSettings,
        errors::Severity,
        exec::UnitType,
        execution::{ContextType, parse_execute},
    };

    #[tokio::test(flavor = "multi_thread")]
    async fn ascription() {
        let program = r#"
a = 42: number
b = a: number
p = {
  origin = { x = 0, y = 0, z = 0 },
  xAxis = { x = 1, y = 0, z = 0 },
  yAxis = { x = 0, y = 1, z = 0 },
  zAxis = { x = 0, y = 0, z = 1 }
}: Plane
arr1 = [42]: [number(cm)]
"#;

        let result = parse_execute(program).await.unwrap();
        let mem = result.exec_state.stack();
        assert!(matches!(
            mem.memory
                .get_from("p", result.mem_env, SourceRange::default(), 0)
                .unwrap(),
            KclValue::Plane { .. }
        ));
        let arr1 = mem
            .memory
            .get_from("arr1", result.mem_env, SourceRange::default(), 0)
            .unwrap();
        if let KclValue::HomArray { value, ty } = arr1 {
            assert_eq!(value.len(), 1, "Expected Vec with specific length: found {value:?}");
            assert_eq!(
                *ty,
                RuntimeType::known_length(kittycad_modeling_cmds::units::UnitLength::Centimeters)
            );
            // Compare, ignoring meta.
            if let KclValue::Number { value, ty, .. } = &value[0] {
                // It should not convert units.
                assert_eq!(*value, 42.0);
                assert_eq!(
                    *ty,
                    NumericType::Known(UnitType::Length(kittycad_modeling_cmds::units::UnitLength::Centimeters))
                );
            } else {
                panic!("Expected a number; found {:?}", value[0]);
            }
        } else {
            panic!("Expected HomArray; found {arr1:?}");
        }

        let program = r#"
a = 42: string
"#;
        let result = parse_execute(program).await;
        let err = result.unwrap_err();
        assert!(
            err.to_string()
                .contains("could not coerce a number (with type `number`) to type `string`"),
            "Expected error but found {err:?}"
        );

        let program = r#"
a = 42: Plane
"#;
        let result = parse_execute(program).await;
        let err = result.unwrap_err();
        assert!(
            err.to_string()
                .contains("could not coerce a number (with type `number`) to type `Plane`"),
            "Expected error but found {err:?}"
        );

        let program = r#"
arr = [0]: [string]
"#;
        let result = parse_execute(program).await;
        let err = result.unwrap_err();
        assert!(
            err.to_string().contains(
                "could not coerce an array of `number` with 1 value (with type `[any; 1]`) to type `[string]`"
            ),
            "Expected error but found {err:?}"
        );

        let program = r#"
mixedArr = [0, "a"]: [number(mm)]
"#;
        let result = parse_execute(program).await;
        let err = result.unwrap_err();
        assert!(
            err.to_string().contains(
                "could not coerce an array of `number`, `string` (with type `[any; 2]`) to type `[number(mm)]`"
            ),
            "Expected error but found {err:?}"
        );

        let program = r#"
mixedArr = [0, "a"]: [mm]
"#;
        let result = parse_execute(program).await;
        let err = result.unwrap_err();
        assert!(
            err.to_string().contains(
                "could not coerce an array of `number`, `string` (with type `[any; 2]`) to type `[number(mm)]`"
            ),
            "Expected error but found {err:?}"
        );
    }

    #[tokio::test(flavor = "multi_thread")]
    async fn neg_plane() {
        let program = r#"
p = {
  origin = { x = 0, y = 0, z = 0 },
  xAxis = { x = 1, y = 0, z = 0 },
  yAxis = { x = 0, y = 1, z = 0 },
}: Plane
p2 = -p
"#;

        let result = parse_execute(program).await.unwrap();
        let mem = result.exec_state.stack();
        match mem
            .memory
            .get_from("p2", result.mem_env, SourceRange::default(), 0)
            .unwrap()
        {
            KclValue::Plane { value } => {
                assert_eq!(value.info.x_axis.x, -1.0);
                assert_eq!(value.info.x_axis.y, 0.0);
                assert_eq!(value.info.x_axis.z, 0.0);
            }
            _ => unreachable!(),
        }
    }

    #[tokio::test(flavor = "multi_thread")]
    async fn multiple_returns() {
        let program = r#"fn foo() {
  return 0
  return 42
}

a = foo()
"#;

        let result = parse_execute(program).await;
        assert!(result.unwrap_err().to_string().contains("return"));
    }

    #[tokio::test(flavor = "multi_thread")]
    async fn load_all_modules() {
        // program a.kcl
        let program_a_kcl = r#"
export a = 1
"#;
        // program b.kcl
        let program_b_kcl = r#"
import a from 'a.kcl'

export b = a + 1
"#;
        // program c.kcl
        let program_c_kcl = r#"
import a from 'a.kcl'

export c = a + 2
"#;

        // program main.kcl
        let main_kcl = r#"
import b from 'b.kcl'
import c from 'c.kcl'

d = b + c
"#;

        let main = crate::parsing::parse_str(main_kcl, ModuleId::default())
            .parse_errs_as_err()
            .unwrap();

        let tmpdir = tempfile::TempDir::with_prefix("zma_kcl_load_all_modules").unwrap();

        tokio::fs::File::create(tmpdir.path().join("main.kcl"))
            .await
            .unwrap()
            .write_all(main_kcl.as_bytes())
            .await
            .unwrap();

        tokio::fs::File::create(tmpdir.path().join("a.kcl"))
            .await
            .unwrap()
            .write_all(program_a_kcl.as_bytes())
            .await
            .unwrap();

        tokio::fs::File::create(tmpdir.path().join("b.kcl"))
            .await
            .unwrap()
            .write_all(program_b_kcl.as_bytes())
            .await
            .unwrap();

        tokio::fs::File::create(tmpdir.path().join("c.kcl"))
            .await
            .unwrap()
            .write_all(program_c_kcl.as_bytes())
            .await
            .unwrap();

        let exec_ctxt = ExecutorContext {
            engine: Arc::new(Box::new(
                crate::engine::conn_mock::EngineConnection::new()
                    .map_err(|err| {
                        KclError::new_internal(KclErrorDetails::new(
                            format!("Failed to create mock engine connection: {err}"),
                            vec![SourceRange::default()],
                        ))
                    })
                    .unwrap(),
            )),
            fs: Arc::new(crate::fs::FileManager::new()),
            settings: ExecutorSettings {
                project_directory: Some(crate::TypedPath(tmpdir.path().into())),
                ..Default::default()
            },
            context_type: ContextType::Mock,
        };
        let mut exec_state = ExecState::new(&exec_ctxt);

        exec_ctxt
            .run(
                &crate::Program {
                    ast: main.clone(),
                    original_file_contents: "".to_owned(),
                },
                &mut exec_state,
            )
            .await
            .unwrap();
    }

    #[tokio::test(flavor = "multi_thread")]
    async fn user_coercion() {
        let program = r#"fn foo(x: Axis2d) {
  return 0
}

foo(x = { direction = [0, 0], origin = [0, 0]})
"#;

        parse_execute(program).await.unwrap();

        let program = r#"fn foo(x: Axis3d) {
  return 0
}

foo(x = { direction = [0, 0], origin = [0, 0]})
"#;

        parse_execute(program).await.unwrap_err();
    }

    #[tokio::test(flavor = "multi_thread")]
    async fn coerce_return() {
        let program = r#"fn foo(): number(mm) {
  return 42
}

a = foo()
"#;

        parse_execute(program).await.unwrap();

        let program = r#"fn foo(): mm {
  return 42
}

a = foo()
"#;

        parse_execute(program).await.unwrap();

        let program = r#"fn foo(): number(mm) {
  return { bar: 42 }
}

a = foo()
"#;

        parse_execute(program).await.unwrap_err();

        let program = r#"fn foo(): mm {
  return { bar: 42 }
}

a = foo()
"#;

        parse_execute(program).await.unwrap_err();
    }

    #[tokio::test(flavor = "multi_thread")]
    async fn test_sensible_error_when_missing_equals_in_kwarg() {
        for (i, call) in ["f(x=1,3,0)", "f(x=1,3,z)", "f(x=1,0,z=1)", "f(x=1, 3 + 4, z)"]
            .into_iter()
            .enumerate()
        {
            let program = format!(
                "fn foo() {{ return 0 }}
z = 0
fn f(x, y, z) {{ return 0 }}
{call}"
            );
            let err = parse_execute(&program).await.unwrap_err();
            let msg = err.message();
            assert!(
                msg.contains("This argument needs a label, but it doesn't have one"),
                "failed test {i}: {msg}"
            );
            assert!(msg.contains("`y`"), "failed test {i}, missing `y`: {msg}");
            if i == 0 {
                assert!(msg.contains("`z`"), "failed test {i}, missing `z`: {msg}");
            }
        }
    }

    #[tokio::test(flavor = "multi_thread")]
    async fn default_param_for_unlabeled() {
        // Tests that the input param for myExtrude is taken from the pipeline value and same-name
        // keyword args.
        let ast = r#"fn myExtrude(@sk, length) {
  return extrude(sk, length)
}
sketch001 = startSketchOn(XY)
  |> circle(center = [0, 0], radius = 93.75)
  |> myExtrude(length = 40)
"#;

        parse_execute(ast).await.unwrap();
    }

    #[tokio::test(flavor = "multi_thread")]
    async fn dont_use_unlabelled_as_input() {
        // `length` should be used as the `length` argument to extrude, not the unlabelled input
        let ast = r#"length = 10
startSketchOn(XY)
  |> circle(center = [0, 0], radius = 93.75)
  |> extrude(length)
"#;

        parse_execute(ast).await.unwrap();
    }

    #[tokio::test(flavor = "multi_thread")]
    async fn ascription_in_binop() {
        let ast = r#"foo = tan(0): number(rad) - 4deg"#;
        parse_execute(ast).await.unwrap();

        let ast = r#"foo = tan(0): rad - 4deg"#;
        parse_execute(ast).await.unwrap();
    }

    #[tokio::test(flavor = "multi_thread")]
    async fn neg_sqrt() {
        let ast = r#"bad = sqrt(-2)"#;

        let e = parse_execute(ast).await.unwrap_err();
        // Make sure we get a useful error message and not an engine error.
        assert!(e.message().contains("sqrt"), "Error message: '{}'", e.message());
    }

    #[tokio::test(flavor = "multi_thread")]
    async fn non_array_fns() {
        let ast = r#"push(1, item = 2)
pop(1)
map(1, f = fn(@x) { return x + 1 })
reduce(1, f = fn(@x, accum) { return accum + x}, initial = 0)"#;

        parse_execute(ast).await.unwrap();
    }

    #[tokio::test(flavor = "multi_thread")]
    async fn non_array_indexing() {
        let good = r#"a = 42
good = a[0]
"#;
        let result = parse_execute(good).await.unwrap();
        let mem = result.exec_state.stack();
        let num = mem
            .memory
            .get_from("good", result.mem_env, SourceRange::default(), 0)
            .unwrap()
            .as_ty_f64()
            .unwrap();
        assert_eq!(num.n, 42.0);

        let bad = r#"a = 42
bad = a[1]
"#;

        parse_execute(bad).await.unwrap_err();
    }

    #[tokio::test(flavor = "multi_thread")]
    async fn coerce_unknown_to_length() {
        let ast = r#"x = 2mm * 2mm
y = x: number(Length)"#;
        let e = parse_execute(ast).await.unwrap_err();
        assert!(
            e.message().contains("could not coerce"),
            "Error message: '{}'",
            e.message()
        );

        let ast = r#"x = 2mm
y = x: number(Length)"#;
        let result = parse_execute(ast).await.unwrap();
        let mem = result.exec_state.stack();
        let num = mem
            .memory
            .get_from("y", result.mem_env, SourceRange::default(), 0)
            .unwrap()
            .as_ty_f64()
            .unwrap();
        assert_eq!(num.n, 2.0);
        assert_eq!(num.ty, NumericType::mm());
    }

    #[tokio::test(flavor = "multi_thread")]
    async fn one_warning_unknown() {
        let ast = r#"
// Should warn once
a = PI * 2
// Should warn once
b = (PI * 2) / 3
// Should not warn
c = ((PI * 2) / 3): number(deg)
"#;

        let result = parse_execute(ast).await.unwrap();
        assert_eq!(result.exec_state.errors().len(), 2);
    }

    #[tokio::test(flavor = "multi_thread")]
    async fn non_count_indexing() {
        let ast = r#"x = [0, 0]
y = x[1mm]
"#;
        parse_execute(ast).await.unwrap_err();

        let ast = r#"x = [0, 0]
y = 1deg
z = x[y]
"#;
        parse_execute(ast).await.unwrap_err();

        let ast = r#"x = [0, 0]
y = x[0mm + 1]
"#;
        parse_execute(ast).await.unwrap_err();
    }

    #[tokio::test(flavor = "multi_thread")]
    async fn getting_property_of_plane() {
        let ast = std::fs::read_to_string("tests/inputs/planestuff.kcl").unwrap();
        parse_execute(&ast).await.unwrap();
    }

    #[cfg(feature = "artifact-graph")]
    #[tokio::test(flavor = "multi_thread")]
    async fn no_artifacts_from_within_hole_call() {
        // Test that executing stdlib KCL, like the `hole` function
        // (which is actually implemented in KCL not Rust)
        // does not generate artifacts from within the stdlib code,
        // only from the user code.
        let ast = std::fs::read_to_string("tests/inputs/sample_hole.kcl").unwrap();
        let out = parse_execute(&ast).await.unwrap();

        // Get all the operations that occurred.
        let actual_operations = out.exec_state.global.root_module_artifacts.operations;

        // There should be 5, for sketching the cube and applying the hole.
        // If the stdlib internal calls are being tracked, that's a bug,
        // and the actual number of operations will be something like 35.
        let expected = 5;
        assert_eq!(
            actual_operations.len(),
            expected,
            "expected {expected} operations, received {}:\n{actual_operations:#?}",
            actual_operations.len(),
        );
    }

    #[cfg(feature = "artifact-graph")]
    #[tokio::test(flavor = "multi_thread")]
    async fn feature_tree_annotation_on_user_defined_kcl() {
        // The call to foo() should not generate an operation,
        // because its 'feature_tree' attribute has been set to false.
        let ast = std::fs::read_to_string("tests/inputs/feature_tree_annotation_on_user_defined_kcl.kcl").unwrap();
        let out = parse_execute(&ast).await.unwrap();

        // Get all the operations that occurred.
        let actual_operations = out.exec_state.global.root_module_artifacts.operations;

        let expected = 0;
        assert_eq!(
            actual_operations.len(),
            expected,
            "expected {expected} operations, received {}:\n{actual_operations:#?}",
            actual_operations.len(),
        );
    }

    #[cfg(feature = "artifact-graph")]
    #[tokio::test(flavor = "multi_thread")]
    async fn no_feature_tree_annotation_on_user_defined_kcl() {
        // The call to foo() should generate an operation,
        // because @(feature_tree) defaults to true.
        let ast = std::fs::read_to_string("tests/inputs/no_feature_tree_annotation_on_user_defined_kcl.kcl").unwrap();
        let out = parse_execute(&ast).await.unwrap();

        // Get all the operations that occurred.
        let actual_operations = out.exec_state.global.root_module_artifacts.operations;

        let expected = 2;
        assert_eq!(
            actual_operations.len(),
            expected,
            "expected {expected} operations, received {}:\n{actual_operations:#?}",
            actual_operations.len(),
        );
        assert!(matches!(actual_operations[0], Operation::GroupBegin { .. }));
        assert!(matches!(actual_operations[1], Operation::GroupEnd));
    }

    #[tokio::test(flavor = "multi_thread")]
    async fn custom_warning() {
        let warn = r#"
a = PI * 2
"#;
        let result = parse_execute(warn).await.unwrap();
        assert_eq!(result.exec_state.errors().len(), 1);
        assert_eq!(result.exec_state.errors()[0].severity, Severity::Warning);

        let allow = r#"
@warnings(allow = unknownUnits)
a = PI * 2
"#;
        let result = parse_execute(allow).await.unwrap();
        assert_eq!(result.exec_state.errors().len(), 0);

        let deny = r#"
@warnings(deny = [unknownUnits])
a = PI * 2
"#;
        let result = parse_execute(deny).await.unwrap();
        assert_eq!(result.exec_state.errors().len(), 1);
        assert_eq!(result.exec_state.errors()[0].severity, Severity::Error);
    }
}<|MERGE_RESOLUTION|>--- conflicted
+++ resolved
@@ -805,15 +805,10 @@
 
                 // Check the KCL @(feature_tree = ) annotation.
                 let include_in_feature_tree = attrs.unwrap_or_default().include_in_feature_tree;
-<<<<<<< HEAD
-                if let Some(attrs) = attrs
+                let closure = if let Some(attrs) = attrs
                     && (attrs.impl_ == annotations::Impl::Rust
                         || attrs.impl_ == annotations::Impl::RustConstrainable
                         || attrs.impl_ == annotations::Impl::RustConstraint)
-=======
-                let closure = if let Some(attrs) = attrs
-                    && (attrs.impl_ == annotations::Impl::Rust || attrs.impl_ == annotations::Impl::RustConstraint)
->>>>>>> cbae169d
                 {
                     if let ModulePath::Std { value: std_path } = &exec_state.mod_local.path {
                         let (func, props) = crate::std::std_fn(std_path, statement_kind.expect_name());
