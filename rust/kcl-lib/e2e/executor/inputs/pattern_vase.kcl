// Parameters
r = 50    // base radius
h = 10    // layer height
t = 0.005 // taper factor [0-1)
// Defines how to modify each layer of the vase.
// Each replica is shifted up the Z axis, and has a smoothly-varying radius
<<<<<<< HEAD
fn transform(replicaId) {
  scale = r * abs(1 - (t * replicaId)) * (5 + cos((replicaId / 8): number(rad)))
=======
fn transform = (replicaId) => {
  let scale = r * abs(1 - (t * replicaId)) * (5 + math::cos((replicaId / 8): number(rad)))
>>>>>>> 844f229b
  return {
    translate = [0, 0, replicaId * 10],
    scale = [scale, scale, 0],
  }
}
// Each layer is just a pretty thin cylinder with a fillet.
fn layer() {
  return startSketchOn(XY) // or some other plane idk
    |> circle(center = [0, 0], radius = 1, tag = $tag1)
    |> extrude(length = h)
    // |> fillet(
    //        radius = h / 2.01,
    //        tags = [tag1, getOppositeEdge(tag1)]
    //    )
}
// The vase is 100 layers tall.
// The 100 layers are replica of each other, with a slight transformation applied to each.
vase = layer() |> patternTransform(instances = 100, transform = transform)<|MERGE_RESOLUTION|>--- conflicted
+++ resolved
@@ -4,13 +4,8 @@
 t = 0.005 // taper factor [0-1)
 // Defines how to modify each layer of the vase.
 // Each replica is shifted up the Z axis, and has a smoothly-varying radius
-<<<<<<< HEAD
 fn transform(replicaId) {
-  scale = r * abs(1 - (t * replicaId)) * (5 + cos((replicaId / 8): number(rad)))
-=======
-fn transform = (replicaId) => {
-  let scale = r * abs(1 - (t * replicaId)) * (5 + math::cos((replicaId / 8): number(rad)))
->>>>>>> 844f229b
+  scale = r * abs(1 - (t * replicaId)) * (5 + math::cos((replicaId / 8): number(rad)))
   return {
     translate = [0, 0, replicaId * 10],
     scale = [scale, scale, 0],
