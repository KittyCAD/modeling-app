--- conflicted
+++ resolved
@@ -881,11 +881,7 @@
      |> line(end = [0, -5.5])
      |> line(end = [-2, 0])
      |> close()
-<<<<<<< HEAD
-     |> revolve({axis: 'y'}, %)
-=======
      |> revolve(axis = Y)
->>>>>>> bfdf8bab
 
 "#;
 
@@ -905,11 +901,7 @@
      |> line(end = [0, -5.5])
      |> line(end = [-2, 0])
      |> close()
-<<<<<<< HEAD
-     |> revolve({axis: 'Y'}, %)
-=======
      |> revolve(axis = Y)
->>>>>>> bfdf8bab
 
 "#;
 
@@ -929,11 +921,7 @@
      |> line(end = [0, -5.5])
      |> line(end = [-2, 0])
      |> close()
-<<<<<<< HEAD
-     |> revolve({axis: '-Y', angle: 180}, %)
-=======
      |> revolve(axis = -Y, angle = 180)
->>>>>>> bfdf8bab
 
 "#;
 
@@ -953,11 +941,7 @@
      |> line(end = [0, -5.5])
      |> line(end = [-2, 0])
      |> close()
-<<<<<<< HEAD
-     |> revolve({axis: 'y', angle: -455}, %)
-=======
      |> revolve(axis = Y, angle = -455)
->>>>>>> bfdf8bab
 
 "#;
 
@@ -983,11 +967,7 @@
      |> line(end = [0, -5.5])
      |> line(end = [-2, 0])
      |> close()
-<<<<<<< HEAD
-     |> revolve({axis: 'y', angle: 455}, %)
-=======
      |> revolve(axis = Y, angle = 455)
->>>>>>> bfdf8bab
 
 "#;
 
@@ -1013,11 +993,7 @@
      |> line(end = [0, -5.5])
      |> line(end = [-2, 0])
      |> close()
-<<<<<<< HEAD
-     |> revolve({axis: 'y', angle: 180}, %)
-=======
      |> revolve(axis = Y, angle = 180)
->>>>>>> bfdf8bab
 
 "#;
 
@@ -1037,11 +1013,7 @@
      |> line(end = [0, -5.5])
      |> line(end = [-2, 0])
      |> close()
-<<<<<<< HEAD
-     |> revolve({axis: {custom: {axis: [0, -1], origin: [0,0]}}, angle: 180}, %)
-=======
      |> revolve(axis = { direction = [0, -1], origin: [0,0] }, angle = 180)
->>>>>>> bfdf8bab
 
 "#;
 
@@ -1137,17 +1109,10 @@
 
 sketch001 = startSketchOn(box, "END")
   |> circle(center = [10,10], radius= 4 )
-<<<<<<< HEAD
-  |> revolve({
-    angle: -90, 
-    axis: 'y' 
-    }, %)
-=======
   |> revolve(
     angle = -90, 
     axis = Y 
     )
->>>>>>> bfdf8bab
 "#;
 
     let result = execute_and_snapshot(code, None).await.unwrap();
@@ -1170,17 +1135,10 @@
   |> line(end = [2, 0])
   |> line(end = [0, 10])
   |> close()
-<<<<<<< HEAD
-  |> revolve({
-      axis: 'y',
-      angle: -90,
-  }, %)
-=======
   |> revolve(
       axis = Y,
       angle = -90,
   )
->>>>>>> bfdf8bab
 "#;
 
     let result = execute_and_snapshot(code, None).await.unwrap();
@@ -1191,17 +1149,10 @@
 async fn kcl_test_basic_revolve_circle() {
     let code = r#"sketch001 = startSketchOn('XY')
   |> circle(center = [15, 0], radius= 5)
-<<<<<<< HEAD
-  |> revolve({
-    angle: 360, 
-    axis: 'y' 
-    }, %)
-=======
   |> revolve(
     angle = 360, 
     axis = Y 
     )
->>>>>>> bfdf8bab
 "#;
 
     let result = execute_and_snapshot(code, None).await.unwrap();
@@ -1220,11 +1171,7 @@
      |> line(end = [0, -5.5])
      |> line(end = [-2, 0])
      |> close()
-<<<<<<< HEAD
-     |> revolve({axis: 'y', angle: 180}, %)
-=======
      |> revolve(axis = Y, angle = 180)
->>>>>>> bfdf8bab
 
 part002 = startSketchOn(part001, 'end')
     |> startProfileAt([4.5, -5], %)
