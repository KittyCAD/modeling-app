---
source: kcl-lib/src/simulation_tests.rs
description: Result of parsing artifact_graph_example_code_no_3d.kcl
---
{
  "Ok": {
    "body": [
      {
        "commentStart": 0,
        "declaration": {
          "commentStart": 0,
          "end": 0,
          "id": {
            "commentStart": 0,
            "end": 0,
            "name": "sketch003",
            "start": 0,
            "type": "Identifier"
          },
          "init": {
            "body": [
              {
                "arguments": [
                  {
                    "commentStart": 0,
                    "end": 0,
                    "raw": "'YZ'",
                    "start": 0,
                    "type": "Literal",
                    "type": "Literal",
                    "value": "YZ"
                  }
                ],
                "callee": {
                  "abs_path": false,
                  "commentStart": 0,
                  "end": 0,
                  "name": {
                    "commentStart": 0,
                    "end": 0,
                    "name": "startSketchOn",
                    "start": 0,
                    "type": "Identifier"
                  },
                  "path": [],
                  "start": 0,
                  "type": "Name"
                },
                "commentStart": 0,
                "end": 0,
                "start": 0,
                "type": "CallExpression",
                "type": "CallExpression"
              },
              {
                "arguments": [
                  {
                    "commentStart": 0,
                    "elements": [
                      {
                        "commentStart": 0,
                        "end": 0,
                        "raw": "5.82",
                        "start": 0,
                        "type": "Literal",
                        "type": "Literal",
                        "value": {
                          "value": 5.82,
                          "suffix": "None"
                        }
                      },
                      {
                        "commentStart": 0,
                        "end": 0,
                        "raw": "0",
                        "start": 0,
                        "type": "Literal",
                        "type": "Literal",
                        "value": {
                          "value": 0.0,
                          "suffix": "None"
                        }
                      }
                    ],
                    "end": 0,
                    "start": 0,
                    "type": "ArrayExpression",
                    "type": "ArrayExpression"
                  },
                  {
                    "commentStart": 0,
                    "end": 0,
                    "start": 0,
                    "type": "PipeSubstitution",
                    "type": "PipeSubstitution"
                  }
                ],
                "callee": {
                  "abs_path": false,
                  "commentStart": 0,
                  "end": 0,
                  "name": {
                    "commentStart": 0,
                    "end": 0,
                    "name": "startProfileAt",
                    "start": 0,
                    "type": "Identifier"
                  },
                  "path": [],
                  "start": 0,
                  "type": "Name"
                },
                "commentStart": 0,
                "end": 0,
                "start": 0,
                "type": "CallExpression",
                "type": "CallExpression"
              },
              {
                "arguments": [
                  {
<<<<<<< HEAD
                    "type": "LabeledArg",
                    "label": {
                      "commentStart": 82,
                      "end": 0,
                      "name": "angle",
                      "start": 0,
                      "type": "Identifier"
                    },
                    "arg": {
                      "commentStart": 90,
                      "end": 0,
                      "raw": "180",
                      "start": 0,
                      "type": "Literal",
                      "type": "Literal",
                      "value": {
                        "value": 180.0,
                        "suffix": "None"
=======
                    "commentStart": 0,
                    "elements": [
                      {
                        "commentStart": 0,
                        "end": 0,
                        "raw": "180",
                        "start": 0,
                        "type": "Literal",
                        "type": "Literal",
                        "value": {
                          "value": 180.0,
                          "suffix": "None"
                        }
                      },
                      {
                        "commentStart": 0,
                        "end": 0,
                        "raw": "11.54",
                        "start": 0,
                        "type": "Literal",
                        "type": "Literal",
                        "value": {
                          "value": 11.54,
                          "suffix": "None"
                        }
>>>>>>> df6f5712
                      }
                    }
                  },
                  {
<<<<<<< HEAD
                    "type": "LabeledArg",
                    "label": {
                      "commentStart": 95,
                      "end": 0,
                      "name": "length",
                      "start": 0,
                      "type": "Identifier"
                    },
                    "arg": {
                      "commentStart": 104,
                      "end": 0,
                      "raw": "11.54",
                      "start": 0,
                      "type": "Literal",
                      "type": "Literal",
                      "value": {
                        "value": 11.54,
                        "suffix": "None"
                      }
                    }
                  },
                  {
                    "type": "LabeledArg",
                    "label": {
                      "commentStart": 111,
                      "end": 0,
                      "name": "tag",
                      "start": 0,
                      "type": "Identifier"
                    },
                    "arg": {
                      "commentStart": 117,
                      "end": 0,
                      "start": 0,
                      "type": "TagDeclarator",
                      "type": "TagDeclarator",
                      "value": "rectangleSegmentA001"
                    }
=======
                    "commentStart": 0,
                    "end": 0,
                    "start": 0,
                    "type": "PipeSubstitution",
                    "type": "PipeSubstitution"
                  },
                  {
                    "commentStart": 0,
                    "end": 0,
                    "start": 0,
                    "type": "TagDeclarator",
                    "type": "TagDeclarator",
                    "value": "rectangleSegmentA001"
>>>>>>> df6f5712
                  }
                ],
                "callee": {
                  "abs_path": false,
                  "commentStart": 0,
                  "end": 0,
                  "name": {
                    "commentStart": 0,
                    "end": 0,
                    "name": "angledLine",
                    "start": 0,
                    "type": "Identifier"
                  },
                  "path": [],
                  "start": 0,
                  "type": "Name"
                },
                "commentStart": 0,
                "end": 0,
                "start": 0,
                "type": "CallExpressionKw",
                "type": "CallExpressionKw",
                "unlabeled": null
              },
              {
                "arguments": [
                  {
<<<<<<< HEAD
                    "type": "LabeledArg",
                    "label": {
                      "commentStart": 156,
                      "end": 0,
                      "name": "angle",
                      "start": 0,
                      "type": "Identifier"
                    },
                    "arg": {
                      "commentStart": 164,
                      "end": 0,
                      "left": {
                        "arguments": [
                          {
                            "abs_path": false,
                            "commentStart": 171,
                            "end": 0,
                            "name": {
                              "commentStart": 171,
=======
                    "commentStart": 0,
                    "elements": [
                      {
                        "commentStart": 0,
                        "end": 0,
                        "left": {
                          "arguments": [
                            {
                              "abs_path": false,
                              "commentStart": 0,
                              "end": 0,
                              "name": {
                                "commentStart": 0,
                                "end": 0,
                                "name": "rectangleSegmentA001",
                                "start": 0,
                                "type": "Identifier"
                              },
                              "path": [],
                              "start": 0,
                              "type": "Name",
                              "type": "Name"
                            }
                          ],
                          "callee": {
                            "abs_path": false,
                            "commentStart": 0,
                            "end": 0,
                            "name": {
                              "commentStart": 0,
>>>>>>> df6f5712
                              "end": 0,
                              "name": "rectangleSegmentA001",
                              "start": 0,
                              "type": "Identifier"
                            },
                            "path": [],
                            "start": 0,
                            "type": "Name",
                            "type": "Name"
<<<<<<< HEAD
                          }
                        ],
                        "callee": {
                          "abs_path": false,
                          "commentStart": 164,
=======
                          },
                          "commentStart": 0,
                          "end": 0,
                          "start": 0,
                          "type": "CallExpression",
                          "type": "CallExpression"
                        },
                        "operator": "-",
                        "right": {
                          "commentStart": 0,
>>>>>>> df6f5712
                          "end": 0,
                          "name": {
                            "commentStart": 164,
                            "end": 0,
                            "name": "segAng",
                            "start": 0,
                            "type": "Identifier"
                          },
                          "path": [],
                          "start": 0,
                          "type": "Name"
                        },
                        "commentStart": 164,
                        "end": 0,
                        "start": 0,
                        "type": "CallExpression",
                        "type": "CallExpression"
                      },
<<<<<<< HEAD
                      "operator": "-",
                      "right": {
                        "commentStart": 195,
=======
                      {
                        "commentStart": 0,
>>>>>>> df6f5712
                        "end": 0,
                        "raw": "90",
                        "start": 0,
                        "type": "Literal",
                        "type": "Literal",
                        "value": {
                          "value": 90.0,
                          "suffix": "None"
                        }
                      },
                      "start": 0,
                      "type": "BinaryExpression",
                      "type": "BinaryExpression"
                    }
                  },
                  {
<<<<<<< HEAD
                    "type": "LabeledArg",
                    "label": {
                      "commentStart": 199,
                      "end": 0,
                      "name": "length",
                      "start": 0,
                      "type": "Identifier"
                    },
                    "arg": {
                      "commentStart": 208,
                      "end": 0,
                      "raw": "8.21",
                      "start": 0,
                      "type": "Literal",
                      "type": "Literal",
                      "value": {
                        "value": 8.21,
                        "suffix": "None"
                      }
                    }
                  },
                  {
                    "type": "LabeledArg",
                    "label": {
                      "commentStart": 214,
                      "end": 0,
                      "name": "tag",
                      "start": 0,
                      "type": "Identifier"
                    },
                    "arg": {
                      "commentStart": 220,
                      "end": 0,
                      "start": 0,
                      "type": "TagDeclarator",
                      "type": "TagDeclarator",
                      "value": "rectangleSegmentB001"
                    }
=======
                    "commentStart": 0,
                    "end": 0,
                    "start": 0,
                    "type": "PipeSubstitution",
                    "type": "PipeSubstitution"
                  },
                  {
                    "commentStart": 0,
                    "end": 0,
                    "start": 0,
                    "type": "TagDeclarator",
                    "type": "TagDeclarator",
                    "value": "rectangleSegmentB001"
>>>>>>> df6f5712
                  }
                ],
                "callee": {
                  "abs_path": false,
<<<<<<< HEAD
                  "commentStart": 145,
                  "end": 0,
                  "name": {
                    "commentStart": 145,
=======
                  "commentStart": 0,
                  "end": 0,
                  "name": {
                    "commentStart": 0,
>>>>>>> df6f5712
                    "end": 0,
                    "name": "angledLine",
                    "start": 0,
                    "type": "Identifier"
                  },
                  "path": [],
                  "start": 0,
                  "type": "Name"
                },
<<<<<<< HEAD
                "commentStart": 145,
=======
                "commentStart": 0,
>>>>>>> df6f5712
                "end": 0,
                "start": 0,
                "type": "CallExpressionKw",
                "type": "CallExpressionKw",
                "unlabeled": null
              },
              {
                "arguments": [
                  {
<<<<<<< HEAD
                    "type": "LabeledArg",
                    "label": {
                      "commentStart": 259,
                      "end": 0,
                      "name": "angle",
                      "start": 0,
                      "type": "Identifier"
                    },
                    "arg": {
                      "arguments": [
                        {
                          "abs_path": false,
                          "commentStart": 274,
                          "end": 0,
                          "name": {
                            "commentStart": 274,
                            "end": 0,
                            "name": "rectangleSegmentA001",
                            "start": 0,
                            "type": "Identifier"
                          },
                          "path": [],
                          "start": 0,
                          "type": "Name",
                          "type": "Name"
                        }
                      ],
                      "callee": {
                        "abs_path": false,
                        "commentStart": 267,
                        "end": 0,
                        "name": {
                          "commentStart": 267,
                          "end": 0,
                          "name": "segAng",
                          "start": 0,
                          "type": "Identifier"
                        },
                        "path": [],
                        "start": 0,
                        "type": "Name"
                      },
                      "commentStart": 267,
                      "end": 0,
                      "start": 0,
                      "type": "CallExpression",
                      "type": "CallExpression"
                    }
                  },
                  {
                    "type": "LabeledArg",
                    "label": {
                      "commentStart": 297,
                      "end": 0,
                      "name": "length",
                      "start": 0,
                      "type": "Identifier"
                    },
                    "arg": {
                      "argument": {
                        "arguments": [
                          {
                            "abs_path": false,
                            "commentStart": 314,
                            "end": 0,
                            "name": {
                              "commentStart": 314,
=======
                    "commentStart": 0,
                    "elements": [
                      {
                        "arguments": [
                          {
                            "abs_path": false,
                            "commentStart": 0,
                            "end": 0,
                            "name": {
                              "commentStart": 0,
>>>>>>> df6f5712
                              "end": 0,
                              "name": "rectangleSegmentA001",
                              "start": 0,
                              "type": "Identifier"
                            },
                            "path": [],
                            "start": 0,
                            "type": "Name",
                            "type": "Name"
                          }
                        ],
                        "callee": {
                          "abs_path": false,
<<<<<<< HEAD
                          "commentStart": 307,
                          "end": 0,
                          "name": {
                            "commentStart": 307,
=======
                          "commentStart": 0,
                          "end": 0,
                          "name": {
                            "commentStart": 0,
>>>>>>> df6f5712
                            "end": 0,
                            "name": "segLen",
                            "start": 0,
                            "type": "Identifier"
                          },
                          "path": [],
                          "start": 0,
                          "type": "Name"
                        },
<<<<<<< HEAD
                        "commentStart": 307,
=======
                        "commentStart": 0,
>>>>>>> df6f5712
                        "end": 0,
                        "start": 0,
                        "type": "CallExpression",
                        "type": "CallExpression"
                      },
<<<<<<< HEAD
                      "commentStart": 306,
                      "end": 0,
                      "operator": "-",
                      "start": 0,
                      "type": "UnaryExpression",
                      "type": "UnaryExpression"
                    }
                  },
                  {
                    "type": "LabeledArg",
                    "label": {
                      "commentStart": 337,
                      "end": 0,
                      "name": "tag",
                      "start": 0,
                      "type": "Identifier"
                    },
                    "arg": {
                      "commentStart": 343,
                      "end": 0,
                      "start": 0,
                      "type": "TagDeclarator",
                      "type": "TagDeclarator",
                      "value": "rectangleSegmentC001"
                    }
=======
                      {
                        "argument": {
                          "arguments": [
                            {
                              "abs_path": false,
                              "commentStart": 0,
                              "end": 0,
                              "name": {
                                "commentStart": 0,
                                "end": 0,
                                "name": "rectangleSegmentA001",
                                "start": 0,
                                "type": "Identifier"
                              },
                              "path": [],
                              "start": 0,
                              "type": "Name",
                              "type": "Name"
                            }
                          ],
                          "callee": {
                            "abs_path": false,
                            "commentStart": 0,
                            "end": 0,
                            "name": {
                              "commentStart": 0,
                              "end": 0,
                              "name": "segLen",
                              "start": 0,
                              "type": "Identifier"
                            },
                            "path": [],
                            "start": 0,
                            "type": "Name"
                          },
                          "commentStart": 0,
                          "end": 0,
                          "start": 0,
                          "type": "CallExpression",
                          "type": "CallExpression"
                        },
                        "commentStart": 0,
                        "end": 0,
                        "operator": "-",
                        "start": 0,
                        "type": "UnaryExpression",
                        "type": "UnaryExpression"
                      }
                    ],
                    "end": 0,
                    "start": 0,
                    "type": "ArrayExpression",
                    "type": "ArrayExpression"
                  },
                  {
                    "commentStart": 0,
                    "end": 0,
                    "start": 0,
                    "type": "PipeSubstitution",
                    "type": "PipeSubstitution"
                  },
                  {
                    "commentStart": 0,
                    "end": 0,
                    "start": 0,
                    "type": "TagDeclarator",
                    "type": "TagDeclarator",
                    "value": "rectangleSegmentC001"
>>>>>>> df6f5712
                  }
                ],
                "callee": {
                  "abs_path": false,
<<<<<<< HEAD
                  "commentStart": 248,
                  "end": 0,
                  "name": {
                    "commentStart": 248,
=======
                  "commentStart": 0,
                  "end": 0,
                  "name": {
                    "commentStart": 0,
>>>>>>> df6f5712
                    "end": 0,
                    "name": "angledLine",
                    "start": 0,
                    "type": "Identifier"
                  },
                  "path": [],
                  "start": 0,
                  "type": "Name"
                },
<<<<<<< HEAD
                "commentStart": 248,
=======
                "commentStart": 0,
>>>>>>> df6f5712
                "end": 0,
                "start": 0,
                "type": "CallExpressionKw",
                "type": "CallExpressionKw",
                "unlabeled": null
              },
              {
                "arguments": [
                  {
                    "type": "LabeledArg",
                    "label": {
<<<<<<< HEAD
                      "commentStart": 376,
=======
                      "commentStart": 0,
>>>>>>> df6f5712
                      "end": 0,
                      "name": "endAbsolute",
                      "start": 0,
                      "type": "Identifier"
                    },
                    "arg": {
<<<<<<< HEAD
                      "commentStart": 390,
=======
                      "commentStart": 0,
>>>>>>> df6f5712
                      "elements": [
                        {
                          "arguments": [
                            {
<<<<<<< HEAD
                              "commentStart": 405,
=======
                              "commentStart": 0,
>>>>>>> df6f5712
                              "end": 0,
                              "start": 0,
                              "type": "PipeSubstitution",
                              "type": "PipeSubstitution"
                            }
                          ],
                          "callee": {
                            "abs_path": false,
<<<<<<< HEAD
                            "commentStart": 391,
                            "end": 0,
                            "name": {
                              "commentStart": 391,
=======
                            "commentStart": 0,
                            "end": 0,
                            "name": {
                              "commentStart": 0,
>>>>>>> df6f5712
                              "end": 0,
                              "name": "profileStartX",
                              "start": 0,
                              "type": "Identifier"
                            },
                            "path": [],
                            "start": 0,
                            "type": "Name"
                          },
<<<<<<< HEAD
                          "commentStart": 391,
=======
                          "commentStart": 0,
>>>>>>> df6f5712
                          "end": 0,
                          "start": 0,
                          "type": "CallExpression",
                          "type": "CallExpression"
                        },
                        {
                          "arguments": [
                            {
<<<<<<< HEAD
                              "commentStart": 423,
=======
                              "commentStart": 0,
>>>>>>> df6f5712
                              "end": 0,
                              "start": 0,
                              "type": "PipeSubstitution",
                              "type": "PipeSubstitution"
                            }
                          ],
                          "callee": {
                            "abs_path": false,
<<<<<<< HEAD
                            "commentStart": 409,
                            "end": 0,
                            "name": {
                              "commentStart": 409,
=======
                            "commentStart": 0,
                            "end": 0,
                            "name": {
                              "commentStart": 0,
>>>>>>> df6f5712
                              "end": 0,
                              "name": "profileStartY",
                              "start": 0,
                              "type": "Identifier"
                            },
                            "path": [],
                            "start": 0,
                            "type": "Name"
                          },
<<<<<<< HEAD
                          "commentStart": 409,
=======
                          "commentStart": 0,
>>>>>>> df6f5712
                          "end": 0,
                          "start": 0,
                          "type": "CallExpression",
                          "type": "CallExpression"
                        }
                      ],
                      "end": 0,
                      "start": 0,
                      "type": "ArrayExpression",
                      "type": "ArrayExpression"
                    }
                  }
                ],
                "callee": {
                  "abs_path": false,
<<<<<<< HEAD
                  "commentStart": 371,
                  "end": 0,
                  "name": {
                    "commentStart": 371,
=======
                  "commentStart": 0,
                  "end": 0,
                  "name": {
                    "commentStart": 0,
>>>>>>> df6f5712
                    "end": 0,
                    "name": "line",
                    "start": 0,
                    "type": "Identifier"
                  },
                  "path": [],
                  "start": 0,
                  "type": "Name"
                },
<<<<<<< HEAD
                "commentStart": 371,
=======
                "commentStart": 0,
>>>>>>> df6f5712
                "end": 0,
                "start": 0,
                "type": "CallExpressionKw",
                "type": "CallExpressionKw",
                "unlabeled": null
              },
              {
                "arguments": [],
                "callee": {
                  "abs_path": false,
<<<<<<< HEAD
                  "commentStart": 433,
                  "end": 0,
                  "name": {
                    "commentStart": 433,
=======
                  "commentStart": 0,
                  "end": 0,
                  "name": {
                    "commentStart": 0,
>>>>>>> df6f5712
                    "end": 0,
                    "name": "close",
                    "start": 0,
                    "type": "Identifier"
                  },
                  "path": [],
                  "start": 0,
                  "type": "Name"
                },
<<<<<<< HEAD
                "commentStart": 433,
=======
                "commentStart": 0,
>>>>>>> df6f5712
                "end": 0,
                "start": 0,
                "type": "CallExpression",
                "type": "CallExpression"
              }
            ],
            "commentStart": 0,
            "end": 0,
            "start": 0,
            "type": "PipeExpression",
            "type": "PipeExpression"
          },
          "start": 0,
          "type": "VariableDeclarator"
        },
        "end": 0,
        "kind": "const",
        "start": 0,
        "type": "VariableDeclaration",
        "type": "VariableDeclaration"
      },
      {
<<<<<<< HEAD
        "commentStart": 441,
        "declaration": {
          "commentStart": 441,
          "end": 0,
          "id": {
            "commentStart": 441,
=======
        "commentStart": 0,
        "declaration": {
          "commentStart": 0,
          "end": 0,
          "id": {
            "commentStart": 0,
>>>>>>> df6f5712
            "end": 0,
            "name": "sketch004",
            "start": 0,
            "type": "Identifier"
          },
          "init": {
            "body": [
              {
                "arguments": [
                  {
<<<<<<< HEAD
                    "commentStart": 467,
=======
                    "commentStart": 0,
>>>>>>> df6f5712
                    "end": 0,
                    "raw": "'-XZ'",
                    "start": 0,
                    "type": "Literal",
                    "type": "Literal",
                    "value": "-XZ"
                  }
                ],
                "callee": {
                  "abs_path": false,
<<<<<<< HEAD
                  "commentStart": 453,
                  "end": 0,
                  "name": {
                    "commentStart": 453,
=======
                  "commentStart": 0,
                  "end": 0,
                  "name": {
                    "commentStart": 0,
>>>>>>> df6f5712
                    "end": 0,
                    "name": "startSketchOn",
                    "start": 0,
                    "type": "Identifier"
                  },
                  "path": [],
                  "start": 0,
                  "type": "Name"
                },
<<<<<<< HEAD
                "commentStart": 453,
=======
                "commentStart": 0,
>>>>>>> df6f5712
                "end": 0,
                "start": 0,
                "type": "CallExpression",
                "type": "CallExpression"
              },
              {
                "arguments": [
                  {
<<<<<<< HEAD
                    "commentStart": 494,
                    "elements": [
                      {
                        "commentStart": 495,
=======
                    "commentStart": 0,
                    "elements": [
                      {
                        "commentStart": 0,
>>>>>>> df6f5712
                        "end": 0,
                        "raw": "0",
                        "start": 0,
                        "type": "Literal",
                        "type": "Literal",
                        "value": {
                          "value": 0.0,
                          "suffix": "None"
                        }
                      },
                      {
<<<<<<< HEAD
                        "commentStart": 498,
=======
                        "commentStart": 0,
>>>>>>> df6f5712
                        "end": 0,
                        "raw": "14.36",
                        "start": 0,
                        "type": "Literal",
                        "type": "Literal",
                        "value": {
                          "value": 14.36,
                          "suffix": "None"
                        }
                      }
                    ],
                    "end": 0,
                    "start": 0,
                    "type": "ArrayExpression",
                    "type": "ArrayExpression"
                  },
                  {
<<<<<<< HEAD
                    "commentStart": 506,
=======
                    "commentStart": 0,
>>>>>>> df6f5712
                    "end": 0,
                    "start": 0,
                    "type": "PipeSubstitution",
                    "type": "PipeSubstitution"
                  }
                ],
                "callee": {
                  "abs_path": false,
<<<<<<< HEAD
                  "commentStart": 479,
                  "end": 0,
                  "name": {
                    "commentStart": 479,
=======
                  "commentStart": 0,
                  "end": 0,
                  "name": {
                    "commentStart": 0,
>>>>>>> df6f5712
                    "end": 0,
                    "name": "startProfileAt",
                    "start": 0,
                    "type": "Identifier"
                  },
                  "path": [],
                  "start": 0,
                  "type": "Name"
                },
<<<<<<< HEAD
                "commentStart": 479,
=======
                "commentStart": 0,
>>>>>>> df6f5712
                "end": 0,
                "start": 0,
                "type": "CallExpression",
                "type": "CallExpression"
              },
              {
                "arguments": [
                  {
                    "type": "LabeledArg",
                    "label": {
<<<<<<< HEAD
                      "commentStart": 519,
=======
                      "commentStart": 0,
>>>>>>> df6f5712
                      "end": 0,
                      "name": "end",
                      "start": 0,
                      "type": "Identifier"
                    },
                    "arg": {
<<<<<<< HEAD
                      "commentStart": 525,
                      "elements": [
                        {
                          "commentStart": 526,
=======
                      "commentStart": 0,
                      "elements": [
                        {
                          "commentStart": 0,
>>>>>>> df6f5712
                          "end": 0,
                          "raw": "15.49",
                          "start": 0,
                          "type": "Literal",
                          "type": "Literal",
                          "value": {
                            "value": 15.49,
                            "suffix": "None"
                          }
                        },
                        {
<<<<<<< HEAD
                          "commentStart": 533,
=======
                          "commentStart": 0,
>>>>>>> df6f5712
                          "end": 0,
                          "raw": "0.05",
                          "start": 0,
                          "type": "Literal",
                          "type": "Literal",
                          "value": {
                            "value": 0.05,
                            "suffix": "None"
                          }
                        }
                      ],
                      "end": 0,
                      "start": 0,
                      "type": "ArrayExpression",
                      "type": "ArrayExpression"
                    }
                  }
                ],
                "callee": {
                  "abs_path": false,
<<<<<<< HEAD
                  "commentStart": 514,
                  "end": 0,
                  "name": {
                    "commentStart": 514,
=======
                  "commentStart": 0,
                  "end": 0,
                  "name": {
                    "commentStart": 0,
>>>>>>> df6f5712
                    "end": 0,
                    "name": "line",
                    "start": 0,
                    "type": "Identifier"
                  },
                  "path": [],
                  "start": 0,
                  "type": "Name"
                },
<<<<<<< HEAD
                "commentStart": 514,
=======
                "commentStart": 0,
>>>>>>> df6f5712
                "end": 0,
                "start": 0,
                "type": "CallExpressionKw",
                "type": "CallExpressionKw",
                "unlabeled": null
              },
              {
                "arguments": [
                  {
<<<<<<< HEAD
                    "commentStart": 561,
                    "elements": [
                      {
                        "commentStart": 562,
=======
                    "commentStart": 0,
                    "elements": [
                      {
                        "commentStart": 0,
>>>>>>> df6f5712
                        "end": 0,
                        "raw": "0",
                        "start": 0,
                        "type": "Literal",
                        "type": "Literal",
                        "value": {
                          "value": 0.0,
                          "suffix": "None"
                        }
                      },
                      {
<<<<<<< HEAD
                        "commentStart": 565,
=======
                        "commentStart": 0,
>>>>>>> df6f5712
                        "end": 0,
                        "raw": "0",
                        "start": 0,
                        "type": "Literal",
                        "type": "Literal",
                        "value": {
                          "value": 0.0,
                          "suffix": "None"
                        }
                      }
                    ],
                    "end": 0,
                    "start": 0,
                    "type": "ArrayExpression",
                    "type": "ArrayExpression"
                  },
                  {
<<<<<<< HEAD
                    "commentStart": 569,
=======
                    "commentStart": 0,
>>>>>>> df6f5712
                    "end": 0,
                    "start": 0,
                    "type": "PipeSubstitution",
                    "type": "PipeSubstitution"
                  }
                ],
                "callee": {
                  "abs_path": false,
<<<<<<< HEAD
                  "commentStart": 545,
                  "end": 0,
                  "name": {
                    "commentStart": 545,
=======
                  "commentStart": 0,
                  "end": 0,
                  "name": {
                    "commentStart": 0,
>>>>>>> df6f5712
                    "end": 0,
                    "name": "tangentialArcTo",
                    "start": 0,
                    "type": "Identifier"
                  },
                  "path": [],
                  "start": 0,
                  "type": "Name"
                },
<<<<<<< HEAD
                "commentStart": 545,
=======
                "commentStart": 0,
>>>>>>> df6f5712
                "end": 0,
                "start": 0,
                "type": "CallExpression",
                "type": "CallExpression"
              },
              {
                "arguments": [
                  {
<<<<<<< HEAD
                    "commentStart": 593,
                    "elements": [
                      {
                        "argument": {
                          "commentStart": 595,
=======
                    "commentStart": 0,
                    "elements": [
                      {
                        "argument": {
                          "commentStart": 0,
>>>>>>> df6f5712
                          "end": 0,
                          "raw": "6.8",
                          "start": 0,
                          "type": "Literal",
                          "type": "Literal",
                          "value": {
                            "value": 6.8,
                            "suffix": "None"
                          }
                        },
<<<<<<< HEAD
                        "commentStart": 594,
=======
                        "commentStart": 0,
>>>>>>> df6f5712
                        "end": 0,
                        "operator": "-",
                        "start": 0,
                        "type": "UnaryExpression",
                        "type": "UnaryExpression"
                      },
                      {
<<<<<<< HEAD
                        "commentStart": 600,
=======
                        "commentStart": 0,
>>>>>>> df6f5712
                        "end": 0,
                        "raw": "8.17",
                        "start": 0,
                        "type": "Literal",
                        "type": "Literal",
                        "value": {
                          "value": 8.17,
                          "suffix": "None"
                        }
                      }
                    ],
                    "end": 0,
                    "start": 0,
                    "type": "ArrayExpression",
                    "type": "ArrayExpression"
                  },
                  {
<<<<<<< HEAD
                    "commentStart": 607,
=======
                    "commentStart": 0,
>>>>>>> df6f5712
                    "end": 0,
                    "start": 0,
                    "type": "PipeSubstitution",
                    "type": "PipeSubstitution"
                  }
                ],
                "callee": {
                  "abs_path": false,
<<<<<<< HEAD
                  "commentStart": 577,
                  "end": 0,
                  "name": {
                    "commentStart": 577,
=======
                  "commentStart": 0,
                  "end": 0,
                  "name": {
                    "commentStart": 0,
>>>>>>> df6f5712
                    "end": 0,
                    "name": "tangentialArcTo",
                    "start": 0,
                    "type": "Identifier"
                  },
                  "path": [],
                  "start": 0,
                  "type": "Name"
                },
<<<<<<< HEAD
                "commentStart": 577,
=======
                "commentStart": 0,
>>>>>>> df6f5712
                "end": 0,
                "start": 0,
                "type": "CallExpression",
                "type": "CallExpression"
              }
            ],
<<<<<<< HEAD
            "commentStart": 453,
=======
            "commentStart": 0,
>>>>>>> df6f5712
            "end": 0,
            "start": 0,
            "type": "PipeExpression",
            "type": "PipeExpression"
          },
          "start": 0,
          "type": "VariableDeclarator"
        },
        "end": 0,
        "kind": "const",
        "start": 0,
        "type": "VariableDeclaration",
        "type": "VariableDeclaration"
      }
    ],
    "commentStart": 0,
    "end": 0,
    "start": 0
  }
}<|MERGE_RESOLUTION|>--- conflicted
+++ resolved
@@ -119,17 +119,16 @@
               {
                 "arguments": [
                   {
-<<<<<<< HEAD
-                    "type": "LabeledArg",
-                    "label": {
-                      "commentStart": 82,
+                    "type": "LabeledArg",
+                    "label": {
+                      "commentStart": 0,
                       "end": 0,
                       "name": "angle",
                       "start": 0,
                       "type": "Identifier"
                     },
                     "arg": {
-                      "commentStart": 90,
+                      "commentStart": 0,
                       "end": 0,
                       "raw": "180",
                       "start": 0,
@@ -138,48 +137,20 @@
                       "value": {
                         "value": 180.0,
                         "suffix": "None"
-=======
-                    "commentStart": 0,
-                    "elements": [
-                      {
-                        "commentStart": 0,
-                        "end": 0,
-                        "raw": "180",
-                        "start": 0,
-                        "type": "Literal",
-                        "type": "Literal",
-                        "value": {
-                          "value": 180.0,
-                          "suffix": "None"
-                        }
-                      },
-                      {
-                        "commentStart": 0,
-                        "end": 0,
-                        "raw": "11.54",
-                        "start": 0,
-                        "type": "Literal",
-                        "type": "Literal",
-                        "value": {
-                          "value": 11.54,
-                          "suffix": "None"
-                        }
->>>>>>> df6f5712
                       }
                     }
                   },
                   {
-<<<<<<< HEAD
-                    "type": "LabeledArg",
-                    "label": {
-                      "commentStart": 95,
+                    "type": "LabeledArg",
+                    "label": {
+                      "commentStart": 0,
                       "end": 0,
                       "name": "length",
                       "start": 0,
                       "type": "Identifier"
                     },
                     "arg": {
-                      "commentStart": 104,
+                      "commentStart": 0,
                       "end": 0,
                       "raw": "11.54",
                       "start": 0,
@@ -194,35 +165,20 @@
                   {
                     "type": "LabeledArg",
                     "label": {
-                      "commentStart": 111,
+                      "commentStart": 0,
                       "end": 0,
                       "name": "tag",
                       "start": 0,
                       "type": "Identifier"
                     },
                     "arg": {
-                      "commentStart": 117,
+                      "commentStart": 0,
                       "end": 0,
                       "start": 0,
                       "type": "TagDeclarator",
                       "type": "TagDeclarator",
                       "value": "rectangleSegmentA001"
                     }
-=======
-                    "commentStart": 0,
-                    "end": 0,
-                    "start": 0,
-                    "type": "PipeSubstitution",
-                    "type": "PipeSubstitution"
-                  },
-                  {
-                    "commentStart": 0,
-                    "end": 0,
-                    "start": 0,
-                    "type": "TagDeclarator",
-                    "type": "TagDeclarator",
-                    "value": "rectangleSegmentA001"
->>>>>>> df6f5712
                   }
                 ],
                 "callee": {
@@ -250,291 +206,18 @@
               {
                 "arguments": [
                   {
-<<<<<<< HEAD
-                    "type": "LabeledArg",
-                    "label": {
-                      "commentStart": 156,
+                    "type": "LabeledArg",
+                    "label": {
+                      "commentStart": 0,
                       "end": 0,
                       "name": "angle",
                       "start": 0,
                       "type": "Identifier"
                     },
                     "arg": {
-                      "commentStart": 164,
+                      "commentStart": 0,
                       "end": 0,
                       "left": {
-                        "arguments": [
-                          {
-                            "abs_path": false,
-                            "commentStart": 171,
-                            "end": 0,
-                            "name": {
-                              "commentStart": 171,
-=======
-                    "commentStart": 0,
-                    "elements": [
-                      {
-                        "commentStart": 0,
-                        "end": 0,
-                        "left": {
-                          "arguments": [
-                            {
-                              "abs_path": false,
-                              "commentStart": 0,
-                              "end": 0,
-                              "name": {
-                                "commentStart": 0,
-                                "end": 0,
-                                "name": "rectangleSegmentA001",
-                                "start": 0,
-                                "type": "Identifier"
-                              },
-                              "path": [],
-                              "start": 0,
-                              "type": "Name",
-                              "type": "Name"
-                            }
-                          ],
-                          "callee": {
-                            "abs_path": false,
-                            "commentStart": 0,
-                            "end": 0,
-                            "name": {
-                              "commentStart": 0,
->>>>>>> df6f5712
-                              "end": 0,
-                              "name": "rectangleSegmentA001",
-                              "start": 0,
-                              "type": "Identifier"
-                            },
-                            "path": [],
-                            "start": 0,
-                            "type": "Name",
-                            "type": "Name"
-<<<<<<< HEAD
-                          }
-                        ],
-                        "callee": {
-                          "abs_path": false,
-                          "commentStart": 164,
-=======
-                          },
-                          "commentStart": 0,
-                          "end": 0,
-                          "start": 0,
-                          "type": "CallExpression",
-                          "type": "CallExpression"
-                        },
-                        "operator": "-",
-                        "right": {
-                          "commentStart": 0,
->>>>>>> df6f5712
-                          "end": 0,
-                          "name": {
-                            "commentStart": 164,
-                            "end": 0,
-                            "name": "segAng",
-                            "start": 0,
-                            "type": "Identifier"
-                          },
-                          "path": [],
-                          "start": 0,
-                          "type": "Name"
-                        },
-                        "commentStart": 164,
-                        "end": 0,
-                        "start": 0,
-                        "type": "CallExpression",
-                        "type": "CallExpression"
-                      },
-<<<<<<< HEAD
-                      "operator": "-",
-                      "right": {
-                        "commentStart": 195,
-=======
-                      {
-                        "commentStart": 0,
->>>>>>> df6f5712
-                        "end": 0,
-                        "raw": "90",
-                        "start": 0,
-                        "type": "Literal",
-                        "type": "Literal",
-                        "value": {
-                          "value": 90.0,
-                          "suffix": "None"
-                        }
-                      },
-                      "start": 0,
-                      "type": "BinaryExpression",
-                      "type": "BinaryExpression"
-                    }
-                  },
-                  {
-<<<<<<< HEAD
-                    "type": "LabeledArg",
-                    "label": {
-                      "commentStart": 199,
-                      "end": 0,
-                      "name": "length",
-                      "start": 0,
-                      "type": "Identifier"
-                    },
-                    "arg": {
-                      "commentStart": 208,
-                      "end": 0,
-                      "raw": "8.21",
-                      "start": 0,
-                      "type": "Literal",
-                      "type": "Literal",
-                      "value": {
-                        "value": 8.21,
-                        "suffix": "None"
-                      }
-                    }
-                  },
-                  {
-                    "type": "LabeledArg",
-                    "label": {
-                      "commentStart": 214,
-                      "end": 0,
-                      "name": "tag",
-                      "start": 0,
-                      "type": "Identifier"
-                    },
-                    "arg": {
-                      "commentStart": 220,
-                      "end": 0,
-                      "start": 0,
-                      "type": "TagDeclarator",
-                      "type": "TagDeclarator",
-                      "value": "rectangleSegmentB001"
-                    }
-=======
-                    "commentStart": 0,
-                    "end": 0,
-                    "start": 0,
-                    "type": "PipeSubstitution",
-                    "type": "PipeSubstitution"
-                  },
-                  {
-                    "commentStart": 0,
-                    "end": 0,
-                    "start": 0,
-                    "type": "TagDeclarator",
-                    "type": "TagDeclarator",
-                    "value": "rectangleSegmentB001"
->>>>>>> df6f5712
-                  }
-                ],
-                "callee": {
-                  "abs_path": false,
-<<<<<<< HEAD
-                  "commentStart": 145,
-                  "end": 0,
-                  "name": {
-                    "commentStart": 145,
-=======
-                  "commentStart": 0,
-                  "end": 0,
-                  "name": {
-                    "commentStart": 0,
->>>>>>> df6f5712
-                    "end": 0,
-                    "name": "angledLine",
-                    "start": 0,
-                    "type": "Identifier"
-                  },
-                  "path": [],
-                  "start": 0,
-                  "type": "Name"
-                },
-<<<<<<< HEAD
-                "commentStart": 145,
-=======
-                "commentStart": 0,
->>>>>>> df6f5712
-                "end": 0,
-                "start": 0,
-                "type": "CallExpressionKw",
-                "type": "CallExpressionKw",
-                "unlabeled": null
-              },
-              {
-                "arguments": [
-                  {
-<<<<<<< HEAD
-                    "type": "LabeledArg",
-                    "label": {
-                      "commentStart": 259,
-                      "end": 0,
-                      "name": "angle",
-                      "start": 0,
-                      "type": "Identifier"
-                    },
-                    "arg": {
-                      "arguments": [
-                        {
-                          "abs_path": false,
-                          "commentStart": 274,
-                          "end": 0,
-                          "name": {
-                            "commentStart": 274,
-                            "end": 0,
-                            "name": "rectangleSegmentA001",
-                            "start": 0,
-                            "type": "Identifier"
-                          },
-                          "path": [],
-                          "start": 0,
-                          "type": "Name",
-                          "type": "Name"
-                        }
-                      ],
-                      "callee": {
-                        "abs_path": false,
-                        "commentStart": 267,
-                        "end": 0,
-                        "name": {
-                          "commentStart": 267,
-                          "end": 0,
-                          "name": "segAng",
-                          "start": 0,
-                          "type": "Identifier"
-                        },
-                        "path": [],
-                        "start": 0,
-                        "type": "Name"
-                      },
-                      "commentStart": 267,
-                      "end": 0,
-                      "start": 0,
-                      "type": "CallExpression",
-                      "type": "CallExpression"
-                    }
-                  },
-                  {
-                    "type": "LabeledArg",
-                    "label": {
-                      "commentStart": 297,
-                      "end": 0,
-                      "name": "length",
-                      "start": 0,
-                      "type": "Identifier"
-                    },
-                    "arg": {
-                      "argument": {
-                        "arguments": [
-                          {
-                            "abs_path": false,
-                            "commentStart": 314,
-                            "end": 0,
-                            "name": {
-                              "commentStart": 314,
-=======
-                    "commentStart": 0,
-                    "elements": [
-                      {
                         "arguments": [
                           {
                             "abs_path": false,
@@ -542,7 +225,6 @@
                             "end": 0,
                             "name": {
                               "commentStart": 0,
->>>>>>> df6f5712
                               "end": 0,
                               "name": "rectangleSegmentA001",
                               "start": 0,
@@ -556,17 +238,193 @@
                         ],
                         "callee": {
                           "abs_path": false,
-<<<<<<< HEAD
-                          "commentStart": 307,
-                          "end": 0,
-                          "name": {
-                            "commentStart": 307,
-=======
                           "commentStart": 0,
                           "end": 0,
                           "name": {
                             "commentStart": 0,
->>>>>>> df6f5712
+                            "end": 0,
+                            "name": "segAng",
+                            "start": 0,
+                            "type": "Identifier"
+                          },
+                          "path": [],
+                          "start": 0,
+                          "type": "Name"
+                        },
+                        "commentStart": 0,
+                        "end": 0,
+                        "start": 0,
+                        "type": "CallExpression",
+                        "type": "CallExpression"
+                      },
+                      "operator": "-",
+                      "right": {
+                        "commentStart": 0,
+                        "end": 0,
+                        "raw": "90",
+                        "start": 0,
+                        "type": "Literal",
+                        "type": "Literal",
+                        "value": {
+                          "value": 90.0,
+                          "suffix": "None"
+                        }
+                      },
+                      "start": 0,
+                      "type": "BinaryExpression",
+                      "type": "BinaryExpression"
+                    }
+                  },
+                  {
+                    "type": "LabeledArg",
+                    "label": {
+                      "commentStart": 0,
+                      "end": 0,
+                      "name": "length",
+                      "start": 0,
+                      "type": "Identifier"
+                    },
+                    "arg": {
+                      "commentStart": 0,
+                      "end": 0,
+                      "raw": "8.21",
+                      "start": 0,
+                      "type": "Literal",
+                      "type": "Literal",
+                      "value": {
+                        "value": 8.21,
+                        "suffix": "None"
+                      }
+                    }
+                  },
+                  {
+                    "type": "LabeledArg",
+                    "label": {
+                      "commentStart": 0,
+                      "end": 0,
+                      "name": "tag",
+                      "start": 0,
+                      "type": "Identifier"
+                    },
+                    "arg": {
+                      "commentStart": 0,
+                      "end": 0,
+                      "start": 0,
+                      "type": "TagDeclarator",
+                      "type": "TagDeclarator",
+                      "value": "rectangleSegmentB001"
+                    }
+                  }
+                ],
+                "callee": {
+                  "abs_path": false,
+                  "commentStart": 0,
+                  "end": 0,
+                  "name": {
+                    "commentStart": 0,
+                    "end": 0,
+                    "name": "angledLine",
+                    "start": 0,
+                    "type": "Identifier"
+                  },
+                  "path": [],
+                  "start": 0,
+                  "type": "Name"
+                },
+                "commentStart": 0,
+                "end": 0,
+                "start": 0,
+                "type": "CallExpressionKw",
+                "type": "CallExpressionKw",
+                "unlabeled": null
+              },
+              {
+                "arguments": [
+                  {
+                    "type": "LabeledArg",
+                    "label": {
+                      "commentStart": 0,
+                      "end": 0,
+                      "name": "angle",
+                      "start": 0,
+                      "type": "Identifier"
+                    },
+                    "arg": {
+                      "arguments": [
+                        {
+                          "abs_path": false,
+                          "commentStart": 0,
+                          "end": 0,
+                          "name": {
+                            "commentStart": 0,
+                            "end": 0,
+                            "name": "rectangleSegmentA001",
+                            "start": 0,
+                            "type": "Identifier"
+                          },
+                          "path": [],
+                          "start": 0,
+                          "type": "Name",
+                          "type": "Name"
+                        }
+                      ],
+                      "callee": {
+                        "abs_path": false,
+                        "commentStart": 0,
+                        "end": 0,
+                        "name": {
+                          "commentStart": 0,
+                          "end": 0,
+                          "name": "segAng",
+                          "start": 0,
+                          "type": "Identifier"
+                        },
+                        "path": [],
+                        "start": 0,
+                        "type": "Name"
+                      },
+                      "commentStart": 0,
+                      "end": 0,
+                      "start": 0,
+                      "type": "CallExpression",
+                      "type": "CallExpression"
+                    }
+                  },
+                  {
+                    "type": "LabeledArg",
+                    "label": {
+                      "commentStart": 0,
+                      "end": 0,
+                      "name": "length",
+                      "start": 0,
+                      "type": "Identifier"
+                    },
+                    "arg": {
+                      "argument": {
+                        "arguments": [
+                          {
+                            "abs_path": false,
+                            "commentStart": 0,
+                            "end": 0,
+                            "name": {
+                              "commentStart": 0,
+                              "end": 0,
+                              "name": "rectangleSegmentA001",
+                              "start": 0,
+                              "type": "Identifier"
+                            },
+                            "path": [],
+                            "start": 0,
+                            "type": "Name",
+                            "type": "Name"
+                          }
+                        ],
+                        "callee": {
+                          "abs_path": false,
+                          "commentStart": 0,
+                          "end": 0,
+                          "name": {
+                            "commentStart": 0,
                             "end": 0,
                             "name": "segLen",
                             "start": 0,
@@ -576,18 +434,13 @@
                           "start": 0,
                           "type": "Name"
                         },
-<<<<<<< HEAD
-                        "commentStart": 307,
-=======
-                        "commentStart": 0,
->>>>>>> df6f5712
+                        "commentStart": 0,
                         "end": 0,
                         "start": 0,
                         "type": "CallExpression",
                         "type": "CallExpression"
                       },
-<<<<<<< HEAD
-                      "commentStart": 306,
+                      "commentStart": 0,
                       "end": 0,
                       "operator": "-",
                       "start": 0,
@@ -598,39 +451,66 @@
                   {
                     "type": "LabeledArg",
                     "label": {
-                      "commentStart": 337,
+                      "commentStart": 0,
                       "end": 0,
                       "name": "tag",
                       "start": 0,
                       "type": "Identifier"
                     },
                     "arg": {
-                      "commentStart": 343,
+                      "commentStart": 0,
                       "end": 0,
                       "start": 0,
                       "type": "TagDeclarator",
                       "type": "TagDeclarator",
                       "value": "rectangleSegmentC001"
                     }
-=======
-                      {
-                        "argument": {
+                  }
+                ],
+                "callee": {
+                  "abs_path": false,
+                  "commentStart": 0,
+                  "end": 0,
+                  "name": {
+                    "commentStart": 0,
+                    "end": 0,
+                    "name": "angledLine",
+                    "start": 0,
+                    "type": "Identifier"
+                  },
+                  "path": [],
+                  "start": 0,
+                  "type": "Name"
+                },
+                "commentStart": 0,
+                "end": 0,
+                "start": 0,
+                "type": "CallExpressionKw",
+                "type": "CallExpressionKw",
+                "unlabeled": null
+              },
+              {
+                "arguments": [
+                  {
+                    "type": "LabeledArg",
+                    "label": {
+                      "commentStart": 0,
+                      "end": 0,
+                      "name": "endAbsolute",
+                      "start": 0,
+                      "type": "Identifier"
+                    },
+                    "arg": {
+                      "commentStart": 0,
+                      "elements": [
+                        {
                           "arguments": [
                             {
-                              "abs_path": false,
                               "commentStart": 0,
                               "end": 0,
-                              "name": {
-                                "commentStart": 0,
-                                "end": 0,
-                                "name": "rectangleSegmentA001",
-                                "start": 0,
-                                "type": "Identifier"
-                              },
-                              "path": [],
                               "start": 0,
-                              "type": "Name",
-                              "type": "Name"
+                              "type": "PipeSubstitution",
+                              "type": "PipeSubstitution"
                             }
                           ],
                           "callee": {
@@ -640,7 +520,7 @@
                             "name": {
                               "commentStart": 0,
                               "end": 0,
-                              "name": "segLen",
+                              "name": "profileStartX",
                               "start": 0,
                               "type": "Identifier"
                             },
@@ -654,99 +534,10 @@
                           "type": "CallExpression",
                           "type": "CallExpression"
                         },
-                        "commentStart": 0,
-                        "end": 0,
-                        "operator": "-",
-                        "start": 0,
-                        "type": "UnaryExpression",
-                        "type": "UnaryExpression"
-                      }
-                    ],
-                    "end": 0,
-                    "start": 0,
-                    "type": "ArrayExpression",
-                    "type": "ArrayExpression"
-                  },
-                  {
-                    "commentStart": 0,
-                    "end": 0,
-                    "start": 0,
-                    "type": "PipeSubstitution",
-                    "type": "PipeSubstitution"
-                  },
-                  {
-                    "commentStart": 0,
-                    "end": 0,
-                    "start": 0,
-                    "type": "TagDeclarator",
-                    "type": "TagDeclarator",
-                    "value": "rectangleSegmentC001"
->>>>>>> df6f5712
-                  }
-                ],
-                "callee": {
-                  "abs_path": false,
-<<<<<<< HEAD
-                  "commentStart": 248,
-                  "end": 0,
-                  "name": {
-                    "commentStart": 248,
-=======
-                  "commentStart": 0,
-                  "end": 0,
-                  "name": {
-                    "commentStart": 0,
->>>>>>> df6f5712
-                    "end": 0,
-                    "name": "angledLine",
-                    "start": 0,
-                    "type": "Identifier"
-                  },
-                  "path": [],
-                  "start": 0,
-                  "type": "Name"
-                },
-<<<<<<< HEAD
-                "commentStart": 248,
-=======
-                "commentStart": 0,
->>>>>>> df6f5712
-                "end": 0,
-                "start": 0,
-                "type": "CallExpressionKw",
-                "type": "CallExpressionKw",
-                "unlabeled": null
-              },
-              {
-                "arguments": [
-                  {
-                    "type": "LabeledArg",
-                    "label": {
-<<<<<<< HEAD
-                      "commentStart": 376,
-=======
-                      "commentStart": 0,
->>>>>>> df6f5712
-                      "end": 0,
-                      "name": "endAbsolute",
-                      "start": 0,
-                      "type": "Identifier"
-                    },
-                    "arg": {
-<<<<<<< HEAD
-                      "commentStart": 390,
-=======
-                      "commentStart": 0,
->>>>>>> df6f5712
-                      "elements": [
                         {
                           "arguments": [
                             {
-<<<<<<< HEAD
-                              "commentStart": 405,
-=======
                               "commentStart": 0,
->>>>>>> df6f5712
                               "end": 0,
                               "start": 0,
                               "type": "PipeSubstitution",
@@ -755,63 +546,10 @@
                           ],
                           "callee": {
                             "abs_path": false,
-<<<<<<< HEAD
-                            "commentStart": 391,
-                            "end": 0,
-                            "name": {
-                              "commentStart": 391,
-=======
                             "commentStart": 0,
                             "end": 0,
                             "name": {
                               "commentStart": 0,
->>>>>>> df6f5712
-                              "end": 0,
-                              "name": "profileStartX",
-                              "start": 0,
-                              "type": "Identifier"
-                            },
-                            "path": [],
-                            "start": 0,
-                            "type": "Name"
-                          },
-<<<<<<< HEAD
-                          "commentStart": 391,
-=======
-                          "commentStart": 0,
->>>>>>> df6f5712
-                          "end": 0,
-                          "start": 0,
-                          "type": "CallExpression",
-                          "type": "CallExpression"
-                        },
-                        {
-                          "arguments": [
-                            {
-<<<<<<< HEAD
-                              "commentStart": 423,
-=======
-                              "commentStart": 0,
->>>>>>> df6f5712
-                              "end": 0,
-                              "start": 0,
-                              "type": "PipeSubstitution",
-                              "type": "PipeSubstitution"
-                            }
-                          ],
-                          "callee": {
-                            "abs_path": false,
-<<<<<<< HEAD
-                            "commentStart": 409,
-                            "end": 0,
-                            "name": {
-                              "commentStart": 409,
-=======
-                            "commentStart": 0,
-                            "end": 0,
-                            "name": {
-                              "commentStart": 0,
->>>>>>> df6f5712
                               "end": 0,
                               "name": "profileStartY",
                               "start": 0,
@@ -821,11 +559,7 @@
                             "start": 0,
                             "type": "Name"
                           },
-<<<<<<< HEAD
-                          "commentStart": 409,
-=======
                           "commentStart": 0,
->>>>>>> df6f5712
                           "end": 0,
                           "start": 0,
                           "type": "CallExpression",
@@ -841,17 +575,10 @@
                 ],
                 "callee": {
                   "abs_path": false,
-<<<<<<< HEAD
-                  "commentStart": 371,
-                  "end": 0,
-                  "name": {
-                    "commentStart": 371,
-=======
-                  "commentStart": 0,
-                  "end": 0,
-                  "name": {
-                    "commentStart": 0,
->>>>>>> df6f5712
+                  "commentStart": 0,
+                  "end": 0,
+                  "name": {
+                    "commentStart": 0,
                     "end": 0,
                     "name": "line",
                     "start": 0,
@@ -861,11 +588,7 @@
                   "start": 0,
                   "type": "Name"
                 },
-<<<<<<< HEAD
-                "commentStart": 371,
-=======
-                "commentStart": 0,
->>>>>>> df6f5712
+                "commentStart": 0,
                 "end": 0,
                 "start": 0,
                 "type": "CallExpressionKw",
@@ -876,17 +599,10 @@
                 "arguments": [],
                 "callee": {
                   "abs_path": false,
-<<<<<<< HEAD
-                  "commentStart": 433,
-                  "end": 0,
-                  "name": {
-                    "commentStart": 433,
-=======
-                  "commentStart": 0,
-                  "end": 0,
-                  "name": {
-                    "commentStart": 0,
->>>>>>> df6f5712
+                  "commentStart": 0,
+                  "end": 0,
+                  "name": {
+                    "commentStart": 0,
                     "end": 0,
                     "name": "close",
                     "start": 0,
@@ -896,11 +612,7 @@
                   "start": 0,
                   "type": "Name"
                 },
-<<<<<<< HEAD
-                "commentStart": 433,
-=======
-                "commentStart": 0,
->>>>>>> df6f5712
+                "commentStart": 0,
                 "end": 0,
                 "start": 0,
                 "type": "CallExpression",
@@ -923,21 +635,12 @@
         "type": "VariableDeclaration"
       },
       {
-<<<<<<< HEAD
-        "commentStart": 441,
-        "declaration": {
-          "commentStart": 441,
-          "end": 0,
-          "id": {
-            "commentStart": 441,
-=======
         "commentStart": 0,
         "declaration": {
           "commentStart": 0,
           "end": 0,
           "id": {
             "commentStart": 0,
->>>>>>> df6f5712
             "end": 0,
             "name": "sketch004",
             "start": 0,
@@ -948,11 +651,7 @@
               {
                 "arguments": [
                   {
-<<<<<<< HEAD
-                    "commentStart": 467,
-=======
-                    "commentStart": 0,
->>>>>>> df6f5712
+                    "commentStart": 0,
                     "end": 0,
                     "raw": "'-XZ'",
                     "start": 0,
@@ -963,17 +662,10 @@
                 ],
                 "callee": {
                   "abs_path": false,
-<<<<<<< HEAD
-                  "commentStart": 453,
-                  "end": 0,
-                  "name": {
-                    "commentStart": 453,
-=======
-                  "commentStart": 0,
-                  "end": 0,
-                  "name": {
-                    "commentStart": 0,
->>>>>>> df6f5712
+                  "commentStart": 0,
+                  "end": 0,
+                  "name": {
+                    "commentStart": 0,
                     "end": 0,
                     "name": "startSketchOn",
                     "start": 0,
@@ -983,11 +675,7 @@
                   "start": 0,
                   "type": "Name"
                 },
-<<<<<<< HEAD
-                "commentStart": 453,
-=======
-                "commentStart": 0,
->>>>>>> df6f5712
+                "commentStart": 0,
                 "end": 0,
                 "start": 0,
                 "type": "CallExpression",
@@ -996,17 +684,10 @@
               {
                 "arguments": [
                   {
-<<<<<<< HEAD
-                    "commentStart": 494,
+                    "commentStart": 0,
                     "elements": [
                       {
-                        "commentStart": 495,
-=======
-                    "commentStart": 0,
-                    "elements": [
-                      {
-                        "commentStart": 0,
->>>>>>> df6f5712
+                        "commentStart": 0,
                         "end": 0,
                         "raw": "0",
                         "start": 0,
@@ -1018,11 +699,7 @@
                         }
                       },
                       {
-<<<<<<< HEAD
-                        "commentStart": 498,
-=======
-                        "commentStart": 0,
->>>>>>> df6f5712
+                        "commentStart": 0,
                         "end": 0,
                         "raw": "14.36",
                         "start": 0,
@@ -1040,11 +717,7 @@
                     "type": "ArrayExpression"
                   },
                   {
-<<<<<<< HEAD
-                    "commentStart": 506,
-=======
-                    "commentStart": 0,
->>>>>>> df6f5712
+                    "commentStart": 0,
                     "end": 0,
                     "start": 0,
                     "type": "PipeSubstitution",
@@ -1053,17 +726,10 @@
                 ],
                 "callee": {
                   "abs_path": false,
-<<<<<<< HEAD
-                  "commentStart": 479,
-                  "end": 0,
-                  "name": {
-                    "commentStart": 479,
-=======
-                  "commentStart": 0,
-                  "end": 0,
-                  "name": {
-                    "commentStart": 0,
->>>>>>> df6f5712
+                  "commentStart": 0,
+                  "end": 0,
+                  "name": {
+                    "commentStart": 0,
                     "end": 0,
                     "name": "startProfileAt",
                     "start": 0,
@@ -1073,11 +739,7 @@
                   "start": 0,
                   "type": "Name"
                 },
-<<<<<<< HEAD
-                "commentStart": 479,
-=======
-                "commentStart": 0,
->>>>>>> df6f5712
+                "commentStart": 0,
                 "end": 0,
                 "start": 0,
                 "type": "CallExpression",
@@ -1088,28 +750,17 @@
                   {
                     "type": "LabeledArg",
                     "label": {
-<<<<<<< HEAD
-                      "commentStart": 519,
-=======
-                      "commentStart": 0,
->>>>>>> df6f5712
+                      "commentStart": 0,
                       "end": 0,
                       "name": "end",
                       "start": 0,
                       "type": "Identifier"
                     },
                     "arg": {
-<<<<<<< HEAD
-                      "commentStart": 525,
-                      "elements": [
-                        {
-                          "commentStart": 526,
-=======
                       "commentStart": 0,
                       "elements": [
                         {
                           "commentStart": 0,
->>>>>>> df6f5712
                           "end": 0,
                           "raw": "15.49",
                           "start": 0,
@@ -1121,11 +772,7 @@
                           }
                         },
                         {
-<<<<<<< HEAD
-                          "commentStart": 533,
-=======
                           "commentStart": 0,
->>>>>>> df6f5712
                           "end": 0,
                           "raw": "0.05",
                           "start": 0,
@@ -1146,17 +793,10 @@
                 ],
                 "callee": {
                   "abs_path": false,
-<<<<<<< HEAD
-                  "commentStart": 514,
-                  "end": 0,
-                  "name": {
-                    "commentStart": 514,
-=======
-                  "commentStart": 0,
-                  "end": 0,
-                  "name": {
-                    "commentStart": 0,
->>>>>>> df6f5712
+                  "commentStart": 0,
+                  "end": 0,
+                  "name": {
+                    "commentStart": 0,
                     "end": 0,
                     "name": "line",
                     "start": 0,
@@ -1166,11 +806,7 @@
                   "start": 0,
                   "type": "Name"
                 },
-<<<<<<< HEAD
-                "commentStart": 514,
-=======
-                "commentStart": 0,
->>>>>>> df6f5712
+                "commentStart": 0,
                 "end": 0,
                 "start": 0,
                 "type": "CallExpressionKw",
@@ -1180,17 +816,10 @@
               {
                 "arguments": [
                   {
-<<<<<<< HEAD
-                    "commentStart": 561,
+                    "commentStart": 0,
                     "elements": [
                       {
-                        "commentStart": 562,
-=======
-                    "commentStart": 0,
-                    "elements": [
-                      {
-                        "commentStart": 0,
->>>>>>> df6f5712
+                        "commentStart": 0,
                         "end": 0,
                         "raw": "0",
                         "start": 0,
@@ -1202,11 +831,7 @@
                         }
                       },
                       {
-<<<<<<< HEAD
-                        "commentStart": 565,
-=======
-                        "commentStart": 0,
->>>>>>> df6f5712
+                        "commentStart": 0,
                         "end": 0,
                         "raw": "0",
                         "start": 0,
@@ -1224,11 +849,7 @@
                     "type": "ArrayExpression"
                   },
                   {
-<<<<<<< HEAD
-                    "commentStart": 569,
-=======
-                    "commentStart": 0,
->>>>>>> df6f5712
+                    "commentStart": 0,
                     "end": 0,
                     "start": 0,
                     "type": "PipeSubstitution",
@@ -1237,17 +858,10 @@
                 ],
                 "callee": {
                   "abs_path": false,
-<<<<<<< HEAD
-                  "commentStart": 545,
-                  "end": 0,
-                  "name": {
-                    "commentStart": 545,
-=======
-                  "commentStart": 0,
-                  "end": 0,
-                  "name": {
-                    "commentStart": 0,
->>>>>>> df6f5712
+                  "commentStart": 0,
+                  "end": 0,
+                  "name": {
+                    "commentStart": 0,
                     "end": 0,
                     "name": "tangentialArcTo",
                     "start": 0,
@@ -1257,11 +871,7 @@
                   "start": 0,
                   "type": "Name"
                 },
-<<<<<<< HEAD
-                "commentStart": 545,
-=======
-                "commentStart": 0,
->>>>>>> df6f5712
+                "commentStart": 0,
                 "end": 0,
                 "start": 0,
                 "type": "CallExpression",
@@ -1270,19 +880,11 @@
               {
                 "arguments": [
                   {
-<<<<<<< HEAD
-                    "commentStart": 593,
-                    "elements": [
-                      {
-                        "argument": {
-                          "commentStart": 595,
-=======
                     "commentStart": 0,
                     "elements": [
                       {
                         "argument": {
                           "commentStart": 0,
->>>>>>> df6f5712
                           "end": 0,
                           "raw": "6.8",
                           "start": 0,
@@ -1293,11 +895,7 @@
                             "suffix": "None"
                           }
                         },
-<<<<<<< HEAD
-                        "commentStart": 594,
-=======
-                        "commentStart": 0,
->>>>>>> df6f5712
+                        "commentStart": 0,
                         "end": 0,
                         "operator": "-",
                         "start": 0,
@@ -1305,11 +903,7 @@
                         "type": "UnaryExpression"
                       },
                       {
-<<<<<<< HEAD
-                        "commentStart": 600,
-=======
-                        "commentStart": 0,
->>>>>>> df6f5712
+                        "commentStart": 0,
                         "end": 0,
                         "raw": "8.17",
                         "start": 0,
@@ -1327,11 +921,7 @@
                     "type": "ArrayExpression"
                   },
                   {
-<<<<<<< HEAD
-                    "commentStart": 607,
-=======
-                    "commentStart": 0,
->>>>>>> df6f5712
+                    "commentStart": 0,
                     "end": 0,
                     "start": 0,
                     "type": "PipeSubstitution",
@@ -1340,17 +930,10 @@
                 ],
                 "callee": {
                   "abs_path": false,
-<<<<<<< HEAD
-                  "commentStart": 577,
-                  "end": 0,
-                  "name": {
-                    "commentStart": 577,
-=======
-                  "commentStart": 0,
-                  "end": 0,
-                  "name": {
-                    "commentStart": 0,
->>>>>>> df6f5712
+                  "commentStart": 0,
+                  "end": 0,
+                  "name": {
+                    "commentStart": 0,
                     "end": 0,
                     "name": "tangentialArcTo",
                     "start": 0,
@@ -1360,22 +943,14 @@
                   "start": 0,
                   "type": "Name"
                 },
-<<<<<<< HEAD
-                "commentStart": 577,
-=======
-                "commentStart": 0,
->>>>>>> df6f5712
+                "commentStart": 0,
                 "end": 0,
                 "start": 0,
                 "type": "CallExpression",
                 "type": "CallExpression"
               }
             ],
-<<<<<<< HEAD
-            "commentStart": 453,
-=======
             "commentStart": 0,
->>>>>>> df6f5712
             "end": 0,
             "start": 0,
             "type": "PipeExpression",
