--- conflicted
+++ resolved
@@ -2,46 +2,24 @@
 flowchart LR
   subgraph path3 [Path]
     3["Path<br>[33, 66, 0]"]
-      %% [ProgramBodyItem { index: 0 }, VariableDeclarationDeclaration, VariableDeclarationInit, PipeBodyItem { index: 1 }]
     5["Segment<br>[72, 112, 0]"]
-      %% [ProgramBodyItem { index: 0 }, VariableDeclarationDeclaration, VariableDeclarationInit, PipeBodyItem { index: 2 }]
     6["Segment<br>[118, 145, 0]"]
-      %% [ProgramBodyItem { index: 0 }, VariableDeclarationDeclaration, VariableDeclarationInit, PipeBodyItem { index: 3 }]
     7["Segment<br>[151, 178, 0]"]
-      %% [ProgramBodyItem { index: 0 }, VariableDeclarationDeclaration, VariableDeclarationInit, PipeBodyItem { index: 4 }]
     8["Segment<br>[184, 192, 0]"]
-<<<<<<< HEAD
-      %% [ProgramBodyItem { index: 0 }, VariableDeclarationDeclaration, VariableDeclarationInit, PipeBodyItem { index: 5 }]
-    14[Solid2d]
-=======
     13[Solid2d]
->>>>>>> 811ef3e7
   end
   subgraph path4 [Path]
     4["Path<br>[270, 295, 0]"]
-      %% [ProgramBodyItem { index: 1 }, VariableDeclarationDeclaration, VariableDeclarationInit, PipeBodyItem { index: 1 }]
     9["Segment<br>[301, 320, 0]"]
-      %% [ProgramBodyItem { index: 1 }, VariableDeclarationDeclaration, VariableDeclarationInit, PipeBodyItem { index: 2 }]
     10["Segment<br>[326, 345, 0]"]
-      %% [ProgramBodyItem { index: 1 }, VariableDeclarationDeclaration, VariableDeclarationInit, PipeBodyItem { index: 3 }]
     11["Segment<br>[351, 371, 0]"]
-      %% [ProgramBodyItem { index: 1 }, VariableDeclarationDeclaration, VariableDeclarationInit, PipeBodyItem { index: 4 }]
     12["Segment<br>[377, 385, 0]"]
-<<<<<<< HEAD
-      %% [ProgramBodyItem { index: 1 }, VariableDeclarationDeclaration, VariableDeclarationInit, PipeBodyItem { index: 5 }]
-    13[Solid2d]
-=======
     14[Solid2d]
->>>>>>> 811ef3e7
   end
   1["Plane<br>[10, 27, 0]"]
-    %% [ProgramBodyItem { index: 0 }, VariableDeclarationDeclaration, VariableDeclarationInit, PipeBodyItem { index: 0 }]
   2["StartSketchOnFace<br>[229, 264, 0]"]
-    %% Missing NodePath
   15["Sweep Extrusion<br>[198, 217, 0]"]
-    %% [ProgramBodyItem { index: 0 }, VariableDeclarationDeclaration, VariableDeclarationInit, PipeBodyItem { index: 6 }]
   16["Sweep Extrusion<br>[391, 410, 0]"]
-    %% [ProgramBodyItem { index: 1 }, VariableDeclarationDeclaration, VariableDeclarationInit, PipeBodyItem { index: 6 }]
   17[Wall]
   18[Wall]
   19[Wall]
