```mermaid
flowchart LR
  subgraph path3 [Path]
    3["Path<br>[54, 76, 0]"]
      %% [ProgramBodyItem { index: 0 }, VariableDeclarationDeclaration, VariableDeclarationInit, FunctionExpressionBody, FunctionExpressionBodyItem { index: 0 }, VariableDeclarationDeclaration, VariableDeclarationInit, PipeBodyItem { index: 1 }]
    5["Segment<br>[84, 106, 0]"]
      %% [ProgramBodyItem { index: 0 }, VariableDeclarationDeclaration, VariableDeclarationInit, FunctionExpressionBody, FunctionExpressionBodyItem { index: 0 }, VariableDeclarationDeclaration, VariableDeclarationInit, PipeBodyItem { index: 2 }]
    6["Segment<br>[114, 136, 0]"]
      %% [ProgramBodyItem { index: 0 }, VariableDeclarationDeclaration, VariableDeclarationInit, FunctionExpressionBody, FunctionExpressionBodyItem { index: 0 }, VariableDeclarationDeclaration, VariableDeclarationInit, PipeBodyItem { index: 3 }]
    7["Segment<br>[144, 167, 0]"]
      %% [ProgramBodyItem { index: 0 }, VariableDeclarationDeclaration, VariableDeclarationInit, FunctionExpressionBody, FunctionExpressionBodyItem { index: 0 }, VariableDeclarationDeclaration, VariableDeclarationInit, PipeBodyItem { index: 4 }]
    8["Segment<br>[229, 237, 0]"]
<<<<<<< HEAD
      %% [ProgramBodyItem { index: 1 }, VariableDeclarationDeclaration, VariableDeclarationInit, PipeBodyItem { index: 1 }]
    14[Solid2d]
=======
    13[Solid2d]
>>>>>>> 811ef3e7
  end
  subgraph path4 [Path]
    4["Path<br>[317, 342, 0]"]
      %% [ProgramBodyItem { index: 2 }, VariableDeclarationDeclaration, VariableDeclarationInit, PipeBodyItem { index: 1 }]
    9["Segment<br>[348, 367, 0]"]
      %% [ProgramBodyItem { index: 2 }, VariableDeclarationDeclaration, VariableDeclarationInit, PipeBodyItem { index: 2 }]
    10["Segment<br>[373, 392, 0]"]
      %% [ProgramBodyItem { index: 2 }, VariableDeclarationDeclaration, VariableDeclarationInit, PipeBodyItem { index: 3 }]
    11["Segment<br>[398, 418, 0]"]
      %% [ProgramBodyItem { index: 2 }, VariableDeclarationDeclaration, VariableDeclarationInit, PipeBodyItem { index: 4 }]
    12["Segment<br>[424, 432, 0]"]
<<<<<<< HEAD
      %% [ProgramBodyItem { index: 2 }, VariableDeclarationDeclaration, VariableDeclarationInit, PipeBodyItem { index: 5 }]
    13[Solid2d]
=======
    14[Solid2d]
>>>>>>> 811ef3e7
  end
  1["Plane<br>[29, 46, 0]"]
    %% [ProgramBodyItem { index: 0 }, VariableDeclarationDeclaration, VariableDeclarationInit, FunctionExpressionBody, FunctionExpressionBodyItem { index: 0 }, VariableDeclarationDeclaration, VariableDeclarationInit, PipeBodyItem { index: 0 }]
  2["StartSketchOnFace<br>[275, 311, 0]"]
    %% Missing NodePath
  15["Sweep Extrusion<br>[243, 263, 0]"]
    %% [ProgramBodyItem { index: 1 }, VariableDeclarationDeclaration, VariableDeclarationInit, PipeBodyItem { index: 2 }]
  16["Sweep Extrusion<br>[438, 458, 0]"]
    %% [ProgramBodyItem { index: 2 }, VariableDeclarationDeclaration, VariableDeclarationInit, PipeBodyItem { index: 6 }]
  17[Wall]
  18[Wall]
  19[Wall]
  20[Wall]
  21[Wall]
  22[Wall]
  23[Wall]
  24[Wall]
  25["Cap Start"]
  26["Cap Start"]
  27["Cap End"]
  28["Cap End"]
  29["SweepEdge Opposite"]
  30["SweepEdge Opposite"]
  31["SweepEdge Opposite"]
  32["SweepEdge Opposite"]
  33["SweepEdge Opposite"]
  34["SweepEdge Opposite"]
  35["SweepEdge Opposite"]
  36["SweepEdge Opposite"]
  37["SweepEdge Adjacent"]
  38["SweepEdge Adjacent"]
  39["SweepEdge Adjacent"]
  40["SweepEdge Adjacent"]
  41["SweepEdge Adjacent"]
  42["SweepEdge Adjacent"]
  43["SweepEdge Adjacent"]
  44["SweepEdge Adjacent"]
  1 --- 3
  28 x--> 2
  3 --- 5
  3 --- 6
  3 --- 7
  3 --- 8
  3 --- 13
  3 ---- 15
  4 --- 9
  4 --- 10
  4 --- 11
  4 --- 12
  4 --- 14
  4 ---- 16
  28 --- 4
  5 --- 20
  5 x--> 26
  5 --- 32
  5 --- 40
  6 --- 18
  6 x--> 26
  6 --- 31
  6 --- 39
  7 --- 17
  7 x--> 26
  7 --- 30
  7 --- 38
  8 --- 19
  8 x--> 26
  8 --- 29
  8 --- 37
  9 --- 23
  9 x--> 27
  9 --- 36
  9 --- 44
  10 --- 22
  10 x--> 27
  10 --- 35
  10 --- 43
  11 --- 24
  11 x--> 27
  11 --- 34
  11 --- 42
  12 --- 21
  12 x--> 27
  12 --- 33
  12 --- 41
  15 --- 17
  15 --- 18
  15 --- 19
  15 --- 20
  15 --- 26
  15 --- 28
  15 --- 29
  15 --- 30
  15 --- 31
  15 --- 32
  15 --- 37
  15 --- 38
  15 --- 39
  15 --- 40
  16 --- 21
  16 --- 22
  16 --- 23
  16 --- 24
  16 --- 25
  16 --- 27
  16 --- 33
  16 --- 34
  16 --- 35
  16 --- 36
  16 --- 41
  16 --- 42
  16 --- 43
  16 --- 44
  17 --- 30
  17 --- 38
  39 <--x 17
  18 --- 31
  18 --- 39
  40 <--x 18
  19 --- 29
  19 --- 37
  38 <--x 19
  20 --- 32
  37 <--x 20
  20 --- 40
  21 --- 33
  21 --- 41
  42 <--x 21
  22 --- 35
  22 --- 43
  44 <--x 22
  23 --- 36
  41 <--x 23
  23 --- 44
  24 --- 34
  24 --- 42
  43 <--x 24
  33 <--x 25
  34 <--x 25
  35 <--x 25
  36 <--x 25
  29 <--x 28
  30 <--x 28
  31 <--x 28
  32 <--x 28
```<|MERGE_RESOLUTION|>--- conflicted
+++ resolved
@@ -2,46 +2,24 @@
 flowchart LR
   subgraph path3 [Path]
     3["Path<br>[54, 76, 0]"]
-      %% [ProgramBodyItem { index: 0 }, VariableDeclarationDeclaration, VariableDeclarationInit, FunctionExpressionBody, FunctionExpressionBodyItem { index: 0 }, VariableDeclarationDeclaration, VariableDeclarationInit, PipeBodyItem { index: 1 }]
     5["Segment<br>[84, 106, 0]"]
-      %% [ProgramBodyItem { index: 0 }, VariableDeclarationDeclaration, VariableDeclarationInit, FunctionExpressionBody, FunctionExpressionBodyItem { index: 0 }, VariableDeclarationDeclaration, VariableDeclarationInit, PipeBodyItem { index: 2 }]
     6["Segment<br>[114, 136, 0]"]
-      %% [ProgramBodyItem { index: 0 }, VariableDeclarationDeclaration, VariableDeclarationInit, FunctionExpressionBody, FunctionExpressionBodyItem { index: 0 }, VariableDeclarationDeclaration, VariableDeclarationInit, PipeBodyItem { index: 3 }]
     7["Segment<br>[144, 167, 0]"]
-      %% [ProgramBodyItem { index: 0 }, VariableDeclarationDeclaration, VariableDeclarationInit, FunctionExpressionBody, FunctionExpressionBodyItem { index: 0 }, VariableDeclarationDeclaration, VariableDeclarationInit, PipeBodyItem { index: 4 }]
     8["Segment<br>[229, 237, 0]"]
-<<<<<<< HEAD
-      %% [ProgramBodyItem { index: 1 }, VariableDeclarationDeclaration, VariableDeclarationInit, PipeBodyItem { index: 1 }]
-    14[Solid2d]
-=======
     13[Solid2d]
->>>>>>> 811ef3e7
   end
   subgraph path4 [Path]
     4["Path<br>[317, 342, 0]"]
-      %% [ProgramBodyItem { index: 2 }, VariableDeclarationDeclaration, VariableDeclarationInit, PipeBodyItem { index: 1 }]
     9["Segment<br>[348, 367, 0]"]
-      %% [ProgramBodyItem { index: 2 }, VariableDeclarationDeclaration, VariableDeclarationInit, PipeBodyItem { index: 2 }]
     10["Segment<br>[373, 392, 0]"]
-      %% [ProgramBodyItem { index: 2 }, VariableDeclarationDeclaration, VariableDeclarationInit, PipeBodyItem { index: 3 }]
     11["Segment<br>[398, 418, 0]"]
-      %% [ProgramBodyItem { index: 2 }, VariableDeclarationDeclaration, VariableDeclarationInit, PipeBodyItem { index: 4 }]
     12["Segment<br>[424, 432, 0]"]
-<<<<<<< HEAD
-      %% [ProgramBodyItem { index: 2 }, VariableDeclarationDeclaration, VariableDeclarationInit, PipeBodyItem { index: 5 }]
-    13[Solid2d]
-=======
     14[Solid2d]
->>>>>>> 811ef3e7
   end
   1["Plane<br>[29, 46, 0]"]
-    %% [ProgramBodyItem { index: 0 }, VariableDeclarationDeclaration, VariableDeclarationInit, FunctionExpressionBody, FunctionExpressionBodyItem { index: 0 }, VariableDeclarationDeclaration, VariableDeclarationInit, PipeBodyItem { index: 0 }]
   2["StartSketchOnFace<br>[275, 311, 0]"]
-    %% Missing NodePath
   15["Sweep Extrusion<br>[243, 263, 0]"]
-    %% [ProgramBodyItem { index: 1 }, VariableDeclarationDeclaration, VariableDeclarationInit, PipeBodyItem { index: 2 }]
   16["Sweep Extrusion<br>[438, 458, 0]"]
-    %% [ProgramBodyItem { index: 2 }, VariableDeclarationDeclaration, VariableDeclarationInit, PipeBodyItem { index: 6 }]
   17[Wall]
   18[Wall]
   19[Wall]
