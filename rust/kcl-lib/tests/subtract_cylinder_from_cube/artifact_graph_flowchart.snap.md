--- conflicted
+++ resolved
@@ -2,42 +2,22 @@
 flowchart LR
   subgraph path3 [Path]
     3["Path<br>[52, 103, 0]"]
-      %% [ProgramBodyItem { index: 0 }, VariableDeclarationDeclaration, VariableDeclarationInit, FunctionExpressionBody, FunctionExpressionBodyItem { index: 0 }, ReturnStatementArg, PipeBodyItem { index: 1 }]
     5["Segment<br>[111, 163, 0]"]
-      %% [ProgramBodyItem { index: 0 }, VariableDeclarationDeclaration, VariableDeclarationInit, FunctionExpressionBody, FunctionExpressionBodyItem { index: 0 }, ReturnStatementArg, PipeBodyItem { index: 2 }]
     6["Segment<br>[171, 223, 0]"]
-      %% [ProgramBodyItem { index: 0 }, VariableDeclarationDeclaration, VariableDeclarationInit, FunctionExpressionBody, FunctionExpressionBodyItem { index: 0 }, ReturnStatementArg, PipeBodyItem { index: 3 }]
     7["Segment<br>[231, 283, 0]"]
-      %% [ProgramBodyItem { index: 0 }, VariableDeclarationDeclaration, VariableDeclarationInit, FunctionExpressionBody, FunctionExpressionBodyItem { index: 0 }, ReturnStatementArg, PipeBodyItem { index: 4 }]
     8["Segment<br>[291, 298, 0]"]
-<<<<<<< HEAD
-      %% [ProgramBodyItem { index: 0 }, VariableDeclarationDeclaration, VariableDeclarationInit, FunctionExpressionBody, FunctionExpressionBodyItem { index: 0 }, ReturnStatementArg, PipeBodyItem { index: 5 }]
-    11[Solid2d]
-=======
     10[Solid2d]
->>>>>>> 811ef3e7
   end
   subgraph path4 [Path]
     4["Path<br>[395, 430, 0]"]
-      %% [ProgramBodyItem { index: 2 }, VariableDeclarationDeclaration, VariableDeclarationInit, PipeBodyItem { index: 1 }]
     9["Segment<br>[395, 430, 0]"]
-<<<<<<< HEAD
-      %% [ProgramBodyItem { index: 2 }, VariableDeclarationDeclaration, VariableDeclarationInit, PipeBodyItem { index: 1 }]
-    10[Solid2d]
-=======
     11[Solid2d]
->>>>>>> 811ef3e7
   end
   1["Plane<br>[27, 44, 0]"]
-    %% [ProgramBodyItem { index: 0 }, VariableDeclarationDeclaration, VariableDeclarationInit, FunctionExpressionBody, FunctionExpressionBodyItem { index: 0 }, ReturnStatementArg, PipeBodyItem { index: 0 }]
   2["Plane<br>[372, 389, 0]"]
-    %% [ProgramBodyItem { index: 2 }, VariableDeclarationDeclaration, VariableDeclarationInit, PipeBodyItem { index: 0 }]
   12["Sweep Extrusion<br>[306, 326, 0]"]
-    %% [ProgramBodyItem { index: 0 }, VariableDeclarationDeclaration, VariableDeclarationInit, FunctionExpressionBody, FunctionExpressionBodyItem { index: 0 }, ReturnStatementArg, PipeBodyItem { index: 6 }]
   13["Sweep Extrusion<br>[436, 456, 0]"]
-    %% [ProgramBodyItem { index: 2 }, VariableDeclarationDeclaration, VariableDeclarationInit, PipeBodyItem { index: 2 }]
   14["CompositeSolid Subtract<br>[494, 530, 0]"]
-    %% [ProgramBodyItem { index: 3 }, VariableDeclarationDeclaration, VariableDeclarationInit]
   15[Wall]
   16[Wall]
   17[Wall]
