--- conflicted
+++ resolved
@@ -84,13 +84,8 @@
 
 // Draw gear teeth
 start = startSketchOn(XY)
-<<<<<<< HEAD
-  |> startProfileAt([xs[101], ys[101]], %)
+  |> startProfile(at = [xs[101], ys[101]])
 teeth = reduce([0..100], initial = start, f = leftInvolute)
-=======
-  |> startProfile(at = [xs[101], ys[101]])
-teeth = reduce([0..100], start, leftInvolute)
->>>>>>> 717a2039
   |> arc(angleStart = 0, angleEnd = toothAngle, radius = baseDiameter / 2)
   |> reduce([1..101], initial = %, f = rightInvolute)
   |> close()
