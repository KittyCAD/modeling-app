--- conflicted
+++ resolved
@@ -2,71 +2,38 @@
 flowchart LR
   subgraph path6 [Path]
     6["Path<br>[35, 67, 0]"]
-      %% [ProgramBodyItem { index: 0 }, VariableDeclarationDeclaration, VariableDeclarationInit, PipeBodyItem { index: 1 }]
     9["Segment<br>[103, 170, 0]"]
-      %% [ProgramBodyItem { index: 0 }, VariableDeclarationDeclaration, VariableDeclarationInit, PipeBodyItem { index: 2 }]
     10["Segment<br>[176, 260, 0]"]
-      %% [ProgramBodyItem { index: 0 }, VariableDeclarationDeclaration, VariableDeclarationInit, PipeBodyItem { index: 3 }]
     11["Segment<br>[266, 354, 0]"]
-      %% [ProgramBodyItem { index: 0 }, VariableDeclarationDeclaration, VariableDeclarationInit, PipeBodyItem { index: 4 }]
     12["Segment<br>[360, 430, 0]"]
-      %% [ProgramBodyItem { index: 0 }, VariableDeclarationDeclaration, VariableDeclarationInit, PipeBodyItem { index: 5 }]
     13["Segment<br>[436, 443, 0]"]
-      %% [ProgramBodyItem { index: 0 }, VariableDeclarationDeclaration, VariableDeclarationInit, PipeBodyItem { index: 6 }]
     24[Solid2d]
   end
   subgraph path7 [Path]
     7["Path<br>[718, 752, 0]"]
-      %% [ProgramBodyItem { index: 2 }, VariableDeclarationDeclaration, VariableDeclarationInit, PipeBodyItem { index: 1 }]
     14["Segment<br>[758, 824, 0]"]
-      %% [ProgramBodyItem { index: 2 }, VariableDeclarationDeclaration, VariableDeclarationInit, PipeBodyItem { index: 2 }]
     15["Segment<br>[830, 928, 0]"]
-      %% [ProgramBodyItem { index: 2 }, VariableDeclarationDeclaration, VariableDeclarationInit, PipeBodyItem { index: 3 }]
     16["Segment<br>[934, 1051, 0]"]
-      %% [ProgramBodyItem { index: 2 }, VariableDeclarationDeclaration, VariableDeclarationInit, PipeBodyItem { index: 4 }]
     17["Segment<br>[1057, 1113, 0]"]
-      %% [ProgramBodyItem { index: 2 }, VariableDeclarationDeclaration, VariableDeclarationInit, PipeBodyItem { index: 5 }]
     18["Segment<br>[1119, 1126, 0]"]
-<<<<<<< HEAD
-      %% [ProgramBodyItem { index: 2 }, VariableDeclarationDeclaration, VariableDeclarationInit, PipeBodyItem { index: 6 }]
-    25[Solid2d]
-=======
     26[Solid2d]
->>>>>>> 811ef3e7
   end
   subgraph path8 [Path]
     8["Path<br>[1184, 1219, 0]"]
-      %% [ProgramBodyItem { index: 3 }, VariableDeclarationDeclaration, VariableDeclarationInit, PipeBodyItem { index: 1 }]
     19["Segment<br>[1225, 1291, 0]"]
-      %% [ProgramBodyItem { index: 3 }, VariableDeclarationDeclaration, VariableDeclarationInit, PipeBodyItem { index: 2 }]
     20["Segment<br>[1297, 1396, 0]"]
-      %% [ProgramBodyItem { index: 3 }, VariableDeclarationDeclaration, VariableDeclarationInit, PipeBodyItem { index: 3 }]
     21["Segment<br>[1402, 1519, 0]"]
-      %% [ProgramBodyItem { index: 3 }, VariableDeclarationDeclaration, VariableDeclarationInit, PipeBodyItem { index: 4 }]
     22["Segment<br>[1525, 1581, 0]"]
-      %% [ProgramBodyItem { index: 3 }, VariableDeclarationDeclaration, VariableDeclarationInit, PipeBodyItem { index: 5 }]
     23["Segment<br>[1587, 1594, 0]"]
-<<<<<<< HEAD
-      %% [ProgramBodyItem { index: 3 }, VariableDeclarationDeclaration, VariableDeclarationInit, PipeBodyItem { index: 6 }]
-    26[Solid2d]
-=======
     25[Solid2d]
->>>>>>> 811ef3e7
   end
   1["Plane<br>[12, 29, 0]"]
-    %% [ProgramBodyItem { index: 0 }, VariableDeclarationDeclaration, VariableDeclarationInit, PipeBodyItem { index: 0 }]
   2["Plane<br>[718, 752, 0]"]
-    %% [ProgramBodyItem { index: 2 }, VariableDeclarationDeclaration, VariableDeclarationInit, PipeBodyItem { index: 1 }]
   3["Plane<br>[1184, 1219, 0]"]
-    %% [ProgramBodyItem { index: 3 }, VariableDeclarationDeclaration, VariableDeclarationInit, PipeBodyItem { index: 1 }]
   4["StartSketchOnFace<br>[1139, 1178, 0]"]
-    %% Missing NodePath
   5["StartSketchOnFace<br>[673, 712, 0]"]
-    %% Missing NodePath
   27["Sweep Extrusion<br>[457, 489, 0]"]
-    %% [ProgramBodyItem { index: 1 }, VariableDeclarationDeclaration, VariableDeclarationInit, PipeBodyItem { index: 0 }]
   28["Sweep Extrusion<br>[1608, 1639, 0]"]
-    %% [ProgramBodyItem { index: 4 }, VariableDeclarationDeclaration, VariableDeclarationInit]
   29[Wall]
   30[Wall]
   31[Wall]
@@ -95,7 +62,6 @@
   54["SweepEdge Adjacent"]
   55["SweepEdge Adjacent"]
   56["EdgeCut Fillet<br>[495, 530, 0]"]
-    %% [ProgramBodyItem { index: 1 }, VariableDeclarationDeclaration, VariableDeclarationInit, PipeBodyItem { index: 1 }]
   1 --- 6
   2 <--x 5
   2 --- 7
