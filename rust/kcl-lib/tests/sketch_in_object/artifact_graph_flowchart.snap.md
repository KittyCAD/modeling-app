```mermaid
flowchart LR
  subgraph path3 [Path]
    3["Path<br>[46, 71, 0]"]
      %% [ProgramBodyItem { index: 0 }, VariableDeclarationDeclaration, VariableDeclarationInit, FunctionExpressionBody, FunctionExpressionBodyItem { index: 0 }, ReturnStatementArg, PipeBodyItem { index: 1 }]
    5["Segment<br>[79, 97, 0]"]
      %% [ProgramBodyItem { index: 0 }, VariableDeclarationDeclaration, VariableDeclarationInit, FunctionExpressionBody, FunctionExpressionBodyItem { index: 0 }, ReturnStatementArg, PipeBodyItem { index: 2 }]
    6["Segment<br>[105, 123, 0]"]
      %% [ProgramBodyItem { index: 0 }, VariableDeclarationDeclaration, VariableDeclarationInit, FunctionExpressionBody, FunctionExpressionBodyItem { index: 0 }, ReturnStatementArg, PipeBodyItem { index: 3 }]
    7["Segment<br>[131, 150, 0]"]
      %% [ProgramBodyItem { index: 0 }, VariableDeclarationDeclaration, VariableDeclarationInit, FunctionExpressionBody, FunctionExpressionBodyItem { index: 0 }, ReturnStatementArg, PipeBodyItem { index: 4 }]
    8["Segment<br>[158, 166, 0]"]
<<<<<<< HEAD
      %% [ProgramBodyItem { index: 0 }, VariableDeclarationDeclaration, VariableDeclarationInit, FunctionExpressionBody, FunctionExpressionBodyItem { index: 0 }, ReturnStatementArg, PipeBodyItem { index: 5 }]
    14[Solid2d]
=======
    13[Solid2d]
>>>>>>> 811ef3e7
  end
  subgraph path4 [Path]
    4["Path<br>[253, 278, 0]"]
      %% [ProgramBodyItem { index: 1 }, VariableDeclarationDeclaration, VariableDeclarationInit, FunctionExpressionBody, FunctionExpressionBodyItem { index: 0 }, ReturnStatementArg, ObjectProperty { index: 0 }, ObjectPropertyValue, ObjectProperty { index: 0 }, ObjectPropertyValue, PipeBodyItem { index: 1 }]
    9["Segment<br>[290, 308, 0]"]
      %% [ProgramBodyItem { index: 1 }, VariableDeclarationDeclaration, VariableDeclarationInit, FunctionExpressionBody, FunctionExpressionBodyItem { index: 0 }, ReturnStatementArg, ObjectProperty { index: 0 }, ObjectPropertyValue, ObjectProperty { index: 0 }, ObjectPropertyValue, PipeBodyItem { index: 2 }]
    10["Segment<br>[320, 338, 0]"]
      %% [ProgramBodyItem { index: 1 }, VariableDeclarationDeclaration, VariableDeclarationInit, FunctionExpressionBody, FunctionExpressionBodyItem { index: 0 }, ReturnStatementArg, ObjectProperty { index: 0 }, ObjectPropertyValue, ObjectProperty { index: 0 }, ObjectPropertyValue, PipeBodyItem { index: 3 }]
    11["Segment<br>[350, 369, 0]"]
      %% [ProgramBodyItem { index: 1 }, VariableDeclarationDeclaration, VariableDeclarationInit, FunctionExpressionBody, FunctionExpressionBodyItem { index: 0 }, ReturnStatementArg, ObjectProperty { index: 0 }, ObjectPropertyValue, ObjectProperty { index: 0 }, ObjectPropertyValue, PipeBodyItem { index: 4 }]
    12["Segment<br>[381, 389, 0]"]
<<<<<<< HEAD
      %% [ProgramBodyItem { index: 1 }, VariableDeclarationDeclaration, VariableDeclarationInit, FunctionExpressionBody, FunctionExpressionBodyItem { index: 0 }, ReturnStatementArg, ObjectProperty { index: 0 }, ObjectPropertyValue, ObjectProperty { index: 0 }, ObjectPropertyValue, PipeBodyItem { index: 5 }]
    13[Solid2d]
=======
    14[Solid2d]
>>>>>>> 811ef3e7
  end
  1["Plane<br>[21, 38, 0]"]
    %% [ProgramBodyItem { index: 0 }, VariableDeclarationDeclaration, VariableDeclarationInit, FunctionExpressionBody, FunctionExpressionBodyItem { index: 0 }, ReturnStatementArg, PipeBodyItem { index: 0 }]
  2["Plane<br>[224, 241, 0]"]
    %% [ProgramBodyItem { index: 1 }, VariableDeclarationDeclaration, VariableDeclarationInit, FunctionExpressionBody, FunctionExpressionBodyItem { index: 0 }, ReturnStatementArg, ObjectProperty { index: 0 }, ObjectPropertyValue, ObjectProperty { index: 0 }, ObjectPropertyValue, PipeBodyItem { index: 0 }]
  15["Sweep Extrusion<br>[421, 442, 0]"]
    %% [ProgramBodyItem { index: 3 }, ExpressionStatementExpr, PipeBodyItem { index: 1 }]
  16["Sweep Extrusion<br>[479, 499, 0]"]
    %% [ProgramBodyItem { index: 5 }, ExpressionStatementExpr, PipeBodyItem { index: 1 }]
  17[Wall]
  18[Wall]
  19[Wall]
  20[Wall]
  21[Wall]
  22[Wall]
  23[Wall]
  24[Wall]
  25["Cap Start"]
  26["Cap Start"]
  27["Cap End"]
  28["Cap End"]
  29["SweepEdge Opposite"]
  30["SweepEdge Opposite"]
  31["SweepEdge Opposite"]
  32["SweepEdge Opposite"]
  33["SweepEdge Opposite"]
  34["SweepEdge Opposite"]
  35["SweepEdge Opposite"]
  36["SweepEdge Opposite"]
  37["SweepEdge Adjacent"]
  38["SweepEdge Adjacent"]
  39["SweepEdge Adjacent"]
  40["SweepEdge Adjacent"]
  41["SweepEdge Adjacent"]
  42["SweepEdge Adjacent"]
  43["SweepEdge Adjacent"]
  44["SweepEdge Adjacent"]
  1 --- 3
  2 --- 4
  3 --- 5
  3 --- 6
  3 --- 7
  3 --- 8
  3 --- 13
  3 ---- 15
  4 --- 9
  4 --- 10
  4 --- 11
  4 --- 12
  4 --- 14
  4 ---- 16
  5 --- 20
  5 x--> 28
  5 --- 32
  5 --- 40
  6 --- 18
  6 x--> 28
  6 --- 31
  6 --- 39
  7 --- 17
  7 x--> 28
  7 --- 30
  7 --- 38
  8 --- 19
  8 x--> 28
  8 --- 29
  8 --- 37
  9 --- 23
  9 x--> 25
  9 --- 36
  9 --- 44
  10 --- 22
  10 x--> 25
  10 --- 35
  10 --- 43
  11 --- 24
  11 x--> 25
  11 --- 34
  11 --- 42
  12 --- 21
  12 x--> 25
  12 --- 33
  12 --- 41
  15 --- 17
  15 --- 18
  15 --- 19
  15 --- 20
  15 --- 26
  15 --- 28
  15 --- 29
  15 --- 30
  15 --- 31
  15 --- 32
  15 --- 37
  15 --- 38
  15 --- 39
  15 --- 40
  16 --- 21
  16 --- 22
  16 --- 23
  16 --- 24
  16 --- 25
  16 --- 27
  16 --- 33
  16 --- 34
  16 --- 35
  16 --- 36
  16 --- 41
  16 --- 42
  16 --- 43
  16 --- 44
  17 --- 30
  17 --- 38
  39 <--x 17
  18 --- 31
  18 --- 39
  40 <--x 18
  19 --- 29
  19 --- 37
  38 <--x 19
  20 --- 32
  37 <--x 20
  20 --- 40
  21 --- 33
  21 --- 41
  42 <--x 21
  22 --- 35
  22 --- 43
  44 <--x 22
  23 --- 36
  41 <--x 23
  23 --- 44
  24 --- 34
  24 --- 42
  43 <--x 24
  29 <--x 26
  30 <--x 26
  31 <--x 26
  32 <--x 26
  33 <--x 27
  34 <--x 27
  35 <--x 27
  36 <--x 27
```<|MERGE_RESOLUTION|>--- conflicted
+++ resolved
@@ -2,46 +2,24 @@
 flowchart LR
   subgraph path3 [Path]
     3["Path<br>[46, 71, 0]"]
-      %% [ProgramBodyItem { index: 0 }, VariableDeclarationDeclaration, VariableDeclarationInit, FunctionExpressionBody, FunctionExpressionBodyItem { index: 0 }, ReturnStatementArg, PipeBodyItem { index: 1 }]
     5["Segment<br>[79, 97, 0]"]
-      %% [ProgramBodyItem { index: 0 }, VariableDeclarationDeclaration, VariableDeclarationInit, FunctionExpressionBody, FunctionExpressionBodyItem { index: 0 }, ReturnStatementArg, PipeBodyItem { index: 2 }]
     6["Segment<br>[105, 123, 0]"]
-      %% [ProgramBodyItem { index: 0 }, VariableDeclarationDeclaration, VariableDeclarationInit, FunctionExpressionBody, FunctionExpressionBodyItem { index: 0 }, ReturnStatementArg, PipeBodyItem { index: 3 }]
     7["Segment<br>[131, 150, 0]"]
-      %% [ProgramBodyItem { index: 0 }, VariableDeclarationDeclaration, VariableDeclarationInit, FunctionExpressionBody, FunctionExpressionBodyItem { index: 0 }, ReturnStatementArg, PipeBodyItem { index: 4 }]
     8["Segment<br>[158, 166, 0]"]
-<<<<<<< HEAD
-      %% [ProgramBodyItem { index: 0 }, VariableDeclarationDeclaration, VariableDeclarationInit, FunctionExpressionBody, FunctionExpressionBodyItem { index: 0 }, ReturnStatementArg, PipeBodyItem { index: 5 }]
-    14[Solid2d]
-=======
     13[Solid2d]
->>>>>>> 811ef3e7
   end
   subgraph path4 [Path]
     4["Path<br>[253, 278, 0]"]
-      %% [ProgramBodyItem { index: 1 }, VariableDeclarationDeclaration, VariableDeclarationInit, FunctionExpressionBody, FunctionExpressionBodyItem { index: 0 }, ReturnStatementArg, ObjectProperty { index: 0 }, ObjectPropertyValue, ObjectProperty { index: 0 }, ObjectPropertyValue, PipeBodyItem { index: 1 }]
     9["Segment<br>[290, 308, 0]"]
-      %% [ProgramBodyItem { index: 1 }, VariableDeclarationDeclaration, VariableDeclarationInit, FunctionExpressionBody, FunctionExpressionBodyItem { index: 0 }, ReturnStatementArg, ObjectProperty { index: 0 }, ObjectPropertyValue, ObjectProperty { index: 0 }, ObjectPropertyValue, PipeBodyItem { index: 2 }]
     10["Segment<br>[320, 338, 0]"]
-      %% [ProgramBodyItem { index: 1 }, VariableDeclarationDeclaration, VariableDeclarationInit, FunctionExpressionBody, FunctionExpressionBodyItem { index: 0 }, ReturnStatementArg, ObjectProperty { index: 0 }, ObjectPropertyValue, ObjectProperty { index: 0 }, ObjectPropertyValue, PipeBodyItem { index: 3 }]
     11["Segment<br>[350, 369, 0]"]
-      %% [ProgramBodyItem { index: 1 }, VariableDeclarationDeclaration, VariableDeclarationInit, FunctionExpressionBody, FunctionExpressionBodyItem { index: 0 }, ReturnStatementArg, ObjectProperty { index: 0 }, ObjectPropertyValue, ObjectProperty { index: 0 }, ObjectPropertyValue, PipeBodyItem { index: 4 }]
     12["Segment<br>[381, 389, 0]"]
-<<<<<<< HEAD
-      %% [ProgramBodyItem { index: 1 }, VariableDeclarationDeclaration, VariableDeclarationInit, FunctionExpressionBody, FunctionExpressionBodyItem { index: 0 }, ReturnStatementArg, ObjectProperty { index: 0 }, ObjectPropertyValue, ObjectProperty { index: 0 }, ObjectPropertyValue, PipeBodyItem { index: 5 }]
-    13[Solid2d]
-=======
     14[Solid2d]
->>>>>>> 811ef3e7
   end
   1["Plane<br>[21, 38, 0]"]
-    %% [ProgramBodyItem { index: 0 }, VariableDeclarationDeclaration, VariableDeclarationInit, FunctionExpressionBody, FunctionExpressionBodyItem { index: 0 }, ReturnStatementArg, PipeBodyItem { index: 0 }]
   2["Plane<br>[224, 241, 0]"]
-    %% [ProgramBodyItem { index: 1 }, VariableDeclarationDeclaration, VariableDeclarationInit, FunctionExpressionBody, FunctionExpressionBodyItem { index: 0 }, ReturnStatementArg, ObjectProperty { index: 0 }, ObjectPropertyValue, ObjectProperty { index: 0 }, ObjectPropertyValue, PipeBodyItem { index: 0 }]
   15["Sweep Extrusion<br>[421, 442, 0]"]
-    %% [ProgramBodyItem { index: 3 }, ExpressionStatementExpr, PipeBodyItem { index: 1 }]
   16["Sweep Extrusion<br>[479, 499, 0]"]
-    %% [ProgramBodyItem { index: 5 }, ExpressionStatementExpr, PipeBodyItem { index: 1 }]
   17[Wall]
   18[Wall]
   19[Wall]
