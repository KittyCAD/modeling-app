```mermaid
flowchart LR
  subgraph path4 [Path]
    4["Path<br>[88, 128, 0]"]
      %% [ProgramBodyItem { index: 1 }, VariableDeclarationDeclaration, VariableDeclarationInit, PipeBodyItem { index: 0 }]
    6["Segment<br>[134, 152, 0]"]
      %% [ProgramBodyItem { index: 1 }, VariableDeclarationDeclaration, VariableDeclarationInit, PipeBodyItem { index: 1 }]
    7["Segment<br>[158, 176, 0]"]
      %% [ProgramBodyItem { index: 1 }, VariableDeclarationDeclaration, VariableDeclarationInit, PipeBodyItem { index: 2 }]
    8["Segment<br>[182, 201, 0]"]
      %% [ProgramBodyItem { index: 1 }, VariableDeclarationDeclaration, VariableDeclarationInit, PipeBodyItem { index: 3 }]
    9["Segment<br>[207, 226, 0]"]
      %% [ProgramBodyItem { index: 1 }, VariableDeclarationDeclaration, VariableDeclarationInit, PipeBodyItem { index: 4 }]
    10["Segment<br>[232, 239, 0]"]
<<<<<<< HEAD
      %% [ProgramBodyItem { index: 1 }, VariableDeclarationDeclaration, VariableDeclarationInit, PipeBodyItem { index: 5 }]
    12[Solid2d]
=======
    13[Solid2d]
>>>>>>> 811ef3e7
  end
  subgraph path5 [Path]
    5["Path<br>[401, 458, 0]"]
      %% [ProgramBodyItem { index: 4 }, VariableDeclarationDeclaration, VariableDeclarationInit]
    11["Segment<br>[401, 458, 0]"]
<<<<<<< HEAD
      %% [ProgramBodyItem { index: 4 }, VariableDeclarationDeclaration, VariableDeclarationInit]
    13[Solid2d]
=======
    12[Solid2d]
>>>>>>> 811ef3e7
  end
  1["Plane<br>[47, 64, 0]"]
    %% [ProgramBodyItem { index: 0 }, VariableDeclarationDeclaration, VariableDeclarationInit]
  2["Plane<br>[348, 376, 0]"]
    %% [ProgramBodyItem { index: 3 }, VariableDeclarationDeclaration, VariableDeclarationInit, CallKwUnlabeledArg]
  3["StartSketchOnPlane<br>[334, 377, 0]"]
    %% Missing NodePath
  14["Sweep Extrusion<br>[254, 320, 0]"]
    %% [ProgramBodyItem { index: 2 }, VariableDeclarationDeclaration, VariableDeclarationInit]
  15["Sweep Extrusion<br>[476, 518, 0]"]
    %% [ProgramBodyItem { index: 5 }, VariableDeclarationDeclaration, VariableDeclarationInit]
  16["CompositeSolid Subtract<br>[529, 572, 0]"]
    %% [ProgramBodyItem { index: 6 }, VariableDeclarationDeclaration, VariableDeclarationInit]
  17[Wall]
  18[Wall]
  19[Wall]
  20[Wall]
  21[Wall]
  22["Cap Start"]
  23["Cap Start"]
  24["Cap End"]
  25["Cap End"]
  26["SweepEdge Opposite"]
  27["SweepEdge Opposite"]
  28["SweepEdge Opposite"]
  29["SweepEdge Opposite"]
  30["SweepEdge Opposite"]
  31["SweepEdge Adjacent"]
  32["SweepEdge Adjacent"]
  33["SweepEdge Adjacent"]
  34["SweepEdge Adjacent"]
  35["SweepEdge Adjacent"]
  1 --- 4
  2 <--x 3
  2 --- 5
  4 --- 6
  4 --- 7
  4 --- 8
  4 --- 9
  4 --- 10
  4 --- 13
  4 ---- 14
  4 --- 16
  5 --- 11
  5 --- 12
  5 ---- 15
  5 --- 16
  6 --- 20
  6 x--> 22
  6 --- 26
  6 --- 31
  7 --- 18
  7 x--> 22
  7 --- 27
  7 --- 32
  8 --- 17
  8 x--> 22
  8 --- 28
  8 --- 33
  9 --- 19
  9 x--> 22
  9 --- 29
  9 --- 34
  11 --- 21
  11 x--> 25
  11 --- 30
  11 --- 35
  14 --- 17
  14 --- 18
  14 --- 19
  14 --- 20
  14 --- 22
  14 --- 24
  14 --- 26
  14 --- 27
  14 --- 28
  14 --- 29
  14 --- 31
  14 --- 32
  14 --- 33
  14 --- 34
  15 --- 21
  15 --- 23
  15 --- 25
  15 --- 30
  15 --- 35
  17 --- 28
  32 <--x 17
  17 --- 33
  18 --- 27
  31 <--x 18
  18 --- 32
  19 --- 29
  33 <--x 19
  19 --- 34
  20 --- 26
  20 --- 31
  34 <--x 20
  21 --- 30
  21 --- 35
  30 <--x 23
  26 <--x 24
  27 <--x 24
  28 <--x 24
  29 <--x 24
```<|MERGE_RESOLUTION|>--- conflicted
+++ resolved
@@ -2,46 +2,24 @@
 flowchart LR
   subgraph path4 [Path]
     4["Path<br>[88, 128, 0]"]
-      %% [ProgramBodyItem { index: 1 }, VariableDeclarationDeclaration, VariableDeclarationInit, PipeBodyItem { index: 0 }]
     6["Segment<br>[134, 152, 0]"]
-      %% [ProgramBodyItem { index: 1 }, VariableDeclarationDeclaration, VariableDeclarationInit, PipeBodyItem { index: 1 }]
     7["Segment<br>[158, 176, 0]"]
-      %% [ProgramBodyItem { index: 1 }, VariableDeclarationDeclaration, VariableDeclarationInit, PipeBodyItem { index: 2 }]
     8["Segment<br>[182, 201, 0]"]
-      %% [ProgramBodyItem { index: 1 }, VariableDeclarationDeclaration, VariableDeclarationInit, PipeBodyItem { index: 3 }]
     9["Segment<br>[207, 226, 0]"]
-      %% [ProgramBodyItem { index: 1 }, VariableDeclarationDeclaration, VariableDeclarationInit, PipeBodyItem { index: 4 }]
     10["Segment<br>[232, 239, 0]"]
-<<<<<<< HEAD
-      %% [ProgramBodyItem { index: 1 }, VariableDeclarationDeclaration, VariableDeclarationInit, PipeBodyItem { index: 5 }]
-    12[Solid2d]
-=======
     13[Solid2d]
->>>>>>> 811ef3e7
   end
   subgraph path5 [Path]
     5["Path<br>[401, 458, 0]"]
-      %% [ProgramBodyItem { index: 4 }, VariableDeclarationDeclaration, VariableDeclarationInit]
     11["Segment<br>[401, 458, 0]"]
-<<<<<<< HEAD
-      %% [ProgramBodyItem { index: 4 }, VariableDeclarationDeclaration, VariableDeclarationInit]
-    13[Solid2d]
-=======
     12[Solid2d]
->>>>>>> 811ef3e7
   end
   1["Plane<br>[47, 64, 0]"]
-    %% [ProgramBodyItem { index: 0 }, VariableDeclarationDeclaration, VariableDeclarationInit]
   2["Plane<br>[348, 376, 0]"]
-    %% [ProgramBodyItem { index: 3 }, VariableDeclarationDeclaration, VariableDeclarationInit, CallKwUnlabeledArg]
   3["StartSketchOnPlane<br>[334, 377, 0]"]
-    %% Missing NodePath
   14["Sweep Extrusion<br>[254, 320, 0]"]
-    %% [ProgramBodyItem { index: 2 }, VariableDeclarationDeclaration, VariableDeclarationInit]
   15["Sweep Extrusion<br>[476, 518, 0]"]
-    %% [ProgramBodyItem { index: 5 }, VariableDeclarationDeclaration, VariableDeclarationInit]
   16["CompositeSolid Subtract<br>[529, 572, 0]"]
-    %% [ProgramBodyItem { index: 6 }, VariableDeclarationDeclaration, VariableDeclarationInit]
   17[Wall]
   18[Wall]
   19[Wall]
