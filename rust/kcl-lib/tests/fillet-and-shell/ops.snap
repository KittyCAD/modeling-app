--- conflicted
+++ resolved
@@ -127,13 +127,8 @@
       "type": "FunctionCall",
       "name": "m25Screw",
       "functionSourceRange": [
-<<<<<<< HEAD
-        1310,
-        1548,
-=======
         1289,
-        1517,
->>>>>>> ffbe20b5
+        1527,
         0
       ],
       "unlabeledArg": null,
@@ -222,13 +217,8 @@
       "type": "FunctionCall",
       "name": "m25Screw",
       "functionSourceRange": [
-<<<<<<< HEAD
-        1310,
-        1548,
-=======
         1289,
-        1517,
->>>>>>> ffbe20b5
+        1527,
         0
       ],
       "unlabeledArg": null,
@@ -317,13 +307,8 @@
       "type": "FunctionCall",
       "name": "m25Screw",
       "functionSourceRange": [
-<<<<<<< HEAD
-        1310,
-        1548,
-=======
         1289,
-        1517,
->>>>>>> ffbe20b5
+        1527,
         0
       ],
       "unlabeledArg": null,
@@ -412,13 +397,8 @@
       "type": "FunctionCall",
       "name": "m25Screw",
       "functionSourceRange": [
-<<<<<<< HEAD
-        1310,
-        1548,
-=======
         1289,
-        1517,
->>>>>>> ffbe20b5
+        1527,
         0
       ],
       "unlabeledArg": null,
