```mermaid
flowchart LR
  subgraph path2 [Path]
    2["Path<br>[396, 467, 0]"]
    3["Segment<br>[473, 564, 0]"]
    4["Segment<br>[570, 661, 0]"]
    5["Segment<br>[667, 760, 0]"]
    6["Segment<br>[766, 774, 0]"]
    7[Solid2d]
  end
  subgraph path9 [Path]
    9["Path<br>[808, 833, 0]"]
    10["Segment<br>[839, 887, 0]"]
    11["Segment<br>[893, 950, 0]"]
    12["Segment<br>[956, 1005, 0]"]
    13["Segment<br>[1011, 1030, 0]"]
    14[Solid2d]
  end
  subgraph path31 [Path]
    31["Path<br>[1343, 1368, 0]"]
  end
  subgraph path32 [Path]
    32["Path<br>[1376, 1413, 0]"]
    33["Segment<br>[1376, 1413, 0]"]
    34[Solid2d]
  end
  subgraph path35 [Path]
<<<<<<< HEAD
    35["Path<br>[1460, 1498, 0]"]
    36["Segment<br>[1460, 1498, 0]"]
=======
    35["Path<br>[1426, 1464, 0]"]
    36["Segment<br>[1426, 1464, 0]"]
>>>>>>> ffbe20b5
    37[Solid2d]
  end
  subgraph path45 [Path]
    45["Path<br>[1343, 1368, 0]"]
  end
  subgraph path46 [Path]
    46["Path<br>[1376, 1413, 0]"]
    47["Segment<br>[1376, 1413, 0]"]
    48[Solid2d]
  end
  subgraph path49 [Path]
<<<<<<< HEAD
    49["Path<br>[1460, 1498, 0]"]
    50["Segment<br>[1460, 1498, 0]"]
=======
    49["Path<br>[1426, 1464, 0]"]
    50["Segment<br>[1426, 1464, 0]"]
>>>>>>> ffbe20b5
    51[Solid2d]
  end
  subgraph path59 [Path]
    59["Path<br>[1343, 1368, 0]"]
  end
  subgraph path60 [Path]
    60["Path<br>[1376, 1413, 0]"]
    61["Segment<br>[1376, 1413, 0]"]
    62[Solid2d]
  end
  subgraph path63 [Path]
<<<<<<< HEAD
    63["Path<br>[1460, 1498, 0]"]
    64["Segment<br>[1460, 1498, 0]"]
=======
    63["Path<br>[1426, 1464, 0]"]
    64["Segment<br>[1426, 1464, 0]"]
>>>>>>> ffbe20b5
    65[Solid2d]
  end
  subgraph path73 [Path]
    73["Path<br>[1343, 1368, 0]"]
  end
  subgraph path74 [Path]
    74["Path<br>[1376, 1413, 0]"]
    75["Segment<br>[1376, 1413, 0]"]
    76[Solid2d]
  end
  subgraph path77 [Path]
<<<<<<< HEAD
    77["Path<br>[1460, 1498, 0]"]
    78["Segment<br>[1460, 1498, 0]"]
=======
    77["Path<br>[1426, 1464, 0]"]
    78["Segment<br>[1426, 1464, 0]"]
>>>>>>> ffbe20b5
    79[Solid2d]
  end
  1["Plane<br>[373, 390, 0]"]
  8["Plane<br>[783, 802, 0]"]
  15["Sweep Extrusion<br>[1036, 1064, 0]"]
  16[Wall]
  17[Wall]
  18[Wall]
  19[Wall]
  20["Cap Start"]
  21["Cap End"]
  22["SweepEdge Opposite"]
  23["SweepEdge Adjacent"]
  24["SweepEdge Opposite"]
  25["SweepEdge Adjacent"]
  26["SweepEdge Opposite"]
  27["SweepEdge Adjacent"]
  28["SweepEdge Opposite"]
  29["SweepEdge Adjacent"]
<<<<<<< HEAD
  30["Plane<br>[1337, 1356, 0]"]
  38["Sweep Extrusion<br>[1507, 1531, 0]"]
=======
  30["Plane<br>[1316, 1335, 0]"]
  38["Sweep Extrusion<br>[1476, 1500, 0]"]
>>>>>>> ffbe20b5
  39[Wall]
  40["Cap Start"]
  41["Cap End"]
  42["SweepEdge Opposite"]
  43["SweepEdge Adjacent"]
<<<<<<< HEAD
  44["Plane<br>[1337, 1356, 0]"]
  52["Sweep Extrusion<br>[1507, 1531, 0]"]
=======
  44["Plane<br>[1316, 1335, 0]"]
  52["Sweep Extrusion<br>[1476, 1500, 0]"]
>>>>>>> ffbe20b5
  53[Wall]
  54["Cap Start"]
  55["Cap End"]
  56["SweepEdge Opposite"]
  57["SweepEdge Adjacent"]
<<<<<<< HEAD
  58["Plane<br>[1337, 1356, 0]"]
  66["Sweep Extrusion<br>[1507, 1531, 0]"]
=======
  58["Plane<br>[1316, 1335, 0]"]
  66["Sweep Extrusion<br>[1476, 1500, 0]"]
>>>>>>> ffbe20b5
  67[Wall]
  68["Cap Start"]
  69["Cap End"]
  70["SweepEdge Opposite"]
  71["SweepEdge Adjacent"]
<<<<<<< HEAD
  72["Plane<br>[1337, 1356, 0]"]
  80["Sweep Extrusion<br>[1507, 1531, 0]"]
=======
  72["Plane<br>[1316, 1335, 0]"]
  80["Sweep Extrusion<br>[1476, 1500, 0]"]
>>>>>>> ffbe20b5
  81[Wall]
  82["Cap Start"]
  83["Cap End"]
  84["SweepEdge Opposite"]
  85["SweepEdge Adjacent"]
  86["EdgeCut Fillet<br>[1070, 1276, 0]"]
  87["EdgeCut Fillet<br>[1070, 1276, 0]"]
  88["EdgeCut Fillet<br>[1070, 1276, 0]"]
  89["EdgeCut Fillet<br>[1070, 1276, 0]"]
  1 --- 2
  2 --- 3
  2 --- 4
  2 --- 5
  2 --- 6
  2 --- 7
  8 --- 9
  9 --- 10
  9 --- 11
  9 --- 12
  9 --- 13
  9 ---- 15
  9 --- 14
  10 --- 16
  10 --- 22
  10 --- 23
  11 --- 17
  11 --- 24
  11 --- 25
  12 --- 18
  12 --- 26
  12 --- 27
  13 --- 19
  13 --- 28
  13 --- 29
  15 --- 16
  15 --- 17
  15 --- 18
  15 --- 19
  15 --- 20
  15 --- 21
  15 --- 22
  15 --- 23
  15 --- 24
  15 --- 25
  15 --- 26
  15 --- 27
  15 --- 28
  15 --- 29
  30 --- 31
  30 --- 32
  30 --- 35
  32 --- 33
  32 ---- 38
  32 --- 34
  33 --- 39
  33 --- 42
  33 --- 43
  35 --- 36
  35 --- 37
  38 --- 39
  38 --- 40
  38 --- 41
  38 --- 42
  38 --- 43
  44 --- 45
  44 --- 46
  44 --- 49
  46 --- 47
  46 ---- 52
  46 --- 48
  47 --- 53
  47 --- 56
  47 --- 57
  49 --- 50
  49 --- 51
  52 --- 53
  52 --- 54
  52 --- 55
  52 --- 56
  52 --- 57
  58 --- 59
  58 --- 60
  58 --- 63
  60 --- 61
  60 ---- 66
  60 --- 62
  61 --- 67
  61 --- 70
  61 --- 71
  63 --- 64
  63 --- 65
  66 --- 67
  66 --- 68
  66 --- 69
  66 --- 70
  66 --- 71
  72 --- 73
  72 --- 74
  72 --- 77
  74 --- 75
  74 ---- 80
  74 --- 76
  75 --- 81
  75 --- 84
  75 --- 85
  77 --- 78
  77 --- 79
  80 --- 81
  80 --- 82
  80 --- 83
  80 --- 84
  80 --- 85
  23 <--x 86
  25 <--x 87
  27 <--x 88
  29 <--x 89
```<|MERGE_RESOLUTION|>--- conflicted
+++ resolved
@@ -25,13 +25,8 @@
     34[Solid2d]
   end
   subgraph path35 [Path]
-<<<<<<< HEAD
-    35["Path<br>[1460, 1498, 0]"]
-    36["Segment<br>[1460, 1498, 0]"]
-=======
-    35["Path<br>[1426, 1464, 0]"]
-    36["Segment<br>[1426, 1464, 0]"]
->>>>>>> ffbe20b5
+    35["Path<br>[1439, 1477, 0]"]
+    36["Segment<br>[1439, 1477, 0]"]
     37[Solid2d]
   end
   subgraph path45 [Path]
@@ -43,13 +38,8 @@
     48[Solid2d]
   end
   subgraph path49 [Path]
-<<<<<<< HEAD
-    49["Path<br>[1460, 1498, 0]"]
-    50["Segment<br>[1460, 1498, 0]"]
-=======
-    49["Path<br>[1426, 1464, 0]"]
-    50["Segment<br>[1426, 1464, 0]"]
->>>>>>> ffbe20b5
+    49["Path<br>[1439, 1477, 0]"]
+    50["Segment<br>[1439, 1477, 0]"]
     51[Solid2d]
   end
   subgraph path59 [Path]
@@ -61,13 +51,8 @@
     62[Solid2d]
   end
   subgraph path63 [Path]
-<<<<<<< HEAD
-    63["Path<br>[1460, 1498, 0]"]
-    64["Segment<br>[1460, 1498, 0]"]
-=======
-    63["Path<br>[1426, 1464, 0]"]
-    64["Segment<br>[1426, 1464, 0]"]
->>>>>>> ffbe20b5
+    63["Path<br>[1439, 1477, 0]"]
+    64["Segment<br>[1439, 1477, 0]"]
     65[Solid2d]
   end
   subgraph path73 [Path]
@@ -79,13 +64,8 @@
     76[Solid2d]
   end
   subgraph path77 [Path]
-<<<<<<< HEAD
-    77["Path<br>[1460, 1498, 0]"]
-    78["Segment<br>[1460, 1498, 0]"]
-=======
-    77["Path<br>[1426, 1464, 0]"]
-    78["Segment<br>[1426, 1464, 0]"]
->>>>>>> ffbe20b5
+    77["Path<br>[1439, 1477, 0]"]
+    78["Segment<br>[1439, 1477, 0]"]
     79[Solid2d]
   end
   1["Plane<br>[373, 390, 0]"]
@@ -105,49 +85,29 @@
   27["SweepEdge Adjacent"]
   28["SweepEdge Opposite"]
   29["SweepEdge Adjacent"]
-<<<<<<< HEAD
-  30["Plane<br>[1337, 1356, 0]"]
-  38["Sweep Extrusion<br>[1507, 1531, 0]"]
-=======
   30["Plane<br>[1316, 1335, 0]"]
-  38["Sweep Extrusion<br>[1476, 1500, 0]"]
->>>>>>> ffbe20b5
+  38["Sweep Extrusion<br>[1486, 1510, 0]"]
   39[Wall]
   40["Cap Start"]
   41["Cap End"]
   42["SweepEdge Opposite"]
   43["SweepEdge Adjacent"]
-<<<<<<< HEAD
-  44["Plane<br>[1337, 1356, 0]"]
-  52["Sweep Extrusion<br>[1507, 1531, 0]"]
-=======
   44["Plane<br>[1316, 1335, 0]"]
-  52["Sweep Extrusion<br>[1476, 1500, 0]"]
->>>>>>> ffbe20b5
+  52["Sweep Extrusion<br>[1486, 1510, 0]"]
   53[Wall]
   54["Cap Start"]
   55["Cap End"]
   56["SweepEdge Opposite"]
   57["SweepEdge Adjacent"]
-<<<<<<< HEAD
-  58["Plane<br>[1337, 1356, 0]"]
-  66["Sweep Extrusion<br>[1507, 1531, 0]"]
-=======
   58["Plane<br>[1316, 1335, 0]"]
-  66["Sweep Extrusion<br>[1476, 1500, 0]"]
->>>>>>> ffbe20b5
+  66["Sweep Extrusion<br>[1486, 1510, 0]"]
   67[Wall]
   68["Cap Start"]
   69["Cap End"]
   70["SweepEdge Opposite"]
   71["SweepEdge Adjacent"]
-<<<<<<< HEAD
-  72["Plane<br>[1337, 1356, 0]"]
-  80["Sweep Extrusion<br>[1507, 1531, 0]"]
-=======
   72["Plane<br>[1316, 1335, 0]"]
-  80["Sweep Extrusion<br>[1476, 1500, 0]"]
->>>>>>> ffbe20b5
+  80["Sweep Extrusion<br>[1486, 1510, 0]"]
   81[Wall]
   82["Cap Start"]
   83["Cap End"]
