--- conflicted
+++ resolved
@@ -2,173 +2,90 @@
 flowchart LR
   subgraph path4 [Path]
     4["Path<br>[43, 86, 0]"]
-      %% [ProgramBodyItem { index: 1 }, VariableDeclarationDeclaration, VariableDeclarationInit, PipeBodyItem { index: 0 }]
     15["Segment<br>[92, 130, 0]"]
-      %% [ProgramBodyItem { index: 1 }, VariableDeclarationDeclaration, VariableDeclarationInit, PipeBodyItem { index: 1 }]
     16["Segment<br>[136, 175, 0]"]
-      %% [ProgramBodyItem { index: 1 }, VariableDeclarationDeclaration, VariableDeclarationInit, PipeBodyItem { index: 2 }]
     17["Segment<br>[181, 237, 0]"]
-      %% [ProgramBodyItem { index: 1 }, VariableDeclarationDeclaration, VariableDeclarationInit, PipeBodyItem { index: 3 }]
     18["Segment<br>[243, 250, 0]"]
-<<<<<<< HEAD
-      %% [ProgramBodyItem { index: 1 }, VariableDeclarationDeclaration, VariableDeclarationInit, PipeBodyItem { index: 4 }]
-    55[Solid2d]
-=======
     56[Solid2d]
->>>>>>> 811ef3e7
   end
   subgraph path5 [Path]
     5["Path<br>[362, 405, 0]"]
-      %% [ProgramBodyItem { index: 4 }, VariableDeclarationDeclaration, VariableDeclarationInit, PipeBodyItem { index: 0 }]
     19["Segment<br>[411, 435, 0]"]
-      %% [ProgramBodyItem { index: 4 }, VariableDeclarationDeclaration, VariableDeclarationInit, PipeBodyItem { index: 1 }]
     20["Segment<br>[441, 466, 0]"]
-      %% [ProgramBodyItem { index: 4 }, VariableDeclarationDeclaration, VariableDeclarationInit, PipeBodyItem { index: 2 }]
   end
   subgraph path6 [Path]
     6["Path<br>[480, 522, 0]"]
-      %% [ProgramBodyItem { index: 5 }, VariableDeclarationDeclaration, VariableDeclarationInit, PipeBodyItem { index: 0 }]
     21["Segment<br>[528, 593, 0]"]
-      %% [ProgramBodyItem { index: 5 }, VariableDeclarationDeclaration, VariableDeclarationInit, PipeBodyItem { index: 1 }]
     22["Segment<br>[599, 667, 0]"]
-      %% [ProgramBodyItem { index: 5 }, VariableDeclarationDeclaration, VariableDeclarationInit, PipeBodyItem { index: 2 }]
     23["Segment<br>[673, 761, 0]"]
-      %% [ProgramBodyItem { index: 5 }, VariableDeclarationDeclaration, VariableDeclarationInit, PipeBodyItem { index: 3 }]
     24["Segment<br>[767, 823, 0]"]
-      %% [ProgramBodyItem { index: 5 }, VariableDeclarationDeclaration, VariableDeclarationInit, PipeBodyItem { index: 4 }]
     25["Segment<br>[829, 836, 0]"]
-<<<<<<< HEAD
-      %% [ProgramBodyItem { index: 5 }, VariableDeclarationDeclaration, VariableDeclarationInit, PipeBodyItem { index: 5 }]
-    56[Solid2d]
-=======
     53[Solid2d]
->>>>>>> 811ef3e7
   end
   subgraph path7 [Path]
     7["Path<br>[850, 892, 0]"]
-      %% [ProgramBodyItem { index: 6 }, VariableDeclarationDeclaration, VariableDeclarationInit, PipeBodyItem { index: 0 }]
     26["Segment<br>[898, 918, 0]"]
-      %% [ProgramBodyItem { index: 6 }, VariableDeclarationDeclaration, VariableDeclarationInit, PipeBodyItem { index: 1 }]
     27["Segment<br>[924, 950, 0]"]
-      %% [ProgramBodyItem { index: 6 }, VariableDeclarationDeclaration, VariableDeclarationInit, PipeBodyItem { index: 2 }]
     28["Segment<br>[956, 1012, 0]"]
-      %% [ProgramBodyItem { index: 6 }, VariableDeclarationDeclaration, VariableDeclarationInit, PipeBodyItem { index: 3 }]
     29["Segment<br>[1018, 1025, 0]"]
-<<<<<<< HEAD
-      %% [ProgramBodyItem { index: 6 }, VariableDeclarationDeclaration, VariableDeclarationInit, PipeBodyItem { index: 4 }]
-    52[Solid2d]
-=======
     58[Solid2d]
->>>>>>> 811ef3e7
   end
   subgraph path8 [Path]
     8["Path<br>[1039, 1094, 0]"]
-      %% [ProgramBodyItem { index: 7 }, VariableDeclarationDeclaration, VariableDeclarationInit]
     30["Segment<br>[1039, 1094, 0]"]
-      %% [ProgramBodyItem { index: 7 }, VariableDeclarationDeclaration, VariableDeclarationInit]
     57[Solid2d]
   end
   subgraph path9 [Path]
     9["Path<br>[1108, 1150, 0]"]
-      %% [ProgramBodyItem { index: 8 }, VariableDeclarationDeclaration, VariableDeclarationInit, PipeBodyItem { index: 0 }]
     31["Segment<br>[1156, 1180, 0]"]
-      %% [ProgramBodyItem { index: 8 }, VariableDeclarationDeclaration, VariableDeclarationInit, PipeBodyItem { index: 1 }]
     32["Segment<br>[1186, 1211, 0]"]
-      %% [ProgramBodyItem { index: 8 }, VariableDeclarationDeclaration, VariableDeclarationInit, PipeBodyItem { index: 2 }]
     33["Segment<br>[1217, 1273, 0]"]
-      %% [ProgramBodyItem { index: 8 }, VariableDeclarationDeclaration, VariableDeclarationInit, PipeBodyItem { index: 3 }]
     34["Segment<br>[1279, 1286, 0]"]
-<<<<<<< HEAD
-      %% [ProgramBodyItem { index: 8 }, VariableDeclarationDeclaration, VariableDeclarationInit, PipeBodyItem { index: 4 }]
-    54[Solid2d]
-=======
     59[Solid2d]
->>>>>>> 811ef3e7
   end
   subgraph path10 [Path]
     10["Path<br>[1456, 1497, 0]"]
-      %% [ProgramBodyItem { index: 12 }, VariableDeclarationDeclaration, VariableDeclarationInit, PipeBodyItem { index: 0 }]
     35["Segment<br>[1503, 1527, 0]"]
-      %% [ProgramBodyItem { index: 12 }, VariableDeclarationDeclaration, VariableDeclarationInit, PipeBodyItem { index: 1 }]
     36["Segment<br>[1533, 1558, 0]"]
-      %% [ProgramBodyItem { index: 12 }, VariableDeclarationDeclaration, VariableDeclarationInit, PipeBodyItem { index: 2 }]
   end
   subgraph path11 [Path]
     11["Path<br>[1572, 1614, 0]"]
-      %% [ProgramBodyItem { index: 13 }, VariableDeclarationDeclaration, VariableDeclarationInit, PipeBodyItem { index: 0 }]
     37["Segment<br>[1620, 1644, 0]"]
-      %% [ProgramBodyItem { index: 13 }, VariableDeclarationDeclaration, VariableDeclarationInit, PipeBodyItem { index: 1 }]
     38["Segment<br>[1650, 1675, 0]"]
-      %% [ProgramBodyItem { index: 13 }, VariableDeclarationDeclaration, VariableDeclarationInit, PipeBodyItem { index: 2 }]
     39["Segment<br>[1681, 1737, 0]"]
-      %% [ProgramBodyItem { index: 13 }, VariableDeclarationDeclaration, VariableDeclarationInit, PipeBodyItem { index: 3 }]
     40["Segment<br>[1743, 1750, 0]"]
-      %% [ProgramBodyItem { index: 13 }, VariableDeclarationDeclaration, VariableDeclarationInit, PipeBodyItem { index: 4 }]
     51[Solid2d]
   end
   subgraph path12 [Path]
     12["Path<br>[1764, 1806, 0]"]
-      %% [ProgramBodyItem { index: 14 }, VariableDeclarationDeclaration, VariableDeclarationInit, PipeBodyItem { index: 0 }]
     41["Segment<br>[1812, 1835, 0]"]
-      %% [ProgramBodyItem { index: 14 }, VariableDeclarationDeclaration, VariableDeclarationInit, PipeBodyItem { index: 1 }]
     42["Segment<br>[1841, 1866, 0]"]
-      %% [ProgramBodyItem { index: 14 }, VariableDeclarationDeclaration, VariableDeclarationInit, PipeBodyItem { index: 2 }]
     43["Segment<br>[1872, 1928, 0]"]
-      %% [ProgramBodyItem { index: 14 }, VariableDeclarationDeclaration, VariableDeclarationInit, PipeBodyItem { index: 3 }]
     44["Segment<br>[1934, 1941, 0]"]
-<<<<<<< HEAD
-      %% [ProgramBodyItem { index: 14 }, VariableDeclarationDeclaration, VariableDeclarationInit, PipeBodyItem { index: 4 }]
-    53[Solid2d]
-=======
     52[Solid2d]
->>>>>>> 811ef3e7
   end
   subgraph path13 [Path]
     13["Path<br>[1955, 2011, 0]"]
-      %% [ProgramBodyItem { index: 15 }, VariableDeclarationDeclaration, VariableDeclarationInit]
     45["Segment<br>[1955, 2011, 0]"]
-<<<<<<< HEAD
-      %% [ProgramBodyItem { index: 15 }, VariableDeclarationDeclaration, VariableDeclarationInit]
-    59[Solid2d]
-=======
     55[Solid2d]
->>>>>>> 811ef3e7
   end
   subgraph path14 [Path]
     14["Path<br>[2025, 2068, 0]"]
-      %% [ProgramBodyItem { index: 16 }, VariableDeclarationDeclaration, VariableDeclarationInit, PipeBodyItem { index: 0 }]
     46["Segment<br>[2074, 2139, 0]"]
-      %% [ProgramBodyItem { index: 16 }, VariableDeclarationDeclaration, VariableDeclarationInit, PipeBodyItem { index: 1 }]
     47["Segment<br>[2145, 2213, 0]"]
-      %% [ProgramBodyItem { index: 16 }, VariableDeclarationDeclaration, VariableDeclarationInit, PipeBodyItem { index: 2 }]
     48["Segment<br>[2219, 2307, 0]"]
-      %% [ProgramBodyItem { index: 16 }, VariableDeclarationDeclaration, VariableDeclarationInit, PipeBodyItem { index: 3 }]
     49["Segment<br>[2313, 2369, 0]"]
-      %% [ProgramBodyItem { index: 16 }, VariableDeclarationDeclaration, VariableDeclarationInit, PipeBodyItem { index: 4 }]
     50["Segment<br>[2375, 2382, 0]"]
-<<<<<<< HEAD
-      %% [ProgramBodyItem { index: 16 }, VariableDeclarationDeclaration, VariableDeclarationInit, PipeBodyItem { index: 5 }]
-    58[Solid2d]
-=======
     54[Solid2d]
->>>>>>> 811ef3e7
   end
   1["Plane<br>[12, 29, 0]"]
-    %% [ProgramBodyItem { index: 0 }, VariableDeclarationDeclaration, VariableDeclarationInit]
   2["Plane<br>[1424, 1442, 0]"]
-    %% [ProgramBodyItem { index: 11 }, VariableDeclarationDeclaration, VariableDeclarationInit]
   3["StartSketchOnFace<br>[309, 348, 0]"]
-    %% Missing NodePath
   60["Sweep Extrusion<br>[264, 296, 0]"]
-    %% [ProgramBodyItem { index: 2 }, VariableDeclarationDeclaration, VariableDeclarationInit]
   61["Sweep RevolveAboutEdge<br>[1300, 1366, 0]"]
-    %% [ProgramBodyItem { index: 9 }, VariableDeclarationDeclaration, VariableDeclarationInit]
   62["Sweep Extrusion<br>[1380, 1411, 0]"]
-    %% [ProgramBodyItem { index: 10 }, VariableDeclarationDeclaration, VariableDeclarationInit]
   63["Sweep Extrusion<br>[2396, 2429, 0]"]
-    %% [ProgramBodyItem { index: 17 }, VariableDeclarationDeclaration, VariableDeclarationInit]
   64["Sweep RevolveAboutEdge<br>[2443, 2488, 0]"]
-    %% [ProgramBodyItem { index: 18 }, VariableDeclarationDeclaration, VariableDeclarationInit]
   65[Wall]
   66[Wall]
   67[Wall]
