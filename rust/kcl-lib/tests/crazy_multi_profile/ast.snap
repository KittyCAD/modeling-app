--- conflicted
+++ resolved
@@ -976,17 +976,16 @@
               {
                 "arguments": [
                   {
-<<<<<<< HEAD
                     "type": "LabeledArg",
                     "label": {
-                      "commentStart": 525,
+                      "commentStart": 0,
                       "end": 0,
                       "name": "angle",
                       "start": 0,
                       "type": "Identifier"
                     },
                     "arg": {
-                      "commentStart": 533,
+                      "commentStart": 0,
                       "end": 0,
                       "raw": "0",
                       "start": 0,
@@ -995,48 +994,20 @@
                       "value": {
                         "value": 0.0,
                         "suffix": "None"
-=======
-                    "commentStart": 0,
-                    "elements": [
-                      {
-                        "commentStart": 0,
-                        "end": 0,
-                        "raw": "0",
-                        "start": 0,
-                        "type": "Literal",
-                        "type": "Literal",
-                        "value": {
-                          "value": 0.0,
-                          "suffix": "None"
-                        }
-                      },
-                      {
-                        "commentStart": 0,
-                        "end": 0,
-                        "raw": "6.64",
-                        "start": 0,
-                        "type": "Literal",
-                        "type": "Literal",
-                        "value": {
-                          "value": 6.64,
-                          "suffix": "None"
-                        }
->>>>>>> df6f5712
                       }
                     }
                   },
                   {
-<<<<<<< HEAD
                     "type": "LabeledArg",
                     "label": {
-                      "commentStart": 536,
+                      "commentStart": 0,
                       "end": 0,
                       "name": "length",
                       "start": 0,
                       "type": "Identifier"
                     },
                     "arg": {
-                      "commentStart": 545,
+                      "commentStart": 0,
                       "end": 0,
                       "raw": "6.64",
                       "start": 0,
@@ -1051,35 +1022,20 @@
                   {
                     "type": "LabeledArg",
                     "label": {
-                      "commentStart": 551,
+                      "commentStart": 0,
                       "end": 0,
                       "name": "tag",
                       "start": 0,
                       "type": "Identifier"
                     },
                     "arg": {
-                      "commentStart": 557,
+                      "commentStart": 0,
                       "end": 0,
                       "start": 0,
                       "type": "TagDeclarator",
                       "type": "TagDeclarator",
                       "value": "rectangleSegmentA001"
                     }
-=======
-                    "commentStart": 0,
-                    "end": 0,
-                    "start": 0,
-                    "type": "PipeSubstitution",
-                    "type": "PipeSubstitution"
-                  },
-                  {
-                    "commentStart": 0,
-                    "end": 0,
-                    "start": 0,
-                    "type": "TagDeclarator",
-                    "type": "TagDeclarator",
-                    "value": "rectangleSegmentA001"
->>>>>>> df6f5712
                   }
                 ],
                 "callee": {
@@ -1107,265 +1063,18 @@
               {
                 "arguments": [
                   {
-<<<<<<< HEAD
                     "type": "LabeledArg",
                     "label": {
-                      "commentStart": 596,
+                      "commentStart": 0,
                       "end": 0,
                       "name": "angle",
                       "start": 0,
                       "type": "Identifier"
                     },
                     "arg": {
-                      "commentStart": 604,
+                      "commentStart": 0,
                       "end": 0,
                       "left": {
-                        "arguments": [
-                          {
-                            "abs_path": false,
-                            "commentStart": 611,
-                            "end": 0,
-                            "name": {
-                              "commentStart": 611,
-=======
-                    "commentStart": 0,
-                    "elements": [
-                      {
-                        "commentStart": 0,
-                        "end": 0,
-                        "left": {
-                          "arguments": [
-                            {
-                              "abs_path": false,
-                              "commentStart": 0,
-                              "end": 0,
-                              "name": {
-                                "commentStart": 0,
-                                "end": 0,
-                                "name": "rectangleSegmentA001",
-                                "start": 0,
-                                "type": "Identifier"
-                              },
-                              "path": [],
-                              "start": 0,
-                              "type": "Name",
-                              "type": "Name"
-                            }
-                          ],
-                          "callee": {
-                            "abs_path": false,
-                            "commentStart": 0,
-                            "end": 0,
-                            "name": {
-                              "commentStart": 0,
->>>>>>> df6f5712
-                              "end": 0,
-                              "name": "rectangleSegmentA001",
-                              "start": 0,
-                              "type": "Identifier"
-                            },
-                            "path": [],
-                            "start": 0,
-                            "type": "Name",
-                            "type": "Name"
-<<<<<<< HEAD
-                          }
-                        ],
-                        "callee": {
-                          "abs_path": false,
-                          "commentStart": 604,
-=======
-                          },
-                          "commentStart": 0,
-                          "end": 0,
-                          "start": 0,
-                          "type": "CallExpression",
-                          "type": "CallExpression"
-                        },
-                        "operator": "-",
-                        "right": {
-                          "commentStart": 0,
->>>>>>> df6f5712
-                          "end": 0,
-                          "name": {
-                            "commentStart": 604,
-                            "end": 0,
-                            "name": "segAng",
-                            "start": 0,
-                            "type": "Identifier"
-                          },
-                          "path": [],
-                          "start": 0,
-                          "type": "Name"
-                        },
-                        "commentStart": 604,
-                        "end": 0,
-                        "start": 0,
-                        "type": "CallExpression",
-                        "type": "CallExpression"
-                      },
-<<<<<<< HEAD
-                      "operator": "-",
-                      "right": {
-                        "commentStart": 635,
-=======
-                      {
-                        "commentStart": 0,
->>>>>>> df6f5712
-                        "end": 0,
-                        "raw": "90",
-                        "start": 0,
-                        "type": "Literal",
-                        "type": "Literal",
-                        "value": {
-                          "value": 90.0,
-                          "suffix": "None"
-                        }
-                      },
-                      "start": 0,
-                      "type": "BinaryExpression",
-                      "type": "BinaryExpression"
-                    }
-                  },
-                  {
-<<<<<<< HEAD
-                    "type": "LabeledArg",
-                    "label": {
-                      "commentStart": 639,
-                      "end": 0,
-                      "name": "length",
-                      "start": 0,
-                      "type": "Identifier"
-                    },
-                    "arg": {
-                      "commentStart": 648,
-                      "end": 0,
-                      "raw": "2.81",
-                      "start": 0,
-                      "type": "Literal",
-                      "type": "Literal",
-                      "value": {
-                        "value": 2.81,
-                        "suffix": "None"
-                      }
-                    }
-=======
-                    "commentStart": 0,
-                    "end": 0,
-                    "start": 0,
-                    "type": "PipeSubstitution",
-                    "type": "PipeSubstitution"
->>>>>>> df6f5712
-                  }
-                ],
-                "callee": {
-                  "abs_path": false,
-<<<<<<< HEAD
-                  "commentStart": 585,
-                  "end": 0,
-                  "name": {
-                    "commentStart": 585,
-=======
-                  "commentStart": 0,
-                  "end": 0,
-                  "name": {
-                    "commentStart": 0,
->>>>>>> df6f5712
-                    "end": 0,
-                    "name": "angledLine",
-                    "start": 0,
-                    "type": "Identifier"
-                  },
-                  "path": [],
-                  "start": 0,
-                  "type": "Name"
-                },
-<<<<<<< HEAD
-                "commentStart": 585,
-=======
-                "commentStart": 0,
->>>>>>> df6f5712
-                "end": 0,
-                "start": 0,
-                "type": "CallExpressionKw",
-                "type": "CallExpressionKw",
-                "unlabeled": null
-              },
-              {
-                "arguments": [
-                  {
-<<<<<<< HEAD
-                    "type": "LabeledArg",
-                    "label": {
-                      "commentStart": 670,
-                      "end": 0,
-                      "name": "angle",
-                      "start": 0,
-                      "type": "Identifier"
-                    },
-                    "arg": {
-                      "arguments": [
-                        {
-                          "abs_path": false,
-                          "commentStart": 685,
-                          "end": 0,
-                          "name": {
-                            "commentStart": 685,
-                            "end": 0,
-                            "name": "rectangleSegmentA001",
-                            "start": 0,
-                            "type": "Identifier"
-                          },
-                          "path": [],
-                          "start": 0,
-                          "type": "Name",
-                          "type": "Name"
-                        }
-                      ],
-                      "callee": {
-                        "abs_path": false,
-                        "commentStart": 678,
-                        "end": 0,
-                        "name": {
-                          "commentStart": 678,
-                          "end": 0,
-                          "name": "segAng",
-                          "start": 0,
-                          "type": "Identifier"
-                        },
-                        "path": [],
-                        "start": 0,
-                        "type": "Name"
-                      },
-                      "commentStart": 678,
-                      "end": 0,
-                      "start": 0,
-                      "type": "CallExpression",
-                      "type": "CallExpression"
-                    }
-                  },
-                  {
-                    "type": "LabeledArg",
-                    "label": {
-                      "commentStart": 708,
-                      "end": 0,
-                      "name": "length",
-                      "start": 0,
-                      "type": "Identifier"
-                    },
-                    "arg": {
-                      "argument": {
-                        "arguments": [
-                          {
-                            "abs_path": false,
-                            "commentStart": 725,
-                            "end": 0,
-                            "name": {
-                              "commentStart": 725,
-=======
-                    "commentStart": 0,
-                    "elements": [
-                      {
                         "arguments": [
                           {
                             "abs_path": false,
@@ -1373,7 +1082,6 @@
                             "end": 0,
                             "name": {
                               "commentStart": 0,
->>>>>>> df6f5712
                               "end": 0,
                               "name": "rectangleSegmentA001",
                               "start": 0,
@@ -1387,17 +1095,175 @@
                         ],
                         "callee": {
                           "abs_path": false,
-<<<<<<< HEAD
-                          "commentStart": 718,
-                          "end": 0,
-                          "name": {
-                            "commentStart": 718,
-=======
                           "commentStart": 0,
                           "end": 0,
                           "name": {
                             "commentStart": 0,
->>>>>>> df6f5712
+                            "end": 0,
+                            "name": "segAng",
+                            "start": 0,
+                            "type": "Identifier"
+                          },
+                          "path": [],
+                          "start": 0,
+                          "type": "Name"
+                        },
+                        "commentStart": 0,
+                        "end": 0,
+                        "start": 0,
+                        "type": "CallExpression",
+                        "type": "CallExpression"
+                      },
+                      "operator": "-",
+                      "right": {
+                        "commentStart": 0,
+                        "end": 0,
+                        "raw": "90",
+                        "start": 0,
+                        "type": "Literal",
+                        "type": "Literal",
+                        "value": {
+                          "value": 90.0,
+                          "suffix": "None"
+                        }
+                      },
+                      "start": 0,
+                      "type": "BinaryExpression",
+                      "type": "BinaryExpression"
+                    }
+                  },
+                  {
+                    "type": "LabeledArg",
+                    "label": {
+                      "commentStart": 0,
+                      "end": 0,
+                      "name": "length",
+                      "start": 0,
+                      "type": "Identifier"
+                    },
+                    "arg": {
+                      "commentStart": 0,
+                      "end": 0,
+                      "raw": "2.81",
+                      "start": 0,
+                      "type": "Literal",
+                      "type": "Literal",
+                      "value": {
+                        "value": 2.81,
+                        "suffix": "None"
+                      }
+                    }
+                  }
+                ],
+                "callee": {
+                  "abs_path": false,
+                  "commentStart": 0,
+                  "end": 0,
+                  "name": {
+                    "commentStart": 0,
+                    "end": 0,
+                    "name": "angledLine",
+                    "start": 0,
+                    "type": "Identifier"
+                  },
+                  "path": [],
+                  "start": 0,
+                  "type": "Name"
+                },
+                "commentStart": 0,
+                "end": 0,
+                "start": 0,
+                "type": "CallExpressionKw",
+                "type": "CallExpressionKw",
+                "unlabeled": null
+              },
+              {
+                "arguments": [
+                  {
+                    "type": "LabeledArg",
+                    "label": {
+                      "commentStart": 0,
+                      "end": 0,
+                      "name": "angle",
+                      "start": 0,
+                      "type": "Identifier"
+                    },
+                    "arg": {
+                      "arguments": [
+                        {
+                          "abs_path": false,
+                          "commentStart": 0,
+                          "end": 0,
+                          "name": {
+                            "commentStart": 0,
+                            "end": 0,
+                            "name": "rectangleSegmentA001",
+                            "start": 0,
+                            "type": "Identifier"
+                          },
+                          "path": [],
+                          "start": 0,
+                          "type": "Name",
+                          "type": "Name"
+                        }
+                      ],
+                      "callee": {
+                        "abs_path": false,
+                        "commentStart": 0,
+                        "end": 0,
+                        "name": {
+                          "commentStart": 0,
+                          "end": 0,
+                          "name": "segAng",
+                          "start": 0,
+                          "type": "Identifier"
+                        },
+                        "path": [],
+                        "start": 0,
+                        "type": "Name"
+                      },
+                      "commentStart": 0,
+                      "end": 0,
+                      "start": 0,
+                      "type": "CallExpression",
+                      "type": "CallExpression"
+                    }
+                  },
+                  {
+                    "type": "LabeledArg",
+                    "label": {
+                      "commentStart": 0,
+                      "end": 0,
+                      "name": "length",
+                      "start": 0,
+                      "type": "Identifier"
+                    },
+                    "arg": {
+                      "argument": {
+                        "arguments": [
+                          {
+                            "abs_path": false,
+                            "commentStart": 0,
+                            "end": 0,
+                            "name": {
+                              "commentStart": 0,
+                              "end": 0,
+                              "name": "rectangleSegmentA001",
+                              "start": 0,
+                              "type": "Identifier"
+                            },
+                            "path": [],
+                            "start": 0,
+                            "type": "Name",
+                            "type": "Name"
+                          }
+                        ],
+                        "callee": {
+                          "abs_path": false,
+                          "commentStart": 0,
+                          "end": 0,
+                          "name": {
+                            "commentStart": 0,
                             "end": 0,
                             "name": "segLen",
                             "start": 0,
@@ -1407,101 +1273,27 @@
                           "start": 0,
                           "type": "Name"
                         },
-<<<<<<< HEAD
-                        "commentStart": 718,
-=======
                         "commentStart": 0,
->>>>>>> df6f5712
                         "end": 0,
                         "start": 0,
                         "type": "CallExpression",
                         "type": "CallExpression"
                       },
-<<<<<<< HEAD
-                      "commentStart": 717,
+                      "commentStart": 0,
                       "end": 0,
                       "operator": "-",
                       "start": 0,
                       "type": "UnaryExpression",
                       "type": "UnaryExpression"
                     }
-=======
-                      {
-                        "argument": {
-                          "arguments": [
-                            {
-                              "abs_path": false,
-                              "commentStart": 0,
-                              "end": 0,
-                              "name": {
-                                "commentStart": 0,
-                                "end": 0,
-                                "name": "rectangleSegmentA001",
-                                "start": 0,
-                                "type": "Identifier"
-                              },
-                              "path": [],
-                              "start": 0,
-                              "type": "Name",
-                              "type": "Name"
-                            }
-                          ],
-                          "callee": {
-                            "abs_path": false,
-                            "commentStart": 0,
-                            "end": 0,
-                            "name": {
-                              "commentStart": 0,
-                              "end": 0,
-                              "name": "segLen",
-                              "start": 0,
-                              "type": "Identifier"
-                            },
-                            "path": [],
-                            "start": 0,
-                            "type": "Name"
-                          },
-                          "commentStart": 0,
-                          "end": 0,
-                          "start": 0,
-                          "type": "CallExpression",
-                          "type": "CallExpression"
-                        },
-                        "commentStart": 0,
-                        "end": 0,
-                        "operator": "-",
-                        "start": 0,
-                        "type": "UnaryExpression",
-                        "type": "UnaryExpression"
-                      }
-                    ],
-                    "end": 0,
-                    "start": 0,
-                    "type": "ArrayExpression",
-                    "type": "ArrayExpression"
-                  },
-                  {
-                    "commentStart": 0,
-                    "end": 0,
-                    "start": 0,
-                    "type": "PipeSubstitution",
-                    "type": "PipeSubstitution"
->>>>>>> df6f5712
                   }
                 ],
                 "callee": {
                   "abs_path": false,
-<<<<<<< HEAD
-                  "commentStart": 659,
+                  "commentStart": 0,
                   "end": 0,
                   "name": {
-                    "commentStart": 659,
-=======
-                  "commentStart": 0,
-                  "end": 0,
-                  "name": {
-                    "commentStart": 0,
->>>>>>> df6f5712
+                    "commentStart": 0,
                     "end": 0,
                     "name": "angledLine",
                     "start": 0,
@@ -1511,11 +1303,7 @@
                   "start": 0,
                   "type": "Name"
                 },
-<<<<<<< HEAD
-                "commentStart": 659,
-=======
-                "commentStart": 0,
->>>>>>> df6f5712
+                "commentStart": 0,
                 "end": 0,
                 "start": 0,
                 "type": "CallExpressionKw",
@@ -4033,17 +3821,16 @@
               {
                 "arguments": [
                   {
-<<<<<<< HEAD
                     "type": "LabeledArg",
                     "label": {
-                      "commentStart": 2055,
+                      "commentStart": 0,
                       "end": 0,
                       "name": "angle",
                       "start": 0,
                       "type": "Identifier"
                     },
                     "arg": {
-                      "commentStart": 2063,
+                      "commentStart": 0,
                       "end": 0,
                       "raw": "0",
                       "start": 0,
@@ -4052,48 +3839,20 @@
                       "value": {
                         "value": 0.0,
                         "suffix": "None"
-=======
-                    "commentStart": 0,
-                    "elements": [
-                      {
-                        "commentStart": 0,
-                        "end": 0,
-                        "raw": "0",
-                        "start": 0,
-                        "type": "Literal",
-                        "type": "Literal",
-                        "value": {
-                          "value": 0.0,
-                          "suffix": "None"
-                        }
-                      },
-                      {
-                        "commentStart": 0,
-                        "end": 0,
-                        "raw": "4.54",
-                        "start": 0,
-                        "type": "Literal",
-                        "type": "Literal",
-                        "value": {
-                          "value": 4.54,
-                          "suffix": "None"
-                        }
->>>>>>> df6f5712
                       }
                     }
                   },
                   {
-<<<<<<< HEAD
                     "type": "LabeledArg",
                     "label": {
-                      "commentStart": 2066,
+                      "commentStart": 0,
                       "end": 0,
                       "name": "length",
                       "start": 0,
                       "type": "Identifier"
                     },
                     "arg": {
-                      "commentStart": 2075,
+                      "commentStart": 0,
                       "end": 0,
                       "raw": "4.54",
                       "start": 0,
@@ -4108,35 +3867,20 @@
                   {
                     "type": "LabeledArg",
                     "label": {
-                      "commentStart": 2081,
+                      "commentStart": 0,
                       "end": 0,
                       "name": "tag",
                       "start": 0,
                       "type": "Identifier"
                     },
                     "arg": {
-                      "commentStart": 2087,
+                      "commentStart": 0,
                       "end": 0,
                       "start": 0,
                       "type": "TagDeclarator",
                       "type": "TagDeclarator",
                       "value": "rectangleSegmentA002"
                     }
-=======
-                    "commentStart": 0,
-                    "end": 0,
-                    "start": 0,
-                    "type": "PipeSubstitution",
-                    "type": "PipeSubstitution"
-                  },
-                  {
-                    "commentStart": 0,
-                    "end": 0,
-                    "start": 0,
-                    "type": "TagDeclarator",
-                    "type": "TagDeclarator",
-                    "value": "rectangleSegmentA002"
->>>>>>> df6f5712
                   }
                 ],
                 "callee": {
@@ -4164,265 +3908,18 @@
               {
                 "arguments": [
                   {
-<<<<<<< HEAD
                     "type": "LabeledArg",
                     "label": {
-                      "commentStart": 2126,
+                      "commentStart": 0,
                       "end": 0,
                       "name": "angle",
                       "start": 0,
                       "type": "Identifier"
                     },
                     "arg": {
-                      "commentStart": 2134,
+                      "commentStart": 0,
                       "end": 0,
                       "left": {
-                        "arguments": [
-                          {
-                            "abs_path": false,
-                            "commentStart": 2141,
-                            "end": 0,
-                            "name": {
-                              "commentStart": 2141,
-=======
-                    "commentStart": 0,
-                    "elements": [
-                      {
-                        "commentStart": 0,
-                        "end": 0,
-                        "left": {
-                          "arguments": [
-                            {
-                              "abs_path": false,
-                              "commentStart": 0,
-                              "end": 0,
-                              "name": {
-                                "commentStart": 0,
-                                "end": 0,
-                                "name": "rectangleSegmentA002",
-                                "start": 0,
-                                "type": "Identifier"
-                              },
-                              "path": [],
-                              "start": 0,
-                              "type": "Name",
-                              "type": "Name"
-                            }
-                          ],
-                          "callee": {
-                            "abs_path": false,
-                            "commentStart": 0,
-                            "end": 0,
-                            "name": {
-                              "commentStart": 0,
->>>>>>> df6f5712
-                              "end": 0,
-                              "name": "rectangleSegmentA002",
-                              "start": 0,
-                              "type": "Identifier"
-                            },
-                            "path": [],
-                            "start": 0,
-                            "type": "Name",
-                            "type": "Name"
-<<<<<<< HEAD
-                          }
-                        ],
-                        "callee": {
-                          "abs_path": false,
-                          "commentStart": 2134,
-=======
-                          },
-                          "commentStart": 0,
-                          "end": 0,
-                          "start": 0,
-                          "type": "CallExpression",
-                          "type": "CallExpression"
-                        },
-                        "operator": "-",
-                        "right": {
-                          "commentStart": 0,
->>>>>>> df6f5712
-                          "end": 0,
-                          "name": {
-                            "commentStart": 2134,
-                            "end": 0,
-                            "name": "segAng",
-                            "start": 0,
-                            "type": "Identifier"
-                          },
-                          "path": [],
-                          "start": 0,
-                          "type": "Name"
-                        },
-                        "commentStart": 2134,
-                        "end": 0,
-                        "start": 0,
-                        "type": "CallExpression",
-                        "type": "CallExpression"
-                      },
-<<<<<<< HEAD
-                      "operator": "-",
-                      "right": {
-                        "commentStart": 2165,
-=======
-                      {
-                        "commentStart": 0,
->>>>>>> df6f5712
-                        "end": 0,
-                        "raw": "90",
-                        "start": 0,
-                        "type": "Literal",
-                        "type": "Literal",
-                        "value": {
-                          "value": 90.0,
-                          "suffix": "None"
-                        }
-                      },
-                      "start": 0,
-                      "type": "BinaryExpression",
-                      "type": "BinaryExpression"
-                    }
-                  },
-                  {
-<<<<<<< HEAD
-                    "type": "LabeledArg",
-                    "label": {
-                      "commentStart": 2169,
-                      "end": 0,
-                      "name": "length",
-                      "start": 0,
-                      "type": "Identifier"
-                    },
-                    "arg": {
-                      "commentStart": 2178,
-                      "end": 0,
-                      "raw": "4.17",
-                      "start": 0,
-                      "type": "Literal",
-                      "type": "Literal",
-                      "value": {
-                        "value": 4.17,
-                        "suffix": "None"
-                      }
-                    }
-=======
-                    "commentStart": 0,
-                    "end": 0,
-                    "start": 0,
-                    "type": "PipeSubstitution",
-                    "type": "PipeSubstitution"
->>>>>>> df6f5712
-                  }
-                ],
-                "callee": {
-                  "abs_path": false,
-<<<<<<< HEAD
-                  "commentStart": 2115,
-                  "end": 0,
-                  "name": {
-                    "commentStart": 2115,
-=======
-                  "commentStart": 0,
-                  "end": 0,
-                  "name": {
-                    "commentStart": 0,
->>>>>>> df6f5712
-                    "end": 0,
-                    "name": "angledLine",
-                    "start": 0,
-                    "type": "Identifier"
-                  },
-                  "path": [],
-                  "start": 0,
-                  "type": "Name"
-                },
-<<<<<<< HEAD
-                "commentStart": 2115,
-=======
-                "commentStart": 0,
->>>>>>> df6f5712
-                "end": 0,
-                "start": 0,
-                "type": "CallExpressionKw",
-                "type": "CallExpressionKw",
-                "unlabeled": null
-              },
-              {
-                "arguments": [
-                  {
-<<<<<<< HEAD
-                    "type": "LabeledArg",
-                    "label": {
-                      "commentStart": 2200,
-                      "end": 0,
-                      "name": "angle",
-                      "start": 0,
-                      "type": "Identifier"
-                    },
-                    "arg": {
-                      "arguments": [
-                        {
-                          "abs_path": false,
-                          "commentStart": 2215,
-                          "end": 0,
-                          "name": {
-                            "commentStart": 2215,
-                            "end": 0,
-                            "name": "rectangleSegmentA002",
-                            "start": 0,
-                            "type": "Identifier"
-                          },
-                          "path": [],
-                          "start": 0,
-                          "type": "Name",
-                          "type": "Name"
-                        }
-                      ],
-                      "callee": {
-                        "abs_path": false,
-                        "commentStart": 2208,
-                        "end": 0,
-                        "name": {
-                          "commentStart": 2208,
-                          "end": 0,
-                          "name": "segAng",
-                          "start": 0,
-                          "type": "Identifier"
-                        },
-                        "path": [],
-                        "start": 0,
-                        "type": "Name"
-                      },
-                      "commentStart": 2208,
-                      "end": 0,
-                      "start": 0,
-                      "type": "CallExpression",
-                      "type": "CallExpression"
-                    }
-                  },
-                  {
-                    "type": "LabeledArg",
-                    "label": {
-                      "commentStart": 2238,
-                      "end": 0,
-                      "name": "length",
-                      "start": 0,
-                      "type": "Identifier"
-                    },
-                    "arg": {
-                      "argument": {
-                        "arguments": [
-                          {
-                            "abs_path": false,
-                            "commentStart": 2255,
-                            "end": 0,
-                            "name": {
-                              "commentStart": 2255,
-=======
-                    "commentStart": 0,
-                    "elements": [
-                      {
                         "arguments": [
                           {
                             "abs_path": false,
@@ -4430,7 +3927,6 @@
                             "end": 0,
                             "name": {
                               "commentStart": 0,
->>>>>>> df6f5712
                               "end": 0,
                               "name": "rectangleSegmentA002",
                               "start": 0,
@@ -4444,17 +3940,175 @@
                         ],
                         "callee": {
                           "abs_path": false,
-<<<<<<< HEAD
-                          "commentStart": 2248,
-                          "end": 0,
-                          "name": {
-                            "commentStart": 2248,
-=======
                           "commentStart": 0,
                           "end": 0,
                           "name": {
                             "commentStart": 0,
->>>>>>> df6f5712
+                            "end": 0,
+                            "name": "segAng",
+                            "start": 0,
+                            "type": "Identifier"
+                          },
+                          "path": [],
+                          "start": 0,
+                          "type": "Name"
+                        },
+                        "commentStart": 0,
+                        "end": 0,
+                        "start": 0,
+                        "type": "CallExpression",
+                        "type": "CallExpression"
+                      },
+                      "operator": "-",
+                      "right": {
+                        "commentStart": 0,
+                        "end": 0,
+                        "raw": "90",
+                        "start": 0,
+                        "type": "Literal",
+                        "type": "Literal",
+                        "value": {
+                          "value": 90.0,
+                          "suffix": "None"
+                        }
+                      },
+                      "start": 0,
+                      "type": "BinaryExpression",
+                      "type": "BinaryExpression"
+                    }
+                  },
+                  {
+                    "type": "LabeledArg",
+                    "label": {
+                      "commentStart": 0,
+                      "end": 0,
+                      "name": "length",
+                      "start": 0,
+                      "type": "Identifier"
+                    },
+                    "arg": {
+                      "commentStart": 0,
+                      "end": 0,
+                      "raw": "4.17",
+                      "start": 0,
+                      "type": "Literal",
+                      "type": "Literal",
+                      "value": {
+                        "value": 4.17,
+                        "suffix": "None"
+                      }
+                    }
+                  }
+                ],
+                "callee": {
+                  "abs_path": false,
+                  "commentStart": 0,
+                  "end": 0,
+                  "name": {
+                    "commentStart": 0,
+                    "end": 0,
+                    "name": "angledLine",
+                    "start": 0,
+                    "type": "Identifier"
+                  },
+                  "path": [],
+                  "start": 0,
+                  "type": "Name"
+                },
+                "commentStart": 0,
+                "end": 0,
+                "start": 0,
+                "type": "CallExpressionKw",
+                "type": "CallExpressionKw",
+                "unlabeled": null
+              },
+              {
+                "arguments": [
+                  {
+                    "type": "LabeledArg",
+                    "label": {
+                      "commentStart": 0,
+                      "end": 0,
+                      "name": "angle",
+                      "start": 0,
+                      "type": "Identifier"
+                    },
+                    "arg": {
+                      "arguments": [
+                        {
+                          "abs_path": false,
+                          "commentStart": 0,
+                          "end": 0,
+                          "name": {
+                            "commentStart": 0,
+                            "end": 0,
+                            "name": "rectangleSegmentA002",
+                            "start": 0,
+                            "type": "Identifier"
+                          },
+                          "path": [],
+                          "start": 0,
+                          "type": "Name",
+                          "type": "Name"
+                        }
+                      ],
+                      "callee": {
+                        "abs_path": false,
+                        "commentStart": 0,
+                        "end": 0,
+                        "name": {
+                          "commentStart": 0,
+                          "end": 0,
+                          "name": "segAng",
+                          "start": 0,
+                          "type": "Identifier"
+                        },
+                        "path": [],
+                        "start": 0,
+                        "type": "Name"
+                      },
+                      "commentStart": 0,
+                      "end": 0,
+                      "start": 0,
+                      "type": "CallExpression",
+                      "type": "CallExpression"
+                    }
+                  },
+                  {
+                    "type": "LabeledArg",
+                    "label": {
+                      "commentStart": 0,
+                      "end": 0,
+                      "name": "length",
+                      "start": 0,
+                      "type": "Identifier"
+                    },
+                    "arg": {
+                      "argument": {
+                        "arguments": [
+                          {
+                            "abs_path": false,
+                            "commentStart": 0,
+                            "end": 0,
+                            "name": {
+                              "commentStart": 0,
+                              "end": 0,
+                              "name": "rectangleSegmentA002",
+                              "start": 0,
+                              "type": "Identifier"
+                            },
+                            "path": [],
+                            "start": 0,
+                            "type": "Name",
+                            "type": "Name"
+                          }
+                        ],
+                        "callee": {
+                          "abs_path": false,
+                          "commentStart": 0,
+                          "end": 0,
+                          "name": {
+                            "commentStart": 0,
                             "end": 0,
                             "name": "segLen",
                             "start": 0,
@@ -4464,101 +4118,27 @@
                           "start": 0,
                           "type": "Name"
                         },
-<<<<<<< HEAD
-                        "commentStart": 2248,
-=======
                         "commentStart": 0,
->>>>>>> df6f5712
                         "end": 0,
                         "start": 0,
                         "type": "CallExpression",
                         "type": "CallExpression"
                       },
-<<<<<<< HEAD
-                      "commentStart": 2247,
+                      "commentStart": 0,
                       "end": 0,
                       "operator": "-",
                       "start": 0,
                       "type": "UnaryExpression",
                       "type": "UnaryExpression"
                     }
-=======
-                      {
-                        "argument": {
-                          "arguments": [
-                            {
-                              "abs_path": false,
-                              "commentStart": 0,
-                              "end": 0,
-                              "name": {
-                                "commentStart": 0,
-                                "end": 0,
-                                "name": "rectangleSegmentA002",
-                                "start": 0,
-                                "type": "Identifier"
-                              },
-                              "path": [],
-                              "start": 0,
-                              "type": "Name",
-                              "type": "Name"
-                            }
-                          ],
-                          "callee": {
-                            "abs_path": false,
-                            "commentStart": 0,
-                            "end": 0,
-                            "name": {
-                              "commentStart": 0,
-                              "end": 0,
-                              "name": "segLen",
-                              "start": 0,
-                              "type": "Identifier"
-                            },
-                            "path": [],
-                            "start": 0,
-                            "type": "Name"
-                          },
-                          "commentStart": 0,
-                          "end": 0,
-                          "start": 0,
-                          "type": "CallExpression",
-                          "type": "CallExpression"
-                        },
-                        "commentStart": 0,
-                        "end": 0,
-                        "operator": "-",
-                        "start": 0,
-                        "type": "UnaryExpression",
-                        "type": "UnaryExpression"
-                      }
-                    ],
-                    "end": 0,
-                    "start": 0,
-                    "type": "ArrayExpression",
-                    "type": "ArrayExpression"
-                  },
-                  {
-                    "commentStart": 0,
-                    "end": 0,
-                    "start": 0,
-                    "type": "PipeSubstitution",
-                    "type": "PipeSubstitution"
->>>>>>> df6f5712
                   }
                 ],
                 "callee": {
                   "abs_path": false,
-<<<<<<< HEAD
-                  "commentStart": 2189,
+                  "commentStart": 0,
                   "end": 0,
                   "name": {
-                    "commentStart": 2189,
-=======
-                  "commentStart": 0,
-                  "end": 0,
-                  "name": {
-                    "commentStart": 0,
->>>>>>> df6f5712
+                    "commentStart": 0,
                     "end": 0,
                     "name": "angledLine",
                     "start": 0,
@@ -4568,11 +4148,7 @@
                   "start": 0,
                   "type": "Name"
                 },
-<<<<<<< HEAD
-                "commentStart": 2189,
-=======
-                "commentStart": 0,
->>>>>>> df6f5712
+                "commentStart": 0,
                 "end": 0,
                 "start": 0,
                 "type": "CallExpressionKw",
