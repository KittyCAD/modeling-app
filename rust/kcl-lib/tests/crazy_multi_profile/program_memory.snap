--- conflicted
+++ resolved
@@ -15,15 +15,9 @@
           "id": "[uuid]",
           "sourceRange": [],
           "tag": {
-<<<<<<< HEAD
-            "commentStart": 125,
-            "end": 131,
-            "start": 125,
-=======
-            "commentStart": 120,
-            "end": 126,
-            "start": 120,
->>>>>>> b02dbd4f
+            "commentStart": 123,
+            "end": 129,
+            "start": 123,
             "type": "TagDeclarator",
             "value": "seg02"
           },
@@ -34,15 +28,9 @@
           "id": "[uuid]",
           "sourceRange": [],
           "tag": {
-<<<<<<< HEAD
-            "commentStart": 170,
-            "end": 176,
-            "start": 170,
-=======
-            "commentStart": 165,
-            "end": 171,
-            "start": 165,
->>>>>>> b02dbd4f
+            "commentStart": 168,
+            "end": 174,
+            "start": 168,
             "type": "TagDeclarator",
             "value": "seg01"
           },
@@ -70,15 +58,9 @@
               -3.66
             ],
             "tag": {
-<<<<<<< HEAD
-              "commentStart": 125,
-              "end": 131,
-              "start": 125,
-=======
-              "commentStart": 120,
-              "end": 126,
-              "start": 120,
->>>>>>> b02dbd4f
+              "commentStart": 123,
+              "end": 129,
+              "start": 123,
               "type": "TagDeclarator",
               "value": "seg02"
             },
@@ -101,15 +83,9 @@
               5.36
             ],
             "tag": {
-<<<<<<< HEAD
-              "commentStart": 170,
-              "end": 176,
-              "start": 170,
-=======
-              "commentStart": 165,
-              "end": 171,
-              "start": 165,
->>>>>>> b02dbd4f
+              "commentStart": 168,
+              "end": 174,
+              "start": 168,
               "type": "TagDeclarator",
               "value": "seg01"
             },
@@ -375,15 +351,9 @@
                 "id": "[uuid]",
                 "sourceRange": [],
                 "tag": {
-<<<<<<< HEAD
-                  "commentStart": 125,
-                  "end": 131,
-                  "start": 125,
-=======
-                  "commentStart": 120,
-                  "end": 126,
-                  "start": 120,
->>>>>>> b02dbd4f
+                  "commentStart": 123,
+                  "end": 129,
+                  "start": 123,
                   "type": "TagDeclarator",
                   "value": "seg02"
                 },
@@ -394,15 +364,9 @@
                 "id": "[uuid]",
                 "sourceRange": [],
                 "tag": {
-<<<<<<< HEAD
-                  "commentStart": 170,
-                  "end": 176,
-                  "start": 170,
-=======
-                  "commentStart": 165,
-                  "end": 171,
-                  "start": 165,
->>>>>>> b02dbd4f
+                  "commentStart": 168,
+                  "end": 174,
+                  "start": 168,
                   "type": "TagDeclarator",
                   "value": "seg01"
                 },
@@ -430,15 +394,9 @@
                     -3.66
                   ],
                   "tag": {
-<<<<<<< HEAD
-                    "commentStart": 125,
-                    "end": 131,
-                    "start": 125,
-=======
-                    "commentStart": 120,
-                    "end": 126,
-                    "start": 120,
->>>>>>> b02dbd4f
+                    "commentStart": 123,
+                    "end": 129,
+                    "start": 123,
                     "type": "TagDeclarator",
                     "value": "seg02"
                   },
@@ -461,15 +419,9 @@
                     5.36
                   ],
                   "tag": {
-<<<<<<< HEAD
-                    "commentStart": 170,
-                    "end": 176,
-                    "start": 170,
-=======
-                    "commentStart": 165,
-                    "end": 171,
-                    "start": 165,
->>>>>>> b02dbd4f
+                    "commentStart": 168,
+                    "end": 174,
+                    "start": 168,
                     "type": "TagDeclarator",
                     "value": "seg01"
                   },
@@ -642,15 +594,9 @@
           "id": "[uuid]",
           "sourceRange": [],
           "tag": {
-<<<<<<< HEAD
-            "commentStart": 2121,
-            "end": 2142,
-            "start": 2121,
-=======
-            "commentStart": 2090,
-            "end": 2111,
-            "start": 2090,
->>>>>>> b02dbd4f
+            "commentStart": 2117,
+            "end": 2138,
+            "start": 2117,
             "type": "TagDeclarator",
             "value": "rectangleSegmentA002"
           },
@@ -692,15 +638,9 @@
               -6.39
             ],
             "tag": {
-<<<<<<< HEAD
-              "commentStart": 2121,
-              "end": 2142,
-              "start": 2121,
-=======
-              "commentStart": 2090,
-              "end": 2111,
-              "start": 2090,
->>>>>>> b02dbd4f
+              "commentStart": 2117,
+              "end": 2138,
+              "start": 2117,
               "type": "TagDeclarator",
               "value": "rectangleSegmentA002"
             },
@@ -875,15 +815,9 @@
             -3.66
           ],
           "tag": {
-<<<<<<< HEAD
-            "commentStart": 125,
-            "end": 131,
-            "start": 125,
-=======
-            "commentStart": 120,
-            "end": 126,
-            "start": 120,
->>>>>>> b02dbd4f
+            "commentStart": 123,
+            "end": 129,
+            "start": 123,
             "type": "TagDeclarator",
             "value": "seg02"
           },
@@ -906,15 +840,9 @@
             5.36
           ],
           "tag": {
-<<<<<<< HEAD
-            "commentStart": 170,
-            "end": 176,
-            "start": 170,
-=======
-            "commentStart": 165,
-            "end": 171,
-            "start": 165,
->>>>>>> b02dbd4f
+            "commentStart": 168,
+            "end": 174,
+            "start": 168,
             "type": "TagDeclarator",
             "value": "seg01"
           },
@@ -1107,15 +1035,9 @@
               "id": "[uuid]",
               "sourceRange": [],
               "tag": {
-<<<<<<< HEAD
-                "commentStart": 125,
-                "end": 131,
-                "start": 125,
-=======
-                "commentStart": 120,
-                "end": 126,
-                "start": 120,
->>>>>>> b02dbd4f
+                "commentStart": 123,
+                "end": 129,
+                "start": 123,
                 "type": "TagDeclarator",
                 "value": "seg02"
               },
@@ -1126,15 +1048,9 @@
               "id": "[uuid]",
               "sourceRange": [],
               "tag": {
-<<<<<<< HEAD
-                "commentStart": 170,
-                "end": 176,
-                "start": 170,
-=======
-                "commentStart": 165,
-                "end": 171,
-                "start": 165,
->>>>>>> b02dbd4f
+                "commentStart": 168,
+                "end": 174,
+                "start": 168,
                 "type": "TagDeclarator",
                 "value": "seg01"
               },
@@ -1162,15 +1078,9 @@
                   -3.66
                 ],
                 "tag": {
-<<<<<<< HEAD
-                  "commentStart": 125,
-                  "end": 131,
-                  "start": 125,
-=======
-                  "commentStart": 120,
-                  "end": 126,
-                  "start": 120,
->>>>>>> b02dbd4f
+                  "commentStart": 123,
+                  "end": 129,
+                  "start": 123,
                   "type": "TagDeclarator",
                   "value": "seg02"
                 },
@@ -1193,15 +1103,9 @@
                   5.36
                 ],
                 "tag": {
-<<<<<<< HEAD
-                  "commentStart": 170,
-                  "end": 176,
-                  "start": 170,
-=======
-                  "commentStart": 165,
-                  "end": 171,
-                  "start": 165,
->>>>>>> b02dbd4f
+                  "commentStart": 168,
+                  "end": 174,
+                  "start": 168,
                   "type": "TagDeclarator",
                   "value": "seg01"
                 },
@@ -1370,15 +1274,9 @@
             13.3
           ],
           "tag": {
-<<<<<<< HEAD
-            "commentStart": 573,
-            "end": 594,
-            "start": 573,
-=======
-            "commentStart": 562,
-            "end": 583,
-            "start": 562,
->>>>>>> b02dbd4f
+            "commentStart": 571,
+            "end": 592,
+            "start": 571,
             "type": "TagDeclarator",
             "value": "rectangleSegmentA001"
           },
@@ -1499,15 +1397,9 @@
               "id": "[uuid]",
               "sourceRange": [],
               "tag": {
-<<<<<<< HEAD
-                "commentStart": 125,
-                "end": 131,
-                "start": 125,
-=======
-                "commentStart": 120,
-                "end": 126,
-                "start": 120,
->>>>>>> b02dbd4f
+                "commentStart": 123,
+                "end": 129,
+                "start": 123,
                 "type": "TagDeclarator",
                 "value": "seg02"
               },
@@ -1518,15 +1410,9 @@
               "id": "[uuid]",
               "sourceRange": [],
               "tag": {
-<<<<<<< HEAD
-                "commentStart": 170,
-                "end": 176,
-                "start": 170,
-=======
-                "commentStart": 165,
-                "end": 171,
-                "start": 165,
->>>>>>> b02dbd4f
+                "commentStart": 168,
+                "end": 174,
+                "start": 168,
                 "type": "TagDeclarator",
                 "value": "seg01"
               },
@@ -1554,15 +1440,9 @@
                   -3.66
                 ],
                 "tag": {
-<<<<<<< HEAD
-                  "commentStart": 125,
-                  "end": 131,
-                  "start": 125,
-=======
-                  "commentStart": 120,
-                  "end": 126,
-                  "start": 120,
->>>>>>> b02dbd4f
+                  "commentStart": 123,
+                  "end": 129,
+                  "start": 123,
                   "type": "TagDeclarator",
                   "value": "seg02"
                 },
@@ -1585,15 +1465,9 @@
                   5.36
                 ],
                 "tag": {
-<<<<<<< HEAD
-                  "commentStart": 170,
-                  "end": 176,
-                  "start": 170,
-=======
-                  "commentStart": 165,
-                  "end": 171,
-                  "start": 165,
->>>>>>> b02dbd4f
+                  "commentStart": 168,
+                  "end": 174,
+                  "start": 168,
                   "type": "TagDeclarator",
                   "value": "seg01"
                 },
@@ -1866,15 +1740,9 @@
               "id": "[uuid]",
               "sourceRange": [],
               "tag": {
-<<<<<<< HEAD
-                "commentStart": 125,
-                "end": 131,
-                "start": 125,
-=======
-                "commentStart": 120,
-                "end": 126,
-                "start": 120,
->>>>>>> b02dbd4f
+                "commentStart": 123,
+                "end": 129,
+                "start": 123,
                 "type": "TagDeclarator",
                 "value": "seg02"
               },
@@ -1885,15 +1753,9 @@
               "id": "[uuid]",
               "sourceRange": [],
               "tag": {
-<<<<<<< HEAD
-                "commentStart": 170,
-                "end": 176,
-                "start": 170,
-=======
-                "commentStart": 165,
-                "end": 171,
-                "start": 165,
->>>>>>> b02dbd4f
+                "commentStart": 168,
+                "end": 174,
+                "start": 168,
                 "type": "TagDeclarator",
                 "value": "seg01"
               },
@@ -1921,15 +1783,9 @@
                   -3.66
                 ],
                 "tag": {
-<<<<<<< HEAD
-                  "commentStart": 125,
-                  "end": 131,
-                  "start": 125,
-=======
-                  "commentStart": 120,
-                  "end": 126,
-                  "start": 120,
->>>>>>> b02dbd4f
+                  "commentStart": 123,
+                  "end": 129,
+                  "start": 123,
                   "type": "TagDeclarator",
                   "value": "seg02"
                 },
@@ -1952,15 +1808,9 @@
                   5.36
                 ],
                 "tag": {
-<<<<<<< HEAD
-                  "commentStart": 170,
-                  "end": 176,
-                  "start": 170,
-=======
-                  "commentStart": 165,
-                  "end": 171,
-                  "start": 165,
->>>>>>> b02dbd4f
+                  "commentStart": 168,
+                  "end": 174,
+                  "start": 168,
                   "type": "TagDeclarator",
                   "value": "seg01"
                 },
@@ -2176,15 +2026,9 @@
               "id": "[uuid]",
               "sourceRange": [],
               "tag": {
-<<<<<<< HEAD
-                "commentStart": 125,
-                "end": 131,
-                "start": 125,
-=======
-                "commentStart": 120,
-                "end": 126,
-                "start": 120,
->>>>>>> b02dbd4f
+                "commentStart": 123,
+                "end": 129,
+                "start": 123,
                 "type": "TagDeclarator",
                 "value": "seg02"
               },
@@ -2195,15 +2039,9 @@
               "id": "[uuid]",
               "sourceRange": [],
               "tag": {
-<<<<<<< HEAD
-                "commentStart": 170,
-                "end": 176,
-                "start": 170,
-=======
-                "commentStart": 165,
-                "end": 171,
-                "start": 165,
->>>>>>> b02dbd4f
+                "commentStart": 168,
+                "end": 174,
+                "start": 168,
                 "type": "TagDeclarator",
                 "value": "seg01"
               },
@@ -2231,15 +2069,9 @@
                   -3.66
                 ],
                 "tag": {
-<<<<<<< HEAD
-                  "commentStart": 125,
-                  "end": 131,
-                  "start": 125,
-=======
-                  "commentStart": 120,
-                  "end": 126,
-                  "start": 120,
->>>>>>> b02dbd4f
+                  "commentStart": 123,
+                  "end": 129,
+                  "start": 123,
                   "type": "TagDeclarator",
                   "value": "seg02"
                 },
@@ -2262,15 +2094,9 @@
                   5.36
                 ],
                 "tag": {
-<<<<<<< HEAD
-                  "commentStart": 170,
-                  "end": 176,
-                  "start": 170,
-=======
-                  "commentStart": 165,
-                  "end": 171,
-                  "start": 165,
->>>>>>> b02dbd4f
+                  "commentStart": 168,
+                  "end": 174,
+                  "start": 168,
                   "type": "TagDeclarator",
                   "value": "seg01"
                 },
@@ -2537,15 +2363,9 @@
               "id": "[uuid]",
               "sourceRange": [],
               "tag": {
-<<<<<<< HEAD
-                "commentStart": 125,
-                "end": 131,
-                "start": 125,
-=======
-                "commentStart": 120,
-                "end": 126,
-                "start": 120,
->>>>>>> b02dbd4f
+                "commentStart": 123,
+                "end": 129,
+                "start": 123,
                 "type": "TagDeclarator",
                 "value": "seg02"
               },
@@ -2556,15 +2376,9 @@
               "id": "[uuid]",
               "sourceRange": [],
               "tag": {
-<<<<<<< HEAD
-                "commentStart": 170,
-                "end": 176,
-                "start": 170,
-=======
-                "commentStart": 165,
-                "end": 171,
-                "start": 165,
->>>>>>> b02dbd4f
+                "commentStart": 168,
+                "end": 174,
+                "start": 168,
                 "type": "TagDeclarator",
                 "value": "seg01"
               },
@@ -2592,15 +2406,9 @@
                   -3.66
                 ],
                 "tag": {
-<<<<<<< HEAD
-                  "commentStart": 125,
-                  "end": 131,
-                  "start": 125,
-=======
-                  "commentStart": 120,
-                  "end": 126,
-                  "start": 120,
->>>>>>> b02dbd4f
+                  "commentStart": 123,
+                  "end": 129,
+                  "start": 123,
                   "type": "TagDeclarator",
                   "value": "seg02"
                 },
@@ -2623,15 +2431,9 @@
                   5.36
                 ],
                 "tag": {
-<<<<<<< HEAD
-                  "commentStart": 170,
-                  "end": 176,
-                  "start": 170,
-=======
-                  "commentStart": 165,
-                  "end": 171,
-                  "start": 165,
->>>>>>> b02dbd4f
+                  "commentStart": 168,
+                  "end": 174,
+                  "start": 168,
                   "type": "TagDeclarator",
                   "value": "seg01"
                 },
@@ -3263,15 +3065,9 @@
             -6.39
           ],
           "tag": {
-<<<<<<< HEAD
-            "commentStart": 2121,
-            "end": 2142,
-            "start": 2121,
-=======
-            "commentStart": 2090,
-            "end": 2111,
-            "start": 2090,
->>>>>>> b02dbd4f
+            "commentStart": 2117,
+            "end": 2138,
+            "start": 2117,
             "type": "TagDeclarator",
             "value": "rectangleSegmentA002"
           },
@@ -3551,15 +3347,9 @@
                 "id": "[uuid]",
                 "sourceRange": [],
                 "tag": {
-<<<<<<< HEAD
-                  "commentStart": 125,
-                  "end": 131,
-                  "start": 125,
-=======
-                  "commentStart": 120,
-                  "end": 126,
-                  "start": 120,
->>>>>>> b02dbd4f
+                  "commentStart": 123,
+                  "end": 129,
+                  "start": 123,
                   "type": "TagDeclarator",
                   "value": "seg02"
                 },
@@ -3570,15 +3360,9 @@
                 "id": "[uuid]",
                 "sourceRange": [],
                 "tag": {
-<<<<<<< HEAD
-                  "commentStart": 170,
-                  "end": 176,
-                  "start": 170,
-=======
-                  "commentStart": 165,
-                  "end": 171,
-                  "start": 165,
->>>>>>> b02dbd4f
+                  "commentStart": 168,
+                  "end": 174,
+                  "start": 168,
                   "type": "TagDeclarator",
                   "value": "seg01"
                 },
@@ -3606,15 +3390,9 @@
                     -3.66
                   ],
                   "tag": {
-<<<<<<< HEAD
-                    "commentStart": 125,
-                    "end": 131,
-                    "start": 125,
-=======
-                    "commentStart": 120,
-                    "end": 126,
-                    "start": 120,
->>>>>>> b02dbd4f
+                    "commentStart": 123,
+                    "end": 129,
+                    "start": 123,
                     "type": "TagDeclarator",
                     "value": "seg02"
                   },
@@ -3637,15 +3415,9 @@
                     5.36
                   ],
                   "tag": {
-<<<<<<< HEAD
-                    "commentStart": 170,
-                    "end": 176,
-                    "start": 170,
-=======
-                    "commentStart": 165,
-                    "end": 171,
-                    "start": 165,
->>>>>>> b02dbd4f
+                    "commentStart": 168,
+                    "end": 174,
+                    "start": 168,
                     "type": "TagDeclarator",
                     "value": "seg01"
                   },
@@ -4053,15 +3825,9 @@
             "id": "[uuid]",
             "sourceRange": [],
             "tag": {
-<<<<<<< HEAD
-              "commentStart": 125,
-              "end": 131,
-              "start": 125,
-=======
-              "commentStart": 120,
-              "end": 126,
-              "start": 120,
->>>>>>> b02dbd4f
+              "commentStart": 123,
+              "end": 129,
+              "start": 123,
               "type": "TagDeclarator",
               "value": "seg02"
             },
@@ -4072,15 +3838,9 @@
             "id": "[uuid]",
             "sourceRange": [],
             "tag": {
-<<<<<<< HEAD
-              "commentStart": 170,
-              "end": 176,
-              "start": 170,
-=======
-              "commentStart": 165,
-              "end": 171,
-              "start": 165,
->>>>>>> b02dbd4f
+              "commentStart": 168,
+              "end": 174,
+              "start": 168,
               "type": "TagDeclarator",
               "value": "seg01"
             },
@@ -4108,15 +3868,9 @@
                 -3.66
               ],
               "tag": {
-<<<<<<< HEAD
-                "commentStart": 125,
-                "end": 131,
-                "start": 125,
-=======
-                "commentStart": 120,
-                "end": 126,
-                "start": 120,
->>>>>>> b02dbd4f
+                "commentStart": 123,
+                "end": 129,
+                "start": 123,
                 "type": "TagDeclarator",
                 "value": "seg02"
               },
@@ -4139,15 +3893,9 @@
                 5.36
               ],
               "tag": {
-<<<<<<< HEAD
-                "commentStart": 170,
-                "end": 176,
-                "start": 170,
-=======
-                "commentStart": 165,
-                "end": 171,
-                "start": 165,
->>>>>>> b02dbd4f
+                "commentStart": 168,
+                "end": 174,
+                "start": 168,
                 "type": "TagDeclarator",
                 "value": "seg01"
               },
