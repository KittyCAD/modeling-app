--- conflicted
+++ resolved
@@ -205,10 +205,9 @@
               {
                 "arguments": [
                   {
-<<<<<<< HEAD
                     "type": "LabeledArg",
                     "label": {
-                      "commentStart": 118,
+                      "commentStart": 0,
                       "end": 0,
                       "name": "angle",
                       "start": 0,
@@ -219,59 +218,10 @@
                         "arguments": [
                           {
                             "abs_path": false,
-                            "commentStart": 147,
-                            "end": 0,
-                            "name": {
-                              "commentStart": 147,
-=======
-                    "commentStart": 0,
-                    "elements": [
-                      {
-                        "argument": {
-                          "arguments": [
-                            {
-                              "abs_path": false,
-                              "commentStart": 0,
-                              "end": 0,
-                              "name": {
-                                "commentStart": 0,
-                                "end": 0,
-                                "name": "seg01",
-                                "start": 0,
-                                "type": "Identifier"
-                              },
-                              "path": [],
-                              "start": 0,
-                              "type": "Name",
-                              "type": "Name"
-                            },
-                            {
-                              "commentStart": 0,
-                              "end": 0,
-                              "raw": "3",
-                              "start": 0,
-                              "type": "Literal",
-                              "type": "Literal",
-                              "value": {
-                                "value": 3.0,
-                                "suffix": "None"
-                              }
-                            },
-                            {
-                              "commentStart": 0,
-                              "end": 0,
-                              "start": 0,
-                              "type": "PipeSubstitution",
-                              "type": "PipeSubstitution"
-                            }
-                          ],
-                          "callee": {
-                            "abs_path": false,
                             "commentStart": 0,
                             "end": 0,
                             "name": {
                               "commentStart": 0,
->>>>>>> df6f5712
                               "end": 0,
                               "name": "seg01",
                               "start": 0,
@@ -282,9 +232,8 @@
                             "type": "Name",
                             "type": "Name"
                           },
-<<<<<<< HEAD
                           {
-                            "commentStart": 154,
+                            "commentStart": 0,
                             "end": 0,
                             "raw": "3",
                             "start": 0,
@@ -296,7 +245,7 @@
                             }
                           },
                           {
-                            "commentStart": 157,
+                            "commentStart": 0,
                             "end": 0,
                             "start": 0,
                             "type": "PipeSubstitution",
@@ -305,13 +254,10 @@
                         ],
                         "callee": {
                           "abs_path": false,
-                          "commentStart": 127,
-=======
                           "commentStart": 0,
->>>>>>> df6f5712
                           "end": 0,
                           "name": {
-                            "commentStart": 127,
+                            "commentStart": 0,
                             "end": 0,
                             "name": "angleToMatchLengthX",
                             "start": 0,
@@ -321,18 +267,13 @@
                           "start": 0,
                           "type": "Name"
                         },
-<<<<<<< HEAD
-                        "commentStart": 127,
-=======
                         "commentStart": 0,
->>>>>>> df6f5712
                         "end": 0,
                         "start": 0,
                         "type": "CallExpression",
                         "type": "CallExpression"
                       },
-<<<<<<< HEAD
-                      "commentStart": 126,
+                      "commentStart": 0,
                       "end": 0,
                       "operator": "-",
                       "start": 0,
@@ -343,14 +284,14 @@
                   {
                     "type": "LabeledArg",
                     "label": {
-                      "commentStart": 161,
+                      "commentStart": 0,
                       "end": 0,
                       "name": "endAbsoluteX",
                       "start": 0,
                       "type": "Identifier"
                     },
                     "arg": {
-                      "commentStart": 176,
+                      "commentStart": 0,
                       "end": 0,
                       "raw": "3",
                       "start": 0,
@@ -361,83 +302,46 @@
                         "suffix": "None"
                       }
                     }
-=======
-                      {
-                        "commentStart": 0,
-                        "end": 0,
-                        "raw": "3",
-                        "start": 0,
-                        "type": "Literal",
-                        "type": "Literal",
-                        "value": {
-                          "value": 3.0,
-                          "suffix": "None"
-                        }
-                      }
-                    ],
-                    "end": 0,
-                    "start": 0,
-                    "type": "ArrayExpression",
-                    "type": "ArrayExpression"
-                  },
+                  }
+                ],
+                "callee": {
+                  "abs_path": false,
+                  "commentStart": 0,
+                  "end": 0,
+                  "name": {
+                    "commentStart": 0,
+                    "end": 0,
+                    "name": "angledLine",
+                    "start": 0,
+                    "type": "Identifier"
+                  },
+                  "path": [],
+                  "start": 0,
+                  "type": "Name"
+                },
+                "commentStart": 0,
+                "end": 0,
+                "start": 0,
+                "type": "CallExpressionKw",
+                "type": "CallExpressionKw",
+                "unlabeled": null
+              },
+              {
+                "arguments": [
                   {
                     "commentStart": 0,
                     "end": 0,
                     "start": 0,
                     "type": "PipeSubstitution",
                     "type": "PipeSubstitution"
->>>>>>> df6f5712
-                  }
-                ],
-                "callee": {
-                  "abs_path": false,
-                  "commentStart": 0,
-                  "end": 0,
-                  "name": {
-                    "commentStart": 0,
-                    "end": 0,
-                    "name": "angledLine",
-                    "start": 0,
-                    "type": "Identifier"
-                  },
-                  "path": [],
-                  "start": 0,
-                  "type": "Name"
-                },
-                "commentStart": 0,
-                "end": 0,
-                "start": 0,
-                "type": "CallExpressionKw",
-                "type": "CallExpressionKw",
-                "unlabeled": null
-              },
-              {
-                "arguments": [
-                  {
-<<<<<<< HEAD
-                    "commentStart": 190,
-=======
-                    "commentStart": 0,
->>>>>>> df6f5712
-                    "end": 0,
-                    "start": 0,
-                    "type": "PipeSubstitution",
-                    "type": "PipeSubstitution"
-                  }
-                ],
-                "callee": {
-                  "abs_path": false,
-<<<<<<< HEAD
-                  "commentStart": 184,
-                  "end": 0,
-                  "name": {
-                    "commentStart": 184,
-=======
-                  "commentStart": 0,
-                  "end": 0,
-                  "name": {
-                    "commentStart": 0,
->>>>>>> df6f5712
+                  }
+                ],
+                "callee": {
+                  "abs_path": false,
+                  "commentStart": 0,
+                  "end": 0,
+                  "name": {
+                    "commentStart": 0,
                     "end": 0,
                     "name": "close",
                     "start": 0,
@@ -447,11 +351,7 @@
                   "start": 0,
                   "type": "Name"
                 },
-<<<<<<< HEAD
-                "commentStart": 184,
-=======
-                "commentStart": 0,
->>>>>>> df6f5712
+                "commentStart": 0,
                 "end": 0,
                 "start": 0,
                 "type": "CallExpression",
@@ -462,22 +362,14 @@
                   {
                     "type": "LabeledArg",
                     "label": {
-<<<<<<< HEAD
-                      "commentStart": 206,
-=======
-                      "commentStart": 0,
->>>>>>> df6f5712
+                      "commentStart": 0,
                       "end": 0,
                       "name": "length",
                       "start": 0,
                       "type": "Identifier"
                     },
                     "arg": {
-<<<<<<< HEAD
-                      "commentStart": 215,
-=======
-                      "commentStart": 0,
->>>>>>> df6f5712
+                      "commentStart": 0,
                       "end": 0,
                       "raw": "10",
                       "start": 0,
@@ -492,17 +384,10 @@
                 ],
                 "callee": {
                   "abs_path": false,
-<<<<<<< HEAD
-                  "commentStart": 198,
-                  "end": 0,
-                  "name": {
-                    "commentStart": 198,
-=======
-                  "commentStart": 0,
-                  "end": 0,
-                  "name": {
-                    "commentStart": 0,
->>>>>>> df6f5712
+                  "commentStart": 0,
+                  "end": 0,
+                  "name": {
+                    "commentStart": 0,
                     "end": 0,
                     "name": "extrude",
                     "start": 0,
@@ -512,11 +397,7 @@
                   "start": 0,
                   "type": "Name"
                 },
-<<<<<<< HEAD
-                "commentStart": 198,
-=======
-                "commentStart": 0,
->>>>>>> df6f5712
+                "commentStart": 0,
                 "end": 0,
                 "start": 0,
                 "type": "CallExpressionKw",
