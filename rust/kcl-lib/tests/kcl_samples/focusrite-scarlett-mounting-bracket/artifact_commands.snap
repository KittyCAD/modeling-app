---
source: kcl-lib/src/simulation_tests.rs
description: Artifact commands focusrite-scarlett-mounting-bracket.kcl
---
[
  {
    "cmdId": "[uuid]",
    "range": [],
    "command": {
      "type": "edge_lines_visible",
      "hidden": false
    }
  },
  {
    "cmdId": "[uuid]",
    "range": [],
    "command": {
      "type": "object_visible",
      "object_id": "[uuid]",
      "hidden": true
    }
  },
  {
    "cmdId": "[uuid]",
    "range": [],
    "command": {
      "type": "object_visible",
      "object_id": "[uuid]",
      "hidden": true
    }
  },
  {
    "cmdId": "[uuid]",
    "range": [],
    "command": {
      "type": "make_plane",
      "origin": {
        "x": 0.0,
        "y": 44.0,
        "z": 0.0
      },
      "x_axis": {
        "x": 1.0,
        "y": 0.0,
        "z": 0.0
      },
      "y_axis": {
        "x": 0.0,
        "y": 0.0,
        "z": 1.0
      },
      "size": 60.0,
      "clobber": false,
      "hide": true
    }
  },
  {
    "cmdId": "[uuid]",
    "range": [],
    "command": {
      "type": "enable_sketch_mode",
      "entity_id": "[uuid]",
      "ortho": false,
      "animated": false,
      "adjust_camera": false,
      "planar_normal": {
        "x": 0.0,
        "y": -1.0,
        "z": 0.0
      }
    }
  },
  {
    "cmdId": "[uuid]",
    "range": [],
    "command": {
      "type": "move_path_pen",
      "path": "[uuid]",
      "to": {
        "x": -76.0,
        "y": 49.0,
        "z": 0.0
      }
    }
  },
  {
    "cmdId": "[uuid]",
    "range": [],
    "command": {
      "type": "object_visible",
      "object_id": "[uuid]",
      "hidden": true
    }
  },
  {
    "cmdId": "[uuid]",
    "range": [],
    "command": {
      "type": "sketch_mode_disable"
    }
  },
  {
    "cmdId": "[uuid]",
    "range": [],
    "command": {
      "type": "start_path"
    }
  },
  {
    "cmdId": "[uuid]",
    "range": [],
    "command": {
      "type": "extend_path",
      "path": "[uuid]",
      "segment": {
        "type": "line",
        "end": {
          "x": -76.0,
          "y": -4.0,
          "z": 0.0
        },
        "relative": false
      }
    }
  },
  {
    "cmdId": "[uuid]",
    "range": [],
    "command": {
      "type": "extend_path",
      "path": "[uuid]",
      "segment": {
        "type": "line",
        "end": {
          "x": 76.0,
          "y": -4.0,
          "z": 0.0
        },
        "relative": false
      }
    }
  },
  {
    "cmdId": "[uuid]",
    "range": [],
    "command": {
      "type": "extend_path",
      "path": "[uuid]",
      "segment": {
        "type": "line",
        "end": {
          "x": 76.0,
          "y": 49.0,
          "z": 0.0
        },
        "relative": false
      }
    }
  },
  {
    "cmdId": "[uuid]",
    "range": [],
    "command": {
      "type": "extend_path",
      "path": "[uuid]",
      "segment": {
        "type": "line",
        "end": {
          "x": 72.0,
          "y": 49.0,
          "z": 0.0
        },
        "relative": false
      }
    }
  },
  {
    "cmdId": "[uuid]",
    "range": [],
    "command": {
      "type": "extend_path",
      "path": "[uuid]",
      "segment": {
        "type": "line",
        "end": {
          "x": 72.0,
          "y": 0.0,
          "z": 0.0
        },
        "relative": false
      }
    }
  },
  {
    "cmdId": "[uuid]",
    "range": [],
    "command": {
      "type": "extend_path",
      "path": "[uuid]",
      "segment": {
        "type": "line",
        "end": {
          "x": -72.0,
          "y": 0.0,
          "z": 0.0
        },
        "relative": false
      }
    }
  },
  {
    "cmdId": "[uuid]",
    "range": [],
    "command": {
      "type": "extend_path",
      "path": "[uuid]",
      "segment": {
        "type": "line",
        "end": {
          "x": -72.0,
          "y": 49.0,
          "z": 0.0
        },
        "relative": false
      }
    }
  },
  {
    "cmdId": "[uuid]",
    "range": [],
    "command": {
      "type": "close_path",
      "path_id": "[uuid]"
    }
  },
  {
    "cmdId": "[uuid]",
    "range": [],
    "command": {
      "type": "enable_sketch_mode",
      "entity_id": "[uuid]",
      "ortho": false,
      "animated": false,
      "adjust_camera": false,
      "planar_normal": {
        "x": 0.0,
        "y": -1.0,
        "z": 0.0
      }
    }
  },
  {
    "cmdId": "[uuid]",
    "range": [],
    "command": {
      "type": "extrude",
      "target": "[uuid]",
      "distance": 88.0,
      "faces": null,
      "opposite": "None"
    }
  },
  {
    "cmdId": "[uuid]",
    "range": [],
    "command": {
      "type": "object_bring_to_front",
      "object_id": "[uuid]"
    }
  },
  {
    "cmdId": "[uuid]",
    "range": [],
    "command": {
      "type": "sketch_mode_disable"
    }
  },
  {
    "cmdId": "[uuid]",
    "range": [],
    "command": {
<<<<<<< HEAD
      "type": "solid3d_get_all_edge_faces",
      "object_id": "[uuid]",
      "edge_id": "[uuid]"
    }
  },
  {
    "cmdId": "[uuid]",
    "range": [],
    "command": {
      "type": "solid3d_get_all_edge_faces",
      "object_id": "[uuid]",
      "edge_id": "[uuid]"
    }
  },
  {
    "cmdId": "[uuid]",
    "range": [],
    "command": {
      "type": "solid3d_get_all_edge_faces",
      "object_id": "[uuid]",
      "edge_id": "[uuid]"
    }
  },
  {
    "cmdId": "[uuid]",
    "range": [],
    "command": {
      "type": "solid3d_get_all_edge_faces",
      "object_id": "[uuid]",
      "edge_id": "[uuid]"
    }
  },
  {
    "cmdId": "[uuid]",
    "range": [],
    "command": {
      "type": "solid3d_get_all_edge_faces",
      "object_id": "[uuid]",
      "edge_id": "[uuid]"
    }
  },
  {
    "cmdId": "[uuid]",
    "range": [],
    "command": {
      "type": "solid3d_get_all_edge_faces",
      "object_id": "[uuid]",
      "edge_id": "[uuid]"
    }
  },
  {
    "cmdId": "[uuid]",
    "range": [],
    "command": {
      "type": "solid3d_get_all_edge_faces",
      "object_id": "[uuid]",
      "edge_id": "[uuid]"
    }
  },
  {
    "cmdId": "[uuid]",
    "range": [],
    "command": {
      "type": "solid3d_get_all_edge_faces",
      "object_id": "[uuid]",
      "edge_id": "[uuid]"
    }
  },
  {
    "cmdId": "[uuid]",
    "range": [],
    "command": {
      "type": "solid3d_get_all_edge_faces",
      "object_id": "[uuid]",
      "edge_id": "[uuid]"
    }
  },
  {
    "cmdId": "[uuid]",
    "range": [],
    "command": {
      "type": "solid3d_get_all_edge_faces",
      "object_id": "[uuid]",
      "edge_id": "[uuid]"
    }
  },
  {
    "cmdId": "[uuid]",
    "range": [],
    "command": {
      "type": "solid3d_get_all_edge_faces",
      "object_id": "[uuid]",
      "edge_id": "[uuid]"
    }
  },
  {
    "cmdId": "[uuid]",
    "range": [],
    "command": {
      "type": "solid3d_get_all_edge_faces",
      "object_id": "[uuid]",
      "edge_id": "[uuid]"
    }
  },
  {
    "cmdId": "[uuid]",
    "range": [],
    "command": {
      "type": "solid3d_get_all_edge_faces",
      "object_id": "[uuid]",
      "edge_id": "[uuid]"
    }
  },
  {
    "cmdId": "[uuid]",
    "range": [],
    "command": {
      "type": "solid3d_get_all_edge_faces",
      "object_id": "[uuid]",
      "edge_id": "[uuid]"
    }
  },
  {
    "cmdId": "[uuid]",
    "range": [],
    "command": {
      "type": "solid3d_get_all_edge_faces",
      "object_id": "[uuid]",
      "edge_id": "[uuid]"
    }
  },
  {
    "cmdId": "[uuid]",
    "range": [],
    "command": {
      "type": "solid3d_get_all_edge_faces",
      "object_id": "[uuid]",
      "edge_id": "[uuid]"
    }
  },
  {
    "cmdId": "[uuid]",
    "range": [],
    "command": {
      "type": "solid3d_get_all_edge_faces",
      "object_id": "[uuid]",
      "edge_id": "[uuid]"
    }
  },
  {
    "cmdId": "[uuid]",
    "range": [],
    "command": {
      "type": "solid3d_get_all_edge_faces",
      "object_id": "[uuid]",
      "edge_id": "[uuid]"
    }
  },
  {
    "cmdId": "[uuid]",
    "range": [],
    "command": {
      "type": "solid3d_get_all_edge_faces",
      "object_id": "[uuid]",
      "edge_id": "[uuid]"
    }
  },
  {
    "cmdId": "[uuid]",
    "range": [],
    "command": {
      "type": "solid3d_get_all_edge_faces",
      "object_id": "[uuid]",
      "edge_id": "[uuid]"
    }
  },
  {
    "cmdId": "[uuid]",
    "range": [],
    "command": {
      "type": "solid3d_get_all_edge_faces",
      "object_id": "[uuid]",
      "edge_id": "[uuid]"
    }
  },
  {
    "cmdId": "[uuid]",
    "range": [],
    "command": {
      "type": "solid3d_get_all_edge_faces",
      "object_id": "[uuid]",
      "edge_id": "[uuid]"
    }
  },
  {
    "cmdId": "[uuid]",
    "range": [],
    "command": {
      "type": "solid3d_get_all_edge_faces",
      "object_id": "[uuid]",
      "edge_id": "[uuid]"
    }
  },
  {
    "cmdId": "[uuid]",
    "range": [],
    "command": {
      "type": "solid3d_get_all_edge_faces",
      "object_id": "[uuid]",
      "edge_id": "[uuid]"
    }
  },
  {
    "cmdId": "[uuid]",
    "range": [],
    "command": {
      "type": "solid3d_get_extrusion_face_info",
      "object_id": "[uuid]",
      "edge_id": "[uuid]"
    }
  },
  {
    "cmdId": "[uuid]",
    "range": [],
    "command": {
      "type": "solid3d_get_next_adjacent_edge",
      "object_id": "[uuid]",
      "edge_id": "[uuid]",
      "face_id": "[uuid]"
    }
  },
  {
    "cmdId": "[uuid]",
    "range": [],
    "command": {
      "type": "solid3d_get_next_adjacent_edge",
      "object_id": "[uuid]",
      "edge_id": "[uuid]",
      "face_id": "[uuid]"
    }
  },
  {
    "cmdId": "[uuid]",
    "range": [],
    "command": {
      "type": "solid3d_get_next_adjacent_edge",
      "object_id": "[uuid]",
      "edge_id": "[uuid]",
      "face_id": "[uuid]"
    }
  },
  {
    "cmdId": "[uuid]",
    "range": [],
    "command": {
      "type": "solid3d_get_next_adjacent_edge",
      "object_id": "[uuid]",
      "edge_id": "[uuid]",
      "face_id": "[uuid]"
    }
  },
  {
    "cmdId": "[uuid]",
    "range": [],
    "command": {
      "type": "solid3d_get_next_adjacent_edge",
      "object_id": "[uuid]",
      "edge_id": "[uuid]",
      "face_id": "[uuid]"
    }
  },
  {
    "cmdId": "[uuid]",
    "range": [],
    "command": {
      "type": "solid3d_get_next_adjacent_edge",
      "object_id": "[uuid]",
      "edge_id": "[uuid]",
      "face_id": "[uuid]"
    }
  },
  {
    "cmdId": "[uuid]",
    "range": [],
    "command": {
      "type": "solid3d_get_next_adjacent_edge",
      "object_id": "[uuid]",
      "edge_id": "[uuid]",
      "face_id": "[uuid]"
    }
  },
  {
    "cmdId": "[uuid]",
    "range": [],
    "command": {
      "type": "solid3d_get_next_adjacent_edge",
      "object_id": "[uuid]",
      "edge_id": "[uuid]",
      "face_id": "[uuid]"
    }
  },
  {
    "cmdId": "[uuid]",
    "range": [],
    "command": {
      "type": "solid3d_get_opposite_edge",
      "object_id": "[uuid]",
      "edge_id": "[uuid]",
      "face_id": "[uuid]"
    }
  },
  {
    "cmdId": "[uuid]",
    "range": [],
    "command": {
      "type": "solid3d_get_opposite_edge",
      "object_id": "[uuid]",
      "edge_id": "[uuid]",
      "face_id": "[uuid]"
    }
  },
  {
    "cmdId": "[uuid]",
    "range": [],
    "command": {
      "type": "solid3d_get_opposite_edge",
      "object_id": "[uuid]",
      "edge_id": "[uuid]",
      "face_id": "[uuid]"
    }
  },
  {
    "cmdId": "[uuid]",
    "range": [],
    "command": {
      "type": "solid3d_get_opposite_edge",
      "object_id": "[uuid]",
      "edge_id": "[uuid]",
      "face_id": "[uuid]"
    }
  },
  {
    "cmdId": "[uuid]",
    "range": [],
    "command": {
      "type": "solid3d_get_opposite_edge",
      "object_id": "[uuid]",
      "edge_id": "[uuid]",
      "face_id": "[uuid]"
    }
  },
  {
    "cmdId": "[uuid]",
    "range": [],
    "command": {
      "type": "solid3d_get_opposite_edge",
      "object_id": "[uuid]",
      "edge_id": "[uuid]",
      "face_id": "[uuid]"
    }
  },
  {
    "cmdId": "[uuid]",
    "range": [],
    "command": {
      "type": "solid3d_get_opposite_edge",
      "object_id": "[uuid]",
      "edge_id": "[uuid]",
      "face_id": "[uuid]"
    }
  },
  {
    "cmdId": "[uuid]",
    "range": [],
    "command": {
      "type": "solid3d_get_opposite_edge",
      "object_id": "[uuid]",
      "edge_id": "[uuid]",
      "face_id": "[uuid]"
    }
  },
  {
    "cmdId": "[uuid]",
    "range": [],
    "command": {
      "type": "solid3d_fillet_edge",
      "object_id": "[uuid]",
      "edge_id": null,
      "edge_ids": [
        "[uuid]"
      ],
      "radius": 6.0,
      "tolerance": 0.0000001,
      "cut_type": "fillet",
      "strategy": "automatic",
      "extra_face_ids": []
    }
  },
  {
    "cmdId": "[uuid]",
    "range": [],
    "command": {
      "type": "solid3d_fillet_edge",
      "object_id": "[uuid]",
      "edge_id": null,
      "edge_ids": [
        "[uuid]"
      ],
      "radius": 6.0,
      "tolerance": 0.0000001,
      "cut_type": "fillet",
      "strategy": "automatic",
      "extra_face_ids": []
    }
  },
  {
    "cmdId": "[uuid]",
    "range": [],
    "command": {
      "type": "solid3d_fillet_edge",
      "object_id": "[uuid]",
      "edge_id": null,
      "edge_ids": [
        "[uuid]"
      ],
      "radius": 6.0,
      "tolerance": 0.0000001,
      "cut_type": "fillet",
      "strategy": "automatic",
      "extra_face_ids": []
    }
  },
  {
    "cmdId": "[uuid]",
    "range": [],
    "command": {
      "type": "solid3d_fillet_edge",
      "object_id": "[uuid]",
      "edge_id": null,
      "edge_ids": [
        "[uuid]"
      ],
      "radius": 6.0,
      "tolerance": 0.0000001,
      "cut_type": "fillet",
      "strategy": "automatic",
      "extra_face_ids": []
    }
  },
  {
    "cmdId": "[uuid]",
    "range": [],
    "command": {
      "type": "solid3d_get_prev_adjacent_edge",
      "object_id": "[uuid]",
      "edge_id": "[uuid]",
      "face_id": "[uuid]"
    }
  },
  {
    "cmdId": "[uuid]",
    "range": [],
    "command": {
      "type": "solid3d_get_prev_adjacent_edge",
      "object_id": "[uuid]",
      "edge_id": "[uuid]",
      "face_id": "[uuid]"
    }
  },
  {
    "cmdId": "[uuid]",
    "range": [],
    "command": {
      "type": "solid3d_get_prev_adjacent_edge",
      "object_id": "[uuid]",
      "edge_id": "[uuid]",
      "face_id": "[uuid]"
    }
  },
  {
    "cmdId": "[uuid]",
    "range": [],
    "command": {
      "type": "solid3d_get_prev_adjacent_edge",
      "object_id": "[uuid]",
      "edge_id": "[uuid]",
      "face_id": "[uuid]"
    }
  },
  {
    "cmdId": "[uuid]",
    "range": [],
    "command": {
      "type": "make_plane",
      "origin": {
        "x": 0.0,
        "y": 0.0,
        "z": 49.0
      },
      "x_axis": {
        "x": 1.0,
        "y": 0.0,
        "z": 0.0
      },
      "y_axis": {
        "x": 0.0,
        "y": 1.0,
        "z": 0.0
      },
      "size": 60.0,
      "clobber": false,
      "hide": true
    }
  },
  {
    "cmdId": "[uuid]",
    "range": [],
    "command": {
      "type": "enable_sketch_mode",
      "entity_id": "[uuid]",
      "ortho": false,
      "animated": false,
      "adjust_camera": false,
      "planar_normal": {
        "x": 0.0,
        "y": 0.0,
        "z": 1.0
      }
    }
  },
  {
    "cmdId": "[uuid]",
    "range": [],
    "command": {
      "type": "move_path_pen",
      "path": "[uuid]",
      "to": {
        "x": 76.0,
        "y": 44.0,
        "z": 0.0
      }
    }
  },
  {
    "cmdId": "[uuid]",
    "range": [],
    "command": {
      "type": "object_visible",
      "object_id": "[uuid]",
      "hidden": true
    }
  },
  {
    "cmdId": "[uuid]",
    "range": [],
    "command": {
      "type": "sketch_mode_disable"
    }
  },
  {
    "cmdId": "[uuid]",
    "range": [],
    "command": {
      "type": "start_path"
    }
  },
  {
    "cmdId": "[uuid]",
    "range": [],
    "command": {
      "type": "extend_path",
      "path": "[uuid]",
      "segment": {
        "type": "line",
        "end": {
          "x": 12.0,
          "y": -8.3333,
          "z": 0.0
        },
        "relative": true
      }
    }
  },
  {
    "cmdId": "[uuid]",
    "range": [],
    "command": {
      "type": "extend_path",
      "path": "[uuid]",
      "segment": {
        "type": "line",
        "end": {
          "x": 0.0,
          "y": -16.6667,
          "z": 0.0
        },
        "relative": true
      }
    }
  },
  {
    "cmdId": "[uuid]",
    "range": [],
    "command": {
      "type": "extend_path",
      "path": "[uuid]",
      "segment": {
        "type": "line",
        "end": {
          "x": -12.0,
          "y": -8.3333,
          "z": 0.0
        },
        "relative": true
      }
    }
  },
  {
    "cmdId": "[uuid]",
    "range": [],
    "command": {
      "type": "close_path",
      "path_id": "[uuid]"
    }
  },
  {
    "cmdId": "[uuid]",
    "range": [],
    "command": {
      "type": "object_visible",
      "object_id": "[uuid]",
      "hidden": true
    }
  },
  {
    "cmdId": "[uuid]",
    "range": [],
    "command": {
      "type": "solid2d_add_hole",
      "object_id": "[uuid]",
      "hole_id": "[uuid]"
    }
  },
  {
    "cmdId": "[uuid]",
    "range": [],
    "command": {
      "type": "close_path",
      "path_id": "[uuid]"
    }
  },
  {
    "cmdId": "[uuid]",
    "range": [],
    "command": {
      "type": "enable_sketch_mode",
      "entity_id": "[uuid]",
      "ortho": false,
      "animated": false,
      "adjust_camera": false,
      "planar_normal": {
        "x": 0.0,
        "y": 0.0,
        "z": 1.0
      }
    }
  },
  {
    "cmdId": "[uuid]",
    "range": [],
    "command": {
      "type": "extend_path",
      "path": "[uuid]",
      "segment": {
        "type": "arc",
        "center": {
          "x": 82.0,
          "y": 27.3333
        },
        "radius": 2.5,
        "start": {
          "unit": "degrees",
          "value": 0.0
        },
        "end": {
          "unit": "degrees",
          "value": 360.0
        },
        "relative": false
      }
    }
  },
  {
    "cmdId": "[uuid]",
    "range": [],
    "command": {
      "type": "move_path_pen",
      "path": "[uuid]",
      "to": {
        "x": 84.5,
        "y": 27.3333,
        "z": 0.0
      }
    }
  },
  {
    "cmdId": "[uuid]",
    "range": [],
    "command": {
      "type": "object_visible",
      "object_id": "[uuid]",
      "hidden": true
    }
  },
  {
    "cmdId": "[uuid]",
    "range": [],
    "command": {
      "type": "sketch_mode_disable"
    }
  },
  {
    "cmdId": "[uuid]",
    "range": [],
    "command": {
      "type": "start_path"
    }
  },
  {
    "cmdId": "[uuid]",
    "range": [],
    "command": {
      "type": "enable_sketch_mode",
      "entity_id": "[uuid]",
      "ortho": false,
      "animated": false,
      "adjust_camera": false,
      "planar_normal": {
        "x": 0.0,
        "y": 0.0,
        "z": 1.0
      }
    }
  },
  {
    "cmdId": "[uuid]",
    "range": [],
    "command": {
      "type": "extrude",
      "target": "[uuid]",
      "distance": -4.0,
      "faces": null,
      "opposite": "None"
    }
  },
  {
    "cmdId": "[uuid]",
    "range": [],
    "command": {
      "type": "object_bring_to_front",
      "object_id": "[uuid]"
    }
  },
  {
    "cmdId": "[uuid]",
    "range": [],
    "command": {
      "type": "sketch_mode_disable"
    }
  },
  {
    "cmdId": "[uuid]",
    "range": [],
    "command": {
      "type": "solid3d_get_all_edge_faces",
      "object_id": "[uuid]",
      "edge_id": "[uuid]"
    }
  },
  {
    "cmdId": "[uuid]",
    "range": [],
    "command": {
      "type": "solid3d_get_all_edge_faces",
      "object_id": "[uuid]",
      "edge_id": "[uuid]"
    }
  },
  {
    "cmdId": "[uuid]",
    "range": [],
    "command": {
      "type": "solid3d_get_all_edge_faces",
      "object_id": "[uuid]",
      "edge_id": "[uuid]"
    }
  },
  {
    "cmdId": "[uuid]",
    "range": [],
    "command": {
      "type": "solid3d_get_all_edge_faces",
      "object_id": "[uuid]",
      "edge_id": "[uuid]"
    }
  },
  {
    "cmdId": "[uuid]",
    "range": [],
    "command": {
      "type": "solid3d_get_all_edge_faces",
      "object_id": "[uuid]",
      "edge_id": "[uuid]"
    }
  },
  {
    "cmdId": "[uuid]",
    "range": [],
    "command": {
      "type": "solid3d_get_all_edge_faces",
      "object_id": "[uuid]",
      "edge_id": "[uuid]"
    }
  },
  {
    "cmdId": "[uuid]",
    "range": [],
    "command": {
      "type": "solid3d_get_all_edge_faces",
      "object_id": "[uuid]",
      "edge_id": "[uuid]"
    }
  },
  {
    "cmdId": "[uuid]",
    "range": [],
    "command": {
      "type": "solid3d_get_all_edge_faces",
      "object_id": "[uuid]",
      "edge_id": "[uuid]"
    }
  },
  {
    "cmdId": "[uuid]",
    "range": [],
    "command": {
      "type": "solid3d_get_all_edge_faces",
      "object_id": "[uuid]",
      "edge_id": "[uuid]"
    }
  },
  {
    "cmdId": "[uuid]",
    "range": [],
    "command": {
      "type": "solid3d_get_all_edge_faces",
      "object_id": "[uuid]",
      "edge_id": "[uuid]"
    }
  },
  {
    "cmdId": "[uuid]",
    "range": [],
    "command": {
      "type": "solid3d_get_all_edge_faces",
      "object_id": "[uuid]",
      "edge_id": "[uuid]"
    }
  },
  {
    "cmdId": "[uuid]",
    "range": [],
    "command": {
      "type": "solid3d_get_all_edge_faces",
      "object_id": "[uuid]",
      "edge_id": "[uuid]"
    }
  },
  {
    "cmdId": "[uuid]",
    "range": [],
    "command": {
      "type": "solid3d_get_all_edge_faces",
      "object_id": "[uuid]",
      "edge_id": "[uuid]"
    }
  },
  {
    "cmdId": "[uuid]",
    "range": [],
    "command": {
      "type": "solid3d_get_all_edge_faces",
      "object_id": "[uuid]",
      "edge_id": "[uuid]"
    }
  },
  {
    "cmdId": "[uuid]",
    "range": [],
    "command": {
      "type": "solid3d_get_all_edge_faces",
=======
      "type": "solid3d_get_adjacency_info",
>>>>>>> 811ef3e7
      "object_id": "[uuid]",
      "edge_id": "[uuid]"
    }
  },
  {
    "cmdId": "[uuid]",
    "range": [],
    "command": {
      "type": "solid3d_get_extrusion_face_info",
      "object_id": "[uuid]",
      "edge_id": "[uuid]"
    }
  },
  {
    "cmdId": "[uuid]",
    "range": [],
    "command": {
      "type": "solid3d_fillet_edge",
      "object_id": "[uuid]",
      "edge_id": null,
      "edge_ids": [
        "[uuid]"
      ],
      "radius": 6.0,
      "tolerance": 0.0000001,
      "cut_type": "fillet",
      "strategy": "automatic",
      "extra_face_ids": []
    }
  },
  {
    "cmdId": "[uuid]",
    "range": [],
    "command": {
      "type": "solid3d_fillet_edge",
      "object_id": "[uuid]",
      "edge_id": null,
      "edge_ids": [
        "[uuid]"
      ],
      "radius": 6.0,
      "tolerance": 0.0000001,
      "cut_type": "fillet",
      "strategy": "automatic",
      "extra_face_ids": []
    }
  },
  {
    "cmdId": "[uuid]",
    "range": [],
    "command": {
      "type": "solid3d_fillet_edge",
      "object_id": "[uuid]",
      "edge_id": null,
      "edge_ids": [
        "[uuid]"
      ],
      "radius": 6.0,
      "tolerance": 0.0000001,
      "cut_type": "fillet",
      "strategy": "automatic",
      "extra_face_ids": []
    }
  },
  {
    "cmdId": "[uuid]",
    "range": [],
    "command": {
      "type": "solid3d_fillet_edge",
      "object_id": "[uuid]",
      "edge_id": null,
      "edge_ids": [
        "[uuid]"
      ],
      "radius": 6.0,
      "tolerance": 0.0000001,
      "cut_type": "fillet",
      "strategy": "automatic",
      "extra_face_ids": []
    }
  },
  {
    "cmdId": "[uuid]",
    "range": [],
    "command": {
      "type": "solid3d_get_prev_adjacent_edge",
      "object_id": "[uuid]",
      "edge_id": "[uuid]",
      "face_id": "[uuid]"
    }
  },
  {
    "cmdId": "[uuid]",
    "range": [],
    "command": {
      "type": "solid3d_get_prev_adjacent_edge",
      "object_id": "[uuid]",
      "edge_id": "[uuid]",
      "face_id": "[uuid]"
    }
  },
  {
    "cmdId": "[uuid]",
    "range": [],
    "command": {
<<<<<<< HEAD
      "type": "entity_linear_pattern_transform",
      "entity_id": "[uuid]",
      "transform": [],
      "transforms": [
        [
          {
            "translate": {
              "x": 0.0,
              "y": -54.6667,
              "z": 0.0
            },
            "scale": {
              "x": 1.0,
              "y": 1.0,
              "z": 1.0
            },
            "rotation": {
              "axis": {
                "x": 0.0,
                "y": 0.0,
                "z": 1.0
              },
              "angle": {
                "unit": "degrees",
                "value": 0.0
              },
              "origin": {
                "type": "local"
              }
            },
            "replicate": true
          }
        ]
      ]
=======
      "type": "solid3d_get_prev_adjacent_edge",
      "object_id": "[uuid]",
      "edge_id": "[uuid]",
      "face_id": "[uuid]"
    }
  },
  {
    "cmdId": "[uuid]",
    "range": [],
    "command": {
      "type": "solid3d_get_prev_adjacent_edge",
      "object_id": "[uuid]",
      "edge_id": "[uuid]",
      "face_id": "[uuid]"
>>>>>>> 811ef3e7
    }
  },
  {
    "cmdId": "[uuid]",
    "range": [],
    "command": {
      "type": "make_plane",
      "origin": {
        "x": 0.0,
        "y": 0.0,
        "z": 49.0
      },
      "x_axis": {
        "x": 1.0,
        "y": 0.0,
        "z": 0.0
      },
      "y_axis": {
        "x": 0.0,
        "y": 1.0,
        "z": 0.0
      },
      "size": 60.0,
      "clobber": false,
      "hide": true
    }
  },
  {
    "cmdId": "[uuid]",
    "range": [],
    "command": {
      "type": "enable_sketch_mode",
      "entity_id": "[uuid]",
      "ortho": false,
      "animated": false,
      "adjust_camera": false,
      "planar_normal": {
        "x": 0.0,
        "y": 0.0,
        "z": 1.0
      }
    }
  },
  {
    "cmdId": "[uuid]",
    "range": [],
    "command": {
      "type": "move_path_pen",
      "path": "[uuid]",
      "to": {
        "x": 76.0,
        "y": 44.0,
        "z": 0.0
      }
    }
  },
  {
    "cmdId": "[uuid]",
    "range": [],
    "command": {
      "type": "object_visible",
      "object_id": "[uuid]",
      "hidden": true
    }
  },
  {
    "cmdId": "[uuid]",
    "range": [],
    "command": {
      "type": "sketch_mode_disable"
    }
  },
  {
    "cmdId": "[uuid]",
    "range": [],
    "command": {
      "type": "start_path"
    }
  },
  {
    "cmdId": "[uuid]",
    "range": [],
    "command": {
      "type": "extend_path",
      "path": "[uuid]",
      "segment": {
        "type": "line",
        "end": {
          "x": 12.0,
          "y": -8.3333,
          "z": 0.0
        },
        "relative": true
      }
    }
  },
  {
    "cmdId": "[uuid]",
    "range": [],
    "command": {
      "type": "extend_path",
      "path": "[uuid]",
      "segment": {
        "type": "line",
        "end": {
          "x": 0.0,
          "y": -16.6667,
          "z": 0.0
        },
        "relative": true
      }
    }
  },
  {
    "cmdId": "[uuid]",
    "range": [],
    "command": {
      "type": "extend_path",
      "path": "[uuid]",
      "segment": {
        "type": "line",
        "end": {
          "x": -12.0,
          "y": -8.3333,
          "z": 0.0
        },
        "relative": true
      }
<<<<<<< HEAD
    }
  },
  {
    "cmdId": "[uuid]",
    "range": [],
    "command": {
      "type": "close_path",
      "path_id": "[uuid]"
    }
  },
  {
    "cmdId": "[uuid]",
    "range": [],
    "command": {
      "type": "object_visible",
      "object_id": "[uuid]",
      "hidden": true
    }
  },
  {
    "cmdId": "[uuid]",
    "range": [],
    "command": {
      "type": "solid2d_add_hole",
      "object_id": "[uuid]",
      "hole_id": "[uuid]"
    }
  },
  {
    "cmdId": "[uuid]",
    "range": [],
    "command": {
      "type": "close_path",
      "path_id": "[uuid]"
    }
  },
  {
    "cmdId": "[uuid]",
    "range": [],
    "command": {
      "type": "enable_sketch_mode",
      "entity_id": "[uuid]",
      "ortho": false,
      "animated": false,
      "adjust_camera": false,
      "planar_normal": {
        "x": 0.0,
        "y": 0.0,
        "z": 1.0
      }
    }
  },
  {
    "cmdId": "[uuid]",
    "range": [],
    "command": {
      "type": "extend_path",
      "path": "[uuid]",
      "segment": {
        "type": "arc",
        "center": {
          "x": -82.0,
          "y": 27.3333
        },
        "radius": 2.5,
        "start": {
          "unit": "degrees",
          "value": 0.0
        },
        "end": {
          "unit": "degrees",
          "value": 360.0
        },
        "relative": false
      }
    }
  },
  {
    "cmdId": "[uuid]",
    "range": [],
    "command": {
      "type": "move_path_pen",
      "path": "[uuid]",
      "to": {
        "x": -79.5,
        "y": 27.3333,
        "z": 0.0
      }
    }
  },
  {
    "cmdId": "[uuid]",
    "range": [],
    "command": {
      "type": "object_visible",
      "object_id": "[uuid]",
      "hidden": true
    }
  },
  {
    "cmdId": "[uuid]",
    "range": [],
    "command": {
      "type": "sketch_mode_disable"
    }
  },
  {
    "cmdId": "[uuid]",
    "range": [],
    "command": {
      "type": "start_path"
    }
  },
  {
    "cmdId": "[uuid]",
    "range": [],
    "command": {
      "type": "enable_sketch_mode",
      "entity_id": "[uuid]",
      "ortho": false,
      "animated": false,
      "adjust_camera": false,
      "planar_normal": {
        "x": 0.0,
        "y": 0.0,
        "z": 1.0
      }
    }
  },
  {
    "cmdId": "[uuid]",
    "range": [],
    "command": {
      "type": "extrude",
      "target": "[uuid]",
      "distance": -4.0,
      "faces": null,
      "opposite": "None"
    }
  },
  {
    "cmdId": "[uuid]",
    "range": [],
    "command": {
      "type": "object_bring_to_front",
      "object_id": "[uuid]"
    }
  },
  {
    "cmdId": "[uuid]",
    "range": [],
    "command": {
      "type": "sketch_mode_disable"
    }
  },
  {
    "cmdId": "[uuid]",
    "range": [],
    "command": {
      "type": "solid3d_get_all_edge_faces",
      "object_id": "[uuid]",
      "edge_id": "[uuid]"
    }
  },
  {
    "cmdId": "[uuid]",
    "range": [],
    "command": {
      "type": "solid3d_get_all_edge_faces",
      "object_id": "[uuid]",
      "edge_id": "[uuid]"
    }
  },
  {
    "cmdId": "[uuid]",
    "range": [],
    "command": {
      "type": "solid3d_get_all_edge_faces",
      "object_id": "[uuid]",
      "edge_id": "[uuid]"
    }
  },
  {
    "cmdId": "[uuid]",
    "range": [],
    "command": {
      "type": "solid3d_get_all_edge_faces",
      "object_id": "[uuid]",
      "edge_id": "[uuid]"
    }
  },
  {
    "cmdId": "[uuid]",
    "range": [],
    "command": {
      "type": "solid3d_get_all_edge_faces",
      "object_id": "[uuid]",
      "edge_id": "[uuid]"
    }
  },
  {
    "cmdId": "[uuid]",
    "range": [],
    "command": {
      "type": "solid3d_get_all_edge_faces",
      "object_id": "[uuid]",
      "edge_id": "[uuid]"
    }
  },
  {
    "cmdId": "[uuid]",
    "range": [],
    "command": {
      "type": "solid3d_get_all_edge_faces",
      "object_id": "[uuid]",
      "edge_id": "[uuid]"
    }
  },
  {
    "cmdId": "[uuid]",
    "range": [],
    "command": {
      "type": "solid3d_get_all_edge_faces",
      "object_id": "[uuid]",
      "edge_id": "[uuid]"
    }
  },
  {
    "cmdId": "[uuid]",
    "range": [],
    "command": {
      "type": "solid3d_get_all_edge_faces",
      "object_id": "[uuid]",
      "edge_id": "[uuid]"
    }
  },
  {
    "cmdId": "[uuid]",
    "range": [],
    "command": {
      "type": "solid3d_get_all_edge_faces",
      "object_id": "[uuid]",
      "edge_id": "[uuid]"
=======
>>>>>>> 811ef3e7
    }
  },
  {
    "cmdId": "[uuid]",
    "range": [],
    "command": {
      "type": "close_path",
      "path_id": "[uuid]"
    }
  },
  {
    "cmdId": "[uuid]",
    "range": [],
    "command": {
      "type": "object_visible",
      "object_id": "[uuid]",
      "hidden": true
    }
  },
  {
    "cmdId": "[uuid]",
    "range": [],
    "command": {
      "type": "solid2d_add_hole",
      "object_id": "[uuid]",
      "hole_id": "[uuid]"
    }
  },
  {
    "cmdId": "[uuid]",
    "range": [],
    "command": {
      "type": "close_path",
      "path_id": "[uuid]"
    }
  },
  {
    "cmdId": "[uuid]",
    "range": [],
    "command": {
      "type": "enable_sketch_mode",
      "entity_id": "[uuid]",
      "ortho": false,
      "animated": false,
      "adjust_camera": false,
      "planar_normal": {
        "x": 0.0,
        "y": 0.0,
        "z": 1.0
      }
    }
  },
  {
    "cmdId": "[uuid]",
    "range": [],
    "command": {
      "type": "extend_path",
      "path": "[uuid]",
      "segment": {
        "type": "arc",
        "center": {
          "x": 82.0,
          "y": 27.3333
        },
        "radius": 2.5,
        "start": {
          "unit": "degrees",
          "value": 0.0
        },
        "end": {
          "unit": "degrees",
          "value": 360.0
        },
        "relative": false
      }
    }
  },
  {
    "cmdId": "[uuid]",
    "range": [],
    "command": {
      "type": "move_path_pen",
      "path": "[uuid]",
      "to": {
        "x": 84.5,
        "y": 27.333333333333332,
        "z": 0.0
      }
    }
  },
  {
    "cmdId": "[uuid]",
    "range": [],
    "command": {
      "type": "object_visible",
      "object_id": "[uuid]",
      "hidden": true
    }
  },
  {
    "cmdId": "[uuid]",
    "range": [],
    "command": {
      "type": "sketch_mode_disable"
    }
  },
  {
    "cmdId": "[uuid]",
    "range": [],
    "command": {
      "type": "start_path"
    }
  },
  {
    "cmdId": "[uuid]",
    "range": [],
    "command": {
      "type": "enable_sketch_mode",
      "entity_id": "[uuid]",
      "ortho": false,
      "animated": false,
      "adjust_camera": false,
      "planar_normal": {
        "x": 0.0,
        "y": 0.0,
        "z": 1.0
      }
    }
  },
  {
    "cmdId": "[uuid]",
    "range": [],
    "command": {
      "type": "extrude",
      "target": "[uuid]",
      "distance": -4.0,
      "faces": null,
      "opposite": "None"
    }
  },
  {
    "cmdId": "[uuid]",
    "range": [],
    "command": {
      "type": "object_bring_to_front",
      "object_id": "[uuid]"
    }
  },
  {
    "cmdId": "[uuid]",
    "range": [],
    "command": {
      "type": "sketch_mode_disable"
    }
  },
  {
    "cmdId": "[uuid]",
    "range": [],
    "command": {
      "type": "solid3d_get_adjacency_info",
      "object_id": "[uuid]",
      "edge_id": "[uuid]"
    }
  },
  {
    "cmdId": "[uuid]",
    "range": [],
    "command": {
      "type": "solid3d_get_extrusion_face_info",
      "object_id": "[uuid]",
      "edge_id": "[uuid]"
    }
  },
  {
    "cmdId": "[uuid]",
    "range": [],
    "command": {
      "type": "solid3d_fillet_edge",
      "object_id": "[uuid]",
      "edge_id": null,
      "edge_ids": [
        "[uuid]"
      ],
      "radius": 2.5,
      "tolerance": 0.0000001,
      "cut_type": "fillet",
      "strategy": "automatic",
      "extra_face_ids": []
    }
  },
  {
    "cmdId": "[uuid]",
    "range": [],
    "command": {
      "type": "solid3d_fillet_edge",
      "object_id": "[uuid]",
      "edge_id": null,
      "edge_ids": [
        "[uuid]"
      ],
      "radius": 2.5,
      "tolerance": 0.0000001,
      "cut_type": "fillet",
      "strategy": "automatic",
      "extra_face_ids": []
    }
  },
  {
    "cmdId": "[uuid]",
    "range": [],
    "command": {
      "type": "solid3d_get_next_adjacent_edge",
      "object_id": "[uuid]",
      "edge_id": "[uuid]",
      "face_id": "[uuid]"
    }
  },
  {
    "cmdId": "[uuid]",
    "range": [],
    "command": {
      "type": "solid3d_get_next_adjacent_edge",
      "object_id": "[uuid]",
      "edge_id": "[uuid]",
      "face_id": "[uuid]"
    }
  },
  {
    "cmdId": "[uuid]",
    "range": [],
    "command": {
      "type": "entity_linear_pattern_transform",
      "entity_id": "[uuid]",
      "transform": [],
      "transforms": [
        [
          {
            "translate": {
              "x": 0.0,
              "y": -54.6667,
              "z": 0.0
            },
            "scale": {
              "x": 1.0,
              "y": 1.0,
              "z": 1.0
            },
            "rotation": {
              "axis": {
                "x": 0.0,
                "y": 0.0,
                "z": 1.0
              },
              "angle": {
                "unit": "degrees",
                "value": 0.0
              },
              "origin": {
                "type": "local"
              }
            },
            "replicate": true
          }
        ]
      ]
    }
  },
  {
    "cmdId": "[uuid]",
    "range": [],
    "command": {
      "type": "make_plane",
      "origin": {
        "x": 0.0,
        "y": 0.0,
        "z": 49.0
      },
      "x_axis": {
        "x": 1.0,
        "y": 0.0,
        "z": 0.0
      },
      "y_axis": {
        "x": 0.0,
        "y": 1.0,
        "z": 0.0
      },
      "size": 60.0,
      "clobber": false,
      "hide": true
    }
  },
  {
    "cmdId": "[uuid]",
    "range": [],
    "command": {
      "type": "enable_sketch_mode",
      "entity_id": "[uuid]",
      "ortho": false,
      "animated": false,
      "adjust_camera": false,
      "planar_normal": {
        "x": 0.0,
        "y": 0.0,
        "z": 1.0
      }
    }
  },
  {
    "cmdId": "[uuid]",
    "range": [],
    "command": {
      "type": "move_path_pen",
      "path": "[uuid]",
      "to": {
        "x": -76.0,
        "y": 44.0,
        "z": 0.0
      }
    }
  },
  {
    "cmdId": "[uuid]",
    "range": [],
    "command": {
      "type": "object_visible",
      "object_id": "[uuid]",
      "hidden": true
    }
  },
  {
    "cmdId": "[uuid]",
    "range": [],
    "command": {
      "type": "sketch_mode_disable"
    }
  },
  {
    "cmdId": "[uuid]",
    "range": [],
    "command": {
      "type": "start_path"
    }
  },
  {
    "cmdId": "[uuid]",
    "range": [],
    "command": {
      "type": "extend_path",
      "path": "[uuid]",
      "segment": {
        "type": "line",
        "end": {
          "x": -12.0,
          "y": -8.3333,
          "z": 0.0
        },
        "relative": true
      }
    }
  },
  {
    "cmdId": "[uuid]",
    "range": [],
    "command": {
      "type": "extend_path",
      "path": "[uuid]",
      "segment": {
        "type": "line",
        "end": {
          "x": 0.0,
          "y": -16.6667,
          "z": 0.0
        },
        "relative": true
      }
    }
  },
  {
    "cmdId": "[uuid]",
    "range": [],
    "command": {
      "type": "extend_path",
      "path": "[uuid]",
      "segment": {
        "type": "line",
        "end": {
          "x": 12.0,
          "y": -8.3333,
          "z": 0.0
        },
        "relative": true
      }
    }
  },
  {
    "cmdId": "[uuid]",
    "range": [],
    "command": {
      "type": "close_path",
      "path_id": "[uuid]"
    }
  },
  {
    "cmdId": "[uuid]",
    "range": [],
    "command": {
      "type": "object_visible",
      "object_id": "[uuid]",
      "hidden": true
    }
  },
  {
    "cmdId": "[uuid]",
    "range": [],
    "command": {
      "type": "solid2d_add_hole",
      "object_id": "[uuid]",
      "hole_id": "[uuid]"
    }
  },
  {
    "cmdId": "[uuid]",
    "range": [],
    "command": {
      "type": "close_path",
      "path_id": "[uuid]"
    }
  },
  {
    "cmdId": "[uuid]",
    "range": [],
    "command": {
      "type": "enable_sketch_mode",
      "entity_id": "[uuid]",
      "ortho": false,
      "animated": false,
      "adjust_camera": false,
      "planar_normal": {
        "x": 0.0,
        "y": 0.0,
        "z": 1.0
      }
    }
  },
  {
    "cmdId": "[uuid]",
    "range": [],
    "command": {
      "type": "extend_path",
      "path": "[uuid]",
      "segment": {
        "type": "arc",
        "center": {
          "x": -82.0,
          "y": 27.3333
        },
        "radius": 2.5,
        "start": {
          "unit": "degrees",
          "value": 0.0
        },
        "end": {
          "unit": "degrees",
          "value": 360.0
        },
        "relative": false
      }
    }
  },
  {
    "cmdId": "[uuid]",
    "range": [],
    "command": {
      "type": "move_path_pen",
      "path": "[uuid]",
      "to": {
        "x": -79.5,
        "y": 27.333333333333332,
        "z": 0.0
      }
    }
  },
  {
    "cmdId": "[uuid]",
    "range": [],
    "command": {
      "type": "object_visible",
      "object_id": "[uuid]",
      "hidden": true
    }
  },
  {
    "cmdId": "[uuid]",
    "range": [],
    "command": {
      "type": "sketch_mode_disable"
    }
  },
  {
    "cmdId": "[uuid]",
    "range": [],
    "command": {
      "type": "start_path"
    }
  },
  {
    "cmdId": "[uuid]",
    "range": [],
    "command": {
      "type": "enable_sketch_mode",
      "entity_id": "[uuid]",
      "ortho": false,
      "animated": false,
      "adjust_camera": false,
      "planar_normal": {
        "x": 0.0,
        "y": 0.0,
        "z": 1.0
      }
    }
  },
  {
    "cmdId": "[uuid]",
    "range": [],
    "command": {
      "type": "extrude",
      "target": "[uuid]",
      "distance": -4.0,
      "faces": null,
      "opposite": "None"
    }
  },
  {
    "cmdId": "[uuid]",
    "range": [],
    "command": {
      "type": "object_bring_to_front",
      "object_id": "[uuid]"
    }
  },
  {
    "cmdId": "[uuid]",
    "range": [],
    "command": {
      "type": "sketch_mode_disable"
    }
  },
  {
    "cmdId": "[uuid]",
    "range": [],
    "command": {
      "type": "solid3d_get_adjacency_info",
      "object_id": "[uuid]",
      "edge_id": "[uuid]"
    }
  },
  {
    "cmdId": "[uuid]",
    "range": [],
    "command": {
      "type": "solid3d_get_extrusion_face_info",
      "object_id": "[uuid]",
      "edge_id": "[uuid]"
    }
  },
  {
    "cmdId": "[uuid]",
    "range": [],
    "command": {
      "type": "solid3d_fillet_edge",
      "object_id": "[uuid]",
      "edge_id": null,
      "edge_ids": [
        "[uuid]"
      ],
      "radius": 2.5,
      "tolerance": 0.0000001,
      "cut_type": "fillet",
      "strategy": "automatic",
      "extra_face_ids": []
    }
  },
  {
    "cmdId": "[uuid]",
    "range": [],
    "command": {
      "type": "solid3d_fillet_edge",
      "object_id": "[uuid]",
      "edge_id": null,
      "edge_ids": [
        "[uuid]"
      ],
      "radius": 2.5,
      "tolerance": 0.0000001,
      "cut_type": "fillet",
      "strategy": "automatic",
      "extra_face_ids": []
    }
  },
  {
    "cmdId": "[uuid]",
    "range": [],
    "command": {
      "type": "solid3d_get_next_adjacent_edge",
      "object_id": "[uuid]",
      "edge_id": "[uuid]",
      "face_id": "[uuid]"
    }
  },
  {
    "cmdId": "[uuid]",
    "range": [],
    "command": {
      "type": "solid3d_get_next_adjacent_edge",
      "object_id": "[uuid]",
      "edge_id": "[uuid]",
      "face_id": "[uuid]"
    }
  },
  {
    "cmdId": "[uuid]",
    "range": [],
    "command": {
      "type": "entity_linear_pattern_transform",
      "entity_id": "[uuid]",
      "transform": [],
      "transforms": [
        [
          {
            "translate": {
              "x": 0.0,
              "y": -54.666666666666664,
              "z": 0.0
            },
            "scale": {
              "x": 1.0,
              "y": 1.0,
              "z": 1.0
            },
            "rotation": {
              "axis": {
                "x": 0.0,
                "y": 0.0,
                "z": 1.0
              },
              "angle": {
                "unit": "degrees",
                "value": 0.0
              },
              "origin": {
                "type": "local"
              }
            },
            "replicate": true
          }
        ]
      ]
    }
  },
  {
    "cmdId": "[uuid]",
    "range": [],
    "command": {
      "type": "make_plane",
      "origin": {
        "x": -52.0,
        "y": 0.0,
        "z": 0.0
      },
      "x_axis": {
        "x": 0.0,
        "y": 1.0,
        "z": 0.0
      },
      "y_axis": {
        "x": 0.0,
        "y": 0.0,
        "z": 1.0
      },
      "size": 60.0,
      "clobber": false,
      "hide": true
    }
  },
  {
    "cmdId": "[uuid]",
    "range": [],
    "command": {
      "type": "enable_sketch_mode",
      "entity_id": "[uuid]",
      "ortho": false,
      "animated": false,
      "adjust_camera": false,
      "planar_normal": {
        "x": 1.0,
        "y": 0.0,
        "z": 0.0
      }
    }
  },
  {
    "cmdId": "[uuid]",
    "range": [],
    "command": {
      "type": "move_path_pen",
      "path": "[uuid]",
      "to": {
        "x": -44.0,
        "y": 0.0,
        "z": 0.0
      }
    }
  },
  {
    "cmdId": "[uuid]",
    "range": [],
    "command": {
      "type": "object_visible",
      "object_id": "[uuid]",
      "hidden": true
    }
  },
  {
    "cmdId": "[uuid]",
    "range": [],
    "command": {
      "type": "sketch_mode_disable"
    }
  },
  {
    "cmdId": "[uuid]",
    "range": [],
    "command": {
      "type": "start_path"
    }
  },
  {
    "cmdId": "[uuid]",
    "range": [],
    "command": {
      "type": "extend_path",
      "path": "[uuid]",
      "segment": {
        "type": "line",
        "end": {
          "x": 0.0,
          "y": 4.0,
          "z": 0.0
        },
        "relative": true
      }
    }
  },
  {
    "cmdId": "[uuid]",
    "range": [],
    "command": {
      "type": "extend_path",
      "path": "[uuid]",
      "segment": {
        "type": "line",
        "end": {
          "x": 4.0,
          "y": -4.0,
          "z": 0.0
        },
        "relative": true
      }
    }
  },
  {
    "cmdId": "[uuid]",
    "range": [],
    "command": {
      "type": "close_path",
      "path_id": "[uuid]"
    }
  },
  {
    "cmdId": "[uuid]",
    "range": [],
    "command": {
      "type": "enable_sketch_mode",
      "entity_id": "[uuid]",
      "ortho": false,
      "animated": false,
      "adjust_camera": false,
      "planar_normal": {
        "x": 1.0,
        "y": 0.0,
        "z": 0.0
      }
    }
  },
  {
    "cmdId": "[uuid]",
    "range": [],
    "command": {
      "type": "extrude",
      "target": "[uuid]",
      "distance": 104.0,
      "faces": null,
      "opposite": "None"
    }
  },
  {
    "cmdId": "[uuid]",
    "range": [],
    "command": {
      "type": "object_bring_to_front",
      "object_id": "[uuid]"
    }
  },
  {
    "cmdId": "[uuid]",
    "range": [],
    "command": {
      "type": "sketch_mode_disable"
    }
  },
  {
    "cmdId": "[uuid]",
    "range": [],
    "command": {
      "type": "solid3d_get_adjacency_info",
      "object_id": "[uuid]",
      "edge_id": "[uuid]"
    }
  },
  {
    "cmdId": "[uuid]",
    "range": [],
    "command": {
      "type": "solid3d_get_extrusion_face_info",
      "object_id": "[uuid]",
      "edge_id": "[uuid]"
    }
  },
  {
    "cmdId": "[uuid]",
    "range": [],
    "command": {
      "type": "make_plane",
      "origin": {
        "x": -52.0,
        "y": 0.0,
        "z": 0.0
      },
      "x_axis": {
        "x": 0.0,
        "y": 1.0,
        "z": 0.0
      },
      "y_axis": {
        "x": 0.0,
        "y": 0.0,
        "z": 1.0
      },
      "size": 60.0,
      "clobber": false,
      "hide": true
    }
  },
  {
    "cmdId": "[uuid]",
    "range": [],
    "command": {
      "type": "enable_sketch_mode",
      "entity_id": "[uuid]",
      "ortho": false,
      "animated": false,
      "adjust_camera": false,
      "planar_normal": {
        "x": 1.0,
        "y": 0.0,
        "z": 0.0
      }
    }
  },
  {
    "cmdId": "[uuid]",
    "range": [],
    "command": {
      "type": "move_path_pen",
      "path": "[uuid]",
      "to": {
        "x": 44.0,
        "y": 0.0,
        "z": 0.0
      }
    }
  },
  {
    "cmdId": "[uuid]",
    "range": [],
    "command": {
      "type": "object_visible",
      "object_id": "[uuid]",
      "hidden": true
    }
  },
  {
    "cmdId": "[uuid]",
    "range": [],
    "command": {
      "type": "sketch_mode_disable"
    }
  },
  {
    "cmdId": "[uuid]",
    "range": [],
    "command": {
      "type": "start_path"
    }
  },
  {
    "cmdId": "[uuid]",
    "range": [],
    "command": {
      "type": "extend_path",
      "path": "[uuid]",
      "segment": {
        "type": "line",
        "end": {
          "x": 0.0,
          "y": 4.0,
          "z": 0.0
        },
        "relative": true
      }
    }
  },
  {
    "cmdId": "[uuid]",
    "range": [],
    "command": {
      "type": "extend_path",
      "path": "[uuid]",
      "segment": {
        "type": "line",
        "end": {
          "x": -4.0,
          "y": 0.0,
          "z": 0.0
        },
        "relative": true
      }
    }
  },
  {
    "cmdId": "[uuid]",
    "range": [],
    "command": {
      "type": "extend_path",
      "path": "[uuid]",
      "segment": {
        "type": "line",
        "end": {
          "x": 0.0,
          "y": -4.0,
          "z": 0.0
        },
        "relative": true
      }
    }
  },
  {
    "cmdId": "[uuid]",
    "range": [],
    "command": {
      "type": "close_path",
      "path_id": "[uuid]"
    }
  },
  {
    "cmdId": "[uuid]",
    "range": [],
    "command": {
      "type": "enable_sketch_mode",
      "entity_id": "[uuid]",
      "ortho": false,
      "animated": false,
      "adjust_camera": false,
      "planar_normal": {
        "x": 1.0,
        "y": 0.0,
        "z": 0.0
      }
    }
  },
  {
    "cmdId": "[uuid]",
    "range": [],
    "command": {
      "type": "extrude",
      "target": "[uuid]",
      "distance": 104.0,
      "faces": null,
      "opposite": "None"
    }
  },
  {
    "cmdId": "[uuid]",
    "range": [],
    "command": {
      "type": "object_bring_to_front",
      "object_id": "[uuid]"
    }
  },
  {
    "cmdId": "[uuid]",
    "range": [],
    "command": {
      "type": "sketch_mode_disable"
    }
  },
  {
    "cmdId": "[uuid]",
    "range": [],
    "command": {
      "type": "solid3d_get_adjacency_info",
      "object_id": "[uuid]",
      "edge_id": "[uuid]"
    }
  },
  {
    "cmdId": "[uuid]",
    "range": [],
    "command": {
      "type": "solid3d_get_extrusion_face_info",
      "object_id": "[uuid]",
      "edge_id": "[uuid]"
    }
  }
]<|MERGE_RESOLUTION|>--- conflicted
+++ resolved
@@ -279,8 +279,7 @@
     "cmdId": "[uuid]",
     "range": [],
     "command": {
-<<<<<<< HEAD
-      "type": "solid3d_get_all_edge_faces",
+      "type": "solid3d_get_adjacency_info",
       "object_id": "[uuid]",
       "edge_id": "[uuid]"
     }
@@ -289,376 +288,9 @@
     "cmdId": "[uuid]",
     "range": [],
     "command": {
-      "type": "solid3d_get_all_edge_faces",
+      "type": "solid3d_get_extrusion_face_info",
       "object_id": "[uuid]",
       "edge_id": "[uuid]"
-    }
-  },
-  {
-    "cmdId": "[uuid]",
-    "range": [],
-    "command": {
-      "type": "solid3d_get_all_edge_faces",
-      "object_id": "[uuid]",
-      "edge_id": "[uuid]"
-    }
-  },
-  {
-    "cmdId": "[uuid]",
-    "range": [],
-    "command": {
-      "type": "solid3d_get_all_edge_faces",
-      "object_id": "[uuid]",
-      "edge_id": "[uuid]"
-    }
-  },
-  {
-    "cmdId": "[uuid]",
-    "range": [],
-    "command": {
-      "type": "solid3d_get_all_edge_faces",
-      "object_id": "[uuid]",
-      "edge_id": "[uuid]"
-    }
-  },
-  {
-    "cmdId": "[uuid]",
-    "range": [],
-    "command": {
-      "type": "solid3d_get_all_edge_faces",
-      "object_id": "[uuid]",
-      "edge_id": "[uuid]"
-    }
-  },
-  {
-    "cmdId": "[uuid]",
-    "range": [],
-    "command": {
-      "type": "solid3d_get_all_edge_faces",
-      "object_id": "[uuid]",
-      "edge_id": "[uuid]"
-    }
-  },
-  {
-    "cmdId": "[uuid]",
-    "range": [],
-    "command": {
-      "type": "solid3d_get_all_edge_faces",
-      "object_id": "[uuid]",
-      "edge_id": "[uuid]"
-    }
-  },
-  {
-    "cmdId": "[uuid]",
-    "range": [],
-    "command": {
-      "type": "solid3d_get_all_edge_faces",
-      "object_id": "[uuid]",
-      "edge_id": "[uuid]"
-    }
-  },
-  {
-    "cmdId": "[uuid]",
-    "range": [],
-    "command": {
-      "type": "solid3d_get_all_edge_faces",
-      "object_id": "[uuid]",
-      "edge_id": "[uuid]"
-    }
-  },
-  {
-    "cmdId": "[uuid]",
-    "range": [],
-    "command": {
-      "type": "solid3d_get_all_edge_faces",
-      "object_id": "[uuid]",
-      "edge_id": "[uuid]"
-    }
-  },
-  {
-    "cmdId": "[uuid]",
-    "range": [],
-    "command": {
-      "type": "solid3d_get_all_edge_faces",
-      "object_id": "[uuid]",
-      "edge_id": "[uuid]"
-    }
-  },
-  {
-    "cmdId": "[uuid]",
-    "range": [],
-    "command": {
-      "type": "solid3d_get_all_edge_faces",
-      "object_id": "[uuid]",
-      "edge_id": "[uuid]"
-    }
-  },
-  {
-    "cmdId": "[uuid]",
-    "range": [],
-    "command": {
-      "type": "solid3d_get_all_edge_faces",
-      "object_id": "[uuid]",
-      "edge_id": "[uuid]"
-    }
-  },
-  {
-    "cmdId": "[uuid]",
-    "range": [],
-    "command": {
-      "type": "solid3d_get_all_edge_faces",
-      "object_id": "[uuid]",
-      "edge_id": "[uuid]"
-    }
-  },
-  {
-    "cmdId": "[uuid]",
-    "range": [],
-    "command": {
-      "type": "solid3d_get_all_edge_faces",
-      "object_id": "[uuid]",
-      "edge_id": "[uuid]"
-    }
-  },
-  {
-    "cmdId": "[uuid]",
-    "range": [],
-    "command": {
-      "type": "solid3d_get_all_edge_faces",
-      "object_id": "[uuid]",
-      "edge_id": "[uuid]"
-    }
-  },
-  {
-    "cmdId": "[uuid]",
-    "range": [],
-    "command": {
-      "type": "solid3d_get_all_edge_faces",
-      "object_id": "[uuid]",
-      "edge_id": "[uuid]"
-    }
-  },
-  {
-    "cmdId": "[uuid]",
-    "range": [],
-    "command": {
-      "type": "solid3d_get_all_edge_faces",
-      "object_id": "[uuid]",
-      "edge_id": "[uuid]"
-    }
-  },
-  {
-    "cmdId": "[uuid]",
-    "range": [],
-    "command": {
-      "type": "solid3d_get_all_edge_faces",
-      "object_id": "[uuid]",
-      "edge_id": "[uuid]"
-    }
-  },
-  {
-    "cmdId": "[uuid]",
-    "range": [],
-    "command": {
-      "type": "solid3d_get_all_edge_faces",
-      "object_id": "[uuid]",
-      "edge_id": "[uuid]"
-    }
-  },
-  {
-    "cmdId": "[uuid]",
-    "range": [],
-    "command": {
-      "type": "solid3d_get_all_edge_faces",
-      "object_id": "[uuid]",
-      "edge_id": "[uuid]"
-    }
-  },
-  {
-    "cmdId": "[uuid]",
-    "range": [],
-    "command": {
-      "type": "solid3d_get_all_edge_faces",
-      "object_id": "[uuid]",
-      "edge_id": "[uuid]"
-    }
-  },
-  {
-    "cmdId": "[uuid]",
-    "range": [],
-    "command": {
-      "type": "solid3d_get_all_edge_faces",
-      "object_id": "[uuid]",
-      "edge_id": "[uuid]"
-    }
-  },
-  {
-    "cmdId": "[uuid]",
-    "range": [],
-    "command": {
-      "type": "solid3d_get_extrusion_face_info",
-      "object_id": "[uuid]",
-      "edge_id": "[uuid]"
-    }
-  },
-  {
-    "cmdId": "[uuid]",
-    "range": [],
-    "command": {
-      "type": "solid3d_get_next_adjacent_edge",
-      "object_id": "[uuid]",
-      "edge_id": "[uuid]",
-      "face_id": "[uuid]"
-    }
-  },
-  {
-    "cmdId": "[uuid]",
-    "range": [],
-    "command": {
-      "type": "solid3d_get_next_adjacent_edge",
-      "object_id": "[uuid]",
-      "edge_id": "[uuid]",
-      "face_id": "[uuid]"
-    }
-  },
-  {
-    "cmdId": "[uuid]",
-    "range": [],
-    "command": {
-      "type": "solid3d_get_next_adjacent_edge",
-      "object_id": "[uuid]",
-      "edge_id": "[uuid]",
-      "face_id": "[uuid]"
-    }
-  },
-  {
-    "cmdId": "[uuid]",
-    "range": [],
-    "command": {
-      "type": "solid3d_get_next_adjacent_edge",
-      "object_id": "[uuid]",
-      "edge_id": "[uuid]",
-      "face_id": "[uuid]"
-    }
-  },
-  {
-    "cmdId": "[uuid]",
-    "range": [],
-    "command": {
-      "type": "solid3d_get_next_adjacent_edge",
-      "object_id": "[uuid]",
-      "edge_id": "[uuid]",
-      "face_id": "[uuid]"
-    }
-  },
-  {
-    "cmdId": "[uuid]",
-    "range": [],
-    "command": {
-      "type": "solid3d_get_next_adjacent_edge",
-      "object_id": "[uuid]",
-      "edge_id": "[uuid]",
-      "face_id": "[uuid]"
-    }
-  },
-  {
-    "cmdId": "[uuid]",
-    "range": [],
-    "command": {
-      "type": "solid3d_get_next_adjacent_edge",
-      "object_id": "[uuid]",
-      "edge_id": "[uuid]",
-      "face_id": "[uuid]"
-    }
-  },
-  {
-    "cmdId": "[uuid]",
-    "range": [],
-    "command": {
-      "type": "solid3d_get_next_adjacent_edge",
-      "object_id": "[uuid]",
-      "edge_id": "[uuid]",
-      "face_id": "[uuid]"
-    }
-  },
-  {
-    "cmdId": "[uuid]",
-    "range": [],
-    "command": {
-      "type": "solid3d_get_opposite_edge",
-      "object_id": "[uuid]",
-      "edge_id": "[uuid]",
-      "face_id": "[uuid]"
-    }
-  },
-  {
-    "cmdId": "[uuid]",
-    "range": [],
-    "command": {
-      "type": "solid3d_get_opposite_edge",
-      "object_id": "[uuid]",
-      "edge_id": "[uuid]",
-      "face_id": "[uuid]"
-    }
-  },
-  {
-    "cmdId": "[uuid]",
-    "range": [],
-    "command": {
-      "type": "solid3d_get_opposite_edge",
-      "object_id": "[uuid]",
-      "edge_id": "[uuid]",
-      "face_id": "[uuid]"
-    }
-  },
-  {
-    "cmdId": "[uuid]",
-    "range": [],
-    "command": {
-      "type": "solid3d_get_opposite_edge",
-      "object_id": "[uuid]",
-      "edge_id": "[uuid]",
-      "face_id": "[uuid]"
-    }
-  },
-  {
-    "cmdId": "[uuid]",
-    "range": [],
-    "command": {
-      "type": "solid3d_get_opposite_edge",
-      "object_id": "[uuid]",
-      "edge_id": "[uuid]",
-      "face_id": "[uuid]"
-    }
-  },
-  {
-    "cmdId": "[uuid]",
-    "range": [],
-    "command": {
-      "type": "solid3d_get_opposite_edge",
-      "object_id": "[uuid]",
-      "edge_id": "[uuid]",
-      "face_id": "[uuid]"
-    }
-  },
-  {
-    "cmdId": "[uuid]",
-    "range": [],
-    "command": {
-      "type": "solid3d_get_opposite_edge",
-      "object_id": "[uuid]",
-      "edge_id": "[uuid]",
-      "face_id": "[uuid]"
-    }
-  },
-  {
-    "cmdId": "[uuid]",
-    "range": [],
-    "command": {
-      "type": "solid3d_get_opposite_edge",
-      "object_id": "[uuid]",
-      "edge_id": "[uuid]",
-      "face_id": "[uuid]"
     }
   },
   {
@@ -1054,136 +686,7 @@
     "cmdId": "[uuid]",
     "range": [],
     "command": {
-      "type": "solid3d_get_all_edge_faces",
-      "object_id": "[uuid]",
-      "edge_id": "[uuid]"
-    }
-  },
-  {
-    "cmdId": "[uuid]",
-    "range": [],
-    "command": {
-      "type": "solid3d_get_all_edge_faces",
-      "object_id": "[uuid]",
-      "edge_id": "[uuid]"
-    }
-  },
-  {
-    "cmdId": "[uuid]",
-    "range": [],
-    "command": {
-      "type": "solid3d_get_all_edge_faces",
-      "object_id": "[uuid]",
-      "edge_id": "[uuid]"
-    }
-  },
-  {
-    "cmdId": "[uuid]",
-    "range": [],
-    "command": {
-      "type": "solid3d_get_all_edge_faces",
-      "object_id": "[uuid]",
-      "edge_id": "[uuid]"
-    }
-  },
-  {
-    "cmdId": "[uuid]",
-    "range": [],
-    "command": {
-      "type": "solid3d_get_all_edge_faces",
-      "object_id": "[uuid]",
-      "edge_id": "[uuid]"
-    }
-  },
-  {
-    "cmdId": "[uuid]",
-    "range": [],
-    "command": {
-      "type": "solid3d_get_all_edge_faces",
-      "object_id": "[uuid]",
-      "edge_id": "[uuid]"
-    }
-  },
-  {
-    "cmdId": "[uuid]",
-    "range": [],
-    "command": {
-      "type": "solid3d_get_all_edge_faces",
-      "object_id": "[uuid]",
-      "edge_id": "[uuid]"
-    }
-  },
-  {
-    "cmdId": "[uuid]",
-    "range": [],
-    "command": {
-      "type": "solid3d_get_all_edge_faces",
-      "object_id": "[uuid]",
-      "edge_id": "[uuid]"
-    }
-  },
-  {
-    "cmdId": "[uuid]",
-    "range": [],
-    "command": {
-      "type": "solid3d_get_all_edge_faces",
-      "object_id": "[uuid]",
-      "edge_id": "[uuid]"
-    }
-  },
-  {
-    "cmdId": "[uuid]",
-    "range": [],
-    "command": {
-      "type": "solid3d_get_all_edge_faces",
-      "object_id": "[uuid]",
-      "edge_id": "[uuid]"
-    }
-  },
-  {
-    "cmdId": "[uuid]",
-    "range": [],
-    "command": {
-      "type": "solid3d_get_all_edge_faces",
-      "object_id": "[uuid]",
-      "edge_id": "[uuid]"
-    }
-  },
-  {
-    "cmdId": "[uuid]",
-    "range": [],
-    "command": {
-      "type": "solid3d_get_all_edge_faces",
-      "object_id": "[uuid]",
-      "edge_id": "[uuid]"
-    }
-  },
-  {
-    "cmdId": "[uuid]",
-    "range": [],
-    "command": {
-      "type": "solid3d_get_all_edge_faces",
-      "object_id": "[uuid]",
-      "edge_id": "[uuid]"
-    }
-  },
-  {
-    "cmdId": "[uuid]",
-    "range": [],
-    "command": {
-      "type": "solid3d_get_all_edge_faces",
-      "object_id": "[uuid]",
-      "edge_id": "[uuid]"
-    }
-  },
-  {
-    "cmdId": "[uuid]",
-    "range": [],
-    "command": {
-      "type": "solid3d_get_all_edge_faces",
-=======
       "type": "solid3d_get_adjacency_info",
->>>>>>> 811ef3e7
       "object_id": "[uuid]",
       "edge_id": "[uuid]"
     }
@@ -1207,7 +710,7 @@
       "edge_ids": [
         "[uuid]"
       ],
-      "radius": 6.0,
+      "radius": 2.5,
       "tolerance": 0.0000001,
       "cut_type": "fillet",
       "strategy": "automatic",
@@ -1224,7 +727,7 @@
       "edge_ids": [
         "[uuid]"
       ],
-      "radius": 6.0,
+      "radius": 2.5,
       "tolerance": 0.0000001,
       "cut_type": "fillet",
       "strategy": "automatic",
@@ -1235,41 +738,7 @@
     "cmdId": "[uuid]",
     "range": [],
     "command": {
-      "type": "solid3d_fillet_edge",
-      "object_id": "[uuid]",
-      "edge_id": null,
-      "edge_ids": [
-        "[uuid]"
-      ],
-      "radius": 6.0,
-      "tolerance": 0.0000001,
-      "cut_type": "fillet",
-      "strategy": "automatic",
-      "extra_face_ids": []
-    }
-  },
-  {
-    "cmdId": "[uuid]",
-    "range": [],
-    "command": {
-      "type": "solid3d_fillet_edge",
-      "object_id": "[uuid]",
-      "edge_id": null,
-      "edge_ids": [
-        "[uuid]"
-      ],
-      "radius": 6.0,
-      "tolerance": 0.0000001,
-      "cut_type": "fillet",
-      "strategy": "automatic",
-      "extra_face_ids": []
-    }
-  },
-  {
-    "cmdId": "[uuid]",
-    "range": [],
-    "command": {
-      "type": "solid3d_get_prev_adjacent_edge",
+      "type": "solid3d_get_next_adjacent_edge",
       "object_id": "[uuid]",
       "edge_id": "[uuid]",
       "face_id": "[uuid]"
@@ -1279,7 +748,7 @@
     "cmdId": "[uuid]",
     "range": [],
     "command": {
-      "type": "solid3d_get_prev_adjacent_edge",
+      "type": "solid3d_get_next_adjacent_edge",
       "object_id": "[uuid]",
       "edge_id": "[uuid]",
       "face_id": "[uuid]"
@@ -1289,7 +758,6 @@
     "cmdId": "[uuid]",
     "range": [],
     "command": {
-<<<<<<< HEAD
       "type": "entity_linear_pattern_transform",
       "entity_id": "[uuid]",
       "transform": [],
@@ -1324,22 +792,6 @@
           }
         ]
       ]
-=======
-      "type": "solid3d_get_prev_adjacent_edge",
-      "object_id": "[uuid]",
-      "edge_id": "[uuid]",
-      "face_id": "[uuid]"
-    }
-  },
-  {
-    "cmdId": "[uuid]",
-    "range": [],
-    "command": {
-      "type": "solid3d_get_prev_adjacent_edge",
-      "object_id": "[uuid]",
-      "edge_id": "[uuid]",
-      "face_id": "[uuid]"
->>>>>>> 811ef3e7
     }
   },
   {
@@ -1390,7 +842,7 @@
       "type": "move_path_pen",
       "path": "[uuid]",
       "to": {
-        "x": 76.0,
+        "x": -76.0,
         "y": 44.0,
         "z": 0.0
       }
@@ -1417,6 +869,40 @@
     "range": [],
     "command": {
       "type": "start_path"
+    }
+  },
+  {
+    "cmdId": "[uuid]",
+    "range": [],
+    "command": {
+      "type": "extend_path",
+      "path": "[uuid]",
+      "segment": {
+        "type": "line",
+        "end": {
+          "x": -12.0,
+          "y": -8.3333,
+          "z": 0.0
+        },
+        "relative": true
+      }
+    }
+  },
+  {
+    "cmdId": "[uuid]",
+    "range": [],
+    "command": {
+      "type": "extend_path",
+      "path": "[uuid]",
+      "segment": {
+        "type": "line",
+        "end": {
+          "x": 0.0,
+          "y": -16.6667,
+          "z": 0.0
+        },
+        "relative": true
+      }
     }
   },
   {
@@ -1434,41 +920,6 @@
         },
         "relative": true
       }
-    }
-  },
-  {
-    "cmdId": "[uuid]",
-    "range": [],
-    "command": {
-      "type": "extend_path",
-      "path": "[uuid]",
-      "segment": {
-        "type": "line",
-        "end": {
-          "x": 0.0,
-          "y": -16.6667,
-          "z": 0.0
-        },
-        "relative": true
-      }
-    }
-  },
-  {
-    "cmdId": "[uuid]",
-    "range": [],
-    "command": {
-      "type": "extend_path",
-      "path": "[uuid]",
-      "segment": {
-        "type": "line",
-        "end": {
-          "x": -12.0,
-          "y": -8.3333,
-          "z": 0.0
-        },
-        "relative": true
-      }
-<<<<<<< HEAD
     }
   },
   {
@@ -1555,251 +1006,6 @@
       "to": {
         "x": -79.5,
         "y": 27.3333,
-        "z": 0.0
-      }
-    }
-  },
-  {
-    "cmdId": "[uuid]",
-    "range": [],
-    "command": {
-      "type": "object_visible",
-      "object_id": "[uuid]",
-      "hidden": true
-    }
-  },
-  {
-    "cmdId": "[uuid]",
-    "range": [],
-    "command": {
-      "type": "sketch_mode_disable"
-    }
-  },
-  {
-    "cmdId": "[uuid]",
-    "range": [],
-    "command": {
-      "type": "start_path"
-    }
-  },
-  {
-    "cmdId": "[uuid]",
-    "range": [],
-    "command": {
-      "type": "enable_sketch_mode",
-      "entity_id": "[uuid]",
-      "ortho": false,
-      "animated": false,
-      "adjust_camera": false,
-      "planar_normal": {
-        "x": 0.0,
-        "y": 0.0,
-        "z": 1.0
-      }
-    }
-  },
-  {
-    "cmdId": "[uuid]",
-    "range": [],
-    "command": {
-      "type": "extrude",
-      "target": "[uuid]",
-      "distance": -4.0,
-      "faces": null,
-      "opposite": "None"
-    }
-  },
-  {
-    "cmdId": "[uuid]",
-    "range": [],
-    "command": {
-      "type": "object_bring_to_front",
-      "object_id": "[uuid]"
-    }
-  },
-  {
-    "cmdId": "[uuid]",
-    "range": [],
-    "command": {
-      "type": "sketch_mode_disable"
-    }
-  },
-  {
-    "cmdId": "[uuid]",
-    "range": [],
-    "command": {
-      "type": "solid3d_get_all_edge_faces",
-      "object_id": "[uuid]",
-      "edge_id": "[uuid]"
-    }
-  },
-  {
-    "cmdId": "[uuid]",
-    "range": [],
-    "command": {
-      "type": "solid3d_get_all_edge_faces",
-      "object_id": "[uuid]",
-      "edge_id": "[uuid]"
-    }
-  },
-  {
-    "cmdId": "[uuid]",
-    "range": [],
-    "command": {
-      "type": "solid3d_get_all_edge_faces",
-      "object_id": "[uuid]",
-      "edge_id": "[uuid]"
-    }
-  },
-  {
-    "cmdId": "[uuid]",
-    "range": [],
-    "command": {
-      "type": "solid3d_get_all_edge_faces",
-      "object_id": "[uuid]",
-      "edge_id": "[uuid]"
-    }
-  },
-  {
-    "cmdId": "[uuid]",
-    "range": [],
-    "command": {
-      "type": "solid3d_get_all_edge_faces",
-      "object_id": "[uuid]",
-      "edge_id": "[uuid]"
-    }
-  },
-  {
-    "cmdId": "[uuid]",
-    "range": [],
-    "command": {
-      "type": "solid3d_get_all_edge_faces",
-      "object_id": "[uuid]",
-      "edge_id": "[uuid]"
-    }
-  },
-  {
-    "cmdId": "[uuid]",
-    "range": [],
-    "command": {
-      "type": "solid3d_get_all_edge_faces",
-      "object_id": "[uuid]",
-      "edge_id": "[uuid]"
-    }
-  },
-  {
-    "cmdId": "[uuid]",
-    "range": [],
-    "command": {
-      "type": "solid3d_get_all_edge_faces",
-      "object_id": "[uuid]",
-      "edge_id": "[uuid]"
-    }
-  },
-  {
-    "cmdId": "[uuid]",
-    "range": [],
-    "command": {
-      "type": "solid3d_get_all_edge_faces",
-      "object_id": "[uuid]",
-      "edge_id": "[uuid]"
-    }
-  },
-  {
-    "cmdId": "[uuid]",
-    "range": [],
-    "command": {
-      "type": "solid3d_get_all_edge_faces",
-      "object_id": "[uuid]",
-      "edge_id": "[uuid]"
-=======
->>>>>>> 811ef3e7
-    }
-  },
-  {
-    "cmdId": "[uuid]",
-    "range": [],
-    "command": {
-      "type": "close_path",
-      "path_id": "[uuid]"
-    }
-  },
-  {
-    "cmdId": "[uuid]",
-    "range": [],
-    "command": {
-      "type": "object_visible",
-      "object_id": "[uuid]",
-      "hidden": true
-    }
-  },
-  {
-    "cmdId": "[uuid]",
-    "range": [],
-    "command": {
-      "type": "solid2d_add_hole",
-      "object_id": "[uuid]",
-      "hole_id": "[uuid]"
-    }
-  },
-  {
-    "cmdId": "[uuid]",
-    "range": [],
-    "command": {
-      "type": "close_path",
-      "path_id": "[uuid]"
-    }
-  },
-  {
-    "cmdId": "[uuid]",
-    "range": [],
-    "command": {
-      "type": "enable_sketch_mode",
-      "entity_id": "[uuid]",
-      "ortho": false,
-      "animated": false,
-      "adjust_camera": false,
-      "planar_normal": {
-        "x": 0.0,
-        "y": 0.0,
-        "z": 1.0
-      }
-    }
-  },
-  {
-    "cmdId": "[uuid]",
-    "range": [],
-    "command": {
-      "type": "extend_path",
-      "path": "[uuid]",
-      "segment": {
-        "type": "arc",
-        "center": {
-          "x": 82.0,
-          "y": 27.3333
-        },
-        "radius": 2.5,
-        "start": {
-          "unit": "degrees",
-          "value": 0.0
-        },
-        "end": {
-          "unit": "degrees",
-          "value": 360.0
-        },
-        "relative": false
-      }
-    }
-  },
-  {
-    "cmdId": "[uuid]",
-    "range": [],
-    "command": {
-      "type": "move_path_pen",
-      "path": "[uuid]",
-      "to": {
-        "x": 84.5,
-        "y": 27.333333333333332,
         "z": 0.0
       }
     }
@@ -1987,399 +1193,6 @@
     "command": {
       "type": "make_plane",
       "origin": {
-        "x": 0.0,
-        "y": 0.0,
-        "z": 49.0
-      },
-      "x_axis": {
-        "x": 1.0,
-        "y": 0.0,
-        "z": 0.0
-      },
-      "y_axis": {
-        "x": 0.0,
-        "y": 1.0,
-        "z": 0.0
-      },
-      "size": 60.0,
-      "clobber": false,
-      "hide": true
-    }
-  },
-  {
-    "cmdId": "[uuid]",
-    "range": [],
-    "command": {
-      "type": "enable_sketch_mode",
-      "entity_id": "[uuid]",
-      "ortho": false,
-      "animated": false,
-      "adjust_camera": false,
-      "planar_normal": {
-        "x": 0.0,
-        "y": 0.0,
-        "z": 1.0
-      }
-    }
-  },
-  {
-    "cmdId": "[uuid]",
-    "range": [],
-    "command": {
-      "type": "move_path_pen",
-      "path": "[uuid]",
-      "to": {
-        "x": -76.0,
-        "y": 44.0,
-        "z": 0.0
-      }
-    }
-  },
-  {
-    "cmdId": "[uuid]",
-    "range": [],
-    "command": {
-      "type": "object_visible",
-      "object_id": "[uuid]",
-      "hidden": true
-    }
-  },
-  {
-    "cmdId": "[uuid]",
-    "range": [],
-    "command": {
-      "type": "sketch_mode_disable"
-    }
-  },
-  {
-    "cmdId": "[uuid]",
-    "range": [],
-    "command": {
-      "type": "start_path"
-    }
-  },
-  {
-    "cmdId": "[uuid]",
-    "range": [],
-    "command": {
-      "type": "extend_path",
-      "path": "[uuid]",
-      "segment": {
-        "type": "line",
-        "end": {
-          "x": -12.0,
-          "y": -8.3333,
-          "z": 0.0
-        },
-        "relative": true
-      }
-    }
-  },
-  {
-    "cmdId": "[uuid]",
-    "range": [],
-    "command": {
-      "type": "extend_path",
-      "path": "[uuid]",
-      "segment": {
-        "type": "line",
-        "end": {
-          "x": 0.0,
-          "y": -16.6667,
-          "z": 0.0
-        },
-        "relative": true
-      }
-    }
-  },
-  {
-    "cmdId": "[uuid]",
-    "range": [],
-    "command": {
-      "type": "extend_path",
-      "path": "[uuid]",
-      "segment": {
-        "type": "line",
-        "end": {
-          "x": 12.0,
-          "y": -8.3333,
-          "z": 0.0
-        },
-        "relative": true
-      }
-    }
-  },
-  {
-    "cmdId": "[uuid]",
-    "range": [],
-    "command": {
-      "type": "close_path",
-      "path_id": "[uuid]"
-    }
-  },
-  {
-    "cmdId": "[uuid]",
-    "range": [],
-    "command": {
-      "type": "object_visible",
-      "object_id": "[uuid]",
-      "hidden": true
-    }
-  },
-  {
-    "cmdId": "[uuid]",
-    "range": [],
-    "command": {
-      "type": "solid2d_add_hole",
-      "object_id": "[uuid]",
-      "hole_id": "[uuid]"
-    }
-  },
-  {
-    "cmdId": "[uuid]",
-    "range": [],
-    "command": {
-      "type": "close_path",
-      "path_id": "[uuid]"
-    }
-  },
-  {
-    "cmdId": "[uuid]",
-    "range": [],
-    "command": {
-      "type": "enable_sketch_mode",
-      "entity_id": "[uuid]",
-      "ortho": false,
-      "animated": false,
-      "adjust_camera": false,
-      "planar_normal": {
-        "x": 0.0,
-        "y": 0.0,
-        "z": 1.0
-      }
-    }
-  },
-  {
-    "cmdId": "[uuid]",
-    "range": [],
-    "command": {
-      "type": "extend_path",
-      "path": "[uuid]",
-      "segment": {
-        "type": "arc",
-        "center": {
-          "x": -82.0,
-          "y": 27.3333
-        },
-        "radius": 2.5,
-        "start": {
-          "unit": "degrees",
-          "value": 0.0
-        },
-        "end": {
-          "unit": "degrees",
-          "value": 360.0
-        },
-        "relative": false
-      }
-    }
-  },
-  {
-    "cmdId": "[uuid]",
-    "range": [],
-    "command": {
-      "type": "move_path_pen",
-      "path": "[uuid]",
-      "to": {
-        "x": -79.5,
-        "y": 27.333333333333332,
-        "z": 0.0
-      }
-    }
-  },
-  {
-    "cmdId": "[uuid]",
-    "range": [],
-    "command": {
-      "type": "object_visible",
-      "object_id": "[uuid]",
-      "hidden": true
-    }
-  },
-  {
-    "cmdId": "[uuid]",
-    "range": [],
-    "command": {
-      "type": "sketch_mode_disable"
-    }
-  },
-  {
-    "cmdId": "[uuid]",
-    "range": [],
-    "command": {
-      "type": "start_path"
-    }
-  },
-  {
-    "cmdId": "[uuid]",
-    "range": [],
-    "command": {
-      "type": "enable_sketch_mode",
-      "entity_id": "[uuid]",
-      "ortho": false,
-      "animated": false,
-      "adjust_camera": false,
-      "planar_normal": {
-        "x": 0.0,
-        "y": 0.0,
-        "z": 1.0
-      }
-    }
-  },
-  {
-    "cmdId": "[uuid]",
-    "range": [],
-    "command": {
-      "type": "extrude",
-      "target": "[uuid]",
-      "distance": -4.0,
-      "faces": null,
-      "opposite": "None"
-    }
-  },
-  {
-    "cmdId": "[uuid]",
-    "range": [],
-    "command": {
-      "type": "object_bring_to_front",
-      "object_id": "[uuid]"
-    }
-  },
-  {
-    "cmdId": "[uuid]",
-    "range": [],
-    "command": {
-      "type": "sketch_mode_disable"
-    }
-  },
-  {
-    "cmdId": "[uuid]",
-    "range": [],
-    "command": {
-      "type": "solid3d_get_adjacency_info",
-      "object_id": "[uuid]",
-      "edge_id": "[uuid]"
-    }
-  },
-  {
-    "cmdId": "[uuid]",
-    "range": [],
-    "command": {
-      "type": "solid3d_get_extrusion_face_info",
-      "object_id": "[uuid]",
-      "edge_id": "[uuid]"
-    }
-  },
-  {
-    "cmdId": "[uuid]",
-    "range": [],
-    "command": {
-      "type": "solid3d_fillet_edge",
-      "object_id": "[uuid]",
-      "edge_id": null,
-      "edge_ids": [
-        "[uuid]"
-      ],
-      "radius": 2.5,
-      "tolerance": 0.0000001,
-      "cut_type": "fillet",
-      "strategy": "automatic",
-      "extra_face_ids": []
-    }
-  },
-  {
-    "cmdId": "[uuid]",
-    "range": [],
-    "command": {
-      "type": "solid3d_fillet_edge",
-      "object_id": "[uuid]",
-      "edge_id": null,
-      "edge_ids": [
-        "[uuid]"
-      ],
-      "radius": 2.5,
-      "tolerance": 0.0000001,
-      "cut_type": "fillet",
-      "strategy": "automatic",
-      "extra_face_ids": []
-    }
-  },
-  {
-    "cmdId": "[uuid]",
-    "range": [],
-    "command": {
-      "type": "solid3d_get_next_adjacent_edge",
-      "object_id": "[uuid]",
-      "edge_id": "[uuid]",
-      "face_id": "[uuid]"
-    }
-  },
-  {
-    "cmdId": "[uuid]",
-    "range": [],
-    "command": {
-      "type": "solid3d_get_next_adjacent_edge",
-      "object_id": "[uuid]",
-      "edge_id": "[uuid]",
-      "face_id": "[uuid]"
-    }
-  },
-  {
-    "cmdId": "[uuid]",
-    "range": [],
-    "command": {
-      "type": "entity_linear_pattern_transform",
-      "entity_id": "[uuid]",
-      "transform": [],
-      "transforms": [
-        [
-          {
-            "translate": {
-              "x": 0.0,
-              "y": -54.666666666666664,
-              "z": 0.0
-            },
-            "scale": {
-              "x": 1.0,
-              "y": 1.0,
-              "z": 1.0
-            },
-            "rotation": {
-              "axis": {
-                "x": 0.0,
-                "y": 0.0,
-                "z": 1.0
-              },
-              "angle": {
-                "unit": "degrees",
-                "value": 0.0
-              },
-              "origin": {
-                "type": "local"
-              }
-            },
-            "replicate": true
-          }
-        ]
-      ]
-    }
-  },
-  {
-    "cmdId": "[uuid]",
-    "range": [],
-    "command": {
-      "type": "make_plane",
-      "origin": {
         "x": -52.0,
         "y": 0.0,
         "z": 0.0
