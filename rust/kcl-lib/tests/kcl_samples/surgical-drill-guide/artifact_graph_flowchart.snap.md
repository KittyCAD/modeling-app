```mermaid
flowchart LR
  subgraph path17 [Path]
    17["Path<br>[518, 543, 0]"]
      %% [ProgramBodyItem { index: 7 }, VariableDeclarationDeclaration, VariableDeclarationInit, PipeBodyItem { index: 1 }]
    30["Segment<br>[549, 591, 0]"]
      %% [ProgramBodyItem { index: 7 }, VariableDeclarationDeclaration, VariableDeclarationInit, PipeBodyItem { index: 2 }]
    31["Segment<br>[597, 641, 0]"]
      %% [ProgramBodyItem { index: 7 }, VariableDeclarationDeclaration, VariableDeclarationInit, PipeBodyItem { index: 3 }]
    32["Segment<br>[647, 691, 0]"]
      %% [ProgramBodyItem { index: 7 }, VariableDeclarationDeclaration, VariableDeclarationInit, PipeBodyItem { index: 4 }]
    33["Segment<br>[697, 758, 0]"]
      %% [ProgramBodyItem { index: 7 }, VariableDeclarationDeclaration, VariableDeclarationInit, PipeBodyItem { index: 5 }]
    34["Segment<br>[764, 844, 0]"]
      %% [ProgramBodyItem { index: 7 }, VariableDeclarationDeclaration, VariableDeclarationInit, PipeBodyItem { index: 6 }]
    35["Segment<br>[850, 933, 0]"]
      %% [ProgramBodyItem { index: 7 }, VariableDeclarationDeclaration, VariableDeclarationInit, PipeBodyItem { index: 7 }]
    36["Segment<br>[939, 1016, 0]"]
      %% [ProgramBodyItem { index: 7 }, VariableDeclarationDeclaration, VariableDeclarationInit, PipeBodyItem { index: 8 }]
    37["Segment<br>[1022, 1087, 0]"]
      %% [ProgramBodyItem { index: 7 }, VariableDeclarationDeclaration, VariableDeclarationInit, PipeBodyItem { index: 9 }]
    38["Segment<br>[1093, 1100, 0]"]
      %% [ProgramBodyItem { index: 7 }, VariableDeclarationDeclaration, VariableDeclarationInit, PipeBodyItem { index: 10 }]
    56[Solid2d]
  end
  subgraph path18 [Path]
    18["Path<br>[1325, 1394, 0]"]
      %% [ProgramBodyItem { index: 8 }, VariableDeclarationDeclaration, VariableDeclarationInit, PipeBodyItem { index: 1 }]
    39["Segment<br>[1325, 1394, 0]"]
<<<<<<< HEAD
      %% [ProgramBodyItem { index: 8 }, VariableDeclarationDeclaration, VariableDeclarationInit, PipeBodyItem { index: 1 }]
    55[Solid2d]
=======
    63[Solid2d]
>>>>>>> 811ef3e7
  end
  subgraph path19 [Path]
    19["Path<br>[1538, 1602, 0]"]
      %% [ProgramBodyItem { index: 9 }, VariableDeclarationDeclaration, VariableDeclarationInit, PipeBodyItem { index: 1 }]
    40["Segment<br>[1538, 1602, 0]"]
<<<<<<< HEAD
      %% [ProgramBodyItem { index: 9 }, VariableDeclarationDeclaration, VariableDeclarationInit, PipeBodyItem { index: 1 }]
    51[Solid2d]
=======
    58[Solid2d]
>>>>>>> 811ef3e7
  end
  subgraph path20 [Path]
    20["Path<br>[1844, 1913, 0]"]
      %% [ProgramBodyItem { index: 11 }, VariableDeclarationDeclaration, VariableDeclarationInit, PipeBodyItem { index: 1 }]
    41["Segment<br>[1844, 1913, 0]"]
<<<<<<< HEAD
      %% [ProgramBodyItem { index: 11 }, VariableDeclarationDeclaration, VariableDeclarationInit, PipeBodyItem { index: 1 }]
    61[Solid2d]
=======
    59[Solid2d]
>>>>>>> 811ef3e7
  end
  subgraph path21 [Path]
    21["Path<br>[2056, 2131, 0]"]
      %% [ProgramBodyItem { index: 12 }, VariableDeclarationDeclaration, VariableDeclarationInit, PipeBodyItem { index: 1 }]
    42["Segment<br>[2056, 2131, 0]"]
<<<<<<< HEAD
      %% [ProgramBodyItem { index: 12 }, VariableDeclarationDeclaration, VariableDeclarationInit, PipeBodyItem { index: 1 }]
    57[Solid2d]
=======
    60[Solid2d]
>>>>>>> 811ef3e7
  end
  subgraph path22 [Path]
    22["Path<br>[2435, 2500, 0]"]
      %% [ProgramBodyItem { index: 13 }, VariableDeclarationDeclaration, VariableDeclarationInit, PipeBodyItem { index: 1 }]
    43["Segment<br>[2435, 2500, 0]"]
<<<<<<< HEAD
      %% [ProgramBodyItem { index: 13 }, VariableDeclarationDeclaration, VariableDeclarationInit, PipeBodyItem { index: 1 }]
    60[Solid2d]
=======
    51[Solid2d]
>>>>>>> 811ef3e7
  end
  subgraph path23 [Path]
    23["Path<br>[2666, 2750, 0]"]
      %% [ProgramBodyItem { index: 14 }, VariableDeclarationDeclaration, VariableDeclarationInit, PipeBodyItem { index: 1 }]
    44["Segment<br>[2666, 2750, 0]"]
<<<<<<< HEAD
      %% [ProgramBodyItem { index: 14 }, VariableDeclarationDeclaration, VariableDeclarationInit, PipeBodyItem { index: 1 }]
    62[Solid2d]
=======
    53[Solid2d]
>>>>>>> 811ef3e7
  end
  subgraph path24 [Path]
    24["Path<br>[2774, 2835, 0]"]
      %% [ProgramBodyItem { index: 14 }, VariableDeclarationDeclaration, VariableDeclarationInit, PipeBodyItem { index: 2 }, CallKwArg { index: 0 }]
    45["Segment<br>[2774, 2835, 0]"]
<<<<<<< HEAD
      %% [ProgramBodyItem { index: 14 }, VariableDeclarationDeclaration, VariableDeclarationInit, PipeBodyItem { index: 2 }, CallKwArg { index: 0 }]
    59[Solid2d]
=======
    62[Solid2d]
>>>>>>> 811ef3e7
  end
  subgraph path25 [Path]
    25["Path<br>[3226, 3290, 0]"]
      %% [ProgramBodyItem { index: 15 }, VariableDeclarationDeclaration, VariableDeclarationInit, PipeBodyItem { index: 1 }]
    46["Segment<br>[3226, 3290, 0]"]
<<<<<<< HEAD
      %% [ProgramBodyItem { index: 15 }, VariableDeclarationDeclaration, VariableDeclarationInit, PipeBodyItem { index: 1 }]
    63[Solid2d]
=======
    57[Solid2d]
>>>>>>> 811ef3e7
  end
  subgraph path26 [Path]
    26["Path<br>[3417, 3487, 0]"]
      %% [ProgramBodyItem { index: 16 }, VariableDeclarationDeclaration, VariableDeclarationInit, PipeBodyItem { index: 1 }]
    47["Segment<br>[3417, 3487, 0]"]
<<<<<<< HEAD
      %% [ProgramBodyItem { index: 16 }, VariableDeclarationDeclaration, VariableDeclarationInit, PipeBodyItem { index: 1 }]
    52[Solid2d]
=======
    61[Solid2d]
>>>>>>> 811ef3e7
  end
  subgraph path27 [Path]
    27["Path<br>[3792, 3852, 0]"]
      %% [ProgramBodyItem { index: 17 }, VariableDeclarationDeclaration, VariableDeclarationInit, PipeBodyItem { index: 1 }]
    48["Segment<br>[3792, 3852, 0]"]
<<<<<<< HEAD
      %% [ProgramBodyItem { index: 17 }, VariableDeclarationDeclaration, VariableDeclarationInit, PipeBodyItem { index: 1 }]
    54[Solid2d]
=======
    55[Solid2d]
>>>>>>> 811ef3e7
  end
  subgraph path28 [Path]
    28["Path<br>[4001, 4080, 0]"]
      %% [ProgramBodyItem { index: 18 }, VariableDeclarationDeclaration, VariableDeclarationInit, PipeBodyItem { index: 1 }]
    49["Segment<br>[4001, 4080, 0]"]
<<<<<<< HEAD
      %% [ProgramBodyItem { index: 18 }, VariableDeclarationDeclaration, VariableDeclarationInit, PipeBodyItem { index: 1 }]
    58[Solid2d]
=======
    52[Solid2d]
>>>>>>> 811ef3e7
  end
  subgraph path29 [Path]
    29["Path<br>[4104, 4160, 0]"]
      %% [ProgramBodyItem { index: 18 }, VariableDeclarationDeclaration, VariableDeclarationInit, PipeBodyItem { index: 2 }, CallKwArg { index: 0 }]
    50["Segment<br>[4104, 4160, 0]"]
<<<<<<< HEAD
      %% [ProgramBodyItem { index: 18 }, VariableDeclarationDeclaration, VariableDeclarationInit, PipeBodyItem { index: 2 }, CallKwArg { index: 0 }]
    53[Solid2d]
=======
    54[Solid2d]
>>>>>>> 811ef3e7
  end
  1["Plane<br>[495, 512, 0]"]
    %% [ProgramBodyItem { index: 7 }, VariableDeclarationDeclaration, VariableDeclarationInit, PipeBodyItem { index: 0 }]
  2["Plane<br>[1302, 1319, 0]"]
    %% [ProgramBodyItem { index: 8 }, VariableDeclarationDeclaration, VariableDeclarationInit, PipeBodyItem { index: 0 }]
  3["Plane<br>[1503, 1531, 0]"]
    %% [ProgramBodyItem { index: 9 }, VariableDeclarationDeclaration, VariableDeclarationInit, PipeBodyItem { index: 0 }, CallKwUnlabeledArg]
  4["Plane<br>[1792, 1837, 0]"]
    %% [ProgramBodyItem { index: 11 }, VariableDeclarationDeclaration, VariableDeclarationInit, PipeBodyItem { index: 0 }, CallKwUnlabeledArg]
  5["Plane<br>[2613, 2659, 0]"]
    %% [ProgramBodyItem { index: 14 }, VariableDeclarationDeclaration, VariableDeclarationInit, PipeBodyItem { index: 0 }, CallKwUnlabeledArg]
  6["Plane<br>[3191, 3219, 0]"]
    %% [ProgramBodyItem { index: 15 }, VariableDeclarationDeclaration, VariableDeclarationInit, PipeBodyItem { index: 0 }, CallKwUnlabeledArg]
  7["Plane<br>[3966, 3994, 0]"]
<<<<<<< HEAD
    %% [ProgramBodyItem { index: 18 }, VariableDeclarationDeclaration, VariableDeclarationInit, PipeBodyItem { index: 0 }, CallKwUnlabeledArg]
  8["StartSketchOnPlane<br>[2599, 2660, 0]"]
    %% Missing NodePath
  9["StartSketchOnPlane<br>[3952, 3995, 0]"]
    %% Missing NodePath
=======
  8["StartSketchOnPlane<br>[3952, 3995, 0]"]
  9["StartSketchOnPlane<br>[2599, 2660, 0]"]
>>>>>>> 811ef3e7
  10["StartSketchOnPlane<br>[1778, 1838, 0]"]
    %% Missing NodePath
  11["StartSketchOnPlane<br>[3177, 3220, 0]"]
    %% Missing NodePath
  12["StartSketchOnPlane<br>[1489, 1532, 0]"]
<<<<<<< HEAD
    %% Missing NodePath
  13["StartSketchOnFace<br>[3753, 3786, 0]"]
    %% Missing NodePath
  14["StartSketchOnFace<br>[3370, 3411, 0]"]
    %% Missing NodePath
  15["StartSketchOnFace<br>[2396, 2429, 0]"]
    %% Missing NodePath
  16["StartSketchOnFace<br>[2011, 2050, 0]"]
    %% Missing NodePath
=======
  13["StartSketchOnFace<br>[2396, 2429, 0]"]
  14["StartSketchOnFace<br>[3370, 3411, 0]"]
  15["StartSketchOnFace<br>[2011, 2050, 0]"]
  16["StartSketchOnFace<br>[3753, 3786, 0]"]
>>>>>>> 811ef3e7
  64["Sweep Extrusion<br>[1106, 1235, 0]"]
    %% [ProgramBodyItem { index: 7 }, VariableDeclarationDeclaration, VariableDeclarationInit, PipeBodyItem { index: 11 }]
  65["Sweep Extrusion<br>[1400, 1421, 0]"]
    %% [ProgramBodyItem { index: 8 }, VariableDeclarationDeclaration, VariableDeclarationInit, PipeBodyItem { index: 2 }]
  66["Sweep Extrusion<br>[1608, 1630, 0]"]
    %% [ProgramBodyItem { index: 9 }, VariableDeclarationDeclaration, VariableDeclarationInit, PipeBodyItem { index: 2 }]
  67["Sweep Extrusion<br>[1919, 1958, 0]"]
    %% [ProgramBodyItem { index: 11 }, VariableDeclarationDeclaration, VariableDeclarationInit, PipeBodyItem { index: 2 }]
  68["Sweep Extrusion<br>[2137, 2185, 0]"]
    %% [ProgramBodyItem { index: 12 }, VariableDeclarationDeclaration, VariableDeclarationInit, PipeBodyItem { index: 2 }]
  69["Sweep Extrusion<br>[2506, 2539, 0]"]
    %% [ProgramBodyItem { index: 13 }, VariableDeclarationDeclaration, VariableDeclarationInit, PipeBodyItem { index: 2 }]
  70["Sweep Extrusion<br>[2842, 2909, 0]"]
    %% [ProgramBodyItem { index: 14 }, VariableDeclarationDeclaration, VariableDeclarationInit, PipeBodyItem { index: 3 }]
  71["Sweep Extrusion<br>[3296, 3316, 0]"]
    %% [ProgramBodyItem { index: 15 }, VariableDeclarationDeclaration, VariableDeclarationInit, PipeBodyItem { index: 2 }]
  72["Sweep Extrusion<br>[3493, 3541, 0]"]
    %% [ProgramBodyItem { index: 16 }, VariableDeclarationDeclaration, VariableDeclarationInit, PipeBodyItem { index: 2 }]
  73["Sweep Extrusion<br>[3858, 3891, 0]"]
    %% [ProgramBodyItem { index: 17 }, VariableDeclarationDeclaration, VariableDeclarationInit, PipeBodyItem { index: 2 }]
  74["Sweep Extrusion<br>[4167, 4234, 0]"]
    %% [ProgramBodyItem { index: 18 }, VariableDeclarationDeclaration, VariableDeclarationInit, PipeBodyItem { index: 3 }]
  75["CompositeSolid Subtract<br>[1660, 1716, 0]"]
    %% [ProgramBodyItem { index: 10 }, VariableDeclarationDeclaration, VariableDeclarationInit]
  76["CompositeSolid Union<br>[1688, 1715, 0]"]
    %% [ProgramBodyItem { index: 10 }, VariableDeclarationDeclaration, VariableDeclarationInit, CallKwArg { index: 0 }]
  77[Wall]
  78[Wall]
  79[Wall]
  80[Wall]
  81[Wall]
  82[Wall]
  83[Wall]
  84[Wall]
  85[Wall]
  86[Wall]
  87[Wall]
  88[Wall]
  89[Wall]
  90[Wall]
  91[Wall]
  92[Wall]
  93[Wall]
  94[Wall]
  95["Cap Start"]
  96["Cap Start"]
  97["Cap Start"]
  98["Cap Start"]
  99["Cap Start"]
  100["Cap Start"]
  101["Cap Start"]
  102["Cap End"]
  103["Cap End"]
  104["Cap End"]
  105["Cap End"]
  106["Cap End"]
  107["Cap End"]
  108["Cap End"]
  109["Cap End"]
  110["Cap End"]
  111["SweepEdge Opposite"]
  112["SweepEdge Opposite"]
  113["SweepEdge Opposite"]
  114["SweepEdge Opposite"]
  115["SweepEdge Opposite"]
  116["SweepEdge Opposite"]
  117["SweepEdge Opposite"]
  118["SweepEdge Opposite"]
  119["SweepEdge Opposite"]
  120["SweepEdge Opposite"]
  121["SweepEdge Opposite"]
  122["SweepEdge Opposite"]
  123["SweepEdge Opposite"]
  124["SweepEdge Opposite"]
  125["SweepEdge Opposite"]
  126["SweepEdge Opposite"]
  127["SweepEdge Opposite"]
  128["SweepEdge Opposite"]
  129["SweepEdge Adjacent"]
  130["SweepEdge Adjacent"]
  131["SweepEdge Adjacent"]
  132["SweepEdge Adjacent"]
  133["SweepEdge Adjacent"]
  134["SweepEdge Adjacent"]
  135["SweepEdge Adjacent"]
  136["SweepEdge Adjacent"]
  137["SweepEdge Adjacent"]
  138["SweepEdge Adjacent"]
  139["SweepEdge Adjacent"]
  140["SweepEdge Adjacent"]
  141["SweepEdge Adjacent"]
  142["SweepEdge Adjacent"]
  143["SweepEdge Adjacent"]
  144["SweepEdge Adjacent"]
  145["SweepEdge Adjacent"]
  146["SweepEdge Adjacent"]
  147["EdgeCut Chamfer<br>[2191, 2314, 0]"]
    %% [ProgramBodyItem { index: 12 }, VariableDeclarationDeclaration, VariableDeclarationInit, PipeBodyItem { index: 3 }]
  148["EdgeCut Fillet<br>[2915, 3079, 0]"]
    %% [ProgramBodyItem { index: 14 }, VariableDeclarationDeclaration, VariableDeclarationInit, PipeBodyItem { index: 4 }]
  149["EdgeCut Fillet<br>[2915, 3079, 0]"]
    %% [ProgramBodyItem { index: 14 }, VariableDeclarationDeclaration, VariableDeclarationInit, PipeBodyItem { index: 4 }]
  150["EdgeCut Chamfer<br>[3547, 3670, 0]"]
    %% [ProgramBodyItem { index: 16 }, VariableDeclarationDeclaration, VariableDeclarationInit, PipeBodyItem { index: 3 }]
  151["EdgeCut Fillet<br>[4240, 4404, 0]"]
    %% [ProgramBodyItem { index: 18 }, VariableDeclarationDeclaration, VariableDeclarationInit, PipeBodyItem { index: 4 }]
  152["EdgeCut Fillet<br>[4240, 4404, 0]"]
    %% [ProgramBodyItem { index: 18 }, VariableDeclarationDeclaration, VariableDeclarationInit, PipeBodyItem { index: 4 }]
  1 --- 17
  2 --- 18
  3 <--x 12
  3 --- 19
  4 <--x 10
  4 --- 20
  5 <--x 9
  5 --- 23
  5 --- 24
  6 <--x 11
  6 --- 25
  7 <--x 8
  7 --- 28
  7 --- 29
  108 x--> 13
  96 x--> 14
  107 x--> 15
  106 x--> 16
  17 --- 30
  17 --- 31
  17 --- 32
  17 --- 33
  17 --- 34
  17 --- 35
  17 --- 36
  17 --- 37
  17 --- 38
  17 --- 56
  17 ---- 64
  17 --- 75
  18 --- 39
  18 --- 63
  18 ---- 65
  18 --- 76
  19 --- 40
  19 --- 58
  19 ---- 66
  19 --- 76
  20 --- 41
  20 --- 59
  20 ---- 67
  21 --- 42
  21 --- 60
  21 ---- 68
  107 --- 21
  22 --- 43
  22 --- 51
  22 ---- 69
  108 --- 22
  23 --- 44
  23 --- 53
  23 ---- 70
  24 --- 45
  24 --- 62
  25 --- 46
  25 --- 57
  25 ---- 71
  26 --- 47
  26 --- 61
  26 ---- 72
  96 --- 26
  27 --- 48
  27 --- 55
  27 ---- 73
  106 --- 27
  28 --- 49
  28 --- 52
  28 ---- 74
  29 --- 50
  29 --- 54
  30 --- 84
  30 x--> 97
  30 --- 112
  30 --- 130
  31 --- 81
  31 x--> 97
  31 --- 113
  31 --- 131
  32 --- 80
  32 x--> 97
  32 --- 114
  32 --- 132
  33 --- 82
  33 x--> 97
  33 --- 115
  33 --- 133
  34 --- 79
  34 x--> 97
  34 --- 116
  34 --- 134
  35 --- 78
  35 x--> 97
  35 --- 117
  35 --- 135
  36 --- 83
  36 x--> 97
  36 --- 118
  36 --- 136
  37 --- 85
  37 x--> 97
  37 --- 119
  37 --- 137
  39 --- 89
  39 x--> 95
  39 --- 123
  39 --- 141
  40 --- 90
  40 x--> 110
  40 --- 124
  40 --- 142
  41 --- 94
  41 x--> 107
  41 --- 128
  41 --- 146
  42 --- 91
  42 x--> 107
  42 --- 125
  42 --- 143
  43 --- 86
  43 x--> 108
  43 --- 120
  43 --- 138
  44 --- 87
  44 x--> 109
  44 --- 121
  44 --- 139
  44 --- 149
  46 --- 88
  46 x--> 96
  46 --- 122
  46 --- 140
  47 --- 92
  47 x--> 96
  47 --- 126
  47 --- 144
  48 --- 93
  48 x--> 106
  48 --- 127
  48 --- 145
  49 --- 77
  49 x--> 105
  49 --- 111
  49 --- 129
  49 --- 151
  64 --- 78
  64 --- 79
  64 --- 80
  64 --- 81
  64 --- 82
  64 --- 83
  64 --- 84
  64 --- 85
  64 --- 97
  64 --- 104
  64 --- 112
  64 --- 113
  64 --- 114
  64 --- 115
  64 --- 116
  64 --- 117
  64 --- 118
  64 --- 119
  64 --- 130
  64 --- 131
  64 --- 132
  64 --- 133
  64 --- 134
  64 --- 135
  64 --- 136
  64 --- 137
  65 --- 89
  65 --- 95
  65 --- 102
  65 --- 123
  65 --- 141
  66 --- 90
  66 --- 101
  66 --- 110
  66 --- 124
  66 --- 142
  67 --- 94
  67 --- 99
  67 --- 107
  67 --- 128
  67 --- 146
  68 --- 91
  68 --- 108
  68 --- 125
  68 --- 143
  69 --- 86
  69 --- 120
  69 --- 138
  70 --- 87
  70 --- 100
  70 --- 109
  70 --- 121
  70 --- 139
  71 --- 88
  71 --- 96
  71 --- 103
  71 --- 122
  71 --- 140
  72 --- 92
  72 --- 106
  72 --- 126
  72 --- 144
  73 --- 93
  73 --- 127
  73 --- 145
  74 --- 77
  74 --- 98
  74 --- 105
  74 --- 111
  74 --- 129
  76 --- 75
  77 --- 111
  77 --- 129
  78 --- 117
  134 <--x 78
  78 --- 135
  79 --- 116
  133 <--x 79
  79 --- 134
  80 --- 114
  131 <--x 80
  80 --- 132
  81 --- 113
  130 <--x 81
  81 --- 131
  82 --- 115
  132 <--x 82
  82 --- 133
  83 --- 118
  135 <--x 83
  83 --- 136
  84 --- 112
  84 --- 130
  137 <--x 84
  85 --- 119
  136 <--x 85
  85 --- 137
  86 --- 120
  86 --- 138
  87 --- 121
  87 --- 139
  88 --- 122
  88 --- 140
  89 --- 123
  89 --- 141
  90 --- 124
  90 --- 142
  91 --- 125
  91 --- 143
  92 --- 126
  92 --- 144
  93 --- 127
  93 --- 145
  94 --- 128
  94 --- 146
  111 <--x 98
  120 <--x 99
  128 <--x 99
  121 <--x 100
  124 <--x 101
  123 <--x 102
  122 <--x 103
  127 <--x 103
  112 <--x 104
  113 <--x 104
  114 <--x 104
  115 <--x 104
  116 <--x 104
  117 <--x 104
  118 <--x 104
  119 <--x 104
  126 <--x 106
  125 <--x 108
  111 <--x 152
  121 <--x 148
  125 <--x 147
  126 <--x 150
```<|MERGE_RESOLUTION|>--- conflicted
+++ resolved
@@ -2,229 +2,106 @@
 flowchart LR
   subgraph path17 [Path]
     17["Path<br>[518, 543, 0]"]
-      %% [ProgramBodyItem { index: 7 }, VariableDeclarationDeclaration, VariableDeclarationInit, PipeBodyItem { index: 1 }]
     30["Segment<br>[549, 591, 0]"]
-      %% [ProgramBodyItem { index: 7 }, VariableDeclarationDeclaration, VariableDeclarationInit, PipeBodyItem { index: 2 }]
     31["Segment<br>[597, 641, 0]"]
-      %% [ProgramBodyItem { index: 7 }, VariableDeclarationDeclaration, VariableDeclarationInit, PipeBodyItem { index: 3 }]
     32["Segment<br>[647, 691, 0]"]
-      %% [ProgramBodyItem { index: 7 }, VariableDeclarationDeclaration, VariableDeclarationInit, PipeBodyItem { index: 4 }]
     33["Segment<br>[697, 758, 0]"]
-      %% [ProgramBodyItem { index: 7 }, VariableDeclarationDeclaration, VariableDeclarationInit, PipeBodyItem { index: 5 }]
     34["Segment<br>[764, 844, 0]"]
-      %% [ProgramBodyItem { index: 7 }, VariableDeclarationDeclaration, VariableDeclarationInit, PipeBodyItem { index: 6 }]
     35["Segment<br>[850, 933, 0]"]
-      %% [ProgramBodyItem { index: 7 }, VariableDeclarationDeclaration, VariableDeclarationInit, PipeBodyItem { index: 7 }]
     36["Segment<br>[939, 1016, 0]"]
-      %% [ProgramBodyItem { index: 7 }, VariableDeclarationDeclaration, VariableDeclarationInit, PipeBodyItem { index: 8 }]
     37["Segment<br>[1022, 1087, 0]"]
-      %% [ProgramBodyItem { index: 7 }, VariableDeclarationDeclaration, VariableDeclarationInit, PipeBodyItem { index: 9 }]
     38["Segment<br>[1093, 1100, 0]"]
-      %% [ProgramBodyItem { index: 7 }, VariableDeclarationDeclaration, VariableDeclarationInit, PipeBodyItem { index: 10 }]
     56[Solid2d]
   end
   subgraph path18 [Path]
     18["Path<br>[1325, 1394, 0]"]
-      %% [ProgramBodyItem { index: 8 }, VariableDeclarationDeclaration, VariableDeclarationInit, PipeBodyItem { index: 1 }]
     39["Segment<br>[1325, 1394, 0]"]
-<<<<<<< HEAD
-      %% [ProgramBodyItem { index: 8 }, VariableDeclarationDeclaration, VariableDeclarationInit, PipeBodyItem { index: 1 }]
-    55[Solid2d]
-=======
     63[Solid2d]
->>>>>>> 811ef3e7
   end
   subgraph path19 [Path]
     19["Path<br>[1538, 1602, 0]"]
-      %% [ProgramBodyItem { index: 9 }, VariableDeclarationDeclaration, VariableDeclarationInit, PipeBodyItem { index: 1 }]
     40["Segment<br>[1538, 1602, 0]"]
-<<<<<<< HEAD
-      %% [ProgramBodyItem { index: 9 }, VariableDeclarationDeclaration, VariableDeclarationInit, PipeBodyItem { index: 1 }]
-    51[Solid2d]
-=======
     58[Solid2d]
->>>>>>> 811ef3e7
   end
   subgraph path20 [Path]
     20["Path<br>[1844, 1913, 0]"]
-      %% [ProgramBodyItem { index: 11 }, VariableDeclarationDeclaration, VariableDeclarationInit, PipeBodyItem { index: 1 }]
     41["Segment<br>[1844, 1913, 0]"]
-<<<<<<< HEAD
-      %% [ProgramBodyItem { index: 11 }, VariableDeclarationDeclaration, VariableDeclarationInit, PipeBodyItem { index: 1 }]
-    61[Solid2d]
-=======
     59[Solid2d]
->>>>>>> 811ef3e7
   end
   subgraph path21 [Path]
     21["Path<br>[2056, 2131, 0]"]
-      %% [ProgramBodyItem { index: 12 }, VariableDeclarationDeclaration, VariableDeclarationInit, PipeBodyItem { index: 1 }]
     42["Segment<br>[2056, 2131, 0]"]
-<<<<<<< HEAD
-      %% [ProgramBodyItem { index: 12 }, VariableDeclarationDeclaration, VariableDeclarationInit, PipeBodyItem { index: 1 }]
-    57[Solid2d]
-=======
     60[Solid2d]
->>>>>>> 811ef3e7
   end
   subgraph path22 [Path]
     22["Path<br>[2435, 2500, 0]"]
-      %% [ProgramBodyItem { index: 13 }, VariableDeclarationDeclaration, VariableDeclarationInit, PipeBodyItem { index: 1 }]
     43["Segment<br>[2435, 2500, 0]"]
-<<<<<<< HEAD
-      %% [ProgramBodyItem { index: 13 }, VariableDeclarationDeclaration, VariableDeclarationInit, PipeBodyItem { index: 1 }]
-    60[Solid2d]
-=======
     51[Solid2d]
->>>>>>> 811ef3e7
   end
   subgraph path23 [Path]
     23["Path<br>[2666, 2750, 0]"]
-      %% [ProgramBodyItem { index: 14 }, VariableDeclarationDeclaration, VariableDeclarationInit, PipeBodyItem { index: 1 }]
     44["Segment<br>[2666, 2750, 0]"]
-<<<<<<< HEAD
-      %% [ProgramBodyItem { index: 14 }, VariableDeclarationDeclaration, VariableDeclarationInit, PipeBodyItem { index: 1 }]
-    62[Solid2d]
-=======
     53[Solid2d]
->>>>>>> 811ef3e7
   end
   subgraph path24 [Path]
     24["Path<br>[2774, 2835, 0]"]
-      %% [ProgramBodyItem { index: 14 }, VariableDeclarationDeclaration, VariableDeclarationInit, PipeBodyItem { index: 2 }, CallKwArg { index: 0 }]
     45["Segment<br>[2774, 2835, 0]"]
-<<<<<<< HEAD
-      %% [ProgramBodyItem { index: 14 }, VariableDeclarationDeclaration, VariableDeclarationInit, PipeBodyItem { index: 2 }, CallKwArg { index: 0 }]
-    59[Solid2d]
-=======
     62[Solid2d]
->>>>>>> 811ef3e7
   end
   subgraph path25 [Path]
     25["Path<br>[3226, 3290, 0]"]
-      %% [ProgramBodyItem { index: 15 }, VariableDeclarationDeclaration, VariableDeclarationInit, PipeBodyItem { index: 1 }]
     46["Segment<br>[3226, 3290, 0]"]
-<<<<<<< HEAD
-      %% [ProgramBodyItem { index: 15 }, VariableDeclarationDeclaration, VariableDeclarationInit, PipeBodyItem { index: 1 }]
-    63[Solid2d]
-=======
     57[Solid2d]
->>>>>>> 811ef3e7
   end
   subgraph path26 [Path]
     26["Path<br>[3417, 3487, 0]"]
-      %% [ProgramBodyItem { index: 16 }, VariableDeclarationDeclaration, VariableDeclarationInit, PipeBodyItem { index: 1 }]
     47["Segment<br>[3417, 3487, 0]"]
-<<<<<<< HEAD
-      %% [ProgramBodyItem { index: 16 }, VariableDeclarationDeclaration, VariableDeclarationInit, PipeBodyItem { index: 1 }]
-    52[Solid2d]
-=======
     61[Solid2d]
->>>>>>> 811ef3e7
   end
   subgraph path27 [Path]
     27["Path<br>[3792, 3852, 0]"]
-      %% [ProgramBodyItem { index: 17 }, VariableDeclarationDeclaration, VariableDeclarationInit, PipeBodyItem { index: 1 }]
     48["Segment<br>[3792, 3852, 0]"]
-<<<<<<< HEAD
-      %% [ProgramBodyItem { index: 17 }, VariableDeclarationDeclaration, VariableDeclarationInit, PipeBodyItem { index: 1 }]
-    54[Solid2d]
-=======
     55[Solid2d]
->>>>>>> 811ef3e7
   end
   subgraph path28 [Path]
     28["Path<br>[4001, 4080, 0]"]
-      %% [ProgramBodyItem { index: 18 }, VariableDeclarationDeclaration, VariableDeclarationInit, PipeBodyItem { index: 1 }]
     49["Segment<br>[4001, 4080, 0]"]
-<<<<<<< HEAD
-      %% [ProgramBodyItem { index: 18 }, VariableDeclarationDeclaration, VariableDeclarationInit, PipeBodyItem { index: 1 }]
-    58[Solid2d]
-=======
     52[Solid2d]
->>>>>>> 811ef3e7
   end
   subgraph path29 [Path]
     29["Path<br>[4104, 4160, 0]"]
-      %% [ProgramBodyItem { index: 18 }, VariableDeclarationDeclaration, VariableDeclarationInit, PipeBodyItem { index: 2 }, CallKwArg { index: 0 }]
     50["Segment<br>[4104, 4160, 0]"]
-<<<<<<< HEAD
-      %% [ProgramBodyItem { index: 18 }, VariableDeclarationDeclaration, VariableDeclarationInit, PipeBodyItem { index: 2 }, CallKwArg { index: 0 }]
-    53[Solid2d]
-=======
     54[Solid2d]
->>>>>>> 811ef3e7
   end
   1["Plane<br>[495, 512, 0]"]
-    %% [ProgramBodyItem { index: 7 }, VariableDeclarationDeclaration, VariableDeclarationInit, PipeBodyItem { index: 0 }]
   2["Plane<br>[1302, 1319, 0]"]
-    %% [ProgramBodyItem { index: 8 }, VariableDeclarationDeclaration, VariableDeclarationInit, PipeBodyItem { index: 0 }]
   3["Plane<br>[1503, 1531, 0]"]
-    %% [ProgramBodyItem { index: 9 }, VariableDeclarationDeclaration, VariableDeclarationInit, PipeBodyItem { index: 0 }, CallKwUnlabeledArg]
   4["Plane<br>[1792, 1837, 0]"]
-    %% [ProgramBodyItem { index: 11 }, VariableDeclarationDeclaration, VariableDeclarationInit, PipeBodyItem { index: 0 }, CallKwUnlabeledArg]
   5["Plane<br>[2613, 2659, 0]"]
-    %% [ProgramBodyItem { index: 14 }, VariableDeclarationDeclaration, VariableDeclarationInit, PipeBodyItem { index: 0 }, CallKwUnlabeledArg]
   6["Plane<br>[3191, 3219, 0]"]
-    %% [ProgramBodyItem { index: 15 }, VariableDeclarationDeclaration, VariableDeclarationInit, PipeBodyItem { index: 0 }, CallKwUnlabeledArg]
   7["Plane<br>[3966, 3994, 0]"]
-<<<<<<< HEAD
-    %% [ProgramBodyItem { index: 18 }, VariableDeclarationDeclaration, VariableDeclarationInit, PipeBodyItem { index: 0 }, CallKwUnlabeledArg]
-  8["StartSketchOnPlane<br>[2599, 2660, 0]"]
-    %% Missing NodePath
-  9["StartSketchOnPlane<br>[3952, 3995, 0]"]
-    %% Missing NodePath
-=======
   8["StartSketchOnPlane<br>[3952, 3995, 0]"]
   9["StartSketchOnPlane<br>[2599, 2660, 0]"]
->>>>>>> 811ef3e7
   10["StartSketchOnPlane<br>[1778, 1838, 0]"]
-    %% Missing NodePath
   11["StartSketchOnPlane<br>[3177, 3220, 0]"]
-    %% Missing NodePath
   12["StartSketchOnPlane<br>[1489, 1532, 0]"]
-<<<<<<< HEAD
-    %% Missing NodePath
-  13["StartSketchOnFace<br>[3753, 3786, 0]"]
-    %% Missing NodePath
-  14["StartSketchOnFace<br>[3370, 3411, 0]"]
-    %% Missing NodePath
-  15["StartSketchOnFace<br>[2396, 2429, 0]"]
-    %% Missing NodePath
-  16["StartSketchOnFace<br>[2011, 2050, 0]"]
-    %% Missing NodePath
-=======
   13["StartSketchOnFace<br>[2396, 2429, 0]"]
   14["StartSketchOnFace<br>[3370, 3411, 0]"]
   15["StartSketchOnFace<br>[2011, 2050, 0]"]
   16["StartSketchOnFace<br>[3753, 3786, 0]"]
->>>>>>> 811ef3e7
   64["Sweep Extrusion<br>[1106, 1235, 0]"]
-    %% [ProgramBodyItem { index: 7 }, VariableDeclarationDeclaration, VariableDeclarationInit, PipeBodyItem { index: 11 }]
   65["Sweep Extrusion<br>[1400, 1421, 0]"]
-    %% [ProgramBodyItem { index: 8 }, VariableDeclarationDeclaration, VariableDeclarationInit, PipeBodyItem { index: 2 }]
   66["Sweep Extrusion<br>[1608, 1630, 0]"]
-    %% [ProgramBodyItem { index: 9 }, VariableDeclarationDeclaration, VariableDeclarationInit, PipeBodyItem { index: 2 }]
   67["Sweep Extrusion<br>[1919, 1958, 0]"]
-    %% [ProgramBodyItem { index: 11 }, VariableDeclarationDeclaration, VariableDeclarationInit, PipeBodyItem { index: 2 }]
   68["Sweep Extrusion<br>[2137, 2185, 0]"]
-    %% [ProgramBodyItem { index: 12 }, VariableDeclarationDeclaration, VariableDeclarationInit, PipeBodyItem { index: 2 }]
   69["Sweep Extrusion<br>[2506, 2539, 0]"]
-    %% [ProgramBodyItem { index: 13 }, VariableDeclarationDeclaration, VariableDeclarationInit, PipeBodyItem { index: 2 }]
   70["Sweep Extrusion<br>[2842, 2909, 0]"]
-    %% [ProgramBodyItem { index: 14 }, VariableDeclarationDeclaration, VariableDeclarationInit, PipeBodyItem { index: 3 }]
   71["Sweep Extrusion<br>[3296, 3316, 0]"]
-    %% [ProgramBodyItem { index: 15 }, VariableDeclarationDeclaration, VariableDeclarationInit, PipeBodyItem { index: 2 }]
   72["Sweep Extrusion<br>[3493, 3541, 0]"]
-    %% [ProgramBodyItem { index: 16 }, VariableDeclarationDeclaration, VariableDeclarationInit, PipeBodyItem { index: 2 }]
   73["Sweep Extrusion<br>[3858, 3891, 0]"]
-    %% [ProgramBodyItem { index: 17 }, VariableDeclarationDeclaration, VariableDeclarationInit, PipeBodyItem { index: 2 }]
   74["Sweep Extrusion<br>[4167, 4234, 0]"]
-    %% [ProgramBodyItem { index: 18 }, VariableDeclarationDeclaration, VariableDeclarationInit, PipeBodyItem { index: 3 }]
   75["CompositeSolid Subtract<br>[1660, 1716, 0]"]
-    %% [ProgramBodyItem { index: 10 }, VariableDeclarationDeclaration, VariableDeclarationInit]
   76["CompositeSolid Union<br>[1688, 1715, 0]"]
-    %% [ProgramBodyItem { index: 10 }, VariableDeclarationDeclaration, VariableDeclarationInit, CallKwArg { index: 0 }]
   77[Wall]
   78[Wall]
   79[Wall]
@@ -296,17 +173,11 @@
   145["SweepEdge Adjacent"]
   146["SweepEdge Adjacent"]
   147["EdgeCut Chamfer<br>[2191, 2314, 0]"]
-    %% [ProgramBodyItem { index: 12 }, VariableDeclarationDeclaration, VariableDeclarationInit, PipeBodyItem { index: 3 }]
   148["EdgeCut Fillet<br>[2915, 3079, 0]"]
-    %% [ProgramBodyItem { index: 14 }, VariableDeclarationDeclaration, VariableDeclarationInit, PipeBodyItem { index: 4 }]
   149["EdgeCut Fillet<br>[2915, 3079, 0]"]
-    %% [ProgramBodyItem { index: 14 }, VariableDeclarationDeclaration, VariableDeclarationInit, PipeBodyItem { index: 4 }]
   150["EdgeCut Chamfer<br>[3547, 3670, 0]"]
-    %% [ProgramBodyItem { index: 16 }, VariableDeclarationDeclaration, VariableDeclarationInit, PipeBodyItem { index: 3 }]
   151["EdgeCut Fillet<br>[4240, 4404, 0]"]
-    %% [ProgramBodyItem { index: 18 }, VariableDeclarationDeclaration, VariableDeclarationInit, PipeBodyItem { index: 4 }]
   152["EdgeCut Fillet<br>[4240, 4404, 0]"]
-    %% [ProgramBodyItem { index: 18 }, VariableDeclarationDeclaration, VariableDeclarationInit, PipeBodyItem { index: 4 }]
   1 --- 17
   2 --- 18
   3 <--x 12
