--- conflicted
+++ resolved
@@ -799,518 +799,9 @@
     "cmdId": "[uuid]",
     "range": [],
     "command": {
-<<<<<<< HEAD
-      "type": "solid3d_get_all_edge_faces",
+      "type": "solid3d_get_extrusion_face_info",
       "object_id": "[uuid]",
       "edge_id": "[uuid]"
-    }
-  },
-  {
-    "cmdId": "[uuid]",
-    "range": [],
-    "command": {
-      "type": "solid3d_get_all_edge_faces",
-      "object_id": "[uuid]",
-      "edge_id": "[uuid]"
-    }
-  },
-  {
-    "cmdId": "[uuid]",
-    "range": [],
-    "command": {
-      "type": "solid3d_get_all_edge_faces",
-      "object_id": "[uuid]",
-      "edge_id": "[uuid]"
-    }
-  },
-  {
-    "cmdId": "[uuid]",
-    "range": [],
-    "command": {
-      "type": "solid3d_get_all_edge_faces",
-      "object_id": "[uuid]",
-      "edge_id": "[uuid]"
-    }
-  },
-  {
-    "cmdId": "[uuid]",
-    "range": [],
-    "command": {
-      "type": "solid3d_get_all_edge_faces",
-      "object_id": "[uuid]",
-      "edge_id": "[uuid]"
-    }
-  },
-  {
-    "cmdId": "[uuid]",
-    "range": [],
-    "command": {
-      "type": "solid3d_get_all_edge_faces",
-      "object_id": "[uuid]",
-      "edge_id": "[uuid]"
-    }
-  },
-  {
-    "cmdId": "[uuid]",
-    "range": [],
-    "command": {
-      "type": "solid3d_get_all_edge_faces",
-      "object_id": "[uuid]",
-      "edge_id": "[uuid]"
-    }
-  },
-  {
-    "cmdId": "[uuid]",
-    "range": [],
-    "command": {
-      "type": "solid3d_get_all_edge_faces",
-      "object_id": "[uuid]",
-      "edge_id": "[uuid]"
-    }
-  },
-  {
-    "cmdId": "[uuid]",
-    "range": [],
-    "command": {
-      "type": "solid3d_get_all_edge_faces",
-      "object_id": "[uuid]",
-      "edge_id": "[uuid]"
-    }
-  },
-  {
-    "cmdId": "[uuid]",
-    "range": [],
-    "command": {
-      "type": "solid3d_get_all_edge_faces",
-      "object_id": "[uuid]",
-      "edge_id": "[uuid]"
-    }
-  },
-  {
-    "cmdId": "[uuid]",
-    "range": [],
-    "command": {
-      "type": "solid3d_get_all_edge_faces",
-      "object_id": "[uuid]",
-      "edge_id": "[uuid]"
-    }
-  },
-  {
-    "cmdId": "[uuid]",
-    "range": [],
-    "command": {
-      "type": "solid3d_get_all_edge_faces",
-      "object_id": "[uuid]",
-      "edge_id": "[uuid]"
-    }
-  },
-  {
-    "cmdId": "[uuid]",
-    "range": [],
-    "command": {
-      "type": "solid3d_get_all_edge_faces",
-      "object_id": "[uuid]",
-      "edge_id": "[uuid]"
-    }
-  },
-  {
-    "cmdId": "[uuid]",
-    "range": [],
-    "command": {
-      "type": "solid3d_get_all_edge_faces",
-      "object_id": "[uuid]",
-      "edge_id": "[uuid]"
-    }
-  },
-  {
-    "cmdId": "[uuid]",
-    "range": [],
-    "command": {
-      "type": "solid3d_get_all_edge_faces",
-      "object_id": "[uuid]",
-      "edge_id": "[uuid]"
-    }
-  },
-  {
-    "cmdId": "[uuid]",
-    "range": [],
-    "command": {
-      "type": "solid3d_get_all_edge_faces",
-      "object_id": "[uuid]",
-      "edge_id": "[uuid]"
-    }
-  },
-  {
-    "cmdId": "[uuid]",
-    "range": [],
-    "command": {
-      "type": "solid3d_get_all_edge_faces",
-      "object_id": "[uuid]",
-      "edge_id": "[uuid]"
-    }
-  },
-  {
-    "cmdId": "[uuid]",
-    "range": [],
-    "command": {
-      "type": "solid3d_get_all_edge_faces",
-      "object_id": "[uuid]",
-      "edge_id": "[uuid]"
-    }
-  },
-  {
-    "cmdId": "[uuid]",
-    "range": [],
-    "command": {
-      "type": "solid3d_get_all_edge_faces",
-      "object_id": "[uuid]",
-      "edge_id": "[uuid]"
-    }
-  },
-  {
-    "cmdId": "[uuid]",
-    "range": [],
-    "command": {
-      "type": "solid3d_get_all_edge_faces",
-      "object_id": "[uuid]",
-      "edge_id": "[uuid]"
-    }
-  },
-  {
-    "cmdId": "[uuid]",
-    "range": [],
-    "command": {
-      "type": "solid3d_get_all_edge_faces",
-      "object_id": "[uuid]",
-      "edge_id": "[uuid]"
-    }
-  },
-  {
-    "cmdId": "[uuid]",
-    "range": [],
-    "command": {
-      "type": "solid3d_get_all_edge_faces",
-      "object_id": "[uuid]",
-      "edge_id": "[uuid]"
-    }
-  },
-  {
-    "cmdId": "[uuid]",
-    "range": [],
-    "command": {
-      "type": "solid3d_get_all_edge_faces",
-      "object_id": "[uuid]",
-      "edge_id": "[uuid]"
-    }
-  },
-  {
-    "cmdId": "[uuid]",
-    "range": [],
-    "command": {
-      "type": "solid3d_get_all_edge_faces",
-      "object_id": "[uuid]",
-      "edge_id": "[uuid]"
-    }
-  },
-  {
-    "cmdId": "[uuid]",
-    "range": [],
-    "command": {
-      "type": "solid3d_get_all_edge_faces",
-      "object_id": "[uuid]",
-      "edge_id": "[uuid]"
-    }
-  },
-  {
-    "cmdId": "[uuid]",
-    "range": [],
-    "command": {
-      "type": "solid3d_get_all_edge_faces",
-      "object_id": "[uuid]",
-      "edge_id": "[uuid]"
-    }
-  },
-  {
-    "cmdId": "[uuid]",
-    "range": [],
-    "command": {
-      "type": "solid3d_get_all_edge_faces",
-      "object_id": "[uuid]",
-      "edge_id": "[uuid]"
-    }
-  },
-  {
-    "cmdId": "[uuid]",
-    "range": [],
-    "command": {
-      "type": "solid3d_get_all_edge_faces",
-      "object_id": "[uuid]",
-      "edge_id": "[uuid]"
-    }
-  },
-  {
-    "cmdId": "[uuid]",
-    "range": [],
-    "command": {
-      "type": "solid3d_get_all_edge_faces",
-      "object_id": "[uuid]",
-      "edge_id": "[uuid]"
-    }
-  },
-  {
-    "cmdId": "[uuid]",
-    "range": [],
-    "command": {
-      "type": "solid3d_get_all_edge_faces",
-      "object_id": "[uuid]",
-      "edge_id": "[uuid]"
-    }
-  },
-  {
-    "cmdId": "[uuid]",
-    "range": [],
-    "command": {
-      "type": "solid3d_get_all_edge_faces",
-      "object_id": "[uuid]",
-      "edge_id": "[uuid]"
-    }
-  },
-  {
-    "cmdId": "[uuid]",
-    "range": [],
-    "command": {
-      "type": "solid3d_get_all_edge_faces",
-      "object_id": "[uuid]",
-      "edge_id": "[uuid]"
-    }
-  },
-  {
-    "cmdId": "[uuid]",
-    "range": [],
-    "command": {
-      "type": "solid3d_get_extrusion_face_info",
-      "object_id": "[uuid]",
-      "edge_id": "[uuid]"
-    }
-  },
-  {
-    "cmdId": "[uuid]",
-    "range": [],
-    "command": {
-      "type": "solid3d_get_next_adjacent_edge",
-      "object_id": "[uuid]",
-      "edge_id": "[uuid]",
-      "face_id": "[uuid]"
-    }
-  },
-  {
-    "cmdId": "[uuid]",
-    "range": [],
-    "command": {
-      "type": "solid3d_get_next_adjacent_edge",
-      "object_id": "[uuid]",
-      "edge_id": "[uuid]",
-      "face_id": "[uuid]"
-    }
-  },
-  {
-    "cmdId": "[uuid]",
-    "range": [],
-    "command": {
-      "type": "solid3d_get_next_adjacent_edge",
-      "object_id": "[uuid]",
-      "edge_id": "[uuid]",
-      "face_id": "[uuid]"
-    }
-  },
-  {
-    "cmdId": "[uuid]",
-    "range": [],
-    "command": {
-      "type": "solid3d_get_next_adjacent_edge",
-      "object_id": "[uuid]",
-      "edge_id": "[uuid]",
-      "face_id": "[uuid]"
-    }
-  },
-  {
-    "cmdId": "[uuid]",
-    "range": [],
-    "command": {
-      "type": "solid3d_get_next_adjacent_edge",
-      "object_id": "[uuid]",
-      "edge_id": "[uuid]",
-      "face_id": "[uuid]"
-    }
-  },
-  {
-    "cmdId": "[uuid]",
-    "range": [],
-    "command": {
-      "type": "solid3d_get_next_adjacent_edge",
-      "object_id": "[uuid]",
-      "edge_id": "[uuid]",
-      "face_id": "[uuid]"
-    }
-  },
-  {
-    "cmdId": "[uuid]",
-    "range": [],
-    "command": {
-      "type": "solid3d_get_next_adjacent_edge",
-      "object_id": "[uuid]",
-      "edge_id": "[uuid]",
-      "face_id": "[uuid]"
-    }
-  },
-  {
-    "cmdId": "[uuid]",
-    "range": [],
-    "command": {
-      "type": "solid3d_get_next_adjacent_edge",
-      "object_id": "[uuid]",
-      "edge_id": "[uuid]",
-      "face_id": "[uuid]"
-    }
-  },
-  {
-    "cmdId": "[uuid]",
-    "range": [],
-    "command": {
-      "type": "solid3d_get_next_adjacent_edge",
-      "object_id": "[uuid]",
-      "edge_id": "[uuid]",
-      "face_id": "[uuid]"
-    }
-  },
-  {
-    "cmdId": "[uuid]",
-    "range": [],
-    "command": {
-      "type": "solid3d_get_next_adjacent_edge",
-      "object_id": "[uuid]",
-      "edge_id": "[uuid]",
-      "face_id": "[uuid]"
-    }
-  },
-  {
-    "cmdId": "[uuid]",
-    "range": [],
-    "command": {
-      "type": "solid3d_get_next_adjacent_edge",
-      "object_id": "[uuid]",
-      "edge_id": "[uuid]",
-      "face_id": "[uuid]"
-    }
-  },
-  {
-    "cmdId": "[uuid]",
-    "range": [],
-    "command": {
-      "type": "solid3d_get_opposite_edge",
-      "object_id": "[uuid]",
-      "edge_id": "[uuid]",
-      "face_id": "[uuid]"
-    }
-  },
-  {
-    "cmdId": "[uuid]",
-    "range": [],
-    "command": {
-      "type": "solid3d_get_opposite_edge",
-      "object_id": "[uuid]",
-      "edge_id": "[uuid]",
-      "face_id": "[uuid]"
-    }
-  },
-  {
-    "cmdId": "[uuid]",
-    "range": [],
-    "command": {
-      "type": "solid3d_get_opposite_edge",
-      "object_id": "[uuid]",
-      "edge_id": "[uuid]",
-      "face_id": "[uuid]"
-    }
-  },
-  {
-    "cmdId": "[uuid]",
-    "range": [],
-    "command": {
-      "type": "solid3d_get_opposite_edge",
-      "object_id": "[uuid]",
-      "edge_id": "[uuid]",
-      "face_id": "[uuid]"
-    }
-  },
-  {
-    "cmdId": "[uuid]",
-    "range": [],
-    "command": {
-      "type": "solid3d_get_opposite_edge",
-      "object_id": "[uuid]",
-      "edge_id": "[uuid]",
-      "face_id": "[uuid]"
-    }
-  },
-  {
-    "cmdId": "[uuid]",
-    "range": [],
-    "command": {
-      "type": "solid3d_get_opposite_edge",
-      "object_id": "[uuid]",
-      "edge_id": "[uuid]",
-      "face_id": "[uuid]"
-    }
-  },
-  {
-    "cmdId": "[uuid]",
-    "range": [],
-    "command": {
-      "type": "solid3d_get_opposite_edge",
-      "object_id": "[uuid]",
-      "edge_id": "[uuid]",
-      "face_id": "[uuid]"
-    }
-  },
-  {
-    "cmdId": "[uuid]",
-    "range": [],
-    "command": {
-      "type": "solid3d_get_opposite_edge",
-      "object_id": "[uuid]",
-      "edge_id": "[uuid]",
-      "face_id": "[uuid]"
-    }
-  },
-  {
-    "cmdId": "[uuid]",
-    "range": [],
-    "command": {
-      "type": "solid3d_get_opposite_edge",
-      "object_id": "[uuid]",
-      "edge_id": "[uuid]",
-      "face_id": "[uuid]"
-    }
-  },
-  {
-    "cmdId": "[uuid]",
-    "range": [],
-    "command": {
-      "type": "solid3d_get_opposite_edge",
-      "object_id": "[uuid]",
-      "edge_id": "[uuid]",
-      "face_id": "[uuid]"
-    }
-  },
-  {
-    "cmdId": "[uuid]",
-    "range": [],
-    "command": {
-      "type": "solid3d_get_opposite_edge",
-      "object_id": "[uuid]",
-      "edge_id": "[uuid]",
-      "face_id": "[uuid]"
     }
   },
   {
@@ -1828,7 +1319,7 @@
     "cmdId": "[uuid]",
     "range": [],
     "command": {
-      "type": "solid3d_get_all_edge_faces",
+      "type": "solid3d_get_adjacency_info",
       "object_id": "[uuid]",
       "edge_id": "[uuid]"
     }
@@ -1837,752 +1328,9 @@
     "cmdId": "[uuid]",
     "range": [],
     "command": {
-      "type": "solid3d_get_all_edge_faces",
+      "type": "solid3d_get_extrusion_face_info",
       "object_id": "[uuid]",
       "edge_id": "[uuid]"
-    }
-  },
-  {
-    "cmdId": "[uuid]",
-    "range": [],
-    "command": {
-      "type": "solid3d_get_all_edge_faces",
-      "object_id": "[uuid]",
-      "edge_id": "[uuid]"
-    }
-  },
-  {
-    "cmdId": "[uuid]",
-    "range": [],
-    "command": {
-      "type": "solid3d_get_all_edge_faces",
-      "object_id": "[uuid]",
-      "edge_id": "[uuid]"
-    }
-  },
-  {
-    "cmdId": "[uuid]",
-    "range": [],
-    "command": {
-      "type": "solid3d_get_all_edge_faces",
-      "object_id": "[uuid]",
-      "edge_id": "[uuid]"
-    }
-  },
-  {
-    "cmdId": "[uuid]",
-    "range": [],
-    "command": {
-      "type": "solid3d_get_all_edge_faces",
-      "object_id": "[uuid]",
-      "edge_id": "[uuid]"
-    }
-  },
-  {
-    "cmdId": "[uuid]",
-    "range": [],
-    "command": {
-      "type": "solid3d_get_all_edge_faces",
-      "object_id": "[uuid]",
-      "edge_id": "[uuid]"
-    }
-  },
-  {
-    "cmdId": "[uuid]",
-    "range": [],
-    "command": {
-      "type": "solid3d_get_all_edge_faces",
-      "object_id": "[uuid]",
-      "edge_id": "[uuid]"
-    }
-  },
-  {
-    "cmdId": "[uuid]",
-    "range": [],
-    "command": {
-      "type": "solid3d_get_all_edge_faces",
-      "object_id": "[uuid]",
-      "edge_id": "[uuid]"
-    }
-  },
-  {
-    "cmdId": "[uuid]",
-    "range": [],
-    "command": {
-      "type": "solid3d_get_all_edge_faces",
-      "object_id": "[uuid]",
-      "edge_id": "[uuid]"
-    }
-  },
-  {
-    "cmdId": "[uuid]",
-    "range": [],
-    "command": {
-      "type": "solid3d_get_all_edge_faces",
-      "object_id": "[uuid]",
-      "edge_id": "[uuid]"
-    }
-  },
-  {
-    "cmdId": "[uuid]",
-    "range": [],
-    "command": {
-      "type": "solid3d_get_all_edge_faces",
-      "object_id": "[uuid]",
-      "edge_id": "[uuid]"
-    }
-  },
-  {
-    "cmdId": "[uuid]",
-    "range": [],
-    "command": {
-      "type": "solid3d_get_all_edge_faces",
-      "object_id": "[uuid]",
-      "edge_id": "[uuid]"
-    }
-  },
-  {
-    "cmdId": "[uuid]",
-    "range": [],
-    "command": {
-      "type": "solid3d_get_all_edge_faces",
-      "object_id": "[uuid]",
-      "edge_id": "[uuid]"
-    }
-  },
-  {
-    "cmdId": "[uuid]",
-    "range": [],
-    "command": {
-      "type": "solid3d_get_all_edge_faces",
-      "object_id": "[uuid]",
-      "edge_id": "[uuid]"
-    }
-  },
-  {
-    "cmdId": "[uuid]",
-    "range": [],
-    "command": {
-      "type": "solid3d_get_all_edge_faces",
-      "object_id": "[uuid]",
-      "edge_id": "[uuid]"
-    }
-  },
-  {
-    "cmdId": "[uuid]",
-    "range": [],
-    "command": {
-      "type": "solid3d_get_all_edge_faces",
-      "object_id": "[uuid]",
-      "edge_id": "[uuid]"
-    }
-  },
-  {
-    "cmdId": "[uuid]",
-    "range": [],
-    "command": {
-      "type": "solid3d_get_all_edge_faces",
-      "object_id": "[uuid]",
-      "edge_id": "[uuid]"
-    }
-  },
-  {
-    "cmdId": "[uuid]",
-    "range": [],
-    "command": {
-      "type": "solid3d_get_all_edge_faces",
-      "object_id": "[uuid]",
-      "edge_id": "[uuid]"
-    }
-  },
-  {
-    "cmdId": "[uuid]",
-    "range": [],
-    "command": {
-      "type": "solid3d_get_all_edge_faces",
-      "object_id": "[uuid]",
-      "edge_id": "[uuid]"
-    }
-  },
-  {
-    "cmdId": "[uuid]",
-    "range": [],
-    "command": {
-      "type": "solid3d_get_all_edge_faces",
-      "object_id": "[uuid]",
-      "edge_id": "[uuid]"
-    }
-  },
-  {
-    "cmdId": "[uuid]",
-    "range": [],
-    "command": {
-      "type": "solid3d_get_all_edge_faces",
-      "object_id": "[uuid]",
-      "edge_id": "[uuid]"
-    }
-  },
-  {
-    "cmdId": "[uuid]",
-    "range": [],
-    "command": {
-      "type": "solid3d_get_all_edge_faces",
-      "object_id": "[uuid]",
-      "edge_id": "[uuid]"
-    }
-  },
-  {
-    "cmdId": "[uuid]",
-    "range": [],
-    "command": {
-      "type": "solid3d_get_all_edge_faces",
-      "object_id": "[uuid]",
-      "edge_id": "[uuid]"
-    }
-  },
-  {
-    "cmdId": "[uuid]",
-    "range": [],
-    "command": {
-      "type": "solid3d_get_all_edge_faces",
-      "object_id": "[uuid]",
-      "edge_id": "[uuid]"
-    }
-  },
-  {
-    "cmdId": "[uuid]",
-    "range": [],
-    "command": {
-      "type": "solid3d_get_all_edge_faces",
-      "object_id": "[uuid]",
-      "edge_id": "[uuid]"
-    }
-  },
-  {
-    "cmdId": "[uuid]",
-    "range": [],
-    "command": {
-      "type": "solid3d_get_all_edge_faces",
-      "object_id": "[uuid]",
-      "edge_id": "[uuid]"
-    }
-  },
-  {
-    "cmdId": "[uuid]",
-    "range": [],
-    "command": {
-      "type": "solid3d_get_all_edge_faces",
-      "object_id": "[uuid]",
-      "edge_id": "[uuid]"
-    }
-  },
-  {
-    "cmdId": "[uuid]",
-    "range": [],
-    "command": {
-      "type": "solid3d_get_all_edge_faces",
-      "object_id": "[uuid]",
-      "edge_id": "[uuid]"
-    }
-  },
-  {
-    "cmdId": "[uuid]",
-    "range": [],
-    "command": {
-      "type": "solid3d_get_all_edge_faces",
-      "object_id": "[uuid]",
-      "edge_id": "[uuid]"
-    }
-  },
-  {
-    "cmdId": "[uuid]",
-    "range": [],
-    "command": {
-      "type": "solid3d_get_all_edge_faces",
-      "object_id": "[uuid]",
-      "edge_id": "[uuid]"
-    }
-  },
-  {
-    "cmdId": "[uuid]",
-    "range": [],
-    "command": {
-      "type": "solid3d_get_all_edge_faces",
-      "object_id": "[uuid]",
-      "edge_id": "[uuid]"
-    }
-  },
-  {
-    "cmdId": "[uuid]",
-    "range": [],
-    "command": {
-      "type": "solid3d_get_all_edge_faces",
-      "object_id": "[uuid]",
-      "edge_id": "[uuid]"
-    }
-  },
-  {
-    "cmdId": "[uuid]",
-    "range": [],
-    "command": {
-      "type": "solid3d_get_all_edge_faces",
-      "object_id": "[uuid]",
-      "edge_id": "[uuid]"
-    }
-  },
-  {
-    "cmdId": "[uuid]",
-    "range": [],
-    "command": {
-      "type": "solid3d_get_all_edge_faces",
-      "object_id": "[uuid]",
-      "edge_id": "[uuid]"
-    }
-  },
-  {
-    "cmdId": "[uuid]",
-    "range": [],
-    "command": {
-      "type": "solid3d_get_all_edge_faces",
-      "object_id": "[uuid]",
-      "edge_id": "[uuid]"
-    }
-  },
-  {
-    "cmdId": "[uuid]",
-    "range": [],
-    "command": {
-      "type": "solid3d_get_all_edge_faces",
-      "object_id": "[uuid]",
-      "edge_id": "[uuid]"
-    }
-  },
-  {
-    "cmdId": "[uuid]",
-    "range": [],
-    "command": {
-      "type": "solid3d_get_all_edge_faces",
-      "object_id": "[uuid]",
-      "edge_id": "[uuid]"
-    }
-  },
-  {
-    "cmdId": "[uuid]",
-    "range": [],
-    "command": {
-      "type": "solid3d_get_all_edge_faces",
-      "object_id": "[uuid]",
-      "edge_id": "[uuid]"
-    }
-  },
-  {
-    "cmdId": "[uuid]",
-    "range": [],
-    "command": {
-      "type": "solid3d_get_all_edge_faces",
-      "object_id": "[uuid]",
-      "edge_id": "[uuid]"
-    }
-  },
-  {
-    "cmdId": "[uuid]",
-    "range": [],
-    "command": {
-      "type": "solid3d_get_all_edge_faces",
-      "object_id": "[uuid]",
-      "edge_id": "[uuid]"
-    }
-  },
-  {
-    "cmdId": "[uuid]",
-    "range": [],
-    "command": {
-      "type": "solid3d_get_all_edge_faces",
-      "object_id": "[uuid]",
-      "edge_id": "[uuid]"
-    }
-  },
-  {
-    "cmdId": "[uuid]",
-    "range": [],
-    "command": {
-      "type": "solid3d_get_all_edge_faces",
-      "object_id": "[uuid]",
-      "edge_id": "[uuid]"
-    }
-  },
-  {
-    "cmdId": "[uuid]",
-    "range": [],
-    "command": {
-      "type": "solid3d_get_all_edge_faces",
-      "object_id": "[uuid]",
-      "edge_id": "[uuid]"
-    }
-  },
-  {
-    "cmdId": "[uuid]",
-    "range": [],
-    "command": {
-      "type": "solid3d_get_all_edge_faces",
-      "object_id": "[uuid]",
-      "edge_id": "[uuid]"
-    }
-  },
-  {
-    "cmdId": "[uuid]",
-    "range": [],
-    "command": {
-      "type": "solid3d_get_all_edge_faces",
-      "object_id": "[uuid]",
-      "edge_id": "[uuid]"
-    }
-  },
-  {
-    "cmdId": "[uuid]",
-    "range": [],
-    "command": {
-      "type": "solid3d_get_all_edge_faces",
-      "object_id": "[uuid]",
-      "edge_id": "[uuid]"
-    }
-  },
-  {
-    "cmdId": "[uuid]",
-    "range": [],
-    "command": {
-      "type": "solid3d_get_all_edge_faces",
-      "object_id": "[uuid]",
-      "edge_id": "[uuid]"
-    }
-  },
-  {
-    "cmdId": "[uuid]",
-    "range": [],
-    "command": {
-      "type": "solid3d_get_extrusion_face_info",
-      "object_id": "[uuid]",
-      "edge_id": "[uuid]"
-    }
-  },
-  {
-    "cmdId": "[uuid]",
-    "range": [],
-    "command": {
-      "type": "solid3d_get_next_adjacent_edge",
-      "object_id": "[uuid]",
-      "edge_id": "[uuid]",
-      "face_id": "[uuid]"
-    }
-  },
-  {
-    "cmdId": "[uuid]",
-    "range": [],
-    "command": {
-      "type": "solid3d_get_next_adjacent_edge",
-      "object_id": "[uuid]",
-      "edge_id": "[uuid]",
-      "face_id": "[uuid]"
-    }
-  },
-  {
-    "cmdId": "[uuid]",
-    "range": [],
-    "command": {
-      "type": "solid3d_get_next_adjacent_edge",
-      "object_id": "[uuid]",
-      "edge_id": "[uuid]",
-      "face_id": "[uuid]"
-    }
-  },
-  {
-    "cmdId": "[uuid]",
-    "range": [],
-    "command": {
-      "type": "solid3d_get_next_adjacent_edge",
-      "object_id": "[uuid]",
-      "edge_id": "[uuid]",
-      "face_id": "[uuid]"
-    }
-  },
-  {
-    "cmdId": "[uuid]",
-    "range": [],
-    "command": {
-      "type": "solid3d_get_next_adjacent_edge",
-      "object_id": "[uuid]",
-      "edge_id": "[uuid]",
-      "face_id": "[uuid]"
-    }
-  },
-  {
-    "cmdId": "[uuid]",
-    "range": [],
-    "command": {
-      "type": "solid3d_get_next_adjacent_edge",
-      "object_id": "[uuid]",
-      "edge_id": "[uuid]",
-      "face_id": "[uuid]"
-    }
-  },
-  {
-    "cmdId": "[uuid]",
-    "range": [],
-    "command": {
-      "type": "solid3d_get_next_adjacent_edge",
-      "object_id": "[uuid]",
-      "edge_id": "[uuid]",
-      "face_id": "[uuid]"
-    }
-  },
-  {
-    "cmdId": "[uuid]",
-    "range": [],
-    "command": {
-      "type": "solid3d_get_next_adjacent_edge",
-      "object_id": "[uuid]",
-      "edge_id": "[uuid]",
-      "face_id": "[uuid]"
-    }
-  },
-  {
-    "cmdId": "[uuid]",
-    "range": [],
-    "command": {
-      "type": "solid3d_get_next_adjacent_edge",
-      "object_id": "[uuid]",
-      "edge_id": "[uuid]",
-      "face_id": "[uuid]"
-    }
-  },
-  {
-    "cmdId": "[uuid]",
-    "range": [],
-    "command": {
-      "type": "solid3d_get_next_adjacent_edge",
-      "object_id": "[uuid]",
-      "edge_id": "[uuid]",
-      "face_id": "[uuid]"
-    }
-  },
-  {
-    "cmdId": "[uuid]",
-    "range": [],
-    "command": {
-      "type": "solid3d_get_next_adjacent_edge",
-      "object_id": "[uuid]",
-      "edge_id": "[uuid]",
-      "face_id": "[uuid]"
-    }
-  },
-  {
-    "cmdId": "[uuid]",
-    "range": [],
-    "command": {
-      "type": "solid3d_get_next_adjacent_edge",
-      "object_id": "[uuid]",
-      "edge_id": "[uuid]",
-      "face_id": "[uuid]"
-    }
-  },
-  {
-    "cmdId": "[uuid]",
-    "range": [],
-    "command": {
-      "type": "solid3d_get_next_adjacent_edge",
-      "object_id": "[uuid]",
-      "edge_id": "[uuid]",
-      "face_id": "[uuid]"
-    }
-  },
-  {
-    "cmdId": "[uuid]",
-    "range": [],
-    "command": {
-      "type": "solid3d_get_next_adjacent_edge",
-      "object_id": "[uuid]",
-      "edge_id": "[uuid]",
-      "face_id": "[uuid]"
-    }
-  },
-  {
-    "cmdId": "[uuid]",
-    "range": [],
-    "command": {
-      "type": "solid3d_get_next_adjacent_edge",
-      "object_id": "[uuid]",
-      "edge_id": "[uuid]",
-      "face_id": "[uuid]"
-    }
-  },
-  {
-    "cmdId": "[uuid]",
-    "range": [],
-    "command": {
-      "type": "solid3d_get_next_adjacent_edge",
-      "object_id": "[uuid]",
-      "edge_id": "[uuid]",
-      "face_id": "[uuid]"
-    }
-  },
-  {
-    "cmdId": "[uuid]",
-    "range": [],
-    "command": {
-      "type": "solid3d_get_opposite_edge",
-      "object_id": "[uuid]",
-      "edge_id": "[uuid]",
-      "face_id": "[uuid]"
-    }
-  },
-  {
-    "cmdId": "[uuid]",
-    "range": [],
-    "command": {
-      "type": "solid3d_get_opposite_edge",
-      "object_id": "[uuid]",
-      "edge_id": "[uuid]",
-      "face_id": "[uuid]"
-    }
-  },
-  {
-    "cmdId": "[uuid]",
-    "range": [],
-    "command": {
-      "type": "solid3d_get_opposite_edge",
-      "object_id": "[uuid]",
-      "edge_id": "[uuid]",
-      "face_id": "[uuid]"
-    }
-  },
-  {
-    "cmdId": "[uuid]",
-    "range": [],
-    "command": {
-      "type": "solid3d_get_opposite_edge",
-      "object_id": "[uuid]",
-      "edge_id": "[uuid]",
-      "face_id": "[uuid]"
-    }
-  },
-  {
-    "cmdId": "[uuid]",
-    "range": [],
-    "command": {
-      "type": "solid3d_get_opposite_edge",
-      "object_id": "[uuid]",
-      "edge_id": "[uuid]",
-      "face_id": "[uuid]"
-    }
-  },
-  {
-    "cmdId": "[uuid]",
-    "range": [],
-    "command": {
-      "type": "solid3d_get_opposite_edge",
-      "object_id": "[uuid]",
-      "edge_id": "[uuid]",
-      "face_id": "[uuid]"
-    }
-  },
-  {
-    "cmdId": "[uuid]",
-    "range": [],
-    "command": {
-      "type": "solid3d_get_opposite_edge",
-      "object_id": "[uuid]",
-      "edge_id": "[uuid]",
-      "face_id": "[uuid]"
-    }
-  },
-  {
-    "cmdId": "[uuid]",
-    "range": [],
-    "command": {
-      "type": "solid3d_get_opposite_edge",
-      "object_id": "[uuid]",
-      "edge_id": "[uuid]",
-      "face_id": "[uuid]"
-    }
-  },
-  {
-    "cmdId": "[uuid]",
-    "range": [],
-    "command": {
-      "type": "solid3d_get_opposite_edge",
-      "object_id": "[uuid]",
-      "edge_id": "[uuid]",
-      "face_id": "[uuid]"
-    }
-  },
-  {
-    "cmdId": "[uuid]",
-    "range": [],
-    "command": {
-      "type": "solid3d_get_opposite_edge",
-      "object_id": "[uuid]",
-      "edge_id": "[uuid]",
-      "face_id": "[uuid]"
-    }
-  },
-  {
-    "cmdId": "[uuid]",
-    "range": [],
-    "command": {
-      "type": "solid3d_get_opposite_edge",
-      "object_id": "[uuid]",
-      "edge_id": "[uuid]",
-      "face_id": "[uuid]"
-    }
-  },
-  {
-    "cmdId": "[uuid]",
-    "range": [],
-    "command": {
-      "type": "solid3d_get_opposite_edge",
-      "object_id": "[uuid]",
-      "edge_id": "[uuid]",
-      "face_id": "[uuid]"
-    }
-  },
-  {
-    "cmdId": "[uuid]",
-    "range": [],
-    "command": {
-      "type": "solid3d_get_opposite_edge",
-      "object_id": "[uuid]",
-      "edge_id": "[uuid]",
-      "face_id": "[uuid]"
-    }
-  },
-  {
-    "cmdId": "[uuid]",
-    "range": [],
-    "command": {
-      "type": "solid3d_get_opposite_edge",
-      "object_id": "[uuid]",
-      "edge_id": "[uuid]",
-      "face_id": "[uuid]"
-    }
-  },
-  {
-    "cmdId": "[uuid]",
-    "range": [],
-    "command": {
-      "type": "solid3d_get_opposite_edge",
-      "object_id": "[uuid]",
-      "edge_id": "[uuid]",
-      "face_id": "[uuid]"
-    }
-  },
-  {
-    "cmdId": "[uuid]",
-    "range": [],
-    "command": {
-      "type": "solid3d_get_opposite_edge",
-      "object_id": "[uuid]",
-      "edge_id": "[uuid]",
-      "face_id": "[uuid]"
     }
   },
   {
@@ -2948,7 +1696,7 @@
     "cmdId": "[uuid]",
     "range": [],
     "command": {
-      "type": "solid3d_get_all_edge_faces",
+      "type": "solid3d_get_adjacency_info",
       "object_id": "[uuid]",
       "edge_id": "[uuid]"
     }
@@ -2957,752 +1705,9 @@
     "cmdId": "[uuid]",
     "range": [],
     "command": {
-      "type": "solid3d_get_all_edge_faces",
+      "type": "solid3d_get_extrusion_face_info",
       "object_id": "[uuid]",
       "edge_id": "[uuid]"
-    }
-  },
-  {
-    "cmdId": "[uuid]",
-    "range": [],
-    "command": {
-      "type": "solid3d_get_all_edge_faces",
-      "object_id": "[uuid]",
-      "edge_id": "[uuid]"
-    }
-  },
-  {
-    "cmdId": "[uuid]",
-    "range": [],
-    "command": {
-      "type": "solid3d_get_all_edge_faces",
-      "object_id": "[uuid]",
-      "edge_id": "[uuid]"
-    }
-  },
-  {
-    "cmdId": "[uuid]",
-    "range": [],
-    "command": {
-      "type": "solid3d_get_all_edge_faces",
-      "object_id": "[uuid]",
-      "edge_id": "[uuid]"
-    }
-  },
-  {
-    "cmdId": "[uuid]",
-    "range": [],
-    "command": {
-      "type": "solid3d_get_all_edge_faces",
-      "object_id": "[uuid]",
-      "edge_id": "[uuid]"
-    }
-  },
-  {
-    "cmdId": "[uuid]",
-    "range": [],
-    "command": {
-      "type": "solid3d_get_all_edge_faces",
-      "object_id": "[uuid]",
-      "edge_id": "[uuid]"
-    }
-  },
-  {
-    "cmdId": "[uuid]",
-    "range": [],
-    "command": {
-      "type": "solid3d_get_all_edge_faces",
-      "object_id": "[uuid]",
-      "edge_id": "[uuid]"
-    }
-  },
-  {
-    "cmdId": "[uuid]",
-    "range": [],
-    "command": {
-      "type": "solid3d_get_all_edge_faces",
-      "object_id": "[uuid]",
-      "edge_id": "[uuid]"
-    }
-  },
-  {
-    "cmdId": "[uuid]",
-    "range": [],
-    "command": {
-      "type": "solid3d_get_all_edge_faces",
-      "object_id": "[uuid]",
-      "edge_id": "[uuid]"
-    }
-  },
-  {
-    "cmdId": "[uuid]",
-    "range": [],
-    "command": {
-      "type": "solid3d_get_all_edge_faces",
-      "object_id": "[uuid]",
-      "edge_id": "[uuid]"
-    }
-  },
-  {
-    "cmdId": "[uuid]",
-    "range": [],
-    "command": {
-      "type": "solid3d_get_all_edge_faces",
-      "object_id": "[uuid]",
-      "edge_id": "[uuid]"
-    }
-  },
-  {
-    "cmdId": "[uuid]",
-    "range": [],
-    "command": {
-      "type": "solid3d_get_all_edge_faces",
-      "object_id": "[uuid]",
-      "edge_id": "[uuid]"
-    }
-  },
-  {
-    "cmdId": "[uuid]",
-    "range": [],
-    "command": {
-      "type": "solid3d_get_all_edge_faces",
-      "object_id": "[uuid]",
-      "edge_id": "[uuid]"
-    }
-  },
-  {
-    "cmdId": "[uuid]",
-    "range": [],
-    "command": {
-      "type": "solid3d_get_all_edge_faces",
-      "object_id": "[uuid]",
-      "edge_id": "[uuid]"
-    }
-  },
-  {
-    "cmdId": "[uuid]",
-    "range": [],
-    "command": {
-      "type": "solid3d_get_all_edge_faces",
-      "object_id": "[uuid]",
-      "edge_id": "[uuid]"
-    }
-  },
-  {
-    "cmdId": "[uuid]",
-    "range": [],
-    "command": {
-      "type": "solid3d_get_all_edge_faces",
-      "object_id": "[uuid]",
-      "edge_id": "[uuid]"
-    }
-  },
-  {
-    "cmdId": "[uuid]",
-    "range": [],
-    "command": {
-      "type": "solid3d_get_all_edge_faces",
-      "object_id": "[uuid]",
-      "edge_id": "[uuid]"
-    }
-  },
-  {
-    "cmdId": "[uuid]",
-    "range": [],
-    "command": {
-      "type": "solid3d_get_all_edge_faces",
-      "object_id": "[uuid]",
-      "edge_id": "[uuid]"
-    }
-  },
-  {
-    "cmdId": "[uuid]",
-    "range": [],
-    "command": {
-      "type": "solid3d_get_all_edge_faces",
-      "object_id": "[uuid]",
-      "edge_id": "[uuid]"
-    }
-  },
-  {
-    "cmdId": "[uuid]",
-    "range": [],
-    "command": {
-      "type": "solid3d_get_all_edge_faces",
-      "object_id": "[uuid]",
-      "edge_id": "[uuid]"
-    }
-  },
-  {
-    "cmdId": "[uuid]",
-    "range": [],
-    "command": {
-      "type": "solid3d_get_all_edge_faces",
-      "object_id": "[uuid]",
-      "edge_id": "[uuid]"
-    }
-  },
-  {
-    "cmdId": "[uuid]",
-    "range": [],
-    "command": {
-      "type": "solid3d_get_all_edge_faces",
-      "object_id": "[uuid]",
-      "edge_id": "[uuid]"
-    }
-  },
-  {
-    "cmdId": "[uuid]",
-    "range": [],
-    "command": {
-      "type": "solid3d_get_all_edge_faces",
-      "object_id": "[uuid]",
-      "edge_id": "[uuid]"
-    }
-  },
-  {
-    "cmdId": "[uuid]",
-    "range": [],
-    "command": {
-      "type": "solid3d_get_all_edge_faces",
-      "object_id": "[uuid]",
-      "edge_id": "[uuid]"
-    }
-  },
-  {
-    "cmdId": "[uuid]",
-    "range": [],
-    "command": {
-      "type": "solid3d_get_all_edge_faces",
-      "object_id": "[uuid]",
-      "edge_id": "[uuid]"
-    }
-  },
-  {
-    "cmdId": "[uuid]",
-    "range": [],
-    "command": {
-      "type": "solid3d_get_all_edge_faces",
-      "object_id": "[uuid]",
-      "edge_id": "[uuid]"
-    }
-  },
-  {
-    "cmdId": "[uuid]",
-    "range": [],
-    "command": {
-      "type": "solid3d_get_all_edge_faces",
-      "object_id": "[uuid]",
-      "edge_id": "[uuid]"
-    }
-  },
-  {
-    "cmdId": "[uuid]",
-    "range": [],
-    "command": {
-      "type": "solid3d_get_all_edge_faces",
-      "object_id": "[uuid]",
-      "edge_id": "[uuid]"
-    }
-  },
-  {
-    "cmdId": "[uuid]",
-    "range": [],
-    "command": {
-      "type": "solid3d_get_all_edge_faces",
-      "object_id": "[uuid]",
-      "edge_id": "[uuid]"
-    }
-  },
-  {
-    "cmdId": "[uuid]",
-    "range": [],
-    "command": {
-      "type": "solid3d_get_all_edge_faces",
-      "object_id": "[uuid]",
-      "edge_id": "[uuid]"
-    }
-  },
-  {
-    "cmdId": "[uuid]",
-    "range": [],
-    "command": {
-      "type": "solid3d_get_all_edge_faces",
-      "object_id": "[uuid]",
-      "edge_id": "[uuid]"
-    }
-  },
-  {
-    "cmdId": "[uuid]",
-    "range": [],
-    "command": {
-      "type": "solid3d_get_all_edge_faces",
-      "object_id": "[uuid]",
-      "edge_id": "[uuid]"
-    }
-  },
-  {
-    "cmdId": "[uuid]",
-    "range": [],
-    "command": {
-      "type": "solid3d_get_all_edge_faces",
-      "object_id": "[uuid]",
-      "edge_id": "[uuid]"
-    }
-  },
-  {
-    "cmdId": "[uuid]",
-    "range": [],
-    "command": {
-      "type": "solid3d_get_all_edge_faces",
-      "object_id": "[uuid]",
-      "edge_id": "[uuid]"
-    }
-  },
-  {
-    "cmdId": "[uuid]",
-    "range": [],
-    "command": {
-      "type": "solid3d_get_all_edge_faces",
-      "object_id": "[uuid]",
-      "edge_id": "[uuid]"
-    }
-  },
-  {
-    "cmdId": "[uuid]",
-    "range": [],
-    "command": {
-      "type": "solid3d_get_all_edge_faces",
-      "object_id": "[uuid]",
-      "edge_id": "[uuid]"
-    }
-  },
-  {
-    "cmdId": "[uuid]",
-    "range": [],
-    "command": {
-      "type": "solid3d_get_all_edge_faces",
-      "object_id": "[uuid]",
-      "edge_id": "[uuid]"
-    }
-  },
-  {
-    "cmdId": "[uuid]",
-    "range": [],
-    "command": {
-      "type": "solid3d_get_all_edge_faces",
-      "object_id": "[uuid]",
-      "edge_id": "[uuid]"
-    }
-  },
-  {
-    "cmdId": "[uuid]",
-    "range": [],
-    "command": {
-      "type": "solid3d_get_all_edge_faces",
-      "object_id": "[uuid]",
-      "edge_id": "[uuid]"
-    }
-  },
-  {
-    "cmdId": "[uuid]",
-    "range": [],
-    "command": {
-      "type": "solid3d_get_all_edge_faces",
-      "object_id": "[uuid]",
-      "edge_id": "[uuid]"
-    }
-  },
-  {
-    "cmdId": "[uuid]",
-    "range": [],
-    "command": {
-      "type": "solid3d_get_all_edge_faces",
-      "object_id": "[uuid]",
-      "edge_id": "[uuid]"
-    }
-  },
-  {
-    "cmdId": "[uuid]",
-    "range": [],
-    "command": {
-      "type": "solid3d_get_all_edge_faces",
-      "object_id": "[uuid]",
-      "edge_id": "[uuid]"
-    }
-  },
-  {
-    "cmdId": "[uuid]",
-    "range": [],
-    "command": {
-      "type": "solid3d_get_all_edge_faces",
-      "object_id": "[uuid]",
-      "edge_id": "[uuid]"
-    }
-  },
-  {
-    "cmdId": "[uuid]",
-    "range": [],
-    "command": {
-      "type": "solid3d_get_all_edge_faces",
-      "object_id": "[uuid]",
-      "edge_id": "[uuid]"
-    }
-  },
-  {
-    "cmdId": "[uuid]",
-    "range": [],
-    "command": {
-      "type": "solid3d_get_all_edge_faces",
-      "object_id": "[uuid]",
-      "edge_id": "[uuid]"
-    }
-  },
-  {
-    "cmdId": "[uuid]",
-    "range": [],
-    "command": {
-      "type": "solid3d_get_all_edge_faces",
-      "object_id": "[uuid]",
-      "edge_id": "[uuid]"
-    }
-  },
-  {
-    "cmdId": "[uuid]",
-    "range": [],
-    "command": {
-      "type": "solid3d_get_all_edge_faces",
-      "object_id": "[uuid]",
-      "edge_id": "[uuid]"
-    }
-  },
-  {
-    "cmdId": "[uuid]",
-    "range": [],
-    "command": {
-      "type": "solid3d_get_extrusion_face_info",
-      "object_id": "[uuid]",
-      "edge_id": "[uuid]"
-    }
-  },
-  {
-    "cmdId": "[uuid]",
-    "range": [],
-    "command": {
-      "type": "solid3d_get_next_adjacent_edge",
-      "object_id": "[uuid]",
-      "edge_id": "[uuid]",
-      "face_id": "[uuid]"
-    }
-  },
-  {
-    "cmdId": "[uuid]",
-    "range": [],
-    "command": {
-      "type": "solid3d_get_next_adjacent_edge",
-      "object_id": "[uuid]",
-      "edge_id": "[uuid]",
-      "face_id": "[uuid]"
-    }
-  },
-  {
-    "cmdId": "[uuid]",
-    "range": [],
-    "command": {
-      "type": "solid3d_get_next_adjacent_edge",
-      "object_id": "[uuid]",
-      "edge_id": "[uuid]",
-      "face_id": "[uuid]"
-    }
-  },
-  {
-    "cmdId": "[uuid]",
-    "range": [],
-    "command": {
-      "type": "solid3d_get_next_adjacent_edge",
-      "object_id": "[uuid]",
-      "edge_id": "[uuid]",
-      "face_id": "[uuid]"
-    }
-  },
-  {
-    "cmdId": "[uuid]",
-    "range": [],
-    "command": {
-      "type": "solid3d_get_next_adjacent_edge",
-      "object_id": "[uuid]",
-      "edge_id": "[uuid]",
-      "face_id": "[uuid]"
-    }
-  },
-  {
-    "cmdId": "[uuid]",
-    "range": [],
-    "command": {
-      "type": "solid3d_get_next_adjacent_edge",
-      "object_id": "[uuid]",
-      "edge_id": "[uuid]",
-      "face_id": "[uuid]"
-    }
-  },
-  {
-    "cmdId": "[uuid]",
-    "range": [],
-    "command": {
-      "type": "solid3d_get_next_adjacent_edge",
-      "object_id": "[uuid]",
-      "edge_id": "[uuid]",
-      "face_id": "[uuid]"
-    }
-  },
-  {
-    "cmdId": "[uuid]",
-    "range": [],
-    "command": {
-      "type": "solid3d_get_next_adjacent_edge",
-      "object_id": "[uuid]",
-      "edge_id": "[uuid]",
-      "face_id": "[uuid]"
-    }
-  },
-  {
-    "cmdId": "[uuid]",
-    "range": [],
-    "command": {
-      "type": "solid3d_get_next_adjacent_edge",
-      "object_id": "[uuid]",
-      "edge_id": "[uuid]",
-      "face_id": "[uuid]"
-    }
-  },
-  {
-    "cmdId": "[uuid]",
-    "range": [],
-    "command": {
-      "type": "solid3d_get_next_adjacent_edge",
-      "object_id": "[uuid]",
-      "edge_id": "[uuid]",
-      "face_id": "[uuid]"
-    }
-  },
-  {
-    "cmdId": "[uuid]",
-    "range": [],
-    "command": {
-      "type": "solid3d_get_next_adjacent_edge",
-      "object_id": "[uuid]",
-      "edge_id": "[uuid]",
-      "face_id": "[uuid]"
-    }
-  },
-  {
-    "cmdId": "[uuid]",
-    "range": [],
-    "command": {
-      "type": "solid3d_get_next_adjacent_edge",
-      "object_id": "[uuid]",
-      "edge_id": "[uuid]",
-      "face_id": "[uuid]"
-    }
-  },
-  {
-    "cmdId": "[uuid]",
-    "range": [],
-    "command": {
-      "type": "solid3d_get_next_adjacent_edge",
-      "object_id": "[uuid]",
-      "edge_id": "[uuid]",
-      "face_id": "[uuid]"
-    }
-  },
-  {
-    "cmdId": "[uuid]",
-    "range": [],
-    "command": {
-      "type": "solid3d_get_next_adjacent_edge",
-      "object_id": "[uuid]",
-      "edge_id": "[uuid]",
-      "face_id": "[uuid]"
-    }
-  },
-  {
-    "cmdId": "[uuid]",
-    "range": [],
-    "command": {
-      "type": "solid3d_get_next_adjacent_edge",
-      "object_id": "[uuid]",
-      "edge_id": "[uuid]",
-      "face_id": "[uuid]"
-    }
-  },
-  {
-    "cmdId": "[uuid]",
-    "range": [],
-    "command": {
-      "type": "solid3d_get_next_adjacent_edge",
-      "object_id": "[uuid]",
-      "edge_id": "[uuid]",
-      "face_id": "[uuid]"
-    }
-  },
-  {
-    "cmdId": "[uuid]",
-    "range": [],
-    "command": {
-      "type": "solid3d_get_opposite_edge",
-      "object_id": "[uuid]",
-      "edge_id": "[uuid]",
-      "face_id": "[uuid]"
-    }
-  },
-  {
-    "cmdId": "[uuid]",
-    "range": [],
-    "command": {
-      "type": "solid3d_get_opposite_edge",
-      "object_id": "[uuid]",
-      "edge_id": "[uuid]",
-      "face_id": "[uuid]"
-    }
-  },
-  {
-    "cmdId": "[uuid]",
-    "range": [],
-    "command": {
-      "type": "solid3d_get_opposite_edge",
-      "object_id": "[uuid]",
-      "edge_id": "[uuid]",
-      "face_id": "[uuid]"
-    }
-  },
-  {
-    "cmdId": "[uuid]",
-    "range": [],
-    "command": {
-      "type": "solid3d_get_opposite_edge",
-      "object_id": "[uuid]",
-      "edge_id": "[uuid]",
-      "face_id": "[uuid]"
-    }
-  },
-  {
-    "cmdId": "[uuid]",
-    "range": [],
-    "command": {
-      "type": "solid3d_get_opposite_edge",
-      "object_id": "[uuid]",
-      "edge_id": "[uuid]",
-      "face_id": "[uuid]"
-    }
-  },
-  {
-    "cmdId": "[uuid]",
-    "range": [],
-    "command": {
-      "type": "solid3d_get_opposite_edge",
-      "object_id": "[uuid]",
-      "edge_id": "[uuid]",
-      "face_id": "[uuid]"
-    }
-  },
-  {
-    "cmdId": "[uuid]",
-    "range": [],
-    "command": {
-      "type": "solid3d_get_opposite_edge",
-      "object_id": "[uuid]",
-      "edge_id": "[uuid]",
-      "face_id": "[uuid]"
-    }
-  },
-  {
-    "cmdId": "[uuid]",
-    "range": [],
-    "command": {
-      "type": "solid3d_get_opposite_edge",
-      "object_id": "[uuid]",
-      "edge_id": "[uuid]",
-      "face_id": "[uuid]"
-    }
-  },
-  {
-    "cmdId": "[uuid]",
-    "range": [],
-    "command": {
-      "type": "solid3d_get_opposite_edge",
-      "object_id": "[uuid]",
-      "edge_id": "[uuid]",
-      "face_id": "[uuid]"
-    }
-  },
-  {
-    "cmdId": "[uuid]",
-    "range": [],
-    "command": {
-      "type": "solid3d_get_opposite_edge",
-      "object_id": "[uuid]",
-      "edge_id": "[uuid]",
-      "face_id": "[uuid]"
-    }
-  },
-  {
-    "cmdId": "[uuid]",
-    "range": [],
-    "command": {
-      "type": "solid3d_get_opposite_edge",
-      "object_id": "[uuid]",
-      "edge_id": "[uuid]",
-      "face_id": "[uuid]"
-    }
-  },
-  {
-    "cmdId": "[uuid]",
-    "range": [],
-    "command": {
-      "type": "solid3d_get_opposite_edge",
-      "object_id": "[uuid]",
-      "edge_id": "[uuid]",
-      "face_id": "[uuid]"
-    }
-  },
-  {
-    "cmdId": "[uuid]",
-    "range": [],
-    "command": {
-      "type": "solid3d_get_opposite_edge",
-      "object_id": "[uuid]",
-      "edge_id": "[uuid]",
-      "face_id": "[uuid]"
-    }
-  },
-  {
-    "cmdId": "[uuid]",
-    "range": [],
-    "command": {
-      "type": "solid3d_get_opposite_edge",
-      "object_id": "[uuid]",
-      "edge_id": "[uuid]",
-      "face_id": "[uuid]"
-    }
-  },
-  {
-    "cmdId": "[uuid]",
-    "range": [],
-    "command": {
-      "type": "solid3d_get_opposite_edge",
-      "object_id": "[uuid]",
-      "edge_id": "[uuid]",
-      "face_id": "[uuid]"
-    }
-  },
-  {
-    "cmdId": "[uuid]",
-    "range": [],
-    "command": {
-      "type": "solid3d_get_opposite_edge",
-      "object_id": "[uuid]",
-      "edge_id": "[uuid]",
-      "face_id": "[uuid]"
     }
   },
   {
@@ -4139,7 +2144,7 @@
     "cmdId": "[uuid]",
     "range": [],
     "command": {
-      "type": "solid3d_get_all_edge_faces",
+      "type": "solid3d_get_adjacency_info",
       "object_id": "[uuid]",
       "edge_id": "[uuid]"
     }
@@ -4148,7 +2153,7 @@
     "cmdId": "[uuid]",
     "range": [],
     "command": {
-      "type": "solid3d_get_all_edge_faces",
+      "type": "solid3d_get_adjacency_info",
       "object_id": "[uuid]",
       "edge_id": "[uuid]"
     }
@@ -4157,7 +2162,7 @@
     "cmdId": "[uuid]",
     "range": [],
     "command": {
-      "type": "solid3d_get_all_edge_faces",
+      "type": "solid3d_get_adjacency_info",
       "object_id": "[uuid]",
       "edge_id": "[uuid]"
     }
@@ -4166,7 +2171,7 @@
     "cmdId": "[uuid]",
     "range": [],
     "command": {
-      "type": "solid3d_get_all_edge_faces",
+      "type": "solid3d_get_adjacency_info",
       "object_id": "[uuid]",
       "edge_id": "[uuid]"
     }
@@ -4175,7 +2180,7 @@
     "cmdId": "[uuid]",
     "range": [],
     "command": {
-      "type": "solid3d_get_all_edge_faces",
+      "type": "solid3d_get_extrusion_face_info",
       "object_id": "[uuid]",
       "edge_id": "[uuid]"
     }
@@ -4184,7 +2189,7 @@
     "cmdId": "[uuid]",
     "range": [],
     "command": {
-      "type": "solid3d_get_all_edge_faces",
+      "type": "solid3d_get_extrusion_face_info",
       "object_id": "[uuid]",
       "edge_id": "[uuid]"
     }
@@ -4193,7 +2198,7 @@
     "cmdId": "[uuid]",
     "range": [],
     "command": {
-      "type": "solid3d_get_all_edge_faces",
+      "type": "solid3d_get_extrusion_face_info",
       "object_id": "[uuid]",
       "edge_id": "[uuid]"
     }
@@ -4202,1477 +2207,9 @@
     "cmdId": "[uuid]",
     "range": [],
     "command": {
-      "type": "solid3d_get_all_edge_faces",
+      "type": "solid3d_get_extrusion_face_info",
       "object_id": "[uuid]",
       "edge_id": "[uuid]"
-    }
-  },
-  {
-    "cmdId": "[uuid]",
-    "range": [],
-    "command": {
-      "type": "solid3d_get_all_edge_faces",
-      "object_id": "[uuid]",
-      "edge_id": "[uuid]"
-    }
-  },
-  {
-    "cmdId": "[uuid]",
-    "range": [],
-    "command": {
-      "type": "solid3d_get_all_edge_faces",
-      "object_id": "[uuid]",
-      "edge_id": "[uuid]"
-    }
-  },
-  {
-    "cmdId": "[uuid]",
-    "range": [],
-    "command": {
-      "type": "solid3d_get_all_edge_faces",
-      "object_id": "[uuid]",
-      "edge_id": "[uuid]"
-    }
-  },
-  {
-    "cmdId": "[uuid]",
-    "range": [],
-    "command": {
-      "type": "solid3d_get_all_edge_faces",
-      "object_id": "[uuid]",
-      "edge_id": "[uuid]"
-    }
-  },
-  {
-    "cmdId": "[uuid]",
-    "range": [],
-    "command": {
-      "type": "solid3d_get_all_edge_faces",
-      "object_id": "[uuid]",
-      "edge_id": "[uuid]"
-    }
-  },
-  {
-    "cmdId": "[uuid]",
-    "range": [],
-    "command": {
-      "type": "solid3d_get_all_edge_faces",
-      "object_id": "[uuid]",
-      "edge_id": "[uuid]"
-    }
-  },
-  {
-    "cmdId": "[uuid]",
-    "range": [],
-    "command": {
-      "type": "solid3d_get_all_edge_faces",
-      "object_id": "[uuid]",
-      "edge_id": "[uuid]"
-    }
-  },
-  {
-    "cmdId": "[uuid]",
-    "range": [],
-    "command": {
-      "type": "solid3d_get_all_edge_faces",
-      "object_id": "[uuid]",
-      "edge_id": "[uuid]"
-    }
-  },
-  {
-    "cmdId": "[uuid]",
-    "range": [],
-    "command": {
-      "type": "solid3d_get_all_edge_faces",
-      "object_id": "[uuid]",
-      "edge_id": "[uuid]"
-    }
-  },
-  {
-    "cmdId": "[uuid]",
-    "range": [],
-    "command": {
-      "type": "solid3d_get_all_edge_faces",
-      "object_id": "[uuid]",
-      "edge_id": "[uuid]"
-    }
-  },
-  {
-    "cmdId": "[uuid]",
-    "range": [],
-    "command": {
-      "type": "solid3d_get_all_edge_faces",
-      "object_id": "[uuid]",
-      "edge_id": "[uuid]"
-    }
-  },
-  {
-    "cmdId": "[uuid]",
-    "range": [],
-    "command": {
-      "type": "solid3d_get_all_edge_faces",
-      "object_id": "[uuid]",
-      "edge_id": "[uuid]"
-    }
-  },
-  {
-    "cmdId": "[uuid]",
-    "range": [],
-    "command": {
-      "type": "solid3d_get_all_edge_faces",
-      "object_id": "[uuid]",
-      "edge_id": "[uuid]"
-    }
-  },
-  {
-    "cmdId": "[uuid]",
-    "range": [],
-    "command": {
-      "type": "solid3d_get_all_edge_faces",
-      "object_id": "[uuid]",
-      "edge_id": "[uuid]"
-    }
-  },
-  {
-    "cmdId": "[uuid]",
-    "range": [],
-    "command": {
-      "type": "solid3d_get_all_edge_faces",
-      "object_id": "[uuid]",
-      "edge_id": "[uuid]"
-    }
-  },
-  {
-    "cmdId": "[uuid]",
-    "range": [],
-    "command": {
-      "type": "solid3d_get_all_edge_faces",
-      "object_id": "[uuid]",
-      "edge_id": "[uuid]"
-    }
-  },
-  {
-    "cmdId": "[uuid]",
-    "range": [],
-    "command": {
-      "type": "solid3d_get_all_edge_faces",
-      "object_id": "[uuid]",
-      "edge_id": "[uuid]"
-    }
-  },
-  {
-    "cmdId": "[uuid]",
-    "range": [],
-    "command": {
-      "type": "solid3d_get_all_edge_faces",
-      "object_id": "[uuid]",
-      "edge_id": "[uuid]"
-    }
-  },
-  {
-    "cmdId": "[uuid]",
-    "range": [],
-    "command": {
-      "type": "solid3d_get_all_edge_faces",
-      "object_id": "[uuid]",
-      "edge_id": "[uuid]"
-    }
-  },
-  {
-    "cmdId": "[uuid]",
-    "range": [],
-    "command": {
-      "type": "solid3d_get_all_edge_faces",
-      "object_id": "[uuid]",
-      "edge_id": "[uuid]"
-    }
-  },
-  {
-    "cmdId": "[uuid]",
-    "range": [],
-    "command": {
-      "type": "solid3d_get_all_edge_faces",
-      "object_id": "[uuid]",
-      "edge_id": "[uuid]"
-    }
-  },
-  {
-    "cmdId": "[uuid]",
-    "range": [],
-    "command": {
-      "type": "solid3d_get_all_edge_faces",
-      "object_id": "[uuid]",
-      "edge_id": "[uuid]"
-    }
-  },
-  {
-    "cmdId": "[uuid]",
-    "range": [],
-    "command": {
-      "type": "solid3d_get_all_edge_faces",
-      "object_id": "[uuid]",
-      "edge_id": "[uuid]"
-    }
-  },
-  {
-    "cmdId": "[uuid]",
-    "range": [],
-    "command": {
-      "type": "solid3d_get_all_edge_faces",
-      "object_id": "[uuid]",
-      "edge_id": "[uuid]"
-    }
-  },
-  {
-    "cmdId": "[uuid]",
-    "range": [],
-    "command": {
-      "type": "solid3d_get_all_edge_faces",
-      "object_id": "[uuid]",
-      "edge_id": "[uuid]"
-    }
-  },
-  {
-    "cmdId": "[uuid]",
-    "range": [],
-    "command": {
-      "type": "solid3d_get_all_edge_faces",
-      "object_id": "[uuid]",
-      "edge_id": "[uuid]"
-    }
-  },
-  {
-    "cmdId": "[uuid]",
-    "range": [],
-    "command": {
-      "type": "solid3d_get_all_edge_faces",
-      "object_id": "[uuid]",
-      "edge_id": "[uuid]"
-    }
-  },
-  {
-    "cmdId": "[uuid]",
-    "range": [],
-    "command": {
-      "type": "solid3d_get_all_edge_faces",
-      "object_id": "[uuid]",
-      "edge_id": "[uuid]"
-    }
-  },
-  {
-    "cmdId": "[uuid]",
-    "range": [],
-    "command": {
-      "type": "solid3d_get_all_edge_faces",
-      "object_id": "[uuid]",
-      "edge_id": "[uuid]"
-    }
-  },
-  {
-    "cmdId": "[uuid]",
-    "range": [],
-    "command": {
-      "type": "solid3d_get_all_edge_faces",
-      "object_id": "[uuid]",
-      "edge_id": "[uuid]"
-    }
-  },
-  {
-    "cmdId": "[uuid]",
-    "range": [],
-    "command": {
-      "type": "solid3d_get_all_edge_faces",
-      "object_id": "[uuid]",
-      "edge_id": "[uuid]"
-    }
-  },
-  {
-    "cmdId": "[uuid]",
-    "range": [],
-    "command": {
-      "type": "solid3d_get_all_edge_faces",
-      "object_id": "[uuid]",
-      "edge_id": "[uuid]"
-    }
-  },
-  {
-    "cmdId": "[uuid]",
-    "range": [],
-    "command": {
-      "type": "solid3d_get_all_edge_faces",
-      "object_id": "[uuid]",
-      "edge_id": "[uuid]"
-    }
-  },
-  {
-    "cmdId": "[uuid]",
-    "range": [],
-    "command": {
-      "type": "solid3d_get_all_edge_faces",
-      "object_id": "[uuid]",
-      "edge_id": "[uuid]"
-    }
-  },
-  {
-    "cmdId": "[uuid]",
-    "range": [],
-    "command": {
-      "type": "solid3d_get_all_edge_faces",
-      "object_id": "[uuid]",
-      "edge_id": "[uuid]"
-    }
-  },
-  {
-    "cmdId": "[uuid]",
-    "range": [],
-    "command": {
-      "type": "solid3d_get_all_edge_faces",
-      "object_id": "[uuid]",
-      "edge_id": "[uuid]"
-    }
-  },
-  {
-    "cmdId": "[uuid]",
-    "range": [],
-    "command": {
-      "type": "solid3d_get_all_edge_faces",
-      "object_id": "[uuid]",
-      "edge_id": "[uuid]"
-    }
-  },
-  {
-    "cmdId": "[uuid]",
-    "range": [],
-    "command": {
-      "type": "solid3d_get_all_edge_faces",
-      "object_id": "[uuid]",
-      "edge_id": "[uuid]"
-    }
-  },
-  {
-    "cmdId": "[uuid]",
-    "range": [],
-    "command": {
-      "type": "solid3d_get_all_edge_faces",
-      "object_id": "[uuid]",
-      "edge_id": "[uuid]"
-    }
-  },
-  {
-    "cmdId": "[uuid]",
-    "range": [],
-    "command": {
-      "type": "solid3d_get_all_edge_faces",
-      "object_id": "[uuid]",
-      "edge_id": "[uuid]"
-    }
-  },
-  {
-    "cmdId": "[uuid]",
-    "range": [],
-    "command": {
-      "type": "solid3d_get_all_edge_faces",
-      "object_id": "[uuid]",
-      "edge_id": "[uuid]"
-    }
-  },
-  {
-    "cmdId": "[uuid]",
-    "range": [],
-    "command": {
-      "type": "solid3d_get_all_edge_faces",
-      "object_id": "[uuid]",
-      "edge_id": "[uuid]"
-    }
-  },
-  {
-    "cmdId": "[uuid]",
-    "range": [],
-    "command": {
-      "type": "solid3d_get_all_edge_faces",
-      "object_id": "[uuid]",
-      "edge_id": "[uuid]"
-    }
-  },
-  {
-    "cmdId": "[uuid]",
-    "range": [],
-    "command": {
-      "type": "solid3d_get_all_edge_faces",
-      "object_id": "[uuid]",
-      "edge_id": "[uuid]"
-    }
-  },
-  {
-    "cmdId": "[uuid]",
-    "range": [],
-    "command": {
-      "type": "solid3d_get_all_edge_faces",
-      "object_id": "[uuid]",
-      "edge_id": "[uuid]"
-    }
-  },
-  {
-    "cmdId": "[uuid]",
-    "range": [],
-    "command": {
-      "type": "solid3d_get_all_edge_faces",
-      "object_id": "[uuid]",
-      "edge_id": "[uuid]"
-    }
-  },
-  {
-    "cmdId": "[uuid]",
-    "range": [],
-    "command": {
-      "type": "solid3d_get_all_edge_faces",
-      "object_id": "[uuid]",
-      "edge_id": "[uuid]"
-    }
-  },
-  {
-    "cmdId": "[uuid]",
-    "range": [],
-    "command": {
-      "type": "solid3d_get_all_edge_faces",
-      "object_id": "[uuid]",
-      "edge_id": "[uuid]"
-    }
-  },
-  {
-    "cmdId": "[uuid]",
-    "range": [],
-    "command": {
-      "type": "solid3d_get_all_edge_faces",
-      "object_id": "[uuid]",
-      "edge_id": "[uuid]"
-    }
-  },
-  {
-    "cmdId": "[uuid]",
-    "range": [],
-    "command": {
-      "type": "solid3d_get_all_edge_faces",
-      "object_id": "[uuid]",
-      "edge_id": "[uuid]"
-    }
-  },
-  {
-    "cmdId": "[uuid]",
-    "range": [],
-    "command": {
-      "type": "solid3d_get_all_edge_faces",
-      "object_id": "[uuid]",
-      "edge_id": "[uuid]"
-    }
-  },
-  {
-    "cmdId": "[uuid]",
-    "range": [],
-    "command": {
-      "type": "solid3d_get_all_edge_faces",
-      "object_id": "[uuid]",
-      "edge_id": "[uuid]"
-    }
-  },
-  {
-    "cmdId": "[uuid]",
-    "range": [],
-    "command": {
-      "type": "solid3d_get_all_edge_faces",
-      "object_id": "[uuid]",
-      "edge_id": "[uuid]"
-    }
-  },
-  {
-    "cmdId": "[uuid]",
-    "range": [],
-    "command": {
-      "type": "solid3d_get_all_edge_faces",
-      "object_id": "[uuid]",
-      "edge_id": "[uuid]"
-    }
-  },
-  {
-    "cmdId": "[uuid]",
-    "range": [],
-    "command": {
-      "type": "solid3d_get_all_edge_faces",
-      "object_id": "[uuid]",
-      "edge_id": "[uuid]"
-    }
-  },
-  {
-    "cmdId": "[uuid]",
-    "range": [],
-    "command": {
-      "type": "solid3d_get_all_edge_faces",
-      "object_id": "[uuid]",
-      "edge_id": "[uuid]"
-    }
-  },
-  {
-    "cmdId": "[uuid]",
-    "range": [],
-    "command": {
-      "type": "solid3d_get_all_edge_faces",
-      "object_id": "[uuid]",
-      "edge_id": "[uuid]"
-    }
-  },
-  {
-    "cmdId": "[uuid]",
-    "range": [],
-    "command": {
-      "type": "solid3d_get_all_edge_faces",
-      "object_id": "[uuid]",
-      "edge_id": "[uuid]"
-    }
-  },
-  {
-    "cmdId": "[uuid]",
-    "range": [],
-    "command": {
-      "type": "solid3d_get_all_edge_faces",
-      "object_id": "[uuid]",
-      "edge_id": "[uuid]"
-    }
-  },
-  {
-    "cmdId": "[uuid]",
-    "range": [],
-    "command": {
-      "type": "solid3d_get_all_edge_faces",
-      "object_id": "[uuid]",
-      "edge_id": "[uuid]"
-    }
-  },
-  {
-    "cmdId": "[uuid]",
-    "range": [],
-    "command": {
-      "type": "solid3d_get_all_edge_faces",
-      "object_id": "[uuid]",
-      "edge_id": "[uuid]"
-    }
-  },
-  {
-    "cmdId": "[uuid]",
-    "range": [],
-    "command": {
-      "type": "solid3d_get_all_edge_faces",
-      "object_id": "[uuid]",
-      "edge_id": "[uuid]"
-    }
-  },
-  {
-    "cmdId": "[uuid]",
-    "range": [],
-    "command": {
-      "type": "solid3d_get_all_edge_faces",
-      "object_id": "[uuid]",
-      "edge_id": "[uuid]"
-    }
-  },
-  {
-    "cmdId": "[uuid]",
-    "range": [],
-    "command": {
-      "type": "solid3d_get_all_edge_faces",
-      "object_id": "[uuid]",
-      "edge_id": "[uuid]"
-    }
-  },
-  {
-    "cmdId": "[uuid]",
-    "range": [],
-    "command": {
-      "type": "solid3d_get_all_edge_faces",
-      "object_id": "[uuid]",
-      "edge_id": "[uuid]"
-    }
-  },
-  {
-    "cmdId": "[uuid]",
-    "range": [],
-    "command": {
-      "type": "solid3d_get_all_edge_faces",
-      "object_id": "[uuid]",
-      "edge_id": "[uuid]"
-    }
-  },
-  {
-    "cmdId": "[uuid]",
-    "range": [],
-    "command": {
-      "type": "solid3d_get_all_edge_faces",
-      "object_id": "[uuid]",
-      "edge_id": "[uuid]"
-    }
-  },
-  {
-    "cmdId": "[uuid]",
-    "range": [],
-    "command": {
-      "type": "solid3d_get_all_edge_faces",
-      "object_id": "[uuid]",
-      "edge_id": "[uuid]"
-    }
-  },
-  {
-    "cmdId": "[uuid]",
-    "range": [],
-    "command": {
-      "type": "solid3d_get_all_edge_faces",
-      "object_id": "[uuid]",
-      "edge_id": "[uuid]"
-    }
-  },
-  {
-    "cmdId": "[uuid]",
-    "range": [],
-    "command": {
-      "type": "solid3d_get_all_edge_faces",
-      "object_id": "[uuid]",
-      "edge_id": "[uuid]"
-    }
-  },
-  {
-    "cmdId": "[uuid]",
-    "range": [],
-    "command": {
-      "type": "solid3d_get_all_edge_faces",
-      "object_id": "[uuid]",
-      "edge_id": "[uuid]"
-    }
-  },
-  {
-    "cmdId": "[uuid]",
-    "range": [],
-    "command": {
-      "type": "solid3d_get_all_edge_faces",
-      "object_id": "[uuid]",
-      "edge_id": "[uuid]"
-    }
-  },
-  {
-    "cmdId": "[uuid]",
-    "range": [],
-    "command": {
-      "type": "solid3d_get_all_edge_faces",
-      "object_id": "[uuid]",
-      "edge_id": "[uuid]"
-    }
-  },
-  {
-    "cmdId": "[uuid]",
-    "range": [],
-    "command": {
-      "type": "solid3d_get_all_edge_faces",
-      "object_id": "[uuid]",
-      "edge_id": "[uuid]"
-    }
-  },
-  {
-    "cmdId": "[uuid]",
-    "range": [],
-    "command": {
-      "type": "solid3d_get_all_edge_faces",
-      "object_id": "[uuid]",
-      "edge_id": "[uuid]"
-    }
-  },
-  {
-    "cmdId": "[uuid]",
-    "range": [],
-    "command": {
-      "type": "solid3d_get_all_edge_faces",
-      "object_id": "[uuid]",
-      "edge_id": "[uuid]"
-    }
-  },
-  {
-    "cmdId": "[uuid]",
-    "range": [],
-    "command": {
-      "type": "solid3d_get_all_edge_faces",
-      "object_id": "[uuid]",
-      "edge_id": "[uuid]"
-    }
-  },
-  {
-    "cmdId": "[uuid]",
-    "range": [],
-    "command": {
-      "type": "solid3d_get_all_edge_faces",
-      "object_id": "[uuid]",
-      "edge_id": "[uuid]"
-    }
-  },
-  {
-    "cmdId": "[uuid]",
-    "range": [],
-    "command": {
-      "type": "solid3d_get_all_edge_faces",
-      "object_id": "[uuid]",
-      "edge_id": "[uuid]"
-    }
-  },
-  {
-    "cmdId": "[uuid]",
-    "range": [],
-    "command": {
-      "type": "solid3d_get_all_edge_faces",
-      "object_id": "[uuid]",
-      "edge_id": "[uuid]"
-    }
-  },
-  {
-    "cmdId": "[uuid]",
-    "range": [],
-    "command": {
-      "type": "solid3d_get_all_edge_faces",
-      "object_id": "[uuid]",
-      "edge_id": "[uuid]"
-    }
-  },
-  {
-    "cmdId": "[uuid]",
-    "range": [],
-    "command": {
-      "type": "solid3d_get_all_edge_faces",
-      "object_id": "[uuid]",
-      "edge_id": "[uuid]"
-    }
-  },
-  {
-    "cmdId": "[uuid]",
-    "range": [],
-    "command": {
-      "type": "solid3d_get_all_edge_faces",
-      "object_id": "[uuid]",
-      "edge_id": "[uuid]"
-    }
-  },
-  {
-    "cmdId": "[uuid]",
-    "range": [],
-    "command": {
-      "type": "solid3d_get_all_edge_faces",
-      "object_id": "[uuid]",
-      "edge_id": "[uuid]"
-    }
-  },
-  {
-    "cmdId": "[uuid]",
-    "range": [],
-    "command": {
-      "type": "solid3d_get_all_edge_faces",
-      "object_id": "[uuid]",
-      "edge_id": "[uuid]"
-    }
-  },
-  {
-    "cmdId": "[uuid]",
-    "range": [],
-    "command": {
-      "type": "solid3d_get_all_edge_faces",
-      "object_id": "[uuid]",
-      "edge_id": "[uuid]"
-    }
-  },
-  {
-    "cmdId": "[uuid]",
-    "range": [],
-    "command": {
-      "type": "solid3d_get_all_edge_faces",
-      "object_id": "[uuid]",
-      "edge_id": "[uuid]"
-    }
-  },
-  {
-    "cmdId": "[uuid]",
-    "range": [],
-    "command": {
-      "type": "solid3d_get_all_edge_faces",
-      "object_id": "[uuid]",
-      "edge_id": "[uuid]"
-    }
-  },
-  {
-    "cmdId": "[uuid]",
-    "range": [],
-    "command": {
-      "type": "solid3d_get_extrusion_face_info",
-      "object_id": "[uuid]",
-      "edge_id": "[uuid]"
-    }
-  },
-  {
-    "cmdId": "[uuid]",
-    "range": [],
-    "command": {
-      "type": "solid3d_get_extrusion_face_info",
-      "object_id": "[uuid]",
-      "edge_id": "[uuid]"
-    }
-  },
-  {
-    "cmdId": "[uuid]",
-    "range": [],
-    "command": {
-      "type": "solid3d_get_extrusion_face_info",
-      "object_id": "[uuid]",
-      "edge_id": "[uuid]"
-    }
-  },
-  {
-    "cmdId": "[uuid]",
-    "range": [],
-    "command": {
-      "type": "solid3d_get_extrusion_face_info",
-      "object_id": "[uuid]",
-      "edge_id": "[uuid]"
-    }
-  },
-  {
-    "cmdId": "[uuid]",
-    "range": [],
-    "command": {
-      "type": "solid3d_get_next_adjacent_edge",
-      "object_id": "[uuid]",
-      "edge_id": "[uuid]",
-      "face_id": "[uuid]"
-    }
-  },
-  {
-    "cmdId": "[uuid]",
-    "range": [],
-    "command": {
-      "type": "solid3d_get_next_adjacent_edge",
-      "object_id": "[uuid]",
-      "edge_id": "[uuid]",
-      "face_id": "[uuid]"
-    }
-  },
-  {
-    "cmdId": "[uuid]",
-    "range": [],
-    "command": {
-      "type": "solid3d_get_next_adjacent_edge",
-      "object_id": "[uuid]",
-      "edge_id": "[uuid]",
-      "face_id": "[uuid]"
-    }
-  },
-  {
-    "cmdId": "[uuid]",
-    "range": [],
-    "command": {
-      "type": "solid3d_get_next_adjacent_edge",
-      "object_id": "[uuid]",
-      "edge_id": "[uuid]",
-      "face_id": "[uuid]"
-    }
-  },
-  {
-    "cmdId": "[uuid]",
-    "range": [],
-    "command": {
-      "type": "solid3d_get_next_adjacent_edge",
-      "object_id": "[uuid]",
-      "edge_id": "[uuid]",
-      "face_id": "[uuid]"
-    }
-  },
-  {
-    "cmdId": "[uuid]",
-    "range": [],
-    "command": {
-      "type": "solid3d_get_next_adjacent_edge",
-      "object_id": "[uuid]",
-      "edge_id": "[uuid]",
-      "face_id": "[uuid]"
-    }
-  },
-  {
-    "cmdId": "[uuid]",
-    "range": [],
-    "command": {
-      "type": "solid3d_get_next_adjacent_edge",
-      "object_id": "[uuid]",
-      "edge_id": "[uuid]",
-      "face_id": "[uuid]"
-    }
-  },
-  {
-    "cmdId": "[uuid]",
-    "range": [],
-    "command": {
-      "type": "solid3d_get_next_adjacent_edge",
-      "object_id": "[uuid]",
-      "edge_id": "[uuid]",
-      "face_id": "[uuid]"
-    }
-  },
-  {
-    "cmdId": "[uuid]",
-    "range": [],
-    "command": {
-      "type": "solid3d_get_next_adjacent_edge",
-      "object_id": "[uuid]",
-      "edge_id": "[uuid]",
-      "face_id": "[uuid]"
-    }
-  },
-  {
-    "cmdId": "[uuid]",
-    "range": [],
-    "command": {
-      "type": "solid3d_get_next_adjacent_edge",
-      "object_id": "[uuid]",
-      "edge_id": "[uuid]",
-      "face_id": "[uuid]"
-    }
-  },
-  {
-    "cmdId": "[uuid]",
-    "range": [],
-    "command": {
-      "type": "solid3d_get_next_adjacent_edge",
-      "object_id": "[uuid]",
-      "edge_id": "[uuid]",
-      "face_id": "[uuid]"
-    }
-  },
-  {
-    "cmdId": "[uuid]",
-    "range": [],
-    "command": {
-      "type": "solid3d_get_next_adjacent_edge",
-      "object_id": "[uuid]",
-      "edge_id": "[uuid]",
-      "face_id": "[uuid]"
-    }
-  },
-  {
-    "cmdId": "[uuid]",
-    "range": [],
-    "command": {
-      "type": "solid3d_get_next_adjacent_edge",
-      "object_id": "[uuid]",
-      "edge_id": "[uuid]",
-      "face_id": "[uuid]"
-    }
-  },
-  {
-    "cmdId": "[uuid]",
-    "range": [],
-    "command": {
-      "type": "solid3d_get_next_adjacent_edge",
-      "object_id": "[uuid]",
-      "edge_id": "[uuid]",
-      "face_id": "[uuid]"
-    }
-  },
-  {
-    "cmdId": "[uuid]",
-    "range": [],
-    "command": {
-      "type": "solid3d_get_next_adjacent_edge",
-      "object_id": "[uuid]",
-      "edge_id": "[uuid]",
-      "face_id": "[uuid]"
-    }
-  },
-  {
-    "cmdId": "[uuid]",
-    "range": [],
-    "command": {
-      "type": "solid3d_get_next_adjacent_edge",
-      "object_id": "[uuid]",
-      "edge_id": "[uuid]",
-      "face_id": "[uuid]"
-    }
-  },
-  {
-    "cmdId": "[uuid]",
-    "range": [],
-    "command": {
-      "type": "solid3d_get_next_adjacent_edge",
-      "object_id": "[uuid]",
-      "edge_id": "[uuid]",
-      "face_id": "[uuid]"
-    }
-  },
-  {
-    "cmdId": "[uuid]",
-    "range": [],
-    "command": {
-      "type": "solid3d_get_next_adjacent_edge",
-      "object_id": "[uuid]",
-      "edge_id": "[uuid]",
-      "face_id": "[uuid]"
-    }
-  },
-  {
-    "cmdId": "[uuid]",
-    "range": [],
-    "command": {
-      "type": "solid3d_get_next_adjacent_edge",
-      "object_id": "[uuid]",
-      "edge_id": "[uuid]",
-      "face_id": "[uuid]"
-    }
-  },
-  {
-    "cmdId": "[uuid]",
-    "range": [],
-    "command": {
-      "type": "solid3d_get_next_adjacent_edge",
-      "object_id": "[uuid]",
-      "edge_id": "[uuid]",
-      "face_id": "[uuid]"
-    }
-  },
-  {
-    "cmdId": "[uuid]",
-    "range": [],
-    "command": {
-      "type": "solid3d_get_next_adjacent_edge",
-      "object_id": "[uuid]",
-      "edge_id": "[uuid]",
-      "face_id": "[uuid]"
-    }
-  },
-  {
-    "cmdId": "[uuid]",
-    "range": [],
-    "command": {
-      "type": "solid3d_get_next_adjacent_edge",
-      "object_id": "[uuid]",
-      "edge_id": "[uuid]",
-      "face_id": "[uuid]"
-    }
-  },
-  {
-    "cmdId": "[uuid]",
-    "range": [],
-    "command": {
-      "type": "solid3d_get_next_adjacent_edge",
-      "object_id": "[uuid]",
-      "edge_id": "[uuid]",
-      "face_id": "[uuid]"
-    }
-  },
-  {
-    "cmdId": "[uuid]",
-    "range": [],
-    "command": {
-      "type": "solid3d_get_next_adjacent_edge",
-      "object_id": "[uuid]",
-      "edge_id": "[uuid]",
-      "face_id": "[uuid]"
-    }
-  },
-  {
-    "cmdId": "[uuid]",
-    "range": [],
-    "command": {
-      "type": "solid3d_get_next_adjacent_edge",
-      "object_id": "[uuid]",
-      "edge_id": "[uuid]",
-      "face_id": "[uuid]"
-    }
-  },
-  {
-    "cmdId": "[uuid]",
-    "range": [],
-    "command": {
-      "type": "solid3d_get_next_adjacent_edge",
-      "object_id": "[uuid]",
-      "edge_id": "[uuid]",
-      "face_id": "[uuid]"
-    }
-  },
-  {
-    "cmdId": "[uuid]",
-    "range": [],
-    "command": {
-      "type": "solid3d_get_next_adjacent_edge",
-      "object_id": "[uuid]",
-      "edge_id": "[uuid]",
-      "face_id": "[uuid]"
-    }
-  },
-  {
-    "cmdId": "[uuid]",
-    "range": [],
-    "command": {
-      "type": "solid3d_get_next_adjacent_edge",
-      "object_id": "[uuid]",
-      "edge_id": "[uuid]",
-      "face_id": "[uuid]"
-    }
-  },
-  {
-    "cmdId": "[uuid]",
-    "range": [],
-    "command": {
-      "type": "solid3d_get_next_adjacent_edge",
-      "object_id": "[uuid]",
-      "edge_id": "[uuid]",
-      "face_id": "[uuid]"
-    }
-  },
-  {
-    "cmdId": "[uuid]",
-    "range": [],
-    "command": {
-      "type": "solid3d_get_next_adjacent_edge",
-      "object_id": "[uuid]",
-      "edge_id": "[uuid]",
-      "face_id": "[uuid]"
-    }
-  },
-  {
-    "cmdId": "[uuid]",
-    "range": [],
-    "command": {
-      "type": "solid3d_get_next_adjacent_edge",
-      "object_id": "[uuid]",
-      "edge_id": "[uuid]",
-      "face_id": "[uuid]"
-    }
-  },
-  {
-    "cmdId": "[uuid]",
-    "range": [],
-    "command": {
-      "type": "solid3d_get_next_adjacent_edge",
-      "object_id": "[uuid]",
-      "edge_id": "[uuid]",
-      "face_id": "[uuid]"
-    }
-  },
-  {
-    "cmdId": "[uuid]",
-    "range": [],
-    "command": {
-      "type": "solid3d_get_opposite_edge",
-      "object_id": "[uuid]",
-      "edge_id": "[uuid]",
-      "face_id": "[uuid]"
-    }
-  },
-  {
-    "cmdId": "[uuid]",
-    "range": [],
-    "command": {
-      "type": "solid3d_get_opposite_edge",
-      "object_id": "[uuid]",
-      "edge_id": "[uuid]",
-      "face_id": "[uuid]"
-    }
-  },
-  {
-    "cmdId": "[uuid]",
-    "range": [],
-    "command": {
-      "type": "solid3d_get_opposite_edge",
-      "object_id": "[uuid]",
-      "edge_id": "[uuid]",
-      "face_id": "[uuid]"
-    }
-  },
-  {
-    "cmdId": "[uuid]",
-    "range": [],
-    "command": {
-      "type": "solid3d_get_opposite_edge",
-      "object_id": "[uuid]",
-      "edge_id": "[uuid]",
-      "face_id": "[uuid]"
-    }
-  },
-  {
-    "cmdId": "[uuid]",
-    "range": [],
-    "command": {
-      "type": "solid3d_get_opposite_edge",
-      "object_id": "[uuid]",
-      "edge_id": "[uuid]",
-      "face_id": "[uuid]"
-    }
-  },
-  {
-    "cmdId": "[uuid]",
-    "range": [],
-    "command": {
-      "type": "solid3d_get_opposite_edge",
-      "object_id": "[uuid]",
-      "edge_id": "[uuid]",
-      "face_id": "[uuid]"
-    }
-  },
-  {
-    "cmdId": "[uuid]",
-    "range": [],
-    "command": {
-      "type": "solid3d_get_opposite_edge",
-      "object_id": "[uuid]",
-      "edge_id": "[uuid]",
-      "face_id": "[uuid]"
-    }
-  },
-  {
-    "cmdId": "[uuid]",
-    "range": [],
-    "command": {
-      "type": "solid3d_get_opposite_edge",
-      "object_id": "[uuid]",
-      "edge_id": "[uuid]",
-      "face_id": "[uuid]"
-    }
-  },
-  {
-    "cmdId": "[uuid]",
-    "range": [],
-    "command": {
-      "type": "solid3d_get_opposite_edge",
-      "object_id": "[uuid]",
-      "edge_id": "[uuid]",
-      "face_id": "[uuid]"
-    }
-  },
-  {
-    "cmdId": "[uuid]",
-    "range": [],
-    "command": {
-      "type": "solid3d_get_opposite_edge",
-      "object_id": "[uuid]",
-      "edge_id": "[uuid]",
-      "face_id": "[uuid]"
-    }
-  },
-  {
-    "cmdId": "[uuid]",
-    "range": [],
-    "command": {
-      "type": "solid3d_get_opposite_edge",
-      "object_id": "[uuid]",
-      "edge_id": "[uuid]",
-      "face_id": "[uuid]"
-    }
-  },
-  {
-    "cmdId": "[uuid]",
-    "range": [],
-    "command": {
-      "type": "solid3d_get_opposite_edge",
-      "object_id": "[uuid]",
-      "edge_id": "[uuid]",
-      "face_id": "[uuid]"
-    }
-  },
-  {
-    "cmdId": "[uuid]",
-    "range": [],
-    "command": {
-      "type": "solid3d_get_opposite_edge",
-      "object_id": "[uuid]",
-      "edge_id": "[uuid]",
-      "face_id": "[uuid]"
-    }
-  },
-  {
-    "cmdId": "[uuid]",
-    "range": [],
-    "command": {
-      "type": "solid3d_get_opposite_edge",
-      "object_id": "[uuid]",
-      "edge_id": "[uuid]",
-      "face_id": "[uuid]"
-    }
-  },
-  {
-    "cmdId": "[uuid]",
-    "range": [],
-    "command": {
-      "type": "solid3d_get_opposite_edge",
-      "object_id": "[uuid]",
-      "edge_id": "[uuid]",
-      "face_id": "[uuid]"
-    }
-  },
-  {
-    "cmdId": "[uuid]",
-    "range": [],
-    "command": {
-      "type": "solid3d_get_opposite_edge",
-      "object_id": "[uuid]",
-      "edge_id": "[uuid]",
-      "face_id": "[uuid]"
-    }
-  },
-  {
-    "cmdId": "[uuid]",
-    "range": [],
-    "command": {
-      "type": "solid3d_get_opposite_edge",
-      "object_id": "[uuid]",
-      "edge_id": "[uuid]",
-      "face_id": "[uuid]"
-    }
-  },
-  {
-    "cmdId": "[uuid]",
-    "range": [],
-    "command": {
-      "type": "solid3d_get_opposite_edge",
-      "object_id": "[uuid]",
-      "edge_id": "[uuid]",
-      "face_id": "[uuid]"
-    }
-  },
-  {
-    "cmdId": "[uuid]",
-    "range": [],
-    "command": {
-      "type": "solid3d_get_opposite_edge",
-      "object_id": "[uuid]",
-      "edge_id": "[uuid]",
-      "face_id": "[uuid]"
-    }
-  },
-  {
-    "cmdId": "[uuid]",
-    "range": [],
-    "command": {
-      "type": "solid3d_get_opposite_edge",
-      "object_id": "[uuid]",
-      "edge_id": "[uuid]",
-      "face_id": "[uuid]"
-    }
-  },
-  {
-    "cmdId": "[uuid]",
-    "range": [],
-    "command": {
-      "type": "solid3d_get_opposite_edge",
-      "object_id": "[uuid]",
-      "edge_id": "[uuid]",
-      "face_id": "[uuid]"
-    }
-  },
-  {
-    "cmdId": "[uuid]",
-    "range": [],
-    "command": {
-      "type": "solid3d_get_opposite_edge",
-      "object_id": "[uuid]",
-      "edge_id": "[uuid]",
-      "face_id": "[uuid]"
-    }
-  },
-  {
-    "cmdId": "[uuid]",
-    "range": [],
-    "command": {
-      "type": "solid3d_get_opposite_edge",
-      "object_id": "[uuid]",
-      "edge_id": "[uuid]",
-      "face_id": "[uuid]"
-    }
-  },
-  {
-    "cmdId": "[uuid]",
-    "range": [],
-    "command": {
-      "type": "solid3d_get_opposite_edge",
-      "object_id": "[uuid]",
-      "edge_id": "[uuid]",
-      "face_id": "[uuid]"
-    }
-  },
-  {
-    "cmdId": "[uuid]",
-    "range": [],
-    "command": {
-      "type": "solid3d_get_opposite_edge",
-      "object_id": "[uuid]",
-      "edge_id": "[uuid]",
-      "face_id": "[uuid]"
-    }
-  },
-  {
-    "cmdId": "[uuid]",
-    "range": [],
-    "command": {
-      "type": "solid3d_get_opposite_edge",
-      "object_id": "[uuid]",
-      "edge_id": "[uuid]",
-      "face_id": "[uuid]"
-    }
-  },
-  {
-    "cmdId": "[uuid]",
-    "range": [],
-    "command": {
-      "type": "solid3d_get_opposite_edge",
-      "object_id": "[uuid]",
-      "edge_id": "[uuid]",
-      "face_id": "[uuid]"
-    }
-  },
-  {
-    "cmdId": "[uuid]",
-    "range": [],
-    "command": {
-      "type": "solid3d_get_opposite_edge",
-      "object_id": "[uuid]",
-      "edge_id": "[uuid]",
-      "face_id": "[uuid]"
-    }
-  },
-  {
-    "cmdId": "[uuid]",
-    "range": [],
-    "command": {
-      "type": "solid3d_get_opposite_edge",
-      "object_id": "[uuid]",
-      "edge_id": "[uuid]",
-      "face_id": "[uuid]"
-    }
-  },
-  {
-    "cmdId": "[uuid]",
-    "range": [],
-    "command": {
-      "type": "solid3d_get_opposite_edge",
-      "object_id": "[uuid]",
-      "edge_id": "[uuid]",
-      "face_id": "[uuid]"
-    }
-  },
-  {
-    "cmdId": "[uuid]",
-    "range": [],
-    "command": {
-      "type": "solid3d_get_opposite_edge",
-      "object_id": "[uuid]",
-      "edge_id": "[uuid]",
-      "face_id": "[uuid]"
-    }
-  },
-  {
-    "cmdId": "[uuid]",
-    "range": [],
-    "command": {
-      "type": "solid3d_get_opposite_edge",
-      "object_id": "[uuid]",
-      "edge_id": "[uuid]",
-      "face_id": "[uuid]"
     }
   },
   {
@@ -6109,2135 +2646,6 @@
     "cmdId": "[uuid]",
     "range": [],
     "command": {
-      "type": "solid3d_get_all_edge_faces",
-      "object_id": "[uuid]",
-      "edge_id": "[uuid]"
-    }
-  },
-  {
-    "cmdId": "[uuid]",
-    "range": [],
-    "command": {
-      "type": "solid3d_get_all_edge_faces",
-      "object_id": "[uuid]",
-      "edge_id": "[uuid]"
-    }
-  },
-  {
-    "cmdId": "[uuid]",
-    "range": [],
-    "command": {
-      "type": "solid3d_get_all_edge_faces",
-      "object_id": "[uuid]",
-      "edge_id": "[uuid]"
-    }
-  },
-  {
-    "cmdId": "[uuid]",
-    "range": [],
-    "command": {
-      "type": "solid3d_get_all_edge_faces",
-      "object_id": "[uuid]",
-      "edge_id": "[uuid]"
-    }
-  },
-  {
-    "cmdId": "[uuid]",
-    "range": [],
-    "command": {
-      "type": "solid3d_get_all_edge_faces",
-      "object_id": "[uuid]",
-      "edge_id": "[uuid]"
-    }
-  },
-  {
-    "cmdId": "[uuid]",
-    "range": [],
-    "command": {
-      "type": "solid3d_get_all_edge_faces",
-      "object_id": "[uuid]",
-      "edge_id": "[uuid]"
-    }
-  },
-  {
-    "cmdId": "[uuid]",
-    "range": [],
-    "command": {
-      "type": "solid3d_get_all_edge_faces",
-      "object_id": "[uuid]",
-      "edge_id": "[uuid]"
-    }
-  },
-  {
-    "cmdId": "[uuid]",
-    "range": [],
-    "command": {
-      "type": "solid3d_get_all_edge_faces",
-      "object_id": "[uuid]",
-      "edge_id": "[uuid]"
-    }
-  },
-  {
-    "cmdId": "[uuid]",
-    "range": [],
-    "command": {
-      "type": "solid3d_get_all_edge_faces",
-      "object_id": "[uuid]",
-      "edge_id": "[uuid]"
-    }
-  },
-  {
-    "cmdId": "[uuid]",
-    "range": [],
-    "command": {
-      "type": "solid3d_get_all_edge_faces",
-      "object_id": "[uuid]",
-      "edge_id": "[uuid]"
-    }
-  },
-  {
-    "cmdId": "[uuid]",
-    "range": [],
-    "command": {
-      "type": "solid3d_get_all_edge_faces",
-      "object_id": "[uuid]",
-      "edge_id": "[uuid]"
-    }
-  },
-  {
-    "cmdId": "[uuid]",
-    "range": [],
-    "command": {
-      "type": "solid3d_get_all_edge_faces",
-      "object_id": "[uuid]",
-      "edge_id": "[uuid]"
-    }
-  },
-  {
-    "cmdId": "[uuid]",
-    "range": [],
-    "command": {
-      "type": "solid3d_get_all_edge_faces",
-      "object_id": "[uuid]",
-      "edge_id": "[uuid]"
-    }
-  },
-  {
-    "cmdId": "[uuid]",
-    "range": [],
-    "command": {
-      "type": "solid3d_get_all_edge_faces",
-      "object_id": "[uuid]",
-      "edge_id": "[uuid]"
-    }
-  },
-  {
-    "cmdId": "[uuid]",
-    "range": [],
-    "command": {
-      "type": "solid3d_get_all_edge_faces",
-      "object_id": "[uuid]",
-      "edge_id": "[uuid]"
-    }
-  },
-  {
-    "cmdId": "[uuid]",
-    "range": [],
-    "command": {
-      "type": "solid3d_get_all_edge_faces",
-      "object_id": "[uuid]",
-      "edge_id": "[uuid]"
-    }
-  },
-  {
-    "cmdId": "[uuid]",
-    "range": [],
-    "command": {
-      "type": "solid3d_get_all_edge_faces",
-      "object_id": "[uuid]",
-      "edge_id": "[uuid]"
-    }
-  },
-  {
-    "cmdId": "[uuid]",
-    "range": [],
-    "command": {
-      "type": "solid3d_get_all_edge_faces",
-      "object_id": "[uuid]",
-      "edge_id": "[uuid]"
-    }
-  },
-  {
-    "cmdId": "[uuid]",
-    "range": [],
-    "command": {
-      "type": "solid3d_get_all_edge_faces",
-      "object_id": "[uuid]",
-      "edge_id": "[uuid]"
-    }
-  },
-  {
-    "cmdId": "[uuid]",
-    "range": [],
-    "command": {
-      "type": "solid3d_get_all_edge_faces",
-      "object_id": "[uuid]",
-      "edge_id": "[uuid]"
-    }
-  },
-  {
-    "cmdId": "[uuid]",
-    "range": [],
-    "command": {
-      "type": "solid3d_get_all_edge_faces",
-      "object_id": "[uuid]",
-      "edge_id": "[uuid]"
-    }
-  },
-  {
-    "cmdId": "[uuid]",
-    "range": [],
-    "command": {
-      "type": "solid3d_get_all_edge_faces",
-      "object_id": "[uuid]",
-      "edge_id": "[uuid]"
-    }
-  },
-  {
-    "cmdId": "[uuid]",
-    "range": [],
-    "command": {
-      "type": "solid3d_get_all_edge_faces",
-      "object_id": "[uuid]",
-      "edge_id": "[uuid]"
-    }
-  },
-  {
-    "cmdId": "[uuid]",
-    "range": [],
-    "command": {
-      "type": "solid3d_get_all_edge_faces",
-      "object_id": "[uuid]",
-      "edge_id": "[uuid]"
-    }
-  },
-  {
-    "cmdId": "[uuid]",
-    "range": [],
-    "command": {
-      "type": "solid3d_get_all_edge_faces",
-      "object_id": "[uuid]",
-      "edge_id": "[uuid]"
-    }
-  },
-  {
-    "cmdId": "[uuid]",
-    "range": [],
-    "command": {
-      "type": "solid3d_get_all_edge_faces",
-      "object_id": "[uuid]",
-      "edge_id": "[uuid]"
-    }
-  },
-  {
-    "cmdId": "[uuid]",
-    "range": [],
-    "command": {
-      "type": "solid3d_get_all_edge_faces",
-      "object_id": "[uuid]",
-      "edge_id": "[uuid]"
-    }
-  },
-  {
-    "cmdId": "[uuid]",
-    "range": [],
-    "command": {
-      "type": "solid3d_get_all_edge_faces",
-      "object_id": "[uuid]",
-      "edge_id": "[uuid]"
-    }
-  },
-  {
-    "cmdId": "[uuid]",
-    "range": [],
-    "command": {
-      "type": "solid3d_get_all_edge_faces",
-      "object_id": "[uuid]",
-      "edge_id": "[uuid]"
-    }
-  },
-  {
-    "cmdId": "[uuid]",
-    "range": [],
-    "command": {
-      "type": "solid3d_get_all_edge_faces",
-      "object_id": "[uuid]",
-      "edge_id": "[uuid]"
-    }
-  },
-  {
-    "cmdId": "[uuid]",
-    "range": [],
-    "command": {
-      "type": "solid3d_get_all_edge_faces",
-      "object_id": "[uuid]",
-      "edge_id": "[uuid]"
-    }
-  },
-  {
-    "cmdId": "[uuid]",
-    "range": [],
-    "command": {
-      "type": "solid3d_get_all_edge_faces",
-=======
-      "type": "solid3d_get_extrusion_face_info",
->>>>>>> 811ef3e7
-      "object_id": "[uuid]",
-      "edge_id": "[uuid]"
-    }
-  },
-  {
-    "cmdId": "[uuid]",
-    "range": [],
-    "command": {
-      "type": "entity_linear_pattern_transform",
-      "entity_id": "[uuid]",
-      "transform": [],
-      "transforms": [
-        [
-          {
-            "translate": {
-              "x": 0.0,
-              "y": -169.0,
-              "z": 0.0
-            },
-            "scale": {
-              "x": 1.0,
-              "y": 1.0,
-              "z": 1.0
-            },
-            "rotation": {
-              "axis": {
-                "x": 0.0,
-                "y": 0.0,
-                "z": 1.0
-              },
-              "angle": {
-                "unit": "degrees",
-                "value": 0.0
-              },
-              "origin": {
-                "type": "local"
-              }
-            },
-            "replicate": true
-          }
-        ],
-        [
-          {
-            "translate": {
-              "x": 0.0,
-              "y": -338.0,
-              "z": 0.0
-            },
-            "scale": {
-              "x": 1.0,
-              "y": 1.0,
-              "z": 1.0
-            },
-            "rotation": {
-              "axis": {
-                "x": 0.0,
-                "y": 0.0,
-                "z": 1.0
-              },
-              "angle": {
-                "unit": "degrees",
-                "value": 0.0
-              },
-              "origin": {
-                "type": "local"
-              }
-            },
-            "replicate": true
-          }
-        ],
-        [
-          {
-            "translate": {
-              "x": 0.0,
-              "y": -507.0,
-              "z": 0.0
-            },
-            "scale": {
-              "x": 1.0,
-              "y": 1.0,
-              "z": 1.0
-            },
-            "rotation": {
-              "axis": {
-                "x": 0.0,
-                "y": 0.0,
-                "z": 1.0
-              },
-              "angle": {
-                "unit": "degrees",
-                "value": 0.0
-              },
-              "origin": {
-                "type": "local"
-              }
-            },
-            "replicate": true
-          }
-        ],
-        [
-          {
-            "translate": {
-              "x": 0.0,
-              "y": -676.0,
-              "z": 0.0
-            },
-            "scale": {
-              "x": 1.0,
-              "y": 1.0,
-              "z": 1.0
-            },
-            "rotation": {
-              "axis": {
-                "x": 0.0,
-                "y": 0.0,
-                "z": 1.0
-              },
-              "angle": {
-                "unit": "degrees",
-                "value": 0.0
-              },
-              "origin": {
-                "type": "local"
-              }
-            },
-            "replicate": true
-          }
-        ]
-      ]
-    }
-  },
-  {
-    "cmdId": "[uuid]",
-    "range": [],
-    "command": {
-      "type": "make_plane",
-      "origin": {
-        "x": 0.0,
-        "y": 0.0,
-        "z": 0.0
-      },
-      "x_axis": {
-        "x": -1.0,
-        "y": 0.0,
-        "z": 0.0
-      },
-      "y_axis": {
-        "x": 0.0,
-        "y": 0.0,
-        "z": 1.0
-      },
-      "size": 60.0,
-      "clobber": false,
-      "hide": true
-    }
-  },
-  {
-    "cmdId": "[uuid]",
-    "range": [],
-    "command": {
-      "type": "enable_sketch_mode",
-      "entity_id": "[uuid]",
-      "ortho": false,
-      "animated": false,
-      "adjust_camera": false,
-      "planar_normal": {
-        "x": 0.0,
-        "y": 1.0,
-        "z": -0.0
-      }
-    }
-  },
-  {
-    "cmdId": "[uuid]",
-    "range": [],
-    "command": {
-      "type": "move_path_pen",
-      "path": "[uuid]",
-      "to": {
-        "x": 33.0,
-        "y": -15.299999999999999,
-        "z": 0.0
-      }
-    }
-  },
-  {
-    "cmdId": "[uuid]",
-    "range": [],
-    "command": {
-      "type": "sketch_mode_disable"
-    }
-  },
-  {
-    "cmdId": "[uuid]",
-    "range": [],
-    "command": {
-      "type": "start_path"
-    }
-  },
-  {
-    "cmdId": "[uuid]",
-    "range": [],
-    "command": {
-      "type": "extend_path",
-      "path": "[uuid]",
-      "segment": {
-        "type": "line",
-        "end": {
-          "x": 33.0,
-          "y": 30.0,
-          "z": 0.0
-        },
-        "relative": false
-      }
-    }
-  },
-  {
-    "cmdId": "[uuid]",
-    "range": [],
-    "command": {
-      "type": "extend_path",
-      "path": "[uuid]",
-      "segment": {
-        "type": "tangential_arc",
-        "radius": 4.204,
-        "offset": {
-          "unit": "degrees",
-          "value": -90.0
-        }
-      }
-    }
-  },
-  {
-    "cmdId": "[uuid]",
-    "range": [],
-    "command": {
-      "type": "extend_path",
-      "path": "[uuid]",
-      "segment": {
-        "type": "line",
-        "end": {
-          "x": 4.0,
-          "y": 0.0,
-          "z": 0.0
-        },
-        "relative": true
-      }
-    }
-  },
-  {
-    "cmdId": "[uuid]",
-    "range": [],
-    "command": {
-      "type": "extend_path",
-      "path": "[uuid]",
-      "segment": {
-        "type": "tangential_arc",
-        "radius": 4.204,
-        "offset": {
-          "unit": "degrees",
-          "value": -90.0
-        }
-      }
-    }
-  },
-  {
-    "cmdId": "[uuid]",
-    "range": [],
-    "command": {
-      "type": "extend_path",
-      "path": "[uuid]",
-      "segment": {
-        "type": "line",
-        "end": {
-          "x": 0.0,
-          "y": -4.0,
-          "z": 0.0
-        },
-        "relative": true
-      }
-    }
-  },
-  {
-    "cmdId": "[uuid]",
-    "range": [],
-    "command": {
-      "type": "extend_path",
-      "path": "[uuid]",
-      "segment": {
-        "type": "tangential_arc",
-        "radius": 4.204,
-        "offset": {
-          "unit": "degrees",
-          "value": -90.0
-        }
-      }
-    }
-  },
-  {
-    "cmdId": "[uuid]",
-    "range": [],
-    "command": {
-      "type": "extend_path",
-      "path": "[uuid]",
-      "segment": {
-        "type": "line",
-        "end": {
-          "x": -3.0,
-          "y": 0.0,
-          "z": 0.0
-        },
-        "relative": true
-      }
-    }
-  },
-  {
-    "cmdId": "[uuid]",
-    "range": [],
-    "command": {
-      "type": "extend_path",
-      "path": "[uuid]",
-      "segment": {
-        "type": "line",
-        "end": {
-          "x": 0.0,
-          "y": 2.102,
-          "z": 0.0
-        },
-        "relative": true
-      }
-    }
-  },
-  {
-    "cmdId": "[uuid]",
-    "range": [],
-    "command": {
-      "type": "extend_path",
-      "path": "[uuid]",
-      "segment": {
-        "type": "line",
-        "end": {
-          "x": 3.0,
-          "y": 0.0,
-          "z": 0.0
-        },
-        "relative": true
-      }
-    }
-  },
-  {
-    "cmdId": "[uuid]",
-    "range": [],
-    "command": {
-      "type": "extend_path",
-      "path": "[uuid]",
-      "segment": {
-        "type": "tangential_arc",
-        "radius": 2.102,
-        "offset": {
-          "unit": "degrees",
-          "value": 90.0
-        }
-      }
-    }
-  },
-  {
-    "cmdId": "[uuid]",
-    "range": [],
-    "command": {
-      "type": "extend_path",
-      "path": "[uuid]",
-      "segment": {
-        "type": "line",
-        "end": {
-          "x": 0.0,
-          "y": 4.0,
-          "z": 0.0
-        },
-        "relative": true
-      }
-    }
-  },
-  {
-    "cmdId": "[uuid]",
-    "range": [],
-    "command": {
-      "type": "extend_path",
-      "path": "[uuid]",
-      "segment": {
-        "type": "tangential_arc",
-        "radius": 2.102,
-        "offset": {
-          "unit": "degrees",
-          "value": 90.0
-        }
-      }
-    }
-  },
-  {
-    "cmdId": "[uuid]",
-    "range": [],
-    "command": {
-      "type": "extend_path",
-      "path": "[uuid]",
-      "segment": {
-        "type": "line",
-        "end": {
-          "x": -4.0,
-          "y": 0.0,
-          "z": 0.0
-        },
-        "relative": true
-      }
-    }
-  },
-  {
-    "cmdId": "[uuid]",
-    "range": [],
-    "command": {
-      "type": "extend_path",
-      "path": "[uuid]",
-      "segment": {
-        "type": "tangential_arc",
-        "radius": 2.102,
-        "offset": {
-          "unit": "degrees",
-          "value": 90.0
-        }
-      }
-    }
-  },
-  {
-    "cmdId": "[uuid]",
-    "range": [],
-    "command": {
-      "type": "extend_path",
-      "path": "[uuid]",
-      "segment": {
-        "type": "line",
-        "end": {
-          "x": 0.0,
-          "y": -45.3,
-          "z": 0.0
-        },
-        "relative": true
-      }
-    }
-  },
-  {
-    "cmdId": "[uuid]",
-    "range": [],
-    "command": {
-      "type": "extend_path",
-      "path": "[uuid]",
-      "segment": {
-        "type": "line",
-        "end": {
-          "x": 33.0,
-          "y": -15.3,
-          "z": 0.0
-        },
-        "relative": false
-      }
-    }
-  },
-  {
-    "cmdId": "[uuid]",
-    "range": [],
-    "command": {
-      "type": "close_path",
-      "path_id": "[uuid]"
-    }
-  },
-  {
-    "cmdId": "[uuid]",
-    "range": [],
-    "command": {
-      "type": "enable_sketch_mode",
-      "entity_id": "[uuid]",
-      "ortho": false,
-      "animated": false,
-      "adjust_camera": false,
-      "planar_normal": {
-        "x": 0.0,
-        "y": 1.0,
-        "z": -0.0
-      }
-    }
-  },
-  {
-    "cmdId": "[uuid]",
-    "range": [],
-    "command": {
-      "type": "extrude",
-      "target": "[uuid]",
-      "distance": -700.0,
-      "faces": null,
-      "opposite": "None"
-    }
-  },
-  {
-    "cmdId": "[uuid]",
-    "range": [],
-    "command": {
-      "type": "object_bring_to_front",
-      "object_id": "[uuid]"
-    }
-  },
-  {
-    "cmdId": "[uuid]",
-    "range": [],
-    "command": {
-      "type": "sketch_mode_disable"
-    }
-  },
-  {
-    "cmdId": "[uuid]",
-    "range": [],
-    "command": {
-      "type": "solid3d_get_adjacency_info",
-      "object_id": "[uuid]",
-      "edge_id": "[uuid]"
-    }
-  },
-  {
-    "cmdId": "[uuid]",
-    "range": [],
-    "command": {
-      "type": "solid3d_get_extrusion_face_info",
-      "object_id": "[uuid]",
-      "edge_id": "[uuid]"
-    }
-  },
-  {
-    "cmdId": "[uuid]",
-    "range": [],
-    "command": {
-      "type": "enable_sketch_mode",
-      "entity_id": "[uuid]",
-      "ortho": false,
-      "animated": false,
-      "adjust_camera": false,
-      "planar_normal": {
-        "x": 0.0,
-        "y": 1.0,
-        "z": -0.0
-      }
-    }
-  },
-  {
-    "cmdId": "[uuid]",
-    "range": [],
-    "command": {
-      "type": "move_path_pen",
-      "path": "[uuid]",
-      "to": {
-        "x": 205.0,
-        "y": -12.6,
-        "z": 0.0
-      }
-    }
-  },
-  {
-    "cmdId": "[uuid]",
-    "range": [],
-    "command": {
-      "type": "sketch_mode_disable"
-    }
-  },
-  {
-    "cmdId": "[uuid]",
-    "range": [],
-    "command": {
-      "type": "start_path"
-    }
-  },
-  {
-    "cmdId": "[uuid]",
-    "range": [],
-    "command": {
-      "type": "extend_path",
-      "path": "[uuid]",
-      "segment": {
-        "type": "line",
-        "end": {
-          "x": 205.0,
-          "y": 21.0,
-          "z": 0.0
-        },
-        "relative": false
-      }
-    }
-  },
-  {
-    "cmdId": "[uuid]",
-    "range": [],
-    "command": {
-      "type": "extend_path",
-      "path": "[uuid]",
-      "segment": {
-        "type": "tangential_arc",
-        "radius": 4.204,
-        "offset": {
-          "unit": "degrees",
-          "value": 90.0
-        }
-      }
-    }
-  },
-  {
-    "cmdId": "[uuid]",
-    "range": [],
-    "command": {
-      "type": "extend_path",
-      "path": "[uuid]",
-      "segment": {
-        "type": "line",
-        "end": {
-          "x": -4.0,
-          "y": 0.0,
-          "z": 0.0
-        },
-        "relative": true
-      }
-    }
-  },
-  {
-    "cmdId": "[uuid]",
-    "range": [],
-    "command": {
-      "type": "extend_path",
-      "path": "[uuid]",
-      "segment": {
-        "type": "tangential_arc",
-        "radius": 4.204,
-        "offset": {
-          "unit": "degrees",
-          "value": 90.0
-        }
-      }
-    }
-  },
-  {
-    "cmdId": "[uuid]",
-    "range": [],
-    "command": {
-      "type": "extend_path",
-      "path": "[uuid]",
-      "segment": {
-        "type": "line",
-        "end": {
-          "x": 0.0,
-          "y": -4.0,
-          "z": 0.0
-        },
-        "relative": true
-      }
-    }
-  },
-  {
-    "cmdId": "[uuid]",
-    "range": [],
-    "command": {
-      "type": "extend_path",
-      "path": "[uuid]",
-      "segment": {
-        "type": "tangential_arc",
-        "radius": 4.204,
-        "offset": {
-          "unit": "degrees",
-          "value": 90.0
-        }
-      }
-    }
-  },
-  {
-    "cmdId": "[uuid]",
-    "range": [],
-    "command": {
-      "type": "extend_path",
-      "path": "[uuid]",
-      "segment": {
-        "type": "line",
-        "end": {
-          "x": 3.0,
-          "y": 0.0,
-          "z": 0.0
-        },
-        "relative": true
-      }
-    }
-  },
-  {
-    "cmdId": "[uuid]",
-    "range": [],
-    "command": {
-      "type": "extend_path",
-      "path": "[uuid]",
-      "segment": {
-        "type": "line",
-        "end": {
-          "x": 0.0,
-          "y": 2.102,
-          "z": 0.0
-        },
-        "relative": true
-      }
-    }
-  },
-  {
-    "cmdId": "[uuid]",
-    "range": [],
-    "command": {
-      "type": "extend_path",
-      "path": "[uuid]",
-      "segment": {
-        "type": "line",
-        "end": {
-          "x": -3.0,
-          "y": 0.0,
-          "z": 0.0
-        },
-        "relative": true
-      }
-    }
-  },
-  {
-    "cmdId": "[uuid]",
-    "range": [],
-    "command": {
-      "type": "extend_path",
-      "path": "[uuid]",
-      "segment": {
-        "type": "tangential_arc",
-        "radius": 2.102,
-        "offset": {
-          "unit": "degrees",
-          "value": -90.0
-        }
-      }
-    }
-  },
-  {
-    "cmdId": "[uuid]",
-    "range": [],
-    "command": {
-      "type": "extend_path",
-      "path": "[uuid]",
-      "segment": {
-        "type": "line",
-        "end": {
-          "x": 0.0,
-          "y": 4.0,
-          "z": 0.0
-        },
-        "relative": true
-      }
-    }
-  },
-  {
-    "cmdId": "[uuid]",
-    "range": [],
-    "command": {
-      "type": "extend_path",
-      "path": "[uuid]",
-      "segment": {
-        "type": "tangential_arc",
-        "radius": 2.102,
-        "offset": {
-          "unit": "degrees",
-          "value": -90.0
-        }
-      }
-    }
-  },
-  {
-    "cmdId": "[uuid]",
-    "range": [],
-    "command": {
-      "type": "extend_path",
-      "path": "[uuid]",
-      "segment": {
-        "type": "line",
-        "end": {
-          "x": 4.0,
-          "y": 0.0,
-          "z": 0.0
-        },
-        "relative": true
-      }
-    }
-  },
-  {
-    "cmdId": "[uuid]",
-    "range": [],
-    "command": {
-      "type": "extend_path",
-      "path": "[uuid]",
-      "segment": {
-        "type": "tangential_arc",
-        "radius": 2.102,
-        "offset": {
-          "unit": "degrees",
-          "value": -90.0
-        }
-      }
-    }
-  },
-  {
-    "cmdId": "[uuid]",
-    "range": [],
-    "command": {
-      "type": "extend_path",
-      "path": "[uuid]",
-      "segment": {
-        "type": "line",
-        "end": {
-          "x": 0.0,
-          "y": -33.6,
-          "z": 0.0
-        },
-        "relative": true
-      }
-    }
-  },
-  {
-    "cmdId": "[uuid]",
-    "range": [],
-    "command": {
-      "type": "extend_path",
-      "path": "[uuid]",
-      "segment": {
-        "type": "line",
-        "end": {
-          "x": 205.0,
-          "y": -12.6,
-          "z": 0.0
-        },
-        "relative": false
-      }
-    }
-  },
-  {
-    "cmdId": "[uuid]",
-    "range": [],
-    "command": {
-      "type": "close_path",
-      "path_id": "[uuid]"
-    }
-  },
-  {
-    "cmdId": "[uuid]",
-    "range": [],
-    "command": {
-      "type": "enable_sketch_mode",
-      "entity_id": "[uuid]",
-      "ortho": false,
-      "animated": false,
-      "adjust_camera": false,
-      "planar_normal": {
-        "x": 0.0,
-        "y": 1.0,
-        "z": -0.0
-      }
-    }
-  },
-  {
-    "cmdId": "[uuid]",
-    "range": [],
-    "command": {
-      "type": "extrude",
-      "target": "[uuid]",
-      "distance": -700.0,
-      "faces": null,
-      "opposite": "None"
-    }
-  },
-  {
-    "cmdId": "[uuid]",
-    "range": [],
-    "command": {
-      "type": "object_bring_to_front",
-      "object_id": "[uuid]"
-    }
-  },
-  {
-    "cmdId": "[uuid]",
-    "range": [],
-    "command": {
-      "type": "sketch_mode_disable"
-    }
-  },
-  {
-    "cmdId": "[uuid]",
-    "range": [],
-    "command": {
-      "type": "solid3d_get_adjacency_info",
-      "object_id": "[uuid]",
-      "edge_id": "[uuid]"
-    }
-  },
-  {
-    "cmdId": "[uuid]",
-    "range": [],
-    "command": {
-      "type": "solid3d_get_extrusion_face_info",
-      "object_id": "[uuid]",
-      "edge_id": "[uuid]"
-    }
-  },
-  {
-    "cmdId": "[uuid]",
-    "range": [],
-    "command": {
-      "type": "enable_sketch_mode",
-      "entity_id": "[uuid]",
-      "ortho": false,
-      "animated": false,
-      "adjust_camera": false,
-      "planar_normal": null
-    }
-  },
-  {
-    "cmdId": "[uuid]",
-    "range": [],
-    "command": {
-      "type": "move_path_pen",
-      "path": "[uuid]",
-      "to": {
-        "x": -1.8,
-        "y": -24.0,
-        "z": 0.0
-      }
-    }
-  },
-  {
-    "cmdId": "[uuid]",
-    "range": [],
-    "command": {
-      "type": "sketch_mode_disable"
-    }
-  },
-  {
-    "cmdId": "[uuid]",
-    "range": [],
-    "command": {
-      "type": "start_path"
-    }
-  },
-  {
-    "cmdId": "[uuid]",
-    "range": [],
-    "command": {
-      "type": "extend_path",
-      "path": "[uuid]",
-      "segment": {
-        "type": "line",
-        "end": {
-          "x": 12.0,
-          "y": -24.0,
-          "z": 0.0
-        },
-        "relative": false
-      }
-    }
-  },
-  {
-    "cmdId": "[uuid]",
-    "range": [],
-    "command": {
-      "type": "extend_path",
-      "path": "[uuid]",
-      "segment": {
-        "type": "tangential_arc",
-        "radius": 5.0,
-        "offset": {
-          "unit": "degrees",
-          "value": -90.0
-        }
-      }
-    }
-  },
-  {
-    "cmdId": "[uuid]",
-    "range": [],
-    "command": {
-      "type": "extend_path",
-      "path": "[uuid]",
-      "segment": {
-        "type": "line",
-        "end": {
-          "x": 17.0,
-          "y": -164.0,
-          "z": 0.0
-        },
-        "relative": false
-      }
-    }
-  },
-  {
-    "cmdId": "[uuid]",
-    "range": [],
-    "command": {
-      "type": "extend_path",
-      "path": "[uuid]",
-      "segment": {
-        "type": "tangential_arc",
-        "radius": 5.0,
-        "offset": {
-          "unit": "degrees",
-          "value": -90.0
-        }
-      }
-    }
-  },
-  {
-    "cmdId": "[uuid]",
-    "range": [],
-    "command": {
-      "type": "extend_path",
-      "path": "[uuid]",
-      "segment": {
-        "type": "line",
-        "end": {
-          "x": -13.8,
-          "y": 0.0,
-          "z": 0.0
-        },
-        "relative": true
-      }
-    }
-  },
-  {
-    "cmdId": "[uuid]",
-    "range": [],
-    "command": {
-      "type": "extend_path",
-      "path": "[uuid]",
-      "segment": {
-        "type": "tangential_arc",
-        "radius": 5.0,
-        "offset": {
-          "unit": "degrees",
-          "value": -90.0
-        }
-      }
-    }
-  },
-  {
-    "cmdId": "[uuid]",
-    "range": [],
-    "command": {
-      "type": "extend_path",
-      "path": "[uuid]",
-      "segment": {
-        "type": "line",
-        "end": {
-          "x": 0.0,
-          "y": 135.0,
-          "z": 0.0
-        },
-        "relative": true
-      }
-    }
-  },
-  {
-    "cmdId": "[uuid]",
-    "range": [],
-    "command": {
-      "type": "extend_path",
-      "path": "[uuid]",
-      "segment": {
-        "type": "tangential_arc_to",
-        "to": {
-          "x": 5.0,
-          "y": 5.0,
-          "z": 0.0
-        },
-        "angle_snap_increment": null
-      }
-    }
-  },
-  {
-    "cmdId": "[uuid]",
-    "range": [],
-    "command": {
-      "type": "close_path",
-      "path_id": "[uuid]"
-    }
-  },
-  {
-    "cmdId": "[uuid]",
-    "range": [],
-    "command": {
-      "type": "entity_linear_pattern_transform",
-      "entity_id": "[uuid]",
-      "transform": [],
-      "transforms": [
-        [
-          {
-            "translate": {
-              "x": 0.0,
-              "y": -169.0,
-              "z": 0.0
-            },
-            "scale": {
-              "x": 1.0,
-              "y": 1.0,
-              "z": 1.0
-            },
-            "rotation": {
-              "axis": {
-                "x": 0.0,
-                "y": 0.0,
-                "z": 1.0
-              },
-              "angle": {
-                "unit": "degrees",
-                "value": 0.0
-              },
-              "origin": {
-                "type": "local"
-              }
-            },
-            "replicate": true
-          }
-        ],
-        [
-          {
-            "translate": {
-              "x": 0.0,
-              "y": -338.0,
-              "z": 0.0
-            },
-            "scale": {
-              "x": 1.0,
-              "y": 1.0,
-              "z": 1.0
-            },
-            "rotation": {
-              "axis": {
-                "x": 0.0,
-                "y": 0.0,
-                "z": 1.0
-              },
-              "angle": {
-                "unit": "degrees",
-                "value": 0.0
-              },
-              "origin": {
-                "type": "local"
-              }
-            },
-            "replicate": true
-          }
-        ],
-        [
-          {
-            "translate": {
-              "x": 0.0,
-              "y": -507.0,
-              "z": 0.0
-            },
-            "scale": {
-              "x": 1.0,
-              "y": 1.0,
-              "z": 1.0
-            },
-            "rotation": {
-              "axis": {
-                "x": 0.0,
-                "y": 0.0,
-                "z": 1.0
-              },
-              "angle": {
-                "unit": "degrees",
-                "value": 0.0
-              },
-              "origin": {
-                "type": "local"
-              }
-            },
-            "replicate": true
-          }
-        ]
-      ]
-    }
-  },
-  {
-    "cmdId": "[uuid]",
-    "range": [],
-    "command": {
-      "type": "enable_sketch_mode",
-      "entity_id": "[uuid]",
-      "ortho": false,
-      "animated": false,
-      "adjust_camera": false,
-      "planar_normal": null
-    }
-  },
-  {
-    "cmdId": "[uuid]",
-    "range": [],
-    "command": {
-      "type": "enable_sketch_mode",
-      "entity_id": "[uuid]",
-      "ortho": false,
-      "animated": false,
-      "adjust_camera": false,
-      "planar_normal": null
-    }
-  },
-  {
-    "cmdId": "[uuid]",
-    "range": [],
-    "command": {
-      "type": "enable_sketch_mode",
-      "entity_id": "[uuid]",
-      "ortho": false,
-      "animated": false,
-      "adjust_camera": false,
-      "planar_normal": null
-    }
-  },
-  {
-    "cmdId": "[uuid]",
-    "range": [],
-    "command": {
-      "type": "enable_sketch_mode",
-      "entity_id": "[uuid]",
-      "ortho": false,
-      "animated": false,
-      "adjust_camera": false,
-      "planar_normal": null
-    }
-  },
-  {
-    "cmdId": "[uuid]",
-    "range": [],
-    "command": {
-      "type": "extrude",
-      "target": "[uuid]",
-      "distance": -10.0,
-      "faces": null,
-      "opposite": "None"
-    }
-  },
-  {
-    "cmdId": "[uuid]",
-    "range": [],
-    "command": {
-      "type": "extrude",
-      "target": "[uuid]",
-      "distance": -10.0,
-      "faces": null,
-      "opposite": "None"
-    }
-  },
-  {
-    "cmdId": "[uuid]",
-    "range": [],
-    "command": {
-      "type": "extrude",
-      "target": "[uuid]",
-      "distance": -10.0,
-      "faces": null,
-      "opposite": "None"
-    }
-  },
-  {
-    "cmdId": "[uuid]",
-    "range": [],
-    "command": {
-      "type": "extrude",
-      "target": "[uuid]",
-      "distance": -10.0,
-      "faces": null,
-      "opposite": "None"
-    }
-  },
-  {
-    "cmdId": "[uuid]",
-    "range": [],
-    "command": {
-      "type": "object_bring_to_front",
-      "object_id": "[uuid]"
-    }
-  },
-  {
-    "cmdId": "[uuid]",
-    "range": [],
-    "command": {
-      "type": "object_bring_to_front",
-      "object_id": "[uuid]"
-    }
-  },
-  {
-    "cmdId": "[uuid]",
-    "range": [],
-    "command": {
-      "type": "object_bring_to_front",
-      "object_id": "[uuid]"
-    }
-  },
-  {
-    "cmdId": "[uuid]",
-    "range": [],
-    "command": {
-      "type": "object_bring_to_front",
-      "object_id": "[uuid]"
-    }
-  },
-  {
-    "cmdId": "[uuid]",
-    "range": [],
-    "command": {
-      "type": "sketch_mode_disable"
-    }
-  },
-  {
-    "cmdId": "[uuid]",
-    "range": [],
-    "command": {
-      "type": "sketch_mode_disable"
-    }
-  },
-  {
-    "cmdId": "[uuid]",
-    "range": [],
-    "command": {
-      "type": "sketch_mode_disable"
-    }
-  },
-  {
-    "cmdId": "[uuid]",
-    "range": [],
-    "command": {
-      "type": "sketch_mode_disable"
-    }
-  },
-  {
-    "cmdId": "[uuid]",
-    "range": [],
-    "command": {
-      "type": "solid3d_get_adjacency_info",
-      "object_id": "[uuid]",
-      "edge_id": "[uuid]"
-    }
-  },
-  {
-    "cmdId": "[uuid]",
-    "range": [],
-    "command": {
-      "type": "solid3d_get_adjacency_info",
-      "object_id": "[uuid]",
-      "edge_id": "[uuid]"
-    }
-  },
-  {
-    "cmdId": "[uuid]",
-    "range": [],
-    "command": {
-      "type": "solid3d_get_adjacency_info",
-      "object_id": "[uuid]",
-      "edge_id": "[uuid]"
-    }
-  },
-  {
-    "cmdId": "[uuid]",
-    "range": [],
-    "command": {
-      "type": "solid3d_get_adjacency_info",
-      "object_id": "[uuid]",
-      "edge_id": "[uuid]"
-    }
-  },
-  {
-    "cmdId": "[uuid]",
-    "range": [],
-    "command": {
-      "type": "solid3d_get_extrusion_face_info",
-      "object_id": "[uuid]",
-      "edge_id": "[uuid]"
-    }
-  },
-  {
-    "cmdId": "[uuid]",
-    "range": [],
-    "command": {
-      "type": "solid3d_get_extrusion_face_info",
-      "object_id": "[uuid]",
-      "edge_id": "[uuid]"
-    }
-  },
-  {
-    "cmdId": "[uuid]",
-    "range": [],
-    "command": {
-      "type": "solid3d_get_extrusion_face_info",
-      "object_id": "[uuid]",
-      "edge_id": "[uuid]"
-    }
-  },
-  {
-    "cmdId": "[uuid]",
-    "range": [],
-    "command": {
-      "type": "solid3d_get_extrusion_face_info",
-      "object_id": "[uuid]",
-      "edge_id": "[uuid]"
-    }
-  },
-  {
-    "cmdId": "[uuid]",
-    "range": [],
-    "command": {
-      "type": "enable_sketch_mode",
-      "entity_id": "[uuid]",
-      "ortho": false,
-      "animated": false,
-      "adjust_camera": false,
-      "planar_normal": null
-    }
-  },
-  {
-    "cmdId": "[uuid]",
-    "range": [],
-    "command": {
-      "type": "move_path_pen",
-      "path": "[uuid]",
-      "to": {
-        "x": -5.3999999999999995,
-        "y": -24.0,
-        "z": 0.0
-      }
-    }
-  },
-  {
-    "cmdId": "[uuid]",
-    "range": [],
-    "command": {
-      "type": "sketch_mode_disable"
-    }
-  },
-  {
-    "cmdId": "[uuid]",
-    "range": [],
-    "command": {
-      "type": "start_path"
-    }
-  },
-  {
-    "cmdId": "[uuid]",
-    "range": [],
-    "command": {
-      "type": "extend_path",
-      "path": "[uuid]",
-      "segment": {
-        "type": "line",
-        "end": {
-          "x": -0.3,
-          "y": -24.0,
-          "z": 0.0
-        },
-        "relative": false
-      }
-    }
-  },
-  {
-    "cmdId": "[uuid]",
-    "range": [],
-    "command": {
-      "type": "extend_path",
-      "path": "[uuid]",
-      "segment": {
-        "type": "tangential_arc",
-        "radius": 5.0,
-        "offset": {
-          "unit": "degrees",
-          "value": -90.0
-        }
-      }
-    }
-  },
-  {
-    "cmdId": "[uuid]",
-    "range": [],
-    "command": {
-      "type": "extend_path",
-      "path": "[uuid]",
-      "segment": {
-        "type": "line",
-        "end": {
-          "x": 0.0,
-          "y": -135.0,
-          "z": 0.0
-        },
-        "relative": true
-      }
-    }
-  },
-  {
-    "cmdId": "[uuid]",
-    "range": [],
-    "command": {
-      "type": "extend_path",
-      "path": "[uuid]",
-      "segment": {
-        "type": "tangential_arc",
-        "radius": 5.0,
-        "offset": {
-          "unit": "degrees",
-          "value": -90.0
-        }
-      }
-    }
-  },
-  {
-    "cmdId": "[uuid]",
-    "range": [],
-    "command": {
-      "type": "extend_path",
-      "path": "[uuid]",
-      "segment": {
-        "type": "line",
-        "end": {
-          "x": -5.1,
-          "y": 0.0,
-          "z": 0.0
-        },
-        "relative": true
-      }
-    }
-  },
-  {
-    "cmdId": "[uuid]",
-    "range": [],
-    "command": {
-      "type": "extend_path",
-      "path": "[uuid]",
-      "segment": {
-        "type": "tangential_arc",
-        "radius": 5.0,
-        "offset": {
-          "unit": "degrees",
-          "value": -90.0
-        }
-      }
-    }
-  },
-  {
-    "cmdId": "[uuid]",
-    "range": [],
-    "command": {
-      "type": "extend_path",
-      "path": "[uuid]",
-      "segment": {
-        "type": "line",
-        "end": {
-          "x": 0.0,
-          "y": 135.0,
-          "z": 0.0
-        },
-        "relative": true
-      }
-    }
-  },
-  {
-    "cmdId": "[uuid]",
-    "range": [],
-    "command": {
-      "type": "extend_path",
-      "path": "[uuid]",
-      "segment": {
-        "type": "tangential_arc_to",
-        "to": {
-          "x": 5.0,
-          "y": 5.0,
-          "z": 0.0
-        },
-        "angle_snap_increment": null
-      }
-    }
-  },
-  {
-    "cmdId": "[uuid]",
-    "range": [],
-    "command": {
-      "type": "close_path",
-      "path_id": "[uuid]"
-    }
-  },
-  {
-    "cmdId": "[uuid]",
-    "range": [],
-    "command": {
-      "type": "entity_linear_pattern_transform",
-      "entity_id": "[uuid]",
-      "transform": [],
-      "transforms": [
-        [
-          {
-            "translate": {
-              "x": 0.0,
-              "y": -169.0,
-              "z": 0.0
-            },
-            "scale": {
-              "x": 1.0,
-              "y": 1.0,
-              "z": 1.0
-            },
-            "rotation": {
-              "axis": {
-                "x": 0.0,
-                "y": 0.0,
-                "z": 1.0
-              },
-              "angle": {
-                "unit": "degrees",
-                "value": 0.0
-              },
-              "origin": {
-                "type": "local"
-              }
-            },
-            "replicate": true
-          }
-        ],
-        [
-          {
-            "translate": {
-              "x": 0.0,
-              "y": -338.0,
-              "z": 0.0
-            },
-            "scale": {
-              "x": 1.0,
-              "y": 1.0,
-              "z": 1.0
-            },
-            "rotation": {
-              "axis": {
-                "x": 0.0,
-                "y": 0.0,
-                "z": 1.0
-              },
-              "angle": {
-                "unit": "degrees",
-                "value": 0.0
-              },
-              "origin": {
-                "type": "local"
-              }
-            },
-            "replicate": true
-          }
-        ],
-        [
-          {
-            "translate": {
-              "x": 0.0,
-              "y": -507.0,
-              "z": 0.0
-            },
-            "scale": {
-              "x": 1.0,
-              "y": 1.0,
-              "z": 1.0
-            },
-            "rotation": {
-              "axis": {
-                "x": 0.0,
-                "y": 0.0,
-                "z": 1.0
-              },
-              "angle": {
-                "unit": "degrees",
-                "value": 0.0
-              },
-              "origin": {
-                "type": "local"
-              }
-            },
-            "replicate": true
-          }
-        ]
-      ]
-    }
-  },
-  {
-    "cmdId": "[uuid]",
-    "range": [],
-    "command": {
-      "type": "enable_sketch_mode",
-      "entity_id": "[uuid]",
-      "ortho": false,
-      "animated": false,
-      "adjust_camera": false,
-      "planar_normal": null
-    }
-  },
-  {
-    "cmdId": "[uuid]",
-    "range": [],
-    "command": {
-      "type": "enable_sketch_mode",
-      "entity_id": "[uuid]",
-      "ortho": false,
-      "animated": false,
-      "adjust_camera": false,
-      "planar_normal": null
-    }
-  },
-  {
-    "cmdId": "[uuid]",
-    "range": [],
-    "command": {
-      "type": "enable_sketch_mode",
-      "entity_id": "[uuid]",
-      "ortho": false,
-      "animated": false,
-      "adjust_camera": false,
-      "planar_normal": null
-    }
-  },
-  {
-    "cmdId": "[uuid]",
-    "range": [],
-    "command": {
-      "type": "enable_sketch_mode",
-      "entity_id": "[uuid]",
-      "ortho": false,
-      "animated": false,
-      "adjust_camera": false,
-      "planar_normal": null
-    }
-  },
-  {
-    "cmdId": "[uuid]",
-    "range": [],
-    "command": {
-      "type": "extrude",
-      "target": "[uuid]",
-      "distance": -10.0,
-      "faces": null,
-      "opposite": "None"
-    }
-  },
-  {
-    "cmdId": "[uuid]",
-    "range": [],
-    "command": {
-      "type": "extrude",
-      "target": "[uuid]",
-      "distance": -10.0,
-      "faces": null,
-      "opposite": "None"
-    }
-  },
-  {
-    "cmdId": "[uuid]",
-    "range": [],
-    "command": {
-      "type": "extrude",
-      "target": "[uuid]",
-      "distance": -10.0,
-      "faces": null,
-      "opposite": "None"
-    }
-  },
-  {
-    "cmdId": "[uuid]",
-    "range": [],
-    "command": {
-      "type": "extrude",
-      "target": "[uuid]",
-      "distance": -10.0,
-      "faces": null,
-      "opposite": "None"
-    }
-  },
-  {
-    "cmdId": "[uuid]",
-    "range": [],
-    "command": {
-      "type": "object_bring_to_front",
-      "object_id": "[uuid]"
-    }
-  },
-  {
-    "cmdId": "[uuid]",
-    "range": [],
-    "command": {
-      "type": "object_bring_to_front",
-      "object_id": "[uuid]"
-    }
-  },
-  {
-    "cmdId": "[uuid]",
-    "range": [],
-    "command": {
-      "type": "object_bring_to_front",
-      "object_id": "[uuid]"
-    }
-  },
-  {
-    "cmdId": "[uuid]",
-    "range": [],
-    "command": {
-      "type": "object_bring_to_front",
-      "object_id": "[uuid]"
-    }
-  },
-  {
-    "cmdId": "[uuid]",
-    "range": [],
-    "command": {
-      "type": "sketch_mode_disable"
-    }
-  },
-  {
-    "cmdId": "[uuid]",
-    "range": [],
-    "command": {
-      "type": "sketch_mode_disable"
-    }
-  },
-  {
-    "cmdId": "[uuid]",
-    "range": [],
-    "command": {
-      "type": "sketch_mode_disable"
-    }
-  },
-  {
-    "cmdId": "[uuid]",
-    "range": [],
-    "command": {
-      "type": "sketch_mode_disable"
-    }
-  },
-  {
-    "cmdId": "[uuid]",
-    "range": [],
-    "command": {
       "type": "solid3d_get_adjacency_info",
       "object_id": "[uuid]",
       "edge_id": "[uuid]"
