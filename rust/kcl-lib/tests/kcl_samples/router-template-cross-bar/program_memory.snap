--- conflicted
+++ resolved
@@ -815,15 +815,9 @@
           "id": "[uuid]",
           "sourceRange": [],
           "tag": {
-<<<<<<< HEAD
-            "commentStart": 2403,
-            "end": 2424,
-            "start": 2403,
-=======
-            "commentStart": 1975,
-            "end": 1996,
-            "start": 1975,
->>>>>>> bfdf8bab
+            "commentStart": 1993,
+            "end": 2014,
+            "start": 1993,
             "type": "TagDeclarator",
             "value": "rectangleSegmentA002"
           },
@@ -834,15 +828,9 @@
           "id": "[uuid]",
           "sourceRange": [],
           "tag": {
-<<<<<<< HEAD
-            "commentStart": 2519,
-            "end": 2540,
-            "start": 2519,
-=======
-            "commentStart": 2094,
-            "end": 2115,
-            "start": 2094,
->>>>>>> bfdf8bab
+            "commentStart": 2109,
+            "end": 2130,
+            "start": 2109,
             "type": "TagDeclarator",
             "value": "rectangleSegmentB002"
           },
@@ -853,15 +841,9 @@
           "id": "[uuid]",
           "sourceRange": [],
           "tag": {
-<<<<<<< HEAD
-            "commentStart": 2642,
-            "end": 2663,
-            "start": 2642,
-=======
-            "commentStart": 2220,
-            "end": 2241,
-            "start": 2220,
->>>>>>> bfdf8bab
+            "commentStart": 2232,
+            "end": 2253,
+            "start": 2232,
             "type": "TagDeclarator",
             "value": "rectangleSegmentC002"
           },
@@ -889,15 +871,9 @@
               0.0
             ],
             "tag": {
-<<<<<<< HEAD
-              "commentStart": 2403,
-              "end": 2424,
-              "start": 2403,
-=======
-              "commentStart": 1975,
-              "end": 1996,
-              "start": 1975,
->>>>>>> bfdf8bab
+              "commentStart": 1993,
+              "end": 2014,
+              "start": 1993,
               "type": "TagDeclarator",
               "value": "rectangleSegmentA002"
             },
@@ -920,15 +896,9 @@
               0.0
             ],
             "tag": {
-<<<<<<< HEAD
-              "commentStart": 2519,
-              "end": 2540,
-              "start": 2519,
-=======
-              "commentStart": 2094,
-              "end": 2115,
-              "start": 2094,
->>>>>>> bfdf8bab
+              "commentStart": 2109,
+              "end": 2130,
+              "start": 2109,
               "type": "TagDeclarator",
               "value": "rectangleSegmentB002"
             },
@@ -951,15 +921,9 @@
               -10.0
             ],
             "tag": {
-<<<<<<< HEAD
-              "commentStart": 2642,
-              "end": 2663,
-              "start": 2642,
-=======
-              "commentStart": 2220,
-              "end": 2241,
-              "start": 2220,
->>>>>>> bfdf8bab
+              "commentStart": 2232,
+              "end": 2253,
+              "start": 2232,
               "type": "TagDeclarator",
               "value": "rectangleSegmentC002"
             },
@@ -1870,15 +1834,9 @@
           "id": "[uuid]",
           "sourceRange": [],
           "tag": {
-<<<<<<< HEAD
-            "commentStart": 1861,
-            "end": 1882,
-            "start": 1861,
-=======
-            "commentStart": 2562,
-            "end": 2583,
-            "start": 2562,
->>>>>>> bfdf8bab
+            "commentStart": 2592,
+            "end": 2613,
+            "start": 2592,
             "type": "TagDeclarator",
             "value": "rectangleSegmentA001"
           },
@@ -1889,15 +1847,9 @@
           "id": "[uuid]",
           "sourceRange": [],
           "tag": {
-<<<<<<< HEAD
-            "commentStart": 1977,
-            "end": 1998,
-            "start": 1977,
-=======
-            "commentStart": 2681,
-            "end": 2702,
-            "start": 2681,
->>>>>>> bfdf8bab
+            "commentStart": 2708,
+            "end": 2729,
+            "start": 2708,
             "type": "TagDeclarator",
             "value": "rectangleSegmentB001"
           },
@@ -1908,15 +1860,9 @@
           "id": "[uuid]",
           "sourceRange": [],
           "tag": {
-<<<<<<< HEAD
-            "commentStart": 2100,
-            "end": 2121,
-            "start": 2100,
-=======
-            "commentStart": 2807,
-            "end": 2828,
-            "start": 2807,
->>>>>>> bfdf8bab
+            "commentStart": 2831,
+            "end": 2852,
+            "start": 2831,
             "type": "TagDeclarator",
             "value": "rectangleSegmentC001"
           },
@@ -1944,15 +1890,9 @@
               0.0
             ],
             "tag": {
-<<<<<<< HEAD
-              "commentStart": 1861,
-              "end": 1882,
-              "start": 1861,
-=======
-              "commentStart": 2562,
-              "end": 2583,
-              "start": 2562,
->>>>>>> bfdf8bab
+              "commentStart": 2592,
+              "end": 2613,
+              "start": 2592,
               "type": "TagDeclarator",
               "value": "rectangleSegmentA001"
             },
@@ -1975,15 +1915,9 @@
               0.0
             ],
             "tag": {
-<<<<<<< HEAD
-              "commentStart": 1977,
-              "end": 1998,
-              "start": 1977,
-=======
-              "commentStart": 2681,
-              "end": 2702,
-              "start": 2681,
->>>>>>> bfdf8bab
+              "commentStart": 2708,
+              "end": 2729,
+              "start": 2708,
               "type": "TagDeclarator",
               "value": "rectangleSegmentB001"
             },
@@ -2006,15 +1940,9 @@
               -10.0
             ],
             "tag": {
-<<<<<<< HEAD
-              "commentStart": 2100,
-              "end": 2121,
-              "start": 2100,
-=======
-              "commentStart": 2807,
-              "end": 2828,
-              "start": 2807,
->>>>>>> bfdf8bab
+              "commentStart": 2831,
+              "end": 2852,
+              "start": 2831,
               "type": "TagDeclarator",
               "value": "rectangleSegmentC001"
             },
@@ -2925,15 +2853,9 @@
           "id": "[uuid]",
           "sourceRange": [],
           "tag": {
-<<<<<<< HEAD
-            "commentStart": 2951,
-            "end": 2972,
-            "start": 2951,
-=======
-            "commentStart": 3154,
-            "end": 3175,
-            "start": 3154,
->>>>>>> bfdf8bab
+            "commentStart": 3196,
+            "end": 3217,
+            "start": 3196,
             "type": "TagDeclarator",
             "value": "rectangleSegmentA003"
           },
@@ -2944,15 +2866,9 @@
           "id": "[uuid]",
           "sourceRange": [],
           "tag": {
-<<<<<<< HEAD
-            "commentStart": 3067,
-            "end": 3088,
-            "start": 3067,
-=======
-            "commentStart": 3273,
-            "end": 3294,
-            "start": 3273,
->>>>>>> bfdf8bab
+            "commentStart": 3312,
+            "end": 3333,
+            "start": 3312,
             "type": "TagDeclarator",
             "value": "rectangleSegmentB003"
           },
@@ -2963,15 +2879,9 @@
           "id": "[uuid]",
           "sourceRange": [],
           "tag": {
-<<<<<<< HEAD
-            "commentStart": 3190,
-            "end": 3211,
-            "start": 3190,
-=======
-            "commentStart": 3399,
-            "end": 3420,
-            "start": 3399,
->>>>>>> bfdf8bab
+            "commentStart": 3435,
+            "end": 3456,
+            "start": 3435,
             "type": "TagDeclarator",
             "value": "rectangleSegmentC003"
           },
@@ -2999,15 +2909,9 @@
               0.0
             ],
             "tag": {
-<<<<<<< HEAD
-              "commentStart": 2951,
-              "end": 2972,
-              "start": 2951,
-=======
-              "commentStart": 3154,
-              "end": 3175,
-              "start": 3154,
->>>>>>> bfdf8bab
+              "commentStart": 3196,
+              "end": 3217,
+              "start": 3196,
               "type": "TagDeclarator",
               "value": "rectangleSegmentA003"
             },
@@ -3030,15 +2934,9 @@
               0.0
             ],
             "tag": {
-<<<<<<< HEAD
-              "commentStart": 3067,
-              "end": 3088,
-              "start": 3067,
-=======
-              "commentStart": 3273,
-              "end": 3294,
-              "start": 3273,
->>>>>>> bfdf8bab
+              "commentStart": 3312,
+              "end": 3333,
+              "start": 3312,
               "type": "TagDeclarator",
               "value": "rectangleSegmentB003"
             },
@@ -3061,15 +2959,9 @@
               -10.0
             ],
             "tag": {
-<<<<<<< HEAD
-              "commentStart": 3190,
-              "end": 3211,
-              "start": 3190,
-=======
-              "commentStart": 3399,
-              "end": 3420,
-              "start": 3399,
->>>>>>> bfdf8bab
+              "commentStart": 3435,
+              "end": 3456,
+              "start": 3435,
               "type": "TagDeclarator",
               "value": "rectangleSegmentC003"
             },
@@ -3151,15 +3043,9 @@
                 "id": "[uuid]",
                 "sourceRange": [],
                 "tag": {
-<<<<<<< HEAD
-                  "commentStart": 2403,
-                  "end": 2424,
-                  "start": 2403,
-=======
-                  "commentStart": 1975,
-                  "end": 1996,
-                  "start": 1975,
->>>>>>> bfdf8bab
+                  "commentStart": 1993,
+                  "end": 2014,
+                  "start": 1993,
                   "type": "TagDeclarator",
                   "value": "rectangleSegmentA002"
                 },
@@ -3170,15 +3056,9 @@
                 "id": "[uuid]",
                 "sourceRange": [],
                 "tag": {
-<<<<<<< HEAD
-                  "commentStart": 2519,
-                  "end": 2540,
-                  "start": 2519,
-=======
-                  "commentStart": 2094,
-                  "end": 2115,
-                  "start": 2094,
->>>>>>> bfdf8bab
+                  "commentStart": 2109,
+                  "end": 2130,
+                  "start": 2109,
                   "type": "TagDeclarator",
                   "value": "rectangleSegmentB002"
                 },
@@ -3189,15 +3069,9 @@
                 "id": "[uuid]",
                 "sourceRange": [],
                 "tag": {
-<<<<<<< HEAD
-                  "commentStart": 2642,
-                  "end": 2663,
-                  "start": 2642,
-=======
-                  "commentStart": 2220,
-                  "end": 2241,
-                  "start": 2220,
->>>>>>> bfdf8bab
+                  "commentStart": 2232,
+                  "end": 2253,
+                  "start": 2232,
                   "type": "TagDeclarator",
                   "value": "rectangleSegmentC002"
                 },
@@ -3225,15 +3099,9 @@
                     0.0
                   ],
                   "tag": {
-<<<<<<< HEAD
-                    "commentStart": 2403,
-                    "end": 2424,
-                    "start": 2403,
-=======
-                    "commentStart": 1975,
-                    "end": 1996,
-                    "start": 1975,
->>>>>>> bfdf8bab
+                    "commentStart": 1993,
+                    "end": 2014,
+                    "start": 1993,
                     "type": "TagDeclarator",
                     "value": "rectangleSegmentA002"
                   },
@@ -3256,15 +3124,9 @@
                     0.0
                   ],
                   "tag": {
-<<<<<<< HEAD
-                    "commentStart": 2519,
-                    "end": 2540,
-                    "start": 2519,
-=======
-                    "commentStart": 2094,
-                    "end": 2115,
-                    "start": 2094,
->>>>>>> bfdf8bab
+                    "commentStart": 2109,
+                    "end": 2130,
+                    "start": 2109,
                     "type": "TagDeclarator",
                     "value": "rectangleSegmentB002"
                   },
@@ -3287,15 +3149,9 @@
                     -10.0
                   ],
                   "tag": {
-<<<<<<< HEAD
-                    "commentStart": 2642,
-                    "end": 2663,
-                    "start": 2642,
-=======
-                    "commentStart": 2220,
-                    "end": 2241,
-                    "start": 2220,
->>>>>>> bfdf8bab
+                    "commentStart": 2232,
+                    "end": 2253,
+                    "start": 2232,
                     "type": "TagDeclarator",
                     "value": "rectangleSegmentC002"
                   },
@@ -4967,15 +4823,9 @@
             0.0
           ],
           "tag": {
-<<<<<<< HEAD
-            "commentStart": 2403,
-            "end": 2424,
-            "start": 2403,
-=======
-            "commentStart": 1975,
-            "end": 1996,
-            "start": 1975,
->>>>>>> bfdf8bab
+            "commentStart": 1993,
+            "end": 2014,
+            "start": 1993,
             "type": "TagDeclarator",
             "value": "rectangleSegmentA002"
           },
@@ -4998,15 +4848,9 @@
             0.0
           ],
           "tag": {
-<<<<<<< HEAD
-            "commentStart": 2519,
-            "end": 2540,
-            "start": 2519,
-=======
-            "commentStart": 2094,
-            "end": 2115,
-            "start": 2094,
->>>>>>> bfdf8bab
+            "commentStart": 2109,
+            "end": 2130,
+            "start": 2109,
             "type": "TagDeclarator",
             "value": "rectangleSegmentB002"
           },
@@ -5029,15 +4873,9 @@
             -10.0
           ],
           "tag": {
-<<<<<<< HEAD
-            "commentStart": 2642,
-            "end": 2663,
-            "start": 2642,
-=======
-            "commentStart": 2220,
-            "end": 2241,
-            "start": 2220,
->>>>>>> bfdf8bab
+            "commentStart": 2232,
+            "end": 2253,
+            "start": 2232,
             "type": "TagDeclarator",
             "value": "rectangleSegmentC002"
           },
@@ -5945,15 +5783,9 @@
             0.0
           ],
           "tag": {
-<<<<<<< HEAD
-            "commentStart": 1861,
-            "end": 1882,
-            "start": 1861,
-=======
-            "commentStart": 2562,
-            "end": 2583,
-            "start": 2562,
->>>>>>> bfdf8bab
+            "commentStart": 2592,
+            "end": 2613,
+            "start": 2592,
             "type": "TagDeclarator",
             "value": "rectangleSegmentA001"
           },
@@ -5976,15 +5808,9 @@
             0.0
           ],
           "tag": {
-<<<<<<< HEAD
-            "commentStart": 1977,
-            "end": 1998,
-            "start": 1977,
-=======
-            "commentStart": 2681,
-            "end": 2702,
-            "start": 2681,
->>>>>>> bfdf8bab
+            "commentStart": 2708,
+            "end": 2729,
+            "start": 2708,
             "type": "TagDeclarator",
             "value": "rectangleSegmentB001"
           },
@@ -6007,15 +5833,9 @@
             -10.0
           ],
           "tag": {
-<<<<<<< HEAD
-            "commentStart": 2100,
-            "end": 2121,
-            "start": 2100,
-=======
-            "commentStart": 2807,
-            "end": 2828,
-            "start": 2807,
->>>>>>> bfdf8bab
+            "commentStart": 2831,
+            "end": 2852,
+            "start": 2831,
             "type": "TagDeclarator",
             "value": "rectangleSegmentC001"
           },
@@ -6923,15 +6743,9 @@
             0.0
           ],
           "tag": {
-<<<<<<< HEAD
-            "commentStart": 2951,
-            "end": 2972,
-            "start": 2951,
-=======
-            "commentStart": 3154,
-            "end": 3175,
-            "start": 3154,
->>>>>>> bfdf8bab
+            "commentStart": 3196,
+            "end": 3217,
+            "start": 3196,
             "type": "TagDeclarator",
             "value": "rectangleSegmentA003"
           },
@@ -6954,15 +6768,9 @@
             0.0
           ],
           "tag": {
-<<<<<<< HEAD
-            "commentStart": 3067,
-            "end": 3088,
-            "start": 3067,
-=======
-            "commentStart": 3273,
-            "end": 3294,
-            "start": 3273,
->>>>>>> bfdf8bab
+            "commentStart": 3312,
+            "end": 3333,
+            "start": 3312,
             "type": "TagDeclarator",
             "value": "rectangleSegmentB003"
           },
@@ -6985,15 +6793,9 @@
             -10.0
           ],
           "tag": {
-<<<<<<< HEAD
-            "commentStart": 3190,
-            "end": 3211,
-            "start": 3190,
-=======
-            "commentStart": 3399,
-            "end": 3420,
-            "start": 3399,
->>>>>>> bfdf8bab
+            "commentStart": 3435,
+            "end": 3456,
+            "start": 3435,
             "type": "TagDeclarator",
             "value": "rectangleSegmentC003"
           },
@@ -7075,15 +6877,9 @@
               "id": "[uuid]",
               "sourceRange": [],
               "tag": {
-<<<<<<< HEAD
-                "commentStart": 2403,
-                "end": 2424,
-                "start": 2403,
-=======
-                "commentStart": 1975,
-                "end": 1996,
-                "start": 1975,
->>>>>>> bfdf8bab
+                "commentStart": 1993,
+                "end": 2014,
+                "start": 1993,
                 "type": "TagDeclarator",
                 "value": "rectangleSegmentA002"
               },
@@ -7094,15 +6890,9 @@
               "id": "[uuid]",
               "sourceRange": [],
               "tag": {
-<<<<<<< HEAD
-                "commentStart": 2519,
-                "end": 2540,
-                "start": 2519,
-=======
-                "commentStart": 2094,
-                "end": 2115,
-                "start": 2094,
->>>>>>> bfdf8bab
+                "commentStart": 2109,
+                "end": 2130,
+                "start": 2109,
                 "type": "TagDeclarator",
                 "value": "rectangleSegmentB002"
               },
@@ -7113,15 +6903,9 @@
               "id": "[uuid]",
               "sourceRange": [],
               "tag": {
-<<<<<<< HEAD
-                "commentStart": 2642,
-                "end": 2663,
-                "start": 2642,
-=======
-                "commentStart": 2220,
-                "end": 2241,
-                "start": 2220,
->>>>>>> bfdf8bab
+                "commentStart": 2232,
+                "end": 2253,
+                "start": 2232,
                 "type": "TagDeclarator",
                 "value": "rectangleSegmentC002"
               },
@@ -7149,15 +6933,9 @@
                   0.0
                 ],
                 "tag": {
-<<<<<<< HEAD
-                  "commentStart": 2403,
-                  "end": 2424,
-                  "start": 2403,
-=======
-                  "commentStart": 1975,
-                  "end": 1996,
-                  "start": 1975,
->>>>>>> bfdf8bab
+                  "commentStart": 1993,
+                  "end": 2014,
+                  "start": 1993,
                   "type": "TagDeclarator",
                   "value": "rectangleSegmentA002"
                 },
@@ -7180,15 +6958,9 @@
                   0.0
                 ],
                 "tag": {
-<<<<<<< HEAD
-                  "commentStart": 2519,
-                  "end": 2540,
-                  "start": 2519,
-=======
-                  "commentStart": 2094,
-                  "end": 2115,
-                  "start": 2094,
->>>>>>> bfdf8bab
+                  "commentStart": 2109,
+                  "end": 2130,
+                  "start": 2109,
                   "type": "TagDeclarator",
                   "value": "rectangleSegmentB002"
                 },
@@ -7211,15 +6983,9 @@
                   -10.0
                 ],
                 "tag": {
-<<<<<<< HEAD
-                  "commentStart": 2642,
-                  "end": 2663,
-                  "start": 2642,
-=======
-                  "commentStart": 2220,
-                  "end": 2241,
-                  "start": 2220,
->>>>>>> bfdf8bab
+                  "commentStart": 2232,
+                  "end": 2253,
+                  "start": 2232,
                   "type": "TagDeclarator",
                   "value": "rectangleSegmentC002"
                 },
