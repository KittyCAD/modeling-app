---
source: kcl-lib/src/simulation_tests.rs
description: Artifact commands router-template-cross-bar.kcl
---
[
  {
    "cmdId": "[uuid]",
    "range": [],
    "command": {
      "type": "edge_lines_visible",
      "hidden": false
    }
  },
  {
    "cmdId": "[uuid]",
    "range": [],
    "command": {
      "type": "object_visible",
      "object_id": "[uuid]",
      "hidden": true
    }
  },
  {
    "cmdId": "[uuid]",
    "range": [],
    "command": {
      "type": "object_visible",
      "object_id": "[uuid]",
      "hidden": true
    }
  },
  {
    "cmdId": "[uuid]",
    "range": [],
    "command": {
      "type": "make_plane",
      "origin": {
        "x": 0.0,
        "y": 0.0,
        "z": 0.0
      },
      "x_axis": {
        "x": 1.0,
        "y": 0.0,
        "z": 0.0
      },
      "y_axis": {
        "x": 0.0,
        "y": 0.0,
        "z": 1.0
      },
      "size": 60.0,
      "clobber": false,
      "hide": true
    }
  },
  {
    "cmdId": "[uuid]",
    "range": [],
    "command": {
      "type": "enable_sketch_mode",
      "entity_id": "[uuid]",
      "ortho": false,
      "animated": false,
      "adjust_camera": false,
      "planar_normal": {
        "x": 0.0,
        "y": -1.0,
        "z": 0.0
      }
    }
  },
  {
    "cmdId": "[uuid]",
    "range": [],
    "command": {
      "type": "move_path_pen",
      "path": "[uuid]",
      "to": {
        "x": 0.0,
        "y": 31.8813,
        "z": 0.0
      }
    }
  },
  {
    "cmdId": "[uuid]",
    "range": [],
    "command": {
      "type": "sketch_mode_disable"
    }
  },
  {
    "cmdId": "[uuid]",
    "range": [],
    "command": {
      "type": "start_path"
    }
  },
  {
    "cmdId": "[uuid]",
    "range": [],
    "command": {
      "type": "extend_path",
      "path": "[uuid]",
      "segment": {
        "type": "line",
        "end": {
          "x": 10.75,
          "y": 0.0,
          "z": 0.0
        },
        "relative": true
      }
    }
  },
  {
    "cmdId": "[uuid]",
    "range": [],
    "command": {
      "type": "extend_path",
      "path": "[uuid]",
      "segment": {
        "type": "arc",
        "center": {
          "x": 10.75,
          "y": 20.0
        },
        "radius": 11.88125,
        "start": {
          "unit": "degrees",
          "value": 90.0
        },
        "end": {
          "unit": "degrees",
          "value": 0.0
        },
        "relative": false
      }
    }
  },
  {
    "cmdId": "[uuid]",
    "range": [],
    "command": {
      "type": "extend_path",
      "path": "[uuid]",
      "segment": {
        "type": "line",
        "end": {
          "x": 22.6312,
          "y": -10.0,
          "z": 0.0
        },
        "relative": false
      }
    }
  },
  {
    "cmdId": "[uuid]",
    "range": [],
    "command": {
      "type": "extend_path",
      "path": "[uuid]",
      "segment": {
        "type": "line",
        "end": {
          "x": 10.0,
          "y": 0.0,
          "z": 0.0
        },
        "relative": true
      }
    }
  },
  {
    "cmdId": "[uuid]",
    "range": [],
    "command": {
      "type": "extend_path",
      "path": "[uuid]",
      "segment": {
        "type": "line",
        "end": {
          "x": 32.6312,
          "y": 10.9406,
          "z": 0.0
        },
        "relative": false
      }
    }
  },
  {
    "cmdId": "[uuid]",
    "range": [],
    "command": {
      "type": "extend_path",
      "path": "[uuid]",
      "segment": {
        "type": "line",
        "end": {
          "x": 102.6312,
          "y": 10.9406,
          "z": 0.0
        },
        "relative": false
      }
    }
  },
  {
    "cmdId": "[uuid]",
    "range": [],
    "command": {
      "type": "extend_path",
      "path": "[uuid]",
      "segment": {
        "type": "line",
        "end": {
          "x": 0.0,
          "y": 20.0,
          "z": 0.0
        },
        "relative": true
      }
    }
  },
  {
    "cmdId": "[uuid]",
    "range": [],
    "command": {
      "type": "extend_path",
      "path": "[uuid]",
      "segment": {
        "type": "line",
        "end": {
          "x": 32.6312,
          "y": 30.9406,
          "z": 0.0
        },
        "relative": false
      }
    }
  },
  {
    "cmdId": "[uuid]",
    "range": [],
    "command": {
      "type": "extend_path",
      "path": "[uuid]",
      "segment": {
        "type": "line",
        "end": {
          "x": 32.6312,
          "y": 41.8813,
          "z": 0.0
        },
        "relative": false
      }
    }
  },
  {
    "cmdId": "[uuid]",
    "range": [],
    "command": {
      "type": "extend_path",
      "path": "[uuid]",
      "segment": {
        "type": "line",
        "end": {
          "x": 0.0,
          "y": 41.8813,
          "z": 0.0
        },
        "relative": false
      }
    }
  },
  {
    "cmdId": "[uuid]",
    "range": [],
    "command": {
      "type": "extend_path",
      "path": "[uuid]",
      "segment": {
        "type": "line",
        "end": {
          "x": -32.6312,
          "y": 0.0,
          "z": 0.0
        },
        "relative": true
      }
    }
  },
  {
    "cmdId": "[uuid]",
    "range": [],
    "command": {
      "type": "extend_path",
      "path": "[uuid]",
      "segment": {
        "type": "line",
        "end": {
          "x": 0.0,
          "y": -10.9406,
          "z": 0.0
        },
        "relative": true
      }
    }
  },
  {
    "cmdId": "[uuid]",
    "range": [],
    "command": {
      "type": "extend_path",
      "path": "[uuid]",
      "segment": {
        "type": "line",
        "end": {
          "x": -70.0,
          "y": 0.0,
          "z": 0.0
        },
        "relative": true
      }
    }
  },
  {
    "cmdId": "[uuid]",
    "range": [],
    "command": {
      "type": "extend_path",
      "path": "[uuid]",
      "segment": {
        "type": "line",
        "end": {
          "x": 0.0,
          "y": -20.0,
          "z": 0.0
        },
        "relative": true
      }
    }
  },
  {
    "cmdId": "[uuid]",
    "range": [],
    "command": {
      "type": "extend_path",
      "path": "[uuid]",
      "segment": {
        "type": "line",
        "end": {
          "x": 70.0,
          "y": 0.0,
          "z": 0.0
        },
        "relative": true
      }
    }
  },
  {
    "cmdId": "[uuid]",
    "range": [],
    "command": {
      "type": "extend_path",
      "path": "[uuid]",
      "segment": {
        "type": "line",
        "end": {
          "x": 0.0,
          "y": -20.9406,
          "z": 0.0
        },
        "relative": true
      }
    }
  },
  {
    "cmdId": "[uuid]",
    "range": [],
    "command": {
      "type": "extend_path",
      "path": "[uuid]",
      "segment": {
        "type": "line",
        "end": {
          "x": 10.0,
          "y": 0.0,
          "z": 0.0
        },
        "relative": true
      }
    }
  },
  {
    "cmdId": "[uuid]",
    "range": [],
    "command": {
      "type": "extend_path",
      "path": "[uuid]",
      "segment": {
        "type": "line",
        "end": {
          "x": 0.0,
          "y": 30.0,
          "z": 0.0
        },
        "relative": true
      }
    }
  },
  {
    "cmdId": "[uuid]",
    "range": [],
    "command": {
      "type": "extend_path",
      "path": "[uuid]",
      "segment": {
        "type": "arc",
        "center": {
          "x": -10.75,
          "y": 20.0
        },
        "radius": 11.88125,
        "start": {
          "unit": "degrees",
          "value": 180.0
        },
        "end": {
          "unit": "degrees",
          "value": 90.0
        },
        "relative": false
      }
    }
  },
  {
    "cmdId": "[uuid]",
    "range": [],
    "command": {
      "type": "extend_path",
      "path": "[uuid]",
      "segment": {
        "type": "line",
        "end": {
          "x": 0.0,
          "y": 31.8813,
          "z": 0.0
        },
        "relative": false
      }
    }
  },
  {
    "cmdId": "[uuid]",
    "range": [],
    "command": {
      "type": "close_path",
      "path_id": "[uuid]"
    }
  },
  {
    "cmdId": "[uuid]",
    "range": [],
    "command": {
      "type": "enable_sketch_mode",
      "entity_id": "[uuid]",
      "ortho": false,
      "animated": false,
      "adjust_camera": false,
      "planar_normal": {
        "x": 0.0,
        "y": -1.0,
        "z": 0.0
      }
    }
  },
  {
    "cmdId": "[uuid]",
    "range": [],
    "command": {
      "type": "extrude",
      "target": "[uuid]",
      "distance": 5.0,
      "faces": null,
      "opposite": "None"
    }
  },
  {
    "cmdId": "[uuid]",
    "range": [],
    "command": {
      "type": "object_bring_to_front",
      "object_id": "[uuid]"
    }
  },
  {
    "cmdId": "[uuid]",
    "range": [],
    "command": {
      "type": "sketch_mode_disable"
    }
  },
  {
    "cmdId": "[uuid]",
    "range": [],
    "command": {
      "type": "solid3d_get_adjacency_info",
      "object_id": "[uuid]",
      "edge_id": "[uuid]"
    }
  },
  {
    "cmdId": "[uuid]",
    "range": [],
    "command": {
<<<<<<< HEAD
      "type": "solid3d_get_all_edge_faces",
      "object_id": "[uuid]",
      "edge_id": "[uuid]"
    }
  },
  {
    "cmdId": "[uuid]",
    "range": [],
    "command": {
      "type": "solid3d_get_all_edge_faces",
      "object_id": "[uuid]",
      "edge_id": "[uuid]"
    }
  },
  {
    "cmdId": "[uuid]",
    "range": [],
    "command": {
      "type": "solid3d_get_all_edge_faces",
      "object_id": "[uuid]",
      "edge_id": "[uuid]"
    }
  },
  {
    "cmdId": "[uuid]",
    "range": [],
    "command": {
      "type": "solid3d_get_all_edge_faces",
      "object_id": "[uuid]",
      "edge_id": "[uuid]"
    }
  },
  {
    "cmdId": "[uuid]",
    "range": [],
    "command": {
      "type": "solid3d_get_all_edge_faces",
      "object_id": "[uuid]",
      "edge_id": "[uuid]"
    }
  },
  {
    "cmdId": "[uuid]",
    "range": [],
    "command": {
      "type": "solid3d_get_all_edge_faces",
      "object_id": "[uuid]",
      "edge_id": "[uuid]"
    }
  },
  {
    "cmdId": "[uuid]",
    "range": [],
    "command": {
      "type": "solid3d_get_all_edge_faces",
      "object_id": "[uuid]",
      "edge_id": "[uuid]"
    }
  },
  {
    "cmdId": "[uuid]",
    "range": [],
    "command": {
      "type": "solid3d_get_all_edge_faces",
      "object_id": "[uuid]",
      "edge_id": "[uuid]"
    }
  },
  {
    "cmdId": "[uuid]",
    "range": [],
    "command": {
      "type": "solid3d_get_all_edge_faces",
      "object_id": "[uuid]",
      "edge_id": "[uuid]"
    }
  },
  {
    "cmdId": "[uuid]",
    "range": [],
    "command": {
      "type": "solid3d_get_all_edge_faces",
      "object_id": "[uuid]",
      "edge_id": "[uuid]"
    }
  },
  {
    "cmdId": "[uuid]",
    "range": [],
    "command": {
      "type": "solid3d_get_all_edge_faces",
      "object_id": "[uuid]",
      "edge_id": "[uuid]"
    }
  },
  {
    "cmdId": "[uuid]",
    "range": [],
    "command": {
      "type": "solid3d_get_all_edge_faces",
      "object_id": "[uuid]",
      "edge_id": "[uuid]"
    }
  },
  {
    "cmdId": "[uuid]",
    "range": [],
    "command": {
      "type": "solid3d_get_all_edge_faces",
      "object_id": "[uuid]",
      "edge_id": "[uuid]"
    }
  },
  {
    "cmdId": "[uuid]",
    "range": [],
    "command": {
      "type": "solid3d_get_all_edge_faces",
      "object_id": "[uuid]",
      "edge_id": "[uuid]"
    }
  },
  {
    "cmdId": "[uuid]",
    "range": [],
    "command": {
      "type": "solid3d_get_all_edge_faces",
      "object_id": "[uuid]",
      "edge_id": "[uuid]"
    }
  },
  {
    "cmdId": "[uuid]",
    "range": [],
    "command": {
      "type": "solid3d_get_all_edge_faces",
      "object_id": "[uuid]",
      "edge_id": "[uuid]"
    }
  },
  {
    "cmdId": "[uuid]",
    "range": [],
    "command": {
      "type": "solid3d_get_all_edge_faces",
      "object_id": "[uuid]",
      "edge_id": "[uuid]"
    }
  },
  {
    "cmdId": "[uuid]",
    "range": [],
    "command": {
      "type": "solid3d_get_all_edge_faces",
      "object_id": "[uuid]",
      "edge_id": "[uuid]"
    }
  },
  {
    "cmdId": "[uuid]",
    "range": [],
    "command": {
      "type": "solid3d_get_all_edge_faces",
      "object_id": "[uuid]",
      "edge_id": "[uuid]"
    }
  },
  {
    "cmdId": "[uuid]",
    "range": [],
    "command": {
      "type": "solid3d_get_all_edge_faces",
      "object_id": "[uuid]",
      "edge_id": "[uuid]"
    }
  },
  {
    "cmdId": "[uuid]",
    "range": [],
    "command": {
      "type": "solid3d_get_all_edge_faces",
      "object_id": "[uuid]",
      "edge_id": "[uuid]"
    }
  },
  {
    "cmdId": "[uuid]",
    "range": [],
    "command": {
      "type": "solid3d_get_all_edge_faces",
      "object_id": "[uuid]",
      "edge_id": "[uuid]"
    }
  },
  {
    "cmdId": "[uuid]",
    "range": [],
    "command": {
      "type": "solid3d_get_all_edge_faces",
      "object_id": "[uuid]",
      "edge_id": "[uuid]"
    }
  },
  {
    "cmdId": "[uuid]",
    "range": [],
    "command": {
      "type": "solid3d_get_all_edge_faces",
      "object_id": "[uuid]",
      "edge_id": "[uuid]"
    }
  },
  {
    "cmdId": "[uuid]",
    "range": [],
    "command": {
      "type": "solid3d_get_all_edge_faces",
      "object_id": "[uuid]",
      "edge_id": "[uuid]"
    }
  },
  {
    "cmdId": "[uuid]",
    "range": [],
    "command": {
      "type": "solid3d_get_all_edge_faces",
      "object_id": "[uuid]",
      "edge_id": "[uuid]"
    }
  },
  {
    "cmdId": "[uuid]",
    "range": [],
    "command": {
      "type": "solid3d_get_all_edge_faces",
      "object_id": "[uuid]",
      "edge_id": "[uuid]"
    }
  },
  {
    "cmdId": "[uuid]",
    "range": [],
    "command": {
      "type": "solid3d_get_all_edge_faces",
      "object_id": "[uuid]",
      "edge_id": "[uuid]"
    }
  },
  {
    "cmdId": "[uuid]",
    "range": [],
    "command": {
      "type": "solid3d_get_all_edge_faces",
      "object_id": "[uuid]",
      "edge_id": "[uuid]"
    }
  },
  {
    "cmdId": "[uuid]",
    "range": [],
    "command": {
      "type": "solid3d_get_all_edge_faces",
      "object_id": "[uuid]",
      "edge_id": "[uuid]"
    }
  },
  {
    "cmdId": "[uuid]",
    "range": [],
    "command": {
      "type": "solid3d_get_all_edge_faces",
      "object_id": "[uuid]",
      "edge_id": "[uuid]"
    }
  },
  {
    "cmdId": "[uuid]",
    "range": [],
    "command": {
      "type": "solid3d_get_all_edge_faces",
      "object_id": "[uuid]",
      "edge_id": "[uuid]"
    }
  },
  {
    "cmdId": "[uuid]",
    "range": [],
    "command": {
      "type": "solid3d_get_all_edge_faces",
      "object_id": "[uuid]",
      "edge_id": "[uuid]"
    }
  },
  {
    "cmdId": "[uuid]",
    "range": [],
    "command": {
      "type": "solid3d_get_all_edge_faces",
      "object_id": "[uuid]",
      "edge_id": "[uuid]"
    }
  },
  {
    "cmdId": "[uuid]",
    "range": [],
    "command": {
      "type": "solid3d_get_all_edge_faces",
      "object_id": "[uuid]",
      "edge_id": "[uuid]"
    }
  },
  {
    "cmdId": "[uuid]",
    "range": [],
    "command": {
      "type": "solid3d_get_all_edge_faces",
      "object_id": "[uuid]",
      "edge_id": "[uuid]"
    }
  },
  {
    "cmdId": "[uuid]",
    "range": [],
    "command": {
      "type": "solid3d_get_all_edge_faces",
      "object_id": "[uuid]",
      "edge_id": "[uuid]"
    }
  },
  {
    "cmdId": "[uuid]",
    "range": [],
    "command": {
      "type": "solid3d_get_all_edge_faces",
      "object_id": "[uuid]",
      "edge_id": "[uuid]"
    }
  },
  {
    "cmdId": "[uuid]",
    "range": [],
    "command": {
      "type": "solid3d_get_all_edge_faces",
      "object_id": "[uuid]",
      "edge_id": "[uuid]"
    }
  },
  {
    "cmdId": "[uuid]",
    "range": [],
    "command": {
      "type": "solid3d_get_all_edge_faces",
      "object_id": "[uuid]",
      "edge_id": "[uuid]"
    }
  },
  {
    "cmdId": "[uuid]",
    "range": [],
    "command": {
      "type": "solid3d_get_all_edge_faces",
      "object_id": "[uuid]",
      "edge_id": "[uuid]"
    }
  },
  {
    "cmdId": "[uuid]",
    "range": [],
    "command": {
      "type": "solid3d_get_all_edge_faces",
      "object_id": "[uuid]",
      "edge_id": "[uuid]"
    }
  },
  {
    "cmdId": "[uuid]",
    "range": [],
    "command": {
      "type": "solid3d_get_all_edge_faces",
      "object_id": "[uuid]",
      "edge_id": "[uuid]"
    }
  },
  {
    "cmdId": "[uuid]",
    "range": [],
    "command": {
      "type": "solid3d_get_all_edge_faces",
      "object_id": "[uuid]",
      "edge_id": "[uuid]"
    }
  },
  {
    "cmdId": "[uuid]",
    "range": [],
    "command": {
      "type": "solid3d_get_all_edge_faces",
      "object_id": "[uuid]",
      "edge_id": "[uuid]"
    }
  },
  {
    "cmdId": "[uuid]",
    "range": [],
    "command": {
      "type": "solid3d_get_all_edge_faces",
      "object_id": "[uuid]",
      "edge_id": "[uuid]"
    }
  },
  {
    "cmdId": "[uuid]",
    "range": [],
    "command": {
      "type": "solid3d_get_all_edge_faces",
      "object_id": "[uuid]",
      "edge_id": "[uuid]"
    }
  },
  {
    "cmdId": "[uuid]",
    "range": [],
    "command": {
      "type": "solid3d_get_all_edge_faces",
      "object_id": "[uuid]",
      "edge_id": "[uuid]"
    }
  },
  {
    "cmdId": "[uuid]",
    "range": [],
    "command": {
      "type": "solid3d_get_all_edge_faces",
      "object_id": "[uuid]",
      "edge_id": "[uuid]"
    }
  },
  {
    "cmdId": "[uuid]",
    "range": [],
    "command": {
      "type": "solid3d_get_all_edge_faces",
      "object_id": "[uuid]",
      "edge_id": "[uuid]"
    }
  },
  {
    "cmdId": "[uuid]",
    "range": [],
    "command": {
      "type": "solid3d_get_all_edge_faces",
      "object_id": "[uuid]",
      "edge_id": "[uuid]"
    }
  },
  {
    "cmdId": "[uuid]",
    "range": [],
    "command": {
      "type": "solid3d_get_all_edge_faces",
      "object_id": "[uuid]",
      "edge_id": "[uuid]"
    }
  },
  {
    "cmdId": "[uuid]",
    "range": [],
    "command": {
      "type": "solid3d_get_all_edge_faces",
      "object_id": "[uuid]",
      "edge_id": "[uuid]"
    }
  },
  {
    "cmdId": "[uuid]",
    "range": [],
    "command": {
      "type": "solid3d_get_all_edge_faces",
      "object_id": "[uuid]",
      "edge_id": "[uuid]"
    }
  },
  {
    "cmdId": "[uuid]",
    "range": [],
    "command": {
      "type": "solid3d_get_all_edge_faces",
      "object_id": "[uuid]",
      "edge_id": "[uuid]"
    }
  },
  {
    "cmdId": "[uuid]",
    "range": [],
    "command": {
      "type": "solid3d_get_all_edge_faces",
      "object_id": "[uuid]",
      "edge_id": "[uuid]"
    }
  },
  {
    "cmdId": "[uuid]",
    "range": [],
    "command": {
      "type": "solid3d_get_extrusion_face_info",
      "object_id": "[uuid]",
      "edge_id": "[uuid]"
    }
  },
  {
    "cmdId": "[uuid]",
    "range": [],
    "command": {
      "type": "solid3d_get_next_adjacent_edge",
      "object_id": "[uuid]",
      "edge_id": "[uuid]",
      "face_id": "[uuid]"
    }
  },
  {
    "cmdId": "[uuid]",
    "range": [],
    "command": {
      "type": "solid3d_get_next_adjacent_edge",
      "object_id": "[uuid]",
      "edge_id": "[uuid]",
      "face_id": "[uuid]"
    }
  },
  {
    "cmdId": "[uuid]",
    "range": [],
    "command": {
      "type": "solid3d_get_next_adjacent_edge",
      "object_id": "[uuid]",
      "edge_id": "[uuid]",
      "face_id": "[uuid]"
    }
  },
  {
    "cmdId": "[uuid]",
    "range": [],
    "command": {
      "type": "solid3d_get_next_adjacent_edge",
      "object_id": "[uuid]",
      "edge_id": "[uuid]",
      "face_id": "[uuid]"
    }
  },
  {
    "cmdId": "[uuid]",
    "range": [],
    "command": {
      "type": "solid3d_get_next_adjacent_edge",
      "object_id": "[uuid]",
      "edge_id": "[uuid]",
      "face_id": "[uuid]"
    }
  },
  {
    "cmdId": "[uuid]",
    "range": [],
    "command": {
      "type": "solid3d_get_next_adjacent_edge",
      "object_id": "[uuid]",
      "edge_id": "[uuid]",
      "face_id": "[uuid]"
    }
  },
  {
    "cmdId": "[uuid]",
    "range": [],
    "command": {
      "type": "solid3d_get_next_adjacent_edge",
      "object_id": "[uuid]",
      "edge_id": "[uuid]",
      "face_id": "[uuid]"
    }
  },
  {
    "cmdId": "[uuid]",
    "range": [],
    "command": {
      "type": "solid3d_get_next_adjacent_edge",
      "object_id": "[uuid]",
      "edge_id": "[uuid]",
      "face_id": "[uuid]"
    }
  },
  {
    "cmdId": "[uuid]",
    "range": [],
    "command": {
      "type": "solid3d_get_next_adjacent_edge",
      "object_id": "[uuid]",
      "edge_id": "[uuid]",
      "face_id": "[uuid]"
    }
  },
  {
    "cmdId": "[uuid]",
    "range": [],
    "command": {
      "type": "solid3d_get_next_adjacent_edge",
      "object_id": "[uuid]",
      "edge_id": "[uuid]",
      "face_id": "[uuid]"
    }
  },
  {
    "cmdId": "[uuid]",
    "range": [],
    "command": {
      "type": "solid3d_get_next_adjacent_edge",
      "object_id": "[uuid]",
      "edge_id": "[uuid]",
      "face_id": "[uuid]"
    }
  },
  {
    "cmdId": "[uuid]",
    "range": [],
    "command": {
      "type": "solid3d_get_next_adjacent_edge",
      "object_id": "[uuid]",
      "edge_id": "[uuid]",
      "face_id": "[uuid]"
    }
  },
  {
    "cmdId": "[uuid]",
    "range": [],
    "command": {
      "type": "solid3d_get_next_adjacent_edge",
      "object_id": "[uuid]",
      "edge_id": "[uuid]",
      "face_id": "[uuid]"
    }
  },
  {
    "cmdId": "[uuid]",
    "range": [],
    "command": {
      "type": "solid3d_get_next_adjacent_edge",
      "object_id": "[uuid]",
      "edge_id": "[uuid]",
      "face_id": "[uuid]"
    }
  },
  {
    "cmdId": "[uuid]",
    "range": [],
    "command": {
      "type": "solid3d_get_next_adjacent_edge",
      "object_id": "[uuid]",
      "edge_id": "[uuid]",
      "face_id": "[uuid]"
    }
  },
  {
    "cmdId": "[uuid]",
    "range": [],
    "command": {
      "type": "solid3d_get_next_adjacent_edge",
      "object_id": "[uuid]",
      "edge_id": "[uuid]",
      "face_id": "[uuid]"
    }
  },
  {
    "cmdId": "[uuid]",
    "range": [],
    "command": {
      "type": "solid3d_get_next_adjacent_edge",
      "object_id": "[uuid]",
      "edge_id": "[uuid]",
      "face_id": "[uuid]"
    }
  },
  {
    "cmdId": "[uuid]",
    "range": [],
    "command": {
      "type": "solid3d_get_next_adjacent_edge",
      "object_id": "[uuid]",
      "edge_id": "[uuid]",
      "face_id": "[uuid]"
    }
  },
  {
    "cmdId": "[uuid]",
    "range": [],
    "command": {
      "type": "solid3d_get_next_adjacent_edge",
      "object_id": "[uuid]",
      "edge_id": "[uuid]",
      "face_id": "[uuid]"
    }
  },
  {
    "cmdId": "[uuid]",
    "range": [],
    "command": {
      "type": "solid3d_get_opposite_edge",
      "object_id": "[uuid]",
      "edge_id": "[uuid]",
      "face_id": "[uuid]"
    }
  },
  {
    "cmdId": "[uuid]",
    "range": [],
    "command": {
      "type": "solid3d_get_opposite_edge",
      "object_id": "[uuid]",
      "edge_id": "[uuid]",
      "face_id": "[uuid]"
    }
  },
  {
    "cmdId": "[uuid]",
    "range": [],
    "command": {
      "type": "solid3d_get_opposite_edge",
      "object_id": "[uuid]",
      "edge_id": "[uuid]",
      "face_id": "[uuid]"
    }
  },
  {
    "cmdId": "[uuid]",
    "range": [],
    "command": {
      "type": "solid3d_get_opposite_edge",
      "object_id": "[uuid]",
      "edge_id": "[uuid]",
      "face_id": "[uuid]"
    }
  },
  {
    "cmdId": "[uuid]",
    "range": [],
    "command": {
      "type": "solid3d_get_opposite_edge",
      "object_id": "[uuid]",
      "edge_id": "[uuid]",
      "face_id": "[uuid]"
    }
  },
  {
    "cmdId": "[uuid]",
    "range": [],
    "command": {
      "type": "solid3d_get_opposite_edge",
      "object_id": "[uuid]",
      "edge_id": "[uuid]",
      "face_id": "[uuid]"
    }
  },
  {
    "cmdId": "[uuid]",
    "range": [],
    "command": {
      "type": "solid3d_get_opposite_edge",
      "object_id": "[uuid]",
      "edge_id": "[uuid]",
      "face_id": "[uuid]"
    }
  },
  {
    "cmdId": "[uuid]",
    "range": [],
    "command": {
      "type": "solid3d_get_opposite_edge",
      "object_id": "[uuid]",
      "edge_id": "[uuid]",
      "face_id": "[uuid]"
    }
  },
  {
    "cmdId": "[uuid]",
    "range": [],
    "command": {
      "type": "solid3d_get_opposite_edge",
      "object_id": "[uuid]",
      "edge_id": "[uuid]",
      "face_id": "[uuid]"
    }
  },
  {
    "cmdId": "[uuid]",
    "range": [],
    "command": {
      "type": "solid3d_get_opposite_edge",
      "object_id": "[uuid]",
      "edge_id": "[uuid]",
      "face_id": "[uuid]"
    }
  },
  {
    "cmdId": "[uuid]",
    "range": [],
    "command": {
      "type": "solid3d_get_opposite_edge",
      "object_id": "[uuid]",
      "edge_id": "[uuid]",
      "face_id": "[uuid]"
    }
  },
  {
    "cmdId": "[uuid]",
    "range": [],
    "command": {
      "type": "solid3d_get_opposite_edge",
      "object_id": "[uuid]",
      "edge_id": "[uuid]",
      "face_id": "[uuid]"
    }
  },
  {
    "cmdId": "[uuid]",
    "range": [],
    "command": {
      "type": "solid3d_get_opposite_edge",
      "object_id": "[uuid]",
      "edge_id": "[uuid]",
      "face_id": "[uuid]"
    }
  },
  {
    "cmdId": "[uuid]",
    "range": [],
    "command": {
      "type": "solid3d_get_opposite_edge",
      "object_id": "[uuid]",
      "edge_id": "[uuid]",
      "face_id": "[uuid]"
    }
  },
  {
    "cmdId": "[uuid]",
    "range": [],
    "command": {
      "type": "solid3d_get_opposite_edge",
      "object_id": "[uuid]",
      "edge_id": "[uuid]",
      "face_id": "[uuid]"
    }
  },
  {
    "cmdId": "[uuid]",
    "range": [],
    "command": {
      "type": "solid3d_get_opposite_edge",
      "object_id": "[uuid]",
      "edge_id": "[uuid]",
      "face_id": "[uuid]"
    }
  },
  {
    "cmdId": "[uuid]",
    "range": [],
    "command": {
      "type": "solid3d_get_opposite_edge",
      "object_id": "[uuid]",
      "edge_id": "[uuid]",
      "face_id": "[uuid]"
    }
  },
  {
    "cmdId": "[uuid]",
    "range": [],
    "command": {
      "type": "solid3d_get_opposite_edge",
      "object_id": "[uuid]",
      "edge_id": "[uuid]",
      "face_id": "[uuid]"
    }
  },
  {
    "cmdId": "[uuid]",
    "range": [],
    "command": {
      "type": "solid3d_get_opposite_edge",
      "object_id": "[uuid]",
      "edge_id": "[uuid]",
      "face_id": "[uuid]"
    }
  },
  {
    "cmdId": "[uuid]",
    "range": [],
    "command": {
      "type": "enable_sketch_mode",
      "entity_id": "[uuid]",
      "ortho": false,
      "animated": false,
      "adjust_camera": false,
      "planar_normal": null
    }
  },
  {
    "cmdId": "[uuid]",
    "range": [],
    "command": {
      "type": "move_path_pen",
      "path": "[uuid]",
      "to": {
        "x": 32.6313,
        "y": 0.0,
        "z": 0.0
      }
    }
  },
  {
    "cmdId": "[uuid]",
    "range": [],
    "command": {
      "type": "sketch_mode_disable"
    }
  },
  {
    "cmdId": "[uuid]",
    "range": [],
    "command": {
      "type": "start_path"
    }
  },
  {
    "cmdId": "[uuid]",
    "range": [],
    "command": {
      "type": "extend_path",
      "path": "[uuid]",
      "segment": {
        "type": "line",
        "end": {
          "x": -10.0,
          "y": 0.0,
          "z": 0.0
        },
        "relative": true
      }
    }
  },
  {
    "cmdId": "[uuid]",
    "range": [],
    "command": {
      "type": "extend_path",
      "path": "[uuid]",
      "segment": {
        "type": "line",
        "end": {
          "x": -0.0,
          "y": -10.0,
          "z": 0.0
        },
        "relative": true
      }
    }
  },
  {
    "cmdId": "[uuid]",
    "range": [],
    "command": {
      "type": "extend_path",
      "path": "[uuid]",
      "segment": {
        "type": "line",
        "end": {
          "x": 10.0,
          "y": -0.0,
          "z": 0.0
        },
        "relative": true
      }
    }
  },
  {
    "cmdId": "[uuid]",
    "range": [],
    "command": {
      "type": "extend_path",
      "path": "[uuid]",
      "segment": {
        "type": "line",
        "end": {
          "x": 32.6313,
          "y": 0.0,
          "z": 0.0
        },
        "relative": false
      }
    }
  },
  {
    "cmdId": "[uuid]",
    "range": [],
    "command": {
      "type": "close_path",
      "path_id": "[uuid]"
    }
  },
  {
    "cmdId": "[uuid]",
    "range": [],
    "command": {
      "type": "enable_sketch_mode",
      "entity_id": "[uuid]",
      "ortho": false,
      "animated": false,
      "adjust_camera": false,
      "planar_normal": null
    }
  },
  {
    "cmdId": "[uuid]",
    "range": [],
    "command": {
      "type": "extrude",
      "target": "[uuid]",
      "distance": 13.0,
      "faces": null,
      "opposite": "None"
    }
  },
  {
    "cmdId": "[uuid]",
    "range": [],
    "command": {
      "type": "object_bring_to_front",
      "object_id": "[uuid]"
    }
  },
  {
    "cmdId": "[uuid]",
    "range": [],
    "command": {
      "type": "sketch_mode_disable"
    }
  },
  {
    "cmdId": "[uuid]",
    "range": [],
    "command": {
      "type": "solid3d_get_all_edge_faces",
      "object_id": "[uuid]",
      "edge_id": "[uuid]"
    }
  },
  {
    "cmdId": "[uuid]",
    "range": [],
    "command": {
      "type": "solid3d_get_all_edge_faces",
      "object_id": "[uuid]",
      "edge_id": "[uuid]"
    }
  },
  {
    "cmdId": "[uuid]",
    "range": [],
    "command": {
      "type": "solid3d_get_all_edge_faces",
      "object_id": "[uuid]",
      "edge_id": "[uuid]"
    }
  },
  {
    "cmdId": "[uuid]",
    "range": [],
    "command": {
      "type": "solid3d_get_all_edge_faces",
      "object_id": "[uuid]",
      "edge_id": "[uuid]"
    }
  },
  {
    "cmdId": "[uuid]",
    "range": [],
    "command": {
      "type": "solid3d_get_all_edge_faces",
      "object_id": "[uuid]",
      "edge_id": "[uuid]"
    }
  },
  {
    "cmdId": "[uuid]",
    "range": [],
    "command": {
      "type": "solid3d_get_all_edge_faces",
      "object_id": "[uuid]",
      "edge_id": "[uuid]"
    }
  },
  {
    "cmdId": "[uuid]",
    "range": [],
    "command": {
      "type": "solid3d_get_all_edge_faces",
      "object_id": "[uuid]",
      "edge_id": "[uuid]"
    }
  },
  {
    "cmdId": "[uuid]",
    "range": [],
    "command": {
      "type": "solid3d_get_all_edge_faces",
      "object_id": "[uuid]",
      "edge_id": "[uuid]"
    }
  },
  {
    "cmdId": "[uuid]",
    "range": [],
    "command": {
      "type": "solid3d_get_all_edge_faces",
      "object_id": "[uuid]",
      "edge_id": "[uuid]"
    }
  },
  {
    "cmdId": "[uuid]",
    "range": [],
    "command": {
      "type": "solid3d_get_all_edge_faces",
      "object_id": "[uuid]",
      "edge_id": "[uuid]"
    }
  },
  {
    "cmdId": "[uuid]",
    "range": [],
    "command": {
      "type": "solid3d_get_all_edge_faces",
      "object_id": "[uuid]",
      "edge_id": "[uuid]"
    }
  },
  {
    "cmdId": "[uuid]",
    "range": [],
    "command": {
      "type": "solid3d_get_all_edge_faces",
      "object_id": "[uuid]",
      "edge_id": "[uuid]"
    }
  },
  {
    "cmdId": "[uuid]",
    "range": [],
    "command": {
      "type": "solid3d_get_extrusion_face_info",
      "object_id": "[uuid]",
      "edge_id": "[uuid]"
    }
  },
  {
    "cmdId": "[uuid]",
    "range": [],
    "command": {
      "type": "solid3d_get_next_adjacent_edge",
      "object_id": "[uuid]",
      "edge_id": "[uuid]",
      "face_id": "[uuid]"
    }
  },
  {
    "cmdId": "[uuid]",
    "range": [],
    "command": {
      "type": "solid3d_get_next_adjacent_edge",
      "object_id": "[uuid]",
      "edge_id": "[uuid]",
      "face_id": "[uuid]"
    }
  },
  {
    "cmdId": "[uuid]",
    "range": [],
    "command": {
      "type": "solid3d_get_next_adjacent_edge",
      "object_id": "[uuid]",
      "edge_id": "[uuid]",
      "face_id": "[uuid]"
    }
  },
  {
    "cmdId": "[uuid]",
    "range": [],
    "command": {
      "type": "solid3d_get_next_adjacent_edge",
      "object_id": "[uuid]",
      "edge_id": "[uuid]",
      "face_id": "[uuid]"
    }
  },
  {
    "cmdId": "[uuid]",
    "range": [],
    "command": {
      "type": "solid3d_get_opposite_edge",
      "object_id": "[uuid]",
      "edge_id": "[uuid]",
      "face_id": "[uuid]"
    }
  },
  {
    "cmdId": "[uuid]",
    "range": [],
    "command": {
      "type": "solid3d_get_opposite_edge",
      "object_id": "[uuid]",
      "edge_id": "[uuid]",
      "face_id": "[uuid]"
    }
  },
  {
    "cmdId": "[uuid]",
    "range": [],
    "command": {
      "type": "solid3d_get_opposite_edge",
      "object_id": "[uuid]",
      "edge_id": "[uuid]",
      "face_id": "[uuid]"
    }
  },
  {
    "cmdId": "[uuid]",
    "range": [],
    "command": {
      "type": "solid3d_get_opposite_edge",
      "object_id": "[uuid]",
      "edge_id": "[uuid]",
      "face_id": "[uuid]"
    }
  },
  {
    "cmdId": "[uuid]",
    "range": [],
    "command": {
      "type": "enable_sketch_mode",
      "entity_id": "[uuid]",
      "ortho": false,
      "animated": false,
      "adjust_camera": false,
      "planar_normal": null
    }
  },
  {
    "cmdId": "[uuid]",
    "range": [],
    "command": {
      "type": "move_path_pen",
      "path": "[uuid]",
      "to": {
        "x": -32.6313,
        "y": 0.0,
        "z": 0.0
      }
    }
  },
  {
    "cmdId": "[uuid]",
    "range": [],
    "command": {
      "type": "sketch_mode_disable"
    }
  },
  {
    "cmdId": "[uuid]",
    "range": [],
    "command": {
      "type": "start_path"
    }
  },
  {
    "cmdId": "[uuid]",
    "range": [],
    "command": {
      "type": "extend_path",
      "path": "[uuid]",
      "segment": {
        "type": "line",
        "end": {
          "x": 10.0,
          "y": 0.0,
          "z": 0.0
        },
        "relative": true
      }
    }
  },
  {
    "cmdId": "[uuid]",
    "range": [],
    "command": {
      "type": "extend_path",
      "path": "[uuid]",
      "segment": {
        "type": "line",
        "end": {
          "x": 0.0,
          "y": -10.0,
          "z": 0.0
        },
        "relative": true
      }
    }
  },
  {
    "cmdId": "[uuid]",
    "range": [],
    "command": {
      "type": "extend_path",
      "path": "[uuid]",
      "segment": {
        "type": "line",
        "end": {
          "x": -10.0,
          "y": -0.0,
          "z": 0.0
        },
        "relative": true
      }
    }
  },
  {
    "cmdId": "[uuid]",
    "range": [],
    "command": {
      "type": "extend_path",
      "path": "[uuid]",
      "segment": {
        "type": "line",
        "end": {
          "x": -32.6313,
          "y": 0.0,
          "z": 0.0
        },
        "relative": false
      }
    }
  },
  {
    "cmdId": "[uuid]",
    "range": [],
    "command": {
      "type": "close_path",
      "path_id": "[uuid]"
    }
  },
  {
    "cmdId": "[uuid]",
    "range": [],
    "command": {
      "type": "enable_sketch_mode",
      "entity_id": "[uuid]",
      "ortho": false,
      "animated": false,
      "adjust_camera": false,
      "planar_normal": null
    }
  },
  {
    "cmdId": "[uuid]",
    "range": [],
    "command": {
      "type": "extrude",
      "target": "[uuid]",
      "distance": 13.0,
      "faces": null,
      "opposite": "None"
    }
  },
  {
    "cmdId": "[uuid]",
    "range": [],
    "command": {
      "type": "object_bring_to_front",
      "object_id": "[uuid]"
    }
  },
  {
    "cmdId": "[uuid]",
    "range": [],
    "command": {
      "type": "sketch_mode_disable"
    }
  },
  {
    "cmdId": "[uuid]",
    "range": [],
    "command": {
      "type": "solid3d_get_all_edge_faces",
      "object_id": "[uuid]",
      "edge_id": "[uuid]"
    }
  },
  {
    "cmdId": "[uuid]",
    "range": [],
    "command": {
      "type": "solid3d_get_all_edge_faces",
      "object_id": "[uuid]",
      "edge_id": "[uuid]"
    }
  },
  {
    "cmdId": "[uuid]",
    "range": [],
    "command": {
      "type": "solid3d_get_all_edge_faces",
      "object_id": "[uuid]",
      "edge_id": "[uuid]"
    }
  },
  {
    "cmdId": "[uuid]",
    "range": [],
    "command": {
      "type": "solid3d_get_all_edge_faces",
      "object_id": "[uuid]",
      "edge_id": "[uuid]"
    }
  },
  {
    "cmdId": "[uuid]",
    "range": [],
    "command": {
      "type": "solid3d_get_all_edge_faces",
      "object_id": "[uuid]",
      "edge_id": "[uuid]"
    }
  },
  {
    "cmdId": "[uuid]",
    "range": [],
    "command": {
      "type": "solid3d_get_all_edge_faces",
=======
      "type": "solid3d_get_extrusion_face_info",
>>>>>>> 811ef3e7
      "object_id": "[uuid]",
      "edge_id": "[uuid]"
    }
  },
  {
    "cmdId": "[uuid]",
    "range": [],
    "command": {
      "type": "enable_sketch_mode",
      "entity_id": "[uuid]",
      "ortho": false,
      "animated": false,
      "adjust_camera": false,
      "planar_normal": null
    }
  },
  {
    "cmdId": "[uuid]",
    "range": [],
    "command": {
      "type": "move_path_pen",
      "path": "[uuid]",
      "to": {
        "x": 32.63125,
        "y": 0.0,
        "z": 0.0
      }
    }
  },
  {
    "cmdId": "[uuid]",
    "range": [],
    "command": {
      "type": "sketch_mode_disable"
    }
  },
  {
    "cmdId": "[uuid]",
    "range": [],
    "command": {
      "type": "start_path"
    }
  },
  {
    "cmdId": "[uuid]",
    "range": [],
    "command": {
      "type": "extend_path",
      "path": "[uuid]",
      "segment": {
        "type": "line",
        "end": {
          "x": -10.0,
          "y": 0.0,
          "z": 0.0
        },
        "relative": true
      }
    }
  },
  {
    "cmdId": "[uuid]",
    "range": [],
    "command": {
      "type": "extend_path",
      "path": "[uuid]",
      "segment": {
        "type": "line",
        "end": {
          "x": -0.0,
          "y": -10.0,
          "z": 0.0
        },
        "relative": true
      }
    }
  },
  {
    "cmdId": "[uuid]",
    "range": [],
    "command": {
      "type": "extend_path",
      "path": "[uuid]",
      "segment": {
        "type": "line",
        "end": {
          "x": 10.0,
          "y": -0.0,
          "z": 0.0
        },
        "relative": true
      }
    }
  },
  {
    "cmdId": "[uuid]",
    "range": [],
    "command": {
      "type": "extend_path",
      "path": "[uuid]",
      "segment": {
        "type": "line",
        "end": {
          "x": 32.6313,
          "y": 0.0,
          "z": 0.0
        },
        "relative": false
      }
    }
  },
  {
    "cmdId": "[uuid]",
    "range": [],
    "command": {
      "type": "close_path",
      "path_id": "[uuid]"
    }
  },
  {
    "cmdId": "[uuid]",
    "range": [],
    "command": {
      "type": "enable_sketch_mode",
      "entity_id": "[uuid]",
      "ortho": false,
      "animated": false,
      "adjust_camera": false,
      "planar_normal": null
    }
  },
  {
    "cmdId": "[uuid]",
    "range": [],
    "command": {
      "type": "extrude",
      "target": "[uuid]",
      "distance": 13.0,
      "faces": null,
      "opposite": "None"
    }
  },
  {
    "cmdId": "[uuid]",
    "range": [],
    "command": {
      "type": "object_bring_to_front",
      "object_id": "[uuid]"
    }
  },
  {
    "cmdId": "[uuid]",
    "range": [],
    "command": {
      "type": "sketch_mode_disable"
    }
  },
  {
    "cmdId": "[uuid]",
    "range": [],
    "command": {
      "type": "solid3d_get_adjacency_info",
      "object_id": "[uuid]",
      "edge_id": "[uuid]"
    }
  },
  {
    "cmdId": "[uuid]",
    "range": [],
    "command": {
      "type": "solid3d_get_extrusion_face_info",
      "object_id": "[uuid]",
      "edge_id": "[uuid]"
    }
  },
  {
    "cmdId": "[uuid]",
    "range": [],
    "command": {
      "type": "enable_sketch_mode",
      "entity_id": "[uuid]",
      "ortho": false,
      "animated": false,
      "adjust_camera": false,
      "planar_normal": null
    }
  },
  {
    "cmdId": "[uuid]",
    "range": [],
    "command": {
      "type": "move_path_pen",
      "path": "[uuid]",
      "to": {
        "x": -32.6313,
        "y": 0.0,
        "z": 0.0
      }
    }
  },
  {
    "cmdId": "[uuid]",
    "range": [],
    "command": {
      "type": "sketch_mode_disable"
    }
  },
  {
    "cmdId": "[uuid]",
    "range": [],
    "command": {
      "type": "start_path"
    }
  },
  {
    "cmdId": "[uuid]",
    "range": [],
    "command": {
      "type": "extend_path",
      "path": "[uuid]",
      "segment": {
        "type": "line",
        "end": {
          "x": 10.0,
          "y": 0.0,
          "z": 0.0
        },
        "relative": true
      }
    }
  },
  {
    "cmdId": "[uuid]",
    "range": [],
    "command": {
      "type": "extend_path",
      "path": "[uuid]",
      "segment": {
        "type": "line",
        "end": {
          "x": 0.0,
          "y": -10.0,
          "z": 0.0
        },
        "relative": true
      }
    }
  },
  {
    "cmdId": "[uuid]",
    "range": [],
    "command": {
      "type": "extend_path",
      "path": "[uuid]",
      "segment": {
        "type": "line",
        "end": {
          "x": -10.0,
          "y": -0.0,
          "z": 0.0
        },
        "relative": true
      }
    }
  },
  {
    "cmdId": "[uuid]",
    "range": [],
    "command": {
      "type": "extend_path",
      "path": "[uuid]",
      "segment": {
        "type": "line",
        "end": {
          "x": -32.6313,
          "y": 0.0,
          "z": 0.0
        },
        "relative": false
      }
    }
  },
  {
    "cmdId": "[uuid]",
    "range": [],
    "command": {
      "type": "close_path",
      "path_id": "[uuid]"
    }
  },
  {
    "cmdId": "[uuid]",
    "range": [],
    "command": {
      "type": "enable_sketch_mode",
      "entity_id": "[uuid]",
      "ortho": false,
      "animated": false,
      "adjust_camera": false,
      "planar_normal": null
    }
  },
  {
    "cmdId": "[uuid]",
    "range": [],
    "command": {
      "type": "extrude",
      "target": "[uuid]",
      "distance": 13.0,
      "faces": null,
      "opposite": "None"
    }
  },
  {
    "cmdId": "[uuid]",
    "range": [],
    "command": {
      "type": "object_bring_to_front",
      "object_id": "[uuid]"
    }
  },
  {
    "cmdId": "[uuid]",
    "range": [],
    "command": {
      "type": "sketch_mode_disable"
    }
  },
  {
    "cmdId": "[uuid]",
    "range": [],
    "command": {
      "type": "solid3d_get_adjacency_info",
      "object_id": "[uuid]",
      "edge_id": "[uuid]"
    }
  },
  {
    "cmdId": "[uuid]",
    "range": [],
    "command": {
      "type": "solid3d_get_extrusion_face_info",
      "object_id": "[uuid]",
      "edge_id": "[uuid]"
    }
  },
  {
    "cmdId": "[uuid]",
    "range": [],
    "command": {
      "type": "enable_sketch_mode",
      "entity_id": "[uuid]",
      "ortho": false,
      "animated": false,
      "adjust_camera": false,
      "planar_normal": null
    }
  },
  {
    "cmdId": "[uuid]",
    "range": [],
    "command": {
      "type": "move_path_pen",
      "path": "[uuid]",
      "to": {
        "x": -32.63125,
        "y": 0.0,
        "z": 0.0
      }
    }
  },
  {
    "cmdId": "[uuid]",
    "range": [],
    "command": {
      "type": "sketch_mode_disable"
    }
  },
  {
    "cmdId": "[uuid]",
    "range": [],
    "command": {
      "type": "start_path"
    }
  },
  {
    "cmdId": "[uuid]",
    "range": [],
    "command": {
      "type": "extend_path",
      "path": "[uuid]",
      "segment": {
        "type": "line",
        "end": {
          "x": 65.2625,
          "y": 0.0,
          "z": 0.0
        },
        "relative": true
      }
    }
  },
  {
    "cmdId": "[uuid]",
    "range": [],
    "command": {
      "type": "extend_path",
      "path": "[uuid]",
      "segment": {
        "type": "line",
        "end": {
          "x": 0.0,
          "y": -10.0,
          "z": 0.0
        },
        "relative": true
      }
    }
  },
  {
    "cmdId": "[uuid]",
    "range": [],
    "command": {
      "type": "extend_path",
      "path": "[uuid]",
      "segment": {
        "type": "line",
        "end": {
          "x": -65.2625,
          "y": -0.0,
          "z": 0.0
        },
        "relative": true
      }
    }
  },
  {
    "cmdId": "[uuid]",
    "range": [],
    "command": {
      "type": "extend_path",
      "path": "[uuid]",
      "segment": {
        "type": "line",
        "end": {
          "x": -32.6313,
          "y": 0.0,
          "z": 0.0
        },
        "relative": false
      }
    }
  },
  {
    "cmdId": "[uuid]",
    "range": [],
    "command": {
      "type": "close_path",
      "path_id": "[uuid]"
    }
  },
  {
    "cmdId": "[uuid]",
    "range": [],
    "command": {
      "type": "enable_sketch_mode",
      "entity_id": "[uuid]",
      "ortho": false,
      "animated": false,
      "adjust_camera": false,
      "planar_normal": null
    }
  },
  {
    "cmdId": "[uuid]",
    "range": [],
    "command": {
      "type": "extrude",
      "target": "[uuid]",
      "distance": 4.0,
      "faces": null,
      "opposite": "None"
    }
  },
  {
    "cmdId": "[uuid]",
    "range": [],
    "command": {
      "type": "object_bring_to_front",
      "object_id": "[uuid]"
    }
  },
  {
    "cmdId": "[uuid]",
    "range": [],
    "command": {
      "type": "sketch_mode_disable"
    }
  },
  {
    "cmdId": "[uuid]",
    "range": [],
    "command": {
      "type": "solid3d_get_adjacency_info",
      "object_id": "[uuid]",
      "edge_id": "[uuid]"
    }
  },
  {
    "cmdId": "[uuid]",
    "range": [],
    "command": {
      "type": "solid3d_get_extrusion_face_info",
      "object_id": "[uuid]",
      "edge_id": "[uuid]"
    }
  }
]<|MERGE_RESOLUTION|>--- conflicted
+++ resolved
@@ -516,894 +516,9 @@
     "cmdId": "[uuid]",
     "range": [],
     "command": {
-<<<<<<< HEAD
-      "type": "solid3d_get_all_edge_faces",
-      "object_id": "[uuid]",
-      "edge_id": "[uuid]"
-    }
-  },
-  {
-    "cmdId": "[uuid]",
-    "range": [],
-    "command": {
-      "type": "solid3d_get_all_edge_faces",
-      "object_id": "[uuid]",
-      "edge_id": "[uuid]"
-    }
-  },
-  {
-    "cmdId": "[uuid]",
-    "range": [],
-    "command": {
-      "type": "solid3d_get_all_edge_faces",
-      "object_id": "[uuid]",
-      "edge_id": "[uuid]"
-    }
-  },
-  {
-    "cmdId": "[uuid]",
-    "range": [],
-    "command": {
-      "type": "solid3d_get_all_edge_faces",
-      "object_id": "[uuid]",
-      "edge_id": "[uuid]"
-    }
-  },
-  {
-    "cmdId": "[uuid]",
-    "range": [],
-    "command": {
-      "type": "solid3d_get_all_edge_faces",
-      "object_id": "[uuid]",
-      "edge_id": "[uuid]"
-    }
-  },
-  {
-    "cmdId": "[uuid]",
-    "range": [],
-    "command": {
-      "type": "solid3d_get_all_edge_faces",
-      "object_id": "[uuid]",
-      "edge_id": "[uuid]"
-    }
-  },
-  {
-    "cmdId": "[uuid]",
-    "range": [],
-    "command": {
-      "type": "solid3d_get_all_edge_faces",
-      "object_id": "[uuid]",
-      "edge_id": "[uuid]"
-    }
-  },
-  {
-    "cmdId": "[uuid]",
-    "range": [],
-    "command": {
-      "type": "solid3d_get_all_edge_faces",
-      "object_id": "[uuid]",
-      "edge_id": "[uuid]"
-    }
-  },
-  {
-    "cmdId": "[uuid]",
-    "range": [],
-    "command": {
-      "type": "solid3d_get_all_edge_faces",
-      "object_id": "[uuid]",
-      "edge_id": "[uuid]"
-    }
-  },
-  {
-    "cmdId": "[uuid]",
-    "range": [],
-    "command": {
-      "type": "solid3d_get_all_edge_faces",
-      "object_id": "[uuid]",
-      "edge_id": "[uuid]"
-    }
-  },
-  {
-    "cmdId": "[uuid]",
-    "range": [],
-    "command": {
-      "type": "solid3d_get_all_edge_faces",
-      "object_id": "[uuid]",
-      "edge_id": "[uuid]"
-    }
-  },
-  {
-    "cmdId": "[uuid]",
-    "range": [],
-    "command": {
-      "type": "solid3d_get_all_edge_faces",
-      "object_id": "[uuid]",
-      "edge_id": "[uuid]"
-    }
-  },
-  {
-    "cmdId": "[uuid]",
-    "range": [],
-    "command": {
-      "type": "solid3d_get_all_edge_faces",
-      "object_id": "[uuid]",
-      "edge_id": "[uuid]"
-    }
-  },
-  {
-    "cmdId": "[uuid]",
-    "range": [],
-    "command": {
-      "type": "solid3d_get_all_edge_faces",
-      "object_id": "[uuid]",
-      "edge_id": "[uuid]"
-    }
-  },
-  {
-    "cmdId": "[uuid]",
-    "range": [],
-    "command": {
-      "type": "solid3d_get_all_edge_faces",
-      "object_id": "[uuid]",
-      "edge_id": "[uuid]"
-    }
-  },
-  {
-    "cmdId": "[uuid]",
-    "range": [],
-    "command": {
-      "type": "solid3d_get_all_edge_faces",
-      "object_id": "[uuid]",
-      "edge_id": "[uuid]"
-    }
-  },
-  {
-    "cmdId": "[uuid]",
-    "range": [],
-    "command": {
-      "type": "solid3d_get_all_edge_faces",
-      "object_id": "[uuid]",
-      "edge_id": "[uuid]"
-    }
-  },
-  {
-    "cmdId": "[uuid]",
-    "range": [],
-    "command": {
-      "type": "solid3d_get_all_edge_faces",
-      "object_id": "[uuid]",
-      "edge_id": "[uuid]"
-    }
-  },
-  {
-    "cmdId": "[uuid]",
-    "range": [],
-    "command": {
-      "type": "solid3d_get_all_edge_faces",
-      "object_id": "[uuid]",
-      "edge_id": "[uuid]"
-    }
-  },
-  {
-    "cmdId": "[uuid]",
-    "range": [],
-    "command": {
-      "type": "solid3d_get_all_edge_faces",
-      "object_id": "[uuid]",
-      "edge_id": "[uuid]"
-    }
-  },
-  {
-    "cmdId": "[uuid]",
-    "range": [],
-    "command": {
-      "type": "solid3d_get_all_edge_faces",
-      "object_id": "[uuid]",
-      "edge_id": "[uuid]"
-    }
-  },
-  {
-    "cmdId": "[uuid]",
-    "range": [],
-    "command": {
-      "type": "solid3d_get_all_edge_faces",
-      "object_id": "[uuid]",
-      "edge_id": "[uuid]"
-    }
-  },
-  {
-    "cmdId": "[uuid]",
-    "range": [],
-    "command": {
-      "type": "solid3d_get_all_edge_faces",
-      "object_id": "[uuid]",
-      "edge_id": "[uuid]"
-    }
-  },
-  {
-    "cmdId": "[uuid]",
-    "range": [],
-    "command": {
-      "type": "solid3d_get_all_edge_faces",
-      "object_id": "[uuid]",
-      "edge_id": "[uuid]"
-    }
-  },
-  {
-    "cmdId": "[uuid]",
-    "range": [],
-    "command": {
-      "type": "solid3d_get_all_edge_faces",
-      "object_id": "[uuid]",
-      "edge_id": "[uuid]"
-    }
-  },
-  {
-    "cmdId": "[uuid]",
-    "range": [],
-    "command": {
-      "type": "solid3d_get_all_edge_faces",
-      "object_id": "[uuid]",
-      "edge_id": "[uuid]"
-    }
-  },
-  {
-    "cmdId": "[uuid]",
-    "range": [],
-    "command": {
-      "type": "solid3d_get_all_edge_faces",
-      "object_id": "[uuid]",
-      "edge_id": "[uuid]"
-    }
-  },
-  {
-    "cmdId": "[uuid]",
-    "range": [],
-    "command": {
-      "type": "solid3d_get_all_edge_faces",
-      "object_id": "[uuid]",
-      "edge_id": "[uuid]"
-    }
-  },
-  {
-    "cmdId": "[uuid]",
-    "range": [],
-    "command": {
-      "type": "solid3d_get_all_edge_faces",
-      "object_id": "[uuid]",
-      "edge_id": "[uuid]"
-    }
-  },
-  {
-    "cmdId": "[uuid]",
-    "range": [],
-    "command": {
-      "type": "solid3d_get_all_edge_faces",
-      "object_id": "[uuid]",
-      "edge_id": "[uuid]"
-    }
-  },
-  {
-    "cmdId": "[uuid]",
-    "range": [],
-    "command": {
-      "type": "solid3d_get_all_edge_faces",
-      "object_id": "[uuid]",
-      "edge_id": "[uuid]"
-    }
-  },
-  {
-    "cmdId": "[uuid]",
-    "range": [],
-    "command": {
-      "type": "solid3d_get_all_edge_faces",
-      "object_id": "[uuid]",
-      "edge_id": "[uuid]"
-    }
-  },
-  {
-    "cmdId": "[uuid]",
-    "range": [],
-    "command": {
-      "type": "solid3d_get_all_edge_faces",
-      "object_id": "[uuid]",
-      "edge_id": "[uuid]"
-    }
-  },
-  {
-    "cmdId": "[uuid]",
-    "range": [],
-    "command": {
-      "type": "solid3d_get_all_edge_faces",
-      "object_id": "[uuid]",
-      "edge_id": "[uuid]"
-    }
-  },
-  {
-    "cmdId": "[uuid]",
-    "range": [],
-    "command": {
-      "type": "solid3d_get_all_edge_faces",
-      "object_id": "[uuid]",
-      "edge_id": "[uuid]"
-    }
-  },
-  {
-    "cmdId": "[uuid]",
-    "range": [],
-    "command": {
-      "type": "solid3d_get_all_edge_faces",
-      "object_id": "[uuid]",
-      "edge_id": "[uuid]"
-    }
-  },
-  {
-    "cmdId": "[uuid]",
-    "range": [],
-    "command": {
-      "type": "solid3d_get_all_edge_faces",
-      "object_id": "[uuid]",
-      "edge_id": "[uuid]"
-    }
-  },
-  {
-    "cmdId": "[uuid]",
-    "range": [],
-    "command": {
-      "type": "solid3d_get_all_edge_faces",
-      "object_id": "[uuid]",
-      "edge_id": "[uuid]"
-    }
-  },
-  {
-    "cmdId": "[uuid]",
-    "range": [],
-    "command": {
-      "type": "solid3d_get_all_edge_faces",
-      "object_id": "[uuid]",
-      "edge_id": "[uuid]"
-    }
-  },
-  {
-    "cmdId": "[uuid]",
-    "range": [],
-    "command": {
-      "type": "solid3d_get_all_edge_faces",
-      "object_id": "[uuid]",
-      "edge_id": "[uuid]"
-    }
-  },
-  {
-    "cmdId": "[uuid]",
-    "range": [],
-    "command": {
-      "type": "solid3d_get_all_edge_faces",
-      "object_id": "[uuid]",
-      "edge_id": "[uuid]"
-    }
-  },
-  {
-    "cmdId": "[uuid]",
-    "range": [],
-    "command": {
-      "type": "solid3d_get_all_edge_faces",
-      "object_id": "[uuid]",
-      "edge_id": "[uuid]"
-    }
-  },
-  {
-    "cmdId": "[uuid]",
-    "range": [],
-    "command": {
-      "type": "solid3d_get_all_edge_faces",
-      "object_id": "[uuid]",
-      "edge_id": "[uuid]"
-    }
-  },
-  {
-    "cmdId": "[uuid]",
-    "range": [],
-    "command": {
-      "type": "solid3d_get_all_edge_faces",
-      "object_id": "[uuid]",
-      "edge_id": "[uuid]"
-    }
-  },
-  {
-    "cmdId": "[uuid]",
-    "range": [],
-    "command": {
-      "type": "solid3d_get_all_edge_faces",
-      "object_id": "[uuid]",
-      "edge_id": "[uuid]"
-    }
-  },
-  {
-    "cmdId": "[uuid]",
-    "range": [],
-    "command": {
-      "type": "solid3d_get_all_edge_faces",
-      "object_id": "[uuid]",
-      "edge_id": "[uuid]"
-    }
-  },
-  {
-    "cmdId": "[uuid]",
-    "range": [],
-    "command": {
-      "type": "solid3d_get_all_edge_faces",
-      "object_id": "[uuid]",
-      "edge_id": "[uuid]"
-    }
-  },
-  {
-    "cmdId": "[uuid]",
-    "range": [],
-    "command": {
-      "type": "solid3d_get_all_edge_faces",
-      "object_id": "[uuid]",
-      "edge_id": "[uuid]"
-    }
-  },
-  {
-    "cmdId": "[uuid]",
-    "range": [],
-    "command": {
-      "type": "solid3d_get_all_edge_faces",
-      "object_id": "[uuid]",
-      "edge_id": "[uuid]"
-    }
-  },
-  {
-    "cmdId": "[uuid]",
-    "range": [],
-    "command": {
-      "type": "solid3d_get_all_edge_faces",
-      "object_id": "[uuid]",
-      "edge_id": "[uuid]"
-    }
-  },
-  {
-    "cmdId": "[uuid]",
-    "range": [],
-    "command": {
-      "type": "solid3d_get_all_edge_faces",
-      "object_id": "[uuid]",
-      "edge_id": "[uuid]"
-    }
-  },
-  {
-    "cmdId": "[uuid]",
-    "range": [],
-    "command": {
-      "type": "solid3d_get_all_edge_faces",
-      "object_id": "[uuid]",
-      "edge_id": "[uuid]"
-    }
-  },
-  {
-    "cmdId": "[uuid]",
-    "range": [],
-    "command": {
-      "type": "solid3d_get_all_edge_faces",
-      "object_id": "[uuid]",
-      "edge_id": "[uuid]"
-    }
-  },
-  {
-    "cmdId": "[uuid]",
-    "range": [],
-    "command": {
-      "type": "solid3d_get_all_edge_faces",
-      "object_id": "[uuid]",
-      "edge_id": "[uuid]"
-    }
-  },
-  {
-    "cmdId": "[uuid]",
-    "range": [],
-    "command": {
-      "type": "solid3d_get_all_edge_faces",
-      "object_id": "[uuid]",
-      "edge_id": "[uuid]"
-    }
-  },
-  {
-    "cmdId": "[uuid]",
-    "range": [],
-    "command": {
-      "type": "solid3d_get_all_edge_faces",
-      "object_id": "[uuid]",
-      "edge_id": "[uuid]"
-    }
-  },
-  {
-    "cmdId": "[uuid]",
-    "range": [],
-    "command": {
       "type": "solid3d_get_extrusion_face_info",
       "object_id": "[uuid]",
       "edge_id": "[uuid]"
-    }
-  },
-  {
-    "cmdId": "[uuid]",
-    "range": [],
-    "command": {
-      "type": "solid3d_get_next_adjacent_edge",
-      "object_id": "[uuid]",
-      "edge_id": "[uuid]",
-      "face_id": "[uuid]"
-    }
-  },
-  {
-    "cmdId": "[uuid]",
-    "range": [],
-    "command": {
-      "type": "solid3d_get_next_adjacent_edge",
-      "object_id": "[uuid]",
-      "edge_id": "[uuid]",
-      "face_id": "[uuid]"
-    }
-  },
-  {
-    "cmdId": "[uuid]",
-    "range": [],
-    "command": {
-      "type": "solid3d_get_next_adjacent_edge",
-      "object_id": "[uuid]",
-      "edge_id": "[uuid]",
-      "face_id": "[uuid]"
-    }
-  },
-  {
-    "cmdId": "[uuid]",
-    "range": [],
-    "command": {
-      "type": "solid3d_get_next_adjacent_edge",
-      "object_id": "[uuid]",
-      "edge_id": "[uuid]",
-      "face_id": "[uuid]"
-    }
-  },
-  {
-    "cmdId": "[uuid]",
-    "range": [],
-    "command": {
-      "type": "solid3d_get_next_adjacent_edge",
-      "object_id": "[uuid]",
-      "edge_id": "[uuid]",
-      "face_id": "[uuid]"
-    }
-  },
-  {
-    "cmdId": "[uuid]",
-    "range": [],
-    "command": {
-      "type": "solid3d_get_next_adjacent_edge",
-      "object_id": "[uuid]",
-      "edge_id": "[uuid]",
-      "face_id": "[uuid]"
-    }
-  },
-  {
-    "cmdId": "[uuid]",
-    "range": [],
-    "command": {
-      "type": "solid3d_get_next_adjacent_edge",
-      "object_id": "[uuid]",
-      "edge_id": "[uuid]",
-      "face_id": "[uuid]"
-    }
-  },
-  {
-    "cmdId": "[uuid]",
-    "range": [],
-    "command": {
-      "type": "solid3d_get_next_adjacent_edge",
-      "object_id": "[uuid]",
-      "edge_id": "[uuid]",
-      "face_id": "[uuid]"
-    }
-  },
-  {
-    "cmdId": "[uuid]",
-    "range": [],
-    "command": {
-      "type": "solid3d_get_next_adjacent_edge",
-      "object_id": "[uuid]",
-      "edge_id": "[uuid]",
-      "face_id": "[uuid]"
-    }
-  },
-  {
-    "cmdId": "[uuid]",
-    "range": [],
-    "command": {
-      "type": "solid3d_get_next_adjacent_edge",
-      "object_id": "[uuid]",
-      "edge_id": "[uuid]",
-      "face_id": "[uuid]"
-    }
-  },
-  {
-    "cmdId": "[uuid]",
-    "range": [],
-    "command": {
-      "type": "solid3d_get_next_adjacent_edge",
-      "object_id": "[uuid]",
-      "edge_id": "[uuid]",
-      "face_id": "[uuid]"
-    }
-  },
-  {
-    "cmdId": "[uuid]",
-    "range": [],
-    "command": {
-      "type": "solid3d_get_next_adjacent_edge",
-      "object_id": "[uuid]",
-      "edge_id": "[uuid]",
-      "face_id": "[uuid]"
-    }
-  },
-  {
-    "cmdId": "[uuid]",
-    "range": [],
-    "command": {
-      "type": "solid3d_get_next_adjacent_edge",
-      "object_id": "[uuid]",
-      "edge_id": "[uuid]",
-      "face_id": "[uuid]"
-    }
-  },
-  {
-    "cmdId": "[uuid]",
-    "range": [],
-    "command": {
-      "type": "solid3d_get_next_adjacent_edge",
-      "object_id": "[uuid]",
-      "edge_id": "[uuid]",
-      "face_id": "[uuid]"
-    }
-  },
-  {
-    "cmdId": "[uuid]",
-    "range": [],
-    "command": {
-      "type": "solid3d_get_next_adjacent_edge",
-      "object_id": "[uuid]",
-      "edge_id": "[uuid]",
-      "face_id": "[uuid]"
-    }
-  },
-  {
-    "cmdId": "[uuid]",
-    "range": [],
-    "command": {
-      "type": "solid3d_get_next_adjacent_edge",
-      "object_id": "[uuid]",
-      "edge_id": "[uuid]",
-      "face_id": "[uuid]"
-    }
-  },
-  {
-    "cmdId": "[uuid]",
-    "range": [],
-    "command": {
-      "type": "solid3d_get_next_adjacent_edge",
-      "object_id": "[uuid]",
-      "edge_id": "[uuid]",
-      "face_id": "[uuid]"
-    }
-  },
-  {
-    "cmdId": "[uuid]",
-    "range": [],
-    "command": {
-      "type": "solid3d_get_next_adjacent_edge",
-      "object_id": "[uuid]",
-      "edge_id": "[uuid]",
-      "face_id": "[uuid]"
-    }
-  },
-  {
-    "cmdId": "[uuid]",
-    "range": [],
-    "command": {
-      "type": "solid3d_get_next_adjacent_edge",
-      "object_id": "[uuid]",
-      "edge_id": "[uuid]",
-      "face_id": "[uuid]"
-    }
-  },
-  {
-    "cmdId": "[uuid]",
-    "range": [],
-    "command": {
-      "type": "solid3d_get_opposite_edge",
-      "object_id": "[uuid]",
-      "edge_id": "[uuid]",
-      "face_id": "[uuid]"
-    }
-  },
-  {
-    "cmdId": "[uuid]",
-    "range": [],
-    "command": {
-      "type": "solid3d_get_opposite_edge",
-      "object_id": "[uuid]",
-      "edge_id": "[uuid]",
-      "face_id": "[uuid]"
-    }
-  },
-  {
-    "cmdId": "[uuid]",
-    "range": [],
-    "command": {
-      "type": "solid3d_get_opposite_edge",
-      "object_id": "[uuid]",
-      "edge_id": "[uuid]",
-      "face_id": "[uuid]"
-    }
-  },
-  {
-    "cmdId": "[uuid]",
-    "range": [],
-    "command": {
-      "type": "solid3d_get_opposite_edge",
-      "object_id": "[uuid]",
-      "edge_id": "[uuid]",
-      "face_id": "[uuid]"
-    }
-  },
-  {
-    "cmdId": "[uuid]",
-    "range": [],
-    "command": {
-      "type": "solid3d_get_opposite_edge",
-      "object_id": "[uuid]",
-      "edge_id": "[uuid]",
-      "face_id": "[uuid]"
-    }
-  },
-  {
-    "cmdId": "[uuid]",
-    "range": [],
-    "command": {
-      "type": "solid3d_get_opposite_edge",
-      "object_id": "[uuid]",
-      "edge_id": "[uuid]",
-      "face_id": "[uuid]"
-    }
-  },
-  {
-    "cmdId": "[uuid]",
-    "range": [],
-    "command": {
-      "type": "solid3d_get_opposite_edge",
-      "object_id": "[uuid]",
-      "edge_id": "[uuid]",
-      "face_id": "[uuid]"
-    }
-  },
-  {
-    "cmdId": "[uuid]",
-    "range": [],
-    "command": {
-      "type": "solid3d_get_opposite_edge",
-      "object_id": "[uuid]",
-      "edge_id": "[uuid]",
-      "face_id": "[uuid]"
-    }
-  },
-  {
-    "cmdId": "[uuid]",
-    "range": [],
-    "command": {
-      "type": "solid3d_get_opposite_edge",
-      "object_id": "[uuid]",
-      "edge_id": "[uuid]",
-      "face_id": "[uuid]"
-    }
-  },
-  {
-    "cmdId": "[uuid]",
-    "range": [],
-    "command": {
-      "type": "solid3d_get_opposite_edge",
-      "object_id": "[uuid]",
-      "edge_id": "[uuid]",
-      "face_id": "[uuid]"
-    }
-  },
-  {
-    "cmdId": "[uuid]",
-    "range": [],
-    "command": {
-      "type": "solid3d_get_opposite_edge",
-      "object_id": "[uuid]",
-      "edge_id": "[uuid]",
-      "face_id": "[uuid]"
-    }
-  },
-  {
-    "cmdId": "[uuid]",
-    "range": [],
-    "command": {
-      "type": "solid3d_get_opposite_edge",
-      "object_id": "[uuid]",
-      "edge_id": "[uuid]",
-      "face_id": "[uuid]"
-    }
-  },
-  {
-    "cmdId": "[uuid]",
-    "range": [],
-    "command": {
-      "type": "solid3d_get_opposite_edge",
-      "object_id": "[uuid]",
-      "edge_id": "[uuid]",
-      "face_id": "[uuid]"
-    }
-  },
-  {
-    "cmdId": "[uuid]",
-    "range": [],
-    "command": {
-      "type": "solid3d_get_opposite_edge",
-      "object_id": "[uuid]",
-      "edge_id": "[uuid]",
-      "face_id": "[uuid]"
-    }
-  },
-  {
-    "cmdId": "[uuid]",
-    "range": [],
-    "command": {
-      "type": "solid3d_get_opposite_edge",
-      "object_id": "[uuid]",
-      "edge_id": "[uuid]",
-      "face_id": "[uuid]"
-    }
-  },
-  {
-    "cmdId": "[uuid]",
-    "range": [],
-    "command": {
-      "type": "solid3d_get_opposite_edge",
-      "object_id": "[uuid]",
-      "edge_id": "[uuid]",
-      "face_id": "[uuid]"
-    }
-  },
-  {
-    "cmdId": "[uuid]",
-    "range": [],
-    "command": {
-      "type": "solid3d_get_opposite_edge",
-      "object_id": "[uuid]",
-      "edge_id": "[uuid]",
-      "face_id": "[uuid]"
-    }
-  },
-  {
-    "cmdId": "[uuid]",
-    "range": [],
-    "command": {
-      "type": "solid3d_get_opposite_edge",
-      "object_id": "[uuid]",
-      "edge_id": "[uuid]",
-      "face_id": "[uuid]"
-    }
-  },
-  {
-    "cmdId": "[uuid]",
-    "range": [],
-    "command": {
-      "type": "solid3d_get_opposite_edge",
-      "object_id": "[uuid]",
-      "edge_id": "[uuid]",
-      "face_id": "[uuid]"
     }
   },
   {
@@ -1563,106 +678,7 @@
     "cmdId": "[uuid]",
     "range": [],
     "command": {
-      "type": "solid3d_get_all_edge_faces",
-      "object_id": "[uuid]",
-      "edge_id": "[uuid]"
-    }
-  },
-  {
-    "cmdId": "[uuid]",
-    "range": [],
-    "command": {
-      "type": "solid3d_get_all_edge_faces",
-      "object_id": "[uuid]",
-      "edge_id": "[uuid]"
-    }
-  },
-  {
-    "cmdId": "[uuid]",
-    "range": [],
-    "command": {
-      "type": "solid3d_get_all_edge_faces",
-      "object_id": "[uuid]",
-      "edge_id": "[uuid]"
-    }
-  },
-  {
-    "cmdId": "[uuid]",
-    "range": [],
-    "command": {
-      "type": "solid3d_get_all_edge_faces",
-      "object_id": "[uuid]",
-      "edge_id": "[uuid]"
-    }
-  },
-  {
-    "cmdId": "[uuid]",
-    "range": [],
-    "command": {
-      "type": "solid3d_get_all_edge_faces",
-      "object_id": "[uuid]",
-      "edge_id": "[uuid]"
-    }
-  },
-  {
-    "cmdId": "[uuid]",
-    "range": [],
-    "command": {
-      "type": "solid3d_get_all_edge_faces",
-      "object_id": "[uuid]",
-      "edge_id": "[uuid]"
-    }
-  },
-  {
-    "cmdId": "[uuid]",
-    "range": [],
-    "command": {
-      "type": "solid3d_get_all_edge_faces",
-      "object_id": "[uuid]",
-      "edge_id": "[uuid]"
-    }
-  },
-  {
-    "cmdId": "[uuid]",
-    "range": [],
-    "command": {
-      "type": "solid3d_get_all_edge_faces",
-      "object_id": "[uuid]",
-      "edge_id": "[uuid]"
-    }
-  },
-  {
-    "cmdId": "[uuid]",
-    "range": [],
-    "command": {
-      "type": "solid3d_get_all_edge_faces",
-      "object_id": "[uuid]",
-      "edge_id": "[uuid]"
-    }
-  },
-  {
-    "cmdId": "[uuid]",
-    "range": [],
-    "command": {
-      "type": "solid3d_get_all_edge_faces",
-      "object_id": "[uuid]",
-      "edge_id": "[uuid]"
-    }
-  },
-  {
-    "cmdId": "[uuid]",
-    "range": [],
-    "command": {
-      "type": "solid3d_get_all_edge_faces",
-      "object_id": "[uuid]",
-      "edge_id": "[uuid]"
-    }
-  },
-  {
-    "cmdId": "[uuid]",
-    "range": [],
-    "command": {
-      "type": "solid3d_get_all_edge_faces",
+      "type": "solid3d_get_adjacency_info",
       "object_id": "[uuid]",
       "edge_id": "[uuid]"
     }
@@ -1674,86 +690,6 @@
       "type": "solid3d_get_extrusion_face_info",
       "object_id": "[uuid]",
       "edge_id": "[uuid]"
-    }
-  },
-  {
-    "cmdId": "[uuid]",
-    "range": [],
-    "command": {
-      "type": "solid3d_get_next_adjacent_edge",
-      "object_id": "[uuid]",
-      "edge_id": "[uuid]",
-      "face_id": "[uuid]"
-    }
-  },
-  {
-    "cmdId": "[uuid]",
-    "range": [],
-    "command": {
-      "type": "solid3d_get_next_adjacent_edge",
-      "object_id": "[uuid]",
-      "edge_id": "[uuid]",
-      "face_id": "[uuid]"
-    }
-  },
-  {
-    "cmdId": "[uuid]",
-    "range": [],
-    "command": {
-      "type": "solid3d_get_next_adjacent_edge",
-      "object_id": "[uuid]",
-      "edge_id": "[uuid]",
-      "face_id": "[uuid]"
-    }
-  },
-  {
-    "cmdId": "[uuid]",
-    "range": [],
-    "command": {
-      "type": "solid3d_get_next_adjacent_edge",
-      "object_id": "[uuid]",
-      "edge_id": "[uuid]",
-      "face_id": "[uuid]"
-    }
-  },
-  {
-    "cmdId": "[uuid]",
-    "range": [],
-    "command": {
-      "type": "solid3d_get_opposite_edge",
-      "object_id": "[uuid]",
-      "edge_id": "[uuid]",
-      "face_id": "[uuid]"
-    }
-  },
-  {
-    "cmdId": "[uuid]",
-    "range": [],
-    "command": {
-      "type": "solid3d_get_opposite_edge",
-      "object_id": "[uuid]",
-      "edge_id": "[uuid]",
-      "face_id": "[uuid]"
-    }
-  },
-  {
-    "cmdId": "[uuid]",
-    "range": [],
-    "command": {
-      "type": "solid3d_get_opposite_edge",
-      "object_id": "[uuid]",
-      "edge_id": "[uuid]",
-      "face_id": "[uuid]"
-    }
-  },
-  {
-    "cmdId": "[uuid]",
-    "range": [],
-    "command": {
-      "type": "solid3d_get_opposite_edge",
-      "object_id": "[uuid]",
-      "edge_id": "[uuid]",
-      "face_id": "[uuid]"
     }
   },
   {
@@ -1913,7 +849,7 @@
     "cmdId": "[uuid]",
     "range": [],
     "command": {
-      "type": "solid3d_get_all_edge_faces",
+      "type": "solid3d_get_adjacency_info",
       "object_id": "[uuid]",
       "edge_id": "[uuid]"
     }
@@ -1922,46 +858,7 @@
     "cmdId": "[uuid]",
     "range": [],
     "command": {
-      "type": "solid3d_get_all_edge_faces",
-      "object_id": "[uuid]",
-      "edge_id": "[uuid]"
-    }
-  },
-  {
-    "cmdId": "[uuid]",
-    "range": [],
-    "command": {
-      "type": "solid3d_get_all_edge_faces",
-      "object_id": "[uuid]",
-      "edge_id": "[uuid]"
-    }
-  },
-  {
-    "cmdId": "[uuid]",
-    "range": [],
-    "command": {
-      "type": "solid3d_get_all_edge_faces",
-      "object_id": "[uuid]",
-      "edge_id": "[uuid]"
-    }
-  },
-  {
-    "cmdId": "[uuid]",
-    "range": [],
-    "command": {
-      "type": "solid3d_get_all_edge_faces",
-      "object_id": "[uuid]",
-      "edge_id": "[uuid]"
-    }
-  },
-  {
-    "cmdId": "[uuid]",
-    "range": [],
-    "command": {
-      "type": "solid3d_get_all_edge_faces",
-=======
       "type": "solid3d_get_extrusion_face_info",
->>>>>>> 811ef3e7
       "object_id": "[uuid]",
       "edge_id": "[uuid]"
     }
@@ -1985,7 +882,7 @@
       "type": "move_path_pen",
       "path": "[uuid]",
       "to": {
-        "x": 32.63125,
+        "x": -32.6313,
         "y": 0.0,
         "z": 0.0
       }
@@ -2014,24 +911,24 @@
       "segment": {
         "type": "line",
         "end": {
-          "x": -10.0,
-          "y": 0.0,
-          "z": 0.0
-        },
-        "relative": true
-      }
-    }
-  },
-  {
-    "cmdId": "[uuid]",
-    "range": [],
-    "command": {
-      "type": "extend_path",
-      "path": "[uuid]",
-      "segment": {
-        "type": "line",
-        "end": {
-          "x": -0.0,
+          "x": 65.2625,
+          "y": 0.0,
+          "z": 0.0
+        },
+        "relative": true
+      }
+    }
+  },
+  {
+    "cmdId": "[uuid]",
+    "range": [],
+    "command": {
+      "type": "extend_path",
+      "path": "[uuid]",
+      "segment": {
+        "type": "line",
+        "end": {
+          "x": 0.0,
           "y": -10.0,
           "z": 0.0
         },
@@ -2048,7 +945,7 @@
       "segment": {
         "type": "line",
         "end": {
-          "x": 10.0,
+          "x": -65.2625,
           "y": -0.0,
           "z": 0.0
         },
@@ -2065,7 +962,7 @@
       "segment": {
         "type": "line",
         "end": {
-          "x": 32.6313,
+          "x": -32.6313,
           "y": 0.0,
           "z": 0.0
         },
@@ -2099,7 +996,7 @@
     "command": {
       "type": "extrude",
       "target": "[uuid]",
-      "distance": 13.0,
+      "distance": 4.0,
       "faces": null,
       "opposite": "None"
     }
@@ -2136,347 +1033,5 @@
       "object_id": "[uuid]",
       "edge_id": "[uuid]"
     }
-  },
-  {
-    "cmdId": "[uuid]",
-    "range": [],
-    "command": {
-      "type": "enable_sketch_mode",
-      "entity_id": "[uuid]",
-      "ortho": false,
-      "animated": false,
-      "adjust_camera": false,
-      "planar_normal": null
-    }
-  },
-  {
-    "cmdId": "[uuid]",
-    "range": [],
-    "command": {
-      "type": "move_path_pen",
-      "path": "[uuid]",
-      "to": {
-        "x": -32.6313,
-        "y": 0.0,
-        "z": 0.0
-      }
-    }
-  },
-  {
-    "cmdId": "[uuid]",
-    "range": [],
-    "command": {
-      "type": "sketch_mode_disable"
-    }
-  },
-  {
-    "cmdId": "[uuid]",
-    "range": [],
-    "command": {
-      "type": "start_path"
-    }
-  },
-  {
-    "cmdId": "[uuid]",
-    "range": [],
-    "command": {
-      "type": "extend_path",
-      "path": "[uuid]",
-      "segment": {
-        "type": "line",
-        "end": {
-          "x": 10.0,
-          "y": 0.0,
-          "z": 0.0
-        },
-        "relative": true
-      }
-    }
-  },
-  {
-    "cmdId": "[uuid]",
-    "range": [],
-    "command": {
-      "type": "extend_path",
-      "path": "[uuid]",
-      "segment": {
-        "type": "line",
-        "end": {
-          "x": 0.0,
-          "y": -10.0,
-          "z": 0.0
-        },
-        "relative": true
-      }
-    }
-  },
-  {
-    "cmdId": "[uuid]",
-    "range": [],
-    "command": {
-      "type": "extend_path",
-      "path": "[uuid]",
-      "segment": {
-        "type": "line",
-        "end": {
-          "x": -10.0,
-          "y": -0.0,
-          "z": 0.0
-        },
-        "relative": true
-      }
-    }
-  },
-  {
-    "cmdId": "[uuid]",
-    "range": [],
-    "command": {
-      "type": "extend_path",
-      "path": "[uuid]",
-      "segment": {
-        "type": "line",
-        "end": {
-          "x": -32.6313,
-          "y": 0.0,
-          "z": 0.0
-        },
-        "relative": false
-      }
-    }
-  },
-  {
-    "cmdId": "[uuid]",
-    "range": [],
-    "command": {
-      "type": "close_path",
-      "path_id": "[uuid]"
-    }
-  },
-  {
-    "cmdId": "[uuid]",
-    "range": [],
-    "command": {
-      "type": "enable_sketch_mode",
-      "entity_id": "[uuid]",
-      "ortho": false,
-      "animated": false,
-      "adjust_camera": false,
-      "planar_normal": null
-    }
-  },
-  {
-    "cmdId": "[uuid]",
-    "range": [],
-    "command": {
-      "type": "extrude",
-      "target": "[uuid]",
-      "distance": 13.0,
-      "faces": null,
-      "opposite": "None"
-    }
-  },
-  {
-    "cmdId": "[uuid]",
-    "range": [],
-    "command": {
-      "type": "object_bring_to_front",
-      "object_id": "[uuid]"
-    }
-  },
-  {
-    "cmdId": "[uuid]",
-    "range": [],
-    "command": {
-      "type": "sketch_mode_disable"
-    }
-  },
-  {
-    "cmdId": "[uuid]",
-    "range": [],
-    "command": {
-      "type": "solid3d_get_adjacency_info",
-      "object_id": "[uuid]",
-      "edge_id": "[uuid]"
-    }
-  },
-  {
-    "cmdId": "[uuid]",
-    "range": [],
-    "command": {
-      "type": "solid3d_get_extrusion_face_info",
-      "object_id": "[uuid]",
-      "edge_id": "[uuid]"
-    }
-  },
-  {
-    "cmdId": "[uuid]",
-    "range": [],
-    "command": {
-      "type": "enable_sketch_mode",
-      "entity_id": "[uuid]",
-      "ortho": false,
-      "animated": false,
-      "adjust_camera": false,
-      "planar_normal": null
-    }
-  },
-  {
-    "cmdId": "[uuid]",
-    "range": [],
-    "command": {
-      "type": "move_path_pen",
-      "path": "[uuid]",
-      "to": {
-        "x": -32.63125,
-        "y": 0.0,
-        "z": 0.0
-      }
-    }
-  },
-  {
-    "cmdId": "[uuid]",
-    "range": [],
-    "command": {
-      "type": "sketch_mode_disable"
-    }
-  },
-  {
-    "cmdId": "[uuid]",
-    "range": [],
-    "command": {
-      "type": "start_path"
-    }
-  },
-  {
-    "cmdId": "[uuid]",
-    "range": [],
-    "command": {
-      "type": "extend_path",
-      "path": "[uuid]",
-      "segment": {
-        "type": "line",
-        "end": {
-          "x": 65.2625,
-          "y": 0.0,
-          "z": 0.0
-        },
-        "relative": true
-      }
-    }
-  },
-  {
-    "cmdId": "[uuid]",
-    "range": [],
-    "command": {
-      "type": "extend_path",
-      "path": "[uuid]",
-      "segment": {
-        "type": "line",
-        "end": {
-          "x": 0.0,
-          "y": -10.0,
-          "z": 0.0
-        },
-        "relative": true
-      }
-    }
-  },
-  {
-    "cmdId": "[uuid]",
-    "range": [],
-    "command": {
-      "type": "extend_path",
-      "path": "[uuid]",
-      "segment": {
-        "type": "line",
-        "end": {
-          "x": -65.2625,
-          "y": -0.0,
-          "z": 0.0
-        },
-        "relative": true
-      }
-    }
-  },
-  {
-    "cmdId": "[uuid]",
-    "range": [],
-    "command": {
-      "type": "extend_path",
-      "path": "[uuid]",
-      "segment": {
-        "type": "line",
-        "end": {
-          "x": -32.6313,
-          "y": 0.0,
-          "z": 0.0
-        },
-        "relative": false
-      }
-    }
-  },
-  {
-    "cmdId": "[uuid]",
-    "range": [],
-    "command": {
-      "type": "close_path",
-      "path_id": "[uuid]"
-    }
-  },
-  {
-    "cmdId": "[uuid]",
-    "range": [],
-    "command": {
-      "type": "enable_sketch_mode",
-      "entity_id": "[uuid]",
-      "ortho": false,
-      "animated": false,
-      "adjust_camera": false,
-      "planar_normal": null
-    }
-  },
-  {
-    "cmdId": "[uuid]",
-    "range": [],
-    "command": {
-      "type": "extrude",
-      "target": "[uuid]",
-      "distance": 4.0,
-      "faces": null,
-      "opposite": "None"
-    }
-  },
-  {
-    "cmdId": "[uuid]",
-    "range": [],
-    "command": {
-      "type": "object_bring_to_front",
-      "object_id": "[uuid]"
-    }
-  },
-  {
-    "cmdId": "[uuid]",
-    "range": [],
-    "command": {
-      "type": "sketch_mode_disable"
-    }
-  },
-  {
-    "cmdId": "[uuid]",
-    "range": [],
-    "command": {
-      "type": "solid3d_get_adjacency_info",
-      "object_id": "[uuid]",
-      "edge_id": "[uuid]"
-    }
-  },
-  {
-    "cmdId": "[uuid]",
-    "range": [],
-    "command": {
-      "type": "solid3d_get_extrusion_face_info",
-      "object_id": "[uuid]",
-      "edge_id": "[uuid]"
-    }
   }
 ]