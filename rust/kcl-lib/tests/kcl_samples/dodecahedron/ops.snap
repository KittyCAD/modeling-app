---
source: kcl-lib/src/simulation_tests.rs
description: Operations executed dodecahedron.kcl
---
[
  {
    "type": "GroupBegin",
    "group": {
      "type": "FunctionCall",
<<<<<<< HEAD
      "name": "createFaceTemplate",
=======
      "name": "toRadians",
      "functionSourceRange": [
        11603,
        11652,
        1
      ],
      "unlabeledArg": null,
      "labeledArgs": {}
    },
    "sourceRange": []
  },
  {
    "type": "GroupEnd"
  },
  {
    "type": "GroupBegin",
    "group": {
      "type": "FunctionCall",
      "name": "sin",
>>>>>>> 510d74f2
      "functionSourceRange": [
        445,
        872,
        0
      ],
      "unlabeledArg": null,
      "labeledArgs": {}
    },
    "sourceRange": []
  },
  {
    "labeledArgs": {
      "planeOrSolid": {
        "value": {
          "type": "Plane",
          "artifact_id": "[uuid]"
        },
        "sourceRange": []
      }
    },
    "name": "startSketchOn",
    "sourceRange": [],
    "type": "StdLibCall",
    "unlabeledArg": null
  },
  {
<<<<<<< HEAD
    "labeledArgs": {
      "length": {
        "value": {
          "type": "Number",
          "value": 2000.0,
          "ty": {
            "type": "Default",
            "len": {
              "type": "Inches"
            },
            "angle": {
              "type": "Degrees"
            }
          }
        },
        "sourceRange": []
      }
=======
    "type": "GroupBegin",
    "group": {
      "type": "FunctionCall",
      "name": "toDegrees",
      "functionSourceRange": [
        12033,
        12082,
        1
      ],
      "unlabeledArg": null,
      "labeledArgs": {}
    },
    "sourceRange": []
  },
  {
    "type": "GroupEnd"
  },
  {
    "type": "GroupBegin",
    "group": {
      "type": "FunctionCall",
      "name": "toRadians",
      "functionSourceRange": [
        11603,
        11652,
        1
      ],
      "unlabeledArg": null,
      "labeledArgs": {}
    },
    "sourceRange": []
  },
  {
    "type": "GroupEnd"
  },
  {
    "type": "GroupBegin",
    "group": {
      "type": "FunctionCall",
      "name": "cos",
      "functionSourceRange": [
        0,
        0,
        0
      ],
      "unlabeledArg": null,
      "labeledArgs": {}
>>>>>>> 510d74f2
    },
    "name": "extrude",
    "sourceRange": [],
    "type": "StdLibCall",
    "unlabeledArg": {
      "value": {
        "type": "Sketch",
        "value": {
          "artifactId": "[uuid]"
        }
      },
      "sourceRange": []
    }
  },
  {
    "type": "GroupEnd"
  },
  {
    "type": "GroupBegin",
    "group": {
      "type": "FunctionCall",
<<<<<<< HEAD
      "name": "createFaceTemplate",
=======
      "name": "toDegrees",
      "functionSourceRange": [
        12033,
        12082,
        1
      ],
      "unlabeledArg": null,
      "labeledArgs": {}
    },
    "sourceRange": []
  },
  {
    "type": "GroupEnd"
  },
  {
    "type": "GroupBegin",
    "group": {
      "type": "FunctionCall",
      "name": "toRadians",
      "functionSourceRange": [
        11603,
        11652,
        1
      ],
      "unlabeledArg": null,
      "labeledArgs": {}
    },
    "sourceRange": []
  },
  {
    "type": "GroupEnd"
  },
  {
    "type": "GroupBegin",
    "group": {
      "type": "FunctionCall",
      "name": "sin",
>>>>>>> 510d74f2
      "functionSourceRange": [
        445,
        872,
        0
      ],
      "unlabeledArg": null,
      "labeledArgs": {}
    },
    "sourceRange": []
  },
  {
    "labeledArgs": {
      "planeOrSolid": {
        "value": {
          "type": "Plane",
          "artifact_id": "[uuid]"
        },
        "sourceRange": []
      }
    },
    "name": "startSketchOn",
    "sourceRange": [],
    "type": "StdLibCall",
    "unlabeledArg": null
  },
  {
    "labeledArgs": {
      "length": {
        "value": {
          "type": "Number",
          "value": 2000.1,
          "ty": {
            "type": "Default",
            "len": {
              "type": "Inches"
            },
            "angle": {
              "type": "Degrees"
            }
          }
        },
        "sourceRange": []
      }
    },
    "name": "extrude",
    "sourceRange": [],
    "type": "StdLibCall",
    "unlabeledArg": {
      "value": {
        "type": "Sketch",
        "value": {
          "artifactId": "[uuid]"
        }
      },
      "sourceRange": []
    }
  },
  {
    "type": "GroupEnd"
  },
  {
    "type": "GroupBegin",
    "group": {
      "type": "FunctionCall",
      "name": "createFaceTemplate",
      "functionSourceRange": [
        445,
        872,
        0
      ],
      "unlabeledArg": null,
      "labeledArgs": {}
    },
    "sourceRange": []
  },
  {
    "labeledArgs": {
      "planeOrSolid": {
        "value": {
          "type": "Plane",
          "artifact_id": "[uuid]"
        },
        "sourceRange": []
      }
    },
    "name": "startSketchOn",
    "sourceRange": [],
    "type": "StdLibCall",
    "unlabeledArg": null
  },
  {
    "labeledArgs": {
      "length": {
        "value": {
          "type": "Number",
          "value": 2000.2,
          "ty": {
            "type": "Default",
            "len": {
              "type": "Inches"
            },
            "angle": {
              "type": "Degrees"
            }
          }
        },
        "sourceRange": []
      }
    },
    "name": "extrude",
    "sourceRange": [],
    "type": "StdLibCall",
    "unlabeledArg": {
      "value": {
        "type": "Sketch",
        "value": {
          "artifactId": "[uuid]"
        }
      },
      "sourceRange": []
    }
  },
  {
    "type": "GroupEnd"
  },
  {
    "type": "GroupBegin",
    "group": {
      "type": "FunctionCall",
      "name": "createFaceTemplate",
      "functionSourceRange": [
        445,
        872,
        0
      ],
      "unlabeledArg": null,
      "labeledArgs": {}
    },
    "sourceRange": []
  },
  {
    "labeledArgs": {
      "planeOrSolid": {
        "value": {
          "type": "Plane",
          "artifact_id": "[uuid]"
        },
        "sourceRange": []
      }
    },
    "name": "startSketchOn",
    "sourceRange": [],
    "type": "StdLibCall",
    "unlabeledArg": null
  },
  {
    "labeledArgs": {
      "length": {
        "value": {
<<<<<<< HEAD
          "type": "Number",
          "value": 2000.3,
          "ty": {
            "type": "Default",
            "len": {
              "type": "Inches"
=======
          "type": "Object",
          "value": {
            "origin": {
              "type": "Array",
              "value": [
                {
                  "type": "Number",
                  "value": -17.76901418668612,
                  "ty": {
                    "type": "Default",
                    "len": {
                      "type": "Inches"
                    },
                    "angle": {
                      "type": "Degrees"
                    }
                  }
                },
                {
                  "type": "Number",
                  "value": 0.0,
                  "ty": {
                    "type": "Default",
                    "len": {
                      "type": "Inches"
                    },
                    "angle": {
                      "type": "Degrees"
                    }
                  }
                },
                {
                  "type": "Number",
                  "value": 10.981854713951092,
                  "ty": {
                    "type": "Default",
                    "len": {
                      "type": "Inches"
                    },
                    "angle": {
                      "type": "Degrees"
                    }
                  }
                }
              ]
            },
            "xAxis": {
              "type": "Array",
              "value": [
                {
                  "type": "Number",
                  "value": -0.4472135954999579,
                  "ty": {
                    "type": "Known",
                    "type": "Count"
                  }
                },
                {
                  "type": "Number",
                  "value": 0.0,
                  "ty": {
                    "type": "Default",
                    "len": {
                      "type": "Inches"
                    },
                    "angle": {
                      "type": "Degrees"
                    }
                  }
                },
                {
                  "type": "Number",
                  "value": 0.8944271909999159,
                  "ty": {
                    "type": "Known",
                    "type": "Count"
                  }
                }
              ]
            },
            "yAxis": {
              "type": "Array",
              "value": [
                {
                  "type": "Number",
                  "value": 0.0,
                  "ty": {
                    "type": "Default",
                    "len": {
                      "type": "Inches"
                    },
                    "angle": {
                      "type": "Degrees"
                    }
                  }
                },
                {
                  "type": "Number",
                  "value": 1.0,
                  "ty": {
                    "type": "Default",
                    "len": {
                      "type": "Inches"
                    },
                    "angle": {
                      "type": "Degrees"
                    }
                  }
                },
                {
                  "type": "Number",
                  "value": 0.0,
                  "ty": {
                    "type": "Default",
                    "len": {
                      "type": "Inches"
                    },
                    "angle": {
                      "type": "Degrees"
                    }
                  }
                }
              ]
>>>>>>> 510d74f2
            },
            "angle": {
              "type": "Degrees"
            }
          }
        },
        "sourceRange": []
      }
    },
    "name": "extrude",
    "sourceRange": [],
    "type": "StdLibCall",
    "unlabeledArg": {
      "value": {
        "type": "Sketch",
        "value": {
          "artifactId": "[uuid]"
        }
      },
      "sourceRange": []
    }
  },
  {
    "type": "GroupEnd"
  },
  {
    "type": "GroupBegin",
    "group": {
      "type": "FunctionCall",
      "name": "createFaceTemplate",
      "functionSourceRange": [
        445,
        872,
        0
      ],
      "unlabeledArg": null,
      "labeledArgs": {}
    },
    "sourceRange": []
  },
  {
    "labeledArgs": {
      "planeOrSolid": {
        "value": {
          "type": "Plane",
          "artifact_id": "[uuid]"
        },
        "sourceRange": []
      }
    },
    "name": "startSketchOn",
    "sourceRange": [],
    "type": "StdLibCall",
    "unlabeledArg": null
  },
  {
    "labeledArgs": {
      "length": {
        "value": {
          "type": "Number",
          "value": 2000.4,
          "ty": {
            "type": "Default",
            "len": {
              "type": "Inches"
            },
            "angle": {
              "type": "Degrees"
            }
          }
        },
        "sourceRange": []
      }
    },
    "name": "extrude",
    "sourceRange": [],
    "type": "StdLibCall",
    "unlabeledArg": {
      "value": {
        "type": "Sketch",
        "value": {
          "artifactId": "[uuid]"
        }
      },
      "sourceRange": []
    }
  },
  {
    "type": "GroupEnd"
  },
  {
    "type": "GroupBegin",
    "group": {
      "type": "FunctionCall",
      "name": "createFaceTemplate",
      "functionSourceRange": [
        445,
        872,
        0
      ],
      "unlabeledArg": null,
      "labeledArgs": {}
    },
    "sourceRange": []
  },
  {
    "labeledArgs": {
      "planeOrSolid": {
        "value": {
          "type": "Plane",
          "artifact_id": "[uuid]"
        },
        "sourceRange": []
      }
    },
    "name": "startSketchOn",
    "sourceRange": [],
    "type": "StdLibCall",
    "unlabeledArg": null
  },
  {
    "labeledArgs": {
      "length": {
        "value": {
          "type": "Number",
          "value": 2000.5,
          "ty": {
            "type": "Default",
            "len": {
              "type": "Inches"
            },
            "angle": {
              "type": "Degrees"
            }
          }
        },
        "sourceRange": []
      }
    },
    "name": "extrude",
    "sourceRange": [],
    "type": "StdLibCall",
    "unlabeledArg": {
      "value": {
        "type": "Sketch",
        "value": {
          "artifactId": "[uuid]"
        }
      },
      "sourceRange": []
    }
  },
  {
    "type": "GroupEnd"
  },
  {
    "type": "GroupBegin",
    "group": {
      "type": "FunctionCall",
      "name": "createFaceTemplate",
      "functionSourceRange": [
        445,
        872,
        0
      ],
      "unlabeledArg": null,
      "labeledArgs": {}
    },
    "sourceRange": []
  },
  {
    "labeledArgs": {
      "planeOrSolid": {
        "value": {
          "type": "Plane",
          "artifact_id": "[uuid]"
        },
        "sourceRange": []
      }
    },
    "name": "startSketchOn",
    "sourceRange": [],
    "type": "StdLibCall",
    "unlabeledArg": null
  },
  {
    "labeledArgs": {
      "length": {
        "value": {
          "type": "Number",
          "value": 2000.6,
          "ty": {
            "type": "Default",
            "len": {
              "type": "Inches"
            },
            "angle": {
              "type": "Degrees"
            }
          }
        },
        "sourceRange": []
      }
    },
    "name": "extrude",
    "sourceRange": [],
    "type": "StdLibCall",
    "unlabeledArg": {
      "value": {
        "type": "Sketch",
        "value": {
          "artifactId": "[uuid]"
        }
      },
      "sourceRange": []
    }
  },
  {
    "type": "GroupEnd"
  },
  {
    "type": "GroupBegin",
    "group": {
      "type": "FunctionCall",
      "name": "createFaceTemplate",
      "functionSourceRange": [
        445,
        872,
        0
      ],
      "unlabeledArg": null,
      "labeledArgs": {}
    },
    "sourceRange": []
  },
  {
    "labeledArgs": {
      "planeOrSolid": {
        "value": {
          "type": "Plane",
          "artifact_id": "[uuid]"
        },
        "sourceRange": []
      }
    },
    "name": "startSketchOn",
    "sourceRange": [],
    "type": "StdLibCall",
    "unlabeledArg": null
  },
  {
    "labeledArgs": {
      "length": {
        "value": {
          "type": "Number",
          "value": 2000.7,
          "ty": {
            "type": "Default",
            "len": {
              "type": "Inches"
            },
            "angle": {
              "type": "Degrees"
            }
          }
        },
        "sourceRange": []
      }
    },
    "name": "extrude",
    "sourceRange": [],
    "type": "StdLibCall",
    "unlabeledArg": {
      "value": {
        "type": "Sketch",
        "value": {
          "artifactId": "[uuid]"
        }
      },
      "sourceRange": []
    }
  },
  {
    "type": "GroupEnd"
  },
  {
    "type": "GroupBegin",
    "group": {
      "type": "FunctionCall",
      "name": "createFaceTemplate",
      "functionSourceRange": [
        445,
        872,
        0
      ],
      "unlabeledArg": null,
      "labeledArgs": {}
    },
    "sourceRange": []
  },
  {
    "labeledArgs": {
      "planeOrSolid": {
        "value": {
          "type": "Plane",
          "artifact_id": "[uuid]"
        },
        "sourceRange": []
      }
    },
    "name": "startSketchOn",
    "sourceRange": [],
    "type": "StdLibCall",
    "unlabeledArg": null
  },
  {
    "labeledArgs": {
      "length": {
        "value": {
          "type": "Number",
          "value": 2000.8,
          "ty": {
            "type": "Default",
            "len": {
              "type": "Inches"
            },
            "angle": {
              "type": "Degrees"
            }
          }
        },
        "sourceRange": []
      }
    },
    "name": "extrude",
    "sourceRange": [],
    "type": "StdLibCall",
    "unlabeledArg": {
      "value": {
        "type": "Sketch",
        "value": {
          "artifactId": "[uuid]"
        }
      },
      "sourceRange": []
    }
  },
  {
    "type": "GroupEnd"
  },
  {
    "type": "GroupBegin",
    "group": {
      "type": "FunctionCall",
      "name": "createFaceTemplate",
      "functionSourceRange": [
        445,
        872,
        0
      ],
      "unlabeledArg": null,
      "labeledArgs": {}
    },
    "sourceRange": []
  },
  {
    "labeledArgs": {
      "planeOrSolid": {
        "value": {
          "type": "Plane",
          "artifact_id": "[uuid]"
        },
        "sourceRange": []
      }
    },
    "name": "startSketchOn",
    "sourceRange": [],
    "type": "StdLibCall",
    "unlabeledArg": null
  },
  {
    "labeledArgs": {
      "length": {
        "value": {
          "type": "Number",
          "value": 2000.9,
          "ty": {
            "type": "Default",
            "len": {
              "type": "Inches"
            },
            "angle": {
              "type": "Degrees"
            }
          }
        },
        "sourceRange": []
      }
    },
    "name": "extrude",
    "sourceRange": [],
    "type": "StdLibCall",
    "unlabeledArg": {
      "value": {
        "type": "Sketch",
        "value": {
          "artifactId": "[uuid]"
        }
      },
      "sourceRange": []
    }
  },
  {
    "type": "GroupEnd"
  },
  {
    "type": "GroupBegin",
    "group": {
      "type": "FunctionCall",
      "name": "createFaceTemplate",
      "functionSourceRange": [
        445,
        872,
        0
      ],
      "unlabeledArg": null,
      "labeledArgs": {}
    },
    "sourceRange": []
  },
  {
    "labeledArgs": {
      "planeOrSolid": {
        "value": {
          "type": "Plane",
          "artifact_id": "[uuid]"
        },
        "sourceRange": []
      }
    },
    "name": "startSketchOn",
    "sourceRange": [],
    "type": "StdLibCall",
    "unlabeledArg": null
  },
  {
    "labeledArgs": {
      "length": {
        "value": {
          "type": "Number",
          "value": 2000.1100000000001,
          "ty": {
            "type": "Default",
            "len": {
              "type": "Inches"
            },
            "angle": {
              "type": "Degrees"
            }
          }
        },
        "sourceRange": []
      }
    },
    "name": "extrude",
    "sourceRange": [],
    "type": "StdLibCall",
    "unlabeledArg": {
      "value": {
        "type": "Sketch",
        "value": {
          "artifactId": "[uuid]"
        }
      },
      "sourceRange": []
    }
  },
  {
    "type": "GroupEnd"
  },
  {
    "type": "GroupBegin",
    "group": {
      "type": "FunctionCall",
      "name": "createFaceTemplate",
      "functionSourceRange": [
        445,
        872,
        0
      ],
      "unlabeledArg": null,
      "labeledArgs": {}
    },
    "sourceRange": []
  },
  {
    "labeledArgs": {
      "planeOrSolid": {
        "value": {
          "type": "Plane",
          "artifact_id": "[uuid]"
        },
        "sourceRange": []
      }
    },
    "name": "startSketchOn",
    "sourceRange": [],
    "type": "StdLibCall",
    "unlabeledArg": null
  },
  {
    "labeledArgs": {
      "length": {
        "value": {
          "type": "Number",
          "value": 2000.12,
          "ty": {
            "type": "Default",
            "len": {
              "type": "Inches"
            },
            "angle": {
              "type": "Degrees"
            }
          }
        },
        "sourceRange": []
      }
    },
    "name": "extrude",
    "sourceRange": [],
    "type": "StdLibCall",
    "unlabeledArg": {
      "value": {
        "type": "Sketch",
        "value": {
          "artifactId": "[uuid]"
        }
      },
      "sourceRange": []
    }
  },
  {
    "type": "GroupEnd"
  },
  {
    "type": "GroupBegin",
    "group": {
      "type": "FunctionCall",
      "name": "createIntersection",
      "functionSourceRange": [
        1871,
        2143,
        0
      ],
      "unlabeledArg": null,
      "labeledArgs": {}
    },
    "sourceRange": []
  },
  {
    "type": "GroupBegin",
    "group": {
      "type": "FunctionCall",
      "name": "calculateArrayLength",
      "functionSourceRange": [
        1759,
        1848,
        0
      ],
      "unlabeledArg": null,
      "labeledArgs": {}
    },
    "sourceRange": []
  },
  {
    "type": "GroupEnd"
  },
  {
    "labeledArgs": {
      "solids": {
        "value": {
          "type": "Array",
          "value": [
            {
              "type": "Solid",
              "value": {
                "artifactId": "[uuid]"
              }
            },
            {
              "type": "Solid",
              "value": {
                "artifactId": "[uuid]"
              }
            }
          ]
        },
        "sourceRange": []
      }
    },
    "name": "intersect",
    "sourceRange": [],
    "type": "StdLibCall",
    "unlabeledArg": null
  },
  {
    "labeledArgs": {
      "solids": {
        "value": {
          "type": "Array",
          "value": [
            {
              "type": "Solid",
              "value": {
                "artifactId": "[uuid]"
              }
            },
            {
              "type": "Solid",
              "value": {
                "artifactId": "[uuid]"
              }
            }
          ]
        },
        "sourceRange": []
      }
    },
    "name": "intersect",
    "sourceRange": [],
    "type": "StdLibCall",
    "unlabeledArg": null
  },
  {
    "labeledArgs": {
      "solids": {
        "value": {
          "type": "Array",
          "value": [
            {
              "type": "Solid",
              "value": {
                "artifactId": "[uuid]"
              }
            },
            {
              "type": "Solid",
              "value": {
                "artifactId": "[uuid]"
              }
            }
          ]
        },
        "sourceRange": []
      }
    },
    "name": "intersect",
    "sourceRange": [],
    "type": "StdLibCall",
    "unlabeledArg": null
  },
  {
    "labeledArgs": {
      "solids": {
        "value": {
          "type": "Array",
          "value": [
            {
              "type": "Solid",
              "value": {
                "artifactId": "[uuid]"
              }
            },
            {
              "type": "Solid",
              "value": {
                "artifactId": "[uuid]"
              }
            }
          ]
        },
        "sourceRange": []
      }
    },
    "name": "intersect",
    "sourceRange": [],
    "type": "StdLibCall",
    "unlabeledArg": null
  },
  {
    "labeledArgs": {
      "solids": {
        "value": {
          "type": "Array",
          "value": [
            {
              "type": "Solid",
              "value": {
                "artifactId": "[uuid]"
              }
            },
            {
              "type": "Solid",
              "value": {
                "artifactId": "[uuid]"
              }
            }
          ]
        },
        "sourceRange": []
      }
    },
    "name": "intersect",
    "sourceRange": [],
    "type": "StdLibCall",
    "unlabeledArg": null
  },
  {
    "labeledArgs": {
      "solids": {
        "value": {
          "type": "Array",
          "value": [
            {
              "type": "Solid",
              "value": {
                "artifactId": "[uuid]"
              }
            },
            {
              "type": "Solid",
              "value": {
                "artifactId": "[uuid]"
              }
            }
          ]
        },
        "sourceRange": []
      }
    },
    "name": "intersect",
    "sourceRange": [],
    "type": "StdLibCall",
    "unlabeledArg": null
  },
  {
    "labeledArgs": {
      "solids": {
        "value": {
          "type": "Array",
          "value": [
            {
              "type": "Solid",
              "value": {
                "artifactId": "[uuid]"
              }
            },
            {
              "type": "Solid",
              "value": {
                "artifactId": "[uuid]"
              }
            }
          ]
        },
        "sourceRange": []
      }
    },
    "name": "intersect",
    "sourceRange": [],
    "type": "StdLibCall",
    "unlabeledArg": null
  },
  {
    "labeledArgs": {
      "solids": {
        "value": {
          "type": "Array",
          "value": [
            {
              "type": "Solid",
              "value": {
                "artifactId": "[uuid]"
              }
            },
            {
              "type": "Solid",
              "value": {
                "artifactId": "[uuid]"
              }
            }
          ]
        },
        "sourceRange": []
      }
    },
    "name": "intersect",
    "sourceRange": [],
    "type": "StdLibCall",
    "unlabeledArg": null
  },
  {
    "labeledArgs": {
      "solids": {
        "value": {
          "type": "Array",
          "value": [
            {
              "type": "Solid",
              "value": {
                "artifactId": "[uuid]"
              }
            },
            {
              "type": "Solid",
              "value": {
                "artifactId": "[uuid]"
              }
            }
          ]
        },
        "sourceRange": []
      }
    },
    "name": "intersect",
    "sourceRange": [],
    "type": "StdLibCall",
    "unlabeledArg": null
  },
  {
    "labeledArgs": {
      "solids": {
        "value": {
          "type": "Array",
          "value": [
            {
              "type": "Solid",
              "value": {
                "artifactId": "[uuid]"
              }
            },
            {
              "type": "Solid",
              "value": {
                "artifactId": "[uuid]"
              }
            }
          ]
        },
        "sourceRange": []
      }
    },
    "name": "intersect",
    "sourceRange": [],
    "type": "StdLibCall",
    "unlabeledArg": null
  },
  {
    "labeledArgs": {
      "solids": {
        "value": {
          "type": "Array",
          "value": [
            {
              "type": "Solid",
              "value": {
                "artifactId": "[uuid]"
              }
            },
            {
              "type": "Solid",
              "value": {
                "artifactId": "[uuid]"
              }
            }
          ]
        },
        "sourceRange": []
      }
    },
    "name": "intersect",
    "sourceRange": [],
    "type": "StdLibCall",
    "unlabeledArg": null
  },
  {
    "type": "GroupEnd"
  }
]<|MERGE_RESOLUTION|>--- conflicted
+++ resolved
@@ -7,9 +7,6 @@
     "type": "GroupBegin",
     "group": {
       "type": "FunctionCall",
-<<<<<<< HEAD
-      "name": "createFaceTemplate",
-=======
       "name": "toRadians",
       "functionSourceRange": [
         11603,
@@ -29,7 +26,6 @@
     "group": {
       "type": "FunctionCall",
       "name": "sin",
->>>>>>> 510d74f2
       "functionSourceRange": [
         445,
         872,
@@ -41,40 +37,9 @@
     "sourceRange": []
   },
   {
-    "labeledArgs": {
-      "planeOrSolid": {
-        "value": {
-          "type": "Plane",
-          "artifact_id": "[uuid]"
-        },
-        "sourceRange": []
-      }
-    },
-    "name": "startSketchOn",
-    "sourceRange": [],
-    "type": "StdLibCall",
-    "unlabeledArg": null
-  },
-  {
-<<<<<<< HEAD
-    "labeledArgs": {
-      "length": {
-        "value": {
-          "type": "Number",
-          "value": 2000.0,
-          "ty": {
-            "type": "Default",
-            "len": {
-              "type": "Inches"
-            },
-            "angle": {
-              "type": "Degrees"
-            }
-          }
-        },
-        "sourceRange": []
-      }
-=======
+    "type": "GroupEnd"
+  },
+  {
     "type": "GroupBegin",
     "group": {
       "type": "FunctionCall",
@@ -122,31 +87,16 @@
       ],
       "unlabeledArg": null,
       "labeledArgs": {}
->>>>>>> 510d74f2
-    },
-    "name": "extrude",
-    "sourceRange": [],
-    "type": "StdLibCall",
-    "unlabeledArg": {
-      "value": {
-        "type": "Sketch",
-        "value": {
-          "artifactId": "[uuid]"
-        }
-      },
-      "sourceRange": []
-    }
-  },
-  {
-    "type": "GroupEnd"
-  },
-  {
-    "type": "GroupBegin",
-    "group": {
-      "type": "FunctionCall",
-<<<<<<< HEAD
-      "name": "createFaceTemplate",
-=======
+    },
+    "sourceRange": []
+  },
+  {
+    "type": "GroupEnd"
+  },
+  {
+    "type": "GroupBegin",
+    "group": {
+      "type": "FunctionCall",
       "name": "toDegrees",
       "functionSourceRange": [
         12033,
@@ -184,16 +134,90 @@
     "group": {
       "type": "FunctionCall",
       "name": "sin",
->>>>>>> 510d74f2
-      "functionSourceRange": [
-        445,
-        872,
-        0
-      ],
-      "unlabeledArg": null,
-      "labeledArgs": {}
-    },
-    "sourceRange": []
+      "functionSourceRange": [
+        0,
+        0,
+        0
+      ],
+      "unlabeledArg": null,
+      "labeledArgs": {}
+    },
+    "sourceRange": []
+  },
+  {
+    "type": "GroupEnd"
+  },
+  {
+    "type": "GroupBegin",
+    "group": {
+      "type": "FunctionCall",
+      "name": "cos",
+      "functionSourceRange": [
+        0,
+        0,
+        0
+      ],
+      "unlabeledArg": null,
+      "labeledArgs": {}
+    },
+    "sourceRange": []
+  },
+  {
+    "type": "GroupEnd"
+  },
+  {
+    "type": "GroupBegin",
+    "group": {
+      "type": "FunctionCall",
+      "name": "sin",
+      "functionSourceRange": [
+        0,
+        0,
+        0
+      ],
+      "unlabeledArg": null,
+      "labeledArgs": {}
+    },
+    "sourceRange": []
+  },
+  {
+    "type": "GroupEnd"
+  },
+  {
+    "type": "GroupBegin",
+    "group": {
+      "type": "FunctionCall",
+      "name": "sin",
+      "functionSourceRange": [
+        0,
+        0,
+        0
+      ],
+      "unlabeledArg": null,
+      "labeledArgs": {}
+    },
+    "sourceRange": []
+  },
+  {
+    "type": "GroupEnd"
+  },
+  {
+    "type": "GroupBegin",
+    "group": {
+      "type": "FunctionCall",
+      "name": "cos",
+      "functionSourceRange": [
+        0,
+        0,
+        0
+      ],
+      "unlabeledArg": null,
+      "labeledArgs": {}
+    },
+    "sourceRange": []
+  },
+  {
+    "type": "GroupEnd"
   },
   {
     "labeledArgs": {
@@ -214,144 +238,6 @@
     "labeledArgs": {
       "length": {
         "value": {
-          "type": "Number",
-          "value": 2000.1,
-          "ty": {
-            "type": "Default",
-            "len": {
-              "type": "Inches"
-            },
-            "angle": {
-              "type": "Degrees"
-            }
-          }
-        },
-        "sourceRange": []
-      }
-    },
-    "name": "extrude",
-    "sourceRange": [],
-    "type": "StdLibCall",
-    "unlabeledArg": {
-      "value": {
-        "type": "Sketch",
-        "value": {
-          "artifactId": "[uuid]"
-        }
-      },
-      "sourceRange": []
-    }
-  },
-  {
-    "type": "GroupEnd"
-  },
-  {
-    "type": "GroupBegin",
-    "group": {
-      "type": "FunctionCall",
-      "name": "createFaceTemplate",
-      "functionSourceRange": [
-        445,
-        872,
-        0
-      ],
-      "unlabeledArg": null,
-      "labeledArgs": {}
-    },
-    "sourceRange": []
-  },
-  {
-    "labeledArgs": {
-      "planeOrSolid": {
-        "value": {
-          "type": "Plane",
-          "artifact_id": "[uuid]"
-        },
-        "sourceRange": []
-      }
-    },
-    "name": "startSketchOn",
-    "sourceRange": [],
-    "type": "StdLibCall",
-    "unlabeledArg": null
-  },
-  {
-    "labeledArgs": {
-      "length": {
-        "value": {
-          "type": "Number",
-          "value": 2000.2,
-          "ty": {
-            "type": "Default",
-            "len": {
-              "type": "Inches"
-            },
-            "angle": {
-              "type": "Degrees"
-            }
-          }
-        },
-        "sourceRange": []
-      }
-    },
-    "name": "extrude",
-    "sourceRange": [],
-    "type": "StdLibCall",
-    "unlabeledArg": {
-      "value": {
-        "type": "Sketch",
-        "value": {
-          "artifactId": "[uuid]"
-        }
-      },
-      "sourceRange": []
-    }
-  },
-  {
-    "type": "GroupEnd"
-  },
-  {
-    "type": "GroupBegin",
-    "group": {
-      "type": "FunctionCall",
-      "name": "createFaceTemplate",
-      "functionSourceRange": [
-        445,
-        872,
-        0
-      ],
-      "unlabeledArg": null,
-      "labeledArgs": {}
-    },
-    "sourceRange": []
-  },
-  {
-    "labeledArgs": {
-      "planeOrSolid": {
-        "value": {
-          "type": "Plane",
-          "artifact_id": "[uuid]"
-        },
-        "sourceRange": []
-      }
-    },
-    "name": "startSketchOn",
-    "sourceRange": [],
-    "type": "StdLibCall",
-    "unlabeledArg": null
-  },
-  {
-    "labeledArgs": {
-      "length": {
-        "value": {
-<<<<<<< HEAD
-          "type": "Number",
-          "value": 2000.3,
-          "ty": {
-            "type": "Default",
-            "len": {
-              "type": "Inches"
-=======
           "type": "Object",
           "value": {
             "origin": {
@@ -398,84 +284,200 @@
                 }
               ]
             },
-            "xAxis": {
-              "type": "Array",
-              "value": [
-                {
-                  "type": "Number",
-                  "value": -0.4472135954999579,
-                  "ty": {
-                    "type": "Known",
-                    "type": "Count"
-                  }
-                },
-                {
-                  "type": "Number",
-                  "value": 0.0,
-                  "ty": {
-                    "type": "Default",
-                    "len": {
-                      "type": "Inches"
-                    },
-                    "angle": {
-                      "type": "Degrees"
-                    }
-                  }
-                },
-                {
-                  "type": "Number",
-                  "value": 0.8944271909999159,
-                  "ty": {
-                    "type": "Known",
-                    "type": "Count"
-                  }
-                }
-              ]
-            },
-            "yAxis": {
-              "type": "Array",
-              "value": [
-                {
-                  "type": "Number",
-                  "value": 0.0,
-                  "ty": {
-                    "type": "Default",
-                    "len": {
-                      "type": "Inches"
-                    },
-                    "angle": {
-                      "type": "Degrees"
-                    }
-                  }
-                },
-                {
-                  "type": "Number",
-                  "value": 1.0,
-                  "ty": {
-                    "type": "Default",
-                    "len": {
-                      "type": "Inches"
-                    },
-                    "angle": {
-                      "type": "Degrees"
-                    }
-                  }
-                },
-                {
-                  "type": "Number",
-                  "value": 0.0,
-                  "ty": {
-                    "type": "Default",
-                    "len": {
-                      "type": "Inches"
-                    },
-                    "angle": {
-                      "type": "Degrees"
-                    }
-                  }
-                }
-              ]
->>>>>>> 510d74f2
+            "angle": {
+              "type": "Degrees"
+            }
+          }
+        },
+        "sourceRange": []
+      }
+    },
+    "name": "extrude",
+    "sourceRange": [],
+    "type": "StdLibCall",
+    "unlabeledArg": {
+      "value": {
+        "type": "Sketch",
+        "value": {
+          "artifactId": "[uuid]"
+        }
+      },
+      "sourceRange": []
+    }
+  },
+  {
+    "type": "GroupEnd"
+  },
+  {
+    "type": "GroupBegin",
+    "group": {
+      "type": "FunctionCall",
+      "name": "createFaceTemplate",
+      "functionSourceRange": [
+        445,
+        872,
+        0
+      ],
+      "unlabeledArg": null,
+      "labeledArgs": {}
+    },
+    "sourceRange": []
+  },
+  {
+    "labeledArgs": {
+      "planeOrSolid": {
+        "value": {
+          "type": "Plane",
+          "artifact_id": "[uuid]"
+        },
+        "sourceRange": []
+      }
+    },
+    "name": "startSketchOn",
+    "sourceRange": [],
+    "type": "StdLibCall",
+    "unlabeledArg": null
+  },
+  {
+    "labeledArgs": {
+      "length": {
+        "value": {
+          "type": "Number",
+          "value": 2000.1,
+          "ty": {
+            "type": "Default",
+            "len": {
+              "type": "Inches"
+            },
+            "angle": {
+              "type": "Degrees"
+            }
+          }
+        },
+        "sourceRange": []
+      }
+    },
+    "name": "extrude",
+    "sourceRange": [],
+    "type": "StdLibCall",
+    "unlabeledArg": {
+      "value": {
+        "type": "Sketch",
+        "value": {
+          "artifactId": "[uuid]"
+        }
+      },
+      "sourceRange": []
+    }
+  },
+  {
+    "type": "GroupEnd"
+  },
+  {
+    "type": "GroupBegin",
+    "group": {
+      "type": "FunctionCall",
+      "name": "createFaceTemplate",
+      "functionSourceRange": [
+        445,
+        872,
+        0
+      ],
+      "unlabeledArg": null,
+      "labeledArgs": {}
+    },
+    "sourceRange": []
+  },
+  {
+    "labeledArgs": {
+      "planeOrSolid": {
+        "value": {
+          "type": "Plane",
+          "artifact_id": "[uuid]"
+        },
+        "sourceRange": []
+      }
+    },
+    "name": "startSketchOn",
+    "sourceRange": [],
+    "type": "StdLibCall",
+    "unlabeledArg": null
+  },
+  {
+    "labeledArgs": {
+      "length": {
+        "value": {
+          "type": "Number",
+          "value": 2000.2,
+          "ty": {
+            "type": "Default",
+            "len": {
+              "type": "Inches"
+            },
+            "angle": {
+              "type": "Degrees"
+            }
+          }
+        },
+        "sourceRange": []
+      }
+    },
+    "name": "extrude",
+    "sourceRange": [],
+    "type": "StdLibCall",
+    "unlabeledArg": {
+      "value": {
+        "type": "Sketch",
+        "value": {
+          "artifactId": "[uuid]"
+        }
+      },
+      "sourceRange": []
+    }
+  },
+  {
+    "type": "GroupEnd"
+  },
+  {
+    "type": "GroupBegin",
+    "group": {
+      "type": "FunctionCall",
+      "name": "createFaceTemplate",
+      "functionSourceRange": [
+        445,
+        872,
+        0
+      ],
+      "unlabeledArg": null,
+      "labeledArgs": {}
+    },
+    "sourceRange": []
+  },
+  {
+    "labeledArgs": {
+      "planeOrSolid": {
+        "value": {
+          "type": "Plane",
+          "artifact_id": "[uuid]"
+        },
+        "sourceRange": []
+      }
+    },
+    "name": "startSketchOn",
+    "sourceRange": [],
+    "type": "StdLibCall",
+    "unlabeledArg": null
+  },
+  {
+    "labeledArgs": {
+      "length": {
+        "value": {
+          "type": "Number",
+          "value": 2000.3,
+          "ty": {
+            "type": "Default",
+            "len": {
+              "type": "Inches"
             },
             "angle": {
               "type": "Degrees"
