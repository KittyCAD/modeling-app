---
source: kcl-lib/src/simulation_tests.rs
description: Result of parsing dodecahedron.kcl
---
{
  "Ok": {
    "body": [
      {
        "commentStart": 0,
        "declaration": {
          "commentStart": 0,
          "end": 0,
          "id": {
            "commentStart": 0,
            "end": 0,
            "name": "dihedral",
            "start": 0,
            "type": "Identifier"
          },
          "init": {
            "commentStart": 0,
            "end": 0,
            "raw": "116.565",
            "start": 0,
            "type": "Literal",
            "type": "Literal",
            "value": {
              "value": 116.565,
              "suffix": "None"
            }
          },
          "start": 0,
          "type": "VariableDeclarator"
        },
        "end": 0,
        "kind": "const",
        "preComments": [
          "// Define the dihedral angle for a regular dodecahedron"
        ],
        "start": 0,
        "type": "VariableDeclaration",
        "type": "VariableDeclaration"
      },
      {
        "commentStart": 0,
        "declaration": {
          "commentStart": 0,
          "end": 0,
          "id": {
            "commentStart": 0,
            "end": 0,
            "name": "createFaceTemplate",
            "start": 0,
            "type": "Identifier"
          },
          "init": {
            "body": {
              "body": [
                {
                  "commentStart": 0,
                  "declaration": {
                    "commentStart": 0,
                    "end": 0,
                    "id": {
                      "commentStart": 0,
                      "end": 0,
                      "name": "baseSketch",
                      "start": 0,
                      "type": "Identifier"
                    },
                    "init": {
                      "body": [
                        {
                          "arguments": [
                            {
                              "abs_path": false,
                              "commentStart": 0,
                              "end": 0,
                              "name": {
                                "commentStart": 0,
                                "end": 0,
                                "name": "XY",
                                "start": 0,
                                "type": "Identifier"
                              },
                              "path": [],
                              "start": 0,
                              "type": "Name",
                              "type": "Name"
                            }
                          ],
                          "callee": {
                            "abs_path": false,
                            "commentStart": 0,
                            "end": 0,
                            "name": {
                              "commentStart": 0,
                              "end": 0,
                              "name": "startSketchOn",
                              "start": 0,
                              "type": "Identifier"
                            },
                            "path": [],
                            "start": 0,
                            "type": "Name"
                          },
                          "commentStart": 0,
                          "end": 0,
                          "start": 0,
                          "type": "CallExpression",
                          "type": "CallExpression"
                        },
                        {
                          "arguments": [
                            {
                              "commentStart": 0,
                              "elements": [
                                {
                                  "commentStart": 0,
                                  "end": 0,
                                  "left": {
                                    "argument": {
                                      "commentStart": 0,
                                      "end": 0,
                                      "raw": "1000",
                                      "start": 0,
                                      "type": "Literal",
                                      "type": "Literal",
                                      "value": {
                                        "value": 1000.0,
                                        "suffix": "None"
                                      }
                                    },
                                    "commentStart": 0,
                                    "end": 0,
                                    "operator": "-",
                                    "start": 0,
                                    "type": "UnaryExpression",
                                    "type": "UnaryExpression"
                                  },
                                  "operator": "-",
                                  "right": {
                                    "abs_path": false,
                                    "commentStart": 0,
                                    "end": 0,
                                    "name": {
                                      "commentStart": 0,
                                      "end": 0,
                                      "name": "dither",
                                      "start": 0,
                                      "type": "Identifier"
                                    },
                                    "path": [],
                                    "start": 0,
                                    "type": "Name",
                                    "type": "Name"
                                  },
                                  "start": 0,
                                  "type": "BinaryExpression",
                                  "type": "BinaryExpression"
                                },
                                {
                                  "commentStart": 0,
                                  "end": 0,
                                  "left": {
                                    "argument": {
                                      "commentStart": 0,
                                      "end": 0,
                                      "raw": "1000",
                                      "start": 0,
                                      "type": "Literal",
                                      "type": "Literal",
                                      "value": {
                                        "value": 1000.0,
                                        "suffix": "None"
                                      }
                                    },
                                    "commentStart": 0,
                                    "end": 0,
                                    "operator": "-",
                                    "start": 0,
                                    "type": "UnaryExpression",
                                    "type": "UnaryExpression"
                                  },
                                  "operator": "-",
                                  "right": {
                                    "abs_path": false,
                                    "commentStart": 0,
                                    "end": 0,
                                    "name": {
                                      "commentStart": 0,
                                      "end": 0,
                                      "name": "dither",
                                      "start": 0,
                                      "type": "Identifier"
                                    },
                                    "path": [],
                                    "start": 0,
                                    "type": "Name",
                                    "type": "Name"
                                  },
                                  "start": 0,
                                  "type": "BinaryExpression",
                                  "type": "BinaryExpression"
                                }
                              ],
                              "end": 0,
                              "start": 0,
                              "type": "ArrayExpression",
                              "type": "ArrayExpression"
                            },
                            {
                              "commentStart": 0,
                              "end": 0,
                              "start": 0,
                              "type": "PipeSubstitution",
                              "type": "PipeSubstitution"
                            }
                          ],
                          "callee": {
                            "abs_path": false,
                            "commentStart": 0,
                            "end": 0,
                            "name": {
                              "commentStart": 0,
                              "end": 0,
                              "name": "startProfileAt",
                              "start": 0,
                              "type": "Identifier"
                            },
                            "path": [],
                            "start": 0,
                            "type": "Name"
                          },
                          "commentStart": 0,
                          "end": 0,
                          "start": 0,
                          "type": "CallExpression",
                          "type": "CallExpression"
                        },
                        {
                          "arguments": [
                            {
                              "type": "LabeledArg",
                              "label": {
                                "commentStart": 0,
                                "end": 0,
                                "name": "endAbsolute",
                                "start": 0,
                                "type": "Identifier"
                              },
                              "arg": {
                                "commentStart": 0,
                                "elements": [
                                  {
                                    "commentStart": 0,
                                    "end": 0,
                                    "left": {
                                      "commentStart": 0,
                                      "end": 0,
                                      "raw": "1000",
                                      "start": 0,
                                      "type": "Literal",
                                      "type": "Literal",
                                      "value": {
                                        "value": 1000.0,
                                        "suffix": "None"
                                      }
                                    },
                                    "operator": "+",
                                    "right": {
                                      "abs_path": false,
                                      "commentStart": 0,
                                      "end": 0,
                                      "name": {
                                        "commentStart": 0,
                                        "end": 0,
                                        "name": "dither",
                                        "start": 0,
                                        "type": "Identifier"
                                      },
                                      "path": [],
                                      "start": 0,
                                      "type": "Name",
                                      "type": "Name"
                                    },
                                    "start": 0,
                                    "type": "BinaryExpression",
                                    "type": "BinaryExpression"
                                  },
                                  {
                                    "commentStart": 0,
                                    "end": 0,
                                    "left": {
                                      "argument": {
                                        "commentStart": 0,
                                        "end": 0,
                                        "raw": "1000",
                                        "start": 0,
                                        "type": "Literal",
                                        "type": "Literal",
                                        "value": {
                                          "value": 1000.0,
                                          "suffix": "None"
                                        }
                                      },
                                      "commentStart": 0,
                                      "end": 0,
                                      "operator": "-",
                                      "start": 0,
                                      "type": "UnaryExpression",
                                      "type": "UnaryExpression"
                                    },
                                    "operator": "-",
                                    "right": {
                                      "abs_path": false,
                                      "commentStart": 0,
                                      "end": 0,
                                      "name": {
                                        "commentStart": 0,
                                        "end": 0,
                                        "name": "dither",
                                        "start": 0,
                                        "type": "Identifier"
                                      },
                                      "path": [],
                                      "start": 0,
                                      "type": "Name",
                                      "type": "Name"
                                    },
                                    "start": 0,
                                    "type": "BinaryExpression",
                                    "type": "BinaryExpression"
                                  }
                                ],
                                "end": 0,
                                "start": 0,
                                "type": "ArrayExpression",
                                "type": "ArrayExpression"
                              }
                            }
                          ],
                          "callee": {
                            "abs_path": false,
                            "commentStart": 0,
                            "end": 0,
                            "name": {
                              "commentStart": 0,
                              "end": 0,
                              "name": "line",
                              "start": 0,
                              "type": "Identifier"
                            },
                            "path": [],
                            "start": 0,
                            "type": "Name"
                          },
                          "commentStart": 0,
                          "end": 0,
                          "start": 0,
                          "type": "CallExpressionKw",
                          "type": "CallExpressionKw",
                          "unlabeled": null
                        },
                        {
                          "arguments": [
                            {
                              "type": "LabeledArg",
                              "label": {
                                "commentStart": 0,
                                "end": 0,
                                "name": "endAbsolute",
                                "start": 0,
                                "type": "Identifier"
                              },
                              "arg": {
                                "commentStart": 0,
                                "elements": [
                                  {
                                    "commentStart": 0,
                                    "end": 0,
                                    "left": {
                                      "commentStart": 0,
                                      "end": 0,
                                      "raw": "1000",
                                      "start": 0,
                                      "type": "Literal",
                                      "type": "Literal",
                                      "value": {
                                        "value": 1000.0,
                                        "suffix": "None"
                                      }
                                    },
                                    "operator": "+",
                                    "right": {
                                      "abs_path": false,
                                      "commentStart": 0,
                                      "end": 0,
                                      "name": {
                                        "commentStart": 0,
                                        "end": 0,
                                        "name": "dither",
                                        "start": 0,
                                        "type": "Identifier"
                                      },
                                      "path": [],
                                      "start": 0,
                                      "type": "Name",
                                      "type": "Name"
                                    },
                                    "start": 0,
                                    "type": "BinaryExpression",
                                    "type": "BinaryExpression"
                                  },
                                  {
                                    "commentStart": 0,
                                    "end": 0,
                                    "left": {
                                      "commentStart": 0,
                                      "end": 0,
                                      "raw": "1000",
                                      "start": 0,
                                      "type": "Literal",
                                      "type": "Literal",
                                      "value": {
                                        "value": 1000.0,
                                        "suffix": "None"
                                      }
                                    },
                                    "operator": "+",
                                    "right": {
                                      "abs_path": false,
                                      "commentStart": 0,
                                      "end": 0,
                                      "name": {
                                        "commentStart": 0,
                                        "end": 0,
                                        "name": "dither",
                                        "start": 0,
                                        "type": "Identifier"
                                      },
                                      "path": [],
                                      "start": 0,
                                      "type": "Name",
                                      "type": "Name"
                                    },
                                    "start": 0,
                                    "type": "BinaryExpression",
                                    "type": "BinaryExpression"
                                  }
                                ],
                                "end": 0,
                                "start": 0,
                                "type": "ArrayExpression",
                                "type": "ArrayExpression"
                              }
                            }
                          ],
                          "callee": {
                            "abs_path": false,
                            "commentStart": 0,
                            "end": 0,
                            "name": {
                              "commentStart": 0,
                              "end": 0,
                              "name": "line",
                              "start": 0,
                              "type": "Identifier"
                            },
                            "path": [],
                            "start": 0,
                            "type": "Name"
                          },
                          "commentStart": 0,
                          "end": 0,
                          "start": 0,
                          "type": "CallExpressionKw",
                          "type": "CallExpressionKw",
                          "unlabeled": null
                        },
                        {
                          "arguments": [
                            {
                              "type": "LabeledArg",
                              "label": {
                                "commentStart": 0,
                                "end": 0,
                                "name": "endAbsolute",
                                "start": 0,
                                "type": "Identifier"
                              },
                              "arg": {
                                "commentStart": 0,
                                "elements": [
                                  {
                                    "commentStart": 0,
                                    "end": 0,
                                    "left": {
                                      "argument": {
                                        "commentStart": 0,
                                        "end": 0,
                                        "raw": "1000",
                                        "start": 0,
                                        "type": "Literal",
                                        "type": "Literal",
                                        "value": {
                                          "value": 1000.0,
                                          "suffix": "None"
                                        }
                                      },
                                      "commentStart": 0,
                                      "end": 0,
                                      "operator": "-",
                                      "start": 0,
                                      "type": "UnaryExpression",
                                      "type": "UnaryExpression"
                                    },
                                    "operator": "-",
                                    "right": {
                                      "abs_path": false,
                                      "commentStart": 0,
                                      "end": 0,
                                      "name": {
                                        "commentStart": 0,
                                        "end": 0,
                                        "name": "dither",
                                        "start": 0,
                                        "type": "Identifier"
                                      },
                                      "path": [],
                                      "start": 0,
                                      "type": "Name",
                                      "type": "Name"
                                    },
                                    "start": 0,
                                    "type": "BinaryExpression",
                                    "type": "BinaryExpression"
                                  },
                                  {
                                    "commentStart": 0,
                                    "end": 0,
                                    "left": {
                                      "commentStart": 0,
                                      "end": 0,
                                      "raw": "1000",
                                      "start": 0,
                                      "type": "Literal",
                                      "type": "Literal",
                                      "value": {
                                        "value": 1000.0,
                                        "suffix": "None"
                                      }
                                    },
                                    "operator": "+",
                                    "right": {
                                      "abs_path": false,
                                      "commentStart": 0,
                                      "end": 0,
                                      "name": {
                                        "commentStart": 0,
                                        "end": 0,
                                        "name": "dither",
                                        "start": 0,
                                        "type": "Identifier"
                                      },
                                      "path": [],
                                      "start": 0,
                                      "type": "Name",
                                      "type": "Name"
                                    },
                                    "start": 0,
                                    "type": "BinaryExpression",
                                    "type": "BinaryExpression"
                                  }
                                ],
                                "end": 0,
                                "start": 0,
                                "type": "ArrayExpression",
                                "type": "ArrayExpression"
                              }
                            }
                          ],
                          "callee": {
                            "abs_path": false,
                            "commentStart": 0,
                            "end": 0,
                            "name": {
                              "commentStart": 0,
                              "end": 0,
                              "name": "line",
                              "start": 0,
                              "type": "Identifier"
                            },
                            "path": [],
                            "start": 0,
                            "type": "Name"
                          },
                          "commentStart": 0,
                          "end": 0,
                          "start": 0,
                          "type": "CallExpressionKw",
                          "type": "CallExpressionKw",
                          "unlabeled": null
                        },
                        {
                          "arguments": [],
                          "callee": {
                            "abs_path": false,
                            "commentStart": 0,
                            "end": 0,
                            "name": {
                              "commentStart": 0,
                              "end": 0,
                              "name": "close",
                              "start": 0,
                              "type": "Identifier"
                            },
                            "path": [],
                            "start": 0,
                            "type": "Name"
                          },
                          "commentStart": 0,
                          "end": 0,
                          "start": 0,
                          "type": "CallExpression",
                          "type": "CallExpression"
                        }
                      ],
                      "commentStart": 0,
                      "end": 0,
                      "start": 0,
                      "type": "PipeExpression",
                      "type": "PipeExpression"
                    },
                    "start": 0,
                    "type": "VariableDeclarator"
                  },
                  "end": 0,
                  "kind": "const",
                  "start": 0,
                  "type": "VariableDeclaration",
                  "type": "VariableDeclaration"
                },
                {
                  "commentStart": 0,
                  "declaration": {
                    "commentStart": 0,
                    "end": 0,
                    "id": {
                      "commentStart": 0,
                      "end": 0,
                      "name": "extruded",
                      "start": 0,
                      "type": "Identifier"
                    },
                    "init": {
                      "arguments": [
                        {
                          "type": "LabeledArg",
                          "label": {
                            "commentStart": 0,
                            "end": 0,
                            "name": "length",
                            "start": 0,
                            "type": "Identifier"
                          },
                          "arg": {
                            "commentStart": 0,
                            "end": 0,
                            "left": {
                              "commentStart": 0,
                              "end": 0,
                              "left": {
                                "commentStart": 0,
                                "end": 0,
                                "raw": "1000",
                                "start": 0,
                                "type": "Literal",
                                "type": "Literal",
                                "value": {
                                  "value": 1000.0,
                                  "suffix": "None"
                                }
                              },
                              "operator": "+",
                              "right": {
                                "abs_path": false,
                                "commentStart": 0,
                                "end": 0,
                                "name": {
                                  "commentStart": 0,
                                  "end": 0,
                                  "name": "dither",
                                  "start": 0,
                                  "type": "Identifier"
                                },
                                "path": [],
                                "start": 0,
                                "type": "Name",
                                "type": "Name"
                              },
                              "start": 0,
                              "type": "BinaryExpression",
                              "type": "BinaryExpression"
                            },
                            "operator": "+",
                            "right": {
                              "commentStart": 0,
                              "end": 0,
                              "raw": "1000",
                              "start": 0,
                              "type": "Literal",
                              "type": "Literal",
                              "value": {
                                "value": 1000.0,
                                "suffix": "None"
                              }
                            },
                            "start": 0,
                            "type": "BinaryExpression",
                            "type": "BinaryExpression"
                          }
                        }
                      ],
                      "callee": {
                        "abs_path": false,
                        "commentStart": 0,
                        "end": 0,
                        "name": {
                          "commentStart": 0,
                          "end": 0,
                          "name": "extrude",
                          "start": 0,
                          "type": "Identifier"
                        },
                        "path": [],
                        "start": 0,
                        "type": "Name"
                      },
                      "commentStart": 0,
                      "end": 0,
                      "start": 0,
                      "type": "CallExpressionKw",
                      "type": "CallExpressionKw",
                      "unlabeled": {
                        "abs_path": false,
                        "commentStart": 0,
                        "end": 0,
                        "name": {
                          "commentStart": 0,
                          "end": 0,
                          "name": "baseSketch",
                          "start": 0,
                          "type": "Identifier"
                        },
                        "path": [],
                        "start": 0,
                        "type": "Name",
                        "type": "Name"
                      }
                    },
                    "start": 0,
                    "type": "VariableDeclarator"
                  },
                  "end": 0,
                  "kind": "const",
                  "start": 0,
                  "type": "VariableDeclaration",
                  "type": "VariableDeclaration"
                },
                {
                  "argument": {
                    "body": [
                      {
                        "abs_path": false,
                        "commentStart": 0,
                        "end": 0,
                        "name": {
                          "commentStart": 0,
                          "end": 0,
                          "name": "extruded",
                          "start": 0,
                          "type": "Identifier"
                        },
                        "path": [],
                        "start": 0,
                        "type": "Name",
                        "type": "Name"
                      },
                      {
                        "arguments": [
                          {
                            "type": "LabeledArg",
                            "label": {
                              "commentStart": 0,
                              "end": 0,
                              "name": "x",
                              "start": 0,
                              "type": "Identifier"
                            },
                            "arg": {
                              "commentStart": 0,
                              "end": 0,
                              "raw": "0",
                              "start": 0,
                              "type": "Literal",
                              "type": "Literal",
                              "value": {
                                "value": 0.0,
                                "suffix": "None"
                              }
                            }
                          },
                          {
                            "type": "LabeledArg",
                            "label": {
                              "commentStart": 0,
                              "end": 0,
                              "name": "y",
                              "start": 0,
                              "type": "Identifier"
                            },
                            "arg": {
                              "commentStart": 0,
                              "end": 0,
                              "raw": "0",
                              "start": 0,
                              "type": "Literal",
                              "type": "Literal",
                              "value": {
                                "value": 0.0,
                                "suffix": "None"
                              }
                            }
                          },
                          {
                            "type": "LabeledArg",
                            "label": {
                              "commentStart": 0,
                              "end": 0,
                              "name": "z",
                              "start": 0,
                              "type": "Identifier"
                            },
                            "arg": {
                              "commentStart": 0,
                              "end": 0,
                              "left": {
                                "argument": {
                                  "commentStart": 0,
                                  "end": 0,
                                  "raw": "260",
                                  "start": 0,
                                  "type": "Literal",
                                  "type": "Literal",
                                  "value": {
                                    "value": 260.0,
                                    "suffix": "None"
                                  }
                                },
                                "commentStart": 0,
                                "end": 0,
                                "operator": "-",
                                "start": 0,
                                "type": "UnaryExpression",
                                "type": "UnaryExpression"
                              },
                              "operator": "-",
                              "right": {
                                "abs_path": false,
                                "commentStart": 0,
                                "end": 0,
                                "name": {
                                  "commentStart": 0,
                                  "end": 0,
                                  "name": "dither",
                                  "start": 0,
                                  "type": "Identifier"
                                },
                                "path": [],
                                "start": 0,
                                "type": "Name",
                                "type": "Name"
                              },
                              "start": 0,
                              "type": "BinaryExpression",
                              "type": "BinaryExpression"
                            }
                          }
                        ],
                        "callee": {
                          "abs_path": false,
                          "commentStart": 0,
                          "end": 0,
                          "name": {
                            "commentStart": 0,
                            "end": 0,
                            "name": "translate",
                            "start": 0,
                            "type": "Identifier"
                          },
                          "path": [],
                          "start": 0,
                          "type": "Name"
                        },
                        "commentStart": 0,
                        "end": 0,
                        "start": 0,
                        "type": "CallExpressionKw",
                        "type": "CallExpressionKw",
                        "unlabeled": null
                      }
                    ],
                    "commentStart": 0,
                    "end": 0,
                    "start": 0,
                    "type": "PipeExpression",
                    "type": "PipeExpression"
                  },
                  "commentStart": 0,
                  "end": 0,
                  "start": 0,
                  "type": "ReturnStatement",
                  "type": "ReturnStatement"
                }
              ],
              "commentStart": 0,
              "end": 0,
              "start": 0
            },
            "commentStart": 0,
            "end": 0,
            "params": [
              {
                "type": "Parameter",
                "identifier": {
                  "commentStart": 0,
                  "end": 0,
                  "name": "dither",
                  "start": 0,
                  "type": "Identifier"
                }
              }
            ],
            "start": 0,
            "type": "FunctionExpression",
            "type": "FunctionExpression"
          },
          "start": 0,
          "type": "VariableDeclarator"
        },
        "end": 0,
        "kind": "fn",
        "preComments": [
          "",
          "",
          "// Create a face template function that makes a large thin cube"
        ],
        "start": 0,
        "type": "VariableDeclaration",
        "type": "VariableDeclaration"
      },
      {
        "commentStart": 0,
        "declaration": {
          "commentStart": 0,
          "end": 0,
          "id": {
            "commentStart": 0,
            "end": 0,
            "name": "faceRotations",
            "start": 0,
            "type": "Identifier"
          },
          "init": {
            "commentStart": 0,
            "elements": [
              {
                "commentStart": 0,
                "elements": [
                  {
                    "commentStart": 0,
                    "end": 0,
                    "raw": "0",
                    "start": 0,
                    "type": "Literal",
                    "type": "Literal",
                    "value": {
                      "value": 0.0,
                      "suffix": "None"
                    }
                  },
                  {
                    "commentStart": 0,
                    "end": 0,
                    "raw": "0",
                    "start": 0,
                    "type": "Literal",
                    "type": "Literal",
                    "value": {
                      "value": 0.0,
                      "suffix": "None"
                    }
                  },
                  {
                    "commentStart": 0,
                    "end": 0,
                    "raw": "0",
                    "start": 0,
                    "type": "Literal",
                    "type": "Literal",
                    "value": {
                      "value": 0.0,
                      "suffix": "None"
                    }
                  },
                  {
                    "commentStart": 0,
                    "end": 0,
                    "raw": "0",
                    "start": 0,
                    "type": "Literal",
                    "type": "Literal",
                    "value": {
                      "value": 0.0,
                      "suffix": "None"
                    }
                  }
                ],
                "end": 0,
                "start": 0,
                "type": "ArrayExpression",
                "type": "ArrayExpression"
              },
              {
                "commentStart": 0,
                "elements": [
                  {
                    "abs_path": false,
                    "commentStart": 0,
                    "end": 0,
                    "name": {
                      "commentStart": 0,
                      "end": 0,
                      "name": "dihedral",
                      "start": 0,
                      "type": "Identifier"
                    },
                    "path": [],
                    "start": 0,
                    "type": "Name",
                    "type": "Name"
                  },
                  {
                    "commentStart": 0,
                    "end": 0,
                    "raw": "0",
                    "start": 0,
                    "type": "Literal",
                    "type": "Literal",
                    "value": {
                      "value": 0.0,
                      "suffix": "None"
                    }
                  },
                  {
                    "commentStart": 0,
                    "end": 0,
                    "raw": "0",
                    "start": 0,
                    "type": "Literal",
                    "type": "Literal",
                    "value": {
                      "value": 0.0,
                      "suffix": "None"
                    }
                  },
                  {
                    "commentStart": 0,
                    "end": 0,
                    "raw": "0.1",
                    "start": 0,
                    "type": "Literal",
                    "type": "Literal",
                    "value": {
                      "value": 0.1,
                      "suffix": "None"
                    }
                  }
                ],
                "end": 0,
                "start": 0,
                "type": "ArrayExpression",
                "type": "ArrayExpression"
              },
              {
                "commentStart": 0,
                "elements": [
                  {
                    "abs_path": false,
                    "commentStart": 0,
                    "end": 0,
                    "name": {
                      "commentStart": 0,
                      "end": 0,
                      "name": "dihedral",
                      "start": 0,
                      "type": "Identifier"
                    },
                    "path": [],
                    "start": 0,
                    "type": "Name",
                    "type": "Name"
                  },
                  {
                    "commentStart": 0,
                    "end": 0,
                    "raw": "0",
                    "start": 0,
                    "type": "Literal",
                    "type": "Literal",
                    "value": {
                      "value": 0.0,
                      "suffix": "None"
                    }
                  },
                  {
                    "commentStart": 0,
                    "end": 0,
                    "raw": "72",
                    "start": 0,
                    "type": "Literal",
                    "type": "Literal",
                    "value": {
                      "value": 72.0,
                      "suffix": "None"
                    }
                  },
                  {
                    "commentStart": 0,
                    "end": 0,
                    "raw": "0.2",
                    "start": 0,
                    "type": "Literal",
                    "type": "Literal",
                    "value": {
                      "value": 0.2,
                      "suffix": "None"
                    }
                  }
                ],
                "end": 0,
                "start": 0,
                "type": "ArrayExpression",
                "type": "ArrayExpression"
              },
              {
                "commentStart": 0,
                "elements": [
                  {
                    "abs_path": false,
                    "commentStart": 0,
                    "end": 0,
                    "name": {
                      "commentStart": 0,
                      "end": 0,
                      "name": "dihedral",
                      "start": 0,
                      "type": "Identifier"
                    },
                    "path": [],
                    "start": 0,
                    "type": "Name",
                    "type": "Name"
                  },
                  {
                    "commentStart": 0,
                    "end": 0,
                    "raw": "0",
                    "start": 0,
                    "type": "Literal",
                    "type": "Literal",
                    "value": {
                      "value": 0.0,
                      "suffix": "None"
                    }
                  },
                  {
                    "commentStart": 0,
                    "end": 0,
                    "raw": "144",
                    "start": 0,
                    "type": "Literal",
                    "type": "Literal",
                    "value": {
                      "value": 144.0,
                      "suffix": "None"
                    }
                  },
                  {
                    "commentStart": 0,
                    "end": 0,
                    "raw": "0.3",
                    "start": 0,
                    "type": "Literal",
                    "type": "Literal",
                    "value": {
                      "value": 0.3,
                      "suffix": "None"
                    }
                  }
                ],
                "end": 0,
                "start": 0,
                "type": "ArrayExpression",
                "type": "ArrayExpression"
              },
              {
                "commentStart": 0,
                "elements": [
                  {
                    "abs_path": false,
                    "commentStart": 0,
                    "end": 0,
                    "name": {
                      "commentStart": 0,
                      "end": 0,
                      "name": "dihedral",
                      "start": 0,
                      "type": "Identifier"
                    },
                    "path": [],
                    "start": 0,
                    "type": "Name",
                    "type": "Name"
                  },
                  {
                    "commentStart": 0,
                    "end": 0,
                    "raw": "0",
                    "start": 0,
                    "type": "Literal",
                    "type": "Literal",
                    "value": {
                      "value": 0.0,
                      "suffix": "None"
                    }
                  },
                  {
                    "commentStart": 0,
                    "end": 0,
                    "raw": "216",
                    "start": 0,
                    "type": "Literal",
                    "type": "Literal",
                    "value": {
                      "value": 216.0,
                      "suffix": "None"
                    }
                  },
                  {
                    "commentStart": 0,
                    "end": 0,
                    "raw": "0.4",
                    "start": 0,
                    "type": "Literal",
                    "type": "Literal",
                    "value": {
                      "value": 0.4,
                      "suffix": "None"
                    }
                  }
                ],
                "end": 0,
                "start": 0,
                "type": "ArrayExpression",
                "type": "ArrayExpression"
              },
              {
                "commentStart": 0,
                "elements": [
                  {
                    "abs_path": false,
                    "commentStart": 0,
                    "end": 0,
                    "name": {
                      "commentStart": 0,
                      "end": 0,
                      "name": "dihedral",
                      "start": 0,
                      "type": "Identifier"
                    },
                    "path": [],
                    "start": 0,
                    "type": "Name",
                    "type": "Name"
                  },
                  {
                    "commentStart": 0,
                    "end": 0,
                    "raw": "0",
                    "start": 0,
                    "type": "Literal",
                    "type": "Literal",
                    "value": {
                      "value": 0.0,
                      "suffix": "None"
                    }
                  },
                  {
                    "commentStart": 0,
                    "end": 0,
                    "raw": "288",
                    "start": 0,
                    "type": "Literal",
                    "type": "Literal",
                    "value": {
                      "value": 288.0,
                      "suffix": "None"
                    }
                  },
                  {
                    "commentStart": 0,
                    "end": 0,
                    "raw": "0.5",
                    "start": 0,
                    "type": "Literal",
                    "type": "Literal",
                    "value": {
                      "value": 0.5,
                      "suffix": "None"
                    }
                  }
                ],
                "end": 0,
                "start": 0,
                "type": "ArrayExpression",
                "type": "ArrayExpression"
              },
              {
                "commentStart": 0,
                "elements": [
                  {
                    "commentStart": 0,
                    "end": 0,
                    "raw": "180",
                    "start": 0,
                    "type": "Literal",
                    "type": "Literal",
                    "value": {
                      "value": 180.0,
                      "suffix": "None"
                    }
                  },
                  {
                    "commentStart": 0,
                    "end": 0,
                    "raw": "0",
                    "start": 0,
                    "type": "Literal",
                    "type": "Literal",
                    "value": {
                      "value": 0.0,
                      "suffix": "None"
                    }
                  },
                  {
                    "commentStart": 0,
                    "end": 0,
                    "raw": "0",
                    "start": 0,
                    "type": "Literal",
                    "type": "Literal",
                    "value": {
                      "value": 0.0,
                      "suffix": "None"
                    }
                  },
                  {
                    "commentStart": 0,
                    "end": 0,
                    "raw": "0.6",
                    "start": 0,
                    "type": "Literal",
                    "type": "Literal",
                    "value": {
                      "value": 0.6,
                      "suffix": "None"
                    }
                  }
                ],
                "end": 0,
                "start": 0,
                "type": "ArrayExpression",
                "type": "ArrayExpression"
              },
              {
                "commentStart": 0,
                "elements": [
                  {
                    "commentStart": 0,
                    "end": 0,
                    "left": {
                      "commentStart": 0,
                      "end": 0,
                      "raw": "180",
                      "start": 0,
                      "type": "Literal",
                      "type": "Literal",
                      "value": {
                        "value": 180.0,
                        "suffix": "None"
                      }
                    },
                    "operator": "-",
                    "right": {
                      "abs_path": false,
                      "commentStart": 0,
                      "end": 0,
                      "name": {
                        "commentStart": 0,
                        "end": 0,
                        "name": "dihedral",
                        "start": 0,
                        "type": "Identifier"
                      },
                      "path": [],
                      "start": 0,
                      "type": "Name",
                      "type": "Name"
                    },
                    "start": 0,
                    "type": "BinaryExpression",
                    "type": "BinaryExpression"
                  },
                  {
                    "commentStart": 0,
                    "end": 0,
                    "raw": "0",
                    "start": 0,
                    "type": "Literal",
                    "type": "Literal",
                    "value": {
                      "value": 0.0,
                      "suffix": "None"
                    }
                  },
                  {
                    "commentStart": 0,
                    "end": 0,
                    "raw": "36",
                    "start": 0,
                    "type": "Literal",
                    "type": "Literal",
                    "value": {
                      "value": 36.0,
                      "suffix": "None"
                    }
                  },
                  {
                    "commentStart": 0,
                    "end": 0,
                    "raw": "0.7",
                    "start": 0,
                    "type": "Literal",
                    "type": "Literal",
                    "value": {
                      "value": 0.7,
                      "suffix": "None"
                    }
                  }
                ],
                "end": 0,
                "start": 0,
                "type": "ArrayExpression",
                "type": "ArrayExpression"
              },
              {
                "commentStart": 0,
                "elements": [
                  {
                    "commentStart": 0,
                    "end": 0,
                    "left": {
                      "commentStart": 0,
                      "end": 0,
                      "raw": "180",
                      "start": 0,
                      "type": "Literal",
                      "type": "Literal",
                      "value": {
                        "value": 180.0,
                        "suffix": "None"
                      }
                    },
                    "operator": "-",
                    "right": {
                      "abs_path": false,
                      "commentStart": 0,
                      "end": 0,
                      "name": {
                        "commentStart": 0,
                        "end": 0,
                        "name": "dihedral",
                        "start": 0,
                        "type": "Identifier"
                      },
                      "path": [],
                      "start": 0,
                      "type": "Name",
                      "type": "Name"
                    },
                    "start": 0,
                    "type": "BinaryExpression",
                    "type": "BinaryExpression"
                  },
                  {
                    "commentStart": 0,
                    "end": 0,
                    "raw": "0",
                    "start": 0,
                    "type": "Literal",
                    "type": "Literal",
                    "value": {
                      "value": 0.0,
                      "suffix": "None"
                    }
                  },
                  {
                    "commentStart": 0,
                    "end": 0,
                    "raw": "108",
                    "start": 0,
                    "type": "Literal",
                    "type": "Literal",
                    "value": {
                      "value": 108.0,
                      "suffix": "None"
                    }
                  },
                  {
                    "commentStart": 0,
                    "end": 0,
                    "raw": "0.8",
                    "start": 0,
                    "type": "Literal",
                    "type": "Literal",
                    "value": {
                      "value": 0.8,
                      "suffix": "None"
                    }
                  }
                ],
                "end": 0,
                "start": 0,
                "type": "ArrayExpression",
                "type": "ArrayExpression"
              },
              {
                "commentStart": 0,
                "elements": [
                  {
                    "commentStart": 0,
                    "end": 0,
                    "left": {
                      "commentStart": 0,
                      "end": 0,
                      "raw": "180",
                      "start": 0,
                      "type": "Literal",
                      "type": "Literal",
                      "value": {
                        "value": 180.0,
                        "suffix": "None"
                      }
                    },
                    "operator": "-",
                    "right": {
                      "abs_path": false,
                      "commentStart": 0,
                      "end": 0,
                      "name": {
                        "commentStart": 0,
                        "end": 0,
                        "name": "dihedral",
                        "start": 0,
                        "type": "Identifier"
                      },
                      "path": [],
                      "start": 0,
                      "type": "Name",
                      "type": "Name"
                    },
                    "start": 0,
                    "type": "BinaryExpression",
                    "type": "BinaryExpression"
                  },
                  {
                    "commentStart": 0,
                    "end": 0,
                    "raw": "0",
                    "start": 0,
                    "type": "Literal",
                    "type": "Literal",
                    "value": {
                      "value": 0.0,
                      "suffix": "None"
                    }
                  },
                  {
                    "commentStart": 0,
                    "end": 0,
                    "raw": "180",
                    "start": 0,
                    "type": "Literal",
                    "type": "Literal",
                    "value": {
                      "value": 180.0,
                      "suffix": "None"
                    }
                  },
                  {
                    "commentStart": 0,
                    "end": 0,
                    "raw": "0.9",
                    "start": 0,
                    "type": "Literal",
                    "type": "Literal",
                    "value": {
                      "value": 0.9,
                      "suffix": "None"
                    }
                  }
                ],
                "end": 0,
                "start": 0,
                "type": "ArrayExpression",
                "type": "ArrayExpression"
              },
              {
                "commentStart": 0,
                "elements": [
                  {
                    "commentStart": 0,
                    "end": 0,
                    "left": {
                      "commentStart": 0,
                      "end": 0,
                      "raw": "180",
                      "start": 0,
                      "type": "Literal",
                      "type": "Literal",
                      "value": {
                        "value": 180.0,
                        "suffix": "None"
                      }
                    },
                    "operator": "-",
                    "right": {
                      "abs_path": false,
                      "commentStart": 0,
                      "end": 0,
                      "name": {
                        "commentStart": 0,
                        "end": 0,
                        "name": "dihedral",
                        "start": 0,
                        "type": "Identifier"
                      },
                      "path": [],
                      "start": 0,
                      "type": "Name",
                      "type": "Name"
                    },
                    "start": 0,
                    "type": "BinaryExpression",
                    "type": "BinaryExpression"
                  },
                  {
                    "commentStart": 0,
                    "end": 0,
                    "raw": "0",
                    "start": 0,
                    "type": "Literal",
                    "type": "Literal",
                    "value": {
                      "value": 0.0,
                      "suffix": "None"
                    }
                  },
                  {
                    "commentStart": 0,
                    "end": 0,
                    "raw": "252",
                    "start": 0,
                    "type": "Literal",
                    "type": "Literal",
                    "value": {
                      "value": 252.0,
                      "suffix": "None"
                    }
                  },
                  {
                    "commentStart": 0,
                    "end": 0,
                    "raw": "0.11",
                    "start": 0,
                    "type": "Literal",
                    "type": "Literal",
                    "value": {
                      "value": 0.11,
                      "suffix": "None"
                    }
                  }
                ],
                "end": 0,
                "start": 0,
                "type": "ArrayExpression",
                "type": "ArrayExpression"
              },
              {
                "commentStart": 0,
                "elements": [
                  {
<<<<<<< HEAD
                    "commentStart": 0,
                    "end": 0,
                    "left": {
                      "commentStart": 0,
                      "end": 0,
                      "raw": "180",
                      "start": 0,
                      "type": "Literal",
                      "type": "Literal",
                      "value": {
                        "value": 180.0,
                        "suffix": "None"
                      }
                    },
                    "operator": "-",
                    "right": {
=======
                    "type": "LabeledArg",
                    "label": {
                      "commentStart": 0,
                      "end": 0,
                      "name": "radius",
                      "start": 0,
                      "type": "Identifier"
                    },
                    "arg": {
>>>>>>> 510d74f2
                      "abs_path": false,
                      "commentStart": 0,
                      "end": 0,
                      "name": {
                        "commentStart": 0,
                        "end": 0,
<<<<<<< HEAD
                        "name": "dihedral",
=======
                        "name": "pentR",
>>>>>>> 510d74f2
                        "start": 0,
                        "type": "Identifier"
                      },
                      "path": [],
                      "start": 0,
                      "type": "Name",
                      "type": "Name"
<<<<<<< HEAD
                    },
                    "start": 0,
                    "type": "BinaryExpression",
                    "type": "BinaryExpression"
                  },
                  {
                    "commentStart": 0,
                    "end": 0,
                    "raw": "0",
                    "start": 0,
                    "type": "Literal",
                    "type": "Literal",
                    "value": {
                      "value": 0.0,
                      "suffix": "None"
                    }
                  },
                  {
=======
                    }
                  },
                  {
                    "type": "LabeledArg",
                    "label": {
                      "commentStart": 0,
                      "end": 0,
                      "name": "numSides",
                      "start": 0,
                      "type": "Identifier"
                    },
                    "arg": {
                      "commentStart": 0,
                      "end": 0,
                      "raw": "5",
                      "start": 0,
                      "type": "Literal",
                      "type": "Literal",
                      "value": {
                        "value": 5.0,
                        "suffix": "None"
                      }
                    }
                  },
                  {
                    "type": "LabeledArg",
                    "label": {
                      "commentStart": 0,
                      "end": 0,
                      "name": "center",
                      "start": 0,
                      "type": "Identifier"
                    },
                    "arg": {
                      "commentStart": 0,
                      "elements": [
                        {
                          "commentStart": 0,
                          "end": 0,
                          "raw": "0",
                          "start": 0,
                          "type": "Literal",
                          "type": "Literal",
                          "value": {
                            "value": 0.0,
                            "suffix": "None"
                          }
                        },
                        {
                          "commentStart": 0,
                          "end": 0,
                          "raw": "0",
                          "start": 0,
                          "type": "Literal",
                          "type": "Literal",
                          "value": {
                            "value": 0.0,
                            "suffix": "None"
                          }
                        }
                      ],
                      "end": 0,
                      "start": 0,
                      "type": "ArrayExpression",
                      "type": "ArrayExpression"
                    }
                  },
                  {
                    "type": "LabeledArg",
                    "label": {
                      "commentStart": 0,
                      "end": 0,
                      "name": "inscribed",
                      "start": 0,
                      "type": "Identifier"
                    },
                    "arg": {
                      "commentStart": 0,
                      "end": 0,
                      "raw": "true",
                      "start": 0,
                      "type": "Literal",
                      "type": "Literal",
                      "value": true
                    }
                  }
                ],
                "callee": {
                  "abs_path": false,
                  "commentStart": 0,
                  "end": 0,
                  "name": {
>>>>>>> 510d74f2
                    "commentStart": 0,
                    "end": 0,
                    "raw": "324",
                    "start": 0,
                    "type": "Literal",
                    "type": "Literal",
                    "value": {
                      "value": 324.0,
                      "suffix": "None"
                    }
                  },
                  {
                    "commentStart": 0,
                    "end": 0,
                    "raw": "0.12",
                    "start": 0,
                    "type": "Literal",
                    "type": "Literal",
                    "value": {
                      "value": 0.12,
                      "suffix": "None"
                    }
                  }
                ],
                "end": 0,
                "start": 0,
<<<<<<< HEAD
                "type": "ArrayExpression",
                "type": "ArrayExpression"
=======
                "type": "CallExpressionKw",
                "type": "CallExpressionKw",
                "unlabeled": null
>>>>>>> 510d74f2
              }
            ],
            "end": 0,
            "nonCodeMeta": {
              "nonCodeNodes": {
                "1": [
                  {
                    "commentStart": 0,
                    "end": 0,
                    "start": 0,
                    "type": "NonCodeNode",
                    "value": {
                      "type": "blockComment",
                      "value": "face1 - reference face",
                      "style": "line"
                    }
                  }
                ],
                "3": [
                  {
                    "commentStart": 0,
                    "end": 0,
                    "start": 0,
                    "type": "NonCodeNode",
                    "value": {
                      "type": "blockComment",
                      "value": "face2",
                      "style": "line"
                    }
                  }
                ],
                "5": [
                  {
                    "commentStart": 0,
                    "end": 0,
                    "start": 0,
                    "type": "NonCodeNode",
                    "value": {
                      "type": "blockComment",
                      "value": "face3",
                      "style": "line"
                    }
                  }
                ],
                "7": [
                  {
                    "commentStart": 0,
                    "end": 0,
                    "start": 0,
                    "type": "NonCodeNode",
                    "value": {
                      "type": "blockComment",
                      "value": "face4",
                      "style": "line"
                    }
                  }
                ],
                "9": [
                  {
                    "commentStart": 0,
                    "end": 0,
                    "start": 0,
                    "type": "NonCodeNode",
                    "value": {
                      "type": "blockComment",
                      "value": "face5",
                      "style": "line"
                    }
                  }
                ],
                "11": [
                  {
                    "commentStart": 0,
                    "end": 0,
                    "start": 0,
                    "type": "NonCodeNode",
                    "value": {
                      "type": "blockComment",
                      "value": "face6",
                      "style": "line"
                    }
                  }
                ],
                "13": [
                  {
<<<<<<< HEAD
                    "commentStart": 0,
                    "end": 0,
                    "start": 0,
                    "type": "NonCodeNode",
                    "value": {
                      "type": "blockComment",
                      "value": "face7",
                      "style": "line"
                    }
                  }
                ],
                "15": [
                  {
                    "commentStart": 0,
                    "end": 0,
                    "start": 0,
                    "type": "NonCodeNode",
                    "value": {
                      "type": "blockComment",
                      "value": "face8",
                      "style": "line"
=======
                    "type": "LabeledArg",
                    "label": {
                      "commentStart": 0,
                      "end": 0,
                      "name": "radius",
                      "start": 0,
                      "type": "Identifier"
                    },
                    "arg": {
                      "abs_path": false,
                      "commentStart": 0,
                      "end": 0,
                      "name": {
                        "commentStart": 0,
                        "end": 0,
                        "name": "pentR",
                        "start": 0,
                        "type": "Identifier"
                      },
                      "path": [],
                      "start": 0,
                      "type": "Name",
                      "type": "Name"
                    }
                  },
                  {
                    "type": "LabeledArg",
                    "label": {
                      "commentStart": 0,
                      "end": 0,
                      "name": "numSides",
                      "start": 0,
                      "type": "Identifier"
                    },
                    "arg": {
                      "commentStart": 0,
                      "end": 0,
                      "raw": "5",
                      "start": 0,
                      "type": "Literal",
                      "type": "Literal",
                      "value": {
                        "value": 5.0,
                        "suffix": "None"
                      }
                    }
                  },
                  {
                    "type": "LabeledArg",
                    "label": {
                      "commentStart": 0,
                      "end": 0,
                      "name": "center",
                      "start": 0,
                      "type": "Identifier"
                    },
                    "arg": {
                      "commentStart": 0,
                      "elements": [
                        {
                          "commentStart": 0,
                          "end": 0,
                          "raw": "0",
                          "start": 0,
                          "type": "Literal",
                          "type": "Literal",
                          "value": {
                            "value": 0.0,
                            "suffix": "None"
                          }
                        },
                        {
                          "commentStart": 0,
                          "end": 0,
                          "raw": "0",
                          "start": 0,
                          "type": "Literal",
                          "type": "Literal",
                          "value": {
                            "value": 0.0,
                            "suffix": "None"
                          }
                        }
                      ],
                      "end": 0,
                      "start": 0,
                      "type": "ArrayExpression",
                      "type": "ArrayExpression"
                    }
                  },
                  {
                    "type": "LabeledArg",
                    "label": {
                      "commentStart": 0,
                      "end": 0,
                      "name": "inscribed",
                      "start": 0,
                      "type": "Identifier"
                    },
                    "arg": {
                      "commentStart": 0,
                      "end": 0,
                      "raw": "true",
                      "start": 0,
                      "type": "Literal",
                      "type": "Literal",
                      "value": true
>>>>>>> 510d74f2
                    }
                  }
                ],
                "17": [
                  {
                    "commentStart": 0,
                    "end": 0,
                    "start": 0,
<<<<<<< HEAD
                    "type": "NonCodeNode",
                    "value": {
                      "type": "blockComment",
                      "value": "face9",
                      "style": "line"
                    }
                  }
                ],
                "19": [
                  {
                    "commentStart": 0,
                    "end": 0,
                    "start": 0,
                    "type": "NonCodeNode",
                    "value": {
                      "type": "blockComment",
                      "value": "face10",
                      "style": "line"
                    }
                  }
                ],
                "21": [
                  {
                    "commentStart": 0,
                    "end": 0,
                    "start": 0,
                    "type": "NonCodeNode",
                    "value": {
                      "type": "blockComment",
                      "value": "face11",
                      "style": "line"
                    }
                  }
                ],
                "23": [
=======
                    "type": "Identifier"
                  },
                  "path": [],
                  "start": 0,
                  "type": "Name"
                },
                "commentStart": 0,
                "end": 0,
                "start": 0,
                "type": "CallExpressionKw",
                "type": "CallExpressionKw",
                "unlabeled": null
              }
            ],
            "commentStart": 0,
            "end": 0,
            "nonCodeMeta": {
              "nonCodeNodes": {
                "1": [
>>>>>>> 510d74f2
                  {
                    "commentStart": 0,
                    "end": 0,
                    "start": 0,
                    "type": "NonCodeNode",
                    "value": {
                      "type": "blockComment",
                      "value": "face12",
                      "style": "line"
                    }
                  }
                ]
              },
              "startNodes": []
            },
            "start": 0,
            "type": "ArrayExpression",
            "type": "ArrayExpression"
          },
          "start": 0,
          "type": "VariableDeclarator"
        },
        "end": 0,
        "kind": "const",
        "preComments": [
          "",
          "",
          "// Define the rotations array with [pitch, roll, yaw, dither] for each face"
        ],
        "start": 0,
        "type": "VariableDeclaration",
        "type": "VariableDeclaration"
      },
      {
        "commentStart": 0,
        "declaration": {
          "commentStart": 0,
          "end": 0,
          "id": {
            "commentStart": 0,
            "end": 0,
            "name": "dodecFaces",
            "start": 0,
            "type": "Identifier"
          },
          "init": {
            "arguments": [
              {
                "abs_path": false,
                "commentStart": 0,
                "end": 0,
                "name": {
                  "commentStart": 0,
                  "end": 0,
                  "name": "faceRotations",
                  "start": 0,
                  "type": "Identifier"
                },
                "path": [],
                "start": 0,
                "type": "Name",
                "type": "Name"
              },
              {
                "body": {
                  "body": [
                    {
                      "argument": {
                        "body": [
                          {
                            "arguments": [
                              {
                                "commentStart": 0,
                                "computed": false,
                                "end": 0,
                                "object": {
                                  "commentStart": 0,
                                  "end": 0,
                                  "name": "rotation",
                                  "start": 0,
                                  "type": "Identifier",
                                  "type": "Identifier"
                                },
                                "property": {
                                  "commentStart": 0,
                                  "end": 0,
                                  "raw": "3",
                                  "start": 0,
                                  "type": "Literal",
                                  "type": "Literal",
                                  "value": {
                                    "value": 3.0,
                                    "suffix": "None"
                                  }
                                },
                                "start": 0,
                                "type": "MemberExpression",
                                "type": "MemberExpression"
                              }
                            ],
                            "callee": {
                              "abs_path": false,
                              "commentStart": 0,
                              "end": 0,
                              "name": {
                                "commentStart": 0,
                                "end": 0,
                                "name": "createFaceTemplate",
                                "start": 0,
                                "type": "Identifier"
                              },
                              "path": [],
                              "start": 0,
                              "type": "Name"
                            },
                            "commentStart": 0,
                            "end": 0,
                            "start": 0,
                            "type": "CallExpression",
                            "type": "CallExpression"
                          },
                          {
                            "arguments": [
                              {
                                "type": "LabeledArg",
                                "label": {
                                  "commentStart": 0,
                                  "end": 0,
                                  "name": "pitch",
                                  "start": 0,
                                  "type": "Identifier"
                                },
                                "arg": {
                                  "commentStart": 0,
                                  "computed": false,
                                  "end": 0,
                                  "object": {
                                    "commentStart": 0,
                                    "end": 0,
                                    "name": "rotation",
                                    "start": 0,
                                    "type": "Identifier",
                                    "type": "Identifier"
                                  },
                                  "property": {
                                    "commentStart": 0,
                                    "end": 0,
                                    "raw": "0",
                                    "start": 0,
                                    "type": "Literal",
                                    "type": "Literal",
                                    "value": {
                                      "value": 0.0,
                                      "suffix": "None"
                                    }
                                  },
                                  "start": 0,
                                  "type": "MemberExpression",
                                  "type": "MemberExpression"
                                }
                              },
                              {
                                "type": "LabeledArg",
                                "label": {
                                  "commentStart": 0,
                                  "end": 0,
                                  "name": "roll",
                                  "start": 0,
                                  "type": "Identifier"
                                },
                                "arg": {
                                  "commentStart": 0,
                                  "computed": false,
                                  "end": 0,
                                  "object": {
                                    "commentStart": 0,
                                    "end": 0,
                                    "name": "rotation",
                                    "start": 0,
                                    "type": "Identifier",
                                    "type": "Identifier"
                                  },
                                  "property": {
                                    "commentStart": 0,
                                    "end": 0,
                                    "raw": "1",
                                    "start": 0,
                                    "type": "Literal",
                                    "type": "Literal",
                                    "value": {
                                      "value": 1.0,
                                      "suffix": "None"
                                    }
                                  },
                                  "start": 0,
                                  "type": "MemberExpression",
                                  "type": "MemberExpression"
                                }
                              },
                              {
                                "type": "LabeledArg",
                                "label": {
                                  "commentStart": 0,
                                  "end": 0,
                                  "name": "yaw",
                                  "start": 0,
                                  "type": "Identifier"
                                },
                                "arg": {
                                  "commentStart": 0,
                                  "computed": false,
                                  "end": 0,
                                  "object": {
                                    "commentStart": 0,
                                    "end": 0,
                                    "name": "rotation",
                                    "start": 0,
                                    "type": "Identifier",
                                    "type": "Identifier"
                                  },
                                  "property": {
                                    "commentStart": 0,
                                    "end": 0,
                                    "raw": "2",
                                    "start": 0,
                                    "type": "Literal",
                                    "type": "Literal",
                                    "value": {
                                      "value": 2.0,
                                      "suffix": "None"
                                    }
                                  },
                                  "start": 0,
                                  "type": "MemberExpression",
                                  "type": "MemberExpression"
                                }
                              },
                              {
                                "type": "LabeledArg",
                                "label": {
                                  "commentStart": 0,
                                  "end": 0,
                                  "name": "global",
                                  "start": 0,
                                  "type": "Identifier"
                                },
                                "arg": {
                                  "commentStart": 0,
                                  "end": 0,
                                  "raw": "true",
                                  "start": 0,
                                  "type": "Literal",
                                  "type": "Literal",
                                  "value": true
                                }
                              }
                            ],
                            "callee": {
                              "abs_path": false,
                              "commentStart": 0,
                              "end": 0,
                              "name": {
                                "commentStart": 0,
                                "end": 0,
                                "name": "rotate",
                                "start": 0,
                                "type": "Identifier"
                              },
                              "path": [],
                              "start": 0,
                              "type": "Name"
                            },
                            "commentStart": 0,
                            "end": 0,
                            "start": 0,
                            "type": "CallExpressionKw",
                            "type": "CallExpressionKw",
                            "unlabeled": null
                          }
                        ],
                        "commentStart": 0,
                        "end": 0,
                        "start": 0,
                        "type": "PipeExpression",
                        "type": "PipeExpression"
                      },
                      "commentStart": 0,
                      "end": 0,
                      "start": 0,
                      "type": "ReturnStatement",
                      "type": "ReturnStatement"
                    }
                  ],
                  "commentStart": 0,
                  "end": 0,
                  "start": 0
                },
                "commentStart": 0,
                "end": 0,
                "params": [
                  {
                    "type": "Parameter",
                    "identifier": {
                      "commentStart": 0,
                      "end": 0,
                      "name": "rotation",
                      "start": 0,
                      "type": "Identifier"
                    }
                  }
                ],
                "start": 0,
                "type": "FunctionExpression",
                "type": "FunctionExpression"
              }
            ],
            "callee": {
              "abs_path": false,
              "commentStart": 0,
              "end": 0,
              "name": {
                "commentStart": 0,
                "end": 0,
                "name": "map",
                "start": 0,
                "type": "Identifier"
              },
              "path": [],
              "start": 0,
              "type": "Name"
            },
            "commentStart": 0,
            "end": 0,
            "start": 0,
            "type": "CallExpression",
            "type": "CallExpression"
          },
          "start": 0,
          "type": "VariableDeclarator"
        },
        "end": 0,
        "kind": "const",
        "preComments": [
          "",
          "",
          "// Create faces by mapping over the rotations array"
        ],
        "start": 0,
        "type": "VariableDeclaration",
        "type": "VariableDeclaration"
      },
      {
        "commentStart": 0,
        "declaration": {
          "commentStart": 0,
          "end": 0,
          "id": {
            "commentStart": 0,
            "end": 0,
            "name": "calculateArrayLength",
            "start": 0,
            "type": "Identifier"
          },
          "init": {
            "body": {
              "body": [
                {
                  "argument": {
                    "arguments": [
                      {
                        "abs_path": false,
                        "commentStart": 0,
                        "end": 0,
                        "name": {
                          "commentStart": 0,
                          "end": 0,
                          "name": "arr",
                          "start": 0,
                          "type": "Identifier"
                        },
                        "path": [],
                        "start": 0,
                        "type": "Name",
                        "type": "Name"
                      },
                      {
                        "commentStart": 0,
                        "end": 0,
                        "raw": "0",
                        "start": 0,
                        "type": "Literal",
                        "type": "Literal",
                        "value": {
                          "value": 0.0,
                          "suffix": "None"
                        }
                      },
                      {
                        "body": {
                          "body": [
                            {
                              "argument": {
                                "commentStart": 0,
                                "end": 0,
                                "left": {
                                  "abs_path": false,
                                  "commentStart": 0,
                                  "end": 0,
                                  "name": {
                                    "commentStart": 0,
                                    "end": 0,
                                    "name": "accumulator",
                                    "start": 0,
                                    "type": "Identifier"
                                  },
                                  "path": [],
                                  "start": 0,
                                  "type": "Name",
                                  "type": "Name"
                                },
                                "operator": "+",
                                "right": {
                                  "commentStart": 0,
                                  "end": 0,
                                  "raw": "1",
                                  "start": 0,
                                  "type": "Literal",
                                  "type": "Literal",
                                  "value": {
                                    "value": 1.0,
                                    "suffix": "None"
                                  }
                                },
                                "start": 0,
                                "type": "BinaryExpression",
                                "type": "BinaryExpression"
                              },
                              "commentStart": 0,
                              "end": 0,
                              "start": 0,
                              "type": "ReturnStatement",
                              "type": "ReturnStatement"
                            }
                          ],
                          "commentStart": 0,
                          "end": 0,
                          "start": 0
                        },
                        "commentStart": 0,
                        "end": 0,
                        "params": [
                          {
                            "type": "Parameter",
                            "identifier": {
                              "commentStart": 0,
                              "end": 0,
                              "name": "item",
                              "start": 0,
                              "type": "Identifier"
                            }
                          },
                          {
                            "type": "Parameter",
                            "identifier": {
                              "commentStart": 0,
                              "end": 0,
                              "name": "accumulator",
                              "start": 0,
                              "type": "Identifier"
                            }
                          }
                        ],
                        "start": 0,
                        "type": "FunctionExpression",
                        "type": "FunctionExpression"
                      }
                    ],
                    "callee": {
                      "abs_path": false,
                      "commentStart": 0,
                      "end": 0,
                      "name": {
                        "commentStart": 0,
                        "end": 0,
                        "name": "reduce",
                        "start": 0,
                        "type": "Identifier"
                      },
                      "path": [],
                      "start": 0,
                      "type": "Name"
                    },
                    "commentStart": 0,
                    "end": 0,
                    "start": 0,
                    "type": "CallExpression",
                    "type": "CallExpression"
                  },
                  "commentStart": 0,
                  "end": 0,
                  "start": 0,
                  "type": "ReturnStatement",
                  "type": "ReturnStatement"
                }
              ],
              "commentStart": 0,
              "end": 0,
              "start": 0
            },
            "commentStart": 0,
            "end": 0,
            "params": [
              {
                "type": "Parameter",
                "identifier": {
                  "commentStart": 0,
                  "end": 0,
                  "name": "arr",
                  "start": 0,
                  "type": "Identifier"
                }
              }
            ],
            "start": 0,
            "type": "FunctionExpression",
            "type": "FunctionExpression"
          },
          "start": 0,
          "type": "VariableDeclarator"
        },
        "end": 0,
        "kind": "fn",
        "start": 0,
        "type": "VariableDeclaration",
        "type": "VariableDeclaration"
      },
      {
        "commentStart": 0,
        "declaration": {
          "commentStart": 0,
          "end": 0,
          "id": {
            "commentStart": 0,
            "end": 0,
            "name": "createIntersection",
            "start": 0,
            "type": "Identifier"
          },
          "init": {
            "body": {
              "body": [
                {
                  "commentStart": 0,
                  "declaration": {
                    "commentStart": 0,
                    "end": 0,
                    "id": {
                      "commentStart": 0,
                      "end": 0,
                      "name": "reduceIntersect",
                      "start": 0,
                      "type": "Identifier"
                    },
                    "init": {
                      "body": {
                        "body": [
                          {
                            "argument": {
                              "arguments": [
                                {
                                  "commentStart": 0,
                                  "elements": [
                                    {
                                      "abs_path": false,
                                      "commentStart": 0,
                                      "end": 0,
                                      "name": {
                                        "commentStart": 0,
                                        "end": 0,
                                        "name": "previous",
                                        "start": 0,
                                        "type": "Identifier"
                                      },
                                      "path": [],
                                      "start": 0,
                                      "type": "Name",
                                      "type": "Name"
                                    },
                                    {
                                      "abs_path": false,
                                      "commentStart": 0,
                                      "end": 0,
                                      "name": {
                                        "commentStart": 0,
                                        "end": 0,
                                        "name": "current",
                                        "start": 0,
                                        "type": "Identifier"
                                      },
                                      "path": [],
                                      "start": 0,
                                      "type": "Name",
                                      "type": "Name"
                                    }
                                  ],
                                  "end": 0,
                                  "start": 0,
                                  "type": "ArrayExpression",
                                  "type": "ArrayExpression"
                                }
                              ],
                              "callee": {
                                "abs_path": false,
                                "commentStart": 0,
                                "end": 0,
                                "name": {
                                  "commentStart": 0,
                                  "end": 0,
                                  "name": "intersect",
                                  "start": 0,
                                  "type": "Identifier"
                                },
                                "path": [],
                                "start": 0,
                                "type": "Name"
                              },
                              "commentStart": 0,
                              "end": 0,
                              "start": 0,
                              "type": "CallExpression",
                              "type": "CallExpression"
                            },
                            "commentStart": 0,
                            "end": 0,
                            "start": 0,
                            "type": "ReturnStatement",
                            "type": "ReturnStatement"
                          }
                        ],
                        "commentStart": 0,
                        "end": 0,
                        "start": 0
                      },
                      "commentStart": 0,
                      "end": 0,
                      "params": [
                        {
                          "type": "Parameter",
                          "identifier": {
                            "commentStart": 0,
                            "end": 0,
                            "name": "previous",
                            "start": 0,
                            "type": "Identifier"
                          }
                        },
                        {
                          "type": "Parameter",
                          "identifier": {
                            "commentStart": 0,
                            "end": 0,
                            "name": "current",
                            "start": 0,
                            "type": "Identifier"
                          }
                        }
                      ],
                      "start": 0,
                      "type": "FunctionExpression",
                      "type": "FunctionExpression"
                    },
                    "start": 0,
                    "type": "VariableDeclarator"
                  },
                  "end": 0,
                  "kind": "fn",
                  "start": 0,
                  "type": "VariableDeclaration",
                  "type": "VariableDeclaration"
                },
                {
                  "commentStart": 0,
                  "declaration": {
                    "commentStart": 0,
                    "end": 0,
                    "id": {
                      "commentStart": 0,
                      "end": 0,
                      "name": "lastIndex",
                      "start": 0,
                      "type": "Identifier"
                    },
                    "init": {
                      "commentStart": 0,
                      "end": 0,
                      "left": {
                        "arguments": [
                          {
                            "abs_path": false,
                            "commentStart": 0,
                            "end": 0,
                            "name": {
                              "commentStart": 0,
                              "end": 0,
                              "name": "solids",
                              "start": 0,
                              "type": "Identifier"
                            },
                            "path": [],
                            "start": 0,
                            "type": "Name",
                            "type": "Name"
                          }
                        ],
                        "callee": {
                          "abs_path": false,
                          "commentStart": 0,
                          "end": 0,
                          "name": {
                            "commentStart": 0,
                            "end": 0,
                            "name": "calculateArrayLength",
                            "start": 0,
                            "type": "Identifier"
                          },
                          "path": [],
                          "start": 0,
                          "type": "Name"
                        },
                        "commentStart": 0,
                        "end": 0,
                        "start": 0,
                        "type": "CallExpression",
                        "type": "CallExpression"
                      },
                      "operator": "-",
                      "right": {
                        "commentStart": 0,
                        "end": 0,
                        "raw": "1",
                        "start": 0,
                        "type": "Literal",
                        "type": "Literal",
                        "value": {
                          "value": 1.0,
                          "suffix": "None"
                        }
                      },
                      "start": 0,
                      "type": "BinaryExpression",
                      "type": "BinaryExpression"
                    },
                    "start": 0,
                    "type": "VariableDeclarator"
                  },
                  "end": 0,
                  "kind": "const",
                  "start": 0,
                  "type": "VariableDeclaration",
                  "type": "VariableDeclaration"
                },
                {
                  "commentStart": 0,
                  "declaration": {
                    "commentStart": 0,
                    "end": 0,
                    "id": {
                      "commentStart": 0,
                      "end": 0,
                      "name": "lastSolid",
                      "start": 0,
                      "type": "Identifier"
                    },
                    "init": {
                      "commentStart": 0,
                      "computed": true,
                      "end": 0,
                      "object": {
                        "commentStart": 0,
                        "end": 0,
                        "name": "solids",
                        "start": 0,
                        "type": "Identifier",
                        "type": "Identifier"
                      },
                      "property": {
                        "commentStart": 0,
                        "end": 0,
                        "name": "lastIndex",
                        "start": 0,
                        "type": "Identifier",
                        "type": "Identifier"
                      },
                      "start": 0,
                      "type": "MemberExpression",
                      "type": "MemberExpression"
                    },
                    "start": 0,
                    "type": "VariableDeclarator"
                  },
                  "end": 0,
                  "kind": "const",
                  "start": 0,
                  "type": "VariableDeclaration",
                  "type": "VariableDeclaration"
                },
                {
                  "commentStart": 0,
                  "declaration": {
                    "commentStart": 0,
                    "end": 0,
                    "id": {
                      "commentStart": 0,
                      "end": 0,
                      "name": "remainingSolids",
                      "start": 0,
                      "type": "Identifier"
                    },
                    "init": {
                      "arguments": [
                        {
                          "abs_path": false,
                          "commentStart": 0,
                          "end": 0,
                          "name": {
                            "commentStart": 0,
                            "end": 0,
                            "name": "solids",
                            "start": 0,
                            "type": "Identifier"
                          },
                          "path": [],
                          "start": 0,
                          "type": "Name",
                          "type": "Name"
                        }
                      ],
                      "callee": {
                        "abs_path": false,
                        "commentStart": 0,
                        "end": 0,
                        "name": {
                          "commentStart": 0,
                          "end": 0,
                          "name": "pop",
                          "start": 0,
                          "type": "Identifier"
                        },
                        "path": [],
                        "start": 0,
                        "type": "Name"
                      },
                      "commentStart": 0,
                      "end": 0,
                      "start": 0,
                      "type": "CallExpression",
                      "type": "CallExpression"
                    },
                    "start": 0,
                    "type": "VariableDeclarator"
                  },
                  "end": 0,
                  "kind": "const",
                  "start": 0,
                  "type": "VariableDeclaration",
                  "type": "VariableDeclaration"
                },
                {
                  "argument": {
                    "arguments": [
                      {
                        "abs_path": false,
                        "commentStart": 0,
                        "end": 0,
                        "name": {
                          "commentStart": 0,
                          "end": 0,
                          "name": "remainingSolids",
                          "start": 0,
                          "type": "Identifier"
                        },
                        "path": [],
                        "start": 0,
                        "type": "Name",
                        "type": "Name"
                      },
                      {
                        "abs_path": false,
                        "commentStart": 0,
                        "end": 0,
                        "name": {
                          "commentStart": 0,
                          "end": 0,
                          "name": "lastSolid",
                          "start": 0,
                          "type": "Identifier"
                        },
                        "path": [],
                        "start": 0,
                        "type": "Name",
                        "type": "Name"
                      },
                      {
                        "abs_path": false,
                        "commentStart": 0,
                        "end": 0,
                        "name": {
                          "commentStart": 0,
                          "end": 0,
                          "name": "reduceIntersect",
                          "start": 0,
                          "type": "Identifier"
                        },
                        "path": [],
                        "start": 0,
                        "type": "Name",
                        "type": "Name"
                      }
                    ],
                    "callee": {
                      "abs_path": false,
                      "commentStart": 0,
                      "end": 0,
                      "name": {
                        "commentStart": 0,
                        "end": 0,
                        "name": "reduce",
                        "start": 0,
                        "type": "Identifier"
                      },
                      "path": [],
                      "start": 0,
                      "type": "Name"
                    },
                    "commentStart": 0,
                    "end": 0,
                    "start": 0,
                    "type": "CallExpression",
                    "type": "CallExpression"
                  },
                  "commentStart": 0,
                  "end": 0,
                  "start": 0,
                  "type": "ReturnStatement",
                  "type": "ReturnStatement"
                }
              ],
              "commentStart": 0,
              "end": 0,
              "start": 0
            },
            "commentStart": 0,
            "end": 0,
            "params": [
              {
                "type": "Parameter",
                "identifier": {
                  "commentStart": 0,
                  "end": 0,
                  "name": "solids",
                  "start": 0,
                  "type": "Identifier"
                }
              }
            ],
            "start": 0,
            "type": "FunctionExpression",
            "type": "FunctionExpression"
          },
          "start": 0,
          "type": "VariableDeclarator"
        },
        "end": 0,
        "kind": "fn",
        "start": 0,
        "type": "VariableDeclaration",
        "type": "VariableDeclaration"
      },
      {
        "commentStart": 0,
        "end": 0,
        "expression": {
          "arguments": [
            {
              "abs_path": false,
              "commentStart": 0,
              "end": 0,
              "name": {
                "commentStart": 0,
                "end": 0,
                "name": "dodecFaces",
                "start": 0,
                "type": "Identifier"
              },
              "path": [],
              "start": 0,
              "type": "Name",
              "type": "Name"
            }
          ],
          "callee": {
            "abs_path": false,
            "commentStart": 0,
            "end": 0,
            "name": {
              "commentStart": 0,
              "end": 0,
              "name": "createIntersection",
              "start": 0,
              "type": "Identifier"
            },
            "path": [],
            "start": 0,
            "type": "Name"
          },
          "commentStart": 0,
          "end": 0,
          "start": 0,
          "type": "CallExpression",
          "type": "CallExpression"
        },
        "preComments": [
          "",
          "",
          "// Apply intersection to all faces"
        ],
        "start": 0,
        "type": "ExpressionStatement",
        "type": "ExpressionStatement"
      }
    ],
    "commentStart": 0,
    "end": 0,
    "innerAttrs": [
      {
        "commentStart": 0,
        "end": 0,
        "name": {
          "commentStart": 0,
          "end": 0,
          "name": "settings",
          "start": 0,
          "type": "Identifier"
        },
        "preComments": [
          "// Dodecahedron",
          "// A regular dodecahedron or pentagonal dodecahedron is a dodecahedron composed of regular pentagonal faces, three meeting at each vertex. This example shows constructing the a dodecahedron with a series of intersects.",
          "",
          "",
          "// Set units"
        ],
        "properties": [
          {
            "commentStart": 0,
            "end": 0,
            "key": {
              "commentStart": 0,
              "end": 0,
              "name": "defaultLengthUnit",
              "start": 0,
              "type": "Identifier"
            },
            "start": 0,
            "type": "ObjectProperty",
            "value": {
              "abs_path": false,
              "commentStart": 0,
              "end": 0,
              "name": {
                "commentStart": 0,
                "end": 0,
                "name": "in",
                "start": 0,
                "type": "Identifier"
              },
              "path": [],
              "start": 0,
              "type": "Name",
              "type": "Name"
            }
          }
        ],
        "start": 0,
        "type": "Annotation"
      }
    ],
    "nonCodeMeta": {
      "nonCodeNodes": {
        "3": [
          {
            "commentStart": 0,
            "end": 0,
            "start": 0,
            "type": "NonCodeNode",
            "value": {
              "type": "newLine"
            }
          }
        ],
        "4": [
          {
            "commentStart": 0,
            "end": 0,
            "start": 0,
            "type": "NonCodeNode",
            "value": {
              "type": "newLine"
            }
          }
        ]
      },
      "startNodes": [
        {
          "commentStart": 0,
          "end": 0,
          "start": 0,
          "type": "NonCodeNode",
          "value": {
            "type": "newLine"
          }
        }
      ]
    },
    "start": 0
  }
}<|MERGE_RESOLUTION|>--- conflicted
+++ resolved
@@ -1722,7 +1722,6 @@
                 "commentStart": 0,
                 "elements": [
                   {
-<<<<<<< HEAD
                     "commentStart": 0,
                     "end": 0,
                     "left": {
@@ -1739,28 +1738,13 @@
                     },
                     "operator": "-",
                     "right": {
-=======
-                    "type": "LabeledArg",
-                    "label": {
-                      "commentStart": 0,
-                      "end": 0,
-                      "name": "radius",
-                      "start": 0,
-                      "type": "Identifier"
-                    },
-                    "arg": {
->>>>>>> 510d74f2
                       "abs_path": false,
                       "commentStart": 0,
                       "end": 0,
                       "name": {
                         "commentStart": 0,
                         "end": 0,
-<<<<<<< HEAD
                         "name": "dihedral",
-=======
-                        "name": "pentR",
->>>>>>> 510d74f2
                         "start": 0,
                         "type": "Identifier"
                       },
@@ -1768,7 +1752,6 @@
                       "start": 0,
                       "type": "Name",
                       "type": "Name"
-<<<<<<< HEAD
                     },
                     "start": 0,
                     "type": "BinaryExpression",
@@ -1787,100 +1770,6 @@
                     }
                   },
                   {
-=======
-                    }
-                  },
-                  {
-                    "type": "LabeledArg",
-                    "label": {
-                      "commentStart": 0,
-                      "end": 0,
-                      "name": "numSides",
-                      "start": 0,
-                      "type": "Identifier"
-                    },
-                    "arg": {
-                      "commentStart": 0,
-                      "end": 0,
-                      "raw": "5",
-                      "start": 0,
-                      "type": "Literal",
-                      "type": "Literal",
-                      "value": {
-                        "value": 5.0,
-                        "suffix": "None"
-                      }
-                    }
-                  },
-                  {
-                    "type": "LabeledArg",
-                    "label": {
-                      "commentStart": 0,
-                      "end": 0,
-                      "name": "center",
-                      "start": 0,
-                      "type": "Identifier"
-                    },
-                    "arg": {
-                      "commentStart": 0,
-                      "elements": [
-                        {
-                          "commentStart": 0,
-                          "end": 0,
-                          "raw": "0",
-                          "start": 0,
-                          "type": "Literal",
-                          "type": "Literal",
-                          "value": {
-                            "value": 0.0,
-                            "suffix": "None"
-                          }
-                        },
-                        {
-                          "commentStart": 0,
-                          "end": 0,
-                          "raw": "0",
-                          "start": 0,
-                          "type": "Literal",
-                          "type": "Literal",
-                          "value": {
-                            "value": 0.0,
-                            "suffix": "None"
-                          }
-                        }
-                      ],
-                      "end": 0,
-                      "start": 0,
-                      "type": "ArrayExpression",
-                      "type": "ArrayExpression"
-                    }
-                  },
-                  {
-                    "type": "LabeledArg",
-                    "label": {
-                      "commentStart": 0,
-                      "end": 0,
-                      "name": "inscribed",
-                      "start": 0,
-                      "type": "Identifier"
-                    },
-                    "arg": {
-                      "commentStart": 0,
-                      "end": 0,
-                      "raw": "true",
-                      "start": 0,
-                      "type": "Literal",
-                      "type": "Literal",
-                      "value": true
-                    }
-                  }
-                ],
-                "callee": {
-                  "abs_path": false,
-                  "commentStart": 0,
-                  "end": 0,
-                  "name": {
->>>>>>> 510d74f2
                     "commentStart": 0,
                     "end": 0,
                     "raw": "324",
@@ -1907,14 +1796,8 @@
                 ],
                 "end": 0,
                 "start": 0,
-<<<<<<< HEAD
                 "type": "ArrayExpression",
                 "type": "ArrayExpression"
-=======
-                "type": "CallExpressionKw",
-                "type": "CallExpressionKw",
-                "unlabeled": null
->>>>>>> 510d74f2
               }
             ],
             "end": 0,
@@ -2000,7 +1883,6 @@
                 ],
                 "13": [
                   {
-<<<<<<< HEAD
                     "commentStart": 0,
                     "end": 0,
                     "start": 0,
@@ -2022,115 +1904,6 @@
                       "type": "blockComment",
                       "value": "face8",
                       "style": "line"
-=======
-                    "type": "LabeledArg",
-                    "label": {
-                      "commentStart": 0,
-                      "end": 0,
-                      "name": "radius",
-                      "start": 0,
-                      "type": "Identifier"
-                    },
-                    "arg": {
-                      "abs_path": false,
-                      "commentStart": 0,
-                      "end": 0,
-                      "name": {
-                        "commentStart": 0,
-                        "end": 0,
-                        "name": "pentR",
-                        "start": 0,
-                        "type": "Identifier"
-                      },
-                      "path": [],
-                      "start": 0,
-                      "type": "Name",
-                      "type": "Name"
-                    }
-                  },
-                  {
-                    "type": "LabeledArg",
-                    "label": {
-                      "commentStart": 0,
-                      "end": 0,
-                      "name": "numSides",
-                      "start": 0,
-                      "type": "Identifier"
-                    },
-                    "arg": {
-                      "commentStart": 0,
-                      "end": 0,
-                      "raw": "5",
-                      "start": 0,
-                      "type": "Literal",
-                      "type": "Literal",
-                      "value": {
-                        "value": 5.0,
-                        "suffix": "None"
-                      }
-                    }
-                  },
-                  {
-                    "type": "LabeledArg",
-                    "label": {
-                      "commentStart": 0,
-                      "end": 0,
-                      "name": "center",
-                      "start": 0,
-                      "type": "Identifier"
-                    },
-                    "arg": {
-                      "commentStart": 0,
-                      "elements": [
-                        {
-                          "commentStart": 0,
-                          "end": 0,
-                          "raw": "0",
-                          "start": 0,
-                          "type": "Literal",
-                          "type": "Literal",
-                          "value": {
-                            "value": 0.0,
-                            "suffix": "None"
-                          }
-                        },
-                        {
-                          "commentStart": 0,
-                          "end": 0,
-                          "raw": "0",
-                          "start": 0,
-                          "type": "Literal",
-                          "type": "Literal",
-                          "value": {
-                            "value": 0.0,
-                            "suffix": "None"
-                          }
-                        }
-                      ],
-                      "end": 0,
-                      "start": 0,
-                      "type": "ArrayExpression",
-                      "type": "ArrayExpression"
-                    }
-                  },
-                  {
-                    "type": "LabeledArg",
-                    "label": {
-                      "commentStart": 0,
-                      "end": 0,
-                      "name": "inscribed",
-                      "start": 0,
-                      "type": "Identifier"
-                    },
-                    "arg": {
-                      "commentStart": 0,
-                      "end": 0,
-                      "raw": "true",
-                      "start": 0,
-                      "type": "Literal",
-                      "type": "Literal",
-                      "value": true
->>>>>>> 510d74f2
                     }
                   }
                 ],
@@ -2139,7 +1912,6 @@
                     "commentStart": 0,
                     "end": 0,
                     "start": 0,
-<<<<<<< HEAD
                     "type": "NonCodeNode",
                     "value": {
                       "type": "blockComment",
@@ -2175,27 +1947,6 @@
                   }
                 ],
                 "23": [
-=======
-                    "type": "Identifier"
-                  },
-                  "path": [],
-                  "start": 0,
-                  "type": "Name"
-                },
-                "commentStart": 0,
-                "end": 0,
-                "start": 0,
-                "type": "CallExpressionKw",
-                "type": "CallExpressionKw",
-                "unlabeled": null
-              }
-            ],
-            "commentStart": 0,
-            "end": 0,
-            "nonCodeMeta": {
-              "nonCodeNodes": {
-                "1": [
->>>>>>> 510d74f2
                   {
                     "commentStart": 0,
                     "end": 0,
@@ -2969,184 +2720,371 @@
                       "start": 0,
                       "type": "Identifier"
                     },
-                    "init": {
-                      "commentStart": 0,
-                      "computed": true,
-                      "end": 0,
-                      "object": {
-                        "commentStart": 0,
-                        "end": 0,
-                        "name": "solids",
-                        "start": 0,
-                        "type": "Identifier",
-                        "type": "Identifier"
-                      },
-                      "property": {
-                        "commentStart": 0,
-                        "end": 0,
-                        "name": "lastIndex",
-                        "start": 0,
-                        "type": "Identifier",
-                        "type": "Identifier"
-                      },
-                      "start": 0,
-                      "type": "MemberExpression",
-                      "type": "MemberExpression"
-                    },
-                    "start": 0,
-                    "type": "VariableDeclarator"
-                  },
+                    "path": [],
+                    "start": 0,
+                    "type": "Name",
+                    "type": "Name"
+                  }
+                ],
+                "callee": {
+                  "abs_path": false,
+                  "commentStart": 0,
                   "end": 0,
-                  "kind": "const",
+                  "name": {
+                    "commentStart": 0,
+                    "end": 0,
+                    "name": "startSketchOn",
+                    "start": 0,
+                    "type": "Identifier"
+                  },
+                  "path": [],
                   "start": 0,
-                  "type": "VariableDeclaration",
-                  "type": "VariableDeclaration"
+                  "type": "Name"
                 },
-                {
-                  "commentStart": 0,
-                  "declaration": {
-                    "commentStart": 0,
-                    "end": 0,
-                    "id": {
-                      "commentStart": 0,
-                      "end": 0,
-                      "name": "remainingSolids",
+                "commentStart": 0,
+                "end": 0,
+                "start": 0,
+                "type": "CallExpression",
+                "type": "CallExpression"
+              },
+              {
+                "arguments": [
+                  {
+                    "type": "LabeledArg",
+                    "label": {
+                      "commentStart": 0,
+                      "end": 0,
+                      "name": "radius",
                       "start": 0,
                       "type": "Identifier"
                     },
-                    "init": {
-                      "arguments": [
-                        {
-                          "abs_path": false,
-                          "commentStart": 0,
-                          "end": 0,
-                          "name": {
-                            "commentStart": 0,
-                            "end": 0,
-                            "name": "solids",
-                            "start": 0,
-                            "type": "Identifier"
-                          },
-                          "path": [],
-                          "start": 0,
-                          "type": "Name",
-                          "type": "Name"
-                        }
-                      ],
-                      "callee": {
-                        "abs_path": false,
-                        "commentStart": 0,
-                        "end": 0,
-                        "name": {
-                          "commentStart": 0,
-                          "end": 0,
-                          "name": "pop",
-                          "start": 0,
-                          "type": "Identifier"
-                        },
-                        "path": [],
-                        "start": 0,
-                        "type": "Name"
-                      },
-                      "commentStart": 0,
-                      "end": 0,
-                      "start": 0,
-                      "type": "CallExpression",
-                      "type": "CallExpression"
-                    },
-                    "start": 0,
-                    "type": "VariableDeclarator"
-                  },
-                  "end": 0,
-                  "kind": "const",
-                  "start": 0,
-                  "type": "VariableDeclaration",
-                  "type": "VariableDeclaration"
-                },
-                {
-                  "argument": {
-                    "arguments": [
-                      {
-                        "abs_path": false,
-                        "commentStart": 0,
-                        "end": 0,
-                        "name": {
-                          "commentStart": 0,
-                          "end": 0,
-                          "name": "remainingSolids",
-                          "start": 0,
-                          "type": "Identifier"
-                        },
-                        "path": [],
-                        "start": 0,
-                        "type": "Name",
-                        "type": "Name"
-                      },
-                      {
-                        "abs_path": false,
-                        "commentStart": 0,
-                        "end": 0,
-                        "name": {
-                          "commentStart": 0,
-                          "end": 0,
-                          "name": "lastSolid",
-                          "start": 0,
-                          "type": "Identifier"
-                        },
-                        "path": [],
-                        "start": 0,
-                        "type": "Name",
-                        "type": "Name"
-                      },
-                      {
-                        "abs_path": false,
-                        "commentStart": 0,
-                        "end": 0,
-                        "name": {
-                          "commentStart": 0,
-                          "end": 0,
-                          "name": "reduceIntersect",
-                          "start": 0,
-                          "type": "Identifier"
-                        },
-                        "path": [],
-                        "start": 0,
-                        "type": "Name",
-                        "type": "Name"
-                      }
-                    ],
-                    "callee": {
+                    "arg": {
                       "abs_path": false,
                       "commentStart": 0,
                       "end": 0,
                       "name": {
                         "commentStart": 0,
                         "end": 0,
-                        "name": "reduce",
+                        "name": "pentR",
                         "start": 0,
                         "type": "Identifier"
                       },
                       "path": [],
                       "start": 0,
+                      "type": "Name",
                       "type": "Name"
-                    },
-                    "commentStart": 0,
-                    "end": 0,
-                    "start": 0,
-                    "type": "CallExpression",
-                    "type": "CallExpression"
-                  },
+                    }
+                  },
+                  {
+                    "type": "LabeledArg",
+                    "label": {
+                      "commentStart": 0,
+                      "end": 0,
+                      "name": "numSides",
+                      "start": 0,
+                      "type": "Identifier"
+                    },
+                    "arg": {
+                      "commentStart": 0,
+                      "end": 0,
+                      "raw": "5",
+                      "start": 0,
+                      "type": "Literal",
+                      "type": "Literal",
+                      "value": {
+                        "value": 5.0,
+                        "suffix": "None"
+                      }
+                    }
+                  },
+                  {
+                    "type": "LabeledArg",
+                    "label": {
+                      "commentStart": 0,
+                      "end": 0,
+                      "name": "center",
+                      "start": 0,
+                      "type": "Identifier"
+                    },
+                    "arg": {
+                      "commentStart": 0,
+                      "elements": [
+                        {
+                          "commentStart": 0,
+                          "end": 0,
+                          "raw": "0",
+                          "start": 0,
+                          "type": "Literal",
+                          "type": "Literal",
+                          "value": {
+                            "value": 0.0,
+                            "suffix": "None"
+                          }
+                        },
+                        {
+                          "commentStart": 0,
+                          "end": 0,
+                          "raw": "0",
+                          "start": 0,
+                          "type": "Literal",
+                          "type": "Literal",
+                          "value": {
+                            "value": 0.0,
+                            "suffix": "None"
+                          }
+                        }
+                      ],
+                      "end": 0,
+                      "start": 0,
+                      "type": "ArrayExpression",
+                      "type": "ArrayExpression"
+                    }
+                  },
+                  {
+                    "type": "LabeledArg",
+                    "label": {
+                      "commentStart": 0,
+                      "end": 0,
+                      "name": "inscribed",
+                      "start": 0,
+                      "type": "Identifier"
+                    },
+                    "arg": {
+                      "commentStart": 0,
+                      "end": 0,
+                      "raw": "true",
+                      "start": 0,
+                      "type": "Literal",
+                      "type": "Literal",
+                      "value": true
+                    }
+                  }
+                ],
+                "callee": {
+                  "abs_path": false,
+                  "commentStart": 0,
+                  "end": 0,
+                  "name": {
+                    "commentStart": 0,
+                    "end": 0,
+                    "name": "polygon",
+                    "start": 0,
+                    "type": "Identifier"
+                  },
+                  "path": [],
+                  "start": 0,
+                  "type": "Name"
+                },
+                "commentStart": 0,
+                "end": 0,
+                "start": 0,
+                "type": "CallExpressionKw",
+                "type": "CallExpressionKw",
+                "unlabeled": null
+              }
+            ],
+            "commentStart": 0,
+            "end": 0,
+            "start": 0,
+            "type": "PipeExpression",
+            "type": "PipeExpression"
+          },
+          "start": 0,
+          "type": "VariableDeclarator"
+        },
+        "end": 0,
+        "kind": "const",
+        "preComments": [
+          "",
+          "",
+          "// Create a regular pentagon inscribed in a circle of radius pentR"
+        ],
+        "start": 0,
+        "type": "VariableDeclaration",
+        "type": "VariableDeclaration"
+      },
+      {
+        "commentStart": 0,
+        "declaration": {
+          "commentStart": 0,
+          "end": 0,
+          "id": {
+            "commentStart": 0,
+            "end": 0,
+            "name": "bottomSideFace",
+            "start": 0,
+            "type": "Identifier"
+          },
+          "init": {
+            "body": [
+              {
+                "arguments": [
+                  {
+                    "abs_path": false,
+                    "commentStart": 0,
+                    "end": 0,
+                    "name": {
+                      "commentStart": 0,
+                      "end": 0,
+                      "name": "plane",
+                      "start": 0,
+                      "type": "Identifier"
+                    },
+                    "path": [],
+                    "start": 0,
+                    "type": "Name",
+                    "type": "Name"
+                  }
+                ],
+                "callee": {
+                  "abs_path": false,
+                  "commentStart": 0,
+                  "end": 0,
+                  "name": {
+                    "commentStart": 0,
+                    "end": 0,
+                    "name": "startSketchOn",
+                    "start": 0,
+                    "type": "Identifier"
+                  },
+                  "path": [],
+                  "start": 0,
+                  "type": "Name"
+                },
+                "commentStart": 0,
+                "end": 0,
+                "start": 0,
+                "type": "CallExpression",
+                "type": "CallExpression"
+              },
+              {
+                "arguments": [
+                  {
+                    "type": "LabeledArg",
+                    "label": {
+                      "commentStart": 0,
+                      "end": 0,
+                      "name": "radius",
+                      "start": 0,
+                      "type": "Identifier"
+                    },
+                    "arg": {
+                      "abs_path": false,
+                      "commentStart": 0,
+                      "end": 0,
+                      "name": {
+                        "commentStart": 0,
+                        "end": 0,
+                        "name": "pentR",
+                        "start": 0,
+                        "type": "Identifier"
+                      },
+                      "path": [],
+                      "start": 0,
+                      "type": "Name",
+                      "type": "Name"
+                    }
+                  },
+                  {
+                    "type": "LabeledArg",
+                    "label": {
+                      "commentStart": 0,
+                      "end": 0,
+                      "name": "numSides",
+                      "start": 0,
+                      "type": "Identifier"
+                    },
+                    "arg": {
+                      "commentStart": 0,
+                      "end": 0,
+                      "raw": "5",
+                      "start": 0,
+                      "type": "Literal",
+                      "type": "Literal",
+                      "value": {
+                        "value": 5.0,
+                        "suffix": "None"
+                      }
+                    }
+                  },
+                  {
+                    "type": "LabeledArg",
+                    "label": {
+                      "commentStart": 0,
+                      "end": 0,
+                      "name": "center",
+                      "start": 0,
+                      "type": "Identifier"
+                    },
+                    "arg": {
+                      "commentStart": 0,
+                      "elements": [
+                        {
+                          "commentStart": 0,
+                          "end": 0,
+                          "raw": "0",
+                          "start": 0,
+                          "type": "Literal",
+                          "type": "Literal",
+                          "value": {
+                            "value": 0.0,
+                            "suffix": "None"
+                          }
+                        },
+                        {
+                          "commentStart": 0,
+                          "end": 0,
+                          "raw": "0",
+                          "start": 0,
+                          "type": "Literal",
+                          "type": "Literal",
+                          "value": {
+                            "value": 0.0,
+                            "suffix": "None"
+                          }
+                        }
+                      ],
+                      "end": 0,
+                      "start": 0,
+                      "type": "ArrayExpression",
+                      "type": "ArrayExpression"
+                    }
+                  },
+                  {
+                    "type": "LabeledArg",
+                    "label": {
+                      "commentStart": 0,
+                      "end": 0,
+                      "name": "inscribed",
+                      "start": 0,
+                      "type": "Identifier"
+                    },
+                    "arg": {
+                      "commentStart": 0,
+                      "end": 0,
+                      "raw": "true",
+                      "start": 0,
+                      "type": "Literal",
+                      "type": "Literal",
+                      "value": true
+                    }
+                  }
+                ],
+                "callee": {
+                  "abs_path": false,
                   "commentStart": 0,
                   "end": 0,
                   "start": 0,
-                  "type": "ReturnStatement",
-                  "type": "ReturnStatement"
-                }
-              ],
-              "commentStart": 0,
-              "end": 0,
-              "start": 0
-            },
+                  "type": "Name"
+                },
+                "commentStart": 0,
+                "end": 0,
+                "start": 0,
+                "type": "CallExpressionKw",
+                "type": "CallExpressionKw",
+                "unlabeled": null
+              }
+            ],
             "commentStart": 0,
             "end": 0,
             "params": [
