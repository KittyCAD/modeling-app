```mermaid
flowchart LR
  subgraph path2 [Path]
    2["Path<br>[534, 577, 0]"]
    3["Segment<br>[583, 622, 0]"]
    4["Segment<br>[628, 726, 0]"]
    5["Segment<br>[732, 808, 0]"]
    6["Segment<br>[814, 883, 0]"]
    7["Segment<br>[889, 929, 0]"]
    8["Segment<br>[935, 971, 0]"]
    9["Segment<br>[1011, 1041, 0]"]
    10["Segment<br>[1047, 1076, 0]"]
    11["Segment<br>[1082, 1111, 0]"]
    12["Segment<br>[1117, 1146, 0]"]
    13["Segment<br>[1152, 1252, 0]"]
    14["Segment<br>[1258, 1314, 0]"]
    15["Segment<br>[1320, 1327, 0]"]
    16[Solid2d]
  end
  subgraph path52 [Path]
<<<<<<< HEAD
    52["Path<br>[1455, 1555, 0]"]
    53["Segment<br>[1561, 1608, 0]"]
    54["Segment<br>[1614, 1726, 0]"]
    55["Segment<br>[1732, 1849, 0]"]
    56["Segment<br>[1855, 1911, 0]"]
    57["Segment<br>[1917, 1924, 0]"]
    58[Solid2d]
  end
  subgraph path74 [Path]
    74["Path<br>[2081, 2180, 0]"]
    75["Segment<br>[2186, 2232, 0]"]
    76["Segment<br>[2238, 2321, 0]"]
    77["Segment<br>[2327, 2415, 0]"]
    78["Segment<br>[2421, 2477, 0]"]
    79["Segment<br>[2483, 2490, 0]"]
=======
    52["Path<br>[1482, 1582, 0]"]
    53["Segment<br>[1588, 1635, 0]"]
    54["Segment<br>[1641, 1756, 0]"]
    55["Segment<br>[1762, 1882, 0]"]
    56["Segment<br>[1888, 1944, 0]"]
    57["Segment<br>[1950, 1957, 0]"]
    58[Solid2d]
  end
  subgraph path74 [Path]
    74["Path<br>[2114, 2213, 0]"]
    75["Segment<br>[2219, 2265, 0]"]
    76["Segment<br>[2271, 2363, 0]"]
    77["Segment<br>[2369, 2466, 0]"]
    78["Segment<br>[2472, 2528, 0]"]
    79["Segment<br>[2534, 2541, 0]"]
>>>>>>> bfdf8bab
    80[Solid2d]
  end
  1["Plane<br>[511, 528, 0]"]
  17["Sweep Extrusion<br>[1370, 1400, 0]"]
  18[Wall]
  19[Wall]
  20[Wall]
  21[Wall]
  22[Wall]
  23[Wall]
  24[Wall]
  25[Wall]
  26[Wall]
  27[Wall]
  28[Wall]
  29["Cap Start"]
  30["Cap End"]
  31["SweepEdge Opposite"]
  32["SweepEdge Adjacent"]
  33["SweepEdge Opposite"]
  34["SweepEdge Adjacent"]
  35["SweepEdge Opposite"]
  36["SweepEdge Adjacent"]
  37["SweepEdge Opposite"]
  38["SweepEdge Adjacent"]
  39["SweepEdge Opposite"]
  40["SweepEdge Adjacent"]
  41["SweepEdge Opposite"]
  42["SweepEdge Adjacent"]
  43["SweepEdge Opposite"]
  44["SweepEdge Adjacent"]
  45["SweepEdge Opposite"]
  46["SweepEdge Adjacent"]
  47["SweepEdge Opposite"]
  48["SweepEdge Adjacent"]
  49["SweepEdge Opposite"]
  50["SweepEdge Adjacent"]
  51["SweepEdge Opposite"]
<<<<<<< HEAD
  59["Sweep Extrusion<br>[1968, 2000, 0]"]
=======
  59["Sweep Extrusion<br>[2001, 2033, 0]"]
>>>>>>> bfdf8bab
  60[Wall]
  61[Wall]
  62[Wall]
  63[Wall]
  64["Cap Start"]
  65["Cap End"]
  66["SweepEdge Opposite"]
  67["SweepEdge Adjacent"]
  68["SweepEdge Opposite"]
  69["SweepEdge Adjacent"]
  70["SweepEdge Opposite"]
  71["SweepEdge Adjacent"]
  72["SweepEdge Opposite"]
  73["SweepEdge Adjacent"]
<<<<<<< HEAD
  81["Sweep Extrusion<br>[2533, 2565, 0]"]
=======
  81["Sweep Extrusion<br>[2584, 2616, 0]"]
>>>>>>> bfdf8bab
  82[Wall]
  83[Wall]
  84[Wall]
  85[Wall]
  86["Cap Start"]
  87["Cap End"]
  88["SweepEdge Opposite"]
  89["SweepEdge Adjacent"]
  90["SweepEdge Opposite"]
  91["SweepEdge Adjacent"]
  92["SweepEdge Opposite"]
  93["SweepEdge Adjacent"]
  94["SweepEdge Opposite"]
  95["SweepEdge Adjacent"]
<<<<<<< HEAD
  96["StartSketchOnFace<br>[1415, 1449, 0]"]
  97["StartSketchOnFace<br>[2041, 2075, 0]"]
=======
  96["StartSketchOnFace<br>[1442, 1476, 0]"]
  97["StartSketchOnFace<br>[2074, 2108, 0]"]
>>>>>>> bfdf8bab
  1 --- 2
  2 --- 3
  2 --- 4
  2 --- 5
  2 --- 6
  2 --- 7
  2 --- 8
  2 --- 9
  2 --- 10
  2 --- 11
  2 --- 12
  2 --- 13
  2 --- 14
  2 --- 15
  2 ---- 17
  2 --- 16
  3 --- 28
  3 --- 51
  3 --- 32
  4 --- 27
  4 --- 49
  4 --- 50
  5 --- 26
  5 --- 47
  5 --- 48
  6 --- 25
  6 --- 45
  6 --- 46
  7 --- 24
  7 --- 43
  7 --- 44
  9 --- 23
  9 --- 41
  9 --- 42
  10 --- 22
  10 --- 39
  10 --- 40
  11 --- 21
  11 --- 37
  11 --- 38
  12 --- 20
  12 --- 35
  12 --- 36
  13 --- 19
  13 --- 33
  13 --- 34
  14 --- 18
  14 --- 31
  14 x--> 32
  17 --- 18
  17 --- 19
  17 --- 20
  17 --- 21
  17 --- 22
  17 --- 23
  17 --- 24
  17 --- 25
  17 --- 26
  17 --- 27
  17 --- 28
  17 --- 29
  17 --- 30
  17 --- 31
  17 --- 32
  17 --- 33
  17 --- 34
  17 --- 35
  17 --- 36
  17 --- 37
  17 --- 38
  17 --- 39
  17 --- 40
  17 --- 41
  17 --- 42
  17 --- 43
  17 --- 44
  17 --- 45
  17 --- 46
  17 --- 47
  17 --- 48
  17 --- 49
  17 --- 50
  17 --- 51
  29 --- 52
  29 --- 74
  52 --- 53
  52 --- 54
  52 --- 55
  52 --- 56
  52 --- 57
  52 ---- 59
  52 --- 58
  53 --- 60
  53 --- 66
  53 --- 67
  54 --- 61
  54 --- 68
  54 --- 69
  55 --- 62
  55 --- 70
  55 --- 71
  56 --- 63
  56 --- 72
  56 --- 73
  59 --- 60
  59 --- 61
  59 --- 62
  59 --- 63
  59 --- 64
  59 --- 65
  59 --- 66
  59 --- 67
  59 --- 68
  59 --- 69
  59 --- 70
  59 --- 71
  59 --- 72
  59 --- 73
  74 --- 75
  74 --- 76
  74 --- 77
  74 --- 78
  74 --- 79
  74 ---- 81
  74 --- 80
  75 --- 85
  75 --- 94
  75 --- 95
  76 --- 84
  76 --- 92
  76 --- 93
  77 --- 83
  77 --- 90
  77 --- 91
  78 --- 82
  78 --- 88
  78 --- 89
  81 --- 82
  81 --- 83
  81 --- 84
  81 --- 85
  81 --- 86
  81 --- 87
  81 --- 88
  81 --- 89
  81 --- 90
  81 --- 91
  81 --- 92
  81 --- 93
  81 --- 94
  81 --- 95
  29 <--x 96
  29 <--x 97
```<|MERGE_RESOLUTION|>--- conflicted
+++ resolved
@@ -18,39 +18,21 @@
     16[Solid2d]
   end
   subgraph path52 [Path]
-<<<<<<< HEAD
-    52["Path<br>[1455, 1555, 0]"]
-    53["Segment<br>[1561, 1608, 0]"]
-    54["Segment<br>[1614, 1726, 0]"]
-    55["Segment<br>[1732, 1849, 0]"]
-    56["Segment<br>[1855, 1911, 0]"]
-    57["Segment<br>[1917, 1924, 0]"]
+    52["Path<br>[1482, 1582, 0]"]
+    53["Segment<br>[1588, 1635, 0]"]
+    54["Segment<br>[1641, 1753, 0]"]
+    55["Segment<br>[1759, 1876, 0]"]
+    56["Segment<br>[1882, 1938, 0]"]
+    57["Segment<br>[1944, 1951, 0]"]
     58[Solid2d]
   end
   subgraph path74 [Path]
-    74["Path<br>[2081, 2180, 0]"]
-    75["Segment<br>[2186, 2232, 0]"]
-    76["Segment<br>[2238, 2321, 0]"]
-    77["Segment<br>[2327, 2415, 0]"]
-    78["Segment<br>[2421, 2477, 0]"]
-    79["Segment<br>[2483, 2490, 0]"]
-=======
-    52["Path<br>[1482, 1582, 0]"]
-    53["Segment<br>[1588, 1635, 0]"]
-    54["Segment<br>[1641, 1756, 0]"]
-    55["Segment<br>[1762, 1882, 0]"]
-    56["Segment<br>[1888, 1944, 0]"]
-    57["Segment<br>[1950, 1957, 0]"]
-    58[Solid2d]
-  end
-  subgraph path74 [Path]
-    74["Path<br>[2114, 2213, 0]"]
-    75["Segment<br>[2219, 2265, 0]"]
-    76["Segment<br>[2271, 2363, 0]"]
-    77["Segment<br>[2369, 2466, 0]"]
-    78["Segment<br>[2472, 2528, 0]"]
-    79["Segment<br>[2534, 2541, 0]"]
->>>>>>> bfdf8bab
+    74["Path<br>[2108, 2207, 0]"]
+    75["Segment<br>[2213, 2259, 0]"]
+    76["Segment<br>[2265, 2348, 0]"]
+    77["Segment<br>[2354, 2442, 0]"]
+    78["Segment<br>[2448, 2504, 0]"]
+    79["Segment<br>[2510, 2517, 0]"]
     80[Solid2d]
   end
   1["Plane<br>[511, 528, 0]"]
@@ -89,11 +71,7 @@
   49["SweepEdge Opposite"]
   50["SweepEdge Adjacent"]
   51["SweepEdge Opposite"]
-<<<<<<< HEAD
-  59["Sweep Extrusion<br>[1968, 2000, 0]"]
-=======
-  59["Sweep Extrusion<br>[2001, 2033, 0]"]
->>>>>>> bfdf8bab
+  59["Sweep Extrusion<br>[1995, 2027, 0]"]
   60[Wall]
   61[Wall]
   62[Wall]
@@ -108,11 +86,7 @@
   71["SweepEdge Adjacent"]
   72["SweepEdge Opposite"]
   73["SweepEdge Adjacent"]
-<<<<<<< HEAD
-  81["Sweep Extrusion<br>[2533, 2565, 0]"]
-=======
-  81["Sweep Extrusion<br>[2584, 2616, 0]"]
->>>>>>> bfdf8bab
+  81["Sweep Extrusion<br>[2560, 2592, 0]"]
   82[Wall]
   83[Wall]
   84[Wall]
@@ -127,13 +101,8 @@
   93["SweepEdge Adjacent"]
   94["SweepEdge Opposite"]
   95["SweepEdge Adjacent"]
-<<<<<<< HEAD
-  96["StartSketchOnFace<br>[1415, 1449, 0]"]
-  97["StartSketchOnFace<br>[2041, 2075, 0]"]
-=======
   96["StartSketchOnFace<br>[1442, 1476, 0]"]
-  97["StartSketchOnFace<br>[2074, 2108, 0]"]
->>>>>>> bfdf8bab
+  97["StartSketchOnFace<br>[2068, 2102, 0]"]
   1 --- 2
   2 --- 3
   2 --- 4
