--- conflicted
+++ resolved
@@ -18,39 +18,21 @@
     16[Solid2d]
   end
   subgraph path52 [Path]
-<<<<<<< HEAD
-    52["Path<br>[1482, 1582, 0]"]
-    53["Segment<br>[1588, 1635, 0]"]
-    54["Segment<br>[1641, 1753, 0]"]
-    55["Segment<br>[1759, 1876, 0]"]
-    56["Segment<br>[1882, 1938, 0]"]
-    57["Segment<br>[1944, 1951, 0]"]
+    52["Path<br>[1485, 1585, 0]"]
+    53["Segment<br>[1591, 1638, 0]"]
+    54["Segment<br>[1644, 1756, 0]"]
+    55["Segment<br>[1762, 1879, 0]"]
+    56["Segment<br>[1885, 1941, 0]"]
+    57["Segment<br>[1947, 1954, 0]"]
     58[Solid2d]
   end
   subgraph path74 [Path]
-    74["Path<br>[2108, 2207, 0]"]
-    75["Segment<br>[2213, 2259, 0]"]
-    76["Segment<br>[2265, 2348, 0]"]
-    77["Segment<br>[2354, 2442, 0]"]
-    78["Segment<br>[2448, 2504, 0]"]
-    79["Segment<br>[2510, 2517, 0]"]
-=======
-    52["Path<br>[1485, 1585, 0]"]
-    53["Segment<br>[1591, 1638, 0]"]
-    54["Segment<br>[1644, 1759, 0]"]
-    55["Segment<br>[1765, 1885, 0]"]
-    56["Segment<br>[1891, 1947, 0]"]
-    57["Segment<br>[1953, 1960, 0]"]
-    58[Solid2d]
-  end
-  subgraph path74 [Path]
-    74["Path<br>[2117, 2216, 0]"]
-    75["Segment<br>[2222, 2268, 0]"]
-    76["Segment<br>[2274, 2366, 0]"]
-    77["Segment<br>[2372, 2469, 0]"]
-    78["Segment<br>[2475, 2531, 0]"]
-    79["Segment<br>[2537, 2544, 0]"]
->>>>>>> c3097aa3
+    74["Path<br>[2111, 2210, 0]"]
+    75["Segment<br>[2216, 2262, 0]"]
+    76["Segment<br>[2268, 2351, 0]"]
+    77["Segment<br>[2357, 2445, 0]"]
+    78["Segment<br>[2451, 2507, 0]"]
+    79["Segment<br>[2513, 2520, 0]"]
     80[Solid2d]
   end
   1["Plane<br>[514, 531, 0]"]
@@ -89,11 +71,7 @@
   49["SweepEdge Opposite"]
   50["SweepEdge Adjacent"]
   51["SweepEdge Opposite"]
-<<<<<<< HEAD
-  59["Sweep Extrusion<br>[1995, 2027, 0]"]
-=======
-  59["Sweep Extrusion<br>[2004, 2036, 0]"]
->>>>>>> c3097aa3
+  59["Sweep Extrusion<br>[1998, 2030, 0]"]
   60[Wall]
   61[Wall]
   62[Wall]
@@ -108,11 +86,7 @@
   71["SweepEdge Adjacent"]
   72["SweepEdge Opposite"]
   73["SweepEdge Adjacent"]
-<<<<<<< HEAD
-  81["Sweep Extrusion<br>[2560, 2592, 0]"]
-=======
-  81["Sweep Extrusion<br>[2587, 2619, 0]"]
->>>>>>> c3097aa3
+  81["Sweep Extrusion<br>[2563, 2595, 0]"]
   82[Wall]
   83[Wall]
   84[Wall]
@@ -127,13 +101,8 @@
   93["SweepEdge Adjacent"]
   94["SweepEdge Opposite"]
   95["SweepEdge Adjacent"]
-<<<<<<< HEAD
-  96["StartSketchOnFace<br>[1442, 1476, 0]"]
-  97["StartSketchOnFace<br>[2068, 2102, 0]"]
-=======
   96["StartSketchOnFace<br>[1445, 1479, 0]"]
-  97["StartSketchOnFace<br>[2077, 2111, 0]"]
->>>>>>> c3097aa3
+  97["StartSketchOnFace<br>[2071, 2105, 0]"]
   1 --- 2
   2 --- 3
   2 --- 4
