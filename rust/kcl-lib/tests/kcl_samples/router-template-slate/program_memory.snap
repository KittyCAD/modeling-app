--- conflicted
+++ resolved
@@ -527,15 +527,9 @@
           "id": "[uuid]",
           "sourceRange": [],
           "tag": {
-<<<<<<< HEAD
-            "commentStart": 1704,
-            "end": 1725,
-            "start": 1704,
-=======
-            "commentStart": 1734,
-            "end": 1755,
-            "start": 1734,
->>>>>>> bfdf8bab
+            "commentStart": 1731,
+            "end": 1752,
+            "start": 1731,
             "type": "TagDeclarator",
             "value": "rectangleSegmentB001"
           },
@@ -546,15 +540,9 @@
           "id": "[uuid]",
           "sourceRange": [],
           "tag": {
-<<<<<<< HEAD
-            "commentStart": 1827,
-            "end": 1848,
-            "start": 1827,
-=======
-            "commentStart": 1860,
-            "end": 1881,
-            "start": 1860,
->>>>>>> bfdf8bab
+            "commentStart": 1854,
+            "end": 1875,
+            "start": 1854,
             "type": "TagDeclarator",
             "value": "rectangleSegmentC001"
           },
@@ -607,15 +595,9 @@
               -12.4937
             ],
             "tag": {
-<<<<<<< HEAD
-              "commentStart": 1704,
-              "end": 1725,
-              "start": 1704,
-=======
-              "commentStart": 1734,
-              "end": 1755,
-              "start": 1734,
->>>>>>> bfdf8bab
+              "commentStart": 1731,
+              "end": 1752,
+              "start": 1731,
               "type": "TagDeclarator",
               "value": "rectangleSegmentB001"
             },
@@ -638,15 +620,9 @@
               -92.4938
             ],
             "tag": {
-<<<<<<< HEAD
-              "commentStart": 1827,
-              "end": 1848,
-              "start": 1827,
-=======
-              "commentStart": 1860,
-              "end": 1881,
-              "start": 1860,
->>>>>>> bfdf8bab
+              "commentStart": 1854,
+              "end": 1875,
+              "start": 1854,
               "type": "TagDeclarator",
               "value": "rectangleSegmentC001"
             },
@@ -1263,15 +1239,9 @@
           "id": "[uuid]",
           "sourceRange": [],
           "tag": {
-<<<<<<< HEAD
-            "commentStart": 2210,
-            "end": 2231,
-            "start": 2210,
-=======
-            "commentStart": 2243,
-            "end": 2264,
-            "start": 2243,
->>>>>>> bfdf8bab
+            "commentStart": 2237,
+            "end": 2258,
+            "start": 2237,
             "type": "TagDeclarator",
             "value": "rectangleSegmentA002"
           },
@@ -1313,15 +1283,9 @@
               -12.4937
             ],
             "tag": {
-<<<<<<< HEAD
-              "commentStart": 2210,
-              "end": 2231,
-              "start": 2210,
-=======
-              "commentStart": 2243,
-              "end": 2264,
-              "start": 2243,
->>>>>>> bfdf8bab
+              "commentStart": 2237,
+              "end": 2258,
+              "start": 2237,
               "type": "TagDeclarator",
               "value": "rectangleSegmentA002"
             },
@@ -2473,15 +2437,9 @@
             -12.4937
           ],
           "tag": {
-<<<<<<< HEAD
-            "commentStart": 1704,
-            "end": 1725,
-            "start": 1704,
-=======
-            "commentStart": 1734,
-            "end": 1755,
-            "start": 1734,
->>>>>>> bfdf8bab
+            "commentStart": 1731,
+            "end": 1752,
+            "start": 1731,
             "type": "TagDeclarator",
             "value": "rectangleSegmentB001"
           },
@@ -2504,15 +2462,9 @@
             -92.4938
           ],
           "tag": {
-<<<<<<< HEAD
-            "commentStart": 1827,
-            "end": 1848,
-            "start": 1827,
-=======
-            "commentStart": 1860,
-            "end": 1881,
-            "start": 1860,
->>>>>>> bfdf8bab
+            "commentStart": 1854,
+            "end": 1875,
+            "start": 1854,
             "type": "TagDeclarator",
             "value": "rectangleSegmentC001"
           },
@@ -3126,15 +3078,9 @@
             -12.4937
           ],
           "tag": {
-<<<<<<< HEAD
-            "commentStart": 2210,
-            "end": 2231,
-            "start": 2210,
-=======
-            "commentStart": 2243,
-            "end": 2264,
-            "start": 2243,
->>>>>>> bfdf8bab
+            "commentStart": 2237,
+            "end": 2258,
+            "start": 2237,
             "type": "TagDeclarator",
             "value": "rectangleSegmentA002"
           },
