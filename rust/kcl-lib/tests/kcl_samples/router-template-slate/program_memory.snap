--- conflicted
+++ resolved
@@ -527,15 +527,9 @@
           "id": "[uuid]",
           "sourceRange": [],
           "tag": {
-<<<<<<< HEAD
-            "commentStart": 1731,
-            "end": 1752,
-            "start": 1731,
-=======
-            "commentStart": 1737,
-            "end": 1758,
-            "start": 1737,
->>>>>>> c3097aa3
+            "commentStart": 1734,
+            "end": 1755,
+            "start": 1734,
             "type": "TagDeclarator",
             "value": "rectangleSegmentB001"
           },
@@ -546,15 +540,9 @@
           "id": "[uuid]",
           "sourceRange": [],
           "tag": {
-<<<<<<< HEAD
-            "commentStart": 1854,
-            "end": 1875,
-            "start": 1854,
-=======
-            "commentStart": 1863,
-            "end": 1884,
-            "start": 1863,
->>>>>>> c3097aa3
+            "commentStart": 1857,
+            "end": 1878,
+            "start": 1857,
             "type": "TagDeclarator",
             "value": "rectangleSegmentC001"
           },
@@ -607,15 +595,9 @@
               -12.4937
             ],
             "tag": {
-<<<<<<< HEAD
-              "commentStart": 1731,
-              "end": 1752,
-              "start": 1731,
-=======
-              "commentStart": 1737,
-              "end": 1758,
-              "start": 1737,
->>>>>>> c3097aa3
+              "commentStart": 1734,
+              "end": 1755,
+              "start": 1734,
               "type": "TagDeclarator",
               "value": "rectangleSegmentB001"
             },
@@ -638,15 +620,9 @@
               -92.4938
             ],
             "tag": {
-<<<<<<< HEAD
-              "commentStart": 1854,
-              "end": 1875,
-              "start": 1854,
-=======
-              "commentStart": 1863,
-              "end": 1884,
-              "start": 1863,
->>>>>>> c3097aa3
+              "commentStart": 1857,
+              "end": 1878,
+              "start": 1857,
               "type": "TagDeclarator",
               "value": "rectangleSegmentC001"
             },
@@ -1263,15 +1239,9 @@
           "id": "[uuid]",
           "sourceRange": [],
           "tag": {
-<<<<<<< HEAD
-            "commentStart": 2237,
-            "end": 2258,
-            "start": 2237,
-=======
-            "commentStart": 2246,
-            "end": 2267,
-            "start": 2246,
->>>>>>> c3097aa3
+            "commentStart": 2240,
+            "end": 2261,
+            "start": 2240,
             "type": "TagDeclarator",
             "value": "rectangleSegmentA002"
           },
@@ -1313,15 +1283,9 @@
               -12.4937
             ],
             "tag": {
-<<<<<<< HEAD
-              "commentStart": 2237,
-              "end": 2258,
-              "start": 2237,
-=======
-              "commentStart": 2246,
-              "end": 2267,
-              "start": 2246,
->>>>>>> c3097aa3
+              "commentStart": 2240,
+              "end": 2261,
+              "start": 2240,
               "type": "TagDeclarator",
               "value": "rectangleSegmentA002"
             },
@@ -2474,15 +2438,9 @@
             -12.4937
           ],
           "tag": {
-<<<<<<< HEAD
-            "commentStart": 1731,
-            "end": 1752,
-            "start": 1731,
-=======
-            "commentStart": 1737,
-            "end": 1758,
-            "start": 1737,
->>>>>>> c3097aa3
+            "commentStart": 1734,
+            "end": 1755,
+            "start": 1734,
             "type": "TagDeclarator",
             "value": "rectangleSegmentB001"
           },
@@ -2505,15 +2463,9 @@
             -92.4938
           ],
           "tag": {
-<<<<<<< HEAD
-            "commentStart": 1854,
-            "end": 1875,
-            "start": 1854,
-=======
-            "commentStart": 1863,
-            "end": 1884,
-            "start": 1863,
->>>>>>> c3097aa3
+            "commentStart": 1857,
+            "end": 1878,
+            "start": 1857,
             "type": "TagDeclarator",
             "value": "rectangleSegmentC001"
           },
@@ -3127,15 +3079,9 @@
             -12.4937
           ],
           "tag": {
-<<<<<<< HEAD
-            "commentStart": 2237,
-            "end": 2258,
-            "start": 2237,
-=======
-            "commentStart": 2246,
-            "end": 2267,
-            "start": 2246,
->>>>>>> c3097aa3
+            "commentStart": 2240,
+            "end": 2261,
+            "start": 2240,
             "type": "TagDeclarator",
             "value": "rectangleSegmentA002"
           },
