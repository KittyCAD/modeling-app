--- conflicted
+++ resolved
@@ -37,15 +37,9 @@
           "id": "[uuid]",
           "sourceRange": [],
           "tag": {
-<<<<<<< HEAD
-            "commentStart": 1614,
-            "end": 1623,
-            "start": 1614,
-=======
-            "commentStart": 1597,
-            "end": 1606,
-            "start": 1597,
->>>>>>> bfdf8bab
+            "commentStart": 1595,
+            "end": 1604,
+            "start": 1595,
             "type": "TagDeclarator",
             "value": "backEdge"
           },
@@ -106,15 +100,9 @@
               -30.0
             ],
             "tag": {
-<<<<<<< HEAD
-              "commentStart": 1614,
-              "end": 1623,
-              "start": 1614,
-=======
-              "commentStart": 1597,
-              "end": 1606,
-              "start": 1597,
->>>>>>> bfdf8bab
+              "commentStart": 1595,
+              "end": 1604,
+              "start": 1595,
               "type": "TagDeclarator",
               "value": "backEdge"
             },
@@ -319,15 +307,9 @@
             -30.0
           ],
           "tag": {
-<<<<<<< HEAD
-            "commentStart": 1614,
-            "end": 1623,
-            "start": 1614,
-=======
-            "commentStart": 1597,
-            "end": 1606,
-            "start": 1597,
->>>>>>> bfdf8bab
+            "commentStart": 1595,
+            "end": 1604,
+            "start": 1595,
             "type": "TagDeclarator",
             "value": "backEdge"
           },
@@ -544,15 +526,9 @@
           "id": "[uuid]",
           "sourceRange": [],
           "tag": {
-<<<<<<< HEAD
-            "commentStart": 4344,
-            "end": 4356,
-            "start": 4344,
-=======
-            "commentStart": 4327,
-            "end": 4339,
-            "start": 4327,
->>>>>>> bfdf8bab
+            "commentStart": 4325,
+            "end": 4337,
+            "start": 4325,
             "type": "TagDeclarator",
             "value": "gripEdgeTop"
           },
@@ -712,15 +688,9 @@
               7.0
             ],
             "tag": {
-<<<<<<< HEAD
-              "commentStart": 4344,
-              "end": 4356,
-              "start": 4344,
-=======
-              "commentStart": 4327,
-              "end": 4339,
-              "start": 4327,
->>>>>>> bfdf8bab
+              "commentStart": 4325,
+              "end": 4337,
+              "start": 4325,
               "type": "TagDeclarator",
               "value": "gripEdgeTop"
             },
@@ -892,15 +862,9 @@
             200.0
           ],
           "tag": {
-<<<<<<< HEAD
-            "commentStart": 1116,
-            "end": 1124,
-            "start": 1116,
-=======
-            "commentStart": 1098,
-            "end": 1106,
-            "start": 1098,
->>>>>>> bfdf8bab
+            "commentStart": 1097,
+            "end": 1105,
+            "start": 1097,
             "type": "TagDeclarator",
             "value": "line000"
           },
@@ -928,15 +892,9 @@
             210.0
           ],
           "tag": {
-<<<<<<< HEAD
-            "commentStart": 1188,
-            "end": 1195,
-            "start": 1188,
-=======
-            "commentStart": 1170,
-            "end": 1177,
-            "start": 1170,
->>>>>>> bfdf8bab
+            "commentStart": 1169,
+            "end": 1176,
+            "start": 1169,
             "type": "TagDeclarator",
             "value": "arc000"
           },
@@ -959,15 +917,9 @@
             210.0
           ],
           "tag": {
-<<<<<<< HEAD
-            "commentStart": 1252,
-            "end": 1260,
-            "start": 1252,
-=======
-            "commentStart": 1235,
-            "end": 1243,
-            "start": 1235,
->>>>>>> bfdf8bab
+            "commentStart": 1233,
+            "end": 1241,
+            "start": 1233,
             "type": "TagDeclarator",
             "value": "line001"
           },
@@ -995,15 +947,9 @@
             200.0
           ],
           "tag": {
-<<<<<<< HEAD
-            "commentStart": 1326,
-            "end": 1333,
-            "start": 1326,
-=======
-            "commentStart": 1309,
-            "end": 1316,
-            "start": 1309,
->>>>>>> bfdf8bab
+            "commentStart": 1307,
+            "end": 1314,
+            "start": 1307,
             "type": "TagDeclarator",
             "value": "arc001"
           },
@@ -1108,15 +1054,9 @@
               "id": "[uuid]",
               "sourceRange": [],
               "tag": {
-<<<<<<< HEAD
-                "commentStart": 4344,
-                "end": 4356,
-                "start": 4344,
-=======
-                "commentStart": 4327,
-                "end": 4339,
-                "start": 4327,
->>>>>>> bfdf8bab
+                "commentStart": 4325,
+                "end": 4337,
+                "start": 4325,
                 "type": "TagDeclarator",
                 "value": "gripEdgeTop"
               },
@@ -1276,15 +1216,9 @@
                   7.0
                 ],
                 "tag": {
-<<<<<<< HEAD
-                  "commentStart": 4344,
-                  "end": 4356,
-                  "start": 4344,
-=======
-                  "commentStart": 4327,
-                  "end": 4339,
-                  "start": 4327,
->>>>>>> bfdf8bab
+                  "commentStart": 4325,
+                  "end": 4337,
+                  "start": 4325,
                   "type": "TagDeclarator",
                   "value": "gripEdgeTop"
                 },
@@ -1616,15 +1550,9 @@
             7.0
           ],
           "tag": {
-<<<<<<< HEAD
-            "commentStart": 4344,
-            "end": 4356,
-            "start": 4344,
-=======
-            "commentStart": 4327,
-            "end": 4339,
-            "start": 4327,
->>>>>>> bfdf8bab
+            "commentStart": 4325,
+            "end": 4337,
+            "start": 4325,
             "type": "TagDeclarator",
             "value": "gripEdgeTop"
           },
@@ -1780,15 +1708,9 @@
           "id": "[uuid]",
           "sourceRange": [],
           "tag": {
-<<<<<<< HEAD
-            "commentStart": 2867,
-            "end": 2884,
-            "start": 2867,
-=======
-            "commentStart": 2850,
-            "end": 2867,
-            "start": 2850,
->>>>>>> bfdf8bab
+            "commentStart": 2848,
+            "end": 2865,
+            "start": 2848,
             "type": "TagDeclarator",
             "value": "handleBottomEdge"
           },
@@ -1813,15 +1735,9 @@
           "id": "[uuid]",
           "sourceRange": [],
           "tag": {
-<<<<<<< HEAD
-            "commentStart": 3015,
-            "end": 3029,
-            "start": 3015,
-=======
-            "commentStart": 2998,
-            "end": 3012,
-            "start": 2998,
->>>>>>> bfdf8bab
+            "commentStart": 2996,
+            "end": 3010,
+            "start": 2996,
             "type": "TagDeclarator",
             "value": "handleTopEdge"
           },
@@ -1863,15 +1779,9 @@
               3.5
             ],
             "tag": {
-<<<<<<< HEAD
-              "commentStart": 2867,
-              "end": 2884,
-              "start": 2867,
-=======
-              "commentStart": 2850,
-              "end": 2867,
-              "start": 2850,
->>>>>>> bfdf8bab
+              "commentStart": 2848,
+              "end": 2865,
+              "start": 2848,
               "type": "TagDeclarator",
               "value": "handleBottomEdge"
             },
@@ -1932,15 +1842,9 @@
               91.3213
             ],
             "tag": {
-<<<<<<< HEAD
-              "commentStart": 3015,
-              "end": 3029,
-              "start": 3015,
-=======
-              "commentStart": 2998,
-              "end": 3012,
-              "start": 2998,
->>>>>>> bfdf8bab
+              "commentStart": 2996,
+              "end": 3010,
+              "start": 2996,
               "type": "TagDeclarator",
               "value": "handleTopEdge"
             },
@@ -2289,15 +2193,9 @@
             3.5
           ],
           "tag": {
-<<<<<<< HEAD
-            "commentStart": 2867,
-            "end": 2884,
-            "start": 2867,
-=======
-            "commentStart": 2850,
-            "end": 2867,
-            "start": 2850,
->>>>>>> bfdf8bab
+            "commentStart": 2848,
+            "end": 2865,
+            "start": 2848,
             "type": "TagDeclarator",
             "value": "handleBottomEdge"
           },
@@ -2358,15 +2256,9 @@
             91.3213
           ],
           "tag": {
-<<<<<<< HEAD
-            "commentStart": 3015,
-            "end": 3029,
-            "start": 3015,
-=======
-            "commentStart": 2998,
-            "end": 3012,
-            "start": 2998,
->>>>>>> bfdf8bab
+            "commentStart": 2996,
+            "end": 3010,
+            "start": 2996,
             "type": "TagDeclarator",
             "value": "handleTopEdge"
           },
@@ -2695,15 +2587,9 @@
             "id": "[uuid]",
             "sourceRange": [],
             "tag": {
-<<<<<<< HEAD
-              "commentStart": 4344,
-              "end": 4356,
-              "start": 4344,
-=======
-              "commentStart": 4327,
-              "end": 4339,
-              "start": 4327,
->>>>>>> bfdf8bab
+              "commentStart": 4325,
+              "end": 4337,
+              "start": 4325,
               "type": "TagDeclarator",
               "value": "gripEdgeTop"
             },
@@ -2863,15 +2749,9 @@
                 7.0
               ],
               "tag": {
-<<<<<<< HEAD
-                "commentStart": 4344,
-                "end": 4356,
-                "start": 4344,
-=======
-                "commentStart": 4327,
-                "end": 4339,
-                "start": 4327,
->>>>>>> bfdf8bab
+                "commentStart": 4325,
+                "end": 4337,
+                "start": 4325,
                 "type": "TagDeclarator",
                 "value": "gripEdgeTop"
               },
@@ -3019,15 +2899,9 @@
             5.0
           ],
           "tag": {
-<<<<<<< HEAD
-            "commentStart": 1116,
-            "end": 1124,
-            "start": 1116,
-=======
-            "commentStart": 1098,
-            "end": 1106,
-            "start": 1098,
->>>>>>> bfdf8bab
+            "commentStart": 1097,
+            "end": 1105,
+            "start": 1097,
             "type": "TagDeclarator",
             "value": "line000"
           },
@@ -3055,15 +2929,9 @@
             5.0
           ],
           "tag": {
-<<<<<<< HEAD
-            "commentStart": 1188,
-            "end": 1195,
-            "start": 1188,
-=======
-            "commentStart": 1170,
-            "end": 1177,
-            "start": 1170,
->>>>>>> bfdf8bab
+            "commentStart": 1169,
+            "end": 1176,
+            "start": 1169,
             "type": "TagDeclarator",
             "value": "arc000"
           },
@@ -3086,15 +2954,9 @@
             -5.0
           ],
           "tag": {
-<<<<<<< HEAD
-            "commentStart": 1252,
-            "end": 1260,
-            "start": 1252,
-=======
-            "commentStart": 1235,
-            "end": 1243,
-            "start": 1235,
->>>>>>> bfdf8bab
+            "commentStart": 1233,
+            "end": 1241,
+            "start": 1233,
             "type": "TagDeclarator",
             "value": "line001"
           },
@@ -3122,15 +2984,9 @@
             -5.0
           ],
           "tag": {
-<<<<<<< HEAD
-            "commentStart": 1326,
-            "end": 1333,
-            "start": 1326,
-=======
-            "commentStart": 1309,
-            "end": 1316,
-            "start": 1309,
->>>>>>> bfdf8bab
+            "commentStart": 1307,
+            "end": 1314,
+            "start": 1307,
             "type": "TagDeclarator",
             "value": "arc001"
           },
@@ -3251,15 +3107,9 @@
             22.9972
           ],
           "tag": {
-<<<<<<< HEAD
-            "commentStart": 1116,
-            "end": 1124,
-            "start": 1116,
-=======
-            "commentStart": 1098,
-            "end": 1106,
-            "start": 1098,
->>>>>>> bfdf8bab
+            "commentStart": 1097,
+            "end": 1105,
+            "start": 1097,
             "type": "TagDeclarator",
             "value": "line000"
           },
@@ -3287,15 +3137,9 @@
             23.9972
           ],
           "tag": {
-<<<<<<< HEAD
-            "commentStart": 1188,
-            "end": 1195,
-            "start": 1188,
-=======
-            "commentStart": 1170,
-            "end": 1177,
-            "start": 1170,
->>>>>>> bfdf8bab
+            "commentStart": 1169,
+            "end": 1176,
+            "start": 1169,
             "type": "TagDeclarator",
             "value": "arc000"
           },
@@ -3318,15 +3162,9 @@
             14.0028
           ],
           "tag": {
-<<<<<<< HEAD
-            "commentStart": 1252,
-            "end": 1260,
-            "start": 1252,
-=======
-            "commentStart": 1235,
-            "end": 1243,
-            "start": 1235,
->>>>>>> bfdf8bab
+            "commentStart": 1233,
+            "end": 1241,
+            "start": 1233,
             "type": "TagDeclarator",
             "value": "line001"
           },
@@ -3354,15 +3192,9 @@
             13.0028
           ],
           "tag": {
-<<<<<<< HEAD
-            "commentStart": 1326,
-            "end": 1333,
-            "start": 1326,
-=======
-            "commentStart": 1309,
-            "end": 1316,
-            "start": 1309,
->>>>>>> bfdf8bab
+            "commentStart": 1307,
+            "end": 1314,
+            "start": 1307,
             "type": "TagDeclarator",
             "value": "arc001"
           },
@@ -3483,15 +3315,9 @@
             -13.0028
           ],
           "tag": {
-<<<<<<< HEAD
-            "commentStart": 1116,
-            "end": 1124,
-            "start": 1116,
-=======
-            "commentStart": 1098,
-            "end": 1106,
-            "start": 1098,
->>>>>>> bfdf8bab
+            "commentStart": 1097,
+            "end": 1105,
+            "start": 1097,
             "type": "TagDeclarator",
             "value": "line000"
           },
@@ -3519,15 +3345,9 @@
             -14.0028
           ],
           "tag": {
-<<<<<<< HEAD
-            "commentStart": 1188,
-            "end": 1195,
-            "start": 1188,
-=======
-            "commentStart": 1170,
-            "end": 1177,
-            "start": 1170,
->>>>>>> bfdf8bab
+            "commentStart": 1169,
+            "end": 1176,
+            "start": 1169,
             "type": "TagDeclarator",
             "value": "arc000"
           },
@@ -3550,15 +3370,9 @@
             -23.9972
           ],
           "tag": {
-<<<<<<< HEAD
-            "commentStart": 1252,
-            "end": 1260,
-            "start": 1252,
-=======
-            "commentStart": 1235,
-            "end": 1243,
-            "start": 1235,
->>>>>>> bfdf8bab
+            "commentStart": 1233,
+            "end": 1241,
+            "start": 1233,
             "type": "TagDeclarator",
             "value": "line001"
           },
@@ -3586,15 +3400,9 @@
             -22.9972
           ],
           "tag": {
-<<<<<<< HEAD
-            "commentStart": 1326,
-            "end": 1333,
-            "start": 1326,
-=======
-            "commentStart": 1309,
-            "end": 1316,
-            "start": 1309,
->>>>>>> bfdf8bab
+            "commentStart": 1307,
+            "end": 1314,
+            "start": 1307,
             "type": "TagDeclarator",
             "value": "arc001"
           },
@@ -3734,15 +3542,9 @@
             -30.0
           ],
           "tag": {
-<<<<<<< HEAD
-            "commentStart": 1614,
-            "end": 1623,
-            "start": 1614,
-=======
-            "commentStart": 1597,
-            "end": 1606,
-            "start": 1597,
->>>>>>> bfdf8bab
+            "commentStart": 1595,
+            "end": 1604,
+            "start": 1595,
             "type": "TagDeclarator",
             "value": "backEdge"
           },
