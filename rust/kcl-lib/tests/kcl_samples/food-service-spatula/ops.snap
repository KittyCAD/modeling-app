---
source: kcl-lib/src/simulation_tests.rs
description: Operations executed food-service-spatula.kcl
---
[
  {
    "labeledArgs": {
      "data": {
        "value": {
          "type": "Plane",
          "artifact_id": "[uuid]"
        },
        "sourceRange": []
      }
    },
    "name": "startSketchOn",
    "sourceRange": [],
    "type": "StdLibCall",
    "unlabeledArg": null
  },
  {
    "type": "GroupBegin",
    "group": {
      "type": "FunctionCall",
      "name": "slot",
      "functionSourceRange": [
        462,
<<<<<<< HEAD
        1352,
=======
        1316,
>>>>>>> b03ca303
        0
      ],
      "unlabeledArg": null,
      "labeledArgs": {}
    },
    "sourceRange": []
  },
  {
    "type": "GroupBegin",
    "group": {
      "type": "FunctionCall",
      "name": "cos",
      "functionSourceRange": [
        0,
        0,
        0
      ],
      "unlabeledArg": null,
      "labeledArgs": {}
    },
    "sourceRange": []
  },
  {
    "type": "GroupEnd"
  },
  {
    "type": "GroupBegin",
    "group": {
      "type": "FunctionCall",
      "name": "sin",
      "functionSourceRange": [
        0,
        0,
        0
      ],
      "unlabeledArg": null,
      "labeledArgs": {}
    },
    "sourceRange": []
  },
  {
    "type": "GroupEnd"
  },
  {
    "type": "GroupEnd"
  },
  {
    "type": "GroupBegin",
    "group": {
      "type": "FunctionCall",
      "name": "slot",
      "functionSourceRange": [
        462,
<<<<<<< HEAD
        1352,
=======
        1316,
>>>>>>> b03ca303
        0
      ],
      "unlabeledArg": null,
      "labeledArgs": {}
    },
    "sourceRange": []
  },
  {
    "type": "GroupBegin",
    "group": {
      "type": "FunctionCall",
      "name": "cos",
      "functionSourceRange": [
        0,
        0,
        0
      ],
      "unlabeledArg": null,
      "labeledArgs": {}
    },
    "sourceRange": []
  },
  {
    "type": "GroupEnd"
  },
  {
    "type": "GroupBegin",
    "group": {
      "type": "FunctionCall",
      "name": "sin",
      "functionSourceRange": [
        0,
        0,
        0
      ],
      "unlabeledArg": null,
      "labeledArgs": {}
    },
    "sourceRange": []
  },
  {
    "type": "GroupEnd"
  },
  {
    "type": "GroupEnd"
  },
  {
    "type": "GroupBegin",
    "group": {
      "type": "FunctionCall",
      "name": "slot",
      "functionSourceRange": [
        462,
<<<<<<< HEAD
        1352,
=======
        1316,
>>>>>>> b03ca303
        0
      ],
      "unlabeledArg": null,
      "labeledArgs": {}
    },
    "sourceRange": []
  },
  {
    "type": "GroupBegin",
    "group": {
      "type": "FunctionCall",
      "name": "cos",
      "functionSourceRange": [
        0,
        0,
        0
      ],
      "unlabeledArg": null,
      "labeledArgs": {}
    },
    "sourceRange": []
  },
  {
    "type": "GroupEnd"
  },
  {
    "type": "GroupBegin",
    "group": {
      "type": "FunctionCall",
      "name": "sin",
      "functionSourceRange": [
        0,
        0,
        0
      ],
      "unlabeledArg": null,
      "labeledArgs": {}
    },
    "sourceRange": []
  },
  {
    "type": "GroupEnd"
  },
  {
    "type": "GroupEnd"
  },
  {
    "labeledArgs": {
      "holeSketch": {
        "value": {
          "type": "Sketch",
          "value": {
            "artifactId": "[uuid]"
          }
        },
        "sourceRange": []
      },
      "sketch": {
        "value": {
          "type": "Sketch",
          "value": {
            "artifactId": "[uuid]"
          }
        },
        "sourceRange": []
      }
    },
    "name": "hole",
    "sourceRange": [],
    "type": "StdLibCall",
    "unlabeledArg": null
  },
  {
    "labeledArgs": {
      "holeSketch": {
        "value": {
          "type": "Sketch",
          "value": {
            "artifactId": "[uuid]"
          }
        },
        "sourceRange": []
      },
      "sketch": {
        "value": {
          "type": "Sketch",
          "value": {
            "artifactId": "[uuid]"
          }
        },
        "sourceRange": []
      }
    },
    "name": "hole",
    "sourceRange": [],
    "type": "StdLibCall",
    "unlabeledArg": null
  },
  {
    "labeledArgs": {
      "holeSketch": {
        "value": {
          "type": "Sketch",
          "value": {
            "artifactId": "[uuid]"
          }
        },
        "sourceRange": []
      },
      "sketch": {
        "value": {
          "type": "Sketch",
          "value": {
            "artifactId": "[uuid]"
          }
        },
        "sourceRange": []
      }
    },
    "name": "hole",
    "sourceRange": [],
    "type": "StdLibCall",
    "unlabeledArg": null
  },
  {
    "labeledArgs": {
      "length": {
        "value": {
          "type": "Number",
          "value": 3.5,
          "ty": {
            "type": "Default",
            "len": {
              "type": "Mm"
            },
            "angle": {
              "type": "Degrees"
            }
          }
        },
        "sourceRange": []
      }
    },
    "name": "extrude",
    "sourceRange": [],
    "type": "StdLibCall",
    "unlabeledArg": {
      "value": {
        "type": "Sketch",
        "value": {
          "artifactId": "[uuid]"
        }
      },
      "sourceRange": []
    }
  },
  {
    "labeledArgs": {
      "radius": {
        "value": {
          "type": "Number",
          "value": 5.0,
          "ty": {
            "type": "Default",
            "len": {
              "type": "Mm"
            },
            "angle": {
              "type": "Degrees"
            }
          }
        },
        "sourceRange": []
      },
      "tags": {
        "value": {
          "type": "Array",
          "value": [
            {
              "type": "Uuid",
              "value": "[uuid]"
            },
            {
              "type": "Uuid",
              "value": "[uuid]"
            }
          ]
        },
        "sourceRange": []
      }
    },
    "name": "fillet",
    "sourceRange": [],
    "type": "StdLibCall",
    "unlabeledArg": {
      "value": {
        "type": "Solid",
        "value": {
          "artifactId": "[uuid]"
        }
      },
      "sourceRange": []
    }
  },
  {
    "labeledArgs": {
      "offset": {
        "value": {
          "type": "Number",
          "value": -7.5,
          "ty": {
            "type": "Known",
            "type": "Count"
          }
        },
        "sourceRange": []
      }
    },
    "name": "offsetPlane",
    "sourceRange": [],
    "type": "StdLibCall",
    "unlabeledArg": {
      "value": {
        "type": "Plane",
        "artifact_id": "[uuid]"
      },
      "sourceRange": []
    }
  },
  {
    "labeledArgs": {
      "data": {
        "value": {
          "type": "Plane",
          "artifact_id": "[uuid]"
        },
        "sourceRange": []
      }
    },
    "name": "startSketchOn",
    "sourceRange": [],
    "type": "StdLibCall",
    "unlabeledArg": null
  },
  {
    "labeledArgs": {
      "length": {
        "value": {
          "type": "Number",
          "value": 15.0,
          "ty": {
            "type": "Default",
            "len": {
              "type": "Mm"
            },
            "angle": {
              "type": "Degrees"
            }
          }
        },
        "sourceRange": []
      }
    },
    "name": "extrude",
    "sourceRange": [],
    "type": "StdLibCall",
    "unlabeledArg": {
      "value": {
        "type": "Sketch",
        "value": {
          "artifactId": "[uuid]"
        }
      },
      "sourceRange": []
    }
  },
  {
    "labeledArgs": {
      "radius": {
        "value": {
          "type": "Number",
          "value": 4.0,
          "ty": {
            "type": "Default",
            "len": {
              "type": "Mm"
            },
            "angle": {
              "type": "Degrees"
            }
          }
        },
        "sourceRange": []
      },
      "tags": {
        "value": {
          "type": "Array",
          "value": [
            {
              "type": "Uuid",
              "value": "[uuid]"
            },
            {
              "type": "Uuid",
              "value": "[uuid]"
            }
          ]
        },
        "sourceRange": []
      }
    },
    "name": "fillet",
    "sourceRange": [],
    "type": "StdLibCall",
    "unlabeledArg": {
      "value": {
        "type": "Solid",
        "value": {
          "artifactId": "[uuid]"
        }
      },
      "sourceRange": []
    }
  },
  {
    "labeledArgs": {
      "data": {
        "value": {
          "type": "Object",
          "value": {
            "plane": {
              "type": "Object",
              "value": {
                "origin": {
                  "type": "Array",
                  "value": [
                    {
                      "type": "Number",
                      "value": 208.593833,
                      "ty": {
                        "type": "Default",
                        "len": {
                          "type": "Mm"
                        },
                        "angle": {
                          "type": "Degrees"
                        }
                      }
                    },
                    {
                      "type": "Number",
                      "value": 0.0,
                      "ty": {
                        "type": "Default",
                        "len": {
                          "type": "Mm"
                        },
                        "angle": {
                          "type": "Degrees"
                        }
                      }
                    },
                    {
                      "type": "Number",
                      "value": 75.921946,
                      "ty": {
                        "type": "Default",
                        "len": {
                          "type": "Mm"
                        },
                        "angle": {
                          "type": "Degrees"
                        }
                      }
                    }
                  ]
                },
                "xAxis": {
                  "type": "Array",
                  "value": [
                    {
                      "type": "Number",
                      "value": 0.34202,
                      "ty": {
                        "type": "Default",
                        "len": {
                          "type": "Mm"
                        },
                        "angle": {
                          "type": "Degrees"
                        }
                      }
                    },
                    {
                      "type": "Number",
                      "value": -0.0,
                      "ty": {
                        "type": "Default",
                        "len": {
                          "type": "Mm"
                        },
                        "angle": {
                          "type": "Degrees"
                        }
                      }
                    },
                    {
                      "type": "Number",
                      "value": -0.939693,
                      "ty": {
                        "type": "Default",
                        "len": {
                          "type": "Mm"
                        },
                        "angle": {
                          "type": "Degrees"
                        }
                      }
                    }
                  ]
                },
                "yAxis": {
                  "type": "Array",
                  "value": [
                    {
                      "type": "Number",
                      "value": 0.0,
                      "ty": {
                        "type": "Default",
                        "len": {
                          "type": "Mm"
                        },
                        "angle": {
                          "type": "Degrees"
                        }
                      }
                    },
                    {
                      "type": "Number",
                      "value": 1.0,
                      "ty": {
                        "type": "Default",
                        "len": {
                          "type": "Mm"
                        },
                        "angle": {
                          "type": "Degrees"
                        }
                      }
                    },
                    {
                      "type": "Number",
                      "value": 0.0,
                      "ty": {
                        "type": "Default",
                        "len": {
                          "type": "Mm"
                        },
                        "angle": {
                          "type": "Degrees"
                        }
                      }
                    }
                  ]
                },
                "zAxis": {
                  "type": "Array",
                  "value": [
                    {
                      "type": "Number",
                      "value": 0.939693,
                      "ty": {
                        "type": "Default",
                        "len": {
                          "type": "Mm"
                        },
                        "angle": {
                          "type": "Degrees"
                        }
                      }
                    },
                    {
                      "type": "Number",
                      "value": -0.0,
                      "ty": {
                        "type": "Default",
                        "len": {
                          "type": "Mm"
                        },
                        "angle": {
                          "type": "Degrees"
                        }
                      }
                    },
                    {
                      "type": "Number",
                      "value": 0.34202,
                      "ty": {
                        "type": "Default",
                        "len": {
                          "type": "Mm"
                        },
                        "angle": {
                          "type": "Degrees"
                        }
                      }
                    }
                  ]
                }
              }
            }
          }
        },
        "sourceRange": []
      }
    },
    "name": "startSketchOn",
    "sourceRange": [],
    "type": "StdLibCall",
    "unlabeledArg": null
  },
  {
    "labeledArgs": {
      "length": {
        "value": {
          "type": "Number",
          "value": -150.0,
          "ty": {
            "type": "Default",
            "len": {
              "type": "Mm"
            },
            "angle": {
              "type": "Degrees"
            }
          }
        },
        "sourceRange": []
      }
    },
    "name": "extrude",
    "sourceRange": [],
    "type": "StdLibCall",
    "unlabeledArg": {
      "value": {
        "type": "Sketch",
        "value": {
          "artifactId": "[uuid]"
        }
      },
      "sourceRange": []
    }
  },
  {
    "labeledArgs": {
      "data": {
        "value": {
          "type": "Solid",
          "value": {
            "artifactId": "[uuid]"
          }
        },
        "sourceRange": []
      },
      "tag": {
        "value": {
          "type": "TagIdentifier",
          "value": "gripEdgeTop",
          "artifact_id": "[uuid]"
        },
        "sourceRange": []
      }
    },
    "name": "startSketchOn",
    "sourceRange": [],
    "type": "StdLibCall",
    "unlabeledArg": null
  },
  {
    "type": "GroupBegin",
    "group": {
      "type": "FunctionCall",
      "name": "slot",
      "functionSourceRange": [
        462,
<<<<<<< HEAD
        1352,
=======
        1316,
>>>>>>> b03ca303
        0
      ],
      "unlabeledArg": null,
      "labeledArgs": {}
    },
    "sourceRange": []
  },
  {
    "type": "GroupBegin",
    "group": {
      "type": "FunctionCall",
      "name": "cos",
      "functionSourceRange": [
        0,
        0,
        0
      ],
      "unlabeledArg": null,
      "labeledArgs": {}
    },
    "sourceRange": []
  },
  {
    "type": "GroupEnd"
  },
  {
    "type": "GroupBegin",
    "group": {
      "type": "FunctionCall",
      "name": "sin",
      "functionSourceRange": [
        0,
        0,
        0
      ],
      "unlabeledArg": null,
      "labeledArgs": {}
    },
    "sourceRange": []
  },
  {
    "type": "GroupEnd"
  },
  {
    "type": "GroupEnd"
  },
  {
    "labeledArgs": {
      "length": {
        "value": {
          "type": "Number",
          "value": -30.0,
          "ty": {
            "type": "Default",
            "len": {
              "type": "Mm"
            },
            "angle": {
              "type": "Degrees"
            }
          }
        },
        "sourceRange": []
      }
    },
    "name": "extrude",
    "sourceRange": [],
    "type": "StdLibCall",
    "unlabeledArg": {
      "value": {
        "type": "Sketch",
        "value": {
          "artifactId": "[uuid]"
        }
      },
      "sourceRange": []
    }
  }
]<|MERGE_RESOLUTION|>--- conflicted
+++ resolved
@@ -25,11 +25,7 @@
       "name": "slot",
       "functionSourceRange": [
         462,
-<<<<<<< HEAD
-        1352,
-=======
-        1316,
->>>>>>> b03ca303
+        1302,
         0
       ],
       "unlabeledArg": null,
@@ -83,11 +79,7 @@
       "name": "slot",
       "functionSourceRange": [
         462,
-<<<<<<< HEAD
-        1352,
-=======
-        1316,
->>>>>>> b03ca303
+        1302,
         0
       ],
       "unlabeledArg": null,
@@ -141,11 +133,7 @@
       "name": "slot",
       "functionSourceRange": [
         462,
-<<<<<<< HEAD
-        1352,
-=======
-        1316,
->>>>>>> b03ca303
+        1302,
         0
       ],
       "unlabeledArg": null,
@@ -731,11 +719,7 @@
       "name": "slot",
       "functionSourceRange": [
         462,
-<<<<<<< HEAD
-        1352,
-=======
-        1316,
->>>>>>> b03ca303
+        1302,
         0
       ],
       "unlabeledArg": null,
