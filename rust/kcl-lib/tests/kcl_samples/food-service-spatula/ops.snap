--- conflicted
+++ resolved
@@ -39,13 +39,8 @@
       "type": "FunctionCall",
       "name": "toDegrees",
       "functionSourceRange": [
-<<<<<<< HEAD
-        12039,
-        12088,
-=======
-        11927,
-        11976,
->>>>>>> b02dbd4f
+        11933,
+        11982,
         1
       ],
       "unlabeledArg": null,
@@ -62,13 +57,8 @@
       "type": "FunctionCall",
       "name": "toRadians",
       "functionSourceRange": [
-<<<<<<< HEAD
-        11609,
-        11658,
-=======
-        11497,
-        11546,
->>>>>>> b02dbd4f
+        11503,
+        11552,
         1
       ],
       "unlabeledArg": null,
@@ -103,13 +93,8 @@
       "type": "FunctionCall",
       "name": "toRadians",
       "functionSourceRange": [
-<<<<<<< HEAD
-        11609,
-        11658,
-=======
-        11497,
-        11546,
->>>>>>> b02dbd4f
+        11503,
+        11552,
         1
       ],
       "unlabeledArg": null,
@@ -162,13 +147,8 @@
       "type": "FunctionCall",
       "name": "toDegrees",
       "functionSourceRange": [
-<<<<<<< HEAD
-        12039,
-        12088,
-=======
-        11927,
-        11976,
->>>>>>> b02dbd4f
+        11933,
+        11982,
         1
       ],
       "unlabeledArg": null,
@@ -185,13 +165,8 @@
       "type": "FunctionCall",
       "name": "toRadians",
       "functionSourceRange": [
-<<<<<<< HEAD
-        11609,
-        11658,
-=======
-        11497,
-        11546,
->>>>>>> b02dbd4f
+        11503,
+        11552,
         1
       ],
       "unlabeledArg": null,
@@ -226,13 +201,8 @@
       "type": "FunctionCall",
       "name": "toRadians",
       "functionSourceRange": [
-<<<<<<< HEAD
-        11609,
-        11658,
-=======
-        11497,
-        11546,
->>>>>>> b02dbd4f
+        11503,
+        11552,
         1
       ],
       "unlabeledArg": null,
@@ -285,13 +255,8 @@
       "type": "FunctionCall",
       "name": "toDegrees",
       "functionSourceRange": [
-<<<<<<< HEAD
-        12039,
-        12088,
-=======
-        11927,
-        11976,
->>>>>>> b02dbd4f
+        11933,
+        11982,
         1
       ],
       "unlabeledArg": null,
@@ -308,13 +273,8 @@
       "type": "FunctionCall",
       "name": "toRadians",
       "functionSourceRange": [
-<<<<<<< HEAD
-        11609,
-        11658,
-=======
-        11497,
-        11546,
->>>>>>> b02dbd4f
+        11503,
+        11552,
         1
       ],
       "unlabeledArg": null,
@@ -349,13 +309,8 @@
       "type": "FunctionCall",
       "name": "toRadians",
       "functionSourceRange": [
-<<<<<<< HEAD
-        11609,
-        11658,
-=======
-        11497,
-        11546,
->>>>>>> b02dbd4f
+        11503,
+        11552,
         1
       ],
       "unlabeledArg": null,
@@ -939,13 +894,8 @@
       "type": "FunctionCall",
       "name": "toRadians",
       "functionSourceRange": [
-<<<<<<< HEAD
-        11609,
-        11658,
-=======
-        11497,
-        11546,
->>>>>>> b02dbd4f
+        11503,
+        11552,
         1
       ],
       "unlabeledArg": null,
@@ -980,13 +930,8 @@
       "type": "FunctionCall",
       "name": "toRadians",
       "functionSourceRange": [
-<<<<<<< HEAD
-        11609,
-        11658,
-=======
-        11497,
-        11546,
->>>>>>> b02dbd4f
+        11503,
+        11552,
         1
       ],
       "unlabeledArg": null,
