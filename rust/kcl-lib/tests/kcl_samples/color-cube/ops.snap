--- conflicted
+++ resolved
@@ -148,340 +148,268 @@
     }
   },
   {
-<<<<<<< HEAD
-    "type": "UserDefinedFunctionCall",
-    "name": "sketchRectangle",
-    "functionSourceRange": [
-      726,
-      1323,
-      0
-    ],
-    "unlabeledArg": null,
-    "labeledArgs": {},
-=======
-    "type": "GroupBegin",
-    "group": {
-      "type": "FunctionCall",
-      "name": "sketchRectangle",
-      "functionSourceRange": [
-        730,
-        1330,
-        0
-      ],
-      "unlabeledArg": null,
-      "labeledArgs": {}
-    },
->>>>>>> bfdf8bab
-    "sourceRange": []
-  },
-  {
-    "labeledArgs": {
-      "length": {
-        "value": {
-          "type": "Number",
-          "value": 1.0,
-          "ty": {
-            "type": "Default",
-            "len": {
-              "type": "Mm"
-            },
-            "angle": {
-              "type": "Degrees"
-            }
-          }
-        },
-        "sourceRange": []
-      }
-    },
-    "name": "extrude",
-    "sourceRange": [],
-    "type": "StdLibCall",
-    "unlabeledArg": {
-      "value": {
-        "type": "Sketch",
-        "value": {
-          "artifactId": "[uuid]"
-        }
-      },
-      "sourceRange": []
-    }
-  },
-  {
-    "type": "GroupEnd"
-  },
-  {
-<<<<<<< HEAD
-    "type": "UserDefinedFunctionCall",
-    "name": "sketchRectangle",
-    "functionSourceRange": [
-      726,
-      1323,
-      0
-    ],
-    "unlabeledArg": null,
-    "labeledArgs": {},
-=======
-    "type": "GroupBegin",
-    "group": {
-      "type": "FunctionCall",
-      "name": "sketchRectangle",
-      "functionSourceRange": [
-        730,
-        1330,
-        0
-      ],
-      "unlabeledArg": null,
-      "labeledArgs": {}
-    },
->>>>>>> bfdf8bab
-    "sourceRange": []
-  },
-  {
-    "labeledArgs": {
-      "length": {
-        "value": {
-          "type": "Number",
-          "value": 1.0,
-          "ty": {
-            "type": "Default",
-            "len": {
-              "type": "Mm"
-            },
-            "angle": {
-              "type": "Degrees"
-            }
-          }
-        },
-        "sourceRange": []
-      }
-    },
-    "name": "extrude",
-    "sourceRange": [],
-    "type": "StdLibCall",
-    "unlabeledArg": {
-      "value": {
-        "type": "Sketch",
-        "value": {
-          "artifactId": "[uuid]"
-        }
-      },
-      "sourceRange": []
-    }
-  },
-  {
-    "type": "GroupEnd"
-  },
-  {
-<<<<<<< HEAD
-    "type": "UserDefinedFunctionCall",
-    "name": "sketchRectangle",
-    "functionSourceRange": [
-      726,
-      1323,
-      0
-    ],
-    "unlabeledArg": null,
-    "labeledArgs": {},
-=======
-    "type": "GroupBegin",
-    "group": {
-      "type": "FunctionCall",
-      "name": "sketchRectangle",
-      "functionSourceRange": [
-        730,
-        1330,
-        0
-      ],
-      "unlabeledArg": null,
-      "labeledArgs": {}
-    },
->>>>>>> bfdf8bab
-    "sourceRange": []
-  },
-  {
-    "labeledArgs": {
-      "length": {
-        "value": {
-          "type": "Number",
-          "value": 1.0,
-          "ty": {
-            "type": "Default",
-            "len": {
-              "type": "Mm"
-            },
-            "angle": {
-              "type": "Degrees"
-            }
-          }
-        },
-        "sourceRange": []
-      }
-    },
-    "name": "extrude",
-    "sourceRange": [],
-    "type": "StdLibCall",
-    "unlabeledArg": {
-      "value": {
-        "type": "Sketch",
-        "value": {
-          "artifactId": "[uuid]"
-        }
-      },
-      "sourceRange": []
-    }
-  },
-  {
-    "type": "GroupEnd"
-  },
-  {
-<<<<<<< HEAD
-    "type": "UserDefinedFunctionCall",
-    "name": "sketchRectangle",
-    "functionSourceRange": [
-      726,
-      1323,
-      0
-    ],
-    "unlabeledArg": null,
-    "labeledArgs": {},
-=======
-    "type": "GroupBegin",
-    "group": {
-      "type": "FunctionCall",
-      "name": "sketchRectangle",
-      "functionSourceRange": [
-        730,
-        1330,
-        0
-      ],
-      "unlabeledArg": null,
-      "labeledArgs": {}
-    },
->>>>>>> bfdf8bab
-    "sourceRange": []
-  },
-  {
-    "labeledArgs": {
-      "length": {
-        "value": {
-          "type": "Number",
-          "value": 1.0,
-          "ty": {
-            "type": "Default",
-            "len": {
-              "type": "Mm"
-            },
-            "angle": {
-              "type": "Degrees"
-            }
-          }
-        },
-        "sourceRange": []
-      }
-    },
-    "name": "extrude",
-    "sourceRange": [],
-    "type": "StdLibCall",
-    "unlabeledArg": {
-      "value": {
-        "type": "Sketch",
-        "value": {
-          "artifactId": "[uuid]"
-        }
-      },
-      "sourceRange": []
-    }
-  },
-  {
-    "type": "GroupEnd"
-  },
-  {
-<<<<<<< HEAD
-    "type": "UserDefinedFunctionCall",
-    "name": "sketchRectangle",
-    "functionSourceRange": [
-      726,
-      1323,
-      0
-    ],
-    "unlabeledArg": null,
-    "labeledArgs": {},
-=======
-    "type": "GroupBegin",
-    "group": {
-      "type": "FunctionCall",
-      "name": "sketchRectangle",
-      "functionSourceRange": [
-        730,
-        1330,
-        0
-      ],
-      "unlabeledArg": null,
-      "labeledArgs": {}
-    },
->>>>>>> bfdf8bab
-    "sourceRange": []
-  },
-  {
-    "labeledArgs": {
-      "length": {
-        "value": {
-          "type": "Number",
-          "value": 1.0,
-          "ty": {
-            "type": "Default",
-            "len": {
-              "type": "Mm"
-            },
-            "angle": {
-              "type": "Degrees"
-            }
-          }
-        },
-        "sourceRange": []
-      }
-    },
-    "name": "extrude",
-    "sourceRange": [],
-    "type": "StdLibCall",
-    "unlabeledArg": {
-      "value": {
-        "type": "Sketch",
-        "value": {
-          "artifactId": "[uuid]"
-        }
-      },
-      "sourceRange": []
-    }
-  },
-  {
-    "type": "GroupEnd"
-  },
-  {
-<<<<<<< HEAD
-    "type": "UserDefinedFunctionCall",
-    "name": "sketchRectangle",
-    "functionSourceRange": [
-      726,
-      1323,
-      0
-    ],
-    "unlabeledArg": null,
-    "labeledArgs": {},
-=======
-    "type": "GroupBegin",
-    "group": {
-      "type": "FunctionCall",
-      "name": "sketchRectangle",
-      "functionSourceRange": [
-        730,
-        1330,
-        0
-      ],
-      "unlabeledArg": null,
-      "labeledArgs": {}
-    },
->>>>>>> bfdf8bab
+    "type": "GroupBegin",
+    "group": {
+      "type": "FunctionCall",
+      "name": "sketchRectangle",
+      "functionSourceRange": [
+        730,
+        1327,
+        0
+      ],
+      "unlabeledArg": null,
+      "labeledArgs": {}
+    },
+    "sourceRange": []
+  },
+  {
+    "labeledArgs": {
+      "length": {
+        "value": {
+          "type": "Number",
+          "value": 1.0,
+          "ty": {
+            "type": "Default",
+            "len": {
+              "type": "Mm"
+            },
+            "angle": {
+              "type": "Degrees"
+            }
+          }
+        },
+        "sourceRange": []
+      }
+    },
+    "name": "extrude",
+    "sourceRange": [],
+    "type": "StdLibCall",
+    "unlabeledArg": {
+      "value": {
+        "type": "Sketch",
+        "value": {
+          "artifactId": "[uuid]"
+        }
+      },
+      "sourceRange": []
+    }
+  },
+  {
+    "type": "GroupEnd"
+  },
+  {
+    "type": "GroupBegin",
+    "group": {
+      "type": "FunctionCall",
+      "name": "sketchRectangle",
+      "functionSourceRange": [
+        730,
+        1327,
+        0
+      ],
+      "unlabeledArg": null,
+      "labeledArgs": {}
+    },
+    "sourceRange": []
+  },
+  {
+    "labeledArgs": {
+      "length": {
+        "value": {
+          "type": "Number",
+          "value": 1.0,
+          "ty": {
+            "type": "Default",
+            "len": {
+              "type": "Mm"
+            },
+            "angle": {
+              "type": "Degrees"
+            }
+          }
+        },
+        "sourceRange": []
+      }
+    },
+    "name": "extrude",
+    "sourceRange": [],
+    "type": "StdLibCall",
+    "unlabeledArg": {
+      "value": {
+        "type": "Sketch",
+        "value": {
+          "artifactId": "[uuid]"
+        }
+      },
+      "sourceRange": []
+    }
+  },
+  {
+    "type": "GroupEnd"
+  },
+  {
+    "type": "GroupBegin",
+    "group": {
+      "type": "FunctionCall",
+      "name": "sketchRectangle",
+      "functionSourceRange": [
+        730,
+        1327,
+        0
+      ],
+      "unlabeledArg": null,
+      "labeledArgs": {}
+    },
+    "sourceRange": []
+  },
+  {
+    "labeledArgs": {
+      "length": {
+        "value": {
+          "type": "Number",
+          "value": 1.0,
+          "ty": {
+            "type": "Default",
+            "len": {
+              "type": "Mm"
+            },
+            "angle": {
+              "type": "Degrees"
+            }
+          }
+        },
+        "sourceRange": []
+      }
+    },
+    "name": "extrude",
+    "sourceRange": [],
+    "type": "StdLibCall",
+    "unlabeledArg": {
+      "value": {
+        "type": "Sketch",
+        "value": {
+          "artifactId": "[uuid]"
+        }
+      },
+      "sourceRange": []
+    }
+  },
+  {
+    "type": "GroupEnd"
+  },
+  {
+    "type": "GroupBegin",
+    "group": {
+      "type": "FunctionCall",
+      "name": "sketchRectangle",
+      "functionSourceRange": [
+        730,
+        1327,
+        0
+      ],
+      "unlabeledArg": null,
+      "labeledArgs": {}
+    },
+    "sourceRange": []
+  },
+  {
+    "labeledArgs": {
+      "length": {
+        "value": {
+          "type": "Number",
+          "value": 1.0,
+          "ty": {
+            "type": "Default",
+            "len": {
+              "type": "Mm"
+            },
+            "angle": {
+              "type": "Degrees"
+            }
+          }
+        },
+        "sourceRange": []
+      }
+    },
+    "name": "extrude",
+    "sourceRange": [],
+    "type": "StdLibCall",
+    "unlabeledArg": {
+      "value": {
+        "type": "Sketch",
+        "value": {
+          "artifactId": "[uuid]"
+        }
+      },
+      "sourceRange": []
+    }
+  },
+  {
+    "type": "GroupEnd"
+  },
+  {
+    "type": "GroupBegin",
+    "group": {
+      "type": "FunctionCall",
+      "name": "sketchRectangle",
+      "functionSourceRange": [
+        730,
+        1327,
+        0
+      ],
+      "unlabeledArg": null,
+      "labeledArgs": {}
+    },
+    "sourceRange": []
+  },
+  {
+    "labeledArgs": {
+      "length": {
+        "value": {
+          "type": "Number",
+          "value": 1.0,
+          "ty": {
+            "type": "Default",
+            "len": {
+              "type": "Mm"
+            },
+            "angle": {
+              "type": "Degrees"
+            }
+          }
+        },
+        "sourceRange": []
+      }
+    },
+    "name": "extrude",
+    "sourceRange": [],
+    "type": "StdLibCall",
+    "unlabeledArg": {
+      "value": {
+        "type": "Sketch",
+        "value": {
+          "artifactId": "[uuid]"
+        }
+      },
+      "sourceRange": []
+    }
+  },
+  {
+    "type": "GroupEnd"
+  },
+  {
+    "type": "GroupBegin",
+    "group": {
+      "type": "FunctionCall",
+      "name": "sketchRectangle",
+      "functionSourceRange": [
+        730,
+        1327,
+        0
+      ],
+      "unlabeledArg": null,
+      "labeledArgs": {}
+    },
     "sourceRange": []
   },
   {
