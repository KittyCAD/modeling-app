```mermaid
flowchart LR
  subgraph path19 [Path]
    19["Path<br>[601, 646, 0]"]
      %% [ProgramBodyItem { index: 10 }, VariableDeclarationDeclaration, VariableDeclarationInit, FunctionExpressionBody, FunctionExpressionBodyItem { index: 0 }, VariableDeclarationDeclaration, VariableDeclarationInit, PipeBodyItem { index: 1 }]
    33["Segment<br>[601, 646, 0]"]
<<<<<<< HEAD
      %% [ProgramBodyItem { index: 10 }, VariableDeclarationDeclaration, VariableDeclarationInit, FunctionExpressionBody, FunctionExpressionBodyItem { index: 0 }, VariableDeclarationDeclaration, VariableDeclarationInit, PipeBodyItem { index: 1 }]
    46[Solid2d]
  end
  subgraph path20 [Path]
    20["Path<br>[601, 646, 0]"]
      %% [ProgramBodyItem { index: 10 }, VariableDeclarationDeclaration, VariableDeclarationInit, FunctionExpressionBody, FunctionExpressionBodyItem { index: 0 }, VariableDeclarationDeclaration, VariableDeclarationInit, PipeBodyItem { index: 1 }]
    32["Segment<br>[601, 646, 0]"]
      %% [ProgramBodyItem { index: 10 }, VariableDeclarationDeclaration, VariableDeclarationInit, FunctionExpressionBody, FunctionExpressionBodyItem { index: 0 }, VariableDeclarationDeclaration, VariableDeclarationInit, PipeBodyItem { index: 1 }]
    48[Solid2d]
  end
  subgraph path21 [Path]
    21["Path<br>[601, 646, 0]"]
      %% [ProgramBodyItem { index: 10 }, VariableDeclarationDeclaration, VariableDeclarationInit, FunctionExpressionBody, FunctionExpressionBodyItem { index: 0 }, VariableDeclarationDeclaration, VariableDeclarationInit, PipeBodyItem { index: 1 }]
    31["Segment<br>[601, 646, 0]"]
      %% [ProgramBodyItem { index: 10 }, VariableDeclarationDeclaration, VariableDeclarationInit, FunctionExpressionBody, FunctionExpressionBodyItem { index: 0 }, VariableDeclarationDeclaration, VariableDeclarationInit, PipeBodyItem { index: 1 }]
    49[Solid2d]
  end
  subgraph path22 [Path]
    22["Path<br>[601, 646, 0]"]
      %% [ProgramBodyItem { index: 10 }, VariableDeclarationDeclaration, VariableDeclarationInit, FunctionExpressionBody, FunctionExpressionBodyItem { index: 0 }, VariableDeclarationDeclaration, VariableDeclarationInit, PipeBodyItem { index: 1 }]
    34["Segment<br>[601, 646, 0]"]
      %% [ProgramBodyItem { index: 10 }, VariableDeclarationDeclaration, VariableDeclarationInit, FunctionExpressionBody, FunctionExpressionBodyItem { index: 0 }, VariableDeclarationDeclaration, VariableDeclarationInit, PipeBodyItem { index: 1 }]
    50[Solid2d]
  end
  subgraph path23 [Path]
    23["Path<br>[601, 646, 0]"]
      %% [ProgramBodyItem { index: 10 }, VariableDeclarationDeclaration, VariableDeclarationInit, FunctionExpressionBody, FunctionExpressionBodyItem { index: 0 }, VariableDeclarationDeclaration, VariableDeclarationInit, PipeBodyItem { index: 1 }]
    36["Segment<br>[601, 646, 0]"]
      %% [ProgramBodyItem { index: 10 }, VariableDeclarationDeclaration, VariableDeclarationInit, FunctionExpressionBody, FunctionExpressionBodyItem { index: 0 }, VariableDeclarationDeclaration, VariableDeclarationInit, PipeBodyItem { index: 1 }]
    51[Solid2d]
  end
  subgraph path24 [Path]
    24["Path<br>[601, 646, 0]"]
      %% [ProgramBodyItem { index: 10 }, VariableDeclarationDeclaration, VariableDeclarationInit, FunctionExpressionBody, FunctionExpressionBodyItem { index: 0 }, VariableDeclarationDeclaration, VariableDeclarationInit, PipeBodyItem { index: 1 }]
    30["Segment<br>[601, 646, 0]"]
      %% [ProgramBodyItem { index: 10 }, VariableDeclarationDeclaration, VariableDeclarationInit, FunctionExpressionBody, FunctionExpressionBodyItem { index: 0 }, VariableDeclarationDeclaration, VariableDeclarationInit, PipeBodyItem { index: 1 }]
    53[Solid2d]
  end
  subgraph path25 [Path]
    25["Path<br>[601, 646, 0]"]
      %% [ProgramBodyItem { index: 10 }, VariableDeclarationDeclaration, VariableDeclarationInit, FunctionExpressionBody, FunctionExpressionBodyItem { index: 0 }, VariableDeclarationDeclaration, VariableDeclarationInit, PipeBodyItem { index: 1 }]
    35["Segment<br>[601, 646, 0]"]
      %% [ProgramBodyItem { index: 10 }, VariableDeclarationDeclaration, VariableDeclarationInit, FunctionExpressionBody, FunctionExpressionBodyItem { index: 0 }, VariableDeclarationDeclaration, VariableDeclarationInit, PipeBodyItem { index: 1 }]
    54[Solid2d]
  end
  subgraph path26 [Path]
    26["Path<br>[1330, 1385, 0]"]
      %% [ProgramBodyItem { index: 18 }, VariableDeclarationDeclaration, VariableDeclarationInit, FunctionExpressionBody, FunctionExpressionBodyItem { index: 0 }, VariableDeclarationDeclaration, VariableDeclarationInit, PipeBodyItem { index: 1 }]
    38["Segment<br>[1330, 1385, 0]"]
      %% [ProgramBodyItem { index: 18 }, VariableDeclarationDeclaration, VariableDeclarationInit, FunctionExpressionBody, FunctionExpressionBodyItem { index: 0 }, VariableDeclarationDeclaration, VariableDeclarationInit, PipeBodyItem { index: 1 }]
    47[Solid2d]
  end
  subgraph path27 [Path]
    27["Path<br>[1330, 1385, 0]"]
      %% [ProgramBodyItem { index: 18 }, VariableDeclarationDeclaration, VariableDeclarationInit, FunctionExpressionBody, FunctionExpressionBodyItem { index: 0 }, VariableDeclarationDeclaration, VariableDeclarationInit, PipeBodyItem { index: 1 }]
    37["Segment<br>[1330, 1385, 0]"]
      %% [ProgramBodyItem { index: 18 }, VariableDeclarationDeclaration, VariableDeclarationInit, FunctionExpressionBody, FunctionExpressionBodyItem { index: 0 }, VariableDeclarationDeclaration, VariableDeclarationInit, PipeBodyItem { index: 1 }]
    52[Solid2d]
=======
    45[Solid2d]
  end
  subgraph path20 [Path]
    20["Path<br>[601, 646, 0]"]
    35["Segment<br>[601, 646, 0]"]
    46[Solid2d]
  end
  subgraph path21 [Path]
    21["Path<br>[601, 646, 0]"]
    32["Segment<br>[601, 646, 0]"]
    50[Solid2d]
  end
  subgraph path22 [Path]
    22["Path<br>[601, 646, 0]"]
    31["Segment<br>[601, 646, 0]"]
    52[Solid2d]
  end
  subgraph path23 [Path]
    23["Path<br>[601, 646, 0]"]
    30["Segment<br>[601, 646, 0]"]
    53[Solid2d]
  end
  subgraph path24 [Path]
    24["Path<br>[601, 646, 0]"]
    34["Segment<br>[601, 646, 0]"]
    54[Solid2d]
  end
  subgraph path25 [Path]
    25["Path<br>[601, 646, 0]"]
    36["Segment<br>[601, 646, 0]"]
    55[Solid2d]
  end
  subgraph path26 [Path]
    26["Path<br>[1330, 1385, 0]"]
    37["Segment<br>[1330, 1385, 0]"]
    48[Solid2d]
  end
  subgraph path27 [Path]
    27["Path<br>[1330, 1385, 0]"]
    38["Segment<br>[1330, 1385, 0]"]
    51[Solid2d]
>>>>>>> 811ef3e7
  end
  subgraph path28 [Path]
    28["Path<br>[1832, 1895, 0]"]
      %% [ProgramBodyItem { index: 21 }, VariableDeclarationDeclaration, VariableDeclarationInit, FunctionExpressionBody, FunctionExpressionBodyItem { index: 1 }, VariableDeclarationDeclaration, VariableDeclarationInit, PipeBodyItem { index: 0 }]
    39["Segment<br>[1832, 1895, 0]"]
<<<<<<< HEAD
      %% [ProgramBodyItem { index: 21 }, VariableDeclarationDeclaration, VariableDeclarationInit, FunctionExpressionBody, FunctionExpressionBodyItem { index: 1 }, VariableDeclarationDeclaration, VariableDeclarationInit, PipeBodyItem { index: 0 }]
    45[Solid2d]
=======
    47[Solid2d]
>>>>>>> 811ef3e7
  end
  subgraph path29 [Path]
    29["Path<br>[1941, 2000, 0]"]
      %% [ProgramBodyItem { index: 21 }, VariableDeclarationDeclaration, VariableDeclarationInit, FunctionExpressionBody, FunctionExpressionBodyItem { index: 2 }, VariableDeclarationDeclaration, VariableDeclarationInit, PipeBodyItem { index: 0 }]
    40["Segment<br>[2008, 2032, 0]"]
      %% [ProgramBodyItem { index: 21 }, VariableDeclarationDeclaration, VariableDeclarationInit, FunctionExpressionBody, FunctionExpressionBodyItem { index: 2 }, VariableDeclarationDeclaration, VariableDeclarationInit, PipeBodyItem { index: 1 }]
    41["Segment<br>[2040, 2140, 0]"]
      %% [ProgramBodyItem { index: 21 }, VariableDeclarationDeclaration, VariableDeclarationInit, FunctionExpressionBody, FunctionExpressionBodyItem { index: 2 }, VariableDeclarationDeclaration, VariableDeclarationInit, PipeBodyItem { index: 2 }]
    42["Segment<br>[2148, 2172, 0]"]
      %% [ProgramBodyItem { index: 21 }, VariableDeclarationDeclaration, VariableDeclarationInit, FunctionExpressionBody, FunctionExpressionBodyItem { index: 2 }, VariableDeclarationDeclaration, VariableDeclarationInit, PipeBodyItem { index: 3 }]
    43["Segment<br>[2180, 2358, 0]"]
      %% [ProgramBodyItem { index: 21 }, VariableDeclarationDeclaration, VariableDeclarationInit, FunctionExpressionBody, FunctionExpressionBodyItem { index: 2 }, VariableDeclarationDeclaration, VariableDeclarationInit, PipeBodyItem { index: 4 }]
    44["Segment<br>[2366, 2373, 0]"]
<<<<<<< HEAD
      %% [ProgramBodyItem { index: 21 }, VariableDeclarationDeclaration, VariableDeclarationInit, FunctionExpressionBody, FunctionExpressionBodyItem { index: 2 }, VariableDeclarationDeclaration, VariableDeclarationInit, PipeBodyItem { index: 5 }]
    55[Solid2d]
=======
    49[Solid2d]
>>>>>>> 811ef3e7
  end
  1["Plane<br>[565, 592, 0]"]
    %% [ProgramBodyItem { index: 10 }, VariableDeclarationDeclaration, VariableDeclarationInit, FunctionExpressionBody, FunctionExpressionBodyItem { index: 0 }, VariableDeclarationDeclaration, VariableDeclarationInit, PipeBodyItem { index: 0 }, CallKwUnlabeledArg]
  2["Plane<br>[565, 592, 0]"]
    %% [ProgramBodyItem { index: 10 }, VariableDeclarationDeclaration, VariableDeclarationInit, FunctionExpressionBody, FunctionExpressionBodyItem { index: 0 }, VariableDeclarationDeclaration, VariableDeclarationInit, PipeBodyItem { index: 0 }, CallKwUnlabeledArg]
  3["Plane<br>[565, 592, 0]"]
    %% [ProgramBodyItem { index: 10 }, VariableDeclarationDeclaration, VariableDeclarationInit, FunctionExpressionBody, FunctionExpressionBodyItem { index: 0 }, VariableDeclarationDeclaration, VariableDeclarationInit, PipeBodyItem { index: 0 }, CallKwUnlabeledArg]
  4["Plane<br>[565, 592, 0]"]
    %% [ProgramBodyItem { index: 10 }, VariableDeclarationDeclaration, VariableDeclarationInit, FunctionExpressionBody, FunctionExpressionBodyItem { index: 0 }, VariableDeclarationDeclaration, VariableDeclarationInit, PipeBodyItem { index: 0 }, CallKwUnlabeledArg]
  5["Plane<br>[565, 592, 0]"]
    %% [ProgramBodyItem { index: 10 }, VariableDeclarationDeclaration, VariableDeclarationInit, FunctionExpressionBody, FunctionExpressionBodyItem { index: 0 }, VariableDeclarationDeclaration, VariableDeclarationInit, PipeBodyItem { index: 0 }, CallKwUnlabeledArg]
  6["Plane<br>[565, 592, 0]"]
    %% [ProgramBodyItem { index: 10 }, VariableDeclarationDeclaration, VariableDeclarationInit, FunctionExpressionBody, FunctionExpressionBodyItem { index: 0 }, VariableDeclarationDeclaration, VariableDeclarationInit, PipeBodyItem { index: 0 }, CallKwUnlabeledArg]
  7["Plane<br>[565, 592, 0]"]
    %% [ProgramBodyItem { index: 10 }, VariableDeclarationDeclaration, VariableDeclarationInit, FunctionExpressionBody, FunctionExpressionBodyItem { index: 0 }, VariableDeclarationDeclaration, VariableDeclarationInit, PipeBodyItem { index: 0 }, CallKwUnlabeledArg]
  8["Plane<br>[1302, 1322, 0]"]
    %% [ProgramBodyItem { index: 18 }, VariableDeclarationDeclaration, VariableDeclarationInit, FunctionExpressionBody, FunctionExpressionBodyItem { index: 0 }, VariableDeclarationDeclaration, VariableDeclarationInit, PipeBodyItem { index: 0 }]
  9["Plane<br>[1302, 1322, 0]"]
    %% [ProgramBodyItem { index: 18 }, VariableDeclarationDeclaration, VariableDeclarationInit, FunctionExpressionBody, FunctionExpressionBodyItem { index: 0 }, VariableDeclarationDeclaration, VariableDeclarationInit, PipeBodyItem { index: 0 }]
  10["Plane<br>[1768, 1818, 0]"]
<<<<<<< HEAD
    %% [ProgramBodyItem { index: 21 }, VariableDeclarationDeclaration, VariableDeclarationInit, FunctionExpressionBody, FunctionExpressionBodyItem { index: 0 }, VariableDeclarationDeclaration, VariableDeclarationInit, CallKwUnlabeledArg]
  11["StartSketchOnPlane<br>[1754, 1819, 0]"]
    %% Missing NodePath
  12["StartSketchOnPlane<br>[551, 593, 0]"]
    %% Missing NodePath
=======
  11["StartSketchOnPlane<br>[551, 593, 0]"]
  12["StartSketchOnPlane<br>[1754, 1819, 0]"]
>>>>>>> 811ef3e7
  13["StartSketchOnPlane<br>[551, 593, 0]"]
    %% Missing NodePath
  14["StartSketchOnPlane<br>[551, 593, 0]"]
    %% Missing NodePath
  15["StartSketchOnPlane<br>[551, 593, 0]"]
    %% Missing NodePath
  16["StartSketchOnPlane<br>[551, 593, 0]"]
    %% Missing NodePath
  17["StartSketchOnPlane<br>[551, 593, 0]"]
    %% Missing NodePath
  18["StartSketchOnPlane<br>[551, 593, 0]"]
    %% Missing NodePath
  56["Sweep Extrusion<br>[654, 683, 0]"]
    %% [ProgramBodyItem { index: 10 }, VariableDeclarationDeclaration, VariableDeclarationInit, FunctionExpressionBody, FunctionExpressionBodyItem { index: 0 }, VariableDeclarationDeclaration, VariableDeclarationInit, PipeBodyItem { index: 2 }]
  57["Sweep Extrusion<br>[654, 683, 0]"]
    %% [ProgramBodyItem { index: 10 }, VariableDeclarationDeclaration, VariableDeclarationInit, FunctionExpressionBody, FunctionExpressionBodyItem { index: 0 }, VariableDeclarationDeclaration, VariableDeclarationInit, PipeBodyItem { index: 2 }]
  58["Sweep Extrusion<br>[654, 683, 0]"]
    %% [ProgramBodyItem { index: 10 }, VariableDeclarationDeclaration, VariableDeclarationInit, FunctionExpressionBody, FunctionExpressionBodyItem { index: 0 }, VariableDeclarationDeclaration, VariableDeclarationInit, PipeBodyItem { index: 2 }]
  59["Sweep Extrusion<br>[654, 683, 0]"]
    %% [ProgramBodyItem { index: 10 }, VariableDeclarationDeclaration, VariableDeclarationInit, FunctionExpressionBody, FunctionExpressionBodyItem { index: 0 }, VariableDeclarationDeclaration, VariableDeclarationInit, PipeBodyItem { index: 2 }]
  60["Sweep Extrusion<br>[654, 683, 0]"]
    %% [ProgramBodyItem { index: 10 }, VariableDeclarationDeclaration, VariableDeclarationInit, FunctionExpressionBody, FunctionExpressionBodyItem { index: 0 }, VariableDeclarationDeclaration, VariableDeclarationInit, PipeBodyItem { index: 2 }]
  61["Sweep Extrusion<br>[654, 683, 0]"]
    %% [ProgramBodyItem { index: 10 }, VariableDeclarationDeclaration, VariableDeclarationInit, FunctionExpressionBody, FunctionExpressionBodyItem { index: 0 }, VariableDeclarationDeclaration, VariableDeclarationInit, PipeBodyItem { index: 2 }]
  62["Sweep Extrusion<br>[654, 683, 0]"]
    %% [ProgramBodyItem { index: 10 }, VariableDeclarationDeclaration, VariableDeclarationInit, FunctionExpressionBody, FunctionExpressionBodyItem { index: 0 }, VariableDeclarationDeclaration, VariableDeclarationInit, PipeBodyItem { index: 2 }]
  63["Sweep Extrusion<br>[1393, 1420, 0]"]
    %% [ProgramBodyItem { index: 18 }, VariableDeclarationDeclaration, VariableDeclarationInit, FunctionExpressionBody, FunctionExpressionBodyItem { index: 0 }, VariableDeclarationDeclaration, VariableDeclarationInit, PipeBodyItem { index: 2 }]
  64["Sweep Extrusion<br>[1393, 1420, 0]"]
    %% [ProgramBodyItem { index: 18 }, VariableDeclarationDeclaration, VariableDeclarationInit, FunctionExpressionBody, FunctionExpressionBodyItem { index: 0 }, VariableDeclarationDeclaration, VariableDeclarationInit, PipeBodyItem { index: 2 }]
  65["Sweep Extrusion<br>[1903, 1926, 0]"]
    %% [ProgramBodyItem { index: 21 }, VariableDeclarationDeclaration, VariableDeclarationInit, FunctionExpressionBody, FunctionExpressionBodyItem { index: 1 }, VariableDeclarationDeclaration, VariableDeclarationInit, PipeBodyItem { index: 1 }]
  66["Sweep Extrusion<br>[2381, 2404, 0]"]
    %% [ProgramBodyItem { index: 21 }, VariableDeclarationDeclaration, VariableDeclarationInit, FunctionExpressionBody, FunctionExpressionBodyItem { index: 2 }, VariableDeclarationDeclaration, VariableDeclarationInit, PipeBodyItem { index: 6 }]
  67[Wall]
  68[Wall]
  69[Wall]
  70[Wall]
  71[Wall]
  72[Wall]
  73[Wall]
  74[Wall]
  75[Wall]
  76[Wall]
  77[Wall]
  78[Wall]
  79[Wall]
  80[Wall]
  81["Cap Start"]
  82["Cap Start"]
  83["Cap Start"]
  84["Cap Start"]
  85["Cap Start"]
  86["Cap Start"]
  87["Cap Start"]
  88["Cap Start"]
  89["Cap Start"]
  90["Cap Start"]
  91["Cap Start"]
  92["Cap End"]
  93["Cap End"]
  94["Cap End"]
  95["Cap End"]
  96["Cap End"]
  97["Cap End"]
  98["Cap End"]
  99["Cap End"]
  100["Cap End"]
  101["Cap End"]
  102["Cap End"]
  103["SweepEdge Opposite"]
  104["SweepEdge Opposite"]
  105["SweepEdge Opposite"]
  106["SweepEdge Opposite"]
  107["SweepEdge Opposite"]
  108["SweepEdge Opposite"]
  109["SweepEdge Opposite"]
  110["SweepEdge Opposite"]
  111["SweepEdge Opposite"]
  112["SweepEdge Opposite"]
  113["SweepEdge Opposite"]
  114["SweepEdge Opposite"]
  115["SweepEdge Opposite"]
  116["SweepEdge Opposite"]
  117["SweepEdge Adjacent"]
  118["SweepEdge Adjacent"]
  119["SweepEdge Adjacent"]
  120["SweepEdge Adjacent"]
  121["SweepEdge Adjacent"]
  122["SweepEdge Adjacent"]
  123["SweepEdge Adjacent"]
  124["SweepEdge Adjacent"]
  125["SweepEdge Adjacent"]
  126["SweepEdge Adjacent"]
  127["SweepEdge Adjacent"]
  128["SweepEdge Adjacent"]
  129["SweepEdge Adjacent"]
  130["SweepEdge Adjacent"]
  1 <--x 15
  1 --- 22
  2 <--x 17
  2 --- 21
  3 <--x 11
  3 --- 20
  4 <--x 14
  4 --- 23
  5 <--x 18
  5 --- 19
  6 <--x 13
  6 --- 25
  7 <--x 16
  7 --- 24
  8 --- 27
  9 --- 26
  10 <--x 12
  10 --- 28
  10 --- 29
  19 --- 33
  19 --- 45
  19 ---- 58
  20 --- 35
  20 --- 46
  20 ---- 57
  21 --- 32
  21 --- 50
  21 ---- 62
  22 --- 31
  22 --- 52
  22 ---- 60
  23 --- 30
  23 --- 53
  23 ---- 56
  24 --- 34
  24 --- 54
  24 ---- 61
  25 --- 36
  25 --- 55
  25 ---- 59
  26 --- 37
  26 --- 48
  26 ---- 64
  27 --- 38
  27 --- 51
  27 ---- 63
  28 --- 39
  28 --- 47
  28 ---- 65
  29 --- 40
  29 --- 41
  29 --- 42
  29 --- 43
  29 --- 44
  29 --- 49
  29 ---- 66
  30 --- 67
  30 x--> 85
  30 --- 103
  30 --- 117
  31 --- 71
  31 x--> 84
  31 --- 107
  31 --- 121
  32 --- 75
  32 x--> 87
  32 --- 111
  32 --- 125
  33 --- 69
  33 x--> 86
  33 --- 105
  33 --- 119
  34 --- 74
  34 x--> 90
  34 --- 110
  34 --- 124
  35 --- 68
  35 x--> 82
  35 --- 104
  35 --- 118
  36 --- 70
  36 x--> 91
  36 --- 106
  36 --- 120
  37 --- 76
  37 x--> 88
  37 --- 112
  37 --- 126
  38 --- 73
  38 x--> 83
  38 --- 109
  38 --- 123
  39 --- 72
  39 x--> 81
  39 --- 108
  39 --- 122
  40 --- 77
  40 x--> 89
  40 --- 116
  40 --- 130
  41 --- 80
  41 x--> 89
  41 --- 115
  41 --- 129
  42 --- 79
  42 x--> 89
  42 --- 114
  42 --- 128
  43 --- 78
  43 x--> 89
  43 --- 113
  43 --- 127
  56 --- 67
  56 --- 85
  56 --- 96
  56 --- 103
  56 --- 117
  57 --- 68
  57 --- 82
  57 --- 93
  57 --- 104
  57 --- 118
  58 --- 69
  58 --- 86
  58 --- 97
  58 --- 105
  58 --- 119
  59 --- 70
  59 --- 91
  59 --- 102
  59 --- 106
  59 --- 120
  60 --- 71
  60 --- 84
  60 --- 95
  60 --- 107
  60 --- 121
  61 --- 74
  61 --- 90
  61 --- 101
  61 --- 110
  61 --- 124
  62 --- 75
  62 --- 87
  62 --- 98
  62 --- 111
  62 --- 125
  63 --- 73
  63 --- 83
  63 --- 94
  63 --- 109
  63 --- 123
  64 --- 76
  64 --- 88
  64 --- 99
  64 --- 112
  64 --- 126
  65 --- 72
  65 --- 81
  65 --- 92
  65 --- 108
  65 --- 122
  66 --- 77
  66 --- 78
  66 --- 79
  66 --- 80
  66 --- 89
  66 --- 100
  66 --- 113
  66 --- 114
  66 --- 115
  66 --- 116
  66 --- 127
  66 --- 128
  66 --- 129
  66 --- 130
  67 --- 103
  67 --- 117
  68 --- 104
  68 --- 118
  69 --- 105
  69 --- 119
  70 --- 106
  70 --- 120
  71 --- 107
  71 --- 121
  72 --- 108
  72 --- 122
  73 --- 109
  73 --- 123
  74 --- 110
  74 --- 124
  75 --- 111
  75 --- 125
  76 --- 112
  76 --- 126
  77 --- 116
  127 <--x 77
  77 --- 130
  78 --- 113
  78 --- 127
  128 <--x 78
  79 --- 114
  79 --- 128
  129 <--x 79
  80 --- 115
  80 --- 129
  130 <--x 80
  108 <--x 92
  104 <--x 93
  109 <--x 94
  107 <--x 95
  103 <--x 96
  105 <--x 97
  111 <--x 98
  112 <--x 99
  113 <--x 100
  114 <--x 100
  115 <--x 100
  116 <--x 100
  110 <--x 101
  106 <--x 102
```<|MERGE_RESOLUTION|>--- conflicted
+++ resolved
@@ -2,68 +2,7 @@
 flowchart LR
   subgraph path19 [Path]
     19["Path<br>[601, 646, 0]"]
-      %% [ProgramBodyItem { index: 10 }, VariableDeclarationDeclaration, VariableDeclarationInit, FunctionExpressionBody, FunctionExpressionBodyItem { index: 0 }, VariableDeclarationDeclaration, VariableDeclarationInit, PipeBodyItem { index: 1 }]
     33["Segment<br>[601, 646, 0]"]
-<<<<<<< HEAD
-      %% [ProgramBodyItem { index: 10 }, VariableDeclarationDeclaration, VariableDeclarationInit, FunctionExpressionBody, FunctionExpressionBodyItem { index: 0 }, VariableDeclarationDeclaration, VariableDeclarationInit, PipeBodyItem { index: 1 }]
-    46[Solid2d]
-  end
-  subgraph path20 [Path]
-    20["Path<br>[601, 646, 0]"]
-      %% [ProgramBodyItem { index: 10 }, VariableDeclarationDeclaration, VariableDeclarationInit, FunctionExpressionBody, FunctionExpressionBodyItem { index: 0 }, VariableDeclarationDeclaration, VariableDeclarationInit, PipeBodyItem { index: 1 }]
-    32["Segment<br>[601, 646, 0]"]
-      %% [ProgramBodyItem { index: 10 }, VariableDeclarationDeclaration, VariableDeclarationInit, FunctionExpressionBody, FunctionExpressionBodyItem { index: 0 }, VariableDeclarationDeclaration, VariableDeclarationInit, PipeBodyItem { index: 1 }]
-    48[Solid2d]
-  end
-  subgraph path21 [Path]
-    21["Path<br>[601, 646, 0]"]
-      %% [ProgramBodyItem { index: 10 }, VariableDeclarationDeclaration, VariableDeclarationInit, FunctionExpressionBody, FunctionExpressionBodyItem { index: 0 }, VariableDeclarationDeclaration, VariableDeclarationInit, PipeBodyItem { index: 1 }]
-    31["Segment<br>[601, 646, 0]"]
-      %% [ProgramBodyItem { index: 10 }, VariableDeclarationDeclaration, VariableDeclarationInit, FunctionExpressionBody, FunctionExpressionBodyItem { index: 0 }, VariableDeclarationDeclaration, VariableDeclarationInit, PipeBodyItem { index: 1 }]
-    49[Solid2d]
-  end
-  subgraph path22 [Path]
-    22["Path<br>[601, 646, 0]"]
-      %% [ProgramBodyItem { index: 10 }, VariableDeclarationDeclaration, VariableDeclarationInit, FunctionExpressionBody, FunctionExpressionBodyItem { index: 0 }, VariableDeclarationDeclaration, VariableDeclarationInit, PipeBodyItem { index: 1 }]
-    34["Segment<br>[601, 646, 0]"]
-      %% [ProgramBodyItem { index: 10 }, VariableDeclarationDeclaration, VariableDeclarationInit, FunctionExpressionBody, FunctionExpressionBodyItem { index: 0 }, VariableDeclarationDeclaration, VariableDeclarationInit, PipeBodyItem { index: 1 }]
-    50[Solid2d]
-  end
-  subgraph path23 [Path]
-    23["Path<br>[601, 646, 0]"]
-      %% [ProgramBodyItem { index: 10 }, VariableDeclarationDeclaration, VariableDeclarationInit, FunctionExpressionBody, FunctionExpressionBodyItem { index: 0 }, VariableDeclarationDeclaration, VariableDeclarationInit, PipeBodyItem { index: 1 }]
-    36["Segment<br>[601, 646, 0]"]
-      %% [ProgramBodyItem { index: 10 }, VariableDeclarationDeclaration, VariableDeclarationInit, FunctionExpressionBody, FunctionExpressionBodyItem { index: 0 }, VariableDeclarationDeclaration, VariableDeclarationInit, PipeBodyItem { index: 1 }]
-    51[Solid2d]
-  end
-  subgraph path24 [Path]
-    24["Path<br>[601, 646, 0]"]
-      %% [ProgramBodyItem { index: 10 }, VariableDeclarationDeclaration, VariableDeclarationInit, FunctionExpressionBody, FunctionExpressionBodyItem { index: 0 }, VariableDeclarationDeclaration, VariableDeclarationInit, PipeBodyItem { index: 1 }]
-    30["Segment<br>[601, 646, 0]"]
-      %% [ProgramBodyItem { index: 10 }, VariableDeclarationDeclaration, VariableDeclarationInit, FunctionExpressionBody, FunctionExpressionBodyItem { index: 0 }, VariableDeclarationDeclaration, VariableDeclarationInit, PipeBodyItem { index: 1 }]
-    53[Solid2d]
-  end
-  subgraph path25 [Path]
-    25["Path<br>[601, 646, 0]"]
-      %% [ProgramBodyItem { index: 10 }, VariableDeclarationDeclaration, VariableDeclarationInit, FunctionExpressionBody, FunctionExpressionBodyItem { index: 0 }, VariableDeclarationDeclaration, VariableDeclarationInit, PipeBodyItem { index: 1 }]
-    35["Segment<br>[601, 646, 0]"]
-      %% [ProgramBodyItem { index: 10 }, VariableDeclarationDeclaration, VariableDeclarationInit, FunctionExpressionBody, FunctionExpressionBodyItem { index: 0 }, VariableDeclarationDeclaration, VariableDeclarationInit, PipeBodyItem { index: 1 }]
-    54[Solid2d]
-  end
-  subgraph path26 [Path]
-    26["Path<br>[1330, 1385, 0]"]
-      %% [ProgramBodyItem { index: 18 }, VariableDeclarationDeclaration, VariableDeclarationInit, FunctionExpressionBody, FunctionExpressionBodyItem { index: 0 }, VariableDeclarationDeclaration, VariableDeclarationInit, PipeBodyItem { index: 1 }]
-    38["Segment<br>[1330, 1385, 0]"]
-      %% [ProgramBodyItem { index: 18 }, VariableDeclarationDeclaration, VariableDeclarationInit, FunctionExpressionBody, FunctionExpressionBodyItem { index: 0 }, VariableDeclarationDeclaration, VariableDeclarationInit, PipeBodyItem { index: 1 }]
-    47[Solid2d]
-  end
-  subgraph path27 [Path]
-    27["Path<br>[1330, 1385, 0]"]
-      %% [ProgramBodyItem { index: 18 }, VariableDeclarationDeclaration, VariableDeclarationInit, FunctionExpressionBody, FunctionExpressionBodyItem { index: 0 }, VariableDeclarationDeclaration, VariableDeclarationInit, PipeBodyItem { index: 1 }]
-    37["Segment<br>[1330, 1385, 0]"]
-      %% [ProgramBodyItem { index: 18 }, VariableDeclarationDeclaration, VariableDeclarationInit, FunctionExpressionBody, FunctionExpressionBodyItem { index: 0 }, VariableDeclarationDeclaration, VariableDeclarationInit, PipeBodyItem { index: 1 }]
-    52[Solid2d]
-=======
     45[Solid2d]
   end
   subgraph path20 [Path]
@@ -105,101 +44,50 @@
     27["Path<br>[1330, 1385, 0]"]
     38["Segment<br>[1330, 1385, 0]"]
     51[Solid2d]
->>>>>>> 811ef3e7
   end
   subgraph path28 [Path]
     28["Path<br>[1832, 1895, 0]"]
-      %% [ProgramBodyItem { index: 21 }, VariableDeclarationDeclaration, VariableDeclarationInit, FunctionExpressionBody, FunctionExpressionBodyItem { index: 1 }, VariableDeclarationDeclaration, VariableDeclarationInit, PipeBodyItem { index: 0 }]
     39["Segment<br>[1832, 1895, 0]"]
-<<<<<<< HEAD
-      %% [ProgramBodyItem { index: 21 }, VariableDeclarationDeclaration, VariableDeclarationInit, FunctionExpressionBody, FunctionExpressionBodyItem { index: 1 }, VariableDeclarationDeclaration, VariableDeclarationInit, PipeBodyItem { index: 0 }]
-    45[Solid2d]
-=======
     47[Solid2d]
->>>>>>> 811ef3e7
   end
   subgraph path29 [Path]
     29["Path<br>[1941, 2000, 0]"]
-      %% [ProgramBodyItem { index: 21 }, VariableDeclarationDeclaration, VariableDeclarationInit, FunctionExpressionBody, FunctionExpressionBodyItem { index: 2 }, VariableDeclarationDeclaration, VariableDeclarationInit, PipeBodyItem { index: 0 }]
     40["Segment<br>[2008, 2032, 0]"]
-      %% [ProgramBodyItem { index: 21 }, VariableDeclarationDeclaration, VariableDeclarationInit, FunctionExpressionBody, FunctionExpressionBodyItem { index: 2 }, VariableDeclarationDeclaration, VariableDeclarationInit, PipeBodyItem { index: 1 }]
     41["Segment<br>[2040, 2140, 0]"]
-      %% [ProgramBodyItem { index: 21 }, VariableDeclarationDeclaration, VariableDeclarationInit, FunctionExpressionBody, FunctionExpressionBodyItem { index: 2 }, VariableDeclarationDeclaration, VariableDeclarationInit, PipeBodyItem { index: 2 }]
     42["Segment<br>[2148, 2172, 0]"]
-      %% [ProgramBodyItem { index: 21 }, VariableDeclarationDeclaration, VariableDeclarationInit, FunctionExpressionBody, FunctionExpressionBodyItem { index: 2 }, VariableDeclarationDeclaration, VariableDeclarationInit, PipeBodyItem { index: 3 }]
     43["Segment<br>[2180, 2358, 0]"]
-      %% [ProgramBodyItem { index: 21 }, VariableDeclarationDeclaration, VariableDeclarationInit, FunctionExpressionBody, FunctionExpressionBodyItem { index: 2 }, VariableDeclarationDeclaration, VariableDeclarationInit, PipeBodyItem { index: 4 }]
     44["Segment<br>[2366, 2373, 0]"]
-<<<<<<< HEAD
-      %% [ProgramBodyItem { index: 21 }, VariableDeclarationDeclaration, VariableDeclarationInit, FunctionExpressionBody, FunctionExpressionBodyItem { index: 2 }, VariableDeclarationDeclaration, VariableDeclarationInit, PipeBodyItem { index: 5 }]
-    55[Solid2d]
-=======
     49[Solid2d]
->>>>>>> 811ef3e7
   end
   1["Plane<br>[565, 592, 0]"]
-    %% [ProgramBodyItem { index: 10 }, VariableDeclarationDeclaration, VariableDeclarationInit, FunctionExpressionBody, FunctionExpressionBodyItem { index: 0 }, VariableDeclarationDeclaration, VariableDeclarationInit, PipeBodyItem { index: 0 }, CallKwUnlabeledArg]
   2["Plane<br>[565, 592, 0]"]
-    %% [ProgramBodyItem { index: 10 }, VariableDeclarationDeclaration, VariableDeclarationInit, FunctionExpressionBody, FunctionExpressionBodyItem { index: 0 }, VariableDeclarationDeclaration, VariableDeclarationInit, PipeBodyItem { index: 0 }, CallKwUnlabeledArg]
   3["Plane<br>[565, 592, 0]"]
-    %% [ProgramBodyItem { index: 10 }, VariableDeclarationDeclaration, VariableDeclarationInit, FunctionExpressionBody, FunctionExpressionBodyItem { index: 0 }, VariableDeclarationDeclaration, VariableDeclarationInit, PipeBodyItem { index: 0 }, CallKwUnlabeledArg]
   4["Plane<br>[565, 592, 0]"]
-    %% [ProgramBodyItem { index: 10 }, VariableDeclarationDeclaration, VariableDeclarationInit, FunctionExpressionBody, FunctionExpressionBodyItem { index: 0 }, VariableDeclarationDeclaration, VariableDeclarationInit, PipeBodyItem { index: 0 }, CallKwUnlabeledArg]
   5["Plane<br>[565, 592, 0]"]
-    %% [ProgramBodyItem { index: 10 }, VariableDeclarationDeclaration, VariableDeclarationInit, FunctionExpressionBody, FunctionExpressionBodyItem { index: 0 }, VariableDeclarationDeclaration, VariableDeclarationInit, PipeBodyItem { index: 0 }, CallKwUnlabeledArg]
   6["Plane<br>[565, 592, 0]"]
-    %% [ProgramBodyItem { index: 10 }, VariableDeclarationDeclaration, VariableDeclarationInit, FunctionExpressionBody, FunctionExpressionBodyItem { index: 0 }, VariableDeclarationDeclaration, VariableDeclarationInit, PipeBodyItem { index: 0 }, CallKwUnlabeledArg]
   7["Plane<br>[565, 592, 0]"]
-    %% [ProgramBodyItem { index: 10 }, VariableDeclarationDeclaration, VariableDeclarationInit, FunctionExpressionBody, FunctionExpressionBodyItem { index: 0 }, VariableDeclarationDeclaration, VariableDeclarationInit, PipeBodyItem { index: 0 }, CallKwUnlabeledArg]
   8["Plane<br>[1302, 1322, 0]"]
-    %% [ProgramBodyItem { index: 18 }, VariableDeclarationDeclaration, VariableDeclarationInit, FunctionExpressionBody, FunctionExpressionBodyItem { index: 0 }, VariableDeclarationDeclaration, VariableDeclarationInit, PipeBodyItem { index: 0 }]
   9["Plane<br>[1302, 1322, 0]"]
-    %% [ProgramBodyItem { index: 18 }, VariableDeclarationDeclaration, VariableDeclarationInit, FunctionExpressionBody, FunctionExpressionBodyItem { index: 0 }, VariableDeclarationDeclaration, VariableDeclarationInit, PipeBodyItem { index: 0 }]
   10["Plane<br>[1768, 1818, 0]"]
-<<<<<<< HEAD
-    %% [ProgramBodyItem { index: 21 }, VariableDeclarationDeclaration, VariableDeclarationInit, FunctionExpressionBody, FunctionExpressionBodyItem { index: 0 }, VariableDeclarationDeclaration, VariableDeclarationInit, CallKwUnlabeledArg]
-  11["StartSketchOnPlane<br>[1754, 1819, 0]"]
-    %% Missing NodePath
-  12["StartSketchOnPlane<br>[551, 593, 0]"]
-    %% Missing NodePath
-=======
   11["StartSketchOnPlane<br>[551, 593, 0]"]
   12["StartSketchOnPlane<br>[1754, 1819, 0]"]
->>>>>>> 811ef3e7
   13["StartSketchOnPlane<br>[551, 593, 0]"]
-    %% Missing NodePath
   14["StartSketchOnPlane<br>[551, 593, 0]"]
-    %% Missing NodePath
   15["StartSketchOnPlane<br>[551, 593, 0]"]
-    %% Missing NodePath
   16["StartSketchOnPlane<br>[551, 593, 0]"]
-    %% Missing NodePath
   17["StartSketchOnPlane<br>[551, 593, 0]"]
-    %% Missing NodePath
   18["StartSketchOnPlane<br>[551, 593, 0]"]
-    %% Missing NodePath
   56["Sweep Extrusion<br>[654, 683, 0]"]
-    %% [ProgramBodyItem { index: 10 }, VariableDeclarationDeclaration, VariableDeclarationInit, FunctionExpressionBody, FunctionExpressionBodyItem { index: 0 }, VariableDeclarationDeclaration, VariableDeclarationInit, PipeBodyItem { index: 2 }]
   57["Sweep Extrusion<br>[654, 683, 0]"]
-    %% [ProgramBodyItem { index: 10 }, VariableDeclarationDeclaration, VariableDeclarationInit, FunctionExpressionBody, FunctionExpressionBodyItem { index: 0 }, VariableDeclarationDeclaration, VariableDeclarationInit, PipeBodyItem { index: 2 }]
   58["Sweep Extrusion<br>[654, 683, 0]"]
-    %% [ProgramBodyItem { index: 10 }, VariableDeclarationDeclaration, VariableDeclarationInit, FunctionExpressionBody, FunctionExpressionBodyItem { index: 0 }, VariableDeclarationDeclaration, VariableDeclarationInit, PipeBodyItem { index: 2 }]
   59["Sweep Extrusion<br>[654, 683, 0]"]
-    %% [ProgramBodyItem { index: 10 }, VariableDeclarationDeclaration, VariableDeclarationInit, FunctionExpressionBody, FunctionExpressionBodyItem { index: 0 }, VariableDeclarationDeclaration, VariableDeclarationInit, PipeBodyItem { index: 2 }]
   60["Sweep Extrusion<br>[654, 683, 0]"]
-    %% [ProgramBodyItem { index: 10 }, VariableDeclarationDeclaration, VariableDeclarationInit, FunctionExpressionBody, FunctionExpressionBodyItem { index: 0 }, VariableDeclarationDeclaration, VariableDeclarationInit, PipeBodyItem { index: 2 }]
   61["Sweep Extrusion<br>[654, 683, 0]"]
-    %% [ProgramBodyItem { index: 10 }, VariableDeclarationDeclaration, VariableDeclarationInit, FunctionExpressionBody, FunctionExpressionBodyItem { index: 0 }, VariableDeclarationDeclaration, VariableDeclarationInit, PipeBodyItem { index: 2 }]
   62["Sweep Extrusion<br>[654, 683, 0]"]
-    %% [ProgramBodyItem { index: 10 }, VariableDeclarationDeclaration, VariableDeclarationInit, FunctionExpressionBody, FunctionExpressionBodyItem { index: 0 }, VariableDeclarationDeclaration, VariableDeclarationInit, PipeBodyItem { index: 2 }]
   63["Sweep Extrusion<br>[1393, 1420, 0]"]
-    %% [ProgramBodyItem { index: 18 }, VariableDeclarationDeclaration, VariableDeclarationInit, FunctionExpressionBody, FunctionExpressionBodyItem { index: 0 }, VariableDeclarationDeclaration, VariableDeclarationInit, PipeBodyItem { index: 2 }]
   64["Sweep Extrusion<br>[1393, 1420, 0]"]
-    %% [ProgramBodyItem { index: 18 }, VariableDeclarationDeclaration, VariableDeclarationInit, FunctionExpressionBody, FunctionExpressionBodyItem { index: 0 }, VariableDeclarationDeclaration, VariableDeclarationInit, PipeBodyItem { index: 2 }]
   65["Sweep Extrusion<br>[1903, 1926, 0]"]
-    %% [ProgramBodyItem { index: 21 }, VariableDeclarationDeclaration, VariableDeclarationInit, FunctionExpressionBody, FunctionExpressionBodyItem { index: 1 }, VariableDeclarationDeclaration, VariableDeclarationInit, PipeBodyItem { index: 1 }]
   66["Sweep Extrusion<br>[2381, 2404, 0]"]
-    %% [ProgramBodyItem { index: 21 }, VariableDeclarationDeclaration, VariableDeclarationInit, FunctionExpressionBody, FunctionExpressionBodyItem { index: 2 }, VariableDeclarationDeclaration, VariableDeclarationInit, PipeBodyItem { index: 6 }]
   67[Wall]
   68[Wall]
   69[Wall]
