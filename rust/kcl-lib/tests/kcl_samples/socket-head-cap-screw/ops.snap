---
source: kcl-lib/src/simulation_tests.rs
description: Operations executed socket-head-cap-screw.kcl
---
[
  {
    "type": "GroupBegin",
    "group": {
      "type": "FunctionCall",
      "name": "cos",
      "functionSourceRange": [
        0,
        0,
        0
      ],
      "unlabeledArg": null,
      "labeledArgs": {}
    },
    "sourceRange": []
  },
  {
<<<<<<< HEAD
    "type": "UserDefinedFunctionReturn"
  },
  {
    "type": "UserDefinedFunctionCall",
    "name": "bolt",
    "functionSourceRange": [
      662,
      1808,
      0
    ],
    "unlabeledArg": null,
    "labeledArgs": {},
    "sourceRange": []
=======
    "type": "GroupEnd"
>>>>>>> bfdf8bab
  },
  {
    "labeledArgs": {
      "data": {
        "value": {
          "type": "Plane",
          "artifact_id": "[uuid]"
        },
        "sourceRange": []
      }
    },
    "name": "startSketchOn",
    "sourceRange": [],
    "type": "StdLibCall",
    "unlabeledArg": null
  },
  {
    "labeledArgs": {
      "length": {
        "value": {
          "type": "Number",
          "value": -0.19,
          "ty": {
            "type": "Default",
            "len": {
              "type": "Inches"
            },
            "angle": {
              "type": "Degrees"
            }
          }
        },
        "sourceRange": []
      }
    },
    "name": "extrude",
    "sourceRange": [],
    "type": "StdLibCall",
    "unlabeledArg": {
      "value": {
        "type": "Sketch",
        "value": {
          "artifactId": "[uuid]"
        }
      },
      "sourceRange": []
    }
  },
  {
    "labeledArgs": {
      "radius": {
        "value": {
          "type": "Number",
          "value": 0.02,
          "ty": {
            "type": "Default",
            "len": {
              "type": "Inches"
            },
            "angle": {
              "type": "Degrees"
            }
          }
        },
        "sourceRange": []
      },
      "tags": {
        "value": {
          "type": "Array",
          "value": [
            {
              "type": "TagIdentifier",
              "value": "topEdge",
              "artifact_id": "[uuid]"
            },
            {
              "type": "Uuid",
              "value": "[uuid]"
            }
          ]
        },
        "sourceRange": []
      }
    },
    "name": "fillet",
    "sourceRange": [],
    "type": "StdLibCall",
    "unlabeledArg": {
      "value": {
        "type": "Solid",
        "value": {
          "artifactId": "[uuid]"
        }
      },
      "sourceRange": []
    }
  },
  {
    "labeledArgs": {
      "data": {
        "value": {
          "type": "Solid",
          "value": {
            "artifactId": "[uuid]"
          }
        },
        "sourceRange": []
      },
      "tag": {
        "value": {
          "type": "String",
          "value": "start"
        },
        "sourceRange": []
      }
    },
    "name": "startSketchOn",
    "sourceRange": [],
    "type": "StdLibCall",
    "unlabeledArg": null
  },
  {
    "labeledArgs": {
      "length": {
        "value": {
          "type": "Number",
          "value": -0.14250000000000002,
          "ty": {
            "type": "Unknown"
          }
        },
        "sourceRange": []
      }
    },
    "name": "extrude",
    "sourceRange": [],
    "type": "StdLibCall",
    "unlabeledArg": {
      "value": {
        "type": "Sketch",
        "value": {
          "artifactId": "[uuid]"
        }
      },
      "sourceRange": []
    }
  },
  {
    "labeledArgs": {
      "data": {
        "value": {
          "type": "Solid",
          "value": {
            "artifactId": "[uuid]"
          }
        },
        "sourceRange": []
      },
      "tag": {
        "value": {
          "type": "String",
          "value": "end"
        },
        "sourceRange": []
      }
    },
    "name": "startSketchOn",
    "sourceRange": [],
    "type": "StdLibCall",
    "unlabeledArg": null
  },
  {
    "labeledArgs": {
      "length": {
        "value": {
          "type": "Number",
          "value": 1.0,
          "ty": {
            "type": "Default",
            "len": {
              "type": "Inches"
            },
            "angle": {
              "type": "Degrees"
            }
          }
        },
        "sourceRange": []
      }
    },
    "name": "extrude",
    "sourceRange": [],
    "type": "StdLibCall",
    "unlabeledArg": {
      "value": {
        "type": "Sketch",
        "value": {
          "artifactId": "[uuid]"
        }
      },
      "sourceRange": []
    }
  },
  {
    "labeledArgs": {
      "radius": {
        "value": {
          "type": "Number",
          "value": 0.02,
          "ty": {
            "type": "Default",
            "len": {
              "type": "Inches"
            },
            "angle": {
              "type": "Degrees"
            }
          }
        },
        "sourceRange": []
      },
      "tags": {
        "value": {
          "type": "Array",
          "value": [
            {
              "type": "Uuid",
              "value": "[uuid]"
            }
          ]
        },
        "sourceRange": []
      }
    },
    "name": "fillet",
    "sourceRange": [],
    "type": "StdLibCall",
    "unlabeledArg": {
      "value": {
        "type": "Solid",
        "value": {
          "artifactId": "[uuid]"
        }
      },
      "sourceRange": []
    }
  }
]<|MERGE_RESOLUTION|>--- conflicted
+++ resolved
@@ -19,23 +19,7 @@
     "sourceRange": []
   },
   {
-<<<<<<< HEAD
-    "type": "UserDefinedFunctionReturn"
-  },
-  {
-    "type": "UserDefinedFunctionCall",
-    "name": "bolt",
-    "functionSourceRange": [
-      662,
-      1808,
-      0
-    ],
-    "unlabeledArg": null,
-    "labeledArgs": {},
-    "sourceRange": []
-=======
     "type": "GroupEnd"
->>>>>>> bfdf8bab
   },
   {
     "labeledArgs": {
