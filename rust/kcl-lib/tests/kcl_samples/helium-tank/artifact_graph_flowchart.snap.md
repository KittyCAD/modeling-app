--- conflicted
+++ resolved
@@ -2,245 +2,114 @@
 flowchart LR
   subgraph path15 [Path]
     15["Path<br>[478, 527, 0]"]
-      %% [ProgramBodyItem { index: 6 }, VariableDeclarationDeclaration, VariableDeclarationInit, PipeBodyItem { index: 1 }]
     26["Segment<br>[533, 553, 0]"]
-      %% [ProgramBodyItem { index: 6 }, VariableDeclarationDeclaration, VariableDeclarationInit, PipeBodyItem { index: 2 }]
     27["Segment<br>[559, 578, 0]"]
-      %% [ProgramBodyItem { index: 6 }, VariableDeclarationDeclaration, VariableDeclarationInit, PipeBodyItem { index: 3 }]
     28["Segment<br>[584, 625, 0]"]
-      %% [ProgramBodyItem { index: 6 }, VariableDeclarationDeclaration, VariableDeclarationInit, PipeBodyItem { index: 4 }]
     29["Segment<br>[631, 670, 0]"]
-      %% [ProgramBodyItem { index: 6 }, VariableDeclarationDeclaration, VariableDeclarationInit, PipeBodyItem { index: 5 }]
     30["Segment<br>[676, 717, 0]"]
-      %% [ProgramBodyItem { index: 6 }, VariableDeclarationDeclaration, VariableDeclarationInit, PipeBodyItem { index: 6 }]
     31["Segment<br>[723, 763, 0]"]
-      %% [ProgramBodyItem { index: 6 }, VariableDeclarationDeclaration, VariableDeclarationInit, PipeBodyItem { index: 7 }]
     32["Segment<br>[769, 850, 0]"]
-      %% [ProgramBodyItem { index: 6 }, VariableDeclarationDeclaration, VariableDeclarationInit, PipeBodyItem { index: 8 }]
     33["Segment<br>[856, 929, 0]"]
-      %% [ProgramBodyItem { index: 6 }, VariableDeclarationDeclaration, VariableDeclarationInit, PipeBodyItem { index: 9 }]
     34["Segment<br>[935, 987, 0]"]
-      %% [ProgramBodyItem { index: 6 }, VariableDeclarationDeclaration, VariableDeclarationInit, PipeBodyItem { index: 10 }]
     35["Segment<br>[993, 1068, 0]"]
-      %% [ProgramBodyItem { index: 6 }, VariableDeclarationDeclaration, VariableDeclarationInit, PipeBodyItem { index: 11 }]
     36["Segment<br>[1074, 1103, 0]"]
-      %% [ProgramBodyItem { index: 6 }, VariableDeclarationDeclaration, VariableDeclarationInit, PipeBodyItem { index: 12 }]
     37["Segment<br>[1109, 1138, 0]"]
-      %% [ProgramBodyItem { index: 6 }, VariableDeclarationDeclaration, VariableDeclarationInit, PipeBodyItem { index: 13 }]
     38["Segment<br>[1144, 1197, 0]"]
-      %% [ProgramBodyItem { index: 6 }, VariableDeclarationDeclaration, VariableDeclarationInit, PipeBodyItem { index: 14 }]
     39["Segment<br>[1203, 1232, 0]"]
-      %% [ProgramBodyItem { index: 6 }, VariableDeclarationDeclaration, VariableDeclarationInit, PipeBodyItem { index: 15 }]
     40["Segment<br>[1238, 1312, 0]"]
-      %% [ProgramBodyItem { index: 6 }, VariableDeclarationDeclaration, VariableDeclarationInit, PipeBodyItem { index: 16 }]
     41["Segment<br>[1318, 1360, 0]"]
-      %% [ProgramBodyItem { index: 6 }, VariableDeclarationDeclaration, VariableDeclarationInit, PipeBodyItem { index: 17 }]
     42["Segment<br>[1366, 1403, 0]"]
-      %% [ProgramBodyItem { index: 6 }, VariableDeclarationDeclaration, VariableDeclarationInit, PipeBodyItem { index: 18 }]
     43["Segment<br>[1409, 1465, 0]"]
-      %% [ProgramBodyItem { index: 6 }, VariableDeclarationDeclaration, VariableDeclarationInit, PipeBodyItem { index: 19 }]
     44["Segment<br>[1471, 1478, 0]"]
-      %% [ProgramBodyItem { index: 6 }, VariableDeclarationDeclaration, VariableDeclarationInit, PipeBodyItem { index: 20 }]
     72[Solid2d]
   end
   subgraph path16 [Path]
     16["Path<br>[1776, 1842, 0]"]
-      %% [ProgramBodyItem { index: 8 }, VariableDeclarationDeclaration, VariableDeclarationInit, PipeBodyItem { index: 1 }]
     45["Segment<br>[1776, 1842, 0]"]
-<<<<<<< HEAD
-      %% [ProgramBodyItem { index: 8 }, VariableDeclarationDeclaration, VariableDeclarationInit, PipeBodyItem { index: 1 }]
-    70[Solid2d]
-=======
     67[Solid2d]
->>>>>>> 811ef3e7
   end
   subgraph path17 [Path]
     17["Path<br>[2111, 2176, 0]"]
-      %% [ProgramBodyItem { index: 9 }, VariableDeclarationDeclaration, VariableDeclarationInit, PipeBodyItem { index: 1 }]
     46["Segment<br>[2111, 2176, 0]"]
-<<<<<<< HEAD
-      %% [ProgramBodyItem { index: 9 }, VariableDeclarationDeclaration, VariableDeclarationInit, PipeBodyItem { index: 1 }]
-    67[Solid2d]
-=======
     76[Solid2d]
->>>>>>> 811ef3e7
   end
   subgraph path18 [Path]
     18["Path<br>[2200, 2268, 0]"]
-      %% [ProgramBodyItem { index: 9 }, VariableDeclarationDeclaration, VariableDeclarationInit, PipeBodyItem { index: 2 }, CallKwArg { index: 0 }]
     47["Segment<br>[2200, 2268, 0]"]
-<<<<<<< HEAD
-      %% [ProgramBodyItem { index: 9 }, VariableDeclarationDeclaration, VariableDeclarationInit, PipeBodyItem { index: 2 }, CallKwArg { index: 0 }]
-    73[Solid2d]
-=======
     68[Solid2d]
->>>>>>> 811ef3e7
   end
   subgraph path19 [Path]
     19["Path<br>[2511, 2567, 0]"]
-      %% [ProgramBodyItem { index: 11 }, VariableDeclarationDeclaration, VariableDeclarationInit, PipeBodyItem { index: 1 }]
     48["Segment<br>[2573, 2593, 0]"]
-      %% [ProgramBodyItem { index: 11 }, VariableDeclarationDeclaration, VariableDeclarationInit, PipeBodyItem { index: 2 }]
     49["Segment<br>[2599, 2667, 0]"]
-      %% [ProgramBodyItem { index: 11 }, VariableDeclarationDeclaration, VariableDeclarationInit, PipeBodyItem { index: 3 }]
     50["Segment<br>[2673, 2745, 0]"]
-      %% [ProgramBodyItem { index: 11 }, VariableDeclarationDeclaration, VariableDeclarationInit, PipeBodyItem { index: 4 }]
     51["Segment<br>[2751, 2817, 0]"]
-      %% [ProgramBodyItem { index: 11 }, VariableDeclarationDeclaration, VariableDeclarationInit, PipeBodyItem { index: 5 }]
     52["Segment<br>[2823, 2894, 0]"]
-      %% [ProgramBodyItem { index: 11 }, VariableDeclarationDeclaration, VariableDeclarationInit, PipeBodyItem { index: 6 }]
     53["Segment<br>[2900, 2957, 0]"]
-      %% [ProgramBodyItem { index: 11 }, VariableDeclarationDeclaration, VariableDeclarationInit, PipeBodyItem { index: 7 }]
     54["Segment<br>[2987, 2994, 0]"]
-<<<<<<< HEAD
-      %% [ProgramBodyItem { index: 11 }, VariableDeclarationDeclaration, VariableDeclarationInit, PipeBodyItem { index: 9 }]
-    68[Solid2d]
-=======
     71[Solid2d]
->>>>>>> 811ef3e7
   end
   subgraph path20 [Path]
     20["Path<br>[3209, 3249, 0]"]
-      %% [ProgramBodyItem { index: 12 }, VariableDeclarationDeclaration, VariableDeclarationInit, PipeBodyItem { index: 1 }]
     55["Segment<br>[3255, 3275, 0]"]
-      %% [ProgramBodyItem { index: 12 }, VariableDeclarationDeclaration, VariableDeclarationInit, PipeBodyItem { index: 2 }]
     56["Segment<br>[3281, 3333, 0]"]
-      %% [ProgramBodyItem { index: 12 }, VariableDeclarationDeclaration, VariableDeclarationInit, PipeBodyItem { index: 3 }]
     57["Segment<br>[3339, 3395, 0]"]
-      %% [ProgramBodyItem { index: 12 }, VariableDeclarationDeclaration, VariableDeclarationInit, PipeBodyItem { index: 4 }]
     58["Segment<br>[3401, 3467, 0]"]
-      %% [ProgramBodyItem { index: 12 }, VariableDeclarationDeclaration, VariableDeclarationInit, PipeBodyItem { index: 5 }]
     59["Segment<br>[3473, 3528, 0]"]
-      %% [ProgramBodyItem { index: 12 }, VariableDeclarationDeclaration, VariableDeclarationInit, PipeBodyItem { index: 6 }]
     60["Segment<br>[3534, 3591, 0]"]
-      %% [ProgramBodyItem { index: 12 }, VariableDeclarationDeclaration, VariableDeclarationInit, PipeBodyItem { index: 7 }]
     61["Segment<br>[3621, 3628, 0]"]
-<<<<<<< HEAD
-      %% [ProgramBodyItem { index: 12 }, VariableDeclarationDeclaration, VariableDeclarationInit, PipeBodyItem { index: 9 }]
-    77[Solid2d]
-=======
     70[Solid2d]
->>>>>>> 811ef3e7
   end
   subgraph path21 [Path]
     21["Path<br>[3845, 3890, 0]"]
-      %% [ProgramBodyItem { index: 13 }, VariableDeclarationDeclaration, VariableDeclarationInit, PipeBodyItem { index: 1 }]
     62["Segment<br>[3845, 3890, 0]"]
-<<<<<<< HEAD
-      %% [ProgramBodyItem { index: 13 }, VariableDeclarationDeclaration, VariableDeclarationInit, PipeBodyItem { index: 1 }]
-    69[Solid2d]
-=======
     74[Solid2d]
->>>>>>> 811ef3e7
   end
   subgraph path22 [Path]
     22["Path<br>[3914, 3959, 0]"]
-      %% [ProgramBodyItem { index: 13 }, VariableDeclarationDeclaration, VariableDeclarationInit, PipeBodyItem { index: 2 }, CallKwArg { index: 0 }]
     63["Segment<br>[3914, 3959, 0]"]
-<<<<<<< HEAD
-      %% [ProgramBodyItem { index: 13 }, VariableDeclarationDeclaration, VariableDeclarationInit, PipeBodyItem { index: 2 }, CallKwArg { index: 0 }]
-    71[Solid2d]
-=======
     77[Solid2d]
->>>>>>> 811ef3e7
   end
   subgraph path23 [Path]
     23["Path<br>[4235, 4314, 0]"]
-      %% [ProgramBodyItem { index: 15 }, VariableDeclarationDeclaration, VariableDeclarationInit, PipeBodyItem { index: 1 }]
     64["Segment<br>[4235, 4314, 0]"]
-<<<<<<< HEAD
-      %% [ProgramBodyItem { index: 15 }, VariableDeclarationDeclaration, VariableDeclarationInit, PipeBodyItem { index: 1 }]
-    74[Solid2d]
-=======
     73[Solid2d]
->>>>>>> 811ef3e7
   end
   subgraph path24 [Path]
     24["Path<br>[4735, 4794, 0]"]
-      %% [ProgramBodyItem { index: 17 }, VariableDeclarationDeclaration, VariableDeclarationInit, PipeBodyItem { index: 1 }]
     65["Segment<br>[4735, 4794, 0]"]
-<<<<<<< HEAD
-      %% [ProgramBodyItem { index: 17 }, VariableDeclarationDeclaration, VariableDeclarationInit, PipeBodyItem { index: 1 }]
-    76[Solid2d]
-=======
     75[Solid2d]
->>>>>>> 811ef3e7
   end
   subgraph path25 [Path]
     25["Path<br>[4818, 4883, 0]"]
-      %% [ProgramBodyItem { index: 17 }, VariableDeclarationDeclaration, VariableDeclarationInit, PipeBodyItem { index: 2 }, CallKwArg { index: 0 }]
     66["Segment<br>[4818, 4883, 0]"]
-<<<<<<< HEAD
-      %% [ProgramBodyItem { index: 17 }, VariableDeclarationDeclaration, VariableDeclarationInit, PipeBodyItem { index: 2 }, CallKwArg { index: 0 }]
-    75[Solid2d]
-=======
     69[Solid2d]
->>>>>>> 811ef3e7
   end
   1["Plane<br>[455, 472, 0]"]
-    %% [ProgramBodyItem { index: 6 }, VariableDeclarationDeclaration, VariableDeclarationInit, PipeBodyItem { index: 0 }]
   2["Plane<br>[1727, 1769, 0]"]
-    %% [ProgramBodyItem { index: 8 }, VariableDeclarationDeclaration, VariableDeclarationInit, PipeBodyItem { index: 0 }, CallKwUnlabeledArg]
   3["Plane<br>[2088, 2105, 0]"]
-    %% [ProgramBodyItem { index: 9 }, VariableDeclarationDeclaration, VariableDeclarationInit, PipeBodyItem { index: 0 }]
   4["Plane<br>[2461, 2504, 0]"]
-    %% [ProgramBodyItem { index: 11 }, VariableDeclarationDeclaration, VariableDeclarationInit, PipeBodyItem { index: 0 }, CallKwUnlabeledArg]
   5["Plane<br>[3159, 3202, 0]"]
-    %% [ProgramBodyItem { index: 12 }, VariableDeclarationDeclaration, VariableDeclarationInit, PipeBodyItem { index: 0 }, CallKwUnlabeledArg]
   6["Plane<br>[3795, 3838, 0]"]
-    %% [ProgramBodyItem { index: 13 }, VariableDeclarationDeclaration, VariableDeclarationInit, PipeBodyItem { index: 0 }, CallKwUnlabeledArg]
   7["Plane<br>[4183, 4228, 0]"]
-    %% [ProgramBodyItem { index: 15 }, VariableDeclarationDeclaration, VariableDeclarationInit, PipeBodyItem { index: 0 }, CallKwUnlabeledArg]
   8["Plane<br>[4685, 4728, 0]"]
-    %% [ProgramBodyItem { index: 17 }, VariableDeclarationDeclaration, VariableDeclarationInit, PipeBodyItem { index: 0 }, CallKwUnlabeledArg]
   9["StartSketchOnPlane<br>[2447, 2505, 0]"]
-<<<<<<< HEAD
-    %% Missing NodePath
-  10["StartSketchOnPlane<br>[4671, 4729, 0]"]
-    %% Missing NodePath
-=======
   10["StartSketchOnPlane<br>[3145, 3203, 0]"]
->>>>>>> 811ef3e7
   11["StartSketchOnPlane<br>[1713, 1770, 0]"]
-    %% Missing NodePath
   12["StartSketchOnPlane<br>[4169, 4229, 0]"]
-    %% Missing NodePath
   13["StartSketchOnPlane<br>[3781, 3839, 0]"]
-<<<<<<< HEAD
-    %% Missing NodePath
-  14["StartSketchOnPlane<br>[3145, 3203, 0]"]
-    %% Missing NodePath
-=======
   14["StartSketchOnPlane<br>[4671, 4729, 0]"]
->>>>>>> 811ef3e7
   78["Sweep Revolve<br>[1608, 1650, 0]"]
-    %% [ProgramBodyItem { index: 7 }, VariableDeclarationDeclaration, VariableDeclarationInit]
   79["Sweep Extrusion<br>[1848, 1890, 0]"]
-    %% [ProgramBodyItem { index: 8 }, VariableDeclarationDeclaration, VariableDeclarationInit, PipeBodyItem { index: 2 }]
   80["Sweep Extrusion<br>[2275, 2296, 0]"]
-    %% [ProgramBodyItem { index: 9 }, VariableDeclarationDeclaration, VariableDeclarationInit, PipeBodyItem { index: 3 }]
   81["Sweep Extrusion<br>[3679, 3716, 0]"]
-    %% [ProgramBodyItem { index: 12 }, VariableDeclarationDeclaration, VariableDeclarationInit, PipeBodyItem { index: 11 }]
   82["Sweep Extrusion<br>[3966, 4004, 0]"]
-    %% [ProgramBodyItem { index: 13 }, VariableDeclarationDeclaration, VariableDeclarationInit, PipeBodyItem { index: 3 }]
   83["Sweep Extrusion<br>[4320, 4340, 0]"]
-    %% [ProgramBodyItem { index: 15 }, VariableDeclarationDeclaration, VariableDeclarationInit, PipeBodyItem { index: 2 }]
   84["Sweep Extrusion<br>[4890, 4929, 0]"]
-<<<<<<< HEAD
-    %% [ProgramBodyItem { index: 17 }, VariableDeclarationDeclaration, VariableDeclarationInit, PipeBodyItem { index: 3 }]
-  85["CompositeSolid Subtract<br>[4021, 4070, 0]"]
-    %% [ProgramBodyItem { index: 14 }, VariableDeclarationDeclaration, VariableDeclarationInit]
-  86["CompositeSolid Union<br>[4401, 4550, 0]"]
-    %% [ProgramBodyItem { index: 16 }, VariableDeclarationDeclaration, VariableDeclarationInit, PipeBodyItem { index: 0 }, CallKwArg { index: 0 }]
-  87["CompositeSolid Subtract<br>[4352, 4558, 0]"]
-    %% [ProgramBodyItem { index: 16 }, VariableDeclarationDeclaration, VariableDeclarationInit, PipeBodyItem { index: 0 }]
-=======
   85["CompositeSolid Subtract<br>[4352, 4558, 0]"]
   86["CompositeSolid Union<br>[4401, 4550, 0]"]
   87["CompositeSolid Subtract<br>[4021, 4070, 0]"]
->>>>>>> 811ef3e7
   88["CompositeSolid Union<br>[2305, 2334, 0]"]
-    %% [ProgramBodyItem { index: 10 }, VariableDeclarationDeclaration, VariableDeclarationInit, PipeBodyItem { index: 0 }]
   89[Wall]
   90[Wall]
   91[Wall]
@@ -323,7 +192,6 @@
   168["SweepEdge Adjacent"]
   169["SweepEdge Adjacent"]
   170["EdgeCut Fillet<br>[1896, 2008, 0]"]
-    %% [ProgramBodyItem { index: 8 }, VariableDeclarationDeclaration, VariableDeclarationInit, PipeBodyItem { index: 3 }]
   1 --- 15
   2 <--x 11
   2 --- 16
