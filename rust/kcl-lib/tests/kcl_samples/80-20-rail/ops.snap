--- conflicted
+++ resolved
@@ -4,30 +4,18 @@
 ---
 [
   {
-<<<<<<< HEAD
-    "type": "UserDefinedFunctionCall",
-    "name": "rail8020",
-    "functionSourceRange": [
-      214,
-      7327,
-      0
-    ],
-    "unlabeledArg": null,
-    "labeledArgs": {},
-=======
     "type": "GroupBegin",
     "group": {
       "type": "FunctionCall",
       "name": "rail8020",
       "functionSourceRange": [
         239,
-        7504,
+        7352,
         0
       ],
       "unlabeledArg": null,
       "labeledArgs": {}
     },
->>>>>>> bfdf8bab
     "sourceRange": []
   },
   {
