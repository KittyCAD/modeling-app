--- conflicted
+++ resolved
@@ -2,121 +2,61 @@
 flowchart LR
   subgraph path7 [Path]
     7["Path<br>[577, 617, 0]"]
-      %% [ProgramBodyItem { index: 3 }, VariableDeclarationDeclaration, VariableDeclarationInit, PipeBodyItem { index: 1 }]
     12["Segment<br>[623, 670, 0]"]
-      %% [ProgramBodyItem { index: 3 }, VariableDeclarationDeclaration, VariableDeclarationInit, PipeBodyItem { index: 2 }]
     13["Segment<br>[676, 705, 0]"]
-      %% [ProgramBodyItem { index: 3 }, VariableDeclarationDeclaration, VariableDeclarationInit, PipeBodyItem { index: 3 }]
     14["Segment<br>[711, 764, 0]"]
-      %% [ProgramBodyItem { index: 3 }, VariableDeclarationDeclaration, VariableDeclarationInit, PipeBodyItem { index: 4 }]
     15["Segment<br>[770, 798, 0]"]
-      %% [ProgramBodyItem { index: 3 }, VariableDeclarationDeclaration, VariableDeclarationInit, PipeBodyItem { index: 5 }]
     16["Segment<br>[804, 863, 0]"]
-      %% [ProgramBodyItem { index: 3 }, VariableDeclarationDeclaration, VariableDeclarationInit, PipeBodyItem { index: 6 }]
     17["Segment<br>[869, 912, 0]"]
-      %% [ProgramBodyItem { index: 3 }, VariableDeclarationDeclaration, VariableDeclarationInit, PipeBodyItem { index: 7 }]
     18["Segment<br>[918, 971, 0]"]
-      %% [ProgramBodyItem { index: 3 }, VariableDeclarationDeclaration, VariableDeclarationInit, PipeBodyItem { index: 8 }]
     19["Segment<br>[977, 1019, 0]"]
-      %% [ProgramBodyItem { index: 3 }, VariableDeclarationDeclaration, VariableDeclarationInit, PipeBodyItem { index: 9 }]
     20["Segment<br>[1025, 1072, 0]"]
-      %% [ProgramBodyItem { index: 3 }, VariableDeclarationDeclaration, VariableDeclarationInit, PipeBodyItem { index: 10 }]
     21["Segment<br>[1078, 1128, 0]"]
-      %% [ProgramBodyItem { index: 3 }, VariableDeclarationDeclaration, VariableDeclarationInit, PipeBodyItem { index: 11 }]
     22["Segment<br>[1134, 1196, 0]"]
-      %% [ProgramBodyItem { index: 3 }, VariableDeclarationDeclaration, VariableDeclarationInit, PipeBodyItem { index: 12 }]
     23["Segment<br>[1202, 1253, 0]"]
-      %% [ProgramBodyItem { index: 3 }, VariableDeclarationDeclaration, VariableDeclarationInit, PipeBodyItem { index: 13 }]
     24["Segment<br>[1259, 1281, 0]"]
-      %% [ProgramBodyItem { index: 3 }, VariableDeclarationDeclaration, VariableDeclarationInit, PipeBodyItem { index: 14 }]
     25["Segment<br>[1287, 1309, 0]"]
-      %% [ProgramBodyItem { index: 3 }, VariableDeclarationDeclaration, VariableDeclarationInit, PipeBodyItem { index: 15 }]
     26["Segment<br>[1339, 1346, 0]"]
-<<<<<<< HEAD
-      %% [ProgramBodyItem { index: 3 }, VariableDeclarationDeclaration, VariableDeclarationInit, PipeBodyItem { index: 17 }]
-    43[Solid2d]
-=======
     44[Solid2d]
->>>>>>> 811ef3e7
   end
   subgraph path8 [Path]
     8["Path<br>[1517, 1560, 0]"]
-      %% [ProgramBodyItem { index: 4 }, VariableDeclarationDeclaration, VariableDeclarationInit, PipeBodyItem { index: 1 }]
     27["Segment<br>[1566, 1601, 0]"]
-      %% [ProgramBodyItem { index: 4 }, VariableDeclarationDeclaration, VariableDeclarationInit, PipeBodyItem { index: 2 }]
     28["Segment<br>[1607, 1668, 0]"]
-      %% [ProgramBodyItem { index: 4 }, VariableDeclarationDeclaration, VariableDeclarationInit, PipeBodyItem { index: 3 }]
     29["Segment<br>[1674, 1743, 0]"]
-      %% [ProgramBodyItem { index: 4 }, VariableDeclarationDeclaration, VariableDeclarationInit, PipeBodyItem { index: 4 }]
     30["Segment<br>[1749, 1811, 0]"]
-      %% [ProgramBodyItem { index: 4 }, VariableDeclarationDeclaration, VariableDeclarationInit, PipeBodyItem { index: 5 }]
     31["Segment<br>[1817, 1880, 0]"]
-      %% [ProgramBodyItem { index: 4 }, VariableDeclarationDeclaration, VariableDeclarationInit, PipeBodyItem { index: 6 }]
     32["Segment<br>[1886, 1947, 0]"]
-      %% [ProgramBodyItem { index: 4 }, VariableDeclarationDeclaration, VariableDeclarationInit, PipeBodyItem { index: 7 }]
     33["Segment<br>[1953, 2016, 0]"]
-      %% [ProgramBodyItem { index: 4 }, VariableDeclarationDeclaration, VariableDeclarationInit, PipeBodyItem { index: 8 }]
   end
   subgraph path9 [Path]
     9["Path<br>[2162, 2237, 0]"]
-      %% [ProgramBodyItem { index: 5 }, VariableDeclarationDeclaration, VariableDeclarationInit, PipeBodyItem { index: 1 }]
     34["Segment<br>[2162, 2237, 0]"]
-<<<<<<< HEAD
-      %% [ProgramBodyItem { index: 5 }, VariableDeclarationDeclaration, VariableDeclarationInit, PipeBodyItem { index: 1 }]
-    41[Solid2d]
-=======
     43[Solid2d]
->>>>>>> 811ef3e7
   end
   subgraph path10 [Path]
     10["Path<br>[2264, 2355, 0]"]
-      %% [ProgramBodyItem { index: 5 }, VariableDeclarationDeclaration, VariableDeclarationInit, PipeBodyItem { index: 2 }, CallKwArg { index: 0 }]
     35["Segment<br>[2264, 2355, 0]"]
-<<<<<<< HEAD
-      %% [ProgramBodyItem { index: 5 }, VariableDeclarationDeclaration, VariableDeclarationInit, PipeBodyItem { index: 2 }, CallKwArg { index: 0 }]
-    44[Solid2d]
-=======
     41[Solid2d]
->>>>>>> 811ef3e7
   end
   subgraph path11 [Path]
     11["Path<br>[2552, 2584, 0]"]
-      %% [ProgramBodyItem { index: 6 }, VariableDeclarationDeclaration, VariableDeclarationInit, PipeBodyItem { index: 1 }]
     36["Segment<br>[2590, 2680, 0]"]
-      %% [ProgramBodyItem { index: 6 }, VariableDeclarationDeclaration, VariableDeclarationInit, PipeBodyItem { index: 2 }]
     37["Segment<br>[2686, 2723, 0]"]
-      %% [ProgramBodyItem { index: 6 }, VariableDeclarationDeclaration, VariableDeclarationInit, PipeBodyItem { index: 3 }]
     38["Segment<br>[2729, 2882, 0]"]
-      %% [ProgramBodyItem { index: 6 }, VariableDeclarationDeclaration, VariableDeclarationInit, PipeBodyItem { index: 4 }]
     39["Segment<br>[2888, 2944, 0]"]
-      %% [ProgramBodyItem { index: 6 }, VariableDeclarationDeclaration, VariableDeclarationInit, PipeBodyItem { index: 5 }]
     40["Segment<br>[2950, 2957, 0]"]
-      %% [ProgramBodyItem { index: 6 }, VariableDeclarationDeclaration, VariableDeclarationInit, PipeBodyItem { index: 6 }]
     42[Solid2d]
   end
   1["Plane<br>[554, 571, 0]"]
-    %% [ProgramBodyItem { index: 3 }, VariableDeclarationDeclaration, VariableDeclarationInit, PipeBodyItem { index: 0 }]
   2["Plane<br>[1472, 1510, 0]"]
-    %% [ProgramBodyItem { index: 4 }, VariableDeclarationDeclaration, VariableDeclarationInit, PipeBodyItem { index: 0 }, CallKwUnlabeledArg]
   3["Plane<br>[2124, 2155, 0]"]
-    %% [ProgramBodyItem { index: 5 }, VariableDeclarationDeclaration, VariableDeclarationInit, PipeBodyItem { index: 0 }, CallKwUnlabeledArg]
   4["Plane<br>[2529, 2546, 0]"]
-<<<<<<< HEAD
-    %% [ProgramBodyItem { index: 6 }, VariableDeclarationDeclaration, VariableDeclarationInit, PipeBodyItem { index: 0 }]
-  5["StartSketchOnPlane<br>[2110, 2156, 0]"]
-    %% Missing NodePath
-  6["StartSketchOnPlane<br>[1458, 1511, 0]"]
-    %% Missing NodePath
-=======
   5["StartSketchOnPlane<br>[1458, 1511, 0]"]
   6["StartSketchOnPlane<br>[2110, 2156, 0]"]
->>>>>>> 811ef3e7
   45["Sweep Extrusion<br>[1352, 1390, 0]"]
-    %% [ProgramBodyItem { index: 3 }, VariableDeclarationDeclaration, VariableDeclarationInit, PipeBodyItem { index: 18 }]
   46["Sweep Sweep<br>[2362, 2390, 0]"]
-    %% [ProgramBodyItem { index: 5 }, VariableDeclarationDeclaration, VariableDeclarationInit, PipeBodyItem { index: 3 }]
   47["Sweep Extrusion<br>[2963, 3001, 0]"]
-    %% [ProgramBodyItem { index: 6 }, VariableDeclarationDeclaration, VariableDeclarationInit, PipeBodyItem { index: 7 }]
   48[Wall]
   49[Wall]
   50[Wall]
@@ -180,7 +120,7 @@
   11 --- 42
   11 ---- 47
   34 --- 48
-  34 x--> 53
+  34 x--> 54
   34 --- 57
   34 --- 62
   36 --- 49
@@ -232,12 +172,7 @@
   52 --- 58
   52 --- 63
   64 <--x 52
-<<<<<<< HEAD
-  66 <--x 52
-  57 <--x 54
-=======
   57 <--x 55
->>>>>>> 811ef3e7
   58 <--x 56
   59 <--x 56
   60 <--x 56
