---
source: kcl-lib/src/simulation_tests.rs
description: Operations executed hex-nut.kcl
---
[
  {
<<<<<<< HEAD
    "type": "UserDefinedFunctionCall",
    "name": "hexNut",
    "functionSourceRange": [
      503,
      1019,
      0
    ],
    "unlabeledArg": null,
    "labeledArgs": {},
=======
    "type": "GroupBegin",
    "group": {
      "type": "FunctionCall",
      "name": "hexNut",
      "functionSourceRange": [
        504,
        1055,
        0
      ],
      "unlabeledArg": null,
      "labeledArgs": {}
    },
>>>>>>> bfdf8bab
    "sourceRange": []
  },
  {
    "labeledArgs": {
      "data": {
        "value": {
          "type": "Plane",
          "artifact_id": "[uuid]"
        },
        "sourceRange": []
      }
    },
    "name": "startSketchOn",
    "sourceRange": [],
    "type": "StdLibCall",
    "unlabeledArg": null
  },
  {
    "labeledArgs": {
      "holeSketch": {
        "value": {
          "type": "Sketch",
          "value": {
            "artifactId": "[uuid]"
          }
        },
        "sourceRange": []
      },
      "sketch": {
        "value": {
          "type": "Sketch",
          "value": {
            "artifactId": "[uuid]"
          }
        },
        "sourceRange": []
      }
    },
    "name": "hole",
    "sourceRange": [],
    "type": "StdLibCall",
    "unlabeledArg": null
  },
  {
    "labeledArgs": {
      "length": {
        "value": {
          "type": "Number",
          "value": 0.266,
          "ty": {
            "type": "Default",
            "len": {
              "type": "Inches"
            },
            "angle": {
              "type": "Degrees"
            }
          }
        },
        "sourceRange": []
      }
    },
    "name": "extrude",
    "sourceRange": [],
    "type": "StdLibCall",
    "unlabeledArg": {
      "value": {
        "type": "Sketch",
        "value": {
          "artifactId": "[uuid]"
        }
      },
      "sourceRange": []
    }
  },
  {
    "type": "GroupEnd"
  }
]<|MERGE_RESOLUTION|>--- conflicted
+++ resolved
@@ -4,30 +4,18 @@
 ---
 [
   {
-<<<<<<< HEAD
-    "type": "UserDefinedFunctionCall",
-    "name": "hexNut",
-    "functionSourceRange": [
-      503,
-      1019,
-      0
-    ],
-    "unlabeledArg": null,
-    "labeledArgs": {},
-=======
     "type": "GroupBegin",
     "group": {
       "type": "FunctionCall",
       "name": "hexNut",
       "functionSourceRange": [
         504,
-        1055,
+        1020,
         0
       ],
       "unlabeledArg": null,
       "labeledArgs": {}
     },
->>>>>>> bfdf8bab
     "sourceRange": []
   },
   {
