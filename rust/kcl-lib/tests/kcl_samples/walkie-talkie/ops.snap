---
source: kcl-lib/src/simulation_tests.rs
description: Operations executed walkie-talkie.kcl
---
[
  {
<<<<<<< HEAD
    "type": "UserDefinedFunctionCall",
    "name": "body",
    "functionSourceRange": [
      359,
      2736,
      6
    ],
    "unlabeledArg": null,
    "labeledArgs": {},
=======
    "type": "GroupBegin",
    "group": {
      "type": "ModuleInstance",
      "name": "body",
      "moduleId": 6
    },
>>>>>>> bfdf8bab
    "sourceRange": []
  },
  {
    "labeledArgs": {
      "data": {
        "value": {
          "type": "Plane",
          "artifact_id": "[uuid]"
        },
        "sourceRange": []
      }
    },
    "name": "startSketchOn",
    "sourceRange": [],
    "type": "StdLibCall",
    "unlabeledArg": null
  },
  {
    "labeledArgs": {
      "length": {
        "value": {
          "type": "Number",
          "value": 1.0,
          "ty": {
            "type": "Default",
            "len": {
              "type": "Inches"
            },
            "angle": {
              "type": "Degrees"
            }
          }
        },
        "sourceRange": []
      }
    },
    "name": "extrude",
    "sourceRange": [],
    "type": "StdLibCall",
    "unlabeledArg": {
      "value": {
        "type": "Sketch",
        "value": {
          "artifactId": "[uuid]"
        }
      },
      "sourceRange": []
    }
  },
  {
    "labeledArgs": {
      "length": {
        "value": {
          "type": "Number",
          "value": 0.325,
          "ty": {
            "type": "Default",
            "len": {
              "type": "Inches"
            },
            "angle": {
              "type": "Degrees"
            }
          }
        },
        "sourceRange": []
      },
      "tags": {
        "value": {
          "type": "Array",
          "value": [
            {
              "type": "Uuid",
              "value": "[uuid]"
            },
            {
              "type": "Uuid",
              "value": "[uuid]"
            },
            {
              "type": "Uuid",
              "value": "[uuid]"
            },
            {
              "type": "Uuid",
              "value": "[uuid]"
            }
          ]
        },
        "sourceRange": []
      }
    },
    "name": "chamfer",
    "sourceRange": [],
    "type": "StdLibCall",
    "unlabeledArg": {
      "value": {
        "type": "Solid",
        "value": {
          "artifactId": "[uuid]"
        }
      },
      "sourceRange": []
    }
  },
  {
    "labeledArgs": {
      "data": {
        "value": {
          "type": "Solid",
          "value": {
            "artifactId": "[uuid]"
          }
        },
        "sourceRange": []
      },
      "tag": {
        "value": {
          "type": "String",
          "value": "END"
        },
        "sourceRange": []
      }
    },
    "name": "startSketchOn",
    "sourceRange": [],
    "type": "StdLibCall",
    "unlabeledArg": null
  },
  {
    "type": "GroupBegin",
    "group": {
      "type": "FunctionCall",
      "name": "cos",
      "functionSourceRange": [
        0,
        0,
        0
      ],
      "unlabeledArg": null,
      "labeledArgs": {}
    },
    "sourceRange": []
  },
  {
    "type": "GroupEnd"
  },
  {
    "type": "GroupBegin",
    "group": {
      "type": "FunctionCall",
      "name": "cos",
      "functionSourceRange": [
        0,
        0,
        0
      ],
      "unlabeledArg": null,
      "labeledArgs": {}
    },
    "sourceRange": []
  },
  {
    "type": "GroupEnd"
  },
  {
    "type": "GroupBegin",
    "group": {
      "type": "FunctionCall",
      "name": "cos",
      "functionSourceRange": [
        0,
        0,
        0
      ],
      "unlabeledArg": null,
      "labeledArgs": {}
    },
    "sourceRange": []
  },
  {
    "type": "GroupEnd"
  },
  {
    "type": "GroupBegin",
    "group": {
      "type": "FunctionCall",
      "name": "cos",
      "functionSourceRange": [
        0,
        0,
        0
      ],
      "unlabeledArg": null,
      "labeledArgs": {}
    },
    "sourceRange": []
  },
  {
    "type": "GroupEnd"
  },
  {
    "labeledArgs": {
      "length": {
        "value": {
          "type": "Number",
          "value": -0.0625,
          "ty": {
            "type": "Default",
            "len": {
              "type": "Inches"
            },
            "angle": {
              "type": "Degrees"
            }
          }
        },
        "sourceRange": []
      }
    },
    "name": "extrude",
    "sourceRange": [],
    "type": "StdLibCall",
    "unlabeledArg": {
      "value": {
        "type": "Sketch",
        "value": {
          "artifactId": "[uuid]"
        }
      },
      "sourceRange": []
    }
  },
  {
    "labeledArgs": {
      "data": {
        "value": {
          "type": "Solid",
          "value": {
            "artifactId": "[uuid]"
          }
        },
        "sourceRange": []
      },
      "tag": {
        "value": {
          "type": "String",
          "value": "start"
        },
        "sourceRange": []
      }
    },
    "name": "startSketchOn",
    "sourceRange": [],
    "type": "StdLibCall",
    "unlabeledArg": null
  },
  {
    "labeledArgs": {
      "length": {
        "value": {
          "type": "Number",
          "value": -0.0625,
          "ty": {
            "type": "Default",
            "len": {
              "type": "Inches"
            },
            "angle": {
              "type": "Degrees"
            }
          }
        },
        "sourceRange": []
      }
    },
    "name": "extrude",
    "sourceRange": [],
    "type": "StdLibCall",
    "unlabeledArg": {
      "value": {
        "type": "Sketch",
        "value": {
          "artifactId": "[uuid]"
        }
      },
      "sourceRange": []
    }
  },
  {
    "labeledArgs": {
      "data": {
        "value": {
          "type": "Solid",
          "value": {
            "artifactId": "[uuid]"
          }
        },
        "sourceRange": []
      },
      "tag": {
        "value": {
          "type": "String",
          "value": "start"
        },
        "sourceRange": []
      }
    },
    "name": "startSketchOn",
    "sourceRange": [],
    "type": "StdLibCall",
    "unlabeledArg": null
  },
  {
    "labeledArgs": {
      "length": {
        "value": {
          "type": "Number",
          "value": -0.5,
          "ty": {
            "type": "Default",
            "len": {
              "type": "Inches"
            },
            "angle": {
              "type": "Degrees"
            }
          }
        },
        "sourceRange": []
      }
    },
    "name": "extrude",
    "sourceRange": [],
    "type": "StdLibCall",
    "unlabeledArg": {
      "value": {
        "type": "Sketch",
        "value": {
          "artifactId": "[uuid]"
        }
      },
      "sourceRange": []
    }
  },
  {
    "type": "GroupEnd"
  },
  {
    "type": "GroupBegin",
    "group": {
      "type": "ModuleInstance",
      "name": "antenna",
      "moduleId": 8
    },
    "sourceRange": []
  },
  {
    "labeledArgs": {
      "data": {
        "value": {
          "type": "Plane",
          "artifact_id": "[uuid]"
        },
        "sourceRange": []
      }
    },
    "name": "startSketchOn",
    "sourceRange": [],
    "type": "StdLibCall",
    "unlabeledArg": null
  },
  {
    "labeledArgs": {
      "offset": {
        "value": {
          "type": "Number",
          "value": 3.0,
          "ty": {
            "type": "Default",
            "len": {
              "type": "Inches"
            },
            "angle": {
              "type": "Degrees"
            }
          }
        },
        "sourceRange": []
      }
    },
    "name": "offsetPlane",
    "sourceRange": [],
    "type": "StdLibCall",
    "unlabeledArg": {
      "value": {
        "type": "Plane",
        "artifact_id": "[uuid]"
      },
      "sourceRange": []
    }
  },
  {
    "labeledArgs": {
      "data": {
        "value": {
          "type": "Plane",
          "artifact_id": "[uuid]"
        },
        "sourceRange": []
      }
    },
    "name": "startSketchOn",
    "sourceRange": [],
    "type": "StdLibCall",
    "unlabeledArg": null
  },
  {
    "labeledArgs": {
      "sketches": {
        "value": {
          "type": "Array",
          "value": [
            {
              "type": "Sketch",
              "value": {
                "artifactId": "[uuid]"
              }
            },
            {
              "type": "Sketch",
              "value": {
                "artifactId": "[uuid]"
              }
            }
          ]
        },
        "sourceRange": []
      }
    },
    "name": "loft",
    "sourceRange": [],
    "type": "StdLibCall",
    "unlabeledArg": null
  },
  {
<<<<<<< HEAD
    "type": "UserDefinedFunctionReturn"
  },
  {
    "type": "UserDefinedFunctionCall",
    "name": "case",
    "functionSourceRange": [
      454,
      3183,
      7
    ],
    "unlabeledArg": null,
    "labeledArgs": {},
    "sourceRange": []
  },
  {
    "labeledArgs": {
      "data": {
        "value": {
          "type": "Plane",
          "artifact_id": "[uuid]"
        },
        "sourceRange": []
      }
    },
    "name": "startSketchOn",
    "sourceRange": [],
    "type": "StdLibCall",
    "unlabeledArg": null
=======
    "type": "GroupEnd"
>>>>>>> bfdf8bab
  },
  {
    "type": "GroupBegin",
    "group": {
      "type": "ModuleInstance",
      "name": "case",
      "moduleId": 7
    },
    "sourceRange": []
  },
  {
    "labeledArgs": {
      "data": {
        "value": {
          "type": "Plane",
          "artifact_id": "[uuid]"
        },
        "sourceRange": []
      }
    },
    "name": "startSketchOn",
    "sourceRange": [],
    "type": "StdLibCall",
    "unlabeledArg": null
  },
  {
    "labeledArgs": {
      "data": {
        "value": {
          "type": "Plane",
          "artifact_id": "[uuid]"
        },
        "sourceRange": []
      }
    },
    "name": "startSketchOn",
    "sourceRange": [],
    "type": "StdLibCall",
    "unlabeledArg": null
  },
  {
    "labeledArgs": {
      "data": {
        "value": {
          "type": "Plane",
          "artifact_id": "[uuid]"
        },
        "sourceRange": []
      }
    },
    "name": "startSketchOn",
    "sourceRange": [],
    "type": "StdLibCall",
    "unlabeledArg": null
  },
  {
    "type": "GroupBegin",
    "group": {
      "type": "FunctionCall",
      "name": "cos",
      "functionSourceRange": [
        0,
        0,
        0
      ],
      "unlabeledArg": null,
      "labeledArgs": {}
    },
    "sourceRange": []
  },
  {
    "type": "GroupEnd"
  },
  {
    "type": "GroupBegin",
    "group": {
      "type": "FunctionCall",
      "name": "cos",
      "functionSourceRange": [
        0,
        0,
        0
      ],
      "unlabeledArg": null,
      "labeledArgs": {}
    },
    "sourceRange": []
  },
  {
    "type": "GroupEnd"
  },
  {
    "type": "GroupBegin",
    "group": {
      "type": "FunctionCall",
      "name": "cos",
      "functionSourceRange": [
        0,
        0,
        0
      ],
      "unlabeledArg": null,
      "labeledArgs": {}
    },
    "sourceRange": []
  },
  {
    "type": "GroupEnd"
  },
  {
    "type": "GroupBegin",
    "group": {
      "type": "FunctionCall",
      "name": "cos",
      "functionSourceRange": [
        0,
        0,
        0
      ],
      "unlabeledArg": null,
      "labeledArgs": {}
    },
    "sourceRange": []
  },
  {
    "type": "GroupEnd"
  },
  {
    "labeledArgs": {
      "holeSketch": {
        "value": {
          "type": "Sketch",
          "value": {
            "artifactId": "[uuid]"
          }
        },
        "sourceRange": []
      },
      "sketch": {
        "value": {
          "type": "Sketch",
          "value": {
            "artifactId": "[uuid]"
          }
        },
        "sourceRange": []
      }
    },
    "name": "hole",
    "sourceRange": [],
    "type": "StdLibCall",
    "unlabeledArg": null
  },
  {
    "labeledArgs": {
      "holeSketch": {
        "value": {
          "type": "Array",
          "value": [
            {
              "type": "Sketch",
              "value": {
                "artifactId": "[uuid]"
              }
            },
            {
              "type": "Sketch",
              "value": {
                "artifactId": "[uuid]"
              }
            },
            {
              "type": "Sketch",
              "value": {
                "artifactId": "[uuid]"
              }
            },
            {
              "type": "Sketch",
              "value": {
                "artifactId": "[uuid]"
              }
            },
            {
              "type": "Sketch",
              "value": {
                "artifactId": "[uuid]"
              }
            },
            {
              "type": "Sketch",
              "value": {
                "artifactId": "[uuid]"
              }
            },
            {
              "type": "Sketch",
              "value": {
                "artifactId": "[uuid]"
              }
            },
            {
              "type": "Sketch",
              "value": {
                "artifactId": "[uuid]"
              }
            },
            {
              "type": "Sketch",
              "value": {
                "artifactId": "[uuid]"
              }
            },
            {
              "type": "Sketch",
              "value": {
                "artifactId": "[uuid]"
              }
            },
            {
              "type": "Sketch",
              "value": {
                "artifactId": "[uuid]"
              }
            },
            {
              "type": "Sketch",
              "value": {
                "artifactId": "[uuid]"
              }
            },
            {
              "type": "Sketch",
              "value": {
                "artifactId": "[uuid]"
              }
            },
            {
              "type": "Sketch",
              "value": {
                "artifactId": "[uuid]"
              }
            },
            {
              "type": "Sketch",
              "value": {
                "artifactId": "[uuid]"
              }
            },
            {
              "type": "Sketch",
              "value": {
                "artifactId": "[uuid]"
              }
            },
            {
              "type": "Sketch",
              "value": {
                "artifactId": "[uuid]"
              }
            },
            {
              "type": "Sketch",
              "value": {
                "artifactId": "[uuid]"
              }
            },
            {
              "type": "Sketch",
              "value": {
                "artifactId": "[uuid]"
              }
            },
            {
              "type": "Sketch",
              "value": {
                "artifactId": "[uuid]"
              }
            },
            {
              "type": "Sketch",
              "value": {
                "artifactId": "[uuid]"
              }
            },
            {
              "type": "Sketch",
              "value": {
                "artifactId": "[uuid]"
              }
            },
            {
              "type": "Sketch",
              "value": {
                "artifactId": "[uuid]"
              }
            },
            {
              "type": "Sketch",
              "value": {
                "artifactId": "[uuid]"
              }
            },
            {
              "type": "Sketch",
              "value": {
                "artifactId": "[uuid]"
              }
            },
            {
              "type": "Sketch",
              "value": {
                "artifactId": "[uuid]"
              }
            },
            {
              "type": "Sketch",
              "value": {
                "artifactId": "[uuid]"
              }
            },
            {
              "type": "Sketch",
              "value": {
                "artifactId": "[uuid]"
              }
            },
            {
              "type": "Sketch",
              "value": {
                "artifactId": "[uuid]"
              }
            },
            {
              "type": "Sketch",
              "value": {
                "artifactId": "[uuid]"
              }
            },
            {
              "type": "Sketch",
              "value": {
                "artifactId": "[uuid]"
              }
            },
            {
              "type": "Sketch",
              "value": {
                "artifactId": "[uuid]"
              }
            },
            {
              "type": "Sketch",
              "value": {
                "artifactId": "[uuid]"
              }
            },
            {
              "type": "Sketch",
              "value": {
                "artifactId": "[uuid]"
              }
            },
            {
              "type": "Sketch",
              "value": {
                "artifactId": "[uuid]"
              }
            },
            {
              "type": "Sketch",
              "value": {
                "artifactId": "[uuid]"
              }
            },
            {
              "type": "Sketch",
              "value": {
                "artifactId": "[uuid]"
              }
            },
            {
              "type": "Sketch",
              "value": {
                "artifactId": "[uuid]"
              }
            },
            {
              "type": "Sketch",
              "value": {
                "artifactId": "[uuid]"
              }
            },
            {
              "type": "Sketch",
              "value": {
                "artifactId": "[uuid]"
              }
            },
            {
              "type": "Sketch",
              "value": {
                "artifactId": "[uuid]"
              }
            },
            {
              "type": "Sketch",
              "value": {
                "artifactId": "[uuid]"
              }
            },
            {
              "type": "Sketch",
              "value": {
                "artifactId": "[uuid]"
              }
            },
            {
              "type": "Sketch",
              "value": {
                "artifactId": "[uuid]"
              }
            },
            {
              "type": "Sketch",
              "value": {
                "artifactId": "[uuid]"
              }
            },
            {
              "type": "Sketch",
              "value": {
                "artifactId": "[uuid]"
              }
            },
            {
              "type": "Sketch",
              "value": {
                "artifactId": "[uuid]"
              }
            },
            {
              "type": "Sketch",
              "value": {
                "artifactId": "[uuid]"
              }
            },
            {
              "type": "Sketch",
              "value": {
                "artifactId": "[uuid]"
              }
            },
            {
              "type": "Sketch",
              "value": {
                "artifactId": "[uuid]"
              }
            },
            {
              "type": "Sketch",
              "value": {
                "artifactId": "[uuid]"
              }
            },
            {
              "type": "Sketch",
              "value": {
                "artifactId": "[uuid]"
              }
            },
            {
              "type": "Sketch",
              "value": {
                "artifactId": "[uuid]"
              }
            },
            {
              "type": "Sketch",
              "value": {
                "artifactId": "[uuid]"
              }
            },
            {
              "type": "Sketch",
              "value": {
                "artifactId": "[uuid]"
              }
            },
            {
              "type": "Sketch",
              "value": {
                "artifactId": "[uuid]"
              }
            },
            {
              "type": "Sketch",
              "value": {
                "artifactId": "[uuid]"
              }
            },
            {
              "type": "Sketch",
              "value": {
                "artifactId": "[uuid]"
              }
            },
            {
              "type": "Sketch",
              "value": {
                "artifactId": "[uuid]"
              }
            },
            {
              "type": "Sketch",
              "value": {
                "artifactId": "[uuid]"
              }
            },
            {
              "type": "Sketch",
              "value": {
                "artifactId": "[uuid]"
              }
            },
            {
              "type": "Sketch",
              "value": {
                "artifactId": "[uuid]"
              }
            },
            {
              "type": "Sketch",
              "value": {
                "artifactId": "[uuid]"
              }
            },
            {
              "type": "Sketch",
              "value": {
                "artifactId": "[uuid]"
              }
            },
            {
              "type": "Sketch",
              "value": {
                "artifactId": "[uuid]"
              }
            },
            {
              "type": "Sketch",
              "value": {
                "artifactId": "[uuid]"
              }
            },
            {
              "type": "Sketch",
              "value": {
                "artifactId": "[uuid]"
              }
            },
            {
              "type": "Sketch",
              "value": {
                "artifactId": "[uuid]"
              }
            },
            {
              "type": "Sketch",
              "value": {
                "artifactId": "[uuid]"
              }
            },
            {
              "type": "Sketch",
              "value": {
                "artifactId": "[uuid]"
              }
            },
            {
              "type": "Sketch",
              "value": {
                "artifactId": "[uuid]"
              }
            },
            {
              "type": "Sketch",
              "value": {
                "artifactId": "[uuid]"
              }
            },
            {
              "type": "Sketch",
              "value": {
                "artifactId": "[uuid]"
              }
            },
            {
              "type": "Sketch",
              "value": {
                "artifactId": "[uuid]"
              }
            },
            {
              "type": "Sketch",
              "value": {
                "artifactId": "[uuid]"
              }
            },
            {
              "type": "Sketch",
              "value": {
                "artifactId": "[uuid]"
              }
            },
            {
              "type": "Sketch",
              "value": {
                "artifactId": "[uuid]"
              }
            },
            {
              "type": "Sketch",
              "value": {
                "artifactId": "[uuid]"
              }
            },
            {
              "type": "Sketch",
              "value": {
                "artifactId": "[uuid]"
              }
            },
            {
              "type": "Sketch",
              "value": {
                "artifactId": "[uuid]"
              }
            },
            {
              "type": "Sketch",
              "value": {
                "artifactId": "[uuid]"
              }
            },
            {
              "type": "Sketch",
              "value": {
                "artifactId": "[uuid]"
              }
            },
            {
              "type": "Sketch",
              "value": {
                "artifactId": "[uuid]"
              }
            },
            {
              "type": "Sketch",
              "value": {
                "artifactId": "[uuid]"
              }
            },
            {
              "type": "Sketch",
              "value": {
                "artifactId": "[uuid]"
              }
            },
            {
              "type": "Sketch",
              "value": {
                "artifactId": "[uuid]"
              }
            },
            {
              "type": "Sketch",
              "value": {
                "artifactId": "[uuid]"
              }
            },
            {
              "type": "Sketch",
              "value": {
                "artifactId": "[uuid]"
              }
            },
            {
              "type": "Sketch",
              "value": {
                "artifactId": "[uuid]"
              }
            },
            {
              "type": "Sketch",
              "value": {
                "artifactId": "[uuid]"
              }
            },
            {
              "type": "Sketch",
              "value": {
                "artifactId": "[uuid]"
              }
            },
            {
              "type": "Sketch",
              "value": {
                "artifactId": "[uuid]"
              }
            },
            {
              "type": "Sketch",
              "value": {
                "artifactId": "[uuid]"
              }
            },
            {
              "type": "Sketch",
              "value": {
                "artifactId": "[uuid]"
              }
            },
            {
              "type": "Sketch",
              "value": {
                "artifactId": "[uuid]"
              }
            },
            {
              "type": "Sketch",
              "value": {
                "artifactId": "[uuid]"
              }
            },
            {
              "type": "Sketch",
              "value": {
                "artifactId": "[uuid]"
              }
            },
            {
              "type": "Sketch",
              "value": {
                "artifactId": "[uuid]"
              }
            },
            {
              "type": "Sketch",
              "value": {
                "artifactId": "[uuid]"
              }
            },
            {
              "type": "Sketch",
              "value": {
                "artifactId": "[uuid]"
              }
            },
            {
              "type": "Sketch",
              "value": {
                "artifactId": "[uuid]"
              }
            },
            {
              "type": "Sketch",
              "value": {
                "artifactId": "[uuid]"
              }
            },
            {
              "type": "Sketch",
              "value": {
                "artifactId": "[uuid]"
              }
            },
            {
              "type": "Sketch",
              "value": {
                "artifactId": "[uuid]"
              }
            },
            {
              "type": "Sketch",
              "value": {
                "artifactId": "[uuid]"
              }
            },
            {
              "type": "Sketch",
              "value": {
                "artifactId": "[uuid]"
              }
            },
            {
              "type": "Sketch",
              "value": {
                "artifactId": "[uuid]"
              }
            },
            {
              "type": "Sketch",
              "value": {
                "artifactId": "[uuid]"
              }
            },
            {
              "type": "Sketch",
              "value": {
                "artifactId": "[uuid]"
              }
            },
            {
              "type": "Sketch",
              "value": {
                "artifactId": "[uuid]"
              }
            },
            {
              "type": "Sketch",
              "value": {
                "artifactId": "[uuid]"
              }
            },
            {
              "type": "Sketch",
              "value": {
                "artifactId": "[uuid]"
              }
            },
            {
              "type": "Sketch",
              "value": {
                "artifactId": "[uuid]"
              }
            },
            {
              "type": "Sketch",
              "value": {
                "artifactId": "[uuid]"
              }
            },
            {
              "type": "Sketch",
              "value": {
                "artifactId": "[uuid]"
              }
            },
            {
              "type": "Sketch",
              "value": {
                "artifactId": "[uuid]"
              }
            },
            {
              "type": "Sketch",
              "value": {
                "artifactId": "[uuid]"
              }
            },
            {
              "type": "Sketch",
              "value": {
                "artifactId": "[uuid]"
              }
            },
            {
              "type": "Sketch",
              "value": {
                "artifactId": "[uuid]"
              }
            },
            {
              "type": "Sketch",
              "value": {
                "artifactId": "[uuid]"
              }
            },
            {
              "type": "Sketch",
              "value": {
                "artifactId": "[uuid]"
              }
            },
            {
              "type": "Sketch",
              "value": {
                "artifactId": "[uuid]"
              }
            },
            {
              "type": "Sketch",
              "value": {
                "artifactId": "[uuid]"
              }
            },
            {
              "type": "Sketch",
              "value": {
                "artifactId": "[uuid]"
              }
            },
            {
              "type": "Sketch",
              "value": {
                "artifactId": "[uuid]"
              }
            },
            {
              "type": "Sketch",
              "value": {
                "artifactId": "[uuid]"
              }
            },
            {
              "type": "Sketch",
              "value": {
                "artifactId": "[uuid]"
              }
            },
            {
              "type": "Sketch",
              "value": {
                "artifactId": "[uuid]"
              }
            },
            {
              "type": "Sketch",
              "value": {
                "artifactId": "[uuid]"
              }
            },
            {
              "type": "Sketch",
              "value": {
                "artifactId": "[uuid]"
              }
            },
            {
              "type": "Sketch",
              "value": {
                "artifactId": "[uuid]"
              }
            },
            {
              "type": "Sketch",
              "value": {
                "artifactId": "[uuid]"
              }
            },
            {
              "type": "Sketch",
              "value": {
                "artifactId": "[uuid]"
              }
            },
            {
              "type": "Sketch",
              "value": {
                "artifactId": "[uuid]"
              }
            },
            {
              "type": "Sketch",
              "value": {
                "artifactId": "[uuid]"
              }
            },
            {
              "type": "Sketch",
              "value": {
                "artifactId": "[uuid]"
              }
            },
            {
              "type": "Sketch",
              "value": {
                "artifactId": "[uuid]"
              }
            },
            {
              "type": "Sketch",
              "value": {
                "artifactId": "[uuid]"
              }
            },
            {
              "type": "Sketch",
              "value": {
                "artifactId": "[uuid]"
              }
            },
            {
              "type": "Sketch",
              "value": {
                "artifactId": "[uuid]"
              }
            },
            {
              "type": "Sketch",
              "value": {
                "artifactId": "[uuid]"
              }
            },
            {
              "type": "Sketch",
              "value": {
                "artifactId": "[uuid]"
              }
            },
            {
              "type": "Sketch",
              "value": {
                "artifactId": "[uuid]"
              }
            }
          ]
        },
        "sourceRange": []
      },
      "sketch": {
        "value": {
          "type": "Sketch",
          "value": {
            "artifactId": "[uuid]"
          }
        },
        "sourceRange": []
      }
    },
    "name": "hole",
    "sourceRange": [],
    "type": "StdLibCall",
    "unlabeledArg": null
  },
  {
    "labeledArgs": {
      "data": {
        "value": {
          "type": "Plane",
          "artifact_id": "[uuid]"
        },
        "sourceRange": []
      }
    },
    "name": "startSketchOn",
    "sourceRange": [],
    "type": "StdLibCall",
    "unlabeledArg": null
  },
  {
<<<<<<< HEAD
    "type": "UserDefinedFunctionCall",
    "name": "zLogo",
    "functionSourceRange": [
      69,
      1018,
      8
    ],
    "unlabeledArg": null,
    "labeledArgs": {},
=======
    "type": "GroupBegin",
    "group": {
      "type": "FunctionCall",
      "name": "zLogo",
      "functionSourceRange": [
        69,
        1088,
        12
      ],
      "unlabeledArg": null,
      "labeledArgs": {}
    },
>>>>>>> bfdf8bab
    "sourceRange": []
  },
  {
    "type": "GroupEnd"
  },
  {
    "labeledArgs": {
      "holeSketch": {
        "value": {
          "type": "Sketch",
          "value": {
            "artifactId": "[uuid]"
          }
        },
        "sourceRange": []
      },
      "sketch": {
        "value": {
          "type": "Sketch",
          "value": {
            "artifactId": "[uuid]"
          }
        },
        "sourceRange": []
      }
    },
    "name": "hole",
    "sourceRange": [],
    "type": "StdLibCall",
    "unlabeledArg": null
  },
  {
    "labeledArgs": {
      "data": {
        "value": {
          "type": "Plane",
          "artifact_id": "[uuid]"
        },
        "sourceRange": []
      }
    },
    "name": "startSketchOn",
    "sourceRange": [],
    "type": "StdLibCall",
    "unlabeledArg": null
  },
  {
<<<<<<< HEAD
    "type": "UserDefinedFunctionCall",
    "name": "oLogo",
    "functionSourceRange": [
      1076,
      1579,
      8
    ],
    "unlabeledArg": null,
    "labeledArgs": {},
=======
    "type": "GroupBegin",
    "group": {
      "type": "FunctionCall",
      "name": "oLogo",
      "functionSourceRange": [
        1146,
        1656,
        12
      ],
      "unlabeledArg": null,
      "labeledArgs": {}
    },
>>>>>>> bfdf8bab
    "sourceRange": []
  },
  {
    "type": "GroupEnd"
  },
  {
    "labeledArgs": {
      "holeSketch": {
        "value": {
          "type": "Sketch",
          "value": {
            "artifactId": "[uuid]"
          }
        },
        "sourceRange": []
      },
      "sketch": {
        "value": {
          "type": "Sketch",
          "value": {
            "artifactId": "[uuid]"
          }
        },
        "sourceRange": []
      }
    },
    "name": "hole",
    "sourceRange": [],
    "type": "StdLibCall",
    "unlabeledArg": null
  },
  {
    "labeledArgs": {
      "data": {
        "value": {
          "type": "Plane",
          "artifact_id": "[uuid]"
        },
        "sourceRange": []
      }
    },
    "name": "startSketchOn",
    "sourceRange": [],
    "type": "StdLibCall",
    "unlabeledArg": null
  },
  {
<<<<<<< HEAD
    "type": "UserDefinedFunctionCall",
    "name": "oLogo2",
    "functionSourceRange": [
      1597,
      2100,
      8
    ],
    "unlabeledArg": null,
    "labeledArgs": {},
=======
    "type": "GroupBegin",
    "group": {
      "type": "FunctionCall",
      "name": "oLogo2",
      "functionSourceRange": [
        1674,
        2184,
        12
      ],
      "unlabeledArg": null,
      "labeledArgs": {}
    },
>>>>>>> bfdf8bab
    "sourceRange": []
  },
  {
    "type": "GroupEnd"
  },
  {
    "labeledArgs": {
      "holeSketch": {
        "value": {
          "type": "Sketch",
          "value": {
            "artifactId": "[uuid]"
          }
        },
        "sourceRange": []
      },
      "sketch": {
        "value": {
          "type": "Sketch",
          "value": {
            "artifactId": "[uuid]"
          }
        },
        "sourceRange": []
      }
    },
    "name": "hole",
    "sourceRange": [],
    "type": "StdLibCall",
    "unlabeledArg": null
  },
  {
    "labeledArgs": {
      "data": {
        "value": {
          "type": "Plane",
          "artifact_id": "[uuid]"
        },
        "sourceRange": []
      }
    },
    "name": "startSketchOn",
    "sourceRange": [],
    "type": "StdLibCall",
    "unlabeledArg": null
  },
  {
<<<<<<< HEAD
    "type": "UserDefinedFunctionCall",
    "name": "oLogo",
    "functionSourceRange": [
      1076,
      1579,
      8
    ],
    "unlabeledArg": null,
    "labeledArgs": {},
=======
    "type": "GroupBegin",
    "group": {
      "type": "FunctionCall",
      "name": "oLogo",
      "functionSourceRange": [
        1146,
        1656,
        12
      ],
      "unlabeledArg": null,
      "labeledArgs": {}
    },
>>>>>>> bfdf8bab
    "sourceRange": []
  },
  {
    "type": "GroupEnd"
  },
  {
    "labeledArgs": {
      "holeSketch": {
        "value": {
          "type": "Sketch",
          "value": {
            "artifactId": "[uuid]"
          }
        },
        "sourceRange": []
      },
      "sketch": {
        "value": {
          "type": "Sketch",
          "value": {
            "artifactId": "[uuid]"
          }
        },
        "sourceRange": []
      }
    },
    "name": "hole",
    "sourceRange": [],
    "type": "StdLibCall",
    "unlabeledArg": null
  },
  {
    "labeledArgs": {
      "data": {
        "value": {
          "type": "Plane",
          "artifact_id": "[uuid]"
        },
        "sourceRange": []
      }
    },
    "name": "startSketchOn",
    "sourceRange": [],
    "type": "StdLibCall",
    "unlabeledArg": null
  },
  {
<<<<<<< HEAD
    "type": "UserDefinedFunctionCall",
    "name": "oLogo2",
    "functionSourceRange": [
      1597,
      2100,
      8
    ],
    "unlabeledArg": null,
    "labeledArgs": {},
=======
    "type": "GroupBegin",
    "group": {
      "type": "FunctionCall",
      "name": "oLogo2",
      "functionSourceRange": [
        1674,
        2184,
        12
      ],
      "unlabeledArg": null,
      "labeledArgs": {}
    },
>>>>>>> bfdf8bab
    "sourceRange": []
  },
  {
    "type": "GroupEnd"
  },
  {
    "labeledArgs": {
      "holeSketch": {
        "value": {
          "type": "Sketch",
          "value": {
            "artifactId": "[uuid]"
          }
        },
        "sourceRange": []
      },
      "sketch": {
        "value": {
          "type": "Sketch",
          "value": {
            "artifactId": "[uuid]"
          }
        },
        "sourceRange": []
      }
    },
    "name": "hole",
    "sourceRange": [],
    "type": "StdLibCall",
    "unlabeledArg": null
  },
  {
    "labeledArgs": {
      "length": {
        "value": {
          "type": "Number",
          "value": -0.0625,
          "ty": {
            "type": "Default",
            "len": {
              "type": "Inches"
            },
            "angle": {
              "type": "Degrees"
            }
          }
        },
        "sourceRange": []
      }
    },
    "name": "extrude",
    "sourceRange": [],
    "type": "StdLibCall",
    "unlabeledArg": {
      "value": {
        "type": "Sketch",
        "value": {
          "artifactId": "[uuid]"
        }
      },
      "sourceRange": []
    }
  },
  {
    "type": "GroupEnd"
  },
  {
    "type": "GroupBegin",
    "group": {
      "type": "ModuleInstance",
      "name": "talkButton",
      "moduleId": 9
    },
    "sourceRange": []
  },
  {
    "labeledArgs": {
      "data": {
        "value": {
          "type": "Plane",
          "artifact_id": "[uuid]"
        },
        "sourceRange": []
      }
    },
    "name": "startSketchOn",
    "sourceRange": [],
    "type": "StdLibCall",
    "unlabeledArg": null
  },
  {
    "labeledArgs": {
      "length": {
        "value": {
          "type": "Number",
          "value": 0.05,
          "ty": {
            "type": "Default",
            "len": {
              "type": "Inches"
            },
            "angle": {
              "type": "Degrees"
            }
          }
        },
        "sourceRange": []
      }
    },
    "name": "extrude",
    "sourceRange": [],
    "type": "StdLibCall",
    "unlabeledArg": {
      "value": {
        "type": "Sketch",
        "value": {
          "artifactId": "[uuid]"
        }
      },
      "sourceRange": []
    }
  },
  {
    "labeledArgs": {
      "radius": {
        "value": {
          "type": "Number",
          "value": 0.05,
          "ty": {
            "type": "Default",
            "len": {
              "type": "Inches"
            },
            "angle": {
              "type": "Degrees"
            }
          }
        },
        "sourceRange": []
      },
      "tags": {
        "value": {
          "type": "Array",
          "value": [
            {
              "type": "Uuid",
              "value": "[uuid]"
            },
            {
              "type": "Uuid",
              "value": "[uuid]"
            },
            {
              "type": "Uuid",
              "value": "[uuid]"
            },
            {
              "type": "Uuid",
              "value": "[uuid]"
            }
          ]
        },
        "sourceRange": []
      }
    },
    "name": "fillet",
    "sourceRange": [],
    "type": "StdLibCall",
    "unlabeledArg": {
      "value": {
        "type": "Solid",
        "value": {
          "artifactId": "[uuid]"
        }
      },
      "sourceRange": []
    }
  },
  {
    "type": "GroupEnd"
  },
  {
    "type": "GroupBegin",
    "group": {
      "type": "ModuleInstance",
      "name": "knob",
      "moduleId": 10
    },
    "sourceRange": []
  },
  {
    "labeledArgs": {
      "data": {
        "value": {
          "type": "Plane",
          "artifact_id": "[uuid]"
        },
        "sourceRange": []
      }
    },
    "name": "startSketchOn",
    "sourceRange": [],
    "type": "StdLibCall",
    "unlabeledArg": null
  },
  {
    "type": "KclStdLibCall",
    "name": "revolve",
    "unlabeledArg": {
      "value": {
        "type": "Sketch",
        "value": {
          "artifactId": "[uuid]"
        }
      },
      "sourceRange": []
    },
    "labeledArgs": {
      "axis": {
        "value": {
          "type": "Object",
          "value": {
            "direction": {
              "type": "Array",
              "value": [
                {
                  "type": "Number",
                  "value": 0.0,
                  "ty": {
                    "type": "Default",
                    "len": {
                      "type": "Mm"
                    },
                    "angle": {
                      "type": "Degrees"
                    }
                  }
                },
                {
                  "type": "Number",
                  "value": 1.0,
                  "ty": {
                    "type": "Default",
                    "len": {
                      "type": "Mm"
                    },
                    "angle": {
                      "type": "Degrees"
                    }
                  }
                }
              ]
            },
            "origin": {
              "type": "Array",
              "value": [
                {
                  "type": "Number",
                  "value": 0.0,
                  "ty": {
                    "type": "Default",
                    "len": {
                      "type": "Mm"
                    },
                    "angle": {
                      "type": "Degrees"
                    }
                  }
                },
                {
                  "type": "Number",
                  "value": 0.0,
                  "ty": {
                    "type": "Default",
                    "len": {
                      "type": "Mm"
                    },
                    "angle": {
                      "type": "Degrees"
                    }
                  }
                }
              ]
            }
          }
        },
        "sourceRange": []
      }
    },
    "sourceRange": []
  },
  {
    "type": "GroupEnd"
  },
  {
<<<<<<< HEAD
    "type": "UserDefinedFunctionCall",
    "name": "button",
    "functionSourceRange": [
      221,
      818,
      12
    ],
    "unlabeledArg": null,
    "labeledArgs": {},
=======
    "type": "GroupBegin",
    "group": {
      "type": "FunctionCall",
      "name": "button",
      "functionSourceRange": [
        308,
        900,
        11
      ],
      "unlabeledArg": null,
      "labeledArgs": {}
    },
>>>>>>> bfdf8bab
    "sourceRange": []
  },
  {
    "labeledArgs": {
      "data": {
        "value": {
          "type": "Plane",
          "artifact_id": "[uuid]"
        },
        "sourceRange": []
      }
    },
    "name": "startSketchOn",
    "sourceRange": [],
    "type": "StdLibCall",
    "unlabeledArg": null
  },
  {
    "labeledArgs": {
      "length": {
        "value": {
          "type": "Number",
          "value": 0.04,
          "ty": {
            "type": "Default",
            "len": {
              "type": "Inches"
            },
            "angle": {
              "type": "Degrees"
            }
          }
        },
        "sourceRange": []
      }
    },
    "name": "extrude",
    "sourceRange": [],
    "type": "StdLibCall",
    "unlabeledArg": {
      "value": {
        "type": "Sketch",
        "value": {
          "artifactId": "[uuid]"
        }
      },
      "sourceRange": []
    }
  },
  {
    "labeledArgs": {
      "length": {
        "value": {
          "type": "Number",
          "value": 0.05,
          "ty": {
            "type": "Default",
            "len": {
              "type": "Inches"
            },
            "angle": {
              "type": "Degrees"
            }
          }
        },
        "sourceRange": []
      },
      "tags": {
        "value": {
          "type": "Array",
          "value": [
            {
              "type": "Uuid",
              "value": "[uuid]"
            },
            {
              "type": "Uuid",
              "value": "[uuid]"
            }
          ]
        },
        "sourceRange": []
      }
    },
    "name": "chamfer",
    "sourceRange": [],
    "type": "StdLibCall",
    "unlabeledArg": {
      "value": {
        "type": "Solid",
        "value": {
          "artifactId": "[uuid]"
        }
      },
      "sourceRange": []
    }
  },
  {
    "type": "GroupEnd"
  },
  {
<<<<<<< HEAD
    "type": "UserDefinedFunctionCall",
    "name": "button",
    "functionSourceRange": [
      221,
      818,
      12
    ],
    "unlabeledArg": null,
    "labeledArgs": {},
=======
    "type": "GroupBegin",
    "group": {
      "type": "FunctionCall",
      "name": "button",
      "functionSourceRange": [
        308,
        900,
        11
      ],
      "unlabeledArg": null,
      "labeledArgs": {}
    },
>>>>>>> bfdf8bab
    "sourceRange": []
  },
  {
    "labeledArgs": {
      "data": {
        "value": {
          "type": "Plane",
          "artifact_id": "[uuid]"
        },
        "sourceRange": []
      }
    },
    "name": "startSketchOn",
    "sourceRange": [],
    "type": "StdLibCall",
    "unlabeledArg": null
  },
  {
    "labeledArgs": {
      "length": {
        "value": {
          "type": "Number",
          "value": 0.04,
          "ty": {
            "type": "Default",
            "len": {
              "type": "Inches"
            },
            "angle": {
              "type": "Degrees"
            }
          }
        },
        "sourceRange": []
      }
    },
    "name": "extrude",
    "sourceRange": [],
    "type": "StdLibCall",
    "unlabeledArg": {
      "value": {
        "type": "Sketch",
        "value": {
          "artifactId": "[uuid]"
        }
      },
      "sourceRange": []
    }
  },
  {
    "labeledArgs": {
      "length": {
        "value": {
          "type": "Number",
          "value": 0.05,
          "ty": {
            "type": "Default",
            "len": {
              "type": "Inches"
            },
            "angle": {
              "type": "Degrees"
            }
          }
        },
        "sourceRange": []
      },
      "tags": {
        "value": {
          "type": "Array",
          "value": [
            {
              "type": "Uuid",
              "value": "[uuid]"
            },
            {
              "type": "Uuid",
              "value": "[uuid]"
            }
          ]
        },
        "sourceRange": []
      }
    },
    "name": "chamfer",
    "sourceRange": [],
    "type": "StdLibCall",
    "unlabeledArg": {
      "value": {
        "type": "Solid",
        "value": {
          "artifactId": "[uuid]"
        }
      },
      "sourceRange": []
    }
  },
  {
    "type": "GroupEnd"
  },
  {
<<<<<<< HEAD
    "type": "UserDefinedFunctionCall",
    "name": "button",
    "functionSourceRange": [
      221,
      818,
      12
    ],
    "unlabeledArg": null,
    "labeledArgs": {},
=======
    "type": "GroupBegin",
    "group": {
      "type": "FunctionCall",
      "name": "button",
      "functionSourceRange": [
        308,
        900,
        11
      ],
      "unlabeledArg": null,
      "labeledArgs": {}
    },
>>>>>>> bfdf8bab
    "sourceRange": []
  },
  {
    "labeledArgs": {
      "data": {
        "value": {
          "type": "Plane",
          "artifact_id": "[uuid]"
        },
        "sourceRange": []
      }
    },
    "name": "startSketchOn",
    "sourceRange": [],
    "type": "StdLibCall",
    "unlabeledArg": null
  },
  {
    "labeledArgs": {
      "length": {
        "value": {
          "type": "Number",
          "value": 0.04,
          "ty": {
            "type": "Default",
            "len": {
              "type": "Inches"
            },
            "angle": {
              "type": "Degrees"
            }
          }
        },
        "sourceRange": []
      }
    },
    "name": "extrude",
    "sourceRange": [],
    "type": "StdLibCall",
    "unlabeledArg": {
      "value": {
        "type": "Sketch",
        "value": {
          "artifactId": "[uuid]"
        }
      },
      "sourceRange": []
    }
  },
  {
    "labeledArgs": {
      "length": {
        "value": {
          "type": "Number",
          "value": 0.05,
          "ty": {
            "type": "Default",
            "len": {
              "type": "Inches"
            },
            "angle": {
              "type": "Degrees"
            }
          }
        },
        "sourceRange": []
      },
      "tags": {
        "value": {
          "type": "Array",
          "value": [
            {
              "type": "Uuid",
              "value": "[uuid]"
            },
            {
              "type": "Uuid",
              "value": "[uuid]"
            }
          ]
        },
        "sourceRange": []
      }
    },
    "name": "chamfer",
    "sourceRange": [],
    "type": "StdLibCall",
    "unlabeledArg": {
      "value": {
        "type": "Solid",
        "value": {
          "artifactId": "[uuid]"
        }
      },
      "sourceRange": []
    }
  },
  {
    "type": "GroupEnd"
  },
  {
<<<<<<< HEAD
    "type": "UserDefinedFunctionCall",
    "name": "button",
    "functionSourceRange": [
      221,
      818,
      12
    ],
    "unlabeledArg": null,
    "labeledArgs": {},
=======
    "type": "GroupBegin",
    "group": {
      "type": "FunctionCall",
      "name": "button",
      "functionSourceRange": [
        308,
        900,
        11
      ],
      "unlabeledArg": null,
      "labeledArgs": {}
    },
>>>>>>> bfdf8bab
    "sourceRange": []
  },
  {
    "labeledArgs": {
      "data": {
        "value": {
          "type": "Plane",
          "artifact_id": "[uuid]"
        },
        "sourceRange": []
      }
    },
    "name": "startSketchOn",
    "sourceRange": [],
    "type": "StdLibCall",
    "unlabeledArg": null
  },
  {
    "labeledArgs": {
      "length": {
        "value": {
          "type": "Number",
          "value": 0.04,
          "ty": {
            "type": "Default",
            "len": {
              "type": "Inches"
            },
            "angle": {
              "type": "Degrees"
            }
          }
        },
        "sourceRange": []
      }
    },
    "name": "extrude",
    "sourceRange": [],
    "type": "StdLibCall",
    "unlabeledArg": {
      "value": {
        "type": "Sketch",
        "value": {
          "artifactId": "[uuid]"
        }
      },
      "sourceRange": []
    }
  },
  {
    "labeledArgs": {
      "length": {
        "value": {
          "type": "Number",
          "value": 0.05,
          "ty": {
            "type": "Default",
            "len": {
              "type": "Inches"
            },
            "angle": {
              "type": "Degrees"
            }
          }
        },
        "sourceRange": []
      },
      "tags": {
        "value": {
          "type": "Array",
          "value": [
            {
              "type": "Uuid",
              "value": "[uuid]"
            },
            {
              "type": "Uuid",
              "value": "[uuid]"
            }
          ]
        },
        "sourceRange": []
      }
    },
    "name": "chamfer",
    "sourceRange": [],
    "type": "StdLibCall",
    "unlabeledArg": {
      "value": {
        "type": "Solid",
        "value": {
          "artifactId": "[uuid]"
        }
      },
      "sourceRange": []
    }
  },
  {
    "type": "GroupEnd"
  }
]<|MERGE_RESOLUTION|>--- conflicted
+++ resolved
@@ -4,24 +4,12 @@
 ---
 [
   {
-<<<<<<< HEAD
-    "type": "UserDefinedFunctionCall",
-    "name": "body",
-    "functionSourceRange": [
-      359,
-      2736,
-      6
-    ],
-    "unlabeledArg": null,
-    "labeledArgs": {},
-=======
     "type": "GroupBegin",
     "group": {
       "type": "ModuleInstance",
       "name": "body",
       "moduleId": 6
     },
->>>>>>> bfdf8bab
     "sourceRange": []
   },
   {
@@ -468,38 +456,7 @@
     "unlabeledArg": null
   },
   {
-<<<<<<< HEAD
-    "type": "UserDefinedFunctionReturn"
-  },
-  {
-    "type": "UserDefinedFunctionCall",
-    "name": "case",
-    "functionSourceRange": [
-      454,
-      3183,
-      7
-    ],
-    "unlabeledArg": null,
-    "labeledArgs": {},
-    "sourceRange": []
-  },
-  {
-    "labeledArgs": {
-      "data": {
-        "value": {
-          "type": "Plane",
-          "artifact_id": "[uuid]"
-        },
-        "sourceRange": []
-      }
-    },
-    "name": "startSketchOn",
-    "sourceRange": [],
-    "type": "StdLibCall",
-    "unlabeledArg": null
-=======
     "type": "GroupEnd"
->>>>>>> bfdf8bab
   },
   {
     "type": "GroupBegin",
@@ -1552,30 +1509,18 @@
     "unlabeledArg": null
   },
   {
-<<<<<<< HEAD
-    "type": "UserDefinedFunctionCall",
-    "name": "zLogo",
-    "functionSourceRange": [
-      69,
-      1018,
-      8
-    ],
-    "unlabeledArg": null,
-    "labeledArgs": {},
-=======
     "type": "GroupBegin",
     "group": {
       "type": "FunctionCall",
       "name": "zLogo",
       "functionSourceRange": [
         69,
-        1088,
+        1018,
         12
       ],
       "unlabeledArg": null,
       "labeledArgs": {}
     },
->>>>>>> bfdf8bab
     "sourceRange": []
   },
   {
@@ -1623,30 +1568,18 @@
     "unlabeledArg": null
   },
   {
-<<<<<<< HEAD
-    "type": "UserDefinedFunctionCall",
-    "name": "oLogo",
-    "functionSourceRange": [
-      1076,
-      1579,
-      8
-    ],
-    "unlabeledArg": null,
-    "labeledArgs": {},
-=======
     "type": "GroupBegin",
     "group": {
       "type": "FunctionCall",
       "name": "oLogo",
       "functionSourceRange": [
-        1146,
-        1656,
+        1076,
+        1579,
         12
       ],
       "unlabeledArg": null,
       "labeledArgs": {}
     },
->>>>>>> bfdf8bab
     "sourceRange": []
   },
   {
@@ -1694,30 +1627,18 @@
     "unlabeledArg": null
   },
   {
-<<<<<<< HEAD
-    "type": "UserDefinedFunctionCall",
-    "name": "oLogo2",
-    "functionSourceRange": [
-      1597,
-      2100,
-      8
-    ],
-    "unlabeledArg": null,
-    "labeledArgs": {},
-=======
     "type": "GroupBegin",
     "group": {
       "type": "FunctionCall",
       "name": "oLogo2",
       "functionSourceRange": [
-        1674,
-        2184,
+        1597,
+        2100,
         12
       ],
       "unlabeledArg": null,
       "labeledArgs": {}
     },
->>>>>>> bfdf8bab
     "sourceRange": []
   },
   {
@@ -1765,30 +1686,18 @@
     "unlabeledArg": null
   },
   {
-<<<<<<< HEAD
-    "type": "UserDefinedFunctionCall",
-    "name": "oLogo",
-    "functionSourceRange": [
-      1076,
-      1579,
-      8
-    ],
-    "unlabeledArg": null,
-    "labeledArgs": {},
-=======
     "type": "GroupBegin",
     "group": {
       "type": "FunctionCall",
       "name": "oLogo",
       "functionSourceRange": [
-        1146,
-        1656,
+        1076,
+        1579,
         12
       ],
       "unlabeledArg": null,
       "labeledArgs": {}
     },
->>>>>>> bfdf8bab
     "sourceRange": []
   },
   {
@@ -1836,30 +1745,18 @@
     "unlabeledArg": null
   },
   {
-<<<<<<< HEAD
-    "type": "UserDefinedFunctionCall",
-    "name": "oLogo2",
-    "functionSourceRange": [
-      1597,
-      2100,
-      8
-    ],
-    "unlabeledArg": null,
-    "labeledArgs": {},
-=======
     "type": "GroupBegin",
     "group": {
       "type": "FunctionCall",
       "name": "oLogo2",
       "functionSourceRange": [
-        1674,
-        2184,
+        1597,
+        2100,
         12
       ],
       "unlabeledArg": null,
       "labeledArgs": {}
     },
->>>>>>> bfdf8bab
     "sourceRange": []
   },
   {
@@ -2155,30 +2052,18 @@
     "type": "GroupEnd"
   },
   {
-<<<<<<< HEAD
-    "type": "UserDefinedFunctionCall",
-    "name": "button",
-    "functionSourceRange": [
-      221,
-      818,
-      12
-    ],
-    "unlabeledArg": null,
-    "labeledArgs": {},
-=======
     "type": "GroupBegin",
     "group": {
       "type": "FunctionCall",
       "name": "button",
       "functionSourceRange": [
         308,
-        900,
+        891,
         11
       ],
       "unlabeledArg": null,
       "labeledArgs": {}
     },
->>>>>>> bfdf8bab
     "sourceRange": []
   },
   {
@@ -2280,30 +2165,18 @@
     "type": "GroupEnd"
   },
   {
-<<<<<<< HEAD
-    "type": "UserDefinedFunctionCall",
-    "name": "button",
-    "functionSourceRange": [
-      221,
-      818,
-      12
-    ],
-    "unlabeledArg": null,
-    "labeledArgs": {},
-=======
     "type": "GroupBegin",
     "group": {
       "type": "FunctionCall",
       "name": "button",
       "functionSourceRange": [
         308,
-        900,
+        891,
         11
       ],
       "unlabeledArg": null,
       "labeledArgs": {}
     },
->>>>>>> bfdf8bab
     "sourceRange": []
   },
   {
@@ -2405,30 +2278,18 @@
     "type": "GroupEnd"
   },
   {
-<<<<<<< HEAD
-    "type": "UserDefinedFunctionCall",
-    "name": "button",
-    "functionSourceRange": [
-      221,
-      818,
-      12
-    ],
-    "unlabeledArg": null,
-    "labeledArgs": {},
-=======
     "type": "GroupBegin",
     "group": {
       "type": "FunctionCall",
       "name": "button",
       "functionSourceRange": [
         308,
-        900,
+        891,
         11
       ],
       "unlabeledArg": null,
       "labeledArgs": {}
     },
->>>>>>> bfdf8bab
     "sourceRange": []
   },
   {
@@ -2530,30 +2391,18 @@
     "type": "GroupEnd"
   },
   {
-<<<<<<< HEAD
-    "type": "UserDefinedFunctionCall",
-    "name": "button",
-    "functionSourceRange": [
-      221,
-      818,
-      12
-    ],
-    "unlabeledArg": null,
-    "labeledArgs": {},
-=======
     "type": "GroupBegin",
     "group": {
       "type": "FunctionCall",
       "name": "button",
       "functionSourceRange": [
         308,
-        900,
+        891,
         11
       ],
       "unlabeledArg": null,
       "labeledArgs": {}
     },
->>>>>>> bfdf8bab
     "sourceRange": []
   },
   {
