---
source: kcl-lib/src/simulation_tests.rs
description: Operations executed walkie-talkie.kcl
---
[
  {
    "type": "GroupBegin",
    "group": {
      "type": "ModuleInstance",
      "name": "body",
      "moduleId": 6
    },
    "sourceRange": []
  },
  {
<<<<<<< HEAD
=======
    "labeledArgs": {
      "planeOrSolid": {
        "value": {
          "type": "Plane",
          "artifact_id": "[uuid]"
        },
        "sourceRange": []
      }
    },
    "name": "startSketchOn",
    "sourceRange": [],
    "type": "StdLibCall",
    "unlabeledArg": null
  },
  {
    "labeledArgs": {
      "length": {
        "value": {
          "type": "Number",
          "value": 1.0,
          "ty": {
            "type": "Default",
            "len": {
              "type": "Inches"
            },
            "angle": {
              "type": "Degrees"
            }
          }
        },
        "sourceRange": []
      }
    },
    "name": "extrude",
    "sourceRange": [],
    "type": "StdLibCall",
    "unlabeledArg": {
      "value": {
        "type": "Sketch",
        "value": {
          "artifactId": "[uuid]"
        }
      },
      "sourceRange": []
    }
  },
  {
    "labeledArgs": {
      "length": {
        "value": {
          "type": "Number",
          "value": 0.325,
          "ty": {
            "type": "Default",
            "len": {
              "type": "Inches"
            },
            "angle": {
              "type": "Degrees"
            }
          }
        },
        "sourceRange": []
      },
      "tags": {
        "value": {
          "type": "Array",
          "value": [
            {
              "type": "Uuid",
              "value": "[uuid]"
            },
            {
              "type": "Uuid",
              "value": "[uuid]"
            },
            {
              "type": "Uuid",
              "value": "[uuid]"
            },
            {
              "type": "Uuid",
              "value": "[uuid]"
            }
          ]
        },
        "sourceRange": []
      }
    },
    "name": "chamfer",
    "sourceRange": [],
    "type": "StdLibCall",
    "unlabeledArg": {
      "value": {
        "type": "Solid",
        "value": {
          "artifactId": "[uuid]"
        }
      },
      "sourceRange": []
    }
  },
  {
    "labeledArgs": {
      "face": {
        "value": {
          "type": "String",
          "value": "end"
        },
        "sourceRange": []
      }
    },
    "name": "startSketchOn",
    "sourceRange": [],
    "type": "StdLibCall",
    "unlabeledArg": {
      "value": {
        "type": "Solid",
        "value": {
          "artifactId": "[uuid]"
        }
      },
      "sourceRange": []
    }
  },
  {
    "type": "GroupBegin",
    "group": {
      "type": "FunctionCall",
      "name": "cos",
      "functionSourceRange": [
        0,
        0,
        0
      ],
      "unlabeledArg": null,
      "labeledArgs": {}
    },
    "sourceRange": []
  },
  {
    "type": "GroupEnd"
  },
  {
    "type": "GroupBegin",
    "group": {
      "type": "FunctionCall",
      "name": "cos",
      "functionSourceRange": [
        0,
        0,
        0
      ],
      "unlabeledArg": null,
      "labeledArgs": {}
    },
    "sourceRange": []
  },
  {
    "type": "GroupEnd"
  },
  {
    "type": "GroupBegin",
    "group": {
      "type": "FunctionCall",
      "name": "cos",
      "functionSourceRange": [
        0,
        0,
        0
      ],
      "unlabeledArg": null,
      "labeledArgs": {}
    },
    "sourceRange": []
  },
  {
    "type": "GroupEnd"
  },
  {
    "type": "GroupBegin",
    "group": {
      "type": "FunctionCall",
      "name": "cos",
      "functionSourceRange": [
        0,
        0,
        0
      ],
      "unlabeledArg": null,
      "labeledArgs": {}
    },
    "sourceRange": []
  },
  {
    "type": "GroupEnd"
  },
  {
    "labeledArgs": {
      "length": {
        "value": {
          "type": "Number",
          "value": -0.0625,
          "ty": {
            "type": "Default",
            "len": {
              "type": "Inches"
            },
            "angle": {
              "type": "Degrees"
            }
          }
        },
        "sourceRange": []
      }
    },
    "name": "extrude",
    "sourceRange": [],
    "type": "StdLibCall",
    "unlabeledArg": {
      "value": {
        "type": "Sketch",
        "value": {
          "artifactId": "[uuid]"
        }
      },
      "sourceRange": []
    }
  },
  {
    "labeledArgs": {
      "face": {
        "value": {
          "type": "String",
          "value": "start"
        },
        "sourceRange": []
      }
    },
    "name": "startSketchOn",
    "sourceRange": [],
    "type": "StdLibCall",
    "unlabeledArg": {
      "value": {
        "type": "Solid",
        "value": {
          "artifactId": "[uuid]"
        }
      },
      "sourceRange": []
    }
  },
  {
    "labeledArgs": {
      "length": {
        "value": {
          "type": "Number",
          "value": -0.0625,
          "ty": {
            "type": "Default",
            "len": {
              "type": "Inches"
            },
            "angle": {
              "type": "Degrees"
            }
          }
        },
        "sourceRange": []
      }
    },
    "name": "extrude",
    "sourceRange": [],
    "type": "StdLibCall",
    "unlabeledArg": {
      "value": {
        "type": "Sketch",
        "value": {
          "artifactId": "[uuid]"
        }
      },
      "sourceRange": []
    }
  },
  {
    "labeledArgs": {
      "face": {
        "value": {
          "type": "String",
          "value": "start"
        },
        "sourceRange": []
      }
    },
    "name": "startSketchOn",
    "sourceRange": [],
    "type": "StdLibCall",
    "unlabeledArg": {
      "value": {
        "type": "Solid",
        "value": {
          "artifactId": "[uuid]"
        }
      },
      "sourceRange": []
    }
  },
  {
    "labeledArgs": {
      "length": {
        "value": {
          "type": "Number",
          "value": -0.5,
          "ty": {
            "type": "Default",
            "len": {
              "type": "Inches"
            },
            "angle": {
              "type": "Degrees"
            }
          }
        },
        "sourceRange": []
      }
    },
    "name": "extrude",
    "sourceRange": [],
    "type": "StdLibCall",
    "unlabeledArg": {
      "value": {
        "type": "Sketch",
        "value": {
          "artifactId": "[uuid]"
        }
      },
      "sourceRange": []
    }
  },
  {
>>>>>>> 22dd4a67
    "type": "GroupEnd"
  },
  {
    "type": "GroupBegin",
    "group": {
      "type": "ModuleInstance",
      "name": "antenna",
      "moduleId": 9
    },
    "sourceRange": []
  },
  {
<<<<<<< HEAD
=======
    "labeledArgs": {
      "planeOrSolid": {
        "value": {
          "type": "Plane",
          "artifact_id": "[uuid]"
        },
        "sourceRange": []
      }
    },
    "name": "startSketchOn",
    "sourceRange": [],
    "type": "StdLibCall",
    "unlabeledArg": null
  },
  {
    "labeledArgs": {
      "offset": {
        "value": {
          "type": "Number",
          "value": 3.0,
          "ty": {
            "type": "Default",
            "len": {
              "type": "Inches"
            },
            "angle": {
              "type": "Degrees"
            }
          }
        },
        "sourceRange": []
      }
    },
    "name": "offsetPlane",
    "sourceRange": [],
    "type": "StdLibCall",
    "unlabeledArg": {
      "value": {
        "type": "Plane",
        "artifact_id": "[uuid]"
      },
      "sourceRange": []
    }
  },
  {
    "labeledArgs": {
      "planeOrSolid": {
        "value": {
          "type": "Plane",
          "artifact_id": "[uuid]"
        },
        "sourceRange": []
      }
    },
    "name": "startSketchOn",
    "sourceRange": [],
    "type": "StdLibCall",
    "unlabeledArg": null
  },
  {
    "labeledArgs": {
      "sketches": {
        "value": {
          "type": "Array",
          "value": [
            {
              "type": "Sketch",
              "value": {
                "artifactId": "[uuid]"
              }
            },
            {
              "type": "Sketch",
              "value": {
                "artifactId": "[uuid]"
              }
            }
          ]
        },
        "sourceRange": []
      }
    },
    "name": "loft",
    "sourceRange": [],
    "type": "StdLibCall",
    "unlabeledArg": null
  },
  {
>>>>>>> 22dd4a67
    "type": "GroupEnd"
  },
  {
    "type": "GroupBegin",
    "group": {
      "type": "ModuleInstance",
      "name": "case",
      "moduleId": 7
    },
    "sourceRange": []
  },
  {
    "labeledArgs": {
      "planeOrSolid": {
        "value": {
          "type": "Plane",
          "artifact_id": "[uuid]"
        },
        "sourceRange": []
      }
    },
    "name": "startSketchOn",
    "sourceRange": [],
    "type": "StdLibCall",
    "unlabeledArg": null
  },
  {
    "labeledArgs": {
      "planeOrSolid": {
        "value": {
          "type": "Plane",
          "artifact_id": "[uuid]"
        },
        "sourceRange": []
      }
    },
    "name": "startSketchOn",
    "sourceRange": [],
    "type": "StdLibCall",
    "unlabeledArg": null
  },
  {
    "labeledArgs": {
      "planeOrSolid": {
        "value": {
          "type": "Plane",
          "artifact_id": "[uuid]"
        },
        "sourceRange": []
      }
    },
    "name": "startSketchOn",
    "sourceRange": [],
    "type": "StdLibCall",
    "unlabeledArg": null
  },
  {
    "type": "GroupBegin",
    "group": {
      "type": "FunctionCall",
      "name": "cos",
      "functionSourceRange": [
        0,
        0,
        0
      ],
      "unlabeledArg": null,
      "labeledArgs": {}
    },
    "sourceRange": []
  },
  {
    "type": "GroupEnd"
  },
  {
    "type": "GroupBegin",
    "group": {
      "type": "FunctionCall",
      "name": "cos",
      "functionSourceRange": [
        0,
        0,
        0
      ],
      "unlabeledArg": null,
      "labeledArgs": {}
    },
    "sourceRange": []
  },
  {
    "type": "GroupEnd"
  },
  {
    "type": "GroupBegin",
    "group": {
      "type": "FunctionCall",
      "name": "cos",
      "functionSourceRange": [
        0,
        0,
        0
      ],
      "unlabeledArg": null,
      "labeledArgs": {}
    },
    "sourceRange": []
  },
  {
    "type": "GroupEnd"
  },
  {
    "type": "GroupBegin",
    "group": {
      "type": "FunctionCall",
      "name": "cos",
      "functionSourceRange": [
        0,
        0,
        0
      ],
      "unlabeledArg": null,
      "labeledArgs": {}
    },
    "sourceRange": []
  },
  {
    "type": "GroupEnd"
  },
  {
    "labeledArgs": {
      "holeSketch": {
        "value": {
          "type": "Sketch",
          "value": {
            "artifactId": "[uuid]"
          }
        },
        "sourceRange": []
      },
      "sketch": {
        "value": {
          "type": "Sketch",
          "value": {
            "artifactId": "[uuid]"
          }
        },
        "sourceRange": []
      }
    },
    "name": "hole",
    "sourceRange": [],
    "type": "StdLibCall",
    "unlabeledArg": null
  },
  {
    "labeledArgs": {
      "holeSketch": {
        "value": {
          "type": "Array",
          "value": [
            {
              "type": "Sketch",
              "value": {
                "artifactId": "[uuid]"
              }
            },
            {
              "type": "Sketch",
              "value": {
                "artifactId": "[uuid]"
              }
            },
            {
              "type": "Sketch",
              "value": {
                "artifactId": "[uuid]"
              }
            },
            {
              "type": "Sketch",
              "value": {
                "artifactId": "[uuid]"
              }
            },
            {
              "type": "Sketch",
              "value": {
                "artifactId": "[uuid]"
              }
            },
            {
              "type": "Sketch",
              "value": {
                "artifactId": "[uuid]"
              }
            },
            {
              "type": "Sketch",
              "value": {
                "artifactId": "[uuid]"
              }
            },
            {
              "type": "Sketch",
              "value": {
                "artifactId": "[uuid]"
              }
            },
            {
              "type": "Sketch",
              "value": {
                "artifactId": "[uuid]"
              }
            },
            {
              "type": "Sketch",
              "value": {
                "artifactId": "[uuid]"
              }
            },
            {
              "type": "Sketch",
              "value": {
                "artifactId": "[uuid]"
              }
            },
            {
              "type": "Sketch",
              "value": {
                "artifactId": "[uuid]"
              }
            },
            {
              "type": "Sketch",
              "value": {
                "artifactId": "[uuid]"
              }
            },
            {
              "type": "Sketch",
              "value": {
                "artifactId": "[uuid]"
              }
            },
            {
              "type": "Sketch",
              "value": {
                "artifactId": "[uuid]"
              }
            },
            {
              "type": "Sketch",
              "value": {
                "artifactId": "[uuid]"
              }
            },
            {
              "type": "Sketch",
              "value": {
                "artifactId": "[uuid]"
              }
            },
            {
              "type": "Sketch",
              "value": {
                "artifactId": "[uuid]"
              }
            },
            {
              "type": "Sketch",
              "value": {
                "artifactId": "[uuid]"
              }
            },
            {
              "type": "Sketch",
              "value": {
                "artifactId": "[uuid]"
              }
            },
            {
              "type": "Sketch",
              "value": {
                "artifactId": "[uuid]"
              }
            },
            {
              "type": "Sketch",
              "value": {
                "artifactId": "[uuid]"
              }
            },
            {
              "type": "Sketch",
              "value": {
                "artifactId": "[uuid]"
              }
            },
            {
              "type": "Sketch",
              "value": {
                "artifactId": "[uuid]"
              }
            },
            {
              "type": "Sketch",
              "value": {
                "artifactId": "[uuid]"
              }
            },
            {
              "type": "Sketch",
              "value": {
                "artifactId": "[uuid]"
              }
            },
            {
              "type": "Sketch",
              "value": {
                "artifactId": "[uuid]"
              }
            },
            {
              "type": "Sketch",
              "value": {
                "artifactId": "[uuid]"
              }
            },
            {
              "type": "Sketch",
              "value": {
                "artifactId": "[uuid]"
              }
            },
            {
              "type": "Sketch",
              "value": {
                "artifactId": "[uuid]"
              }
            },
            {
              "type": "Sketch",
              "value": {
                "artifactId": "[uuid]"
              }
            },
            {
              "type": "Sketch",
              "value": {
                "artifactId": "[uuid]"
              }
            },
            {
              "type": "Sketch",
              "value": {
                "artifactId": "[uuid]"
              }
            },
            {
              "type": "Sketch",
              "value": {
                "artifactId": "[uuid]"
              }
            },
            {
              "type": "Sketch",
              "value": {
                "artifactId": "[uuid]"
              }
            },
            {
              "type": "Sketch",
              "value": {
                "artifactId": "[uuid]"
              }
            },
            {
              "type": "Sketch",
              "value": {
                "artifactId": "[uuid]"
              }
            },
            {
              "type": "Sketch",
              "value": {
                "artifactId": "[uuid]"
              }
            },
            {
              "type": "Sketch",
              "value": {
                "artifactId": "[uuid]"
              }
            },
            {
              "type": "Sketch",
              "value": {
                "artifactId": "[uuid]"
              }
            },
            {
              "type": "Sketch",
              "value": {
                "artifactId": "[uuid]"
              }
            },
            {
              "type": "Sketch",
              "value": {
                "artifactId": "[uuid]"
              }
            },
            {
              "type": "Sketch",
              "value": {
                "artifactId": "[uuid]"
              }
            },
            {
              "type": "Sketch",
              "value": {
                "artifactId": "[uuid]"
              }
            },
            {
              "type": "Sketch",
              "value": {
                "artifactId": "[uuid]"
              }
            },
            {
              "type": "Sketch",
              "value": {
                "artifactId": "[uuid]"
              }
            },
            {
              "type": "Sketch",
              "value": {
                "artifactId": "[uuid]"
              }
            },
            {
              "type": "Sketch",
              "value": {
                "artifactId": "[uuid]"
              }
            },
            {
              "type": "Sketch",
              "value": {
                "artifactId": "[uuid]"
              }
            },
            {
              "type": "Sketch",
              "value": {
                "artifactId": "[uuid]"
              }
            },
            {
              "type": "Sketch",
              "value": {
                "artifactId": "[uuid]"
              }
            },
            {
              "type": "Sketch",
              "value": {
                "artifactId": "[uuid]"
              }
            },
            {
              "type": "Sketch",
              "value": {
                "artifactId": "[uuid]"
              }
            },
            {
              "type": "Sketch",
              "value": {
                "artifactId": "[uuid]"
              }
            },
            {
              "type": "Sketch",
              "value": {
                "artifactId": "[uuid]"
              }
            },
            {
              "type": "Sketch",
              "value": {
                "artifactId": "[uuid]"
              }
            },
            {
              "type": "Sketch",
              "value": {
                "artifactId": "[uuid]"
              }
            },
            {
              "type": "Sketch",
              "value": {
                "artifactId": "[uuid]"
              }
            },
            {
              "type": "Sketch",
              "value": {
                "artifactId": "[uuid]"
              }
            },
            {
              "type": "Sketch",
              "value": {
                "artifactId": "[uuid]"
              }
            },
            {
              "type": "Sketch",
              "value": {
                "artifactId": "[uuid]"
              }
            },
            {
              "type": "Sketch",
              "value": {
                "artifactId": "[uuid]"
              }
            },
            {
              "type": "Sketch",
              "value": {
                "artifactId": "[uuid]"
              }
            },
            {
              "type": "Sketch",
              "value": {
                "artifactId": "[uuid]"
              }
            },
            {
              "type": "Sketch",
              "value": {
                "artifactId": "[uuid]"
              }
            },
            {
              "type": "Sketch",
              "value": {
                "artifactId": "[uuid]"
              }
            },
            {
              "type": "Sketch",
              "value": {
                "artifactId": "[uuid]"
              }
            },
            {
              "type": "Sketch",
              "value": {
                "artifactId": "[uuid]"
              }
            },
            {
              "type": "Sketch",
              "value": {
                "artifactId": "[uuid]"
              }
            },
            {
              "type": "Sketch",
              "value": {
                "artifactId": "[uuid]"
              }
            },
            {
              "type": "Sketch",
              "value": {
                "artifactId": "[uuid]"
              }
            },
            {
              "type": "Sketch",
              "value": {
                "artifactId": "[uuid]"
              }
            },
            {
              "type": "Sketch",
              "value": {
                "artifactId": "[uuid]"
              }
            },
            {
              "type": "Sketch",
              "value": {
                "artifactId": "[uuid]"
              }
            },
            {
              "type": "Sketch",
              "value": {
                "artifactId": "[uuid]"
              }
            },
            {
              "type": "Sketch",
              "value": {
                "artifactId": "[uuid]"
              }
            },
            {
              "type": "Sketch",
              "value": {
                "artifactId": "[uuid]"
              }
            },
            {
              "type": "Sketch",
              "value": {
                "artifactId": "[uuid]"
              }
            },
            {
              "type": "Sketch",
              "value": {
                "artifactId": "[uuid]"
              }
            },
            {
              "type": "Sketch",
              "value": {
                "artifactId": "[uuid]"
              }
            },
            {
              "type": "Sketch",
              "value": {
                "artifactId": "[uuid]"
              }
            },
            {
              "type": "Sketch",
              "value": {
                "artifactId": "[uuid]"
              }
            },
            {
              "type": "Sketch",
              "value": {
                "artifactId": "[uuid]"
              }
            },
            {
              "type": "Sketch",
              "value": {
                "artifactId": "[uuid]"
              }
            },
            {
              "type": "Sketch",
              "value": {
                "artifactId": "[uuid]"
              }
            },
            {
              "type": "Sketch",
              "value": {
                "artifactId": "[uuid]"
              }
            },
            {
              "type": "Sketch",
              "value": {
                "artifactId": "[uuid]"
              }
            },
            {
              "type": "Sketch",
              "value": {
                "artifactId": "[uuid]"
              }
            },
            {
              "type": "Sketch",
              "value": {
                "artifactId": "[uuid]"
              }
            },
            {
              "type": "Sketch",
              "value": {
                "artifactId": "[uuid]"
              }
            },
            {
              "type": "Sketch",
              "value": {
                "artifactId": "[uuid]"
              }
            },
            {
              "type": "Sketch",
              "value": {
                "artifactId": "[uuid]"
              }
            },
            {
              "type": "Sketch",
              "value": {
                "artifactId": "[uuid]"
              }
            },
            {
              "type": "Sketch",
              "value": {
                "artifactId": "[uuid]"
              }
            },
            {
              "type": "Sketch",
              "value": {
                "artifactId": "[uuid]"
              }
            },
            {
              "type": "Sketch",
              "value": {
                "artifactId": "[uuid]"
              }
            },
            {
              "type": "Sketch",
              "value": {
                "artifactId": "[uuid]"
              }
            },
            {
              "type": "Sketch",
              "value": {
                "artifactId": "[uuid]"
              }
            },
            {
              "type": "Sketch",
              "value": {
                "artifactId": "[uuid]"
              }
            },
            {
              "type": "Sketch",
              "value": {
                "artifactId": "[uuid]"
              }
            },
            {
              "type": "Sketch",
              "value": {
                "artifactId": "[uuid]"
              }
            },
            {
              "type": "Sketch",
              "value": {
                "artifactId": "[uuid]"
              }
            },
            {
              "type": "Sketch",
              "value": {
                "artifactId": "[uuid]"
              }
            },
            {
              "type": "Sketch",
              "value": {
                "artifactId": "[uuid]"
              }
            },
            {
              "type": "Sketch",
              "value": {
                "artifactId": "[uuid]"
              }
            },
            {
              "type": "Sketch",
              "value": {
                "artifactId": "[uuid]"
              }
            },
            {
              "type": "Sketch",
              "value": {
                "artifactId": "[uuid]"
              }
            },
            {
              "type": "Sketch",
              "value": {
                "artifactId": "[uuid]"
              }
            },
            {
              "type": "Sketch",
              "value": {
                "artifactId": "[uuid]"
              }
            },
            {
              "type": "Sketch",
              "value": {
                "artifactId": "[uuid]"
              }
            },
            {
              "type": "Sketch",
              "value": {
                "artifactId": "[uuid]"
              }
            },
            {
              "type": "Sketch",
              "value": {
                "artifactId": "[uuid]"
              }
            },
            {
              "type": "Sketch",
              "value": {
                "artifactId": "[uuid]"
              }
            },
            {
              "type": "Sketch",
              "value": {
                "artifactId": "[uuid]"
              }
            },
            {
              "type": "Sketch",
              "value": {
                "artifactId": "[uuid]"
              }
            },
            {
              "type": "Sketch",
              "value": {
                "artifactId": "[uuid]"
              }
            },
            {
              "type": "Sketch",
              "value": {
                "artifactId": "[uuid]"
              }
            },
            {
              "type": "Sketch",
              "value": {
                "artifactId": "[uuid]"
              }
            },
            {
              "type": "Sketch",
              "value": {
                "artifactId": "[uuid]"
              }
            },
            {
              "type": "Sketch",
              "value": {
                "artifactId": "[uuid]"
              }
            },
            {
              "type": "Sketch",
              "value": {
                "artifactId": "[uuid]"
              }
            },
            {
              "type": "Sketch",
              "value": {
                "artifactId": "[uuid]"
              }
            },
            {
              "type": "Sketch",
              "value": {
                "artifactId": "[uuid]"
              }
            },
            {
              "type": "Sketch",
              "value": {
                "artifactId": "[uuid]"
              }
            },
            {
              "type": "Sketch",
              "value": {
                "artifactId": "[uuid]"
              }
            },
            {
              "type": "Sketch",
              "value": {
                "artifactId": "[uuid]"
              }
            },
            {
              "type": "Sketch",
              "value": {
                "artifactId": "[uuid]"
              }
            },
            {
              "type": "Sketch",
              "value": {
                "artifactId": "[uuid]"
              }
            },
            {
              "type": "Sketch",
              "value": {
                "artifactId": "[uuid]"
              }
            },
            {
              "type": "Sketch",
              "value": {
                "artifactId": "[uuid]"
              }
            },
            {
              "type": "Sketch",
              "value": {
                "artifactId": "[uuid]"
              }
            },
            {
              "type": "Sketch",
              "value": {
                "artifactId": "[uuid]"
              }
            },
            {
              "type": "Sketch",
              "value": {
                "artifactId": "[uuid]"
              }
            },
            {
              "type": "Sketch",
              "value": {
                "artifactId": "[uuid]"
              }
            },
            {
              "type": "Sketch",
              "value": {
                "artifactId": "[uuid]"
              }
            },
            {
              "type": "Sketch",
              "value": {
                "artifactId": "[uuid]"
              }
            },
            {
              "type": "Sketch",
              "value": {
                "artifactId": "[uuid]"
              }
            },
            {
              "type": "Sketch",
              "value": {
                "artifactId": "[uuid]"
              }
            },
            {
              "type": "Sketch",
              "value": {
                "artifactId": "[uuid]"
              }
            },
            {
              "type": "Sketch",
              "value": {
                "artifactId": "[uuid]"
              }
            },
            {
              "type": "Sketch",
              "value": {
                "artifactId": "[uuid]"
              }
            },
            {
              "type": "Sketch",
              "value": {
                "artifactId": "[uuid]"
              }
            },
            {
              "type": "Sketch",
              "value": {
                "artifactId": "[uuid]"
              }
            }
          ]
        },
        "sourceRange": []
      },
      "sketch": {
        "value": {
          "type": "Sketch",
          "value": {
            "artifactId": "[uuid]"
          }
        },
        "sourceRange": []
      }
    },
    "name": "hole",
    "sourceRange": [],
    "type": "StdLibCall",
    "unlabeledArg": null
  },
  {
    "labeledArgs": {
      "planeOrSolid": {
        "value": {
          "type": "Plane",
          "artifact_id": "[uuid]"
        },
        "sourceRange": []
      }
    },
    "name": "startSketchOn",
    "sourceRange": [],
    "type": "StdLibCall",
    "unlabeledArg": null
  },
  {
    "type": "GroupBegin",
    "group": {
      "type": "FunctionCall",
      "name": "zLogo",
      "functionSourceRange": [
        69,
        1018,
        12
      ],
      "unlabeledArg": null,
      "labeledArgs": {}
    },
    "sourceRange": []
  },
  {
    "type": "GroupEnd"
  },
  {
    "labeledArgs": {
      "holeSketch": {
        "value": {
          "type": "Sketch",
          "value": {
            "artifactId": "[uuid]"
          }
        },
        "sourceRange": []
      },
      "sketch": {
        "value": {
          "type": "Sketch",
          "value": {
            "artifactId": "[uuid]"
          }
        },
        "sourceRange": []
      }
    },
    "name": "hole",
    "sourceRange": [],
    "type": "StdLibCall",
    "unlabeledArg": null
  },
  {
    "labeledArgs": {
      "planeOrSolid": {
        "value": {
          "type": "Plane",
          "artifact_id": "[uuid]"
        },
        "sourceRange": []
      }
    },
    "name": "startSketchOn",
    "sourceRange": [],
    "type": "StdLibCall",
    "unlabeledArg": null
  },
  {
    "type": "GroupBegin",
    "group": {
      "type": "FunctionCall",
      "name": "oLogo",
      "functionSourceRange": [
        1076,
        1579,
        12
      ],
      "unlabeledArg": null,
      "labeledArgs": {}
    },
    "sourceRange": []
  },
  {
    "type": "GroupEnd"
  },
  {
    "labeledArgs": {
      "holeSketch": {
        "value": {
          "type": "Sketch",
          "value": {
            "artifactId": "[uuid]"
          }
        },
        "sourceRange": []
      },
      "sketch": {
        "value": {
          "type": "Sketch",
          "value": {
            "artifactId": "[uuid]"
          }
        },
        "sourceRange": []
      }
    },
    "name": "hole",
    "sourceRange": [],
    "type": "StdLibCall",
    "unlabeledArg": null
  },
  {
    "labeledArgs": {
      "planeOrSolid": {
        "value": {
          "type": "Plane",
          "artifact_id": "[uuid]"
        },
        "sourceRange": []
      }
    },
    "name": "startSketchOn",
    "sourceRange": [],
    "type": "StdLibCall",
    "unlabeledArg": null
  },
  {
    "type": "GroupBegin",
    "group": {
      "type": "FunctionCall",
      "name": "oLogo2",
      "functionSourceRange": [
        1597,
        2100,
        12
      ],
      "unlabeledArg": null,
      "labeledArgs": {}
    },
    "sourceRange": []
  },
  {
    "type": "GroupEnd"
  },
  {
    "labeledArgs": {
      "holeSketch": {
        "value": {
          "type": "Sketch",
          "value": {
            "artifactId": "[uuid]"
          }
        },
        "sourceRange": []
      },
      "sketch": {
        "value": {
          "type": "Sketch",
          "value": {
            "artifactId": "[uuid]"
          }
        },
        "sourceRange": []
      }
    },
    "name": "hole",
    "sourceRange": [],
    "type": "StdLibCall",
    "unlabeledArg": null
  },
  {
    "labeledArgs": {
      "planeOrSolid": {
        "value": {
          "type": "Plane",
          "artifact_id": "[uuid]"
        },
        "sourceRange": []
      }
    },
    "name": "startSketchOn",
    "sourceRange": [],
    "type": "StdLibCall",
    "unlabeledArg": null
  },
  {
    "type": "GroupBegin",
    "group": {
      "type": "FunctionCall",
      "name": "oLogo",
      "functionSourceRange": [
        1076,
        1579,
        12
      ],
      "unlabeledArg": null,
      "labeledArgs": {}
    },
    "sourceRange": []
  },
  {
    "type": "GroupEnd"
  },
  {
    "labeledArgs": {
      "holeSketch": {
        "value": {
          "type": "Sketch",
          "value": {
            "artifactId": "[uuid]"
          }
        },
        "sourceRange": []
      },
      "sketch": {
        "value": {
          "type": "Sketch",
          "value": {
            "artifactId": "[uuid]"
          }
        },
        "sourceRange": []
      }
    },
    "name": "hole",
    "sourceRange": [],
    "type": "StdLibCall",
    "unlabeledArg": null
  },
  {
    "labeledArgs": {
      "planeOrSolid": {
        "value": {
          "type": "Plane",
          "artifact_id": "[uuid]"
        },
        "sourceRange": []
      }
    },
    "name": "startSketchOn",
    "sourceRange": [],
    "type": "StdLibCall",
    "unlabeledArg": null
  },
  {
    "type": "GroupBegin",
    "group": {
      "type": "FunctionCall",
      "name": "oLogo2",
      "functionSourceRange": [
        1597,
        2100,
        12
      ],
      "unlabeledArg": null,
      "labeledArgs": {}
    },
    "sourceRange": []
  },
  {
    "type": "GroupEnd"
  },
  {
    "labeledArgs": {
      "holeSketch": {
        "value": {
          "type": "Sketch",
          "value": {
            "artifactId": "[uuid]"
          }
        },
        "sourceRange": []
      },
      "sketch": {
        "value": {
          "type": "Sketch",
          "value": {
            "artifactId": "[uuid]"
          }
        },
        "sourceRange": []
      }
    },
    "name": "hole",
    "sourceRange": [],
    "type": "StdLibCall",
    "unlabeledArg": null
  },
  {
    "labeledArgs": {
      "length": {
        "value": {
          "type": "Number",
          "value": -0.0625,
          "ty": {
            "type": "Default",
            "len": {
              "type": "Inches"
            },
            "angle": {
              "type": "Degrees"
            }
          }
        },
        "sourceRange": []
      }
    },
    "name": "extrude",
    "sourceRange": [],
    "type": "StdLibCall",
    "unlabeledArg": {
      "value": {
        "type": "Sketch",
        "value": {
          "artifactId": "[uuid]"
        }
      },
      "sourceRange": []
    }
  },
  {
    "type": "GroupEnd"
  },
  {
    "type": "GroupBegin",
    "group": {
      "type": "ModuleInstance",
      "name": "talkButton",
      "moduleId": 10
    },
    "sourceRange": []
  },
  {
<<<<<<< HEAD
=======
    "labeledArgs": {
      "planeOrSolid": {
        "value": {
          "type": "Plane",
          "artifact_id": "[uuid]"
        },
        "sourceRange": []
      }
    },
    "name": "startSketchOn",
    "sourceRange": [],
    "type": "StdLibCall",
    "unlabeledArg": null
  },
  {
    "labeledArgs": {
      "length": {
        "value": {
          "type": "Number",
          "value": 0.05,
          "ty": {
            "type": "Default",
            "len": {
              "type": "Inches"
            },
            "angle": {
              "type": "Degrees"
            }
          }
        },
        "sourceRange": []
      }
    },
    "name": "extrude",
    "sourceRange": [],
    "type": "StdLibCall",
    "unlabeledArg": {
      "value": {
        "type": "Sketch",
        "value": {
          "artifactId": "[uuid]"
        }
      },
      "sourceRange": []
    }
  },
  {
    "labeledArgs": {
      "radius": {
        "value": {
          "type": "Number",
          "value": 0.05,
          "ty": {
            "type": "Default",
            "len": {
              "type": "Inches"
            },
            "angle": {
              "type": "Degrees"
            }
          }
        },
        "sourceRange": []
      },
      "tags": {
        "value": {
          "type": "Array",
          "value": [
            {
              "type": "Uuid",
              "value": "[uuid]"
            },
            {
              "type": "Uuid",
              "value": "[uuid]"
            },
            {
              "type": "Uuid",
              "value": "[uuid]"
            },
            {
              "type": "Uuid",
              "value": "[uuid]"
            }
          ]
        },
        "sourceRange": []
      }
    },
    "name": "fillet",
    "sourceRange": [],
    "type": "StdLibCall",
    "unlabeledArg": {
      "value": {
        "type": "Solid",
        "value": {
          "artifactId": "[uuid]"
        }
      },
      "sourceRange": []
    }
  },
  {
>>>>>>> 22dd4a67
    "type": "GroupEnd"
  },
  {
    "type": "GroupBegin",
    "group": {
      "type": "ModuleInstance",
      "name": "knob",
<<<<<<< HEAD
      "moduleId": 11
=======
      "moduleId": 10
    },
    "sourceRange": []
  },
  {
    "labeledArgs": {
      "planeOrSolid": {
        "value": {
          "type": "Plane",
          "artifact_id": "[uuid]"
        },
        "sourceRange": []
      }
    },
    "name": "startSketchOn",
    "sourceRange": [],
    "type": "StdLibCall",
    "unlabeledArg": null
  },
  {
    "type": "KclStdLibCall",
    "name": "revolve",
    "unlabeledArg": {
      "value": {
        "type": "Sketch",
        "value": {
          "artifactId": "[uuid]"
        }
      },
      "sourceRange": []
    },
    "labeledArgs": {
      "axis": {
        "value": {
          "type": "Object",
          "value": {
            "direction": {
              "type": "Array",
              "value": [
                {
                  "type": "Number",
                  "value": 0.0,
                  "ty": {
                    "type": "Default",
                    "len": {
                      "type": "Mm"
                    },
                    "angle": {
                      "type": "Degrees"
                    }
                  }
                },
                {
                  "type": "Number",
                  "value": 1.0,
                  "ty": {
                    "type": "Default",
                    "len": {
                      "type": "Mm"
                    },
                    "angle": {
                      "type": "Degrees"
                    }
                  }
                }
              ]
            },
            "origin": {
              "type": "Array",
              "value": [
                {
                  "type": "Number",
                  "value": 0.0,
                  "ty": {
                    "type": "Default",
                    "len": {
                      "type": "Mm"
                    },
                    "angle": {
                      "type": "Degrees"
                    }
                  }
                },
                {
                  "type": "Number",
                  "value": 0.0,
                  "ty": {
                    "type": "Default",
                    "len": {
                      "type": "Mm"
                    },
                    "angle": {
                      "type": "Degrees"
                    }
                  }
                }
              ]
            }
          }
        },
        "sourceRange": []
      }
>>>>>>> 22dd4a67
    },
    "sourceRange": []
  },
  {
    "type": "GroupEnd"
  },
  {
    "type": "GroupBegin",
    "group": {
      "type": "FunctionCall",
      "name": "button",
      "functionSourceRange": [
        308,
        891,
        11
      ],
      "unlabeledArg": null,
      "labeledArgs": {}
    },
    "sourceRange": []
  },
  {
    "labeledArgs": {
      "planeOrSolid": {
        "value": {
          "type": "Plane",
          "artifact_id": "[uuid]"
        },
        "sourceRange": []
      }
    },
    "name": "startSketchOn",
    "sourceRange": [],
    "type": "StdLibCall",
    "unlabeledArg": null
  },
  {
    "labeledArgs": {
      "length": {
        "value": {
          "type": "Number",
          "value": 0.04,
          "ty": {
            "type": "Default",
            "len": {
              "type": "Inches"
            },
            "angle": {
              "type": "Degrees"
            }
          }
        },
        "sourceRange": []
      }
    },
    "name": "extrude",
    "sourceRange": [],
    "type": "StdLibCall",
    "unlabeledArg": {
      "value": {
        "type": "Sketch",
        "value": {
          "artifactId": "[uuid]"
        }
      },
      "sourceRange": []
    }
  },
  {
    "labeledArgs": {
      "length": {
        "value": {
          "type": "Number",
          "value": 0.05,
          "ty": {
            "type": "Default",
            "len": {
              "type": "Inches"
            },
            "angle": {
              "type": "Degrees"
            }
          }
        },
        "sourceRange": []
      },
      "tags": {
        "value": {
          "type": "Array",
          "value": [
            {
              "type": "Uuid",
              "value": "[uuid]"
            },
            {
              "type": "Uuid",
              "value": "[uuid]"
            }
          ]
        },
        "sourceRange": []
      }
    },
    "name": "chamfer",
    "sourceRange": [],
    "type": "StdLibCall",
    "unlabeledArg": {
      "value": {
        "type": "Solid",
        "value": {
          "artifactId": "[uuid]"
        }
      },
      "sourceRange": []
    }
  },
  {
    "type": "GroupEnd"
  },
  {
    "type": "GroupBegin",
    "group": {
      "type": "FunctionCall",
      "name": "button",
      "functionSourceRange": [
        308,
        891,
        11
      ],
      "unlabeledArg": null,
      "labeledArgs": {}
    },
    "sourceRange": []
  },
  {
    "labeledArgs": {
      "planeOrSolid": {
        "value": {
          "type": "Plane",
          "artifact_id": "[uuid]"
        },
        "sourceRange": []
      }
    },
    "name": "startSketchOn",
    "sourceRange": [],
    "type": "StdLibCall",
    "unlabeledArg": null
  },
  {
    "labeledArgs": {
      "length": {
        "value": {
          "type": "Number",
          "value": 0.04,
          "ty": {
            "type": "Default",
            "len": {
              "type": "Inches"
            },
            "angle": {
              "type": "Degrees"
            }
          }
        },
        "sourceRange": []
      }
    },
    "name": "extrude",
    "sourceRange": [],
    "type": "StdLibCall",
    "unlabeledArg": {
      "value": {
        "type": "Sketch",
        "value": {
          "artifactId": "[uuid]"
        }
      },
      "sourceRange": []
    }
  },
  {
    "labeledArgs": {
      "length": {
        "value": {
          "type": "Number",
          "value": 0.05,
          "ty": {
            "type": "Default",
            "len": {
              "type": "Inches"
            },
            "angle": {
              "type": "Degrees"
            }
          }
        },
        "sourceRange": []
      },
      "tags": {
        "value": {
          "type": "Array",
          "value": [
            {
              "type": "Uuid",
              "value": "[uuid]"
            },
            {
              "type": "Uuid",
              "value": "[uuid]"
            }
          ]
        },
        "sourceRange": []
      }
    },
    "name": "chamfer",
    "sourceRange": [],
    "type": "StdLibCall",
    "unlabeledArg": {
      "value": {
        "type": "Solid",
        "value": {
          "artifactId": "[uuid]"
        }
      },
      "sourceRange": []
    }
  },
  {
    "type": "GroupEnd"
  },
  {
    "type": "GroupBegin",
    "group": {
      "type": "FunctionCall",
      "name": "button",
      "functionSourceRange": [
        308,
        891,
        11
      ],
      "unlabeledArg": null,
      "labeledArgs": {}
    },
    "sourceRange": []
  },
  {
    "labeledArgs": {
      "planeOrSolid": {
        "value": {
          "type": "Plane",
          "artifact_id": "[uuid]"
        },
        "sourceRange": []
      }
    },
    "name": "startSketchOn",
    "sourceRange": [],
    "type": "StdLibCall",
    "unlabeledArg": null
  },
  {
    "labeledArgs": {
      "length": {
        "value": {
          "type": "Number",
          "value": 0.04,
          "ty": {
            "type": "Default",
            "len": {
              "type": "Inches"
            },
            "angle": {
              "type": "Degrees"
            }
          }
        },
        "sourceRange": []
      }
    },
    "name": "extrude",
    "sourceRange": [],
    "type": "StdLibCall",
    "unlabeledArg": {
      "value": {
        "type": "Sketch",
        "value": {
          "artifactId": "[uuid]"
        }
      },
      "sourceRange": []
    }
  },
  {
    "labeledArgs": {
      "length": {
        "value": {
          "type": "Number",
          "value": 0.05,
          "ty": {
            "type": "Default",
            "len": {
              "type": "Inches"
            },
            "angle": {
              "type": "Degrees"
            }
          }
        },
        "sourceRange": []
      },
      "tags": {
        "value": {
          "type": "Array",
          "value": [
            {
              "type": "Uuid",
              "value": "[uuid]"
            },
            {
              "type": "Uuid",
              "value": "[uuid]"
            }
          ]
        },
        "sourceRange": []
      }
    },
    "name": "chamfer",
    "sourceRange": [],
    "type": "StdLibCall",
    "unlabeledArg": {
      "value": {
        "type": "Solid",
        "value": {
          "artifactId": "[uuid]"
        }
      },
      "sourceRange": []
    }
  },
  {
    "type": "GroupEnd"
  },
  {
    "type": "GroupBegin",
    "group": {
      "type": "FunctionCall",
      "name": "button",
      "functionSourceRange": [
        308,
        891,
        11
      ],
      "unlabeledArg": null,
      "labeledArgs": {}
    },
    "sourceRange": []
  },
  {
    "labeledArgs": {
      "planeOrSolid": {
        "value": {
          "type": "Plane",
          "artifact_id": "[uuid]"
        },
        "sourceRange": []
      }
    },
    "name": "startSketchOn",
    "sourceRange": [],
    "type": "StdLibCall",
    "unlabeledArg": null
  },
  {
    "labeledArgs": {
      "length": {
        "value": {
          "type": "Number",
          "value": 0.04,
          "ty": {
            "type": "Default",
            "len": {
              "type": "Inches"
            },
            "angle": {
              "type": "Degrees"
            }
          }
        },
        "sourceRange": []
      }
    },
    "name": "extrude",
    "sourceRange": [],
    "type": "StdLibCall",
    "unlabeledArg": {
      "value": {
        "type": "Sketch",
        "value": {
          "artifactId": "[uuid]"
        }
      },
      "sourceRange": []
    }
  },
  {
    "labeledArgs": {
      "length": {
        "value": {
          "type": "Number",
          "value": 0.05,
          "ty": {
            "type": "Default",
            "len": {
              "type": "Inches"
            },
            "angle": {
              "type": "Degrees"
            }
          }
        },
        "sourceRange": []
      },
      "tags": {
        "value": {
          "type": "Array",
          "value": [
            {
              "type": "Uuid",
              "value": "[uuid]"
            },
            {
              "type": "Uuid",
              "value": "[uuid]"
            }
          ]
        },
        "sourceRange": []
      }
    },
    "name": "chamfer",
    "sourceRange": [],
    "type": "StdLibCall",
    "unlabeledArg": {
      "value": {
        "type": "Solid",
        "value": {
          "artifactId": "[uuid]"
        }
      },
      "sourceRange": []
    }
  },
  {
    "type": "GroupEnd"
  }
]<|MERGE_RESOLUTION|>--- conflicted
+++ resolved
@@ -13,8 +13,6 @@
     "sourceRange": []
   },
   {
-<<<<<<< HEAD
-=======
     "labeledArgs": {
       "planeOrSolid": {
         "value": {
@@ -355,7 +353,6 @@
     }
   },
   {
->>>>>>> 22dd4a67
     "type": "GroupEnd"
   },
   {
@@ -368,8 +365,6 @@
     "sourceRange": []
   },
   {
-<<<<<<< HEAD
-=======
     "labeledArgs": {
       "planeOrSolid": {
         "value": {
@@ -458,7 +453,6 @@
     "unlabeledArg": null
   },
   {
->>>>>>> 22dd4a67
     "type": "GroupEnd"
   },
   {
@@ -1836,8 +1830,6 @@
     "sourceRange": []
   },
   {
-<<<<<<< HEAD
-=======
     "labeledArgs": {
       "planeOrSolid": {
         "value": {
@@ -1941,7 +1933,6 @@
     }
   },
   {
->>>>>>> 22dd4a67
     "type": "GroupEnd"
   },
   {
@@ -1949,9 +1940,6 @@
     "group": {
       "type": "ModuleInstance",
       "name": "knob",
-<<<<<<< HEAD
-      "moduleId": 11
-=======
       "moduleId": 10
     },
     "sourceRange": []
@@ -2054,7 +2042,6 @@
         },
         "sourceRange": []
       }
->>>>>>> 22dd4a67
     },
     "sourceRange": []
   },
