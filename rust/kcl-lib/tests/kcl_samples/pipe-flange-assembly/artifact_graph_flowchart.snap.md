--- conflicted
+++ resolved
@@ -2,37 +2,12 @@
 flowchart LR
   subgraph path23 [Path]
     23["Path<br>[440, 502, 2]"]
-      %% Missing NodePath
     46["Segment<br>[440, 502, 2]"]
-<<<<<<< HEAD
-      %% Missing NodePath
-    94[Solid2d]
-=======
     97[Solid2d]
->>>>>>> 811ef3e7
   end
   subgraph path24 [Path]
     24["Path<br>[640, 700, 2]"]
-      %% Missing NodePath
     47["Segment<br>[640, 700, 2]"]
-<<<<<<< HEAD
-      %% Missing NodePath
-    92[Solid2d]
-  end
-  subgraph path25 [Path]
-    25["Path<br>[613, 706, 3]"]
-      %% Missing NodePath
-    48["Segment<br>[613, 706, 3]"]
-      %% Missing NodePath
-    87[Solid2d]
-  end
-  subgraph path26 [Path]
-    26["Path<br>[613, 706, 3]"]
-      %% Missing NodePath
-    49["Segment<br>[613, 706, 3]"]
-      %% Missing NodePath
-    89[Solid2d]
-=======
     80[Solid2d]
   end
   subgraph path25 [Path]
@@ -44,218 +19,100 @@
     26["Path<br>[613, 706, 3]"]
     48["Segment<br>[613, 706, 3]"]
     98[Solid2d]
->>>>>>> 811ef3e7
   end
   subgraph path27 [Path]
     27["Path<br>[935, 990, 3]"]
-      %% Missing NodePath
     51["Segment<br>[935, 990, 3]"]
-      %% Missing NodePath
     84[Solid2d]
   end
   subgraph path28 [Path]
     28["Path<br>[935, 990, 3]"]
-      %% Missing NodePath
     50["Segment<br>[935, 990, 3]"]
-<<<<<<< HEAD
-      %% Missing NodePath
-    100[Solid2d]
-=======
     88[Solid2d]
->>>>>>> 811ef3e7
   end
   subgraph path29 [Path]
     29["Path<br>[1220, 1279, 3]"]
-      %% Missing NodePath
     53["Segment<br>[1220, 1279, 3]"]
-<<<<<<< HEAD
-      %% Missing NodePath
-    85[Solid2d]
-=======
     83[Solid2d]
->>>>>>> 811ef3e7
   end
   subgraph path30 [Path]
     30["Path<br>[1220, 1279, 3]"]
-      %% Missing NodePath
     52["Segment<br>[1220, 1279, 3]"]
-<<<<<<< HEAD
-      %% Missing NodePath
-    99[Solid2d]
-=======
     87[Solid2d]
->>>>>>> 811ef3e7
   end
   subgraph path31 [Path]
     31["Path<br>[1386, 1446, 3]"]
-      %% Missing NodePath
     54["Segment<br>[1386, 1446, 3]"]
-<<<<<<< HEAD
-      %% Missing NodePath
-    82[Solid2d]
-=======
     91[Solid2d]
->>>>>>> 811ef3e7
   end
   subgraph path32 [Path]
     32["Path<br>[1386, 1446, 3]"]
-      %% Missing NodePath
     55["Segment<br>[1386, 1446, 3]"]
-      %% Missing NodePath
     95[Solid2d]
   end
   subgraph path33 [Path]
     33["Path<br>[1608, 1661, 3]"]
-      %% Missing NodePath
     56["Segment<br>[1608, 1661, 3]"]
-<<<<<<< HEAD
-      %% Missing NodePath
-    81[Solid2d]
-=======
     86[Solid2d]
->>>>>>> 811ef3e7
   end
   subgraph path34 [Path]
     34["Path<br>[1608, 1661, 3]"]
-      %% Missing NodePath
     57["Segment<br>[1608, 1661, 3]"]
-<<<<<<< HEAD
-      %% Missing NodePath
-    98[Solid2d]
-=======
     93[Solid2d]
->>>>>>> 811ef3e7
   end
   subgraph path35 [Path]
     35["Path<br>[429, 481, 4]"]
-      %% Missing NodePath
     58["Segment<br>[429, 481, 4]"]
-<<<<<<< HEAD
-      %% Missing NodePath
-    93[Solid2d]
-=======
     96[Solid2d]
->>>>>>> 811ef3e7
   end
   subgraph path36 [Path]
     36["Path<br>[619, 671, 4]"]
-      %% Missing NodePath
     59["Segment<br>[619, 671, 4]"]
-<<<<<<< HEAD
-      %% Missing NodePath
-    101[Solid2d]
-=======
     99[Solid2d]
->>>>>>> 811ef3e7
   end
   subgraph path37 [Path]
     37["Path<br>[457, 527, 5]"]
-      %% Missing NodePath
     60["Segment<br>[457, 527, 5]"]
-<<<<<<< HEAD
-      %% Missing NodePath
-    91[Solid2d]
-=======
     79[Solid2d]
->>>>>>> 811ef3e7
   end
   subgraph path38 [Path]
     38["Path<br>[796, 883, 5]"]
-      %% Missing NodePath
     61["Segment<br>[891, 942, 5]"]
-      %% Missing NodePath
     62["Segment<br>[950, 1001, 5]"]
-      %% Missing NodePath
     63["Segment<br>[1009, 1060, 5]"]
-      %% Missing NodePath
     64["Segment<br>[1068, 1118, 5]"]
-      %% Missing NodePath
     65["Segment<br>[1126, 1176, 5]"]
-      %% Missing NodePath
     66["Segment<br>[1184, 1191, 5]"]
-<<<<<<< HEAD
-      %% Missing NodePath
-    83[Solid2d]
-=======
     100[Solid2d]
->>>>>>> 811ef3e7
   end
   subgraph path39 [Path]
     39["Path<br>[1330, 1399, 5]"]
-      %% Missing NodePath
     67["Segment<br>[1330, 1399, 5]"]
-<<<<<<< HEAD
-      %% Missing NodePath
-    96[Solid2d]
-=======
     82[Solid2d]
->>>>>>> 811ef3e7
   end
   subgraph path40 [Path]
     40["Path<br>[443, 533, 6]"]
-      %% Missing NodePath
     68["Segment<br>[541, 591, 6]"]
-      %% Missing NodePath
     69["Segment<br>[599, 649, 6]"]
-      %% Missing NodePath
     70["Segment<br>[657, 707, 6]"]
-      %% Missing NodePath
     71["Segment<br>[715, 764, 6]"]
-      %% Missing NodePath
     72["Segment<br>[772, 821, 6]"]
-      %% Missing NodePath
     73["Segment<br>[829, 836, 6]"]
-<<<<<<< HEAD
-      %% Missing NodePath
-    86[Solid2d]
-=======
     81[Solid2d]
->>>>>>> 811ef3e7
   end
   subgraph path41 [Path]
     41["Path<br>[985, 1037, 6]"]
-      %% Missing NodePath
     74["Segment<br>[985, 1037, 6]"]
-<<<<<<< HEAD
-      %% Missing NodePath
-    97[Solid2d]
-=======
     101[Solid2d]
->>>>>>> 811ef3e7
   end
   subgraph path42 [Path]
     42["Path<br>[343, 401, 7]"]
-      %% Missing NodePath
     75["Segment<br>[343, 401, 7]"]
-<<<<<<< HEAD
-      %% Missing NodePath
-    80[Solid2d]
-=======
     89[Solid2d]
->>>>>>> 811ef3e7
   end
   subgraph path43 [Path]
     43["Path<br>[343, 401, 7]"]
-      %% Missing NodePath
     76["Segment<br>[343, 401, 7]"]
-<<<<<<< HEAD
-      %% Missing NodePath
-    90[Solid2d]
-  end
-  subgraph path44 [Path]
-    44["Path<br>[545, 600, 7]"]
-      %% Missing NodePath
-    78["Segment<br>[545, 600, 7]"]
-      %% Missing NodePath
-    79[Solid2d]
-  end
-  subgraph path45 [Path]
-    45["Path<br>[545, 600, 7]"]
-      %% Missing NodePath
-    77["Segment<br>[545, 600, 7]"]
-      %% Missing NodePath
-    88[Solid2d]
-=======
     94[Solid2d]
   end
   subgraph path44 [Path]
@@ -267,54 +124,17 @@
     45["Path<br>[545, 600, 7]"]
     78["Segment<br>[545, 600, 7]"]
     92[Solid2d]
->>>>>>> 811ef3e7
   end
   1["Plane<br>[417, 434, 2]"]
-    %% Missing NodePath
   2["Plane<br>[588, 605, 3]"]
-    %% Missing NodePath
   3["Plane<br>[588, 605, 3]"]
-    %% Missing NodePath
   4["Plane<br>[910, 927, 3]"]
-    %% Missing NodePath
   5["Plane<br>[910, 927, 3]"]
-    %% Missing NodePath
   6["Plane<br>[404, 421, 4]"]
-    %% Missing NodePath
   7["Plane<br>[432, 449, 5]"]
-    %% Missing NodePath
   8["Plane<br>[418, 435, 6]"]
-    %% Missing NodePath
   9["Plane<br>[318, 335, 7]"]
-    %% Missing NodePath
   10["Plane<br>[318, 335, 7]"]
-<<<<<<< HEAD
-    %% Missing NodePath
-  11["StartSketchOnFace<br>[1341, 1378, 3]"]
-    %% Missing NodePath
-  12["StartSketchOnFace<br>[1562, 1600, 3]"]
-    %% Missing NodePath
-  13["StartSketchOnFace<br>[940, 977, 6]"]
-    %% Missing NodePath
-  14["StartSketchOnFace<br>[502, 537, 7]"]
-    %% Missing NodePath
-  15["StartSketchOnFace<br>[1562, 1600, 3]"]
-    %% Missing NodePath
-  16["StartSketchOnFace<br>[1173, 1212, 3]"]
-    %% Missing NodePath
-  17["StartSketchOnFace<br>[751, 788, 5]"]
-    %% Missing NodePath
-  18["StartSketchOnFace<br>[1287, 1322, 5]"]
-    %% Missing NodePath
-  19["StartSketchOnFace<br>[574, 611, 4]"]
-    %% Missing NodePath
-  20["StartSketchOnFace<br>[1173, 1212, 3]"]
-    %% Missing NodePath
-  21["StartSketchOnFace<br>[1341, 1378, 3]"]
-    %% Missing NodePath
-  22["StartSketchOnFace<br>[502, 537, 7]"]
-    %% Missing NodePath
-=======
   11["StartSketchOnFace<br>[940, 977, 6]"]
   12["StartSketchOnFace<br>[1341, 1378, 3]"]
   13["StartSketchOnFace<br>[502, 537, 7]"]
@@ -327,49 +147,27 @@
   20["StartSketchOnFace<br>[1341, 1378, 3]"]
   21["StartSketchOnFace<br>[1287, 1322, 5]"]
   22["StartSketchOnFace<br>[1173, 1212, 3]"]
->>>>>>> 811ef3e7
   102["Sweep Extrusion<br>[508, 544, 2]"]
-    %% Missing NodePath
   103["Sweep Extrusion<br>[706, 743, 2]"]
-    %% Missing NodePath
   104["Sweep Extrusion<br>[1038, 1078, 3]"]
-    %% Missing NodePath
   105["Sweep Extrusion<br>[1038, 1078, 3]"]
-    %% Missing NodePath
   106["Sweep Extrusion<br>[1287, 1324, 3]"]
-    %% Missing NodePath
   107["Sweep Extrusion<br>[1287, 1324, 3]"]
-    %% Missing NodePath
   108["Sweep Extrusion<br>[1454, 1492, 3]"]
-    %% Missing NodePath
   109["Sweep Extrusion<br>[1454, 1492, 3]"]
-    %% Missing NodePath
   110["Sweep Extrusion<br>[1669, 1711, 3]"]
-    %% Missing NodePath
   111["Sweep Extrusion<br>[1669, 1711, 3]"]
-    %% Missing NodePath
   112["Sweep Extrusion<br>[489, 522, 4]"]
-    %% Missing NodePath
   113["Sweep Extrusion<br>[679, 716, 4]"]
-    %% Missing NodePath
   114["Sweep Extrusion<br>[535, 568, 5]"]
-    %% Missing NodePath
   115["Sweep Extrusion<br>[1199, 1239, 5]"]
-    %% Missing NodePath
   116["Sweep Extrusion<br>[1407, 1435, 5]"]
-    %% Missing NodePath
   117["Sweep Extrusion<br>[844, 877, 6]"]
-    %% Missing NodePath
   118["Sweep Extrusion<br>[1045, 1082, 6]"]
-    %% Missing NodePath
   119["Sweep Extrusion<br>[409, 440, 7]"]
-    %% Missing NodePath
   120["Sweep Extrusion<br>[409, 440, 7]"]
-    %% Missing NodePath
   121["Sweep Extrusion<br>[608, 640, 7]"]
-    %% Missing NodePath
   122["Sweep Extrusion<br>[608, 640, 7]"]
-    %% Missing NodePath
   123[Wall]
   124[Wall]
   125[Wall]
@@ -486,9 +284,7 @@
   236["SweepEdge Adjacent"]
   237["SweepEdge Adjacent"]
   238["EdgeCut Fillet<br>[576, 642, 5]"]
-    %% Missing NodePath
   239["EdgeCut Fillet<br>[576, 642, 5]"]
-    %% Missing NodePath
   1 --- 23
   2 --- 26
   3 --- 25
