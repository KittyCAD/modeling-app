--- conflicted
+++ resolved
@@ -2142,7 +2142,7 @@
       "type": "move_path_pen",
       "path": "[uuid]",
       "to": {
-        "x": 30.987999999999996,
+        "x": 30.988,
         "y": 0.0,
         "z": 0.0
       }
@@ -2155,7 +2155,7 @@
       "type": "move_path_pen",
       "path": "[uuid]",
       "to": {
-        "x": 30.987999999999996,
+        "x": 30.988,
         "y": 0.0,
         "z": 0.0
       }
@@ -2388,57 +2388,6 @@
     "cmdId": "[uuid]",
     "range": [],
     "command": {
-<<<<<<< HEAD
-      "type": "solid3d_get_opposite_edge",
-      "object_id": "[uuid]",
-      "edge_id": "[uuid]",
-      "face_id": "[uuid]"
-    }
-  },
-  {
-    "cmdId": "[uuid]",
-    "range": [],
-    "command": {
-      "type": "close_path",
-      "path_id": "[uuid]"
-    }
-  },
-  {
-    "cmdId": "[uuid]",
-    "range": [],
-    "command": {
-      "type": "close_path",
-      "path_id": "[uuid]"
-    }
-  },
-  {
-    "cmdId": "[uuid]",
-    "range": [],
-    "command": {
-      "type": "enable_sketch_mode",
-      "entity_id": "[uuid]",
-      "ortho": false,
-      "animated": false,
-      "adjust_camera": false,
-      "planar_normal": null
-    }
-  },
-  {
-    "cmdId": "[uuid]",
-    "range": [],
-    "command": {
-      "type": "enable_sketch_mode",
-      "entity_id": "[uuid]",
-      "ortho": false,
-      "animated": false,
-      "adjust_camera": false,
-      "planar_normal": null
-    }
-  },
-  {
-    "cmdId": "[uuid]",
-    "range": [],
-    "command": {
       "type": "extend_path",
       "path": "[uuid]",
       "segment": {
@@ -2447,7 +2396,7 @@
           "x": 0.0,
           "y": 0.0
         },
-        "radius": 38.862,
+        "radius": 15.087599999999998,
         "start": {
           "unit": "degrees",
           "value": 0.0
@@ -2458,6 +2407,113 @@
         },
         "relative": false
       }
+    }
+  },
+  {
+    "cmdId": "[uuid]",
+    "range": [],
+    "command": {
+      "type": "move_path_pen",
+      "path": "[uuid]",
+      "to": {
+        "x": 15.0876,
+        "y": 0.0,
+        "z": 0.0
+      }
+    }
+  },
+  {
+    "cmdId": "[uuid]",
+    "range": [],
+    "command": {
+      "type": "sketch_mode_disable"
+    }
+  },
+  {
+    "cmdId": "[uuid]",
+    "range": [],
+    "command": {
+      "type": "start_path"
+    }
+  },
+  {
+    "cmdId": "[uuid]",
+    "range": [],
+    "command": {
+      "type": "enable_sketch_mode",
+      "entity_id": "[uuid]",
+      "ortho": false,
+      "animated": false,
+      "adjust_camera": false,
+      "planar_normal": {
+        "x": 0.0,
+        "y": 0.0,
+        "z": 1.0
+      }
+    }
+  },
+  {
+    "cmdId": "[uuid]",
+    "range": [],
+    "command": {
+      "type": "extrude",
+      "target": "[uuid]",
+      "distance": 0.8128,
+      "faces": null,
+      "opposite": "None"
+    }
+  },
+  {
+    "cmdId": "[uuid]",
+    "range": [],
+    "command": {
+      "type": "object_bring_to_front",
+      "object_id": "[uuid]"
+    }
+  },
+  {
+    "cmdId": "[uuid]",
+    "range": [],
+    "command": {
+      "type": "sketch_mode_disable"
+    }
+  },
+  {
+    "cmdId": "[uuid]",
+    "range": [],
+    "command": {
+      "type": "solid3d_get_adjacency_info",
+      "object_id": "[uuid]",
+      "edge_id": "[uuid]"
+    }
+  },
+  {
+    "cmdId": "[uuid]",
+    "range": [],
+    "command": {
+      "type": "solid3d_get_extrusion_face_info",
+      "object_id": "[uuid]",
+      "edge_id": "[uuid]"
+    }
+  },
+  {
+    "cmdId": "[uuid]",
+    "range": [],
+    "command": {
+      "type": "close_path",
+      "path_id": "[uuid]"
+    }
+  },
+  {
+    "cmdId": "[uuid]",
+    "range": [],
+    "command": {
+      "type": "enable_sketch_mode",
+      "entity_id": "[uuid]",
+      "ortho": false,
+      "animated": false,
+      "adjust_camera": false,
+      "planar_normal": null
     }
   },
   {
@@ -2472,7 +2528,7 @@
           "x": 0.0,
           "y": 0.0
         },
-        "radius": 38.862,
+        "radius": 8.128,
         "start": {
           "unit": "degrees",
           "value": 0.0
@@ -2492,30 +2548,10 @@
       "type": "move_path_pen",
       "path": "[uuid]",
       "to": {
-        "x": 38.862,
-        "y": 0.0,
-        "z": 0.0
-      }
-    }
-  },
-  {
-    "cmdId": "[uuid]",
-    "range": [],
-    "command": {
-      "type": "move_path_pen",
-      "path": "[uuid]",
-      "to": {
-        "x": 38.862,
-        "y": 0.0,
-        "z": 0.0
-      }
-    }
-  },
-  {
-    "cmdId": "[uuid]",
-    "range": [],
-    "command": {
-      "type": "sketch_mode_disable"
+        "x": 8.128,
+        "y": 0.0,
+        "z": 0.0
+      }
     }
   },
   {
@@ -2530,25 +2566,6 @@
     "range": [],
     "command": {
       "type": "start_path"
-    }
-  },
-  {
-    "cmdId": "[uuid]",
-    "range": [],
-    "command": {
-      "type": "start_path"
-    }
-  },
-  {
-    "cmdId": "[uuid]",
-    "range": [],
-    "command": {
-      "type": "enable_sketch_mode",
-      "entity_id": "[uuid]",
-      "ortho": false,
-      "animated": false,
-      "adjust_camera": false,
-      "planar_normal": null
     }
   },
   {
@@ -2569,7 +2586,7 @@
     "command": {
       "type": "extrude",
       "target": "[uuid]",
-      "distance": 6.35,
+      "distance": -0.8128,
       "faces": null,
       "opposite": "None"
     }
@@ -2578,17 +2595,6 @@
     "cmdId": "[uuid]",
     "range": [],
     "command": {
-      "type": "extrude",
-      "target": "[uuid]",
-      "distance": 6.35,
-      "faces": null,
-      "opposite": "None"
-    }
-  },
-  {
-    "cmdId": "[uuid]",
-    "range": [],
-    "command": {
       "type": "object_bring_to_front",
       "object_id": "[uuid]"
     }
@@ -2597,29 +2603,14 @@
     "cmdId": "[uuid]",
     "range": [],
     "command": {
-      "type": "object_bring_to_front",
-      "object_id": "[uuid]"
-    }
-  },
-  {
-    "cmdId": "[uuid]",
-    "range": [],
-    "command": {
-      "type": "sketch_mode_disable"
-    }
-  },
-  {
-    "cmdId": "[uuid]",
-    "range": [],
-    "command": {
-      "type": "sketch_mode_disable"
-    }
-  },
-  {
-    "cmdId": "[uuid]",
-    "range": [],
-    "command": {
-      "type": "solid3d_get_all_edge_faces",
+      "type": "sketch_mode_disable"
+    }
+  },
+  {
+    "cmdId": "[uuid]",
+    "range": [],
+    "command": {
+      "type": "solid3d_get_adjacency_info",
       "object_id": "[uuid]",
       "edge_id": "[uuid]"
     }
@@ -2628,7 +2619,7 @@
     "cmdId": "[uuid]",
     "range": [],
     "command": {
-      "type": "solid3d_get_all_edge_faces",
+      "type": "solid3d_get_extrusion_face_info",
       "object_id": "[uuid]",
       "edge_id": "[uuid]"
     }
@@ -2637,94 +2628,42 @@
     "cmdId": "[uuid]",
     "range": [],
     "command": {
-      "type": "solid3d_get_all_edge_faces",
-      "object_id": "[uuid]",
-      "edge_id": "[uuid]"
-    }
-  },
-  {
-    "cmdId": "[uuid]",
-    "range": [],
-    "command": {
-      "type": "solid3d_get_all_edge_faces",
-      "object_id": "[uuid]",
-      "edge_id": "[uuid]"
-    }
-  },
-  {
-    "cmdId": "[uuid]",
-    "range": [],
-    "command": {
-      "type": "solid3d_get_all_edge_faces",
-      "object_id": "[uuid]",
-      "edge_id": "[uuid]"
-    }
-  },
-  {
-    "cmdId": "[uuid]",
-    "range": [],
-    "command": {
-      "type": "solid3d_get_all_edge_faces",
-      "object_id": "[uuid]",
-      "edge_id": "[uuid]"
-    }
-  },
-  {
-    "cmdId": "[uuid]",
-    "range": [],
-    "command": {
-      "type": "solid3d_get_extrusion_face_info",
-      "object_id": "[uuid]",
-      "edge_id": "[uuid]"
-    }
-  },
-  {
-    "cmdId": "[uuid]",
-    "range": [],
-    "command": {
-      "type": "solid3d_get_extrusion_face_info",
-      "object_id": "[uuid]",
-      "edge_id": "[uuid]"
-    }
-  },
-  {
-    "cmdId": "[uuid]",
-    "range": [],
-    "command": {
-      "type": "solid3d_get_next_adjacent_edge",
-      "object_id": "[uuid]",
-      "edge_id": "[uuid]",
-      "face_id": "[uuid]"
-    }
-  },
-  {
-    "cmdId": "[uuid]",
-    "range": [],
-    "command": {
-      "type": "solid3d_get_next_adjacent_edge",
-      "object_id": "[uuid]",
-      "edge_id": "[uuid]",
-      "face_id": "[uuid]"
-    }
-  },
-  {
-    "cmdId": "[uuid]",
-    "range": [],
-    "command": {
-      "type": "solid3d_get_opposite_edge",
-      "object_id": "[uuid]",
-      "edge_id": "[uuid]",
-      "face_id": "[uuid]"
-    }
-  },
-  {
-    "cmdId": "[uuid]",
-    "range": [],
-    "command": {
-      "type": "solid3d_get_opposite_edge",
-      "object_id": "[uuid]",
-      "edge_id": "[uuid]",
-      "face_id": "[uuid]"
+      "type": "object_set_material_params_pbr",
+      "object_id": "[uuid]",
+      "color": {
+        "r": 0.93333334,
+        "g": 0.30980393,
+        "b": 0.30980393,
+        "a": 100.0
+      },
+      "metalness": 0.0,
+      "roughness": 0.0,
+      "ambient_occlusion": 0.0
+    }
+  },
+  {
+    "cmdId": "[uuid]",
+    "range": [],
+    "command": {
+      "type": "make_plane",
+      "origin": {
+        "x": 0.0,
+        "y": 0.0,
+        "z": 0.0
+      },
+      "x_axis": {
+        "x": 1.0,
+        "y": 0.0,
+        "z": 0.0
+      },
+      "y_axis": {
+        "x": 0.0,
+        "y": 0.0,
+        "z": 1.0
+      },
+      "size": 60.0,
+      "clobber": false,
+      "hide": true
     }
   },
   {
@@ -2739,32 +2678,16 @@
     "cmdId": "[uuid]",
     "range": [],
     "command": {
-      "type": "close_path",
-      "path_id": "[uuid]"
-    }
-  },
-  {
-    "cmdId": "[uuid]",
-    "range": [],
-    "command": {
-      "type": "enable_sketch_mode",
-      "entity_id": "[uuid]",
-      "ortho": false,
-      "animated": false,
-      "adjust_camera": false,
-      "planar_normal": null
-    }
-  },
-  {
-    "cmdId": "[uuid]",
-    "range": [],
-    "command": {
-      "type": "enable_sketch_mode",
-      "entity_id": "[uuid]",
-      "ortho": false,
-      "animated": false,
-      "adjust_camera": false,
-      "planar_normal": null
+      "type": "enable_sketch_mode",
+      "entity_id": "[uuid]",
+      "ortho": false,
+      "animated": false,
+      "adjust_camera": false,
+      "planar_normal": {
+        "x": 0.0,
+        "y": -1.0,
+        "z": 0.0
+      }
     }
   },
   {
@@ -2779,766 +2702,6 @@
           "x": 0.0,
           "y": 0.0
         },
-        "radius": 30.987999999999996,
-        "start": {
-          "unit": "degrees",
-          "value": 0.0
-        },
-        "end": {
-          "unit": "degrees",
-          "value": 360.0
-        },
-        "relative": false
-      }
-    }
-  },
-  {
-    "cmdId": "[uuid]",
-    "range": [],
-    "command": {
-      "type": "extend_path",
-      "path": "[uuid]",
-      "segment": {
-        "type": "arc",
-        "center": {
-          "x": 0.0,
-          "y": 0.0
-        },
-        "radius": 30.987999999999996,
-        "start": {
-          "unit": "degrees",
-          "value": 0.0
-        },
-        "end": {
-          "unit": "degrees",
-          "value": 360.0
-        },
-        "relative": false
-      }
-    }
-  },
-  {
-    "cmdId": "[uuid]",
-    "range": [],
-    "command": {
-      "type": "move_path_pen",
-      "path": "[uuid]",
-      "to": {
-        "x": 30.988,
-        "y": 0.0,
-        "z": 0.0
-      }
-    }
-  },
-  {
-    "cmdId": "[uuid]",
-    "range": [],
-    "command": {
-      "type": "move_path_pen",
-      "path": "[uuid]",
-      "to": {
-        "x": 30.988,
-        "y": 0.0,
-        "z": 0.0
-      }
-    }
-  },
-  {
-    "cmdId": "[uuid]",
-    "range": [],
-    "command": {
-      "type": "sketch_mode_disable"
-    }
-  },
-  {
-    "cmdId": "[uuid]",
-    "range": [],
-    "command": {
-      "type": "sketch_mode_disable"
-    }
-  },
-  {
-    "cmdId": "[uuid]",
-    "range": [],
-    "command": {
-      "type": "start_path"
-    }
-  },
-  {
-    "cmdId": "[uuid]",
-    "range": [],
-    "command": {
-      "type": "start_path"
-    }
-  },
-  {
-    "cmdId": "[uuid]",
-    "range": [],
-    "command": {
-      "type": "enable_sketch_mode",
-      "entity_id": "[uuid]",
-      "ortho": false,
-      "animated": false,
-      "adjust_camera": false,
-      "planar_normal": null
-    }
-  },
-  {
-    "cmdId": "[uuid]",
-    "range": [],
-    "command": {
-      "type": "enable_sketch_mode",
-      "entity_id": "[uuid]",
-      "ortho": false,
-      "animated": false,
-      "adjust_camera": false,
-      "planar_normal": null
-    }
-  },
-  {
-    "cmdId": "[uuid]",
-    "range": [],
-    "command": {
-      "type": "extrude",
-      "target": "[uuid]",
-      "distance": -25.4,
-      "faces": null,
-      "opposite": "None"
-    }
-  },
-  {
-    "cmdId": "[uuid]",
-    "range": [],
-    "command": {
-      "type": "extrude",
-      "target": "[uuid]",
-      "distance": -25.4,
-      "faces": null,
-      "opposite": "None"
-    }
-  },
-  {
-    "cmdId": "[uuid]",
-    "range": [],
-    "command": {
-      "type": "object_bring_to_front",
-      "object_id": "[uuid]"
-    }
-  },
-  {
-    "cmdId": "[uuid]",
-    "range": [],
-    "command": {
-      "type": "object_bring_to_front",
-      "object_id": "[uuid]"
-    }
-  },
-  {
-    "cmdId": "[uuid]",
-    "range": [],
-    "command": {
-      "type": "sketch_mode_disable"
-    }
-  },
-  {
-    "cmdId": "[uuid]",
-    "range": [],
-    "command": {
-      "type": "sketch_mode_disable"
-    }
-  },
-  {
-    "cmdId": "[uuid]",
-    "range": [],
-    "command": {
-      "type": "solid3d_get_all_edge_faces",
-      "object_id": "[uuid]",
-      "edge_id": "[uuid]"
-    }
-  },
-  {
-    "cmdId": "[uuid]",
-    "range": [],
-    "command": {
-      "type": "solid3d_get_all_edge_faces",
-      "object_id": "[uuid]",
-      "edge_id": "[uuid]"
-    }
-  },
-  {
-    "cmdId": "[uuid]",
-    "range": [],
-    "command": {
-      "type": "solid3d_get_all_edge_faces",
-      "object_id": "[uuid]",
-      "edge_id": "[uuid]"
-    }
-  },
-  {
-    "cmdId": "[uuid]",
-    "range": [],
-    "command": {
-      "type": "solid3d_get_all_edge_faces",
-      "object_id": "[uuid]",
-      "edge_id": "[uuid]"
-    }
-  },
-  {
-    "cmdId": "[uuid]",
-    "range": [],
-    "command": {
-      "type": "solid3d_get_all_edge_faces",
-      "object_id": "[uuid]",
-      "edge_id": "[uuid]"
-    }
-  },
-  {
-    "cmdId": "[uuid]",
-    "range": [],
-    "command": {
-      "type": "solid3d_get_all_edge_faces",
-      "object_id": "[uuid]",
-      "edge_id": "[uuid]"
-    }
-  },
-  {
-    "cmdId": "[uuid]",
-    "range": [],
-    "command": {
-      "type": "solid3d_get_extrusion_face_info",
-      "object_id": "[uuid]",
-      "edge_id": "[uuid]"
-    }
-  },
-  {
-    "cmdId": "[uuid]",
-    "range": [],
-    "command": {
-      "type": "solid3d_get_extrusion_face_info",
-      "object_id": "[uuid]",
-      "edge_id": "[uuid]"
-    }
-  },
-  {
-    "cmdId": "[uuid]",
-    "range": [],
-    "command": {
-      "type": "solid3d_get_next_adjacent_edge",
-      "object_id": "[uuid]",
-      "edge_id": "[uuid]",
-      "face_id": "[uuid]"
-    }
-  },
-  {
-    "cmdId": "[uuid]",
-    "range": [],
-    "command": {
-      "type": "solid3d_get_next_adjacent_edge",
-      "object_id": "[uuid]",
-      "edge_id": "[uuid]",
-      "face_id": "[uuid]"
-    }
-  },
-  {
-    "cmdId": "[uuid]",
-    "range": [],
-    "command": {
-      "type": "solid3d_get_opposite_edge",
-      "object_id": "[uuid]",
-      "edge_id": "[uuid]",
-      "face_id": "[uuid]"
-    }
-  },
-  {
-    "cmdId": "[uuid]",
-    "range": [],
-    "command": {
-      "type": "solid3d_get_opposite_edge",
-      "object_id": "[uuid]",
-      "edge_id": "[uuid]",
-      "face_id": "[uuid]"
-    }
-  },
-  {
-    "cmdId": "[uuid]",
-    "range": [],
-    "command": {
-      "type": "object_set_material_params_pbr",
-      "object_id": "[uuid]",
-      "color": {
-        "r": 0.7294118,
-        "g": 0.6901961,
-        "b": 0.6901961,
-        "a": 100.0
-      },
-      "metalness": 0.0,
-      "roughness": 0.0,
-      "ambient_occlusion": 0.0
-    }
-  },
-  {
-    "cmdId": "[uuid]",
-    "range": [],
-    "command": {
-      "type": "object_set_material_params_pbr",
-      "object_id": "[uuid]",
-      "color": {
-        "r": 0.7294118,
-        "g": 0.6901961,
-        "b": 0.6901961,
-        "a": 100.0
-      },
-      "metalness": 0.0,
-      "roughness": 0.0,
-      "ambient_occlusion": 0.0
-    }
-  },
-  {
-    "cmdId": "[uuid]",
-    "range": [],
-    "command": {
-      "type": "make_plane",
-      "origin": {
-        "x": 0.0,
-        "y": 0.0,
-        "z": 0.0
-      },
-      "x_axis": {
-        "x": 1.0,
-        "y": 0.0,
-        "z": 0.0
-      },
-      "y_axis": {
-        "x": 0.0,
-        "y": 1.0,
-        "z": 0.0
-      },
-      "size": 60.0,
-      "clobber": false,
-      "hide": true
-    }
-  },
-  {
-    "cmdId": "[uuid]",
-    "range": [],
-    "command": {
-      "type": "close_path",
-      "path_id": "[uuid]"
-    }
-  },
-  {
-    "cmdId": "[uuid]",
-    "range": [],
-    "command": {
-      "type": "enable_sketch_mode",
-      "entity_id": "[uuid]",
-      "ortho": false,
-      "animated": false,
-      "adjust_camera": false,
-      "planar_normal": {
-        "x": 0.0,
-        "y": 0.0,
-        "z": 1.0
-      }
-    }
-  },
-  {
-    "cmdId": "[uuid]",
-    "range": [],
-    "command": {
-=======
->>>>>>> 811ef3e7
-      "type": "extend_path",
-      "path": "[uuid]",
-      "segment": {
-        "type": "arc",
-        "center": {
-          "x": 0.0,
-          "y": 0.0
-        },
-        "radius": 15.087599999999998,
-        "start": {
-          "unit": "degrees",
-          "value": 0.0
-        },
-        "end": {
-          "unit": "degrees",
-          "value": 360.0
-        },
-        "relative": false
-      }
-<<<<<<< HEAD
-    }
-  },
-  {
-    "cmdId": "[uuid]",
-    "range": [],
-    "command": {
-      "type": "move_path_pen",
-      "path": "[uuid]",
-      "to": {
-        "x": 15.0876,
-        "y": 0.0,
-        "z": 0.0
-      }
-    }
-  },
-  {
-    "cmdId": "[uuid]",
-    "range": [],
-    "command": {
-      "type": "sketch_mode_disable"
-    }
-  },
-  {
-    "cmdId": "[uuid]",
-    "range": [],
-    "command": {
-      "type": "start_path"
-    }
-  },
-  {
-    "cmdId": "[uuid]",
-    "range": [],
-    "command": {
-      "type": "enable_sketch_mode",
-      "entity_id": "[uuid]",
-      "ortho": false,
-      "animated": false,
-      "adjust_camera": false,
-      "planar_normal": {
-        "x": 0.0,
-        "y": 0.0,
-        "z": 1.0
-      }
-    }
-  },
-  {
-    "cmdId": "[uuid]",
-    "range": [],
-    "command": {
-      "type": "extrude",
-      "target": "[uuid]",
-      "distance": 0.8128,
-      "faces": null,
-      "opposite": "None"
-    }
-  },
-  {
-    "cmdId": "[uuid]",
-    "range": [],
-    "command": {
-      "type": "object_bring_to_front",
-      "object_id": "[uuid]"
-    }
-  },
-  {
-    "cmdId": "[uuid]",
-    "range": [],
-    "command": {
-      "type": "sketch_mode_disable"
-    }
-  },
-  {
-    "cmdId": "[uuid]",
-    "range": [],
-    "command": {
-      "type": "solid3d_get_all_edge_faces",
-      "object_id": "[uuid]",
-      "edge_id": "[uuid]"
-    }
-  },
-  {
-    "cmdId": "[uuid]",
-    "range": [],
-    "command": {
-      "type": "solid3d_get_all_edge_faces",
-      "object_id": "[uuid]",
-      "edge_id": "[uuid]"
-    }
-  },
-  {
-    "cmdId": "[uuid]",
-    "range": [],
-    "command": {
-      "type": "solid3d_get_all_edge_faces",
-      "object_id": "[uuid]",
-      "edge_id": "[uuid]"
-    }
-  },
-  {
-    "cmdId": "[uuid]",
-    "range": [],
-    "command": {
-      "type": "solid3d_get_extrusion_face_info",
-      "object_id": "[uuid]",
-      "edge_id": "[uuid]"
-    }
-  },
-  {
-    "cmdId": "[uuid]",
-    "range": [],
-    "command": {
-      "type": "solid3d_get_next_adjacent_edge",
-      "object_id": "[uuid]",
-      "edge_id": "[uuid]",
-      "face_id": "[uuid]"
-    }
-  },
-  {
-    "cmdId": "[uuid]",
-    "range": [],
-    "command": {
-      "type": "solid3d_get_opposite_edge",
-      "object_id": "[uuid]",
-      "edge_id": "[uuid]",
-      "face_id": "[uuid]"
-    }
-  },
-  {
-    "cmdId": "[uuid]",
-    "range": [],
-    "command": {
-      "type": "close_path",
-      "path_id": "[uuid]"
-    }
-  },
-  {
-    "cmdId": "[uuid]",
-    "range": [],
-    "command": {
-      "type": "enable_sketch_mode",
-      "entity_id": "[uuid]",
-      "ortho": false,
-      "animated": false,
-      "adjust_camera": false,
-      "planar_normal": null
-    }
-  },
-  {
-    "cmdId": "[uuid]",
-    "range": [],
-    "command": {
-      "type": "extend_path",
-      "path": "[uuid]",
-      "segment": {
-        "type": "arc",
-        "center": {
-          "x": 0.0,
-          "y": 0.0
-        },
-        "radius": 8.128,
-        "start": {
-          "unit": "degrees",
-          "value": 0.0
-        },
-        "end": {
-          "unit": "degrees",
-          "value": 360.0
-        },
-        "relative": false
-      }
-    }
-  },
-  {
-    "cmdId": "[uuid]",
-    "range": [],
-    "command": {
-      "type": "move_path_pen",
-      "path": "[uuid]",
-      "to": {
-        "x": 8.128,
-        "y": 0.0,
-        "z": 0.0
-      }
-    }
-  },
-  {
-    "cmdId": "[uuid]",
-    "range": [],
-    "command": {
-      "type": "sketch_mode_disable"
-    }
-  },
-  {
-    "cmdId": "[uuid]",
-    "range": [],
-    "command": {
-      "type": "start_path"
-    }
-  },
-  {
-    "cmdId": "[uuid]",
-    "range": [],
-    "command": {
-      "type": "enable_sketch_mode",
-      "entity_id": "[uuid]",
-      "ortho": false,
-      "animated": false,
-      "adjust_camera": false,
-      "planar_normal": null
-    }
-  },
-  {
-    "cmdId": "[uuid]",
-    "range": [],
-    "command": {
-      "type": "extrude",
-      "target": "[uuid]",
-      "distance": -0.8128,
-      "faces": null,
-      "opposite": "None"
-    }
-  },
-  {
-    "cmdId": "[uuid]",
-    "range": [],
-    "command": {
-      "type": "object_bring_to_front",
-      "object_id": "[uuid]"
-    }
-  },
-  {
-    "cmdId": "[uuid]",
-    "range": [],
-    "command": {
-      "type": "sketch_mode_disable"
-    }
-  },
-  {
-    "cmdId": "[uuid]",
-    "range": [],
-    "command": {
-      "type": "solid3d_get_all_edge_faces",
-      "object_id": "[uuid]",
-      "edge_id": "[uuid]"
-    }
-  },
-  {
-    "cmdId": "[uuid]",
-    "range": [],
-    "command": {
-      "type": "solid3d_get_all_edge_faces",
-      "object_id": "[uuid]",
-      "edge_id": "[uuid]"
-    }
-  },
-  {
-    "cmdId": "[uuid]",
-    "range": [],
-    "command": {
-      "type": "solid3d_get_all_edge_faces",
-      "object_id": "[uuid]",
-      "edge_id": "[uuid]"
-    }
-  },
-  {
-    "cmdId": "[uuid]",
-    "range": [],
-    "command": {
-      "type": "solid3d_get_extrusion_face_info",
-      "object_id": "[uuid]",
-      "edge_id": "[uuid]"
-    }
-  },
-  {
-    "cmdId": "[uuid]",
-    "range": [],
-    "command": {
-      "type": "solid3d_get_next_adjacent_edge",
-      "object_id": "[uuid]",
-      "edge_id": "[uuid]",
-      "face_id": "[uuid]"
-    }
-  },
-  {
-    "cmdId": "[uuid]",
-    "range": [],
-    "command": {
-      "type": "solid3d_get_opposite_edge",
-      "object_id": "[uuid]",
-      "edge_id": "[uuid]",
-      "face_id": "[uuid]"
-    }
-  },
-  {
-    "cmdId": "[uuid]",
-    "range": [],
-    "command": {
-      "type": "object_set_material_params_pbr",
-      "object_id": "[uuid]",
-      "color": {
-        "r": 0.93333334,
-        "g": 0.30980393,
-        "b": 0.30980393,
-        "a": 100.0
-      },
-      "metalness": 0.0,
-      "roughness": 0.0,
-      "ambient_occlusion": 0.0
-    }
-  },
-  {
-    "cmdId": "[uuid]",
-    "range": [],
-    "command": {
-      "type": "make_plane",
-      "origin": {
-        "x": 0.0,
-        "y": 0.0,
-        "z": 0.0
-      },
-      "x_axis": {
-        "x": 1.0,
-        "y": 0.0,
-        "z": 0.0
-      },
-      "y_axis": {
-        "x": 0.0,
-        "y": 0.0,
-        "z": 1.0
-      },
-      "size": 60.0,
-      "clobber": false,
-      "hide": true
-    }
-  },
-  {
-    "cmdId": "[uuid]",
-    "range": [],
-    "command": {
-      "type": "close_path",
-      "path_id": "[uuid]"
-    }
-  },
-  {
-    "cmdId": "[uuid]",
-    "range": [],
-    "command": {
-      "type": "enable_sketch_mode",
-      "entity_id": "[uuid]",
-      "ortho": false,
-      "animated": false,
-      "adjust_camera": false,
-      "planar_normal": {
-        "x": 0.0,
-        "y": -1.0,
-        "z": 0.0
-      }
-    }
-  },
-  {
-    "cmdId": "[uuid]",
-    "range": [],
-    "command": {
-      "type": "extend_path",
-      "path": "[uuid]",
-      "segment": {
-        "type": "arc",
-        "center": {
-          "x": 0.0,
-          "y": 0.0
-        },
         "radius": 11.9126,
         "start": {
           "unit": "degrees",
@@ -3625,7 +2788,7 @@
     "cmdId": "[uuid]",
     "range": [],
     "command": {
-      "type": "solid3d_get_all_edge_faces",
+      "type": "solid3d_get_adjacency_info",
       "object_id": "[uuid]",
       "edge_id": "[uuid]"
     }
@@ -3634,47 +2797,9 @@
     "cmdId": "[uuid]",
     "range": [],
     "command": {
-      "type": "solid3d_get_all_edge_faces",
+      "type": "solid3d_get_extrusion_face_info",
       "object_id": "[uuid]",
       "edge_id": "[uuid]"
-    }
-  },
-  {
-    "cmdId": "[uuid]",
-    "range": [],
-    "command": {
-      "type": "solid3d_get_all_edge_faces",
-      "object_id": "[uuid]",
-      "edge_id": "[uuid]"
-    }
-  },
-  {
-    "cmdId": "[uuid]",
-    "range": [],
-    "command": {
-      "type": "solid3d_get_extrusion_face_info",
-      "object_id": "[uuid]",
-      "edge_id": "[uuid]"
-    }
-  },
-  {
-    "cmdId": "[uuid]",
-    "range": [],
-    "command": {
-      "type": "solid3d_get_next_adjacent_edge",
-      "object_id": "[uuid]",
-      "edge_id": "[uuid]",
-      "face_id": "[uuid]"
-    }
-  },
-  {
-    "cmdId": "[uuid]",
-    "range": [],
-    "command": {
-      "type": "solid3d_get_opposite_edge",
-      "object_id": "[uuid]",
-      "edge_id": "[uuid]",
-      "face_id": "[uuid]"
     }
   },
   {
@@ -3895,149 +3020,6 @@
     "cmdId": "[uuid]",
     "range": [],
     "command": {
-      "type": "solid3d_get_all_edge_faces",
-      "object_id": "[uuid]",
-      "edge_id": "[uuid]"
-    }
-  },
-  {
-    "cmdId": "[uuid]",
-    "range": [],
-    "command": {
-      "type": "solid3d_get_all_edge_faces",
-      "object_id": "[uuid]",
-      "edge_id": "[uuid]"
-    }
-  },
-  {
-    "cmdId": "[uuid]",
-    "range": [],
-    "command": {
-      "type": "solid3d_get_all_edge_faces",
-      "object_id": "[uuid]",
-      "edge_id": "[uuid]"
-    }
-  },
-  {
-    "cmdId": "[uuid]",
-    "range": [],
-    "command": {
-      "type": "solid3d_get_all_edge_faces",
-      "object_id": "[uuid]",
-      "edge_id": "[uuid]"
-    }
-  },
-  {
-    "cmdId": "[uuid]",
-    "range": [],
-    "command": {
-      "type": "solid3d_get_all_edge_faces",
-      "object_id": "[uuid]",
-      "edge_id": "[uuid]"
-    }
-  },
-  {
-    "cmdId": "[uuid]",
-    "range": [],
-    "command": {
-      "type": "solid3d_get_all_edge_faces",
-      "object_id": "[uuid]",
-      "edge_id": "[uuid]"
-    }
-  },
-  {
-    "cmdId": "[uuid]",
-    "range": [],
-    "command": {
-      "type": "solid3d_get_all_edge_faces",
-      "object_id": "[uuid]",
-      "edge_id": "[uuid]"
-    }
-  },
-  {
-    "cmdId": "[uuid]",
-    "range": [],
-    "command": {
-      "type": "solid3d_get_all_edge_faces",
-      "object_id": "[uuid]",
-      "edge_id": "[uuid]"
-=======
->>>>>>> 811ef3e7
-    }
-  },
-  {
-    "cmdId": "[uuid]",
-    "range": [],
-    "command": {
-      "type": "move_path_pen",
-      "path": "[uuid]",
-      "to": {
-        "x": 15.087599999999998,
-        "y": 0.0,
-        "z": 0.0
-      }
-    }
-  },
-  {
-    "cmdId": "[uuid]",
-    "range": [],
-    "command": {
-      "type": "sketch_mode_disable"
-    }
-  },
-  {
-    "cmdId": "[uuid]",
-    "range": [],
-    "command": {
-      "type": "start_path"
-    }
-  },
-  {
-    "cmdId": "[uuid]",
-    "range": [],
-    "command": {
-      "type": "enable_sketch_mode",
-      "entity_id": "[uuid]",
-      "ortho": false,
-      "animated": false,
-      "adjust_camera": false,
-      "planar_normal": {
-        "x": 0.0,
-        "y": 0.0,
-        "z": 1.0
-      }
-    }
-  },
-  {
-    "cmdId": "[uuid]",
-    "range": [],
-    "command": {
-      "type": "extrude",
-      "target": "[uuid]",
-      "distance": 0.8128,
-      "faces": null,
-      "opposite": "None"
-    }
-  },
-  {
-    "cmdId": "[uuid]",
-    "range": [],
-    "command": {
-      "type": "object_bring_to_front",
-      "object_id": "[uuid]"
-    }
-  },
-  {
-    "cmdId": "[uuid]",
-    "range": [],
-    "command": {
-      "type": "sketch_mode_disable"
-    }
-  },
-  {
-    "cmdId": "[uuid]",
-    "range": [],
-    "command": {
       "type": "solid3d_get_adjacency_info",
       "object_id": "[uuid]",
       "edge_id": "[uuid]"
@@ -4084,549 +3066,6 @@
           "x": 0.0,
           "y": 0.0
         },
-        "radius": 8.128,
-        "start": {
-          "unit": "degrees",
-          "value": 0.0
-        },
-        "end": {
-          "unit": "degrees",
-          "value": 360.0
-        },
-        "relative": false
-      }
-    }
-  },
-  {
-    "cmdId": "[uuid]",
-    "range": [],
-    "command": {
-      "type": "move_path_pen",
-      "path": "[uuid]",
-      "to": {
-        "x": 8.128,
-        "y": 0.0,
-        "z": 0.0
-      }
-    }
-  },
-  {
-    "cmdId": "[uuid]",
-    "range": [],
-    "command": {
-      "type": "sketch_mode_disable"
-    }
-  },
-  {
-    "cmdId": "[uuid]",
-    "range": [],
-    "command": {
-      "type": "start_path"
-    }
-  },
-  {
-    "cmdId": "[uuid]",
-    "range": [],
-    "command": {
-      "type": "enable_sketch_mode",
-      "entity_id": "[uuid]",
-      "ortho": false,
-      "animated": false,
-      "adjust_camera": false,
-      "planar_normal": null
-    }
-  },
-  {
-    "cmdId": "[uuid]",
-    "range": [],
-    "command": {
-      "type": "extrude",
-      "target": "[uuid]",
-      "distance": -0.8128,
-      "faces": null,
-      "opposite": "None"
-    }
-  },
-  {
-    "cmdId": "[uuid]",
-    "range": [],
-    "command": {
-      "type": "object_bring_to_front",
-      "object_id": "[uuid]"
-    }
-  },
-  {
-    "cmdId": "[uuid]",
-    "range": [],
-    "command": {
-      "type": "sketch_mode_disable"
-    }
-  },
-  {
-    "cmdId": "[uuid]",
-    "range": [],
-    "command": {
-      "type": "solid3d_get_adjacency_info",
-      "object_id": "[uuid]",
-      "edge_id": "[uuid]"
-    }
-  },
-  {
-    "cmdId": "[uuid]",
-    "range": [],
-    "command": {
-      "type": "solid3d_get_extrusion_face_info",
-      "object_id": "[uuid]",
-      "edge_id": "[uuid]"
-    }
-  },
-  {
-    "cmdId": "[uuid]",
-    "range": [],
-    "command": {
-      "type": "object_set_material_params_pbr",
-      "object_id": "[uuid]",
-      "color": {
-        "r": 0.93333334,
-        "g": 0.30980393,
-        "b": 0.30980393,
-        "a": 100.0
-      },
-      "metalness": 0.0,
-      "roughness": 0.0,
-      "ambient_occlusion": 0.0
-    }
-  },
-  {
-    "cmdId": "[uuid]",
-    "range": [],
-    "command": {
-      "type": "make_plane",
-      "origin": {
-        "x": 0.0,
-        "y": 0.0,
-        "z": 0.0
-      },
-      "x_axis": {
-        "x": 1.0,
-        "y": 0.0,
-        "z": 0.0
-      },
-      "y_axis": {
-        "x": 0.0,
-        "y": 0.0,
-        "z": 1.0
-      },
-      "size": 60.0,
-      "clobber": false,
-      "hide": true
-    }
-  },
-  {
-    "cmdId": "[uuid]",
-    "range": [],
-    "command": {
-      "type": "close_path",
-      "path_id": "[uuid]"
-    }
-  },
-  {
-    "cmdId": "[uuid]",
-    "range": [],
-    "command": {
-      "type": "enable_sketch_mode",
-      "entity_id": "[uuid]",
-      "ortho": false,
-      "animated": false,
-      "adjust_camera": false,
-      "planar_normal": {
-        "x": 0.0,
-        "y": -1.0,
-        "z": 0.0
-      }
-    }
-  },
-  {
-    "cmdId": "[uuid]",
-    "range": [],
-    "command": {
-      "type": "extend_path",
-      "path": "[uuid]",
-      "segment": {
-        "type": "arc",
-        "center": {
-          "x": 0.0,
-          "y": 0.0
-        },
-        "radius": 11.9126,
-        "start": {
-          "unit": "degrees",
-          "value": 0.0
-        },
-        "end": {
-          "unit": "degrees",
-          "value": 360.0
-        },
-        "relative": false
-      }
-    }
-  },
-  {
-    "cmdId": "[uuid]",
-    "range": [],
-    "command": {
-      "type": "move_path_pen",
-      "path": "[uuid]",
-      "to": {
-        "x": 11.9126,
-        "y": 0.0,
-        "z": 0.0
-      }
-    }
-  },
-  {
-    "cmdId": "[uuid]",
-    "range": [],
-    "command": {
-      "type": "sketch_mode_disable"
-    }
-  },
-  {
-    "cmdId": "[uuid]",
-    "range": [],
-    "command": {
-      "type": "start_path"
-    }
-  },
-  {
-    "cmdId": "[uuid]",
-    "range": [],
-    "command": {
-      "type": "enable_sketch_mode",
-      "entity_id": "[uuid]",
-      "ortho": false,
-      "animated": false,
-      "adjust_camera": false,
-      "planar_normal": {
-        "x": 0.0,
-        "y": -1.0,
-        "z": 0.0
-      }
-    }
-  },
-  {
-    "cmdId": "[uuid]",
-    "range": [],
-    "command": {
-      "type": "extrude",
-      "target": "[uuid]",
-      "distance": -15.875,
-      "faces": null,
-      "opposite": "None"
-    }
-  },
-  {
-    "cmdId": "[uuid]",
-    "range": [],
-    "command": {
-      "type": "object_bring_to_front",
-      "object_id": "[uuid]"
-    }
-  },
-  {
-    "cmdId": "[uuid]",
-    "range": [],
-    "command": {
-      "type": "sketch_mode_disable"
-    }
-  },
-  {
-    "cmdId": "[uuid]",
-    "range": [],
-    "command": {
-      "type": "solid3d_get_adjacency_info",
-      "object_id": "[uuid]",
-      "edge_id": "[uuid]"
-    }
-  },
-  {
-    "cmdId": "[uuid]",
-    "range": [],
-    "command": {
-      "type": "solid3d_get_extrusion_face_info",
-      "object_id": "[uuid]",
-      "edge_id": "[uuid]"
-    }
-  },
-  {
-    "cmdId": "[uuid]",
-    "range": [],
-    "command": {
-      "type": "solid3d_fillet_edge",
-      "object_id": "[uuid]",
-      "edge_id": null,
-      "edge_ids": [
-        "[uuid]"
-      ],
-      "radius": 0.508,
-      "tolerance": 0.0000001,
-      "cut_type": "fillet",
-      "strategy": "automatic",
-      "extra_face_ids": []
-    }
-  },
-  {
-    "cmdId": "[uuid]",
-    "range": [],
-    "command": {
-      "type": "solid3d_fillet_edge",
-      "object_id": "[uuid]",
-      "edge_id": null,
-      "edge_ids": [
-        "[uuid]"
-      ],
-      "radius": 0.508,
-      "tolerance": 0.0000001,
-      "cut_type": "fillet",
-      "strategy": "automatic",
-      "extra_face_ids": []
-    }
-  },
-  {
-    "cmdId": "[uuid]",
-    "range": [],
-    "command": {
-      "type": "solid3d_get_opposite_edge",
-      "object_id": "[uuid]",
-      "edge_id": "[uuid]",
-      "face_id": "[uuid]"
-    }
-  },
-  {
-    "cmdId": "[uuid]",
-    "range": [],
-    "command": {
-      "type": "enable_sketch_mode",
-      "entity_id": "[uuid]",
-      "ortho": false,
-      "animated": false,
-      "adjust_camera": false,
-      "planar_normal": null
-    }
-  },
-  {
-    "cmdId": "[uuid]",
-    "range": [],
-    "command": {
-      "type": "move_path_pen",
-      "path": "[uuid]",
-      "to": {
-<<<<<<< HEAD
-        "x": 11.9063,
-        "y": 6.8741,
-=======
-        "x": 6.35,
-        "y": 3.666174209354123,
->>>>>>> 811ef3e7
-        "z": 0.0
-      }
-    }
-  },
-  {
-    "cmdId": "[uuid]",
-    "range": [],
-    "command": {
-      "type": "sketch_mode_disable"
-    }
-  },
-  {
-    "cmdId": "[uuid]",
-    "range": [],
-    "command": {
-      "type": "start_path"
-    }
-  },
-  {
-    "cmdId": "[uuid]",
-    "range": [],
-    "command": {
-      "type": "extend_path",
-      "path": "[uuid]",
-      "segment": {
-        "type": "line",
-        "end": {
-          "x": -0.0,
-          "y": -7.3323,
-          "z": 0.0
-        },
-        "relative": true
-      }
-    }
-  },
-  {
-    "cmdId": "[uuid]",
-    "range": [],
-    "command": {
-      "type": "extend_path",
-      "path": "[uuid]",
-      "segment": {
-        "type": "line",
-        "end": {
-          "x": -6.35,
-          "y": -3.6662,
-          "z": 0.0
-        },
-        "relative": true
-      }
-    }
-  },
-  {
-    "cmdId": "[uuid]",
-    "range": [],
-    "command": {
-      "type": "extend_path",
-      "path": "[uuid]",
-      "segment": {
-        "type": "line",
-        "end": {
-          "x": -6.35,
-          "y": 3.6662,
-          "z": 0.0
-        },
-        "relative": true
-      }
-    }
-  },
-  {
-    "cmdId": "[uuid]",
-    "range": [],
-    "command": {
-      "type": "extend_path",
-      "path": "[uuid]",
-      "segment": {
-        "type": "line",
-        "end": {
-          "x": 0.0,
-          "y": 7.3323,
-          "z": 0.0
-        },
-        "relative": true
-      }
-    }
-  },
-  {
-    "cmdId": "[uuid]",
-    "range": [],
-    "command": {
-      "type": "extend_path",
-      "path": "[uuid]",
-      "segment": {
-        "type": "line",
-        "end": {
-          "x": 6.35,
-          "y": 3.6662,
-          "z": 0.0
-        },
-        "relative": true
-      }
-    }
-  },
-  {
-    "cmdId": "[uuid]",
-    "range": [],
-    "command": {
-      "type": "close_path",
-      "path_id": "[uuid]"
-    }
-  },
-  {
-    "cmdId": "[uuid]",
-    "range": [],
-    "command": {
-      "type": "enable_sketch_mode",
-      "entity_id": "[uuid]",
-      "ortho": false,
-      "animated": false,
-      "adjust_camera": false,
-      "planar_normal": null
-    }
-  },
-  {
-    "cmdId": "[uuid]",
-    "range": [],
-    "command": {
-      "type": "extrude",
-      "target": "[uuid]",
-      "distance": -11.90625,
-      "faces": null,
-      "opposite": "None"
-    }
-  },
-  {
-    "cmdId": "[uuid]",
-    "range": [],
-    "command": {
-      "type": "object_bring_to_front",
-      "object_id": "[uuid]"
-    }
-  },
-  {
-    "cmdId": "[uuid]",
-    "range": [],
-    "command": {
-      "type": "sketch_mode_disable"
-    }
-  },
-  {
-    "cmdId": "[uuid]",
-    "range": [],
-    "command": {
-      "type": "solid3d_get_adjacency_info",
-      "object_id": "[uuid]",
-      "edge_id": "[uuid]"
-    }
-  },
-  {
-    "cmdId": "[uuid]",
-    "range": [],
-    "command": {
-      "type": "solid3d_get_extrusion_face_info",
-      "object_id": "[uuid]",
-      "edge_id": "[uuid]"
-    }
-  },
-  {
-    "cmdId": "[uuid]",
-    "range": [],
-    "command": {
-      "type": "close_path",
-      "path_id": "[uuid]"
-    }
-  },
-  {
-    "cmdId": "[uuid]",
-    "range": [],
-    "command": {
-      "type": "enable_sketch_mode",
-      "entity_id": "[uuid]",
-      "ortho": false,
-      "animated": false,
-      "adjust_camera": false,
-      "planar_normal": null
-    }
-  },
-  {
-    "cmdId": "[uuid]",
-    "range": [],
-    "command": {
-      "type": "extend_path",
-      "path": "[uuid]",
-      "segment": {
-        "type": "arc",
-        "center": {
-          "x": 0.0,
-          "y": 0.0
-        },
         "radius": 7.9375,
         "start": {
           "unit": "degrees",
@@ -4788,8 +3227,8 @@
       "type": "move_path_pen",
       "path": "[uuid]",
       "to": {
-        "x": 11.90625,
-        "y": 6.874076642538981,
+        "x": 11.9063,
+        "y": 6.8741,
         "z": 0.0
       }
     }
