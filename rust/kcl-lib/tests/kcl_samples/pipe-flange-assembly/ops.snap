--- conflicted
+++ resolved
@@ -1095,30 +1095,18 @@
     }
   },
   {
-<<<<<<< HEAD
-    "type": "UserDefinedFunctionCall",
-    "name": "bolt",
-    "functionSourceRange": [
-      364,
-      1503,
-      9
-    ],
-    "unlabeledArg": null,
-    "labeledArgs": {},
-=======
     "type": "GroupBegin",
     "group": {
       "type": "FunctionCall",
       "name": "bolt",
       "functionSourceRange": [
         358,
-        1657,
+        1497,
         9
       ],
       "unlabeledArg": null,
       "labeledArgs": {}
     },
->>>>>>> bfdf8bab
     "sourceRange": []
   },
   {
@@ -1476,30 +1464,18 @@
     }
   },
   {
-<<<<<<< HEAD
-    "type": "UserDefinedFunctionCall",
-    "name": "hexNut",
-    "functionSourceRange": [
-      297,
-      1071,
-      10
-    ],
-    "unlabeledArg": null,
-    "labeledArgs": {},
-=======
     "type": "GroupBegin",
     "group": {
       "type": "FunctionCall",
       "name": "hexNut",
       "functionSourceRange": [
         344,
-        1278,
+        1118,
         10
       ],
       "unlabeledArg": null,
       "labeledArgs": {}
     },
->>>>>>> bfdf8bab
     "sourceRange": []
   },
   {
