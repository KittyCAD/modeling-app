---
source: kcl-lib/src/simulation_tests.rs
description: Variables in memory after executing exhaust-manifold.kcl
---
{
  "bendRadius": {
    "type": "Number",
    "value": 3.0,
    "ty": {
      "type": "Default",
      "len": {
        "type": "Inches"
      },
      "angle": {
        "type": "Degrees"
      }
    }
  },
  "flangeSketch": {
    "type": "Solid",
    "value": {
      "type": "Solid",
      "id": "[uuid]",
      "artifactId": "[uuid]",
      "value": [
        {
          "faceId": "[uuid]",
          "id": "[uuid]",
          "sourceRange": [],
          "tag": {
<<<<<<< HEAD
            "commentStart": 1810,
            "end": 1816,
            "start": 1810,
=======
            "commentStart": 1875,
            "end": 1881,
            "start": 1875,
>>>>>>> bfdf8bab
            "type": "TagDeclarator",
            "value": "seg01"
          },
          "type": "extrudePlane"
        },
        {
          "faceId": "[uuid]",
          "id": "[uuid]",
          "sourceRange": [],
          "tag": null,
          "type": "extrudeArc"
        },
        {
          "faceId": "[uuid]",
          "id": "[uuid]",
          "sourceRange": [],
          "tag": null,
          "type": "extrudeArc"
        },
        {
          "faceId": "[uuid]",
          "id": "[uuid]",
          "sourceRange": [],
          "tag": null,
          "type": "extrudeArc"
        },
        {
          "faceId": "[uuid]",
          "id": "[uuid]",
          "sourceRange": [],
          "tag": {
<<<<<<< HEAD
            "commentStart": 2008,
            "end": 2014,
            "start": 2008,
=======
            "commentStart": 2073,
            "end": 2079,
            "start": 2073,
>>>>>>> bfdf8bab
            "type": "TagDeclarator",
            "value": "seg03"
          },
          "type": "extrudePlane"
        },
        {
          "faceId": "[uuid]",
          "id": "[uuid]",
          "sourceRange": [],
          "tag": {
<<<<<<< HEAD
            "commentStart": 2057,
            "end": 2063,
            "start": 2057,
=======
            "commentStart": 2122,
            "end": 2128,
            "start": 2122,
>>>>>>> bfdf8bab
            "type": "TagDeclarator",
            "value": "seg04"
          },
          "type": "extrudePlane"
        },
        {
          "faceId": "[uuid]",
          "id": "[uuid]",
          "sourceRange": [],
          "tag": {
<<<<<<< HEAD
            "commentStart": 2096,
            "end": 2102,
            "start": 2096,
=======
            "commentStart": 2161,
            "end": 2167,
            "start": 2161,
>>>>>>> bfdf8bab
            "type": "TagDeclarator",
            "value": "seg05"
          },
          "type": "extrudePlane"
        },
        {
          "faceId": "[uuid]",
          "id": "[uuid]",
          "sourceRange": [],
          "tag": null,
          "type": "extrudeArc"
        },
        {
          "faceId": "[uuid]",
          "id": "[uuid]",
          "sourceRange": [],
          "tag": null,
          "type": "extrudeArc"
        },
        {
          "faceId": "[uuid]",
          "id": "[uuid]",
          "sourceRange": [],
          "tag": null,
          "type": "extrudeArc"
        },
        {
          "faceId": "[uuid]",
          "id": "[uuid]",
          "sourceRange": [],
          "tag": {
<<<<<<< HEAD
            "commentStart": 2304,
            "end": 2310,
            "start": 2304,
=======
            "commentStart": 2369,
            "end": 2375,
            "start": 2369,
>>>>>>> bfdf8bab
            "type": "TagDeclarator",
            "value": "seg07"
          },
          "type": "extrudePlane"
        },
        {
          "faceId": "[uuid]",
          "id": "[uuid]",
          "sourceRange": [],
          "tag": {
<<<<<<< HEAD
            "commentStart": 2361,
            "end": 2367,
            "start": 2361,
=======
            "commentStart": 2426,
            "end": 2432,
            "start": 2426,
>>>>>>> bfdf8bab
            "type": "TagDeclarator",
            "value": "seg08"
          },
          "type": "extrudePlane"
        },
        {
          "faceId": "[uuid]",
          "id": "[uuid]",
          "sourceRange": [],
          "tag": {
<<<<<<< HEAD
            "commentStart": 2411,
            "end": 2417,
            "start": 2411,
=======
            "commentStart": 2476,
            "end": 2482,
            "start": 2476,
>>>>>>> bfdf8bab
            "type": "TagDeclarator",
            "value": "seg09"
          },
          "type": "extrudePlane"
        },
        {
          "faceId": "[uuid]",
          "id": "[uuid]",
          "sourceRange": [],
          "tag": null,
          "type": "extrudeArc"
        },
        {
          "faceId": "[uuid]",
          "id": "[uuid]",
          "sourceRange": [],
          "tag": null,
          "type": "extrudeArc"
        },
        {
          "faceId": "[uuid]",
          "id": "[uuid]",
          "sourceRange": [],
          "tag": null,
          "type": "extrudeArc"
        }
      ],
      "sketch": {
        "type": "Sketch",
        "id": "[uuid]",
        "paths": [
          {
            "__geoMeta": {
              "id": "[uuid]",
              "sourceRange": []
            },
            "from": [
              4.3,
              -1.25
            ],
            "tag": {
<<<<<<< HEAD
              "commentStart": 1810,
              "end": 1816,
              "start": 1810,
=======
              "commentStart": 1875,
              "end": 1881,
              "start": 1875,
>>>>>>> bfdf8bab
              "type": "TagDeclarator",
              "value": "seg01"
            },
            "to": [
              1.7,
              -1.25
            ],
            "type": "ToPoint",
            "units": {
              "type": "Inches"
            }
          },
          {
            "__geoMeta": {
              "id": "[uuid]",
              "sourceRange": []
            },
            "ccw": false,
            "center": [
              1.7,
              -0.95
            ],
            "from": [
              1.7,
              -1.25
            ],
            "tag": null,
            "to": [
              1.5072,
              -1.1798
            ],
            "type": "TangentialArc",
            "units": {
              "type": "Inches"
            }
          },
          {
            "__geoMeta": {
              "id": "[uuid]",
              "sourceRange": []
            },
            "ccw": true,
            "center": [
              0.9287,
              -1.8693
            ],
            "from": [
              1.5072,
              -1.1798
            ],
            "tag": null,
            "to": [
              0.3501,
              -1.1798
            ],
            "type": "TangentialArc",
            "units": {
              "type": "Inches"
            }
          },
          {
            "__geoMeta": {
              "id": "[uuid]",
              "sourceRange": []
            },
            "ccw": false,
            "center": [
              0.1573,
              -0.95
            ],
            "from": [
              0.3501,
              -1.1798
            ],
            "tag": null,
            "to": [
              0.1573,
              -1.25
            ],
            "type": "TangentialArc",
            "units": {
              "type": "Inches"
            }
          },
          {
            "__geoMeta": {
              "id": "[uuid]",
              "sourceRange": []
            },
            "from": [
              0.1573,
              -1.25
            ],
            "tag": {
<<<<<<< HEAD
              "commentStart": 2008,
              "end": 2014,
              "start": 2008,
=======
              "commentStart": 2073,
              "end": 2079,
              "start": 2073,
>>>>>>> bfdf8bab
              "type": "TagDeclarator",
              "value": "seg03"
            },
            "to": [
              -1.2427,
              -1.25
            ],
            "type": "ToPoint",
            "units": {
              "type": "Inches"
            }
          },
          {
            "__geoMeta": {
              "id": "[uuid]",
              "sourceRange": []
            },
            "from": [
              -1.2427,
              -1.25
            ],
            "tag": {
<<<<<<< HEAD
              "commentStart": 2057,
              "end": 2063,
              "start": 2057,
=======
              "commentStart": 2122,
              "end": 2128,
              "start": 2122,
>>>>>>> bfdf8bab
              "type": "TagDeclarator",
              "value": "seg04"
            },
            "to": [
              -1.2427,
              1.35
            ],
            "type": "ToPoint",
            "units": {
              "type": "Inches"
            }
          },
          {
            "__geoMeta": {
              "id": "[uuid]",
              "sourceRange": []
            },
            "from": [
              -1.2427,
              1.35
            ],
            "tag": {
<<<<<<< HEAD
              "commentStart": 2096,
              "end": 2102,
              "start": 2096,
=======
              "commentStart": 2161,
              "end": 2167,
              "start": 2161,
>>>>>>> bfdf8bab
              "type": "TagDeclarator",
              "value": "seg05"
            },
            "to": [
              1.8573,
              1.35
            ],
            "type": "ToPoint",
            "units": {
              "type": "Inches"
            }
          },
          {
            "__geoMeta": {
              "id": "[uuid]",
              "sourceRange": []
            },
            "ccw": false,
            "center": [
              1.8573,
              1.05
            ],
            "from": [
              1.8573,
              1.35
            ],
            "tag": null,
            "to": [
              2.0501,
              1.2798
            ],
            "type": "TangentialArc",
            "units": {
              "type": "Inches"
            }
          },
          {
            "__geoMeta": {
              "id": "[uuid]",
              "sourceRange": []
            },
            "ccw": true,
            "center": [
              3.0143,
              2.4289
            ],
            "from": [
              2.0501,
              1.2798
            ],
            "tag": null,
            "to": [
              3.9785,
              1.2798
            ],
            "type": "TangentialArc",
            "units": {
              "type": "Inches"
            }
          },
          {
            "__geoMeta": {
              "id": "[uuid]",
              "sourceRange": []
            },
            "ccw": false,
            "center": [
              4.1713,
              1.05
            ],
            "from": [
              3.9785,
              1.2798
            ],
            "tag": null,
            "to": [
              4.1713,
              1.35
            ],
            "type": "TangentialArc",
            "units": {
              "type": "Inches"
            }
          },
          {
            "__geoMeta": {
              "id": "[uuid]",
              "sourceRange": []
            },
            "from": [
              4.1713,
              1.35
            ],
            "tag": {
<<<<<<< HEAD
              "commentStart": 2304,
              "end": 2310,
              "start": 2304,
=======
              "commentStart": 2369,
              "end": 2375,
              "start": 2369,
>>>>>>> bfdf8bab
              "type": "TagDeclarator",
              "value": "seg07"
            },
            "to": [
              7.2713,
              1.35
            ],
            "type": "ToPoint",
            "units": {
              "type": "Inches"
            }
          },
          {
            "__geoMeta": {
              "id": "[uuid]",
              "sourceRange": []
            },
            "from": [
              7.2713,
              1.35
            ],
            "tag": {
<<<<<<< HEAD
              "commentStart": 2361,
              "end": 2367,
              "start": 2361,
=======
              "commentStart": 2426,
              "end": 2432,
              "start": 2426,
>>>>>>> bfdf8bab
              "type": "TagDeclarator",
              "value": "seg08"
            },
            "to": [
              7.2713,
              -1.25
            ],
            "type": "ToPoint",
            "units": {
              "type": "Inches"
            }
          },
          {
            "__geoMeta": {
              "id": "[uuid]",
              "sourceRange": []
            },
            "from": [
              7.2713,
              -1.25
            ],
            "tag": {
<<<<<<< HEAD
              "commentStart": 2411,
              "end": 2417,
              "start": 2411,
=======
              "commentStart": 2476,
              "end": 2482,
              "start": 2476,
>>>>>>> bfdf8bab
              "type": "TagDeclarator",
              "value": "seg09"
            },
            "to": [
              5.8713,
              -1.25
            ],
            "type": "ToPoint",
            "units": {
              "type": "Inches"
            }
          },
          {
            "__geoMeta": {
              "id": "[uuid]",
              "sourceRange": []
            },
            "ccw": false,
            "center": [
              5.8713,
              -0.95
            ],
            "from": [
              5.8713,
              -1.25
            ],
            "tag": null,
            "to": [
              5.6785,
              -1.1798
            ],
            "type": "TangentialArc",
            "units": {
              "type": "Inches"
            }
          },
          {
            "__geoMeta": {
              "id": "[uuid]",
              "sourceRange": []
            },
            "ccw": true,
            "center": [
              5.1,
              -1.8693
            ],
            "from": [
              5.6785,
              -1.1798
            ],
            "tag": null,
            "to": [
              4.5215,
              -1.1798
            ],
            "type": "TangentialArc",
            "units": {
              "type": "Inches"
            }
          },
          {
            "__geoMeta": {
              "id": "[uuid]",
              "sourceRange": []
            },
            "ccw": false,
            "center": [
              4.3257,
              -0.9465
            ],
            "from": [
              4.5215,
              -1.1798
            ],
            "tag": null,
            "to": [
              4.3,
              -1.25
            ],
            "type": "TangentialArcTo",
            "units": {
              "type": "Inches"
            }
          },
          {
            "__geoMeta": {
              "id": "[uuid]",
              "sourceRange": []
            },
            "from": [
              4.3,
              -1.25
            ],
            "tag": null,
            "to": [
              4.3,
              -1.25
            ],
            "type": "ToPoint",
            "units": {
              "type": "Inches"
            }
          }
        ],
        "on": {
          "type": "plane",
          "id": "[uuid]",
          "artifactId": "[uuid]",
          "value": "XY",
          "origin": {
            "x": 0.0,
            "y": 0.0,
            "z": 0.0
          },
          "xAxis": {
            "x": 1.0,
            "y": 0.0,
            "z": 0.0
          },
          "yAxis": {
            "x": 0.0,
            "y": 1.0,
            "z": 0.0
          },
          "zAxis": {
            "x": 0.0,
            "y": 0.0,
            "z": 1.0
          },
          "units": {
            "type": "Inches"
          }
        },
        "start": {
          "from": [
            4.3,
            -1.25
          ],
          "to": [
            4.3,
            -1.25
          ],
          "units": {
            "type": "Inches"
          },
          "tag": null,
          "__geoMeta": {
            "id": "[uuid]",
            "sourceRange": []
          }
        },
        "tags": {
          "seg01": {
            "type": "TagIdentifier",
            "value": "seg01"
          },
          "seg03": {
            "type": "TagIdentifier",
            "value": "seg03"
          },
          "seg04": {
            "type": "TagIdentifier",
            "value": "seg04"
          },
          "seg05": {
            "type": "TagIdentifier",
            "value": "seg05"
          },
          "seg07": {
            "type": "TagIdentifier",
            "value": "seg07"
          },
          "seg08": {
            "type": "TagIdentifier",
            "value": "seg08"
          },
          "seg09": {
            "type": "TagIdentifier",
            "value": "seg09"
          }
        },
        "artifactId": "[uuid]",
        "originalId": "[uuid]",
        "units": {
          "type": "Inches"
        }
      },
      "height": 0.125,
      "startCapId": "[uuid]",
      "endCapId": "[uuid]",
      "edgeCuts": [
        {
          "type": "fillet",
          "id": "[uuid]",
          "radius": 1.5,
          "edgeId": "[uuid]",
          "tag": null
        },
        {
          "type": "fillet",
          "id": "[uuid]",
          "radius": 1.5,
          "edgeId": "[uuid]",
          "tag": null
        },
        {
          "type": "fillet",
          "id": "[uuid]",
          "radius": 0.25,
          "edgeId": "[uuid]",
          "tag": null
        },
        {
          "type": "fillet",
          "id": "[uuid]",
          "radius": 0.25,
          "edgeId": "[uuid]",
          "tag": null
        }
      ],
      "units": {
        "type": "Inches"
      }
    }
  },
  "plateHeight": {
    "type": "Number",
    "value": 0.125,
    "ty": {
      "type": "Default",
      "len": {
        "type": "Inches"
      },
      "angle": {
        "type": "Degrees"
      }
    }
  },
  "primaryTube": {
    "type": "Function"
  },
  "primaryTubeDiameter": {
    "type": "Number",
    "value": 1.625,
    "ty": {
      "type": "Default",
      "len": {
        "type": "Inches"
      },
      "angle": {
        "type": "Degrees"
      }
    }
  },
  "seg01": {
    "type": "TagIdentifier",
    "type": "TagIdentifier",
    "value": "seg01"
  },
  "seg03": {
    "type": "TagIdentifier",
    "type": "TagIdentifier",
    "value": "seg03"
  },
  "seg04": {
    "type": "TagIdentifier",
    "type": "TagIdentifier",
    "value": "seg04"
  },
  "seg05": {
    "type": "TagIdentifier",
    "type": "TagIdentifier",
    "value": "seg05"
  },
  "seg07": {
    "type": "TagIdentifier",
    "type": "TagIdentifier",
    "value": "seg07"
  },
  "seg08": {
    "type": "TagIdentifier",
    "type": "TagIdentifier",
    "value": "seg08"
  },
  "seg09": {
    "type": "TagIdentifier",
    "type": "TagIdentifier",
    "value": "seg09"
  },
  "wallThickness": {
    "type": "Number",
    "value": 0.08,
    "ty": {
      "type": "Default",
      "len": {
        "type": "Inches"
      },
      "angle": {
        "type": "Degrees"
      }
    }
  }
}<|MERGE_RESOLUTION|>--- conflicted
+++ resolved
@@ -28,15 +28,9 @@
           "id": "[uuid]",
           "sourceRange": [],
           "tag": {
-<<<<<<< HEAD
-            "commentStart": 1810,
-            "end": 1816,
-            "start": 1810,
-=======
-            "commentStart": 1875,
-            "end": 1881,
-            "start": 1875,
->>>>>>> bfdf8bab
+            "commentStart": 1811,
+            "end": 1817,
+            "start": 1811,
             "type": "TagDeclarator",
             "value": "seg01"
           },
@@ -68,15 +62,9 @@
           "id": "[uuid]",
           "sourceRange": [],
           "tag": {
-<<<<<<< HEAD
-            "commentStart": 2008,
-            "end": 2014,
-            "start": 2008,
-=======
-            "commentStart": 2073,
-            "end": 2079,
-            "start": 2073,
->>>>>>> bfdf8bab
+            "commentStart": 2009,
+            "end": 2015,
+            "start": 2009,
             "type": "TagDeclarator",
             "value": "seg03"
           },
@@ -87,15 +75,9 @@
           "id": "[uuid]",
           "sourceRange": [],
           "tag": {
-<<<<<<< HEAD
-            "commentStart": 2057,
-            "end": 2063,
-            "start": 2057,
-=======
-            "commentStart": 2122,
-            "end": 2128,
-            "start": 2122,
->>>>>>> bfdf8bab
+            "commentStart": 2058,
+            "end": 2064,
+            "start": 2058,
             "type": "TagDeclarator",
             "value": "seg04"
           },
@@ -106,15 +88,9 @@
           "id": "[uuid]",
           "sourceRange": [],
           "tag": {
-<<<<<<< HEAD
-            "commentStart": 2096,
-            "end": 2102,
-            "start": 2096,
-=======
-            "commentStart": 2161,
-            "end": 2167,
-            "start": 2161,
->>>>>>> bfdf8bab
+            "commentStart": 2097,
+            "end": 2103,
+            "start": 2097,
             "type": "TagDeclarator",
             "value": "seg05"
           },
@@ -146,15 +122,9 @@
           "id": "[uuid]",
           "sourceRange": [],
           "tag": {
-<<<<<<< HEAD
-            "commentStart": 2304,
-            "end": 2310,
-            "start": 2304,
-=======
-            "commentStart": 2369,
-            "end": 2375,
-            "start": 2369,
->>>>>>> bfdf8bab
+            "commentStart": 2305,
+            "end": 2311,
+            "start": 2305,
             "type": "TagDeclarator",
             "value": "seg07"
           },
@@ -165,15 +135,9 @@
           "id": "[uuid]",
           "sourceRange": [],
           "tag": {
-<<<<<<< HEAD
-            "commentStart": 2361,
-            "end": 2367,
-            "start": 2361,
-=======
-            "commentStart": 2426,
-            "end": 2432,
-            "start": 2426,
->>>>>>> bfdf8bab
+            "commentStart": 2362,
+            "end": 2368,
+            "start": 2362,
             "type": "TagDeclarator",
             "value": "seg08"
           },
@@ -184,15 +148,9 @@
           "id": "[uuid]",
           "sourceRange": [],
           "tag": {
-<<<<<<< HEAD
-            "commentStart": 2411,
-            "end": 2417,
-            "start": 2411,
-=======
-            "commentStart": 2476,
-            "end": 2482,
-            "start": 2476,
->>>>>>> bfdf8bab
+            "commentStart": 2412,
+            "end": 2418,
+            "start": 2412,
             "type": "TagDeclarator",
             "value": "seg09"
           },
@@ -234,15 +192,9 @@
               -1.25
             ],
             "tag": {
-<<<<<<< HEAD
-              "commentStart": 1810,
-              "end": 1816,
-              "start": 1810,
-=======
-              "commentStart": 1875,
-              "end": 1881,
-              "start": 1875,
->>>>>>> bfdf8bab
+              "commentStart": 1811,
+              "end": 1817,
+              "start": 1811,
               "type": "TagDeclarator",
               "value": "seg01"
             },
@@ -337,15 +289,9 @@
               -1.25
             ],
             "tag": {
-<<<<<<< HEAD
-              "commentStart": 2008,
-              "end": 2014,
-              "start": 2008,
-=======
-              "commentStart": 2073,
-              "end": 2079,
-              "start": 2073,
->>>>>>> bfdf8bab
+              "commentStart": 2009,
+              "end": 2015,
+              "start": 2009,
               "type": "TagDeclarator",
               "value": "seg03"
             },
@@ -368,15 +314,9 @@
               -1.25
             ],
             "tag": {
-<<<<<<< HEAD
-              "commentStart": 2057,
-              "end": 2063,
-              "start": 2057,
-=======
-              "commentStart": 2122,
-              "end": 2128,
-              "start": 2122,
->>>>>>> bfdf8bab
+              "commentStart": 2058,
+              "end": 2064,
+              "start": 2058,
               "type": "TagDeclarator",
               "value": "seg04"
             },
@@ -399,15 +339,9 @@
               1.35
             ],
             "tag": {
-<<<<<<< HEAD
-              "commentStart": 2096,
-              "end": 2102,
-              "start": 2096,
-=======
-              "commentStart": 2161,
-              "end": 2167,
-              "start": 2161,
->>>>>>> bfdf8bab
+              "commentStart": 2097,
+              "end": 2103,
+              "start": 2097,
               "type": "TagDeclarator",
               "value": "seg05"
             },
@@ -502,15 +436,9 @@
               1.35
             ],
             "tag": {
-<<<<<<< HEAD
-              "commentStart": 2304,
-              "end": 2310,
-              "start": 2304,
-=======
-              "commentStart": 2369,
-              "end": 2375,
-              "start": 2369,
->>>>>>> bfdf8bab
+              "commentStart": 2305,
+              "end": 2311,
+              "start": 2305,
               "type": "TagDeclarator",
               "value": "seg07"
             },
@@ -533,15 +461,9 @@
               1.35
             ],
             "tag": {
-<<<<<<< HEAD
-              "commentStart": 2361,
-              "end": 2367,
-              "start": 2361,
-=======
-              "commentStart": 2426,
-              "end": 2432,
-              "start": 2426,
->>>>>>> bfdf8bab
+              "commentStart": 2362,
+              "end": 2368,
+              "start": 2362,
               "type": "TagDeclarator",
               "value": "seg08"
             },
@@ -564,15 +486,9 @@
               -1.25
             ],
             "tag": {
-<<<<<<< HEAD
-              "commentStart": 2411,
-              "end": 2417,
-              "start": 2411,
-=======
-              "commentStart": 2476,
-              "end": 2482,
-              "start": 2476,
->>>>>>> bfdf8bab
+              "commentStart": 2412,
+              "end": 2418,
+              "start": 2412,
               "type": "TagDeclarator",
               "value": "seg09"
             },
