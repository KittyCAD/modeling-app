---
source: kcl-lib/src/simulation_tests.rs
description: Operations executed exhaust-manifold.kcl
---
[
  {
    "type": "GroupBegin",
    "group": {
      "type": "FunctionCall",
      "name": "primaryTube",
      "functionSourceRange": [
        330,
        1428,
        0
      ],
      "unlabeledArg": null,
      "labeledArgs": {}
    },
    "sourceRange": []
  },
  {
    "type": "GroupBegin",
    "group": {
      "type": "FunctionCall",
      "name": "toRadians",
      "functionSourceRange": [
<<<<<<< HEAD
        11609,
        11658,
=======
        11497,
        11546,
>>>>>>> b02dbd4f
        1
      ],
      "unlabeledArg": null,
      "labeledArgs": {}
    },
    "sourceRange": []
  },
  {
    "type": "GroupEnd"
  },
  {
    "type": "GroupBegin",
    "group": {
      "type": "FunctionCall",
      "name": "sin",
      "functionSourceRange": [
        0,
        0,
        0
      ],
      "unlabeledArg": null,
      "labeledArgs": {}
    },
    "sourceRange": []
  },
  {
    "type": "GroupEnd"
  },
  {
    "type": "GroupBegin",
    "group": {
      "type": "FunctionCall",
      "name": "toRadians",
      "functionSourceRange": [
<<<<<<< HEAD
        11609,
        11658,
=======
        11497,
        11546,
>>>>>>> b02dbd4f
        1
      ],
      "unlabeledArg": null,
      "labeledArgs": {}
    },
    "sourceRange": []
  },
  {
    "type": "GroupEnd"
  },
  {
    "type": "GroupBegin",
    "group": {
      "type": "FunctionCall",
      "name": "cos",
      "functionSourceRange": [
        0,
        0,
        0
      ],
      "unlabeledArg": null,
      "labeledArgs": {}
    },
    "sourceRange": []
  },
  {
    "type": "GroupEnd"
  },
  {
    "labeledArgs": {
      "planeOrSolid": {
        "value": {
          "type": "Object",
          "value": {
            "origin": {
              "type": "Array",
              "value": [
                {
                  "type": "Number",
                  "value": 0.0,
                  "ty": {
                    "type": "Default",
                    "len": {
                      "type": "Inches"
                    },
                    "angle": {
                      "type": "Degrees"
                    }
                  }
                },
                {
                  "type": "Number",
                  "value": 0.0,
                  "ty": {
                    "type": "Default",
                    "len": {
                      "type": "Inches"
                    },
                    "angle": {
                      "type": "Degrees"
                    }
                  }
                },
                {
                  "type": "Number",
                  "value": 0.0,
                  "ty": {
                    "type": "Default",
                    "len": {
                      "type": "Inches"
                    },
                    "angle": {
                      "type": "Degrees"
                    }
                  }
                }
              ]
            },
            "xAxis": {
              "type": "Array",
              "value": [
                {
                  "type": "Number",
                  "value": -0.0,
                  "ty": {
                    "type": "Known",
                    "type": "Count"
                  }
                },
                {
                  "type": "Number",
                  "value": 1.0,
                  "ty": {
                    "type": "Known",
                    "type": "Count"
                  }
                },
                {
                  "type": "Number",
                  "value": 0.0,
                  "ty": {
                    "type": "Default",
                    "len": {
                      "type": "Inches"
                    },
                    "angle": {
                      "type": "Degrees"
                    }
                  }
                }
              ]
            },
            "yAxis": {
              "type": "Array",
              "value": [
                {
                  "type": "Number",
                  "value": 0.0,
                  "ty": {
                    "type": "Default",
                    "len": {
                      "type": "Inches"
                    },
                    "angle": {
                      "type": "Degrees"
                    }
                  }
                },
                {
                  "type": "Number",
                  "value": 0.0,
                  "ty": {
                    "type": "Default",
                    "len": {
                      "type": "Inches"
                    },
                    "angle": {
                      "type": "Degrees"
                    }
                  }
                },
                {
                  "type": "Number",
                  "value": 1.0,
                  "ty": {
                    "type": "Default",
                    "len": {
                      "type": "Inches"
                    },
                    "angle": {
                      "type": "Degrees"
                    }
                  }
                }
              ]
            },
            "zAxis": {
              "type": "Array",
              "value": [
                {
                  "type": "Number",
                  "value": 1.0,
                  "ty": {
                    "type": "Default",
                    "len": {
                      "type": "Inches"
                    },
                    "angle": {
                      "type": "Degrees"
                    }
                  }
                },
                {
                  "type": "Number",
                  "value": 0.0,
                  "ty": {
                    "type": "Default",
                    "len": {
                      "type": "Inches"
                    },
                    "angle": {
                      "type": "Degrees"
                    }
                  }
                },
                {
                  "type": "Number",
                  "value": 0.0,
                  "ty": {
                    "type": "Default",
                    "len": {
                      "type": "Inches"
                    },
                    "angle": {
                      "type": "Degrees"
                    }
                  }
                }
              ]
            }
          }
        },
        "sourceRange": []
      }
    },
    "name": "startSketchOn",
    "sourceRange": [],
    "type": "StdLibCall",
    "unlabeledArg": null
  },
  {
    "labeledArgs": {
      "planeOrSolid": {
        "value": {
          "type": "Plane",
          "artifact_id": "[uuid]"
        },
        "sourceRange": []
      }
    },
    "name": "startSketchOn",
    "sourceRange": [],
    "type": "StdLibCall",
    "unlabeledArg": null
  },
  {
    "labeledArgs": {
      "holeSketch": {
        "value": {
          "type": "Sketch",
          "value": {
            "artifactId": "[uuid]"
          }
        },
        "sourceRange": []
      },
      "sketch": {
        "value": {
          "type": "Sketch",
          "value": {
            "artifactId": "[uuid]"
          }
        },
        "sourceRange": []
      }
    },
    "name": "hole",
    "sourceRange": [],
    "type": "StdLibCall",
    "unlabeledArg": null
  },
  {
    "labeledArgs": {
      "path": {
        "value": {
          "type": "Sketch",
          "value": {
            "artifactId": "[uuid]"
          }
        },
        "sourceRange": []
      }
    },
    "name": "sweep",
    "sourceRange": [],
    "type": "StdLibCall",
    "unlabeledArg": {
      "value": {
        "type": "Sketch",
        "value": {
          "artifactId": "[uuid]"
        }
      },
      "sourceRange": []
    }
  },
  {
    "type": "GroupEnd"
  },
  {
    "type": "GroupBegin",
    "group": {
      "type": "FunctionCall",
      "name": "primaryTube",
      "functionSourceRange": [
        330,
        1428,
        0
      ],
      "unlabeledArg": null,
      "labeledArgs": {}
    },
    "sourceRange": []
  },
  {
    "type": "GroupBegin",
    "group": {
      "type": "FunctionCall",
      "name": "toRadians",
      "functionSourceRange": [
<<<<<<< HEAD
        11609,
        11658,
=======
        11497,
        11546,
>>>>>>> b02dbd4f
        1
      ],
      "unlabeledArg": null,
      "labeledArgs": {}
    },
    "sourceRange": []
  },
  {
    "type": "GroupEnd"
  },
  {
    "type": "GroupBegin",
    "group": {
      "type": "FunctionCall",
      "name": "sin",
      "functionSourceRange": [
        0,
        0,
        0
      ],
      "unlabeledArg": null,
      "labeledArgs": {}
    },
    "sourceRange": []
  },
  {
    "type": "GroupEnd"
  },
  {
    "type": "GroupBegin",
    "group": {
      "type": "FunctionCall",
      "name": "toRadians",
      "functionSourceRange": [
<<<<<<< HEAD
        11609,
        11658,
=======
        11497,
        11546,
>>>>>>> b02dbd4f
        1
      ],
      "unlabeledArg": null,
      "labeledArgs": {}
    },
    "sourceRange": []
  },
  {
    "type": "GroupEnd"
  },
  {
    "type": "GroupBegin",
    "group": {
      "type": "FunctionCall",
      "name": "cos",
      "functionSourceRange": [
        0,
        0,
        0
      ],
      "unlabeledArg": null,
      "labeledArgs": {}
    },
    "sourceRange": []
  },
  {
    "type": "GroupEnd"
  },
  {
    "labeledArgs": {
      "planeOrSolid": {
        "value": {
          "type": "Object",
          "value": {
            "origin": {
              "type": "Array",
              "value": [
                {
                  "type": "Number",
                  "value": 2.0,
                  "ty": {
                    "type": "Default",
                    "len": {
                      "type": "Inches"
                    },
                    "angle": {
                      "type": "Degrees"
                    }
                  }
                },
                {
                  "type": "Number",
                  "value": 0.0,
                  "ty": {
                    "type": "Default",
                    "len": {
                      "type": "Inches"
                    },
                    "angle": {
                      "type": "Degrees"
                    }
                  }
                },
                {
                  "type": "Number",
                  "value": 0.0,
                  "ty": {
                    "type": "Default",
                    "len": {
                      "type": "Inches"
                    },
                    "angle": {
                      "type": "Degrees"
                    }
                  }
                }
              ]
            },
            "xAxis": {
              "type": "Array",
              "value": [
                {
                  "type": "Number",
                  "value": -0.01745240643728351,
                  "ty": {
                    "type": "Known",
                    "type": "Count"
                  }
                },
                {
                  "type": "Number",
                  "value": 0.9998476951563913,
                  "ty": {
                    "type": "Known",
                    "type": "Count"
                  }
                },
                {
                  "type": "Number",
                  "value": 0.0,
                  "ty": {
                    "type": "Default",
                    "len": {
                      "type": "Inches"
                    },
                    "angle": {
                      "type": "Degrees"
                    }
                  }
                }
              ]
            },
            "yAxis": {
              "type": "Array",
              "value": [
                {
                  "type": "Number",
                  "value": 0.0,
                  "ty": {
                    "type": "Default",
                    "len": {
                      "type": "Inches"
                    },
                    "angle": {
                      "type": "Degrees"
                    }
                  }
                },
                {
                  "type": "Number",
                  "value": 0.0,
                  "ty": {
                    "type": "Default",
                    "len": {
                      "type": "Inches"
                    },
                    "angle": {
                      "type": "Degrees"
                    }
                  }
                },
                {
                  "type": "Number",
                  "value": 1.0,
                  "ty": {
                    "type": "Default",
                    "len": {
                      "type": "Inches"
                    },
                    "angle": {
                      "type": "Degrees"
                    }
                  }
                }
              ]
            },
            "zAxis": {
              "type": "Array",
              "value": [
                {
                  "type": "Number",
                  "value": 1.0,
                  "ty": {
                    "type": "Default",
                    "len": {
                      "type": "Inches"
                    },
                    "angle": {
                      "type": "Degrees"
                    }
                  }
                },
                {
                  "type": "Number",
                  "value": 0.0,
                  "ty": {
                    "type": "Default",
                    "len": {
                      "type": "Inches"
                    },
                    "angle": {
                      "type": "Degrees"
                    }
                  }
                },
                {
                  "type": "Number",
                  "value": 0.0,
                  "ty": {
                    "type": "Default",
                    "len": {
                      "type": "Inches"
                    },
                    "angle": {
                      "type": "Degrees"
                    }
                  }
                }
              ]
            }
          }
        },
        "sourceRange": []
      }
    },
    "name": "startSketchOn",
    "sourceRange": [],
    "type": "StdLibCall",
    "unlabeledArg": null
  },
  {
    "labeledArgs": {
      "planeOrSolid": {
        "value": {
          "type": "Plane",
          "artifact_id": "[uuid]"
        },
        "sourceRange": []
      }
    },
    "name": "startSketchOn",
    "sourceRange": [],
    "type": "StdLibCall",
    "unlabeledArg": null
  },
  {
    "labeledArgs": {
      "holeSketch": {
        "value": {
          "type": "Sketch",
          "value": {
            "artifactId": "[uuid]"
          }
        },
        "sourceRange": []
      },
      "sketch": {
        "value": {
          "type": "Sketch",
          "value": {
            "artifactId": "[uuid]"
          }
        },
        "sourceRange": []
      }
    },
    "name": "hole",
    "sourceRange": [],
    "type": "StdLibCall",
    "unlabeledArg": null
  },
  {
    "labeledArgs": {
      "path": {
        "value": {
          "type": "Sketch",
          "value": {
            "artifactId": "[uuid]"
          }
        },
        "sourceRange": []
      }
    },
    "name": "sweep",
    "sourceRange": [],
    "type": "StdLibCall",
    "unlabeledArg": {
      "value": {
        "type": "Sketch",
        "value": {
          "artifactId": "[uuid]"
        }
      },
      "sourceRange": []
    }
  },
  {
    "type": "GroupEnd"
  },
  {
    "type": "GroupBegin",
    "group": {
      "type": "FunctionCall",
      "name": "primaryTube",
      "functionSourceRange": [
        330,
        1428,
        0
      ],
      "unlabeledArg": null,
      "labeledArgs": {}
    },
    "sourceRange": []
  },
  {
    "type": "GroupBegin",
    "group": {
      "type": "FunctionCall",
      "name": "toRadians",
      "functionSourceRange": [
<<<<<<< HEAD
        11609,
        11658,
=======
        11497,
        11546,
>>>>>>> b02dbd4f
        1
      ],
      "unlabeledArg": null,
      "labeledArgs": {}
    },
    "sourceRange": []
  },
  {
    "type": "GroupEnd"
  },
  {
    "type": "GroupBegin",
    "group": {
      "type": "FunctionCall",
      "name": "sin",
      "functionSourceRange": [
        0,
        0,
        0
      ],
      "unlabeledArg": null,
      "labeledArgs": {}
    },
    "sourceRange": []
  },
  {
    "type": "GroupEnd"
  },
  {
    "type": "GroupBegin",
    "group": {
      "type": "FunctionCall",
      "name": "toRadians",
      "functionSourceRange": [
<<<<<<< HEAD
        11609,
        11658,
=======
        11497,
        11546,
>>>>>>> b02dbd4f
        1
      ],
      "unlabeledArg": null,
      "labeledArgs": {}
    },
    "sourceRange": []
  },
  {
    "type": "GroupEnd"
  },
  {
    "type": "GroupBegin",
    "group": {
      "type": "FunctionCall",
      "name": "cos",
      "functionSourceRange": [
        0,
        0,
        0
      ],
      "unlabeledArg": null,
      "labeledArgs": {}
    },
    "sourceRange": []
  },
  {
    "type": "GroupEnd"
  },
  {
    "labeledArgs": {
      "planeOrSolid": {
        "value": {
          "type": "Object",
          "value": {
            "origin": {
              "type": "Array",
              "value": [
                {
                  "type": "Number",
                  "value": 4.0,
                  "ty": {
                    "type": "Default",
                    "len": {
                      "type": "Inches"
                    },
                    "angle": {
                      "type": "Degrees"
                    }
                  }
                },
                {
                  "type": "Number",
                  "value": 0.0,
                  "ty": {
                    "type": "Default",
                    "len": {
                      "type": "Inches"
                    },
                    "angle": {
                      "type": "Degrees"
                    }
                  }
                },
                {
                  "type": "Number",
                  "value": 0.0,
                  "ty": {
                    "type": "Default",
                    "len": {
                      "type": "Inches"
                    },
                    "angle": {
                      "type": "Degrees"
                    }
                  }
                }
              ]
            },
            "xAxis": {
              "type": "Array",
              "value": [
                {
                  "type": "Number",
                  "value": -0.4115143586051088,
                  "ty": {
                    "type": "Known",
                    "type": "Count"
                  }
                },
                {
                  "type": "Number",
                  "value": 0.9114032766354453,
                  "ty": {
                    "type": "Known",
                    "type": "Count"
                  }
                },
                {
                  "type": "Number",
                  "value": 0.0,
                  "ty": {
                    "type": "Default",
                    "len": {
                      "type": "Inches"
                    },
                    "angle": {
                      "type": "Degrees"
                    }
                  }
                }
              ]
            },
            "yAxis": {
              "type": "Array",
              "value": [
                {
                  "type": "Number",
                  "value": 0.0,
                  "ty": {
                    "type": "Default",
                    "len": {
                      "type": "Inches"
                    },
                    "angle": {
                      "type": "Degrees"
                    }
                  }
                },
                {
                  "type": "Number",
                  "value": 0.0,
                  "ty": {
                    "type": "Default",
                    "len": {
                      "type": "Inches"
                    },
                    "angle": {
                      "type": "Degrees"
                    }
                  }
                },
                {
                  "type": "Number",
                  "value": 1.0,
                  "ty": {
                    "type": "Default",
                    "len": {
                      "type": "Inches"
                    },
                    "angle": {
                      "type": "Degrees"
                    }
                  }
                }
              ]
            },
            "zAxis": {
              "type": "Array",
              "value": [
                {
                  "type": "Number",
                  "value": 1.0,
                  "ty": {
                    "type": "Default",
                    "len": {
                      "type": "Inches"
                    },
                    "angle": {
                      "type": "Degrees"
                    }
                  }
                },
                {
                  "type": "Number",
                  "value": 0.0,
                  "ty": {
                    "type": "Default",
                    "len": {
                      "type": "Inches"
                    },
                    "angle": {
                      "type": "Degrees"
                    }
                  }
                },
                {
                  "type": "Number",
                  "value": 0.0,
                  "ty": {
                    "type": "Default",
                    "len": {
                      "type": "Inches"
                    },
                    "angle": {
                      "type": "Degrees"
                    }
                  }
                }
              ]
            }
          }
        },
        "sourceRange": []
      }
    },
    "name": "startSketchOn",
    "sourceRange": [],
    "type": "StdLibCall",
    "unlabeledArg": null
  },
  {
    "labeledArgs": {
      "planeOrSolid": {
        "value": {
          "type": "Plane",
          "artifact_id": "[uuid]"
        },
        "sourceRange": []
      }
    },
    "name": "startSketchOn",
    "sourceRange": [],
    "type": "StdLibCall",
    "unlabeledArg": null
  },
  {
    "labeledArgs": {
      "holeSketch": {
        "value": {
          "type": "Sketch",
          "value": {
            "artifactId": "[uuid]"
          }
        },
        "sourceRange": []
      },
      "sketch": {
        "value": {
          "type": "Sketch",
          "value": {
            "artifactId": "[uuid]"
          }
        },
        "sourceRange": []
      }
    },
    "name": "hole",
    "sourceRange": [],
    "type": "StdLibCall",
    "unlabeledArg": null
  },
  {
    "labeledArgs": {
      "path": {
        "value": {
          "type": "Sketch",
          "value": {
            "artifactId": "[uuid]"
          }
        },
        "sourceRange": []
      }
    },
    "name": "sweep",
    "sourceRange": [],
    "type": "StdLibCall",
    "unlabeledArg": {
      "value": {
        "type": "Sketch",
        "value": {
          "artifactId": "[uuid]"
        }
      },
      "sourceRange": []
    }
  },
  {
    "type": "GroupEnd"
  },
  {
    "type": "GroupBegin",
    "group": {
      "type": "FunctionCall",
      "name": "primaryTube",
      "functionSourceRange": [
        330,
        1428,
        0
      ],
      "unlabeledArg": null,
      "labeledArgs": {}
    },
    "sourceRange": []
  },
  {
    "type": "GroupBegin",
    "group": {
      "type": "FunctionCall",
      "name": "toRadians",
      "functionSourceRange": [
<<<<<<< HEAD
        11609,
        11658,
=======
        11497,
        11546,
>>>>>>> b02dbd4f
        1
      ],
      "unlabeledArg": null,
      "labeledArgs": {}
    },
    "sourceRange": []
  },
  {
    "type": "GroupEnd"
  },
  {
    "type": "GroupBegin",
    "group": {
      "type": "FunctionCall",
      "name": "sin",
      "functionSourceRange": [
        0,
        0,
        0
      ],
      "unlabeledArg": null,
      "labeledArgs": {}
    },
    "sourceRange": []
  },
  {
    "type": "GroupEnd"
  },
  {
    "type": "GroupBegin",
    "group": {
      "type": "FunctionCall",
      "name": "toRadians",
      "functionSourceRange": [
<<<<<<< HEAD
        11609,
        11658,
=======
        11497,
        11546,
>>>>>>> b02dbd4f
        1
      ],
      "unlabeledArg": null,
      "labeledArgs": {}
    },
    "sourceRange": []
  },
  {
    "type": "GroupEnd"
  },
  {
    "type": "GroupBegin",
    "group": {
      "type": "FunctionCall",
      "name": "cos",
      "functionSourceRange": [
        0,
        0,
        0
      ],
      "unlabeledArg": null,
      "labeledArgs": {}
    },
    "sourceRange": []
  },
  {
    "type": "GroupEnd"
  },
  {
    "labeledArgs": {
      "planeOrSolid": {
        "value": {
          "type": "Object",
          "value": {
            "origin": {
              "type": "Array",
              "value": [
                {
                  "type": "Number",
                  "value": 6.0,
                  "ty": {
                    "type": "Default",
                    "len": {
                      "type": "Inches"
                    },
                    "angle": {
                      "type": "Degrees"
                    }
                  }
                },
                {
                  "type": "Number",
                  "value": 0.0,
                  "ty": {
                    "type": "Default",
                    "len": {
                      "type": "Inches"
                    },
                    "angle": {
                      "type": "Degrees"
                    }
                  }
                },
                {
                  "type": "Number",
                  "value": 0.0,
                  "ty": {
                    "type": "Default",
                    "len": {
                      "type": "Inches"
                    },
                    "angle": {
                      "type": "Degrees"
                    }
                  }
                }
              ]
            },
            "xAxis": {
              "type": "Array",
              "value": [
                {
                  "type": "Number",
                  "value": -0.4257792915650726,
                  "ty": {
                    "type": "Known",
                    "type": "Count"
                  }
                },
                {
                  "type": "Number",
                  "value": 0.9048270524660196,
                  "ty": {
                    "type": "Known",
                    "type": "Count"
                  }
                },
                {
                  "type": "Number",
                  "value": 0.0,
                  "ty": {
                    "type": "Default",
                    "len": {
                      "type": "Inches"
                    },
                    "angle": {
                      "type": "Degrees"
                    }
                  }
                }
              ]
            },
            "yAxis": {
              "type": "Array",
              "value": [
                {
                  "type": "Number",
                  "value": 0.0,
                  "ty": {
                    "type": "Default",
                    "len": {
                      "type": "Inches"
                    },
                    "angle": {
                      "type": "Degrees"
                    }
                  }
                },
                {
                  "type": "Number",
                  "value": 0.0,
                  "ty": {
                    "type": "Default",
                    "len": {
                      "type": "Inches"
                    },
                    "angle": {
                      "type": "Degrees"
                    }
                  }
                },
                {
                  "type": "Number",
                  "value": 1.0,
                  "ty": {
                    "type": "Default",
                    "len": {
                      "type": "Inches"
                    },
                    "angle": {
                      "type": "Degrees"
                    }
                  }
                }
              ]
            },
            "zAxis": {
              "type": "Array",
              "value": [
                {
                  "type": "Number",
                  "value": 1.0,
                  "ty": {
                    "type": "Default",
                    "len": {
                      "type": "Inches"
                    },
                    "angle": {
                      "type": "Degrees"
                    }
                  }
                },
                {
                  "type": "Number",
                  "value": 0.0,
                  "ty": {
                    "type": "Default",
                    "len": {
                      "type": "Inches"
                    },
                    "angle": {
                      "type": "Degrees"
                    }
                  }
                },
                {
                  "type": "Number",
                  "value": 0.0,
                  "ty": {
                    "type": "Default",
                    "len": {
                      "type": "Inches"
                    },
                    "angle": {
                      "type": "Degrees"
                    }
                  }
                }
              ]
            }
          }
        },
        "sourceRange": []
      }
    },
    "name": "startSketchOn",
    "sourceRange": [],
    "type": "StdLibCall",
    "unlabeledArg": null
  },
  {
    "labeledArgs": {
      "planeOrSolid": {
        "value": {
          "type": "Plane",
          "artifact_id": "[uuid]"
        },
        "sourceRange": []
      }
    },
    "name": "startSketchOn",
    "sourceRange": [],
    "type": "StdLibCall",
    "unlabeledArg": null
  },
  {
    "labeledArgs": {
      "holeSketch": {
        "value": {
          "type": "Sketch",
          "value": {
            "artifactId": "[uuid]"
          }
        },
        "sourceRange": []
      },
      "sketch": {
        "value": {
          "type": "Sketch",
          "value": {
            "artifactId": "[uuid]"
          }
        },
        "sourceRange": []
      }
    },
    "name": "hole",
    "sourceRange": [],
    "type": "StdLibCall",
    "unlabeledArg": null
  },
  {
    "labeledArgs": {
      "path": {
        "value": {
          "type": "Sketch",
          "value": {
            "artifactId": "[uuid]"
          }
        },
        "sourceRange": []
      }
    },
    "name": "sweep",
    "sourceRange": [],
    "type": "StdLibCall",
    "unlabeledArg": {
      "value": {
        "type": "Sketch",
        "value": {
          "artifactId": "[uuid]"
        }
      },
      "sourceRange": []
    }
  },
  {
    "type": "GroupEnd"
  },
  {
    "labeledArgs": {
      "planeOrSolid": {
        "value": {
          "type": "Plane",
          "artifact_id": "[uuid]"
        },
        "sourceRange": []
      }
    },
    "name": "startSketchOn",
    "sourceRange": [],
    "type": "StdLibCall",
    "unlabeledArg": null
  },
  {
    "labeledArgs": {
      "holeSketch": {
        "value": {
          "type": "Sketch",
          "value": {
            "artifactId": "[uuid]"
          }
        },
        "sourceRange": []
      },
      "sketch": {
        "value": {
          "type": "Sketch",
          "value": {
            "artifactId": "[uuid]"
          }
        },
        "sourceRange": []
      }
    },
    "name": "hole",
    "sourceRange": [],
    "type": "StdLibCall",
    "unlabeledArg": null
  },
  {
    "labeledArgs": {
      "holeSketch": {
        "value": {
          "type": "Sketch",
          "value": {
            "artifactId": "[uuid]"
          }
        },
        "sourceRange": []
      },
      "sketch": {
        "value": {
          "type": "Sketch",
          "value": {
            "artifactId": "[uuid]"
          }
        },
        "sourceRange": []
      }
    },
    "name": "hole",
    "sourceRange": [],
    "type": "StdLibCall",
    "unlabeledArg": null
  },
  {
    "labeledArgs": {
      "holeSketch": {
        "value": {
          "type": "Sketch",
          "value": {
            "artifactId": "[uuid]"
          }
        },
        "sourceRange": []
      },
      "sketch": {
        "value": {
          "type": "Sketch",
          "value": {
            "artifactId": "[uuid]"
          }
        },
        "sourceRange": []
      }
    },
    "name": "hole",
    "sourceRange": [],
    "type": "StdLibCall",
    "unlabeledArg": null
  },
  {
    "labeledArgs": {
      "holeSketch": {
        "value": {
          "type": "Sketch",
          "value": {
            "artifactId": "[uuid]"
          }
        },
        "sourceRange": []
      },
      "sketch": {
        "value": {
          "type": "Sketch",
          "value": {
            "artifactId": "[uuid]"
          }
        },
        "sourceRange": []
      }
    },
    "name": "hole",
    "sourceRange": [],
    "type": "StdLibCall",
    "unlabeledArg": null
  },
  {
    "labeledArgs": {
      "holeSketch": {
        "value": {
          "type": "Sketch",
          "value": {
            "artifactId": "[uuid]"
          }
        },
        "sourceRange": []
      },
      "sketch": {
        "value": {
          "type": "Sketch",
          "value": {
            "artifactId": "[uuid]"
          }
        },
        "sourceRange": []
      }
    },
    "name": "hole",
    "sourceRange": [],
    "type": "StdLibCall",
    "unlabeledArg": null
  },
  {
    "labeledArgs": {
      "holeSketch": {
        "value": {
          "type": "Sketch",
          "value": {
            "artifactId": "[uuid]"
          }
        },
        "sourceRange": []
      },
      "sketch": {
        "value": {
          "type": "Sketch",
          "value": {
            "artifactId": "[uuid]"
          }
        },
        "sourceRange": []
      }
    },
    "name": "hole",
    "sourceRange": [],
    "type": "StdLibCall",
    "unlabeledArg": null
  },
  {
    "labeledArgs": {
      "holeSketch": {
        "value": {
          "type": "Sketch",
          "value": {
            "artifactId": "[uuid]"
          }
        },
        "sourceRange": []
      },
      "sketch": {
        "value": {
          "type": "Sketch",
          "value": {
            "artifactId": "[uuid]"
          }
        },
        "sourceRange": []
      }
    },
    "name": "hole",
    "sourceRange": [],
    "type": "StdLibCall",
    "unlabeledArg": null
  },
  {
    "labeledArgs": {
      "holeSketch": {
        "value": {
          "type": "Sketch",
          "value": {
            "artifactId": "[uuid]"
          }
        },
        "sourceRange": []
      },
      "sketch": {
        "value": {
          "type": "Sketch",
          "value": {
            "artifactId": "[uuid]"
          }
        },
        "sourceRange": []
      }
    },
    "name": "hole",
    "sourceRange": [],
    "type": "StdLibCall",
    "unlabeledArg": null
  },
  {
    "labeledArgs": {
      "length": {
        "value": {
          "type": "Number",
          "value": 0.125,
          "ty": {
            "type": "Default",
            "len": {
              "type": "Inches"
            },
            "angle": {
              "type": "Degrees"
            }
          }
        },
        "sourceRange": []
      }
    },
    "name": "extrude",
    "sourceRange": [],
    "type": "StdLibCall",
    "unlabeledArg": {
      "value": {
        "type": "Sketch",
        "value": {
          "artifactId": "[uuid]"
        }
      },
      "sourceRange": []
    }
  },
  {
    "labeledArgs": {
      "radius": {
        "value": {
          "type": "Number",
          "value": 1.5,
          "ty": {
            "type": "Default",
            "len": {
              "type": "Inches"
            },
            "angle": {
              "type": "Degrees"
            }
          }
        },
        "sourceRange": []
      },
      "tags": {
        "value": {
          "type": "Array",
          "value": [
            {
              "type": "Uuid",
              "value": "[uuid]"
            },
            {
              "type": "Uuid",
              "value": "[uuid]"
            }
          ]
        },
        "sourceRange": []
      }
    },
    "name": "fillet",
    "sourceRange": [],
    "type": "StdLibCall",
    "unlabeledArg": {
      "value": {
        "type": "Solid",
        "value": {
          "artifactId": "[uuid]"
        }
      },
      "sourceRange": []
    }
  },
  {
    "labeledArgs": {
      "radius": {
        "value": {
          "type": "Number",
          "value": 0.25,
          "ty": {
            "type": "Default",
            "len": {
              "type": "Inches"
            },
            "angle": {
              "type": "Degrees"
            }
          }
        },
        "sourceRange": []
      },
      "tags": {
        "value": {
          "type": "Array",
          "value": [
            {
              "type": "Uuid",
              "value": "[uuid]"
            },
            {
              "type": "Uuid",
              "value": "[uuid]"
            }
          ]
        },
        "sourceRange": []
      }
    },
    "name": "fillet",
    "sourceRange": [],
    "type": "StdLibCall",
    "unlabeledArg": {
      "value": {
        "type": "Solid",
        "value": {
          "artifactId": "[uuid]"
        }
      },
      "sourceRange": []
    }
  }
]<|MERGE_RESOLUTION|>--- conflicted
+++ resolved
@@ -24,13 +24,8 @@
       "type": "FunctionCall",
       "name": "toRadians",
       "functionSourceRange": [
-<<<<<<< HEAD
-        11609,
-        11658,
-=======
-        11497,
-        11546,
->>>>>>> b02dbd4f
+        11503,
+        11552,
         1
       ],
       "unlabeledArg": null,
@@ -65,13 +60,8 @@
       "type": "FunctionCall",
       "name": "toRadians",
       "functionSourceRange": [
-<<<<<<< HEAD
-        11609,
-        11658,
-=======
-        11497,
-        11546,
->>>>>>> b02dbd4f
+        11503,
+        11552,
         1
       ],
       "unlabeledArg": null,
@@ -372,13 +362,8 @@
       "type": "FunctionCall",
       "name": "toRadians",
       "functionSourceRange": [
-<<<<<<< HEAD
-        11609,
-        11658,
-=======
-        11497,
-        11546,
->>>>>>> b02dbd4f
+        11503,
+        11552,
         1
       ],
       "unlabeledArg": null,
@@ -413,13 +398,8 @@
       "type": "FunctionCall",
       "name": "toRadians",
       "functionSourceRange": [
-<<<<<<< HEAD
-        11609,
-        11658,
-=======
-        11497,
-        11546,
->>>>>>> b02dbd4f
+        11503,
+        11552,
         1
       ],
       "unlabeledArg": null,
@@ -720,13 +700,8 @@
       "type": "FunctionCall",
       "name": "toRadians",
       "functionSourceRange": [
-<<<<<<< HEAD
-        11609,
-        11658,
-=======
-        11497,
-        11546,
->>>>>>> b02dbd4f
+        11503,
+        11552,
         1
       ],
       "unlabeledArg": null,
@@ -761,13 +736,8 @@
       "type": "FunctionCall",
       "name": "toRadians",
       "functionSourceRange": [
-<<<<<<< HEAD
-        11609,
-        11658,
-=======
-        11497,
-        11546,
->>>>>>> b02dbd4f
+        11503,
+        11552,
         1
       ],
       "unlabeledArg": null,
@@ -1068,13 +1038,8 @@
       "type": "FunctionCall",
       "name": "toRadians",
       "functionSourceRange": [
-<<<<<<< HEAD
-        11609,
-        11658,
-=======
-        11497,
-        11546,
->>>>>>> b02dbd4f
+        11503,
+        11552,
         1
       ],
       "unlabeledArg": null,
@@ -1109,13 +1074,8 @@
       "type": "FunctionCall",
       "name": "toRadians",
       "functionSourceRange": [
-<<<<<<< HEAD
-        11609,
-        11658,
-=======
-        11497,
-        11546,
->>>>>>> b02dbd4f
+        11503,
+        11552,
         1
       ],
       "unlabeledArg": null,
