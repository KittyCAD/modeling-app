--- conflicted
+++ resolved
@@ -4,30 +4,18 @@
 ---
 [
   {
-<<<<<<< HEAD
-    "type": "UserDefinedFunctionCall",
-    "name": "primaryTube",
-    "functionSourceRange": [
-      329,
-      1467,
-      0
-    ],
-    "unlabeledArg": null,
-    "labeledArgs": {},
-=======
     "type": "GroupBegin",
     "group": {
       "type": "FunctionCall",
       "name": "primaryTube",
       "functionSourceRange": [
         330,
-        1532,
+        1468,
         0
       ],
       "unlabeledArg": null,
       "labeledArgs": {}
     },
->>>>>>> bfdf8bab
     "sourceRange": []
   },
   {
@@ -317,30 +305,18 @@
     "type": "GroupEnd"
   },
   {
-<<<<<<< HEAD
-    "type": "UserDefinedFunctionCall",
-    "name": "primaryTube",
-    "functionSourceRange": [
-      329,
-      1467,
-      0
-    ],
-    "unlabeledArg": null,
-    "labeledArgs": {},
-=======
     "type": "GroupBegin",
     "group": {
       "type": "FunctionCall",
       "name": "primaryTube",
       "functionSourceRange": [
         330,
-        1532,
+        1468,
         0
       ],
       "unlabeledArg": null,
       "labeledArgs": {}
     },
->>>>>>> bfdf8bab
     "sourceRange": []
   },
   {
@@ -630,30 +606,18 @@
     "type": "GroupEnd"
   },
   {
-<<<<<<< HEAD
-    "type": "UserDefinedFunctionCall",
-    "name": "primaryTube",
-    "functionSourceRange": [
-      329,
-      1467,
-      0
-    ],
-    "unlabeledArg": null,
-    "labeledArgs": {},
-=======
     "type": "GroupBegin",
     "group": {
       "type": "FunctionCall",
       "name": "primaryTube",
       "functionSourceRange": [
         330,
-        1532,
+        1468,
         0
       ],
       "unlabeledArg": null,
       "labeledArgs": {}
     },
->>>>>>> bfdf8bab
     "sourceRange": []
   },
   {
@@ -943,30 +907,18 @@
     "type": "GroupEnd"
   },
   {
-<<<<<<< HEAD
-    "type": "UserDefinedFunctionCall",
-    "name": "primaryTube",
-    "functionSourceRange": [
-      329,
-      1467,
-      0
-    ],
-    "unlabeledArg": null,
-    "labeledArgs": {},
-=======
     "type": "GroupBegin",
     "group": {
       "type": "FunctionCall",
       "name": "primaryTube",
       "functionSourceRange": [
         330,
-        1532,
+        1468,
         0
       ],
       "unlabeledArg": null,
       "labeledArgs": {}
     },
->>>>>>> bfdf8bab
     "sourceRange": []
   },
   {
