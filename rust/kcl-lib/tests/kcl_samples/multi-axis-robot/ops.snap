--- conflicted
+++ resolved
@@ -16,27 +16,6 @@
     "type": "GroupBegin",
     "group": {
       "type": "FunctionCall",
-<<<<<<< HEAD
-      "name": "toRadians",
-      "functionSourceRange": [
-        11609,
-        11658,
-        1
-      ],
-      "unlabeledArg": null,
-      "labeledArgs": {}
-    },
-    "sourceRange": []
-  },
-  {
-    "type": "GroupEnd"
-  },
-  {
-    "type": "GroupBegin",
-    "group": {
-      "type": "FunctionCall",
-=======
->>>>>>> b02dbd4f
       "name": "sin",
       "functionSourceRange": [
         0,
@@ -55,27 +34,6 @@
     "type": "GroupBegin",
     "group": {
       "type": "FunctionCall",
-<<<<<<< HEAD
-      "name": "toRadians",
-      "functionSourceRange": [
-        11609,
-        11658,
-        1
-      ],
-      "unlabeledArg": null,
-      "labeledArgs": {}
-    },
-    "sourceRange": []
-  },
-  {
-    "type": "GroupEnd"
-  },
-  {
-    "type": "GroupBegin",
-    "group": {
-      "type": "FunctionCall",
-=======
->>>>>>> b02dbd4f
       "name": "cos",
       "functionSourceRange": [
         0,
@@ -94,27 +52,6 @@
     "type": "GroupBegin",
     "group": {
       "type": "FunctionCall",
-<<<<<<< HEAD
-      "name": "toRadians",
-      "functionSourceRange": [
-        11609,
-        11658,
-        1
-      ],
-      "unlabeledArg": null,
-      "labeledArgs": {}
-    },
-    "sourceRange": []
-  },
-  {
-    "type": "GroupEnd"
-  },
-  {
-    "type": "GroupBegin",
-    "group": {
-      "type": "FunctionCall",
-=======
->>>>>>> b02dbd4f
       "name": "sin",
       "functionSourceRange": [
         0,
@@ -133,27 +70,6 @@
     "type": "GroupBegin",
     "group": {
       "type": "FunctionCall",
-<<<<<<< HEAD
-      "name": "toRadians",
-      "functionSourceRange": [
-        11609,
-        11658,
-        1
-      ],
-      "unlabeledArg": null,
-      "labeledArgs": {}
-    },
-    "sourceRange": []
-  },
-  {
-    "type": "GroupEnd"
-  },
-  {
-    "type": "GroupBegin",
-    "group": {
-      "type": "FunctionCall",
-=======
->>>>>>> b02dbd4f
       "name": "cos",
       "functionSourceRange": [
         0,
@@ -1018,13 +934,8 @@
       "type": "FunctionCall",
       "name": "toRadians",
       "functionSourceRange": [
-<<<<<<< HEAD
-        11609,
-        11658,
-=======
-        11497,
-        11546,
->>>>>>> b02dbd4f
+        11503,
+        11552,
         1
       ],
       "unlabeledArg": null,
@@ -1059,13 +970,8 @@
       "type": "FunctionCall",
       "name": "toRadians",
       "functionSourceRange": [
-<<<<<<< HEAD
-        11609,
-        11658,
-=======
-        11497,
-        11546,
->>>>>>> b02dbd4f
+        11503,
+        11552,
         1
       ],
       "unlabeledArg": null,
@@ -1199,13 +1105,8 @@
       "type": "FunctionCall",
       "name": "toRadians",
       "functionSourceRange": [
-<<<<<<< HEAD
-        11609,
-        11658,
-=======
-        11497,
-        11546,
->>>>>>> b02dbd4f
+        11503,
+        11552,
         1
       ],
       "unlabeledArg": null,
@@ -1240,13 +1141,8 @@
       "type": "FunctionCall",
       "name": "toRadians",
       "functionSourceRange": [
-<<<<<<< HEAD
-        11609,
-        11658,
-=======
-        11497,
-        11546,
->>>>>>> b02dbd4f
+        11503,
+        11552,
         1
       ],
       "unlabeledArg": null,
@@ -1281,13 +1177,8 @@
       "type": "FunctionCall",
       "name": "toRadians",
       "functionSourceRange": [
-<<<<<<< HEAD
-        11609,
-        11658,
-=======
-        11497,
-        11546,
->>>>>>> b02dbd4f
+        11503,
+        11552,
         1
       ],
       "unlabeledArg": null,
@@ -1322,13 +1213,8 @@
       "type": "FunctionCall",
       "name": "toRadians",
       "functionSourceRange": [
-<<<<<<< HEAD
-        11609,
-        11658,
-=======
-        11497,
-        11546,
->>>>>>> b02dbd4f
+        11503,
+        11552,
         1
       ],
       "unlabeledArg": null,
@@ -1441,13 +1327,8 @@
       "type": "FunctionCall",
       "name": "toRadians",
       "functionSourceRange": [
-<<<<<<< HEAD
-        11609,
-        11658,
-=======
-        11497,
-        11546,
->>>>>>> b02dbd4f
+        11503,
+        11552,
         1
       ],
       "unlabeledArg": null,
@@ -1482,13 +1363,8 @@
       "type": "FunctionCall",
       "name": "toRadians",
       "functionSourceRange": [
-<<<<<<< HEAD
-        11609,
-        11658,
-=======
-        11497,
-        11546,
->>>>>>> b02dbd4f
+        11503,
+        11552,
         1
       ],
       "unlabeledArg": null,
@@ -1923,13 +1799,8 @@
       "type": "FunctionCall",
       "name": "toRadians",
       "functionSourceRange": [
-<<<<<<< HEAD
-        11609,
-        11658,
-=======
-        11497,
-        11546,
->>>>>>> b02dbd4f
+        11503,
+        11552,
         1
       ],
       "unlabeledArg": null,
@@ -1964,13 +1835,8 @@
       "type": "FunctionCall",
       "name": "toRadians",
       "functionSourceRange": [
-<<<<<<< HEAD
-        11609,
-        11658,
-=======
-        11497,
-        11546,
->>>>>>> b02dbd4f
+        11503,
+        11552,
         1
       ],
       "unlabeledArg": null,
@@ -2159,13 +2025,8 @@
       "type": "FunctionCall",
       "name": "toRadians",
       "functionSourceRange": [
-<<<<<<< HEAD
-        11609,
-        11658,
-=======
-        11497,
-        11546,
->>>>>>> b02dbd4f
+        11503,
+        11552,
         1
       ],
       "unlabeledArg": null,
@@ -2200,13 +2061,8 @@
       "type": "FunctionCall",
       "name": "toRadians",
       "functionSourceRange": [
-<<<<<<< HEAD
-        11609,
-        11658,
-=======
-        11497,
-        11546,
->>>>>>> b02dbd4f
+        11503,
+        11552,
         1
       ],
       "unlabeledArg": null,
@@ -2442,13 +2298,8 @@
       "type": "FunctionCall",
       "name": "toRadians",
       "functionSourceRange": [
-<<<<<<< HEAD
-        11609,
-        11658,
-=======
-        11497,
-        11546,
->>>>>>> b02dbd4f
+        11503,
+        11552,
         1
       ],
       "unlabeledArg": null,
@@ -2483,13 +2334,8 @@
       "type": "FunctionCall",
       "name": "toRadians",
       "functionSourceRange": [
-<<<<<<< HEAD
-        11609,
-        11658,
-=======
-        11497,
-        11546,
->>>>>>> b02dbd4f
+        11503,
+        11552,
         1
       ],
       "unlabeledArg": null,
@@ -2524,13 +2370,8 @@
       "type": "FunctionCall",
       "name": "toRadians",
       "functionSourceRange": [
-<<<<<<< HEAD
-        11609,
-        11658,
-=======
-        11497,
-        11546,
->>>>>>> b02dbd4f
+        11503,
+        11552,
         1
       ],
       "unlabeledArg": null,
@@ -2565,13 +2406,8 @@
       "type": "FunctionCall",
       "name": "toRadians",
       "functionSourceRange": [
-<<<<<<< HEAD
-        11609,
-        11658,
-=======
-        11497,
-        11546,
->>>>>>> b02dbd4f
+        11503,
+        11552,
         1
       ],
       "unlabeledArg": null,
@@ -2684,13 +2520,8 @@
       "type": "FunctionCall",
       "name": "toRadians",
       "functionSourceRange": [
-<<<<<<< HEAD
-        11609,
-        11658,
-=======
-        11497,
-        11546,
->>>>>>> b02dbd4f
+        11503,
+        11552,
         1
       ],
       "unlabeledArg": null,
@@ -2725,13 +2556,8 @@
       "type": "FunctionCall",
       "name": "toRadians",
       "functionSourceRange": [
-<<<<<<< HEAD
-        11609,
-        11658,
-=======
-        11497,
-        11546,
->>>>>>> b02dbd4f
+        11503,
+        11552,
         1
       ],
       "unlabeledArg": null,
@@ -2950,13 +2776,8 @@
       "type": "FunctionCall",
       "name": "toRadians",
       "functionSourceRange": [
-<<<<<<< HEAD
-        11609,
-        11658,
-=======
-        11497,
-        11546,
->>>>>>> b02dbd4f
+        11503,
+        11552,
         1
       ],
       "unlabeledArg": null,
@@ -2991,13 +2812,8 @@
       "type": "FunctionCall",
       "name": "toRadians",
       "functionSourceRange": [
-<<<<<<< HEAD
-        11609,
-        11658,
-=======
-        11497,
-        11546,
->>>>>>> b02dbd4f
+        11503,
+        11552,
         1
       ],
       "unlabeledArg": null,
@@ -3032,13 +2848,8 @@
       "type": "FunctionCall",
       "name": "toRadians",
       "functionSourceRange": [
-<<<<<<< HEAD
-        11609,
-        11658,
-=======
-        11497,
-        11546,
->>>>>>> b02dbd4f
+        11503,
+        11552,
         1
       ],
       "unlabeledArg": null,
@@ -3073,13 +2884,8 @@
       "type": "FunctionCall",
       "name": "toRadians",
       "functionSourceRange": [
-<<<<<<< HEAD
-        11609,
-        11658,
-=======
-        11497,
-        11546,
->>>>>>> b02dbd4f
+        11503,
+        11552,
         1
       ],
       "unlabeledArg": null,
@@ -3169,13 +2975,8 @@
       "type": "FunctionCall",
       "name": "toRadians",
       "functionSourceRange": [
-<<<<<<< HEAD
-        11609,
-        11658,
-=======
-        11497,
-        11546,
->>>>>>> b02dbd4f
+        11503,
+        11552,
         1
       ],
       "unlabeledArg": null,
@@ -3210,13 +3011,8 @@
       "type": "FunctionCall",
       "name": "toRadians",
       "functionSourceRange": [
-<<<<<<< HEAD
-        11609,
-        11658,
-=======
-        11497,
-        11546,
->>>>>>> b02dbd4f
+        11503,
+        11552,
         1
       ],
       "unlabeledArg": null,
@@ -3350,13 +3146,8 @@
       "type": "FunctionCall",
       "name": "toRadians",
       "functionSourceRange": [
-<<<<<<< HEAD
-        11609,
-        11658,
-=======
-        11497,
-        11546,
->>>>>>> b02dbd4f
+        11503,
+        11552,
         1
       ],
       "unlabeledArg": null,
@@ -3391,13 +3182,8 @@
       "type": "FunctionCall",
       "name": "toRadians",
       "functionSourceRange": [
-<<<<<<< HEAD
-        11609,
-        11658,
-=======
-        11497,
-        11546,
->>>>>>> b02dbd4f
+        11503,
+        11552,
         1
       ],
       "unlabeledArg": null,
@@ -3432,13 +3218,8 @@
       "type": "FunctionCall",
       "name": "toRadians",
       "functionSourceRange": [
-<<<<<<< HEAD
-        11609,
-        11658,
-=======
-        11497,
-        11546,
->>>>>>> b02dbd4f
+        11503,
+        11552,
         1
       ],
       "unlabeledArg": null,
@@ -3473,13 +3254,8 @@
       "type": "FunctionCall",
       "name": "toRadians",
       "functionSourceRange": [
-<<<<<<< HEAD
-        11609,
-        11658,
-=======
-        11497,
-        11546,
->>>>>>> b02dbd4f
+        11503,
+        11552,
         1
       ],
       "unlabeledArg": null,
@@ -3616,13 +3392,8 @@
       "type": "FunctionCall",
       "name": "toRadians",
       "functionSourceRange": [
-<<<<<<< HEAD
-        11609,
-        11658,
-=======
-        11497,
-        11546,
->>>>>>> b02dbd4f
+        11503,
+        11552,
         1
       ],
       "unlabeledArg": null,
@@ -3657,13 +3428,8 @@
       "type": "FunctionCall",
       "name": "toRadians",
       "functionSourceRange": [
-<<<<<<< HEAD
-        11609,
-        11658,
-=======
-        11497,
-        11546,
->>>>>>> b02dbd4f
+        11503,
+        11552,
         1
       ],
       "unlabeledArg": null,
@@ -3698,13 +3464,8 @@
       "type": "FunctionCall",
       "name": "toRadians",
       "functionSourceRange": [
-<<<<<<< HEAD
-        11609,
-        11658,
-=======
-        11497,
-        11546,
->>>>>>> b02dbd4f
+        11503,
+        11552,
         1
       ],
       "unlabeledArg": null,
@@ -3739,13 +3500,8 @@
       "type": "FunctionCall",
       "name": "toRadians",
       "functionSourceRange": [
-<<<<<<< HEAD
-        11609,
-        11658,
-=======
-        11497,
-        11546,
->>>>>>> b02dbd4f
+        11503,
+        11552,
         1
       ],
       "unlabeledArg": null,
@@ -3835,13 +3591,8 @@
       "type": "FunctionCall",
       "name": "toRadians",
       "functionSourceRange": [
-<<<<<<< HEAD
-        11609,
-        11658,
-=======
-        11497,
-        11546,
->>>>>>> b02dbd4f
+        11503,
+        11552,
         1
       ],
       "unlabeledArg": null,
@@ -3876,13 +3627,8 @@
       "type": "FunctionCall",
       "name": "toRadians",
       "functionSourceRange": [
-<<<<<<< HEAD
-        11609,
-        11658,
-=======
-        11497,
-        11546,
->>>>>>> b02dbd4f
+        11503,
+        11552,
         1
       ],
       "unlabeledArg": null,
@@ -3917,13 +3663,8 @@
       "type": "FunctionCall",
       "name": "toRadians",
       "functionSourceRange": [
-<<<<<<< HEAD
-        11609,
-        11658,
-=======
-        11497,
-        11546,
->>>>>>> b02dbd4f
+        11503,
+        11552,
         1
       ],
       "unlabeledArg": null,
@@ -3958,13 +3699,8 @@
       "type": "FunctionCall",
       "name": "toRadians",
       "functionSourceRange": [
-<<<<<<< HEAD
-        11609,
-        11658,
-=======
-        11497,
-        11546,
->>>>>>> b02dbd4f
+        11503,
+        11552,
         1
       ],
       "unlabeledArg": null,
@@ -4109,13 +3845,8 @@
       "type": "FunctionCall",
       "name": "toRadians",
       "functionSourceRange": [
-<<<<<<< HEAD
-        11609,
-        11658,
-=======
-        11497,
-        11546,
->>>>>>> b02dbd4f
+        11503,
+        11552,
         1
       ],
       "unlabeledArg": null,
@@ -4150,13 +3881,8 @@
       "type": "FunctionCall",
       "name": "toRadians",
       "functionSourceRange": [
-<<<<<<< HEAD
-        11609,
-        11658,
-=======
-        11497,
-        11546,
->>>>>>> b02dbd4f
+        11503,
+        11552,
         1
       ],
       "unlabeledArg": null,
@@ -4191,13 +3917,8 @@
       "type": "FunctionCall",
       "name": "toRadians",
       "functionSourceRange": [
-<<<<<<< HEAD
-        11609,
-        11658,
-=======
-        11497,
-        11546,
->>>>>>> b02dbd4f
+        11503,
+        11552,
         1
       ],
       "unlabeledArg": null,
@@ -4232,13 +3953,8 @@
       "type": "FunctionCall",
       "name": "toRadians",
       "functionSourceRange": [
-<<<<<<< HEAD
-        11609,
-        11658,
-=======
-        11497,
-        11546,
->>>>>>> b02dbd4f
+        11503,
+        11552,
         1
       ],
       "unlabeledArg": null,
@@ -4328,13 +4044,8 @@
       "type": "FunctionCall",
       "name": "toRadians",
       "functionSourceRange": [
-<<<<<<< HEAD
-        11609,
-        11658,
-=======
-        11497,
-        11546,
->>>>>>> b02dbd4f
+        11503,
+        11552,
         1
       ],
       "unlabeledArg": null,
@@ -4369,13 +4080,8 @@
       "type": "FunctionCall",
       "name": "toRadians",
       "functionSourceRange": [
-<<<<<<< HEAD
-        11609,
-        11658,
-=======
-        11497,
-        11546,
->>>>>>> b02dbd4f
+        11503,
+        11552,
         1
       ],
       "unlabeledArg": null,
@@ -4410,13 +4116,8 @@
       "type": "FunctionCall",
       "name": "toRadians",
       "functionSourceRange": [
-<<<<<<< HEAD
-        11609,
-        11658,
-=======
-        11497,
-        11546,
->>>>>>> b02dbd4f
+        11503,
+        11552,
         1
       ],
       "unlabeledArg": null,
@@ -4451,13 +4152,8 @@
       "type": "FunctionCall",
       "name": "toRadians",
       "functionSourceRange": [
-<<<<<<< HEAD
-        11609,
-        11658,
-=======
-        11497,
-        11546,
->>>>>>> b02dbd4f
+        11503,
+        11552,
         1
       ],
       "unlabeledArg": null,
