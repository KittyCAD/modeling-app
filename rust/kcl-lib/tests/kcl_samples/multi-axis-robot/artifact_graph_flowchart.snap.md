```mermaid
flowchart LR
  subgraph path7 [Path]
    7["Path<br>[242, 297, 1]"]
      %% Missing NodePath
    32["Segment<br>[303, 383, 1]"]
      %% Missing NodePath
    33["Segment<br>[389, 501, 1]"]
      %% Missing NodePath
    34["Segment<br>[507, 624, 1]"]
      %% Missing NodePath
    35["Segment<br>[630, 715, 1]"]
      %% Missing NodePath
    36["Segment<br>[721, 728, 1]"]
<<<<<<< HEAD
      %% Missing NodePath
    102[Solid2d]
=======
    101[Solid2d]
>>>>>>> 811ef3e7
  end
  subgraph path8 [Path]
    8["Path<br>[1169, 1226, 1]"]
      %% Missing NodePath
    37["Segment<br>[1169, 1226, 1]"]
<<<<<<< HEAD
      %% Missing NodePath
    87[Solid2d]
=======
    110[Solid2d]
>>>>>>> 811ef3e7
  end
  subgraph path9 [Path]
    9["Path<br>[1429, 1466, 1]"]
      %% Missing NodePath
    38["Segment<br>[1429, 1466, 1]"]
<<<<<<< HEAD
      %% Missing NodePath
    100[Solid2d]
=======
    107[Solid2d]
>>>>>>> 811ef3e7
  end
  subgraph path10 [Path]
    10["Path<br>[1603, 1743, 1]"]
      %% Missing NodePath
    39["Segment<br>[1603, 1743, 1]"]
<<<<<<< HEAD
      %% Missing NodePath
    107[Solid2d]
=======
    93[Solid2d]
>>>>>>> 811ef3e7
  end
  subgraph path11 [Path]
    11["Path<br>[1994, 2134, 1]"]
      %% Missing NodePath
    40["Segment<br>[1994, 2134, 1]"]
<<<<<<< HEAD
      %% Missing NodePath
    91[Solid2d]
=======
    108[Solid2d]
>>>>>>> 811ef3e7
  end
  subgraph path12 [Path]
    12["Path<br>[221, 281, 3]"]
      %% Missing NodePath
    41["Segment<br>[221, 281, 3]"]
<<<<<<< HEAD
      %% Missing NodePath
    101[Solid2d]
=======
    100[Solid2d]
>>>>>>> 811ef3e7
  end
  subgraph path13 [Path]
    13["Path<br>[511, 547, 3]"]
      %% Missing NodePath
    42["Segment<br>[553, 590, 3]"]
      %% Missing NodePath
    43["Segment<br>[596, 651, 3]"]
      %% Missing NodePath
    44["Segment<br>[657, 706, 3]"]
      %% Missing NodePath
    45["Segment<br>[712, 768, 3]"]
      %% Missing NodePath
    46["Segment<br>[774, 781, 3]"]
<<<<<<< HEAD
      %% Missing NodePath
    88[Solid2d]
=======
    89[Solid2d]
>>>>>>> 811ef3e7
  end
  subgraph path14 [Path]
    14["Path<br>[883, 1036, 3]"]
      %% Missing NodePath
    47["Segment<br>[883, 1036, 3]"]
<<<<<<< HEAD
      %% Missing NodePath
    98[Solid2d]
=======
    103[Solid2d]
>>>>>>> 811ef3e7
  end
  subgraph path15 [Path]
    15["Path<br>[1245, 1370, 3]"]
      %% Missing NodePath
    48["Segment<br>[1245, 1370, 3]"]
<<<<<<< HEAD
      %% Missing NodePath
    109[Solid2d]
=======
    104[Solid2d]
>>>>>>> 811ef3e7
  end
  subgraph path16 [Path]
    16["Path<br>[1670, 1822, 3]"]
      %% Missing NodePath
    49["Segment<br>[1670, 1822, 3]"]
<<<<<<< HEAD
      %% Missing NodePath
    104[Solid2d]
=======
    91[Solid2d]
>>>>>>> 811ef3e7
  end
  subgraph path17 [Path]
    17["Path<br>[2047, 2087, 3]"]
      %% Missing NodePath
    50["Segment<br>[2047, 2087, 3]"]
<<<<<<< HEAD
      %% Missing NodePath
    96[Solid2d]
=======
    90[Solid2d]
>>>>>>> 811ef3e7
  end
  subgraph path18 [Path]
    18["Path<br>[269, 390, 4]"]
      %% Missing NodePath
    51["Segment<br>[396, 479, 4]"]
      %% Missing NodePath
    52["Segment<br>[485, 537, 4]"]
      %% Missing NodePath
    53["Segment<br>[543, 626, 4]"]
      %% Missing NodePath
    54["Segment<br>[632, 688, 4]"]
      %% Missing NodePath
    55["Segment<br>[694, 701, 4]"]
      %% Missing NodePath
    105[Solid2d]
  end
  subgraph path19 [Path]
    19["Path<br>[822, 886, 4]"]
      %% Missing NodePath
    56["Segment<br>[822, 886, 4]"]
<<<<<<< HEAD
      %% Missing NodePath
    99[Solid2d]
=======
    98[Solid2d]
>>>>>>> 811ef3e7
  end
  subgraph path20 [Path]
    20["Path<br>[1060, 1246, 4]"]
      %% Missing NodePath
    57["Segment<br>[1060, 1246, 4]"]
<<<<<<< HEAD
      %% Missing NodePath
    89[Solid2d]
=======
    109[Solid2d]
>>>>>>> 811ef3e7
  end
  subgraph path21 [Path]
    21["Path<br>[1454, 1498, 4]"]
      %% Missing NodePath
    58["Segment<br>[1454, 1498, 4]"]
<<<<<<< HEAD
      %% Missing NodePath
    92[Solid2d]
=======
    87[Solid2d]
>>>>>>> 811ef3e7
  end
  subgraph path22 [Path]
    22["Path<br>[1741, 1911, 4]"]
      %% Missing NodePath
    59["Segment<br>[1741, 1911, 4]"]
<<<<<<< HEAD
      %% Missing NodePath
    111[Solid2d]
=======
    88[Solid2d]
>>>>>>> 811ef3e7
  end
  subgraph path23 [Path]
    23["Path<br>[2247, 2400, 4]"]
      %% Missing NodePath
    60["Segment<br>[2247, 2400, 4]"]
<<<<<<< HEAD
      %% Missing NodePath
    106[Solid2d]
=======
    92[Solid2d]
>>>>>>> 811ef3e7
  end
  subgraph path24 [Path]
    24["Path<br>[289, 478, 5]"]
      %% Missing NodePath
    61["Segment<br>[484, 570, 5]"]
      %% Missing NodePath
    62["Segment<br>[576, 630, 5]"]
      %% Missing NodePath
    63["Segment<br>[636, 722, 5]"]
      %% Missing NodePath
    64["Segment<br>[728, 798, 5]"]
      %% Missing NodePath
    65["Segment<br>[804, 811, 5]"]
<<<<<<< HEAD
      %% Missing NodePath
    97[Solid2d]
=======
    99[Solid2d]
>>>>>>> 811ef3e7
  end
  subgraph path25 [Path]
    25["Path<br>[930, 1117, 5]"]
      %% Missing NodePath
    66["Segment<br>[930, 1117, 5]"]
<<<<<<< HEAD
      %% Missing NodePath
    103[Solid2d]
=======
    95[Solid2d]
>>>>>>> 811ef3e7
  end
  subgraph path26 [Path]
    26["Path<br>[1327, 1494, 5]"]
      %% Missing NodePath
    67["Segment<br>[1327, 1494, 5]"]
<<<<<<< HEAD
      %% Missing NodePath
    108[Solid2d]
=======
    111[Solid2d]
>>>>>>> 811ef3e7
  end
  subgraph path27 [Path]
    27["Path<br>[1898, 2140, 5]"]
      %% Missing NodePath
    68["Segment<br>[1898, 2140, 5]"]
<<<<<<< HEAD
      %% Missing NodePath
    93[Solid2d]
=======
    102[Solid2d]
>>>>>>> 811ef3e7
  end
  subgraph path28 [Path]
    28["Path<br>[2244, 2484, 5]"]
      %% Missing NodePath
    69["Segment<br>[2244, 2484, 5]"]
<<<<<<< HEAD
      %% Missing NodePath
    110[Solid2d]
=======
    97[Solid2d]
>>>>>>> 811ef3e7
  end
  subgraph path29 [Path]
    29["Path<br>[2643, 2681, 5]"]
      %% Missing NodePath
    70["Segment<br>[2643, 2681, 5]"]
<<<<<<< HEAD
      %% Missing NodePath
    95[Solid2d]
=======
    106[Solid2d]
>>>>>>> 811ef3e7
  end
  subgraph path30 [Path]
    30["Path<br>[2816, 2997, 5]"]
      %% Missing NodePath
    71["Segment<br>[3003, 3071, 5]"]
      %% Missing NodePath
    72["Segment<br>[3077, 3187, 5]"]
      %% Missing NodePath
    73["Segment<br>[3193, 3261, 5]"]
      %% Missing NodePath
    74["Segment<br>[3267, 3343, 5]"]
      %% Missing NodePath
    75["Segment<br>[3349, 3425, 5]"]
      %% Missing NodePath
    76["Segment<br>[3431, 3505, 5]"]
      %% Missing NodePath
    77["Segment<br>[3511, 3567, 5]"]
      %% Missing NodePath
    78["Segment<br>[3573, 3580, 5]"]
      %% Missing NodePath
    94[Solid2d]
  end
  subgraph path31 [Path]
    31["Path<br>[3714, 3895, 5]"]
      %% Missing NodePath
    79["Segment<br>[3901, 3971, 5]"]
      %% Missing NodePath
    80["Segment<br>[3977, 4092, 5]"]
      %% Missing NodePath
    81["Segment<br>[4098, 4168, 5]"]
      %% Missing NodePath
    82["Segment<br>[4174, 4252, 5]"]
      %% Missing NodePath
    83["Segment<br>[4258, 4336, 5]"]
      %% Missing NodePath
    84["Segment<br>[4342, 4418, 5]"]
      %% Missing NodePath
    85["Segment<br>[4424, 4480, 5]"]
      %% Missing NodePath
    86["Segment<br>[4486, 4493, 5]"]
<<<<<<< HEAD
      %% Missing NodePath
    90[Solid2d]
=======
    96[Solid2d]
>>>>>>> 811ef3e7
  end
  1["Plane<br>[219, 236, 1]"]
    %% Missing NodePath
  2["Plane<br>[192, 215, 3]"]
    %% Missing NodePath
  3["Plane<br>[482, 505, 3]"]
    %% Missing NodePath
  4["Plane<br>[2018, 2041, 3]"]
    %% Missing NodePath
  5["Plane<br>[240, 263, 4]"]
    %% Missing NodePath
  6["Plane<br>[260, 283, 5]"]
    %% Missing NodePath
  112["Sweep Extrusion<br>[742, 789, 1]"]
    %% Missing NodePath
  113["Sweep Extrusion<br>[1240, 1306, 1]"]
    %% Missing NodePath
  114["Sweep Extrusion<br>[1480, 1510, 1]"]
    %% Missing NodePath
  115["Sweep Extrusion<br>[1891, 1938, 1]"]
    %% Missing NodePath
  116["Sweep Extrusion<br>[1891, 1938, 1]"]
    %% Missing NodePath
  117["Sweep Extrusion<br>[1891, 1938, 1]"]
    %% Missing NodePath
  118["Sweep Extrusion<br>[1891, 1938, 1]"]
    %% Missing NodePath
  119["Sweep Extrusion<br>[2270, 2317, 1]"]
    %% Missing NodePath
  120["Sweep Extrusion<br>[2270, 2317, 1]"]
    %% Missing NodePath
  121["Sweep Extrusion<br>[2270, 2317, 1]"]
    %% Missing NodePath
  122["Sweep Extrusion<br>[2270, 2317, 1]"]
    %% Missing NodePath
  123["Sweep Extrusion<br>[295, 333, 3]"]
    %% Missing NodePath
  124["Sweep Extrusion<br>[796, 826, 3]"]
    %% Missing NodePath
  125["Sweep Extrusion<br>[1050, 1082, 3]"]
    %% Missing NodePath
  126["Sweep Extrusion<br>[1581, 1613, 3]"]
    %% Missing NodePath
  127["Sweep Extrusion<br>[1581, 1613, 3]"]
    %% Missing NodePath
  128["Sweep Extrusion<br>[1581, 1613, 3]"]
    %% Missing NodePath
  129["Sweep Extrusion<br>[1581, 1613, 3]"]
    %% Missing NodePath
  130["Sweep Extrusion<br>[1836, 1869, 3]"]
    %% Missing NodePath
  131["Sweep Extrusion<br>[2089, 2120, 3]"]
    %% Missing NodePath
  132["Sweep Extrusion<br>[715, 763, 4]"]
    %% Missing NodePath
  133["Sweep Extrusion<br>[901, 934, 4]"]
    %% Missing NodePath
  134["Sweep Extrusion<br>[1261, 1291, 4]"]
    %% Missing NodePath
  135["Sweep Extrusion<br>[1651, 1684, 4]"]
    %% Missing NodePath
  136["Sweep Extrusion<br>[1651, 1684, 4]"]
    %% Missing NodePath
  137["Sweep Extrusion<br>[1651, 1684, 4]"]
    %% Missing NodePath
  138["Sweep Extrusion<br>[1651, 1684, 4]"]
    %% Missing NodePath
  139["Sweep Extrusion<br>[1651, 1684, 4]"]
    %% Missing NodePath
  140["Sweep Extrusion<br>[1651, 1684, 4]"]
    %% Missing NodePath
  141["Sweep Extrusion<br>[1651, 1684, 4]"]
    %% Missing NodePath
  142["Sweep Extrusion<br>[1651, 1684, 4]"]
    %% Missing NodePath
  143["Sweep Extrusion<br>[2157, 2190, 4]"]
    %% Missing NodePath
  144["Sweep Extrusion<br>[2157, 2190, 4]"]
    %% Missing NodePath
  145["Sweep Extrusion<br>[2157, 2190, 4]"]
    %% Missing NodePath
  146["Sweep Extrusion<br>[2157, 2190, 4]"]
    %% Missing NodePath
  147["Sweep Extrusion<br>[2402, 2432, 4]"]
    %% Missing NodePath
  148["Sweep Extrusion<br>[825, 873, 5]"]
    %% Missing NodePath
  149["Sweep Extrusion<br>[1132, 1165, 5]"]
    %% Missing NodePath
  150["Sweep Extrusion<br>[1737, 1770, 5]"]
    %% Missing NodePath
  151["Sweep Extrusion<br>[1737, 1770, 5]"]
    %% Missing NodePath
  152["Sweep Extrusion<br>[1737, 1770, 5]"]
    %% Missing NodePath
  153["Sweep Extrusion<br>[1737, 1770, 5]"]
    %% Missing NodePath
  154["Sweep Extrusion<br>[1737, 1770, 5]"]
    %% Missing NodePath
  155["Sweep Extrusion<br>[1737, 1770, 5]"]
    %% Missing NodePath
  156["Sweep Extrusion<br>[1737, 1770, 5]"]
    %% Missing NodePath
  157["Sweep Extrusion<br>[1737, 1770, 5]"]
    %% Missing NodePath
  158["Sweep Extrusion<br>[2154, 2187, 5]"]
    %% Missing NodePath
  159["Sweep Extrusion<br>[2499, 2532, 5]"]
    %% Missing NodePath
  160["Sweep Extrusion<br>[2696, 2730, 5]"]
    %% Missing NodePath
  161["Sweep Extrusion<br>[3595, 3628, 5]"]
    %% Missing NodePath
  162["Sweep Extrusion<br>[4495, 4528, 5]"]
    %% Missing NodePath
  163[Wall]
  164[Wall]
  165[Wall]
  166[Wall]
  167[Wall]
  168[Wall]
  169[Wall]
  170[Wall]
  171[Wall]
  172[Wall]
  173[Wall]
  174[Wall]
  175[Wall]
  176[Wall]
  177[Wall]
  178[Wall]
  179[Wall]
  180[Wall]
  181[Wall]
  182[Wall]
  183[Wall]
  184[Wall]
  185[Wall]
  186[Wall]
  187[Wall]
  188[Wall]
  189[Wall]
  190[Wall]
  191[Wall]
  192[Wall]
  193[Wall]
  194[Wall]
  195[Wall]
  196[Wall]
  197[Wall]
  198[Wall]
  199[Wall]
  200[Wall]
  201[Wall]
  202[Wall]
  203[Wall]
  204[Wall]
  205[Wall]
  206[Wall]
  207[Wall]
  208[Wall]
  209[Wall]
  210[Wall]
  211[Wall]
  212["Cap Start"]
  213["Cap Start"]
  214["Cap Start"]
  215["Cap Start"]
  216["Cap Start"]
  217["Cap Start"]
  218["Cap Start"]
  219["Cap Start"]
  220["Cap Start"]
  221["Cap Start"]
  222["Cap Start"]
  223["Cap End"]
  224["Cap End"]
  225["Cap End"]
  226["Cap End"]
  227["Cap End"]
  228["Cap End"]
  229["Cap End"]
  230["Cap End"]
  231["Cap End"]
  232["Cap End"]
  233["Cap End"]
  234["Cap End"]
  235["Cap End"]
  236["Cap End"]
  237["Cap End"]
  238["Cap End"]
  239["Cap End"]
  240["Cap End"]
  241["Cap End"]
  242["Cap End"]
  243["Cap End"]
  244["Cap End"]
  245["Cap End"]
  246["SweepEdge Opposite"]
  247["SweepEdge Opposite"]
  248["SweepEdge Opposite"]
  249["SweepEdge Opposite"]
  250["SweepEdge Opposite"]
  251["SweepEdge Opposite"]
  252["SweepEdge Opposite"]
  253["SweepEdge Opposite"]
  254["SweepEdge Opposite"]
  255["SweepEdge Opposite"]
  256["SweepEdge Opposite"]
  257["SweepEdge Opposite"]
  258["SweepEdge Opposite"]
  259["SweepEdge Opposite"]
  260["SweepEdge Opposite"]
  261["SweepEdge Opposite"]
  262["SweepEdge Opposite"]
  263["SweepEdge Opposite"]
  264["SweepEdge Opposite"]
  265["SweepEdge Opposite"]
  266["SweepEdge Opposite"]
  267["SweepEdge Opposite"]
  268["SweepEdge Opposite"]
  269["SweepEdge Opposite"]
  270["SweepEdge Opposite"]
  271["SweepEdge Opposite"]
  272["SweepEdge Opposite"]
  273["SweepEdge Opposite"]
  274["SweepEdge Opposite"]
  275["SweepEdge Opposite"]
  276["SweepEdge Opposite"]
  277["SweepEdge Opposite"]
  278["SweepEdge Opposite"]
  279["SweepEdge Opposite"]
  280["SweepEdge Opposite"]
  281["SweepEdge Opposite"]
  282["SweepEdge Opposite"]
  283["SweepEdge Opposite"]
  284["SweepEdge Opposite"]
  285["SweepEdge Opposite"]
  286["SweepEdge Opposite"]
  287["SweepEdge Opposite"]
  288["SweepEdge Opposite"]
  289["SweepEdge Opposite"]
  290["SweepEdge Opposite"]
  291["SweepEdge Opposite"]
  292["SweepEdge Opposite"]
  293["SweepEdge Opposite"]
  294["SweepEdge Opposite"]
  295["SweepEdge Adjacent"]
  296["SweepEdge Adjacent"]
  297["SweepEdge Adjacent"]
  298["SweepEdge Adjacent"]
  299["SweepEdge Adjacent"]
  300["SweepEdge Adjacent"]
  301["SweepEdge Adjacent"]
  302["SweepEdge Adjacent"]
  303["SweepEdge Adjacent"]
  304["SweepEdge Adjacent"]
  305["SweepEdge Adjacent"]
  306["SweepEdge Adjacent"]
  307["SweepEdge Adjacent"]
  308["SweepEdge Adjacent"]
  309["SweepEdge Adjacent"]
  310["SweepEdge Adjacent"]
  311["SweepEdge Adjacent"]
  312["SweepEdge Adjacent"]
  313["SweepEdge Adjacent"]
  314["SweepEdge Adjacent"]
  315["SweepEdge Adjacent"]
  316["SweepEdge Adjacent"]
  317["SweepEdge Adjacent"]
  318["SweepEdge Adjacent"]
  319["SweepEdge Adjacent"]
  320["SweepEdge Adjacent"]
  321["SweepEdge Adjacent"]
  322["SweepEdge Adjacent"]
  323["SweepEdge Adjacent"]
  324["SweepEdge Adjacent"]
  325["SweepEdge Adjacent"]
  326["SweepEdge Adjacent"]
  327["SweepEdge Adjacent"]
  328["SweepEdge Adjacent"]
  329["SweepEdge Adjacent"]
  330["SweepEdge Adjacent"]
  331["SweepEdge Adjacent"]
  332["SweepEdge Adjacent"]
  333["SweepEdge Adjacent"]
  334["SweepEdge Adjacent"]
  335["SweepEdge Adjacent"]
  336["SweepEdge Adjacent"]
  337["SweepEdge Adjacent"]
  338["SweepEdge Adjacent"]
  339["SweepEdge Adjacent"]
  340["SweepEdge Adjacent"]
  341["SweepEdge Adjacent"]
  342["SweepEdge Adjacent"]
  343["SweepEdge Adjacent"]
  344["EdgeCut Chamfer<br>[795, 1072, 1]"]
    %% Missing NodePath
  345["EdgeCut Chamfer<br>[795, 1072, 1]"]
    %% Missing NodePath
  346["EdgeCut Chamfer<br>[795, 1072, 1]"]
    %% Missing NodePath
  347["EdgeCut Chamfer<br>[795, 1072, 1]"]
    %% Missing NodePath
  348["EdgeCut Fillet<br>[1312, 1373, 1]"]
    %% Missing NodePath
  349["EdgeCut Fillet<br>[339, 401, 3]"]
    %% Missing NodePath
  350["EdgeCut Fillet<br>[1088, 1150, 3]"]
    %% Missing NodePath
  351["EdgeCut Fillet<br>[1875, 1937, 3]"]
    %% Missing NodePath
  352["EdgeCut Fillet<br>[940, 1002, 4]"]
    %% Missing NodePath
  353["EdgeCut Fillet<br>[1297, 1359, 4]"]
    %% Missing NodePath
  354["EdgeCut Fillet<br>[1171, 1233, 5]"]
    %% Missing NodePath
  1 --- 7
  2 --- 12
  3 --- 13
  4 --- 17
  5 --- 18
  6 --- 24
  7 --- 32
  7 --- 33
  7 --- 34
  7 --- 35
  7 --- 36
  7 --- 101
  7 ---- 112
  8 --- 37
  8 --- 110
  8 ---- 113
  231 --- 8
  9 --- 38
  9 --- 107
  9 ---- 114
  243 --- 9
  10 --- 39
  10 --- 93
  10 ---- 115
  231 --- 10
  11 --- 40
  11 --- 108
  11 ---- 120
  231 --- 11
  12 --- 41
  12 --- 100
  12 ---- 123
  13 --- 42
  13 --- 43
  13 --- 44
  13 --- 45
  13 --- 46
  13 --- 89
  13 ---- 124
  14 --- 47
  14 --- 103
  14 ---- 125
  226 --- 14
  15 --- 48
  15 --- 104
  15 ---- 127
  228 --- 15
  16 --- 49
  16 --- 91
  16 ---- 130
  228 --- 16
  17 --- 50
  17 --- 90
  17 ---- 131
  18 --- 51
  18 --- 52
  18 --- 53
  18 --- 54
  18 --- 55
  18 --- 105
  18 ---- 132
  19 --- 56
  19 --- 98
  19 ---- 133
  221 --- 19
  20 --- 57
  20 --- 109
  20 ---- 134
  221 --- 20
  21 --- 58
  21 --- 87
  21 ---- 141
  244 --- 21
  22 --- 59
  22 --- 88
  22 ---- 145
  242 --- 22
  23 --- 60
  23 --- 92
  23 ---- 147
  240 --- 23
  24 --- 61
  24 --- 62
  24 --- 63
  24 --- 64
  24 --- 65
  24 --- 99
  24 ---- 148
  25 --- 66
  25 --- 95
  25 ---- 149
  227 --- 25
  26 --- 67
  26 --- 111
  26 ---- 152
  224 --- 26
  27 --- 68
  27 --- 102
  27 ---- 158
  213 --- 27
  28 --- 69
  28 --- 97
  28 ---- 159
  227 --- 28
  29 --- 70
  29 --- 106
  29 ---- 160
  219 --- 29
  30 --- 71
  30 --- 72
  30 --- 73
  30 --- 74
  30 --- 75
  30 --- 76
  30 --- 77
  30 --- 78
  30 --- 94
  30 ---- 161
  220 --- 30
  31 --- 79
  31 --- 80
  31 --- 81
  31 --- 82
  31 --- 83
  31 --- 84
  31 --- 85
  31 --- 86
  31 --- 96
  31 ---- 162
  220 --- 31
  32 --- 205
  32 x--> 215
  32 --- 286
  32 --- 335
  33 --- 204
  33 x--> 215
  33 --- 287
  33 --- 336
  34 --- 203
  34 x--> 215
  34 --- 288
  34 --- 337
  35 --- 206
  35 x--> 215
  35 --- 289
  35 --- 338
  37 --- 171
  37 x--> 231
  37 --- 254
  37 --- 303
  38 --- 170
  38 x--> 243
  38 --- 253
  38 --- 302
  39 --- 163
  39 x--> 231
  39 --- 246
  39 --- 295
  40 --- 180
  40 x--> 231
  40 --- 263
  40 --- 312
  41 --- 164
  41 x--> 217
  41 --- 247
  41 --- 296
  42 --- 191
  42 x--> 212
  42 --- 273
  42 --- 322
  43 --- 190
  43 x--> 212
  43 --- 274
  43 --- 323
  44 --- 193
  44 x--> 212
  44 --- 275
  44 --- 324
  45 --- 192
  45 x--> 212
  45 --- 276
  45 --- 325
  47 --- 166
  47 x--> 226
  47 --- 249
  47 --- 298
  48 --- 169
  48 x--> 228
  48 --- 252
  48 --- 301
  49 --- 189
  49 x--> 228
  49 --- 272
  49 --- 321
  50 --- 202
  50 x--> 234
  50 --- 285
  50 --- 334
  51 --- 209
  51 x--> 240
  51 --- 290
  51 --- 339
  52 --- 208
  52 x--> 240
  52 --- 291
  52 --- 340
  53 --- 210
  53 x--> 240
  53 --- 292
  53 --- 341
  54 --- 207
  54 x--> 240
  54 --- 293
  54 --- 342
  56 --- 194
  56 x--> 221
  56 --- 277
  56 --- 326
  57 --- 195
  57 x--> 221
  57 --- 278
  57 --- 327
  58 --- 196
  58 x--> 244
  58 --- 279
  58 --- 328
  59 --- 172
  59 x--> 242
  59 --- 255
  59 --- 304
  60 --- 197
  60 x--> 240
  60 --- 280
  60 --- 329
  61 --- 198
  61 x--> 213
  61 --- 281
  61 --- 330
  62 --- 200
  62 x--> 213
  62 --- 282
  62 --- 331
  63 --- 201
  63 x--> 213
  63 --- 283
  63 --- 332
  64 --- 199
  64 x--> 213
  64 --- 284
  64 --- 333
  66 --- 167
  66 x--> 227
  66 --- 250
  66 --- 299
  67 --- 188
  67 x--> 224
  67 --- 271
  67 --- 320
  68 --- 168
  68 x--> 232
  68 --- 251
  68 --- 300
  69 --- 211
  69 x--> 236
  69 --- 294
  69 --- 343
  70 --- 165
  70 x--> 239
  70 --- 248
  70 --- 297
  71 --- 174
  71 x--> 230
  71 --- 256
  71 --- 305
  72 --- 175
  72 x--> 230
  72 --- 257
  72 --- 306
  73 --- 179
  73 x--> 230
  73 --- 258
  73 --- 307
  74 --- 176
  74 x--> 230
  74 --- 259
  74 --- 308
  75 --- 173
  75 x--> 230
  75 --- 260
  75 --- 309
  76 --- 178
  76 x--> 230
  76 --- 261
  76 --- 310
  77 --- 177
  77 x--> 230
  77 --- 262
  77 --- 311
  79 --- 186
  79 x--> 245
  79 --- 270
  79 --- 319
  80 --- 184
  80 x--> 245
  80 --- 269
  80 --- 318
  81 --- 185
  81 x--> 245
  81 --- 268
  81 --- 317
  82 --- 181
  82 x--> 245
  82 --- 267
  82 --- 316
  83 --- 183
  83 x--> 245
  83 --- 266
  83 --- 315
  84 --- 187
  84 x--> 245
  84 --- 265
  84 --- 314
  85 --- 182
  85 x--> 245
  85 --- 264
  85 --- 313
  112 --- 203
  112 --- 204
  112 --- 205
  112 --- 206
  112 --- 215
  112 --- 231
  112 --- 286
  112 --- 287
  112 --- 288
  112 --- 289
  112 --- 335
  112 --- 336
  112 --- 337
  112 --- 338
  113 --- 171
  113 --- 243
  113 --- 254
  113 --- 303
  114 --- 170
  114 --- 237
  114 --- 253
  114 --- 302
  115 --- 163
  115 --- 246
  115 --- 295
  120 --- 180
  120 --- 263
  120 --- 312
  123 --- 164
  123 --- 217
  123 --- 233
  123 --- 247
  123 --- 296
  124 --- 190
  124 --- 191
  124 --- 192
  124 --- 193
  124 --- 212
  124 --- 226
  124 --- 273
  124 --- 274
  124 --- 275
  124 --- 276
  124 --- 322
  124 --- 323
  124 --- 324
  124 --- 325
  125 --- 166
  125 --- 228
  125 --- 249
  125 --- 298
  127 --- 169
  127 --- 229
  127 --- 252
  127 --- 301
  130 --- 189
  130 --- 225
  130 --- 272
  130 --- 321
  131 --- 202
  131 --- 218
  131 --- 234
  131 --- 285
  131 --- 334
  132 --- 207
  132 --- 208
  132 --- 209
  132 --- 210
  132 --- 221
  132 --- 240
  132 --- 290
  132 --- 291
  132 --- 292
  132 --- 293
  132 --- 339
  132 --- 340
  132 --- 341
  132 --- 342
  133 --- 194
  133 --- 244
  133 --- 277
  133 --- 326
  134 --- 195
  134 --- 242
  134 --- 278
  134 --- 327
  141 --- 196
  141 --- 223
  141 --- 279
  141 --- 328
  145 --- 172
  145 --- 235
  145 --- 255
  145 --- 304
  147 --- 197
  147 --- 241
  147 --- 280
  147 --- 329
  148 --- 198
  148 --- 199
  148 --- 200
  148 --- 201
  148 --- 213
  148 --- 227
  148 --- 281
  148 --- 282
  148 --- 283
  148 --- 284
  148 --- 330
  148 --- 331
  148 --- 332
  148 --- 333
  149 --- 167
  149 --- 224
  149 --- 250
  149 --- 299
  152 --- 188
  152 --- 238
  152 --- 271
  152 --- 320
  158 --- 168
  158 --- 216
  158 --- 232
  158 --- 251
  158 --- 300
  159 --- 211
  159 --- 219
  159 --- 236
  159 --- 294
  159 --- 343
  160 --- 165
  160 --- 220
  160 --- 239
  160 --- 248
  160 --- 297
  161 --- 173
  161 --- 174
  161 --- 175
  161 --- 176
  161 --- 177
  161 --- 178
  161 --- 179
  161 --- 214
  161 --- 230
  161 --- 256
  161 --- 257
  161 --- 258
  161 --- 259
  161 --- 260
  161 --- 261
  161 --- 262
  161 --- 305
  161 --- 306
  161 --- 307
  161 --- 308
  161 --- 309
  161 --- 310
  161 --- 311
  162 --- 181
  162 --- 182
  162 --- 183
  162 --- 184
  162 --- 185
  162 --- 186
  162 --- 187
  162 --- 222
  162 --- 245
  162 --- 264
  162 --- 265
  162 --- 266
  162 --- 267
  162 --- 268
  162 --- 269
  162 --- 270
  162 --- 313
  162 --- 314
  162 --- 315
  162 --- 316
  162 --- 317
  162 --- 318
  162 --- 319
  163 --- 246
  163 --- 295
  164 --- 247
  164 --- 296
  165 --- 248
  165 --- 297
  166 --- 249
  166 --- 298
  167 --- 250
  167 --- 299
  168 --- 251
  168 --- 300
  169 --- 252
  169 --- 301
  170 --- 253
  170 --- 302
  171 --- 254
  171 --- 303
  172 --- 255
  172 --- 304
  173 --- 260
  308 <--x 173
  173 --- 309
  174 --- 256
  174 --- 305
  311 <--x 174
  175 --- 257
  305 <--x 175
  175 --- 306
  176 --- 259
  307 <--x 176
  176 --- 308
  177 --- 262
  310 <--x 177
  177 --- 311
  178 --- 261
  309 <--x 178
  178 --- 310
  179 --- 258
  306 <--x 179
  179 --- 307
  180 --- 263
  180 --- 312
  181 --- 267
  181 --- 316
  317 <--x 181
  182 --- 264
  182 --- 313
  314 <--x 182
  183 --- 266
  183 --- 315
  316 <--x 183
  184 --- 269
  184 --- 318
  319 <--x 184
  185 --- 268
  185 --- 317
  318 <--x 185
  186 --- 270
  313 <--x 186
  186 --- 319
  187 --- 265
  187 --- 314
  315 <--x 187
  188 --- 271
  188 --- 320
  189 --- 272
  189 --- 321
  190 --- 274
  322 <--x 190
  190 --- 323
  191 --- 273
  191 --- 322
  325 <--x 191
  192 --- 276
  324 <--x 192
  192 --- 325
  193 --- 275
  323 <--x 193
  193 --- 324
  194 --- 277
  194 --- 326
  195 --- 278
  195 --- 327
  196 --- 279
  196 --- 328
  197 --- 280
  197 --- 329
  198 --- 281
  198 --- 330
  333 <--x 198
  199 --- 284
  332 <--x 199
  199 --- 333
  200 --- 282
  330 <--x 200
  200 --- 331
  201 --- 283
  331 <--x 201
  201 --- 332
  202 --- 285
  202 --- 334
  203 --- 288
  336 <--x 203
  203 --- 337
  204 --- 287
  335 <--x 204
  204 --- 336
  205 --- 286
  205 --- 335
  338 <--x 205
  206 --- 289
  337 <--x 206
  206 --- 338
  207 --- 293
  341 <--x 207
  207 --- 342
  208 --- 291
  339 <--x 208
  208 --- 340
  209 --- 290
  209 --- 339
  342 <--x 209
  210 --- 292
  340 <--x 210
  210 --- 341
  211 --- 294
  211 --- 343
  256 <--x 214
  257 <--x 214
  258 <--x 214
  259 <--x 214
  260 <--x 214
  261 <--x 214
  262 <--x 214
  246 <--x 215
  263 <--x 215
  251 <--x 216
  285 <--x 218
  294 <--x 219
  248 <--x 220
  290 <--x 221
  291 <--x 221
  292 <--x 221
  293 <--x 221
  264 <--x 222
  265 <--x 222
  266 <--x 222
  267 <--x 222
  268 <--x 222
  269 <--x 222
  270 <--x 222
  279 <--x 223
  250 <--x 224
  272 <--x 225
  273 <--x 226
  274 <--x 226
  275 <--x 226
  276 <--x 226
  281 <--x 227
  282 <--x 227
  283 <--x 227
  284 <--x 227
  249 <--x 228
  252 <--x 229
  286 <--x 231
  287 <--x 231
  288 <--x 231
  289 <--x 231
  247 <--x 233
  255 <--x 235
  253 <--x 237
  271 <--x 238
  280 <--x 241
  278 <--x 242
  254 <--x 243
  277 <--x 244
  247 <--x 349
  249 <--x 350
  250 <--x 354
  254 <--x 348
  272 <--x 351
  277 <--x 352
  278 <--x 353
  335 <--x 344
  336 <--x 346
  337 <--x 347
  338 <--x 345
```<|MERGE_RESOLUTION|>--- conflicted
+++ resolved
@@ -2,445 +2,216 @@
 flowchart LR
   subgraph path7 [Path]
     7["Path<br>[242, 297, 1]"]
-      %% Missing NodePath
     32["Segment<br>[303, 383, 1]"]
-      %% Missing NodePath
     33["Segment<br>[389, 501, 1]"]
-      %% Missing NodePath
     34["Segment<br>[507, 624, 1]"]
-      %% Missing NodePath
     35["Segment<br>[630, 715, 1]"]
-      %% Missing NodePath
     36["Segment<br>[721, 728, 1]"]
-<<<<<<< HEAD
-      %% Missing NodePath
-    102[Solid2d]
-=======
     101[Solid2d]
->>>>>>> 811ef3e7
   end
   subgraph path8 [Path]
     8["Path<br>[1169, 1226, 1]"]
-      %% Missing NodePath
     37["Segment<br>[1169, 1226, 1]"]
-<<<<<<< HEAD
-      %% Missing NodePath
-    87[Solid2d]
-=======
     110[Solid2d]
->>>>>>> 811ef3e7
   end
   subgraph path9 [Path]
     9["Path<br>[1429, 1466, 1]"]
-      %% Missing NodePath
     38["Segment<br>[1429, 1466, 1]"]
-<<<<<<< HEAD
-      %% Missing NodePath
-    100[Solid2d]
-=======
     107[Solid2d]
->>>>>>> 811ef3e7
   end
   subgraph path10 [Path]
     10["Path<br>[1603, 1743, 1]"]
-      %% Missing NodePath
     39["Segment<br>[1603, 1743, 1]"]
-<<<<<<< HEAD
-      %% Missing NodePath
-    107[Solid2d]
-=======
     93[Solid2d]
->>>>>>> 811ef3e7
   end
   subgraph path11 [Path]
     11["Path<br>[1994, 2134, 1]"]
-      %% Missing NodePath
     40["Segment<br>[1994, 2134, 1]"]
-<<<<<<< HEAD
-      %% Missing NodePath
-    91[Solid2d]
-=======
     108[Solid2d]
->>>>>>> 811ef3e7
   end
   subgraph path12 [Path]
     12["Path<br>[221, 281, 3]"]
-      %% Missing NodePath
     41["Segment<br>[221, 281, 3]"]
-<<<<<<< HEAD
-      %% Missing NodePath
-    101[Solid2d]
-=======
     100[Solid2d]
->>>>>>> 811ef3e7
   end
   subgraph path13 [Path]
     13["Path<br>[511, 547, 3]"]
-      %% Missing NodePath
     42["Segment<br>[553, 590, 3]"]
-      %% Missing NodePath
     43["Segment<br>[596, 651, 3]"]
-      %% Missing NodePath
     44["Segment<br>[657, 706, 3]"]
-      %% Missing NodePath
     45["Segment<br>[712, 768, 3]"]
-      %% Missing NodePath
     46["Segment<br>[774, 781, 3]"]
-<<<<<<< HEAD
-      %% Missing NodePath
-    88[Solid2d]
-=======
     89[Solid2d]
->>>>>>> 811ef3e7
   end
   subgraph path14 [Path]
     14["Path<br>[883, 1036, 3]"]
-      %% Missing NodePath
     47["Segment<br>[883, 1036, 3]"]
-<<<<<<< HEAD
-      %% Missing NodePath
-    98[Solid2d]
-=======
     103[Solid2d]
->>>>>>> 811ef3e7
   end
   subgraph path15 [Path]
     15["Path<br>[1245, 1370, 3]"]
-      %% Missing NodePath
     48["Segment<br>[1245, 1370, 3]"]
-<<<<<<< HEAD
-      %% Missing NodePath
-    109[Solid2d]
-=======
     104[Solid2d]
->>>>>>> 811ef3e7
   end
   subgraph path16 [Path]
     16["Path<br>[1670, 1822, 3]"]
-      %% Missing NodePath
     49["Segment<br>[1670, 1822, 3]"]
-<<<<<<< HEAD
-      %% Missing NodePath
-    104[Solid2d]
-=======
     91[Solid2d]
->>>>>>> 811ef3e7
   end
   subgraph path17 [Path]
     17["Path<br>[2047, 2087, 3]"]
-      %% Missing NodePath
     50["Segment<br>[2047, 2087, 3]"]
-<<<<<<< HEAD
-      %% Missing NodePath
-    96[Solid2d]
-=======
     90[Solid2d]
->>>>>>> 811ef3e7
   end
   subgraph path18 [Path]
     18["Path<br>[269, 390, 4]"]
-      %% Missing NodePath
     51["Segment<br>[396, 479, 4]"]
-      %% Missing NodePath
     52["Segment<br>[485, 537, 4]"]
-      %% Missing NodePath
     53["Segment<br>[543, 626, 4]"]
-      %% Missing NodePath
     54["Segment<br>[632, 688, 4]"]
-      %% Missing NodePath
     55["Segment<br>[694, 701, 4]"]
-      %% Missing NodePath
     105[Solid2d]
   end
   subgraph path19 [Path]
     19["Path<br>[822, 886, 4]"]
-      %% Missing NodePath
     56["Segment<br>[822, 886, 4]"]
-<<<<<<< HEAD
-      %% Missing NodePath
-    99[Solid2d]
-=======
     98[Solid2d]
->>>>>>> 811ef3e7
   end
   subgraph path20 [Path]
     20["Path<br>[1060, 1246, 4]"]
-      %% Missing NodePath
     57["Segment<br>[1060, 1246, 4]"]
-<<<<<<< HEAD
-      %% Missing NodePath
-    89[Solid2d]
-=======
     109[Solid2d]
->>>>>>> 811ef3e7
   end
   subgraph path21 [Path]
     21["Path<br>[1454, 1498, 4]"]
-      %% Missing NodePath
     58["Segment<br>[1454, 1498, 4]"]
-<<<<<<< HEAD
-      %% Missing NodePath
-    92[Solid2d]
-=======
     87[Solid2d]
->>>>>>> 811ef3e7
   end
   subgraph path22 [Path]
     22["Path<br>[1741, 1911, 4]"]
-      %% Missing NodePath
     59["Segment<br>[1741, 1911, 4]"]
-<<<<<<< HEAD
-      %% Missing NodePath
-    111[Solid2d]
-=======
     88[Solid2d]
->>>>>>> 811ef3e7
   end
   subgraph path23 [Path]
     23["Path<br>[2247, 2400, 4]"]
-      %% Missing NodePath
     60["Segment<br>[2247, 2400, 4]"]
-<<<<<<< HEAD
-      %% Missing NodePath
-    106[Solid2d]
-=======
     92[Solid2d]
->>>>>>> 811ef3e7
   end
   subgraph path24 [Path]
     24["Path<br>[289, 478, 5]"]
-      %% Missing NodePath
     61["Segment<br>[484, 570, 5]"]
-      %% Missing NodePath
     62["Segment<br>[576, 630, 5]"]
-      %% Missing NodePath
     63["Segment<br>[636, 722, 5]"]
-      %% Missing NodePath
     64["Segment<br>[728, 798, 5]"]
-      %% Missing NodePath
     65["Segment<br>[804, 811, 5]"]
-<<<<<<< HEAD
-      %% Missing NodePath
-    97[Solid2d]
-=======
     99[Solid2d]
->>>>>>> 811ef3e7
   end
   subgraph path25 [Path]
     25["Path<br>[930, 1117, 5]"]
-      %% Missing NodePath
     66["Segment<br>[930, 1117, 5]"]
-<<<<<<< HEAD
-      %% Missing NodePath
-    103[Solid2d]
-=======
     95[Solid2d]
->>>>>>> 811ef3e7
   end
   subgraph path26 [Path]
     26["Path<br>[1327, 1494, 5]"]
-      %% Missing NodePath
     67["Segment<br>[1327, 1494, 5]"]
-<<<<<<< HEAD
-      %% Missing NodePath
-    108[Solid2d]
-=======
     111[Solid2d]
->>>>>>> 811ef3e7
   end
   subgraph path27 [Path]
     27["Path<br>[1898, 2140, 5]"]
-      %% Missing NodePath
     68["Segment<br>[1898, 2140, 5]"]
-<<<<<<< HEAD
-      %% Missing NodePath
-    93[Solid2d]
-=======
     102[Solid2d]
->>>>>>> 811ef3e7
   end
   subgraph path28 [Path]
     28["Path<br>[2244, 2484, 5]"]
-      %% Missing NodePath
     69["Segment<br>[2244, 2484, 5]"]
-<<<<<<< HEAD
-      %% Missing NodePath
-    110[Solid2d]
-=======
     97[Solid2d]
->>>>>>> 811ef3e7
   end
   subgraph path29 [Path]
     29["Path<br>[2643, 2681, 5]"]
-      %% Missing NodePath
     70["Segment<br>[2643, 2681, 5]"]
-<<<<<<< HEAD
-      %% Missing NodePath
-    95[Solid2d]
-=======
     106[Solid2d]
->>>>>>> 811ef3e7
   end
   subgraph path30 [Path]
     30["Path<br>[2816, 2997, 5]"]
-      %% Missing NodePath
     71["Segment<br>[3003, 3071, 5]"]
-      %% Missing NodePath
     72["Segment<br>[3077, 3187, 5]"]
-      %% Missing NodePath
     73["Segment<br>[3193, 3261, 5]"]
-      %% Missing NodePath
     74["Segment<br>[3267, 3343, 5]"]
-      %% Missing NodePath
     75["Segment<br>[3349, 3425, 5]"]
-      %% Missing NodePath
     76["Segment<br>[3431, 3505, 5]"]
-      %% Missing NodePath
     77["Segment<br>[3511, 3567, 5]"]
-      %% Missing NodePath
     78["Segment<br>[3573, 3580, 5]"]
-      %% Missing NodePath
     94[Solid2d]
   end
   subgraph path31 [Path]
     31["Path<br>[3714, 3895, 5]"]
-      %% Missing NodePath
     79["Segment<br>[3901, 3971, 5]"]
-      %% Missing NodePath
     80["Segment<br>[3977, 4092, 5]"]
-      %% Missing NodePath
     81["Segment<br>[4098, 4168, 5]"]
-      %% Missing NodePath
     82["Segment<br>[4174, 4252, 5]"]
-      %% Missing NodePath
     83["Segment<br>[4258, 4336, 5]"]
-      %% Missing NodePath
     84["Segment<br>[4342, 4418, 5]"]
-      %% Missing NodePath
     85["Segment<br>[4424, 4480, 5]"]
-      %% Missing NodePath
     86["Segment<br>[4486, 4493, 5]"]
-<<<<<<< HEAD
-      %% Missing NodePath
-    90[Solid2d]
-=======
     96[Solid2d]
->>>>>>> 811ef3e7
   end
   1["Plane<br>[219, 236, 1]"]
-    %% Missing NodePath
   2["Plane<br>[192, 215, 3]"]
-    %% Missing NodePath
   3["Plane<br>[482, 505, 3]"]
-    %% Missing NodePath
   4["Plane<br>[2018, 2041, 3]"]
-    %% Missing NodePath
   5["Plane<br>[240, 263, 4]"]
-    %% Missing NodePath
   6["Plane<br>[260, 283, 5]"]
-    %% Missing NodePath
   112["Sweep Extrusion<br>[742, 789, 1]"]
-    %% Missing NodePath
   113["Sweep Extrusion<br>[1240, 1306, 1]"]
-    %% Missing NodePath
   114["Sweep Extrusion<br>[1480, 1510, 1]"]
-    %% Missing NodePath
   115["Sweep Extrusion<br>[1891, 1938, 1]"]
-    %% Missing NodePath
   116["Sweep Extrusion<br>[1891, 1938, 1]"]
-    %% Missing NodePath
   117["Sweep Extrusion<br>[1891, 1938, 1]"]
-    %% Missing NodePath
   118["Sweep Extrusion<br>[1891, 1938, 1]"]
-    %% Missing NodePath
   119["Sweep Extrusion<br>[2270, 2317, 1]"]
-    %% Missing NodePath
   120["Sweep Extrusion<br>[2270, 2317, 1]"]
-    %% Missing NodePath
   121["Sweep Extrusion<br>[2270, 2317, 1]"]
-    %% Missing NodePath
   122["Sweep Extrusion<br>[2270, 2317, 1]"]
-    %% Missing NodePath
   123["Sweep Extrusion<br>[295, 333, 3]"]
-    %% Missing NodePath
   124["Sweep Extrusion<br>[796, 826, 3]"]
-    %% Missing NodePath
   125["Sweep Extrusion<br>[1050, 1082, 3]"]
-    %% Missing NodePath
   126["Sweep Extrusion<br>[1581, 1613, 3]"]
-    %% Missing NodePath
   127["Sweep Extrusion<br>[1581, 1613, 3]"]
-    %% Missing NodePath
   128["Sweep Extrusion<br>[1581, 1613, 3]"]
-    %% Missing NodePath
   129["Sweep Extrusion<br>[1581, 1613, 3]"]
-    %% Missing NodePath
   130["Sweep Extrusion<br>[1836, 1869, 3]"]
-    %% Missing NodePath
   131["Sweep Extrusion<br>[2089, 2120, 3]"]
-    %% Missing NodePath
   132["Sweep Extrusion<br>[715, 763, 4]"]
-    %% Missing NodePath
   133["Sweep Extrusion<br>[901, 934, 4]"]
-    %% Missing NodePath
   134["Sweep Extrusion<br>[1261, 1291, 4]"]
-    %% Missing NodePath
   135["Sweep Extrusion<br>[1651, 1684, 4]"]
-    %% Missing NodePath
   136["Sweep Extrusion<br>[1651, 1684, 4]"]
-    %% Missing NodePath
   137["Sweep Extrusion<br>[1651, 1684, 4]"]
-    %% Missing NodePath
   138["Sweep Extrusion<br>[1651, 1684, 4]"]
-    %% Missing NodePath
   139["Sweep Extrusion<br>[1651, 1684, 4]"]
-    %% Missing NodePath
   140["Sweep Extrusion<br>[1651, 1684, 4]"]
-    %% Missing NodePath
   141["Sweep Extrusion<br>[1651, 1684, 4]"]
-    %% Missing NodePath
   142["Sweep Extrusion<br>[1651, 1684, 4]"]
-    %% Missing NodePath
   143["Sweep Extrusion<br>[2157, 2190, 4]"]
-    %% Missing NodePath
   144["Sweep Extrusion<br>[2157, 2190, 4]"]
-    %% Missing NodePath
   145["Sweep Extrusion<br>[2157, 2190, 4]"]
-    %% Missing NodePath
   146["Sweep Extrusion<br>[2157, 2190, 4]"]
-    %% Missing NodePath
   147["Sweep Extrusion<br>[2402, 2432, 4]"]
-    %% Missing NodePath
   148["Sweep Extrusion<br>[825, 873, 5]"]
-    %% Missing NodePath
   149["Sweep Extrusion<br>[1132, 1165, 5]"]
-    %% Missing NodePath
   150["Sweep Extrusion<br>[1737, 1770, 5]"]
-    %% Missing NodePath
   151["Sweep Extrusion<br>[1737, 1770, 5]"]
-    %% Missing NodePath
   152["Sweep Extrusion<br>[1737, 1770, 5]"]
-    %% Missing NodePath
   153["Sweep Extrusion<br>[1737, 1770, 5]"]
-    %% Missing NodePath
   154["Sweep Extrusion<br>[1737, 1770, 5]"]
-    %% Missing NodePath
   155["Sweep Extrusion<br>[1737, 1770, 5]"]
-    %% Missing NodePath
   156["Sweep Extrusion<br>[1737, 1770, 5]"]
-    %% Missing NodePath
   157["Sweep Extrusion<br>[1737, 1770, 5]"]
-    %% Missing NodePath
   158["Sweep Extrusion<br>[2154, 2187, 5]"]
-    %% Missing NodePath
   159["Sweep Extrusion<br>[2499, 2532, 5]"]
-    %% Missing NodePath
   160["Sweep Extrusion<br>[2696, 2730, 5]"]
-    %% Missing NodePath
   161["Sweep Extrusion<br>[3595, 3628, 5]"]
-    %% Missing NodePath
   162["Sweep Extrusion<br>[4495, 4528, 5]"]
-    %% Missing NodePath
   163[Wall]
   164[Wall]
   165[Wall]
@@ -623,27 +394,16 @@
   342["SweepEdge Adjacent"]
   343["SweepEdge Adjacent"]
   344["EdgeCut Chamfer<br>[795, 1072, 1]"]
-    %% Missing NodePath
   345["EdgeCut Chamfer<br>[795, 1072, 1]"]
-    %% Missing NodePath
   346["EdgeCut Chamfer<br>[795, 1072, 1]"]
-    %% Missing NodePath
   347["EdgeCut Chamfer<br>[795, 1072, 1]"]
-    %% Missing NodePath
   348["EdgeCut Fillet<br>[1312, 1373, 1]"]
-    %% Missing NodePath
   349["EdgeCut Fillet<br>[339, 401, 3]"]
-    %% Missing NodePath
   350["EdgeCut Fillet<br>[1088, 1150, 3]"]
-    %% Missing NodePath
   351["EdgeCut Fillet<br>[1875, 1937, 3]"]
-    %% Missing NodePath
   352["EdgeCut Fillet<br>[940, 1002, 4]"]
-    %% Missing NodePath
   353["EdgeCut Fillet<br>[1297, 1359, 4]"]
-    %% Missing NodePath
   354["EdgeCut Fillet<br>[1171, 1233, 5]"]
-    %% Missing NodePath
   1 --- 7
   2 --- 12
   3 --- 13
