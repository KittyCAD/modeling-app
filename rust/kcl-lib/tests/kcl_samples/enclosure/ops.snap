--- conflicted
+++ resolved
@@ -145,30 +145,18 @@
     }
   },
   {
-<<<<<<< HEAD
-    "type": "UserDefinedFunctionCall",
-    "name": "function001",
-    "functionSourceRange": [
-      1266,
-      1863,
-      0
-    ],
-    "unlabeledArg": null,
-    "labeledArgs": {},
-=======
     "type": "GroupBegin",
     "group": {
       "type": "FunctionCall",
       "name": "function001",
       "functionSourceRange": [
-        1275,
-        1872,
+        1287,
+        1884,
         0
       ],
       "unlabeledArg": null,
       "labeledArgs": {}
     },
->>>>>>> bfdf8bab
     "sourceRange": []
   },
   {
@@ -430,30 +418,18 @@
     "type": "GroupEnd"
   },
   {
-<<<<<<< HEAD
-    "type": "UserDefinedFunctionCall",
-    "name": "function001",
-    "functionSourceRange": [
-      1266,
-      1863,
-      0
-    ],
-    "unlabeledArg": null,
-    "labeledArgs": {},
-=======
     "type": "GroupBegin",
     "group": {
       "type": "FunctionCall",
       "name": "function001",
       "functionSourceRange": [
-        1275,
-        1872,
+        1287,
+        1884,
         0
       ],
       "unlabeledArg": null,
       "labeledArgs": {}
     },
->>>>>>> bfdf8bab
     "sourceRange": []
   },
   {
@@ -715,30 +691,18 @@
     "type": "GroupEnd"
   },
   {
-<<<<<<< HEAD
-    "type": "UserDefinedFunctionCall",
-    "name": "function001",
-    "functionSourceRange": [
-      1266,
-      1863,
-      0
-    ],
-    "unlabeledArg": null,
-    "labeledArgs": {},
-=======
     "type": "GroupBegin",
     "group": {
       "type": "FunctionCall",
       "name": "function001",
       "functionSourceRange": [
-        1275,
-        1872,
+        1287,
+        1884,
         0
       ],
       "unlabeledArg": null,
       "labeledArgs": {}
     },
->>>>>>> bfdf8bab
     "sourceRange": []
   },
   {
@@ -1000,30 +964,18 @@
     "type": "GroupEnd"
   },
   {
-<<<<<<< HEAD
-    "type": "UserDefinedFunctionCall",
-    "name": "function001",
-    "functionSourceRange": [
-      1266,
-      1863,
-      0
-    ],
-    "unlabeledArg": null,
-    "labeledArgs": {},
-=======
     "type": "GroupBegin",
     "group": {
       "type": "FunctionCall",
       "name": "function001",
       "functionSourceRange": [
-        1275,
-        1872,
+        1287,
+        1884,
         0
       ],
       "unlabeledArg": null,
       "labeledArgs": {}
     },
->>>>>>> bfdf8bab
     "sourceRange": []
   },
   {
