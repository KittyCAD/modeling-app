--- conflicted
+++ resolved
@@ -2,267 +2,125 @@
 flowchart LR
   subgraph path8 [Path]
     8["Path<br>[305, 330, 0]"]
-      %% [ProgramBodyItem { index: 5 }, VariableDeclarationDeclaration, VariableDeclarationInit, PipeBodyItem { index: 1 }]
     27["Segment<br>[336, 402, 0]"]
-      %% [ProgramBodyItem { index: 5 }, VariableDeclarationDeclaration, VariableDeclarationInit, PipeBodyItem { index: 2 }]
     28["Segment<br>[408, 507, 0]"]
-      %% [ProgramBodyItem { index: 5 }, VariableDeclarationDeclaration, VariableDeclarationInit, PipeBodyItem { index: 3 }]
     29["Segment<br>[513, 630, 0]"]
-      %% [ProgramBodyItem { index: 5 }, VariableDeclarationDeclaration, VariableDeclarationInit, PipeBodyItem { index: 4 }]
     30["Segment<br>[636, 721, 0]"]
-      %% [ProgramBodyItem { index: 5 }, VariableDeclarationDeclaration, VariableDeclarationInit, PipeBodyItem { index: 5 }]
     31["Segment<br>[727, 734, 0]"]
-<<<<<<< HEAD
-      %% [ProgramBodyItem { index: 5 }, VariableDeclarationDeclaration, VariableDeclarationInit, PipeBodyItem { index: 6 }]
-    67[Solid2d]
-=======
     68[Solid2d]
->>>>>>> 811ef3e7
   end
   subgraph path9 [Path]
     9["Path<br>[1616, 1699, 0]"]
-      %% [ProgramBodyItem { index: 7 }, VariableDeclarationDeclaration, VariableDeclarationInit, FunctionExpressionBody, FunctionExpressionBodyItem { index: 1 }, VariableDeclarationDeclaration, VariableDeclarationInit, PipeBodyItem { index: 1 }]
     33["Segment<br>[1616, 1699, 0]"]
-<<<<<<< HEAD
-      %% [ProgramBodyItem { index: 7 }, VariableDeclarationDeclaration, VariableDeclarationInit, FunctionExpressionBody, FunctionExpressionBodyItem { index: 1 }, VariableDeclarationDeclaration, VariableDeclarationInit, PipeBodyItem { index: 1 }]
-    59[Solid2d]
-  end
-  subgraph path10 [Path]
-    10["Path<br>[1616, 1699, 0]"]
-      %% [ProgramBodyItem { index: 7 }, VariableDeclarationDeclaration, VariableDeclarationInit, FunctionExpressionBody, FunctionExpressionBodyItem { index: 1 }, VariableDeclarationDeclaration, VariableDeclarationInit, PipeBodyItem { index: 1 }]
-    32["Segment<br>[1616, 1699, 0]"]
-      %% [ProgramBodyItem { index: 7 }, VariableDeclarationDeclaration, VariableDeclarationInit, FunctionExpressionBody, FunctionExpressionBodyItem { index: 1 }, VariableDeclarationDeclaration, VariableDeclarationInit, PipeBodyItem { index: 1 }]
-    60[Solid2d]
-=======
     61[Solid2d]
   end
   subgraph path10 [Path]
     10["Path<br>[1616, 1699, 0]"]
     35["Segment<br>[1616, 1699, 0]"]
     64[Solid2d]
->>>>>>> 811ef3e7
   end
   subgraph path11 [Path]
     11["Path<br>[1616, 1699, 0]"]
-      %% [ProgramBodyItem { index: 7 }, VariableDeclarationDeclaration, VariableDeclarationInit, FunctionExpressionBody, FunctionExpressionBodyItem { index: 1 }, VariableDeclarationDeclaration, VariableDeclarationInit, PipeBodyItem { index: 1 }]
     34["Segment<br>[1616, 1699, 0]"]
-<<<<<<< HEAD
-      %% [ProgramBodyItem { index: 7 }, VariableDeclarationDeclaration, VariableDeclarationInit, FunctionExpressionBody, FunctionExpressionBodyItem { index: 1 }, VariableDeclarationDeclaration, VariableDeclarationInit, PipeBodyItem { index: 1 }]
-    66[Solid2d]
-  end
-  subgraph path12 [Path]
-    12["Path<br>[1616, 1699, 0]"]
-      %% [ProgramBodyItem { index: 7 }, VariableDeclarationDeclaration, VariableDeclarationInit, FunctionExpressionBody, FunctionExpressionBodyItem { index: 1 }, VariableDeclarationDeclaration, VariableDeclarationInit, PipeBodyItem { index: 1 }]
-    35["Segment<br>[1616, 1699, 0]"]
-      %% [ProgramBodyItem { index: 7 }, VariableDeclarationDeclaration, VariableDeclarationInit, FunctionExpressionBody, FunctionExpressionBodyItem { index: 1 }, VariableDeclarationDeclaration, VariableDeclarationInit, PipeBodyItem { index: 1 }]
-    75[Solid2d]
-=======
     67[Solid2d]
   end
   subgraph path12 [Path]
     12["Path<br>[1616, 1699, 0]"]
     32["Segment<br>[1616, 1699, 0]"]
     72[Solid2d]
->>>>>>> 811ef3e7
   end
   subgraph path13 [Path]
     13["Path<br>[1725, 1792, 0]"]
-      %% [ProgramBodyItem { index: 7 }, VariableDeclarationDeclaration, VariableDeclarationInit, FunctionExpressionBody, FunctionExpressionBodyItem { index: 1 }, VariableDeclarationDeclaration, VariableDeclarationInit, PipeBodyItem { index: 2 }, CallKwArg { index: 0 }]
     37["Segment<br>[1725, 1792, 0]"]
-<<<<<<< HEAD
-      %% [ProgramBodyItem { index: 7 }, VariableDeclarationDeclaration, VariableDeclarationInit, FunctionExpressionBody, FunctionExpressionBodyItem { index: 1 }, VariableDeclarationDeclaration, VariableDeclarationInit, PipeBodyItem { index: 2 }, CallKwArg { index: 0 }]
-    62[Solid2d]
-=======
     60[Solid2d]
->>>>>>> 811ef3e7
   end
   subgraph path14 [Path]
     14["Path<br>[1725, 1792, 0]"]
-      %% [ProgramBodyItem { index: 7 }, VariableDeclarationDeclaration, VariableDeclarationInit, FunctionExpressionBody, FunctionExpressionBodyItem { index: 1 }, VariableDeclarationDeclaration, VariableDeclarationInit, PipeBodyItem { index: 2 }, CallKwArg { index: 0 }]
     36["Segment<br>[1725, 1792, 0]"]
-<<<<<<< HEAD
-      %% [ProgramBodyItem { index: 7 }, VariableDeclarationDeclaration, VariableDeclarationInit, FunctionExpressionBody, FunctionExpressionBodyItem { index: 1 }, VariableDeclarationDeclaration, VariableDeclarationInit, PipeBodyItem { index: 2 }, CallKwArg { index: 0 }]
-    70[Solid2d]
-=======
     65[Solid2d]
->>>>>>> 811ef3e7
   end
   subgraph path15 [Path]
     15["Path<br>[1725, 1792, 0]"]
-      %% [ProgramBodyItem { index: 7 }, VariableDeclarationDeclaration, VariableDeclarationInit, FunctionExpressionBody, FunctionExpressionBodyItem { index: 1 }, VariableDeclarationDeclaration, VariableDeclarationInit, PipeBodyItem { index: 2 }, CallKwArg { index: 0 }]
     39["Segment<br>[1725, 1792, 0]"]
-<<<<<<< HEAD
-      %% [ProgramBodyItem { index: 7 }, VariableDeclarationDeclaration, VariableDeclarationInit, FunctionExpressionBody, FunctionExpressionBodyItem { index: 1 }, VariableDeclarationDeclaration, VariableDeclarationInit, PipeBodyItem { index: 2 }, CallKwArg { index: 0 }]
-    72[Solid2d]
-=======
     74[Solid2d]
->>>>>>> 811ef3e7
   end
   subgraph path16 [Path]
     16["Path<br>[1725, 1792, 0]"]
-      %% [ProgramBodyItem { index: 7 }, VariableDeclarationDeclaration, VariableDeclarationInit, FunctionExpressionBody, FunctionExpressionBodyItem { index: 1 }, VariableDeclarationDeclaration, VariableDeclarationInit, PipeBodyItem { index: 2 }, CallKwArg { index: 0 }]
     38["Segment<br>[1725, 1792, 0]"]
-<<<<<<< HEAD
-      %% [ProgramBodyItem { index: 7 }, VariableDeclarationDeclaration, VariableDeclarationInit, FunctionExpressionBody, FunctionExpressionBodyItem { index: 1 }, VariableDeclarationDeclaration, VariableDeclarationInit, PipeBodyItem { index: 2 }, CallKwArg { index: 0 }]
-    73[Solid2d]
-=======
     76[Solid2d]
->>>>>>> 811ef3e7
   end
   subgraph path17 [Path]
     17["Path<br>[2360, 2395, 0]"]
-      %% [ProgramBodyItem { index: 12 }, VariableDeclarationDeclaration, VariableDeclarationInit, PipeBodyItem { index: 1 }]
     40["Segment<br>[2401, 2467, 0]"]
-      %% [ProgramBodyItem { index: 12 }, VariableDeclarationDeclaration, VariableDeclarationInit, PipeBodyItem { index: 2 }]
     41["Segment<br>[2473, 2572, 0]"]
-      %% [ProgramBodyItem { index: 12 }, VariableDeclarationDeclaration, VariableDeclarationInit, PipeBodyItem { index: 3 }]
     42["Segment<br>[2578, 2695, 0]"]
-      %% [ProgramBodyItem { index: 12 }, VariableDeclarationDeclaration, VariableDeclarationInit, PipeBodyItem { index: 4 }]
     43["Segment<br>[2701, 2786, 0]"]
-      %% [ProgramBodyItem { index: 12 }, VariableDeclarationDeclaration, VariableDeclarationInit, PipeBodyItem { index: 5 }]
     44["Segment<br>[2792, 2799, 0]"]
-<<<<<<< HEAD
-      %% [ProgramBodyItem { index: 12 }, VariableDeclarationDeclaration, VariableDeclarationInit, PipeBodyItem { index: 6 }]
-    63[Solid2d]
-=======
     73[Solid2d]
->>>>>>> 811ef3e7
   end
   subgraph path18 [Path]
     18["Path<br>[2823, 2979, 0]"]
-      %% [ProgramBodyItem { index: 12 }, VariableDeclarationDeclaration, VariableDeclarationInit, PipeBodyItem { index: 7 }, CallKwArg { index: 0 }]
     45["Segment<br>[2823, 2979, 0]"]
-<<<<<<< HEAD
-      %% [ProgramBodyItem { index: 12 }, VariableDeclarationDeclaration, VariableDeclarationInit, PipeBodyItem { index: 7 }, CallKwArg { index: 0 }]
-    74[Solid2d]
-=======
     70[Solid2d]
->>>>>>> 811ef3e7
   end
   subgraph path19 [Path]
     19["Path<br>[3004, 3171, 0]"]
-      %% [ProgramBodyItem { index: 12 }, VariableDeclarationDeclaration, VariableDeclarationInit, PipeBodyItem { index: 8 }, CallKwArg { index: 0 }]
     46["Segment<br>[3004, 3171, 0]"]
-<<<<<<< HEAD
-      %% [ProgramBodyItem { index: 12 }, VariableDeclarationDeclaration, VariableDeclarationInit, PipeBodyItem { index: 8 }, CallKwArg { index: 0 }]
-    76[Solid2d]
-=======
     66[Solid2d]
->>>>>>> 811ef3e7
   end
   subgraph path20 [Path]
     20["Path<br>[3196, 3354, 0]"]
-      %% [ProgramBodyItem { index: 12 }, VariableDeclarationDeclaration, VariableDeclarationInit, PipeBodyItem { index: 9 }, CallKwArg { index: 0 }]
     47["Segment<br>[3196, 3354, 0]"]
-<<<<<<< HEAD
-      %% [ProgramBodyItem { index: 12 }, VariableDeclarationDeclaration, VariableDeclarationInit, PipeBodyItem { index: 9 }, CallKwArg { index: 0 }]
-    64[Solid2d]
-=======
     69[Solid2d]
->>>>>>> 811ef3e7
   end
   subgraph path21 [Path]
     21["Path<br>[3379, 3548, 0]"]
-      %% [ProgramBodyItem { index: 12 }, VariableDeclarationDeclaration, VariableDeclarationInit, PipeBodyItem { index: 10 }, CallKwArg { index: 0 }]
     48["Segment<br>[3379, 3548, 0]"]
-<<<<<<< HEAD
-      %% [ProgramBodyItem { index: 12 }, VariableDeclarationDeclaration, VariableDeclarationInit, PipeBodyItem { index: 10 }, CallKwArg { index: 0 }]
-    61[Solid2d]
-=======
     71[Solid2d]
->>>>>>> 811ef3e7
   end
   subgraph path22 [Path]
     22["Path<br>[3991, 4075, 0]"]
-      %% [ProgramBodyItem { index: 14 }, VariableDeclarationDeclaration, VariableDeclarationInit, PipeBodyItem { index: 1 }]
     49["Segment<br>[4081, 4169, 0]"]
-      %% [ProgramBodyItem { index: 14 }, VariableDeclarationDeclaration, VariableDeclarationInit, PipeBodyItem { index: 2 }]
     50["Segment<br>[4175, 4296, 0]"]
-      %% [ProgramBodyItem { index: 14 }, VariableDeclarationDeclaration, VariableDeclarationInit, PipeBodyItem { index: 3 }]
     51["Segment<br>[4302, 4419, 0]"]
-      %% [ProgramBodyItem { index: 14 }, VariableDeclarationDeclaration, VariableDeclarationInit, PipeBodyItem { index: 4 }]
     52["Segment<br>[4425, 4510, 0]"]
-      %% [ProgramBodyItem { index: 14 }, VariableDeclarationDeclaration, VariableDeclarationInit, PipeBodyItem { index: 5 }]
     53["Segment<br>[4516, 4523, 0]"]
-<<<<<<< HEAD
-      %% [ProgramBodyItem { index: 14 }, VariableDeclarationDeclaration, VariableDeclarationInit, PipeBodyItem { index: 6 }]
-    65[Solid2d]
-=======
     58[Solid2d]
->>>>>>> 811ef3e7
   end
   subgraph path23 [Path]
     23["Path<br>[4547, 4719, 0]"]
-      %% [ProgramBodyItem { index: 14 }, VariableDeclarationDeclaration, VariableDeclarationInit, PipeBodyItem { index: 7 }, CallKwArg { index: 0 }]
     54["Segment<br>[4547, 4719, 0]"]
-<<<<<<< HEAD
-      %% [ProgramBodyItem { index: 14 }, VariableDeclarationDeclaration, VariableDeclarationInit, PipeBodyItem { index: 7 }, CallKwArg { index: 0 }]
-    58[Solid2d]
-=======
     62[Solid2d]
->>>>>>> 811ef3e7
   end
   subgraph path24 [Path]
     24["Path<br>[4744, 4927, 0]"]
-      %% [ProgramBodyItem { index: 14 }, VariableDeclarationDeclaration, VariableDeclarationInit, PipeBodyItem { index: 8 }, CallKwArg { index: 0 }]
     55["Segment<br>[4744, 4927, 0]"]
-<<<<<<< HEAD
-      %% [ProgramBodyItem { index: 14 }, VariableDeclarationDeclaration, VariableDeclarationInit, PipeBodyItem { index: 8 }, CallKwArg { index: 0 }]
-    71[Solid2d]
-=======
     59[Solid2d]
->>>>>>> 811ef3e7
   end
   subgraph path25 [Path]
     25["Path<br>[4952, 5126, 0]"]
-      %% [ProgramBodyItem { index: 14 }, VariableDeclarationDeclaration, VariableDeclarationInit, PipeBodyItem { index: 9 }, CallKwArg { index: 0 }]
     56["Segment<br>[4952, 5126, 0]"]
-<<<<<<< HEAD
-      %% [ProgramBodyItem { index: 14 }, VariableDeclarationDeclaration, VariableDeclarationInit, PipeBodyItem { index: 9 }, CallKwArg { index: 0 }]
-    68[Solid2d]
-=======
     75[Solid2d]
->>>>>>> 811ef3e7
   end
   subgraph path26 [Path]
     26["Path<br>[5151, 5336, 0]"]
-      %% [ProgramBodyItem { index: 14 }, VariableDeclarationDeclaration, VariableDeclarationInit, PipeBodyItem { index: 10 }, CallKwArg { index: 0 }]
     57["Segment<br>[5151, 5336, 0]"]
-<<<<<<< HEAD
-      %% [ProgramBodyItem { index: 14 }, VariableDeclarationDeclaration, VariableDeclarationInit, PipeBodyItem { index: 10 }, CallKwArg { index: 0 }]
-    69[Solid2d]
-=======
     63[Solid2d]
->>>>>>> 811ef3e7
   end
   1["Plane<br>[282, 299, 0]"]
-    %% [ProgramBodyItem { index: 5 }, VariableDeclarationDeclaration, VariableDeclarationInit, PipeBodyItem { index: 0 }]
   2["Plane<br>[1585, 1608, 0]"]
-    %% [ProgramBodyItem { index: 7 }, VariableDeclarationDeclaration, VariableDeclarationInit, FunctionExpressionBody, FunctionExpressionBodyItem { index: 1 }, VariableDeclarationDeclaration, VariableDeclarationInit, PipeBodyItem { index: 0 }]
   3["Plane<br>[1585, 1608, 0]"]
-    %% [ProgramBodyItem { index: 7 }, VariableDeclarationDeclaration, VariableDeclarationInit, FunctionExpressionBody, FunctionExpressionBodyItem { index: 1 }, VariableDeclarationDeclaration, VariableDeclarationInit, PipeBodyItem { index: 0 }]
   4["Plane<br>[1585, 1608, 0]"]
-    %% [ProgramBodyItem { index: 7 }, VariableDeclarationDeclaration, VariableDeclarationInit, FunctionExpressionBody, FunctionExpressionBodyItem { index: 1 }, VariableDeclarationDeclaration, VariableDeclarationInit, PipeBodyItem { index: 0 }]
   5["Plane<br>[1585, 1608, 0]"]
-    %% [ProgramBodyItem { index: 7 }, VariableDeclarationDeclaration, VariableDeclarationInit, FunctionExpressionBody, FunctionExpressionBodyItem { index: 1 }, VariableDeclarationDeclaration, VariableDeclarationInit, PipeBodyItem { index: 0 }]
   6["Plane<br>[2337, 2354, 0]"]
-    %% [ProgramBodyItem { index: 12 }, VariableDeclarationDeclaration, VariableDeclarationInit, PipeBodyItem { index: 0 }]
   7["StartSketchOnFace<br>[3948, 3985, 0]"]
-    %% Missing NodePath
   77["Sweep Extrusion<br>[748, 783, 0]"]
-    %% [ProgramBodyItem { index: 6 }, VariableDeclarationDeclaration, VariableDeclarationInit, PipeBodyItem { index: 0 }]
   78["Sweep Extrusion<br>[1809, 1860, 0]"]
-    %% [ProgramBodyItem { index: 7 }, VariableDeclarationDeclaration, VariableDeclarationInit, FunctionExpressionBody, FunctionExpressionBodyItem { index: 2 }, VariableDeclarationDeclaration, VariableDeclarationInit]
   79["Sweep Extrusion<br>[1809, 1860, 0]"]
-    %% [ProgramBodyItem { index: 7 }, VariableDeclarationDeclaration, VariableDeclarationInit, FunctionExpressionBody, FunctionExpressionBodyItem { index: 2 }, VariableDeclarationDeclaration, VariableDeclarationInit]
   80["Sweep Extrusion<br>[1809, 1860, 0]"]
-    %% [ProgramBodyItem { index: 7 }, VariableDeclarationDeclaration, VariableDeclarationInit, FunctionExpressionBody, FunctionExpressionBodyItem { index: 2 }, VariableDeclarationDeclaration, VariableDeclarationInit]
   81["Sweep Extrusion<br>[1809, 1860, 0]"]
-    %% [ProgramBodyItem { index: 7 }, VariableDeclarationDeclaration, VariableDeclarationInit, FunctionExpressionBody, FunctionExpressionBodyItem { index: 2 }, VariableDeclarationDeclaration, VariableDeclarationInit]
   82["Sweep Extrusion<br>[3563, 3605, 0]"]
-    %% [ProgramBodyItem { index: 13 }, VariableDeclarationDeclaration, VariableDeclarationInit, PipeBodyItem { index: 0 }]
   83["Sweep Extrusion<br>[5351, 5393, 0]"]
-    %% [ProgramBodyItem { index: 15 }, VariableDeclarationDeclaration, VariableDeclarationInit, PipeBodyItem { index: 0 }]
   84[Wall]
   85[Wall]
   86[Wall]
@@ -326,29 +184,17 @@
   144["SweepEdge Adjacent"]
   145["SweepEdge Adjacent"]
   146["EdgeCut Fillet<br>[789, 1071, 0]"]
-    %% [ProgramBodyItem { index: 6 }, VariableDeclarationDeclaration, VariableDeclarationInit, PipeBodyItem { index: 1 }]
   147["EdgeCut Fillet<br>[789, 1071, 0]"]
-    %% [ProgramBodyItem { index: 6 }, VariableDeclarationDeclaration, VariableDeclarationInit, PipeBodyItem { index: 1 }]
   148["EdgeCut Fillet<br>[789, 1071, 0]"]
-    %% [ProgramBodyItem { index: 6 }, VariableDeclarationDeclaration, VariableDeclarationInit, PipeBodyItem { index: 1 }]
   149["EdgeCut Fillet<br>[789, 1071, 0]"]
-    %% [ProgramBodyItem { index: 6 }, VariableDeclarationDeclaration, VariableDeclarationInit, PipeBodyItem { index: 1 }]
   150["EdgeCut Fillet<br>[3611, 3893, 0]"]
-    %% [ProgramBodyItem { index: 13 }, VariableDeclarationDeclaration, VariableDeclarationInit, PipeBodyItem { index: 1 }]
   151["EdgeCut Fillet<br>[3611, 3893, 0]"]
-    %% [ProgramBodyItem { index: 13 }, VariableDeclarationDeclaration, VariableDeclarationInit, PipeBodyItem { index: 1 }]
   152["EdgeCut Fillet<br>[3611, 3893, 0]"]
-    %% [ProgramBodyItem { index: 13 }, VariableDeclarationDeclaration, VariableDeclarationInit, PipeBodyItem { index: 1 }]
   153["EdgeCut Fillet<br>[3611, 3893, 0]"]
-    %% [ProgramBodyItem { index: 13 }, VariableDeclarationDeclaration, VariableDeclarationInit, PipeBodyItem { index: 1 }]
   154["EdgeCut Fillet<br>[5399, 5681, 0]"]
-    %% [ProgramBodyItem { index: 15 }, VariableDeclarationDeclaration, VariableDeclarationInit, PipeBodyItem { index: 1 }]
   155["EdgeCut Fillet<br>[5399, 5681, 0]"]
-    %% [ProgramBodyItem { index: 15 }, VariableDeclarationDeclaration, VariableDeclarationInit, PipeBodyItem { index: 1 }]
   156["EdgeCut Fillet<br>[5399, 5681, 0]"]
-    %% [ProgramBodyItem { index: 15 }, VariableDeclarationDeclaration, VariableDeclarationInit, PipeBodyItem { index: 1 }]
   157["EdgeCut Fillet<br>[5399, 5681, 0]"]
-    %% [ProgramBodyItem { index: 15 }, VariableDeclarationDeclaration, VariableDeclarationInit, PipeBodyItem { index: 1 }]
   1 --- 8
   2 --- 9
   2 --- 16
