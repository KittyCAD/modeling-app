```mermaid
flowchart LR
  subgraph path5 [Path]
    5["Path<br>[1037, 1091, 0]"]
      %% [ProgramBodyItem { index: 15 }, VariableDeclarationDeclaration, VariableDeclarationInit, PipeBodyItem { index: 1 }]
    9["Segment<br>[1097, 1124, 0]"]
      %% [ProgramBodyItem { index: 15 }, VariableDeclarationDeclaration, VariableDeclarationInit, PipeBodyItem { index: 2 }]
    10["Segment<br>[1130, 1158, 0]"]
      %% [ProgramBodyItem { index: 15 }, VariableDeclarationDeclaration, VariableDeclarationInit, PipeBodyItem { index: 3 }]
    11["Segment<br>[1164, 1192, 0]"]
      %% [ProgramBodyItem { index: 15 }, VariableDeclarationDeclaration, VariableDeclarationInit, PipeBodyItem { index: 4 }]
    12["Segment<br>[1198, 1205, 0]"]
<<<<<<< HEAD
      %% [ProgramBodyItem { index: 15 }, VariableDeclarationDeclaration, VariableDeclarationInit, PipeBodyItem { index: 5 }]
    20[Solid2d]
=======
    19[Solid2d]
>>>>>>> 811ef3e7
  end
  subgraph path6 [Path]
    6["Path<br>[1452, 1539, 0]"]
      %% [ProgramBodyItem { index: 16 }, VariableDeclarationDeclaration, VariableDeclarationInit, PipeBodyItem { index: 1 }]
    13["Segment<br>[1545, 1582, 0]"]
      %% [ProgramBodyItem { index: 16 }, VariableDeclarationDeclaration, VariableDeclarationInit, PipeBodyItem { index: 2 }]
    14["Segment<br>[1588, 1626, 0]"]
      %% [ProgramBodyItem { index: 16 }, VariableDeclarationDeclaration, VariableDeclarationInit, PipeBodyItem { index: 3 }]
    15["Segment<br>[1632, 1672, 0]"]
      %% [ProgramBodyItem { index: 16 }, VariableDeclarationDeclaration, VariableDeclarationInit, PipeBodyItem { index: 4 }]
    16["Segment<br>[1678, 1685, 0]"]
<<<<<<< HEAD
      %% [ProgramBodyItem { index: 16 }, VariableDeclarationDeclaration, VariableDeclarationInit, PipeBodyItem { index: 5 }]
    19[Solid2d]
=======
    20[Solid2d]
>>>>>>> 811ef3e7
  end
  subgraph path7 [Path]
    7["Path<br>[1809, 1956, 0]"]
      %% [ProgramBodyItem { index: 17 }, VariableDeclarationDeclaration, VariableDeclarationInit, PipeBodyItem { index: 1 }]
    17["Segment<br>[1809, 1956, 0]"]
      %% [ProgramBodyItem { index: 17 }, VariableDeclarationDeclaration, VariableDeclarationInit, PipeBodyItem { index: 1 }]
    21[Solid2d]
  end
  subgraph path8 [Path]
    8["Path<br>[2246, 2421, 0]"]
      %% [ProgramBodyItem { index: 18 }, VariableDeclarationDeclaration, VariableDeclarationInit, PipeBodyItem { index: 1 }]
    18["Segment<br>[2246, 2421, 0]"]
      %% [ProgramBodyItem { index: 18 }, VariableDeclarationDeclaration, VariableDeclarationInit, PipeBodyItem { index: 1 }]
    22[Solid2d]
  end
  1["Plane<br>[1014, 1031, 0]"]
<<<<<<< HEAD
    %% [ProgramBodyItem { index: 15 }, VariableDeclarationDeclaration, VariableDeclarationInit, PipeBodyItem { index: 0 }]
  2["StartSketchOnFace<br>[1772, 1803, 0]"]
    %% Missing NodePath
  3["StartSketchOnFace<br>[2199, 2240, 0]"]
    %% Missing NodePath
  4["StartSketchOnFace<br>[1413, 1446, 0]"]
    %% Missing NodePath
=======
  2["StartSketchOnFace<br>[1413, 1446, 0]"]
  3["StartSketchOnFace<br>[1772, 1803, 0]"]
  4["StartSketchOnFace<br>[2199, 2240, 0]"]
>>>>>>> 811ef3e7
  23["Sweep Extrusion<br>[1211, 1235, 0]"]
    %% [ProgramBodyItem { index: 15 }, VariableDeclarationDeclaration, VariableDeclarationInit, PipeBodyItem { index: 6 }]
  24["Sweep Extrusion<br>[1691, 1722, 0]"]
    %% [ProgramBodyItem { index: 16 }, VariableDeclarationDeclaration, VariableDeclarationInit, PipeBodyItem { index: 6 }]
  25["Sweep Extrusion<br>[2110, 2138, 0]"]
    %% [ProgramBodyItem { index: 17 }, VariableDeclarationDeclaration, VariableDeclarationInit, PipeBodyItem { index: 4 }]
  26["Sweep Extrusion<br>[2110, 2138, 0]"]
    %% [ProgramBodyItem { index: 17 }, VariableDeclarationDeclaration, VariableDeclarationInit, PipeBodyItem { index: 4 }]
  27["Sweep Extrusion<br>[2110, 2138, 0]"]
    %% [ProgramBodyItem { index: 17 }, VariableDeclarationDeclaration, VariableDeclarationInit, PipeBodyItem { index: 4 }]
  28["Sweep Extrusion<br>[2110, 2138, 0]"]
    %% [ProgramBodyItem { index: 17 }, VariableDeclarationDeclaration, VariableDeclarationInit, PipeBodyItem { index: 4 }]
  29["Sweep Extrusion<br>[2110, 2138, 0]"]
    %% [ProgramBodyItem { index: 17 }, VariableDeclarationDeclaration, VariableDeclarationInit, PipeBodyItem { index: 4 }]
  30["Sweep Extrusion<br>[2110, 2138, 0]"]
    %% [ProgramBodyItem { index: 17 }, VariableDeclarationDeclaration, VariableDeclarationInit, PipeBodyItem { index: 4 }]
  31["Sweep Extrusion<br>[2583, 2611, 0]"]
    %% [ProgramBodyItem { index: 18 }, VariableDeclarationDeclaration, VariableDeclarationInit, PipeBodyItem { index: 4 }]
  32["Sweep Extrusion<br>[2583, 2611, 0]"]
    %% [ProgramBodyItem { index: 18 }, VariableDeclarationDeclaration, VariableDeclarationInit, PipeBodyItem { index: 4 }]
  33[Wall]
  34[Wall]
  35[Wall]
  36[Wall]
  37[Wall]
  38[Wall]
  39[Wall]
  40[Wall]
  41[Wall]
  42[Wall]
  43["Cap Start"]
  44["Cap Start"]
  45["Cap End"]
  46["Cap End"]
  47["Cap End"]
  48["SweepEdge Opposite"]
  49["SweepEdge Opposite"]
  50["SweepEdge Opposite"]
  51["SweepEdge Opposite"]
  52["SweepEdge Opposite"]
  53["SweepEdge Opposite"]
  54["SweepEdge Opposite"]
  55["SweepEdge Opposite"]
  56["SweepEdge Opposite"]
  57["SweepEdge Opposite"]
  58["SweepEdge Adjacent"]
  59["SweepEdge Adjacent"]
  60["SweepEdge Adjacent"]
  61["SweepEdge Adjacent"]
  62["SweepEdge Adjacent"]
  63["SweepEdge Adjacent"]
  64["SweepEdge Adjacent"]
  65["SweepEdge Adjacent"]
  66["SweepEdge Adjacent"]
  67["SweepEdge Adjacent"]
  1 --- 5
  44 x--> 2
  47 x--> 3
  43 x--> 4
  5 --- 9
  5 --- 10
  5 --- 11
  5 --- 12
  5 --- 19
  5 ---- 23
  6 --- 13
  6 --- 14
  6 --- 15
  6 --- 16
  6 --- 20
  6 ---- 24
  44 --- 6
  7 --- 17
  7 --- 21
  7 ---- 28
  47 --- 7
  8 --- 18
  8 --- 22
  8 ---- 32
  43 --- 8
  9 --- 37
  9 x--> 44
  9 --- 49
  9 --- 59
  10 --- 35
  10 x--> 44
  10 --- 50
  10 --- 60
  11 --- 34
  11 x--> 44
  11 --- 51
  11 --- 61
  12 --- 36
  12 x--> 44
  12 --- 52
  12 --- 62
  13 --- 40
  13 x--> 44
  13 --- 53
  13 --- 63
  14 --- 39
  14 x--> 44
  14 --- 54
  14 --- 64
  15 --- 41
  15 x--> 44
  15 --- 55
  15 --- 65
  16 --- 38
  16 x--> 44
  16 --- 56
  16 --- 66
  17 --- 42
  17 x--> 47
  17 --- 57
  17 --- 67
  18 --- 33
  18 x--> 43
  18 --- 48
  18 --- 58
  23 --- 34
  23 --- 35
  23 --- 36
  23 --- 37
  23 --- 44
  23 --- 47
  23 --- 49
  23 --- 50
  23 --- 51
  23 --- 52
  23 --- 59
  23 --- 60
  23 --- 61
  23 --- 62
  24 --- 38
  24 --- 39
  24 --- 40
  24 --- 41
  24 --- 43
  24 --- 53
  24 --- 54
  24 --- 55
  24 --- 56
  24 --- 63
  24 --- 64
  24 --- 65
  24 --- 66
  28 --- 42
  28 --- 46
  28 --- 57
  28 --- 67
  32 --- 33
  32 --- 45
  32 --- 48
  32 --- 58
  33 --- 48
  33 --- 58
  34 --- 51
  60 <--x 34
  34 --- 61
  35 --- 50
  59 <--x 35
  35 --- 60
  36 --- 52
  61 <--x 36
  36 --- 62
  37 --- 49
  37 --- 59
  62 <--x 37
  38 --- 56
  65 <--x 38
  38 --- 66
  39 --- 54
  63 <--x 39
  39 --- 64
  40 --- 53
  40 --- 63
  66 <--x 40
  41 --- 55
  64 <--x 41
  41 --- 65
  42 --- 57
  42 --- 67
  53 <--x 43
  54 <--x 43
  55 <--x 43
  56 <--x 43
  48 <--x 45
  57 <--x 46
  49 <--x 47
  50 <--x 47
  51 <--x 47
  52 <--x 47
```<|MERGE_RESOLUTION|>--- conflicted
+++ resolved
@@ -2,86 +2,44 @@
 flowchart LR
   subgraph path5 [Path]
     5["Path<br>[1037, 1091, 0]"]
-      %% [ProgramBodyItem { index: 15 }, VariableDeclarationDeclaration, VariableDeclarationInit, PipeBodyItem { index: 1 }]
     9["Segment<br>[1097, 1124, 0]"]
-      %% [ProgramBodyItem { index: 15 }, VariableDeclarationDeclaration, VariableDeclarationInit, PipeBodyItem { index: 2 }]
     10["Segment<br>[1130, 1158, 0]"]
-      %% [ProgramBodyItem { index: 15 }, VariableDeclarationDeclaration, VariableDeclarationInit, PipeBodyItem { index: 3 }]
     11["Segment<br>[1164, 1192, 0]"]
-      %% [ProgramBodyItem { index: 15 }, VariableDeclarationDeclaration, VariableDeclarationInit, PipeBodyItem { index: 4 }]
     12["Segment<br>[1198, 1205, 0]"]
-<<<<<<< HEAD
-      %% [ProgramBodyItem { index: 15 }, VariableDeclarationDeclaration, VariableDeclarationInit, PipeBodyItem { index: 5 }]
-    20[Solid2d]
-=======
     19[Solid2d]
->>>>>>> 811ef3e7
   end
   subgraph path6 [Path]
     6["Path<br>[1452, 1539, 0]"]
-      %% [ProgramBodyItem { index: 16 }, VariableDeclarationDeclaration, VariableDeclarationInit, PipeBodyItem { index: 1 }]
     13["Segment<br>[1545, 1582, 0]"]
-      %% [ProgramBodyItem { index: 16 }, VariableDeclarationDeclaration, VariableDeclarationInit, PipeBodyItem { index: 2 }]
     14["Segment<br>[1588, 1626, 0]"]
-      %% [ProgramBodyItem { index: 16 }, VariableDeclarationDeclaration, VariableDeclarationInit, PipeBodyItem { index: 3 }]
     15["Segment<br>[1632, 1672, 0]"]
-      %% [ProgramBodyItem { index: 16 }, VariableDeclarationDeclaration, VariableDeclarationInit, PipeBodyItem { index: 4 }]
     16["Segment<br>[1678, 1685, 0]"]
-<<<<<<< HEAD
-      %% [ProgramBodyItem { index: 16 }, VariableDeclarationDeclaration, VariableDeclarationInit, PipeBodyItem { index: 5 }]
-    19[Solid2d]
-=======
     20[Solid2d]
->>>>>>> 811ef3e7
   end
   subgraph path7 [Path]
     7["Path<br>[1809, 1956, 0]"]
-      %% [ProgramBodyItem { index: 17 }, VariableDeclarationDeclaration, VariableDeclarationInit, PipeBodyItem { index: 1 }]
     17["Segment<br>[1809, 1956, 0]"]
-      %% [ProgramBodyItem { index: 17 }, VariableDeclarationDeclaration, VariableDeclarationInit, PipeBodyItem { index: 1 }]
     21[Solid2d]
   end
   subgraph path8 [Path]
     8["Path<br>[2246, 2421, 0]"]
-      %% [ProgramBodyItem { index: 18 }, VariableDeclarationDeclaration, VariableDeclarationInit, PipeBodyItem { index: 1 }]
     18["Segment<br>[2246, 2421, 0]"]
-      %% [ProgramBodyItem { index: 18 }, VariableDeclarationDeclaration, VariableDeclarationInit, PipeBodyItem { index: 1 }]
     22[Solid2d]
   end
   1["Plane<br>[1014, 1031, 0]"]
-<<<<<<< HEAD
-    %% [ProgramBodyItem { index: 15 }, VariableDeclarationDeclaration, VariableDeclarationInit, PipeBodyItem { index: 0 }]
-  2["StartSketchOnFace<br>[1772, 1803, 0]"]
-    %% Missing NodePath
-  3["StartSketchOnFace<br>[2199, 2240, 0]"]
-    %% Missing NodePath
-  4["StartSketchOnFace<br>[1413, 1446, 0]"]
-    %% Missing NodePath
-=======
   2["StartSketchOnFace<br>[1413, 1446, 0]"]
   3["StartSketchOnFace<br>[1772, 1803, 0]"]
   4["StartSketchOnFace<br>[2199, 2240, 0]"]
->>>>>>> 811ef3e7
   23["Sweep Extrusion<br>[1211, 1235, 0]"]
-    %% [ProgramBodyItem { index: 15 }, VariableDeclarationDeclaration, VariableDeclarationInit, PipeBodyItem { index: 6 }]
   24["Sweep Extrusion<br>[1691, 1722, 0]"]
-    %% [ProgramBodyItem { index: 16 }, VariableDeclarationDeclaration, VariableDeclarationInit, PipeBodyItem { index: 6 }]
   25["Sweep Extrusion<br>[2110, 2138, 0]"]
-    %% [ProgramBodyItem { index: 17 }, VariableDeclarationDeclaration, VariableDeclarationInit, PipeBodyItem { index: 4 }]
   26["Sweep Extrusion<br>[2110, 2138, 0]"]
-    %% [ProgramBodyItem { index: 17 }, VariableDeclarationDeclaration, VariableDeclarationInit, PipeBodyItem { index: 4 }]
   27["Sweep Extrusion<br>[2110, 2138, 0]"]
-    %% [ProgramBodyItem { index: 17 }, VariableDeclarationDeclaration, VariableDeclarationInit, PipeBodyItem { index: 4 }]
   28["Sweep Extrusion<br>[2110, 2138, 0]"]
-    %% [ProgramBodyItem { index: 17 }, VariableDeclarationDeclaration, VariableDeclarationInit, PipeBodyItem { index: 4 }]
   29["Sweep Extrusion<br>[2110, 2138, 0]"]
-    %% [ProgramBodyItem { index: 17 }, VariableDeclarationDeclaration, VariableDeclarationInit, PipeBodyItem { index: 4 }]
   30["Sweep Extrusion<br>[2110, 2138, 0]"]
-    %% [ProgramBodyItem { index: 17 }, VariableDeclarationDeclaration, VariableDeclarationInit, PipeBodyItem { index: 4 }]
   31["Sweep Extrusion<br>[2583, 2611, 0]"]
-    %% [ProgramBodyItem { index: 18 }, VariableDeclarationDeclaration, VariableDeclarationInit, PipeBodyItem { index: 4 }]
   32["Sweep Extrusion<br>[2583, 2611, 0]"]
-    %% [ProgramBodyItem { index: 18 }, VariableDeclarationDeclaration, VariableDeclarationInit, PipeBodyItem { index: 4 }]
   33[Wall]
   34[Wall]
   35[Wall]
