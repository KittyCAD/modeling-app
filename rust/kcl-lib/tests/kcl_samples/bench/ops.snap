---
source: kcl-lib/src/simulation_tests.rs
description: Operations executed bench.kcl
---
[
  {
    "type": "GroupBegin",
    "group": {
      "type": "FunctionCall",
      "name": "divider",
      "functionSourceRange": [
        1331,
        1606,
        5
      ],
      "unlabeledArg": null,
      "labeledArgs": {}
    },
    "sourceRange": []
  },
  {
    "type": "GroupBegin",
    "group": {
      "type": "FunctionCall",
      "name": "dividerSketch",
      "functionSourceRange": [
        309,
        1312,
        5
      ],
      "unlabeledArg": null,
      "labeledArgs": {}
    },
    "sourceRange": []
  },
  {
    "labeledArgs": {
      "data": {
        "value": {
          "type": "Plane",
          "artifact_id": "[uuid]"
        },
        "sourceRange": []
      }
    },
    "name": "startSketchOn",
    "sourceRange": [],
    "type": "StdLibCall",
    "unlabeledArg": null
  },
  {
    "type": "GroupEnd"
  },
  {
    "labeledArgs": {
      "length": {
        "value": {
          "type": "Number",
          "value": 2.0,
          "ty": {
            "type": "Unknown"
          }
        },
        "sourceRange": []
      }
    },
    "name": "extrude",
    "sourceRange": [],
    "type": "StdLibCall",
    "unlabeledArg": {
      "value": {
        "type": "Sketch",
        "value": {
          "artifactId": "[uuid]"
        }
      },
      "sourceRange": []
    }
  },
  {
    "type": "GroupBegin",
    "group": {
      "type": "FunctionCall",
      "name": "dividerSketch",
      "functionSourceRange": [
        309,
        1312,
        5
      ],
      "unlabeledArg": null,
      "labeledArgs": {}
    },
    "sourceRange": []
  },
  {
    "labeledArgs": {
      "data": {
        "value": {
          "type": "Plane",
          "artifact_id": "[uuid]"
        },
        "sourceRange": []
      }
    },
    "name": "startSketchOn",
    "sourceRange": [],
    "type": "StdLibCall",
    "unlabeledArg": null
  },
  {
    "type": "GroupEnd"
  },
  {
    "labeledArgs": {
      "length": {
        "value": {
          "type": "Number",
          "value": -2.0,
          "ty": {
            "type": "Unknown"
          }
        },
        "sourceRange": []
      }
    },
    "name": "extrude",
    "sourceRange": [],
    "type": "StdLibCall",
    "unlabeledArg": {
      "value": {
        "type": "Sketch",
        "value": {
          "artifactId": "[uuid]"
        }
      },
      "sourceRange": []
    }
  },
  {
    "labeledArgs": {
      "faces": {
        "value": {
          "type": "Array",
          "value": [
            {
              "type": "String",
              "value": "end"
            }
          ]
        },
        "sourceRange": []
      },
      "thickness": {
        "value": {
          "type": "Number",
          "value": 1.5,
          "ty": {
            "type": "Default",
            "len": {
              "type": "Mm"
            },
            "angle": {
              "type": "Degrees"
            }
          }
        },
        "sourceRange": []
      }
    },
    "name": "shell",
    "sourceRange": [],
    "type": "StdLibCall",
    "unlabeledArg": {
      "value": {
        "type": "Solid",
        "value": {
          "artifactId": "[uuid]"
        }
      },
      "sourceRange": []
    }
  },
  {
    "labeledArgs": {
      "faces": {
        "value": {
          "type": "Array",
          "value": [
            {
              "type": "String",
              "value": "start"
            }
          ]
        },
        "sourceRange": []
      },
      "thickness": {
        "value": {
          "type": "Number",
          "value": 1.5,
          "ty": {
            "type": "Default",
            "len": {
              "type": "Mm"
            },
            "angle": {
              "type": "Degrees"
            }
          }
        },
        "sourceRange": []
      }
    },
    "name": "shell",
    "sourceRange": [],
    "type": "StdLibCall",
    "unlabeledArg": {
      "value": {
        "type": "Solid",
        "value": {
          "artifactId": "[uuid]"
        }
      },
      "sourceRange": []
    }
  },
  {
    "type": "GroupEnd"
  },
  {
    "labeledArgs": {
      "offset": {
        "value": {
          "type": "Number",
          "value": 28.0,
          "ty": {
            "type": "Unknown"
          }
        },
        "sourceRange": []
      }
    },
    "name": "offsetPlane",
    "sourceRange": [],
    "type": "StdLibCall",
    "unlabeledArg": {
      "value": {
        "type": "Plane",
        "artifact_id": "[uuid]"
      },
      "sourceRange": []
    }
  },
  {
    "type": "GroupBegin",
    "group": {
      "type": "FunctionCall",
      "name": "divider",
      "functionSourceRange": [
        1331,
        1606,
        5
      ],
      "unlabeledArg": null,
      "labeledArgs": {}
    },
    "sourceRange": []
  },
  {
    "type": "GroupBegin",
    "group": {
      "type": "FunctionCall",
      "name": "dividerSketch",
      "functionSourceRange": [
        309,
        1312,
        5
      ],
      "unlabeledArg": null,
      "labeledArgs": {}
    },
    "sourceRange": []
  },
  {
    "labeledArgs": {
      "data": {
        "value": {
          "type": "Plane",
          "artifact_id": "[uuid]"
        },
        "sourceRange": []
      }
    },
    "name": "startSketchOn",
    "sourceRange": [],
    "type": "StdLibCall",
    "unlabeledArg": null
  },
  {
    "type": "GroupEnd"
  },
  {
    "labeledArgs": {
      "length": {
        "value": {
          "type": "Number",
          "value": 2.0,
          "ty": {
            "type": "Unknown"
          }
        },
        "sourceRange": []
      }
    },
    "name": "extrude",
    "sourceRange": [],
    "type": "StdLibCall",
    "unlabeledArg": {
      "value": {
        "type": "Sketch",
        "value": {
          "artifactId": "[uuid]"
        }
      },
      "sourceRange": []
    }
  },
  {
    "type": "GroupBegin",
    "group": {
      "type": "FunctionCall",
      "name": "dividerSketch",
      "functionSourceRange": [
        309,
        1312,
        5
      ],
      "unlabeledArg": null,
      "labeledArgs": {}
    },
    "sourceRange": []
  },
  {
    "labeledArgs": {
      "data": {
        "value": {
          "type": "Plane",
          "artifact_id": "[uuid]"
        },
        "sourceRange": []
      }
    },
    "name": "startSketchOn",
    "sourceRange": [],
    "type": "StdLibCall",
    "unlabeledArg": null
  },
  {
    "type": "GroupEnd"
  },
  {
    "labeledArgs": {
      "length": {
        "value": {
          "type": "Number",
          "value": -2.0,
          "ty": {
            "type": "Unknown"
          }
        },
        "sourceRange": []
      }
    },
    "name": "extrude",
    "sourceRange": [],
    "type": "StdLibCall",
    "unlabeledArg": {
      "value": {
        "type": "Sketch",
        "value": {
          "artifactId": "[uuid]"
        }
      },
      "sourceRange": []
    }
  },
  {
    "labeledArgs": {
      "faces": {
        "value": {
          "type": "Array",
          "value": [
            {
              "type": "String",
              "value": "end"
            }
          ]
        },
        "sourceRange": []
      },
      "thickness": {
        "value": {
          "type": "Number",
          "value": 1.5,
          "ty": {
            "type": "Default",
            "len": {
              "type": "Mm"
            },
            "angle": {
              "type": "Degrees"
            }
          }
        },
        "sourceRange": []
      }
    },
    "name": "shell",
    "sourceRange": [],
    "type": "StdLibCall",
    "unlabeledArg": {
      "value": {
        "type": "Solid",
        "value": {
          "artifactId": "[uuid]"
        }
      },
      "sourceRange": []
    }
  },
  {
    "labeledArgs": {
      "faces": {
        "value": {
          "type": "Array",
          "value": [
            {
              "type": "String",
              "value": "start"
            }
          ]
        },
        "sourceRange": []
      },
      "thickness": {
        "value": {
          "type": "Number",
          "value": 1.5,
          "ty": {
            "type": "Default",
            "len": {
              "type": "Mm"
            },
            "angle": {
              "type": "Degrees"
            }
          }
        },
        "sourceRange": []
      }
    },
    "name": "shell",
    "sourceRange": [],
    "type": "StdLibCall",
    "unlabeledArg": {
      "value": {
        "type": "Solid",
        "value": {
          "artifactId": "[uuid]"
        }
      },
      "sourceRange": []
    }
  },
  {
    "type": "GroupEnd"
  },
  {
    "labeledArgs": {
      "offset": {
        "value": {
          "type": "Number",
          "value": 28.0,
          "ty": {
            "type": "Unknown"
          }
        },
        "sourceRange": []
      }
    },
    "name": "offsetPlane",
    "sourceRange": [],
    "type": "StdLibCall",
    "unlabeledArg": {
      "value": {
        "type": "Plane",
        "artifact_id": "[uuid]"
      },
      "sourceRange": []
    }
  },
  {
    "type": "GroupBegin",
    "group": {
      "type": "FunctionCall",
      "name": "divider",
      "functionSourceRange": [
        1331,
        1606,
        5
      ],
      "unlabeledArg": null,
      "labeledArgs": {}
    },
    "sourceRange": []
  },
  {
    "type": "GroupBegin",
    "group": {
      "type": "FunctionCall",
      "name": "dividerSketch",
      "functionSourceRange": [
        309,
        1312,
        5
      ],
      "unlabeledArg": null,
      "labeledArgs": {}
    },
    "sourceRange": []
  },
  {
    "labeledArgs": {
      "data": {
        "value": {
          "type": "Plane",
          "artifact_id": "[uuid]"
        },
        "sourceRange": []
      }
    },
    "name": "startSketchOn",
    "sourceRange": [],
    "type": "StdLibCall",
    "unlabeledArg": null
  },
  {
    "type": "GroupEnd"
  },
  {
    "labeledArgs": {
      "length": {
        "value": {
          "type": "Number",
          "value": 2.0,
          "ty": {
            "type": "Unknown"
          }
        },
        "sourceRange": []
      }
    },
    "name": "extrude",
    "sourceRange": [],
    "type": "StdLibCall",
    "unlabeledArg": {
      "value": {
        "type": "Sketch",
        "value": {
          "artifactId": "[uuid]"
        }
      },
      "sourceRange": []
    }
  },
  {
    "type": "GroupBegin",
    "group": {
      "type": "FunctionCall",
      "name": "dividerSketch",
      "functionSourceRange": [
        309,
        1312,
        5
      ],
      "unlabeledArg": null,
      "labeledArgs": {}
    },
    "sourceRange": []
  },
  {
    "labeledArgs": {
      "data": {
        "value": {
          "type": "Plane",
          "artifact_id": "[uuid]"
        },
        "sourceRange": []
      }
    },
    "name": "startSketchOn",
    "sourceRange": [],
    "type": "StdLibCall",
    "unlabeledArg": null
  },
  {
    "type": "GroupEnd"
  },
  {
    "labeledArgs": {
      "length": {
        "value": {
          "type": "Number",
          "value": -2.0,
          "ty": {
            "type": "Unknown"
          }
        },
        "sourceRange": []
      }
    },
    "name": "extrude",
    "sourceRange": [],
    "type": "StdLibCall",
    "unlabeledArg": {
      "value": {
        "type": "Sketch",
        "value": {
          "artifactId": "[uuid]"
        }
      },
      "sourceRange": []
    }
  },
  {
    "labeledArgs": {
      "faces": {
        "value": {
          "type": "Array",
          "value": [
            {
              "type": "String",
              "value": "end"
            }
          ]
        },
        "sourceRange": []
      },
      "thickness": {
        "value": {
          "type": "Number",
          "value": 1.5,
          "ty": {
            "type": "Default",
            "len": {
              "type": "Mm"
            },
            "angle": {
              "type": "Degrees"
            }
          }
        },
        "sourceRange": []
      }
    },
    "name": "shell",
    "sourceRange": [],
    "type": "StdLibCall",
    "unlabeledArg": {
      "value": {
        "type": "Solid",
        "value": {
          "artifactId": "[uuid]"
        }
      },
      "sourceRange": []
    }
  },
  {
    "labeledArgs": {
      "faces": {
        "value": {
          "type": "Array",
          "value": [
            {
              "type": "String",
              "value": "start"
            }
          ]
        },
        "sourceRange": []
      },
      "thickness": {
        "value": {
          "type": "Number",
          "value": 1.5,
          "ty": {
            "type": "Default",
            "len": {
              "type": "Mm"
            },
            "angle": {
              "type": "Degrees"
            }
          }
        },
        "sourceRange": []
      }
    },
    "name": "shell",
    "sourceRange": [],
    "type": "StdLibCall",
    "unlabeledArg": {
      "value": {
        "type": "Solid",
        "value": {
          "artifactId": "[uuid]"
        }
      },
      "sourceRange": []
    }
  },
  {
    "type": "GroupEnd"
  },
  {
    "labeledArgs": {
      "offset": {
        "value": {
          "type": "Number",
          "value": -28.0,
          "ty": {
            "type": "Unknown"
          }
        },
        "sourceRange": []
      }
    },
    "name": "offsetPlane",
    "sourceRange": [],
    "type": "StdLibCall",
    "unlabeledArg": {
      "value": {
        "type": "Plane",
        "artifact_id": "[uuid]"
      },
      "sourceRange": []
    }
  },
  {
    "type": "GroupBegin",
    "group": {
      "type": "FunctionCall",
      "name": "connector",
      "functionSourceRange": [
        1889,
        2052,
        5
      ],
      "unlabeledArg": null,
      "labeledArgs": {}
    },
    "sourceRange": []
  },
  {
    "type": "GroupBegin",
    "group": {
      "type": "FunctionCall",
      "name": "connectorSketch",
      "functionSourceRange": [
        1626,
        1868,
        5
      ],
      "unlabeledArg": null,
      "labeledArgs": {}
    },
    "sourceRange": []
  },
  {
    "labeledArgs": {
      "data": {
        "value": {
          "type": "Plane",
          "artifact_id": "[uuid]"
        },
        "sourceRange": []
      }
    },
    "name": "startSketchOn",
    "sourceRange": [],
    "type": "StdLibCall",
    "unlabeledArg": null
  },
  {
    "type": "GroupEnd"
  },
  {
    "labeledArgs": {
      "length": {
        "value": {
          "type": "Number",
          "value": 56.0,
          "ty": {
            "type": "Default",
            "len": {
              "type": "Mm"
            },
            "angle": {
              "type": "Degrees"
            }
          }
        },
        "sourceRange": []
      }
    },
    "name": "extrude",
    "sourceRange": [],
    "type": "StdLibCall",
    "unlabeledArg": {
      "value": {
        "type": "Sketch",
        "value": {
          "artifactId": "[uuid]"
        }
      },
      "sourceRange": []
    }
  },
  {
    "type": "GroupBegin",
    "group": {
      "type": "FunctionCall",
      "name": "connectorSketch",
      "functionSourceRange": [
        1626,
        1868,
        5
      ],
      "unlabeledArg": null,
      "labeledArgs": {}
    },
    "sourceRange": []
  },
  {
    "labeledArgs": {
      "data": {
        "value": {
          "type": "Plane",
          "artifact_id": "[uuid]"
        },
        "sourceRange": []
      }
    },
    "name": "startSketchOn",
    "sourceRange": [],
    "type": "StdLibCall",
    "unlabeledArg": null
  },
  {
    "type": "GroupEnd"
  },
  {
    "labeledArgs": {
      "length": {
        "value": {
          "type": "Number",
          "value": 56.0,
          "ty": {
            "type": "Default",
            "len": {
              "type": "Mm"
            },
            "angle": {
              "type": "Degrees"
            }
          }
        },
        "sourceRange": []
      }
    },
    "name": "extrude",
    "sourceRange": [],
    "type": "StdLibCall",
    "unlabeledArg": {
      "value": {
        "type": "Sketch",
        "value": {
          "artifactId": "[uuid]"
        }
      },
      "sourceRange": []
    }
  },
  {
    "type": "GroupEnd"
  },
  {
    "labeledArgs": {
      "offset": {
        "value": {
          "type": "Number",
          "value": -30.0,
          "ty": {
            "type": "Unknown"
          }
        },
        "sourceRange": []
      }
    },
    "name": "offsetPlane",
    "sourceRange": [],
    "type": "StdLibCall",
    "unlabeledArg": {
      "value": {
        "type": "Plane",
        "artifact_id": "[uuid]"
      },
      "sourceRange": []
    }
  },
  {
    "type": "GroupBegin",
    "group": {
      "type": "FunctionCall",
      "name": "seatSlats",
      "functionSourceRange": [
        2474,
        2560,
        5
      ],
      "unlabeledArg": null,
      "labeledArgs": {}
    },
    "sourceRange": []
  },
  {
    "type": "GroupBegin",
    "group": {
      "type": "FunctionCall",
      "name": "seatSlatSketch",
      "functionSourceRange": [
        2071,
        2453,
        5
      ],
      "unlabeledArg": null,
      "labeledArgs": {}
    },
    "sourceRange": []
  },
  {
    "labeledArgs": {
      "data": {
        "value": {
          "type": "Plane",
          "artifact_id": "[uuid]"
        },
        "sourceRange": []
      }
    },
    "name": "startSketchOn",
    "sourceRange": [],
    "type": "StdLibCall",
    "unlabeledArg": null
  },
  {
    "type": "GroupEnd"
  },
  {
    "labeledArgs": {
      "length": {
        "value": {
          "type": "Number",
          "value": 60.0,
          "ty": {
            "type": "Default",
            "len": {
              "type": "Mm"
            },
            "angle": {
              "type": "Degrees"
            }
          }
        },
        "sourceRange": []
      }
    },
    "name": "extrude",
    "sourceRange": [],
    "type": "StdLibCall",
    "unlabeledArg": {
      "value": {
        "type": "Array",
        "value": [
          {
            "type": "Sketch",
            "value": {
              "artifactId": "[uuid]"
            }
          },
          {
            "type": "Sketch",
            "value": {
              "artifactId": "[uuid]"
            }
          },
          {
            "type": "Sketch",
            "value": {
              "artifactId": "[uuid]"
            }
          }
        ]
      },
      "sourceRange": []
    }
  },
  {
    "type": "GroupEnd"
  },
  {
    "labeledArgs": {
      "offset": {
        "value": {
          "type": "Number",
          "value": -30.0,
          "ty": {
            "type": "Unknown"
          }
        },
        "sourceRange": []
      }
    },
    "name": "offsetPlane",
    "sourceRange": [],
    "type": "StdLibCall",
    "unlabeledArg": {
      "value": {
        "type": "Plane",
        "artifact_id": "[uuid]"
      },
      "sourceRange": []
    }
  },
  {
<<<<<<< HEAD
    "type": "UserDefinedFunctionCall",
    "name": "backSlats",
    "functionSourceRange": [
      3029,
      3120,
      5
    ],
    "unlabeledArg": null,
    "labeledArgs": {},
    "sourceRange": []
  },
  {
    "type": "UserDefinedFunctionCall",
    "name": "backSlatsSketch",
    "functionSourceRange": [
      2580,
      3008,
      5
    ],
    "unlabeledArg": null,
    "labeledArgs": {},
=======
    "type": "GroupBegin",
    "group": {
      "type": "FunctionCall",
      "name": "backSlats",
      "functionSourceRange": [
        2993,
        3084,
        5
      ],
      "unlabeledArg": null,
      "labeledArgs": {}
    },
    "sourceRange": []
  },
  {
    "type": "GroupBegin",
    "group": {
      "type": "FunctionCall",
      "name": "backSlatsSketch",
      "functionSourceRange": [
        2580,
        2972,
        5
      ],
      "unlabeledArg": null,
      "labeledArgs": {}
    },
>>>>>>> bfdf8bab
    "sourceRange": []
  },
  {
    "labeledArgs": {
      "data": {
        "value": {
          "type": "Plane",
          "artifact_id": "[uuid]"
        },
        "sourceRange": []
      }
    },
    "name": "startSketchOn",
    "sourceRange": [],
    "type": "StdLibCall",
    "unlabeledArg": null
  },
  {
    "type": "GroupEnd"
  },
  {
    "labeledArgs": {
      "length": {
        "value": {
          "type": "Number",
          "value": 60.0,
          "ty": {
            "type": "Default",
            "len": {
              "type": "Mm"
            },
            "angle": {
              "type": "Degrees"
            }
          }
        },
        "sourceRange": []
      }
    },
    "name": "extrude",
    "sourceRange": [],
    "type": "StdLibCall",
    "unlabeledArg": {
      "value": {
        "type": "Array",
        "value": [
          {
            "type": "Sketch",
            "value": {
              "artifactId": "[uuid]"
            }
          },
          {
            "type": "Sketch",
            "value": {
              "artifactId": "[uuid]"
            }
          }
        ]
      },
      "sourceRange": []
    }
  },
  {
    "type": "GroupEnd"
  },
  {
<<<<<<< HEAD
    "type": "UserDefinedFunctionCall",
    "name": "armRest",
    "functionSourceRange": [
      3707,
      3895,
      5
    ],
    "unlabeledArg": null,
    "labeledArgs": {},
=======
    "type": "GroupBegin",
    "group": {
      "type": "FunctionCall",
      "name": "armRest",
      "functionSourceRange": [
        3671,
        3859,
        5
      ],
      "unlabeledArg": null,
      "labeledArgs": {}
    },
>>>>>>> bfdf8bab
    "sourceRange": []
  },
  {
    "labeledArgs": {
      "offset": {
        "value": {
          "type": "Number",
          "value": 28.0,
          "ty": {
            "type": "Unknown"
          }
        },
        "sourceRange": []
      }
    },
    "name": "offsetPlane",
    "sourceRange": [],
    "type": "StdLibCall",
    "unlabeledArg": {
      "value": {
        "type": "Plane",
        "artifact_id": "[uuid]"
      },
      "sourceRange": []
    }
  },
  {
<<<<<<< HEAD
    "type": "UserDefinedFunctionCall",
    "name": "armRestPath",
    "functionSourceRange": [
      3136,
      3361,
      5
    ],
    "unlabeledArg": null,
    "labeledArgs": {},
=======
    "type": "GroupBegin",
    "group": {
      "type": "FunctionCall",
      "name": "armRestPath",
      "functionSourceRange": [
        3100,
        3325,
        5
      ],
      "unlabeledArg": null,
      "labeledArgs": {}
    },
>>>>>>> bfdf8bab
    "sourceRange": []
  },
  {
    "labeledArgs": {
      "data": {
        "value": {
          "type": "Plane",
          "artifact_id": "[uuid]"
        },
        "sourceRange": []
      }
    },
    "name": "startSketchOn",
    "sourceRange": [],
    "type": "StdLibCall",
    "unlabeledArg": null
  },
  {
    "type": "GroupEnd"
  },
  {
    "labeledArgs": {
      "offset": {
        "value": {
          "type": "Number",
          "value": 20.0,
          "ty": {
            "type": "Default",
            "len": {
              "type": "Mm"
            },
            "angle": {
              "type": "Degrees"
            }
          }
        },
        "sourceRange": []
      }
    },
    "name": "offsetPlane",
    "sourceRange": [],
    "type": "StdLibCall",
    "unlabeledArg": {
      "value": {
        "type": "Plane",
        "artifact_id": "[uuid]"
      },
      "sourceRange": []
    }
  },
  {
<<<<<<< HEAD
    "type": "UserDefinedFunctionCall",
    "name": "armRestProfile",
    "functionSourceRange": [
      3380,
      3688,
      5
    ],
    "unlabeledArg": null,
    "labeledArgs": {},
=======
    "type": "GroupBegin",
    "group": {
      "type": "FunctionCall",
      "name": "armRestProfile",
      "functionSourceRange": [
        3344,
        3652,
        5
      ],
      "unlabeledArg": null,
      "labeledArgs": {}
    },
>>>>>>> bfdf8bab
    "sourceRange": []
  },
  {
    "labeledArgs": {
      "data": {
        "value": {
          "type": "Plane",
          "artifact_id": "[uuid]"
        },
        "sourceRange": []
      }
    },
    "name": "startSketchOn",
    "sourceRange": [],
    "type": "StdLibCall",
    "unlabeledArg": null
  },
  {
    "type": "GroupEnd"
  },
  {
    "labeledArgs": {
      "path": {
        "value": {
          "type": "Sketch",
          "value": {
            "artifactId": "[uuid]"
          }
        },
        "sourceRange": []
      }
    },
    "name": "sweep",
    "sourceRange": [],
    "type": "StdLibCall",
    "unlabeledArg": {
      "value": {
        "type": "Sketch",
        "value": {
          "artifactId": "[uuid]"
        }
      },
      "sourceRange": []
    }
  },
  {
    "type": "GroupEnd"
  },
  {
<<<<<<< HEAD
    "type": "UserDefinedFunctionCall",
    "name": "armRest",
    "functionSourceRange": [
      3707,
      3895,
      5
    ],
    "unlabeledArg": null,
    "labeledArgs": {},
=======
    "type": "GroupBegin",
    "group": {
      "type": "FunctionCall",
      "name": "armRest",
      "functionSourceRange": [
        3671,
        3859,
        5
      ],
      "unlabeledArg": null,
      "labeledArgs": {}
    },
>>>>>>> bfdf8bab
    "sourceRange": []
  },
  {
    "labeledArgs": {
      "offset": {
        "value": {
          "type": "Number",
          "value": -28.0,
          "ty": {
            "type": "Unknown"
          }
        },
        "sourceRange": []
      }
    },
    "name": "offsetPlane",
    "sourceRange": [],
    "type": "StdLibCall",
    "unlabeledArg": {
      "value": {
        "type": "Plane",
        "artifact_id": "[uuid]"
      },
      "sourceRange": []
    }
  },
  {
<<<<<<< HEAD
    "type": "UserDefinedFunctionCall",
    "name": "armRestPath",
    "functionSourceRange": [
      3136,
      3361,
      5
    ],
    "unlabeledArg": null,
    "labeledArgs": {},
=======
    "type": "GroupBegin",
    "group": {
      "type": "FunctionCall",
      "name": "armRestPath",
      "functionSourceRange": [
        3100,
        3325,
        5
      ],
      "unlabeledArg": null,
      "labeledArgs": {}
    },
>>>>>>> bfdf8bab
    "sourceRange": []
  },
  {
    "labeledArgs": {
      "data": {
        "value": {
          "type": "Plane",
          "artifact_id": "[uuid]"
        },
        "sourceRange": []
      }
    },
    "name": "startSketchOn",
    "sourceRange": [],
    "type": "StdLibCall",
    "unlabeledArg": null
  },
  {
    "type": "GroupEnd"
  },
  {
    "labeledArgs": {
      "offset": {
        "value": {
          "type": "Number",
          "value": 20.0,
          "ty": {
            "type": "Default",
            "len": {
              "type": "Mm"
            },
            "angle": {
              "type": "Degrees"
            }
          }
        },
        "sourceRange": []
      }
    },
    "name": "offsetPlane",
    "sourceRange": [],
    "type": "StdLibCall",
    "unlabeledArg": {
      "value": {
        "type": "Plane",
        "artifact_id": "[uuid]"
      },
      "sourceRange": []
    }
  },
  {
<<<<<<< HEAD
    "type": "UserDefinedFunctionCall",
    "name": "armRestProfile",
    "functionSourceRange": [
      3380,
      3688,
      5
    ],
    "unlabeledArg": null,
    "labeledArgs": {},
=======
    "type": "GroupBegin",
    "group": {
      "type": "FunctionCall",
      "name": "armRestProfile",
      "functionSourceRange": [
        3344,
        3652,
        5
      ],
      "unlabeledArg": null,
      "labeledArgs": {}
    },
>>>>>>> bfdf8bab
    "sourceRange": []
  },
  {
    "labeledArgs": {
      "data": {
        "value": {
          "type": "Plane",
          "artifact_id": "[uuid]"
        },
        "sourceRange": []
      }
    },
    "name": "startSketchOn",
    "sourceRange": [],
    "type": "StdLibCall",
    "unlabeledArg": null
  },
  {
    "type": "GroupEnd"
  },
  {
    "labeledArgs": {
      "path": {
        "value": {
          "type": "Sketch",
          "value": {
            "artifactId": "[uuid]"
          }
        },
        "sourceRange": []
      }
    },
    "name": "sweep",
    "sourceRange": [],
    "type": "StdLibCall",
    "unlabeledArg": {
      "value": {
        "type": "Sketch",
        "value": {
          "artifactId": "[uuid]"
        }
      },
      "sourceRange": []
    }
  },
  {
    "type": "GroupEnd"
  }
]<|MERGE_RESOLUTION|>--- conflicted
+++ resolved
@@ -1044,36 +1044,13 @@
     }
   },
   {
-<<<<<<< HEAD
-    "type": "UserDefinedFunctionCall",
-    "name": "backSlats",
-    "functionSourceRange": [
-      3029,
-      3120,
-      5
-    ],
-    "unlabeledArg": null,
-    "labeledArgs": {},
-    "sourceRange": []
-  },
-  {
-    "type": "UserDefinedFunctionCall",
-    "name": "backSlatsSketch",
-    "functionSourceRange": [
-      2580,
-      3008,
-      5
-    ],
-    "unlabeledArg": null,
-    "labeledArgs": {},
-=======
     "type": "GroupBegin",
     "group": {
       "type": "FunctionCall",
       "name": "backSlats",
       "functionSourceRange": [
-        2993,
-        3084,
+        3029,
+        3120,
         5
       ],
       "unlabeledArg": null,
@@ -1088,13 +1065,12 @@
       "name": "backSlatsSketch",
       "functionSourceRange": [
         2580,
-        2972,
-        5
-      ],
-      "unlabeledArg": null,
-      "labeledArgs": {}
-    },
->>>>>>> bfdf8bab
+        3008,
+        5
+      ],
+      "unlabeledArg": null,
+      "labeledArgs": {}
+    },
     "sourceRange": []
   },
   {
@@ -1162,30 +1138,18 @@
     "type": "GroupEnd"
   },
   {
-<<<<<<< HEAD
-    "type": "UserDefinedFunctionCall",
-    "name": "armRest",
-    "functionSourceRange": [
-      3707,
-      3895,
-      5
-    ],
-    "unlabeledArg": null,
-    "labeledArgs": {},
-=======
     "type": "GroupBegin",
     "group": {
       "type": "FunctionCall",
       "name": "armRest",
       "functionSourceRange": [
-        3671,
-        3859,
-        5
-      ],
-      "unlabeledArg": null,
-      "labeledArgs": {}
-    },
->>>>>>> bfdf8bab
+        3707,
+        3895,
+        5
+      ],
+      "unlabeledArg": null,
+      "labeledArgs": {}
+    },
     "sourceRange": []
   },
   {
@@ -1213,30 +1177,18 @@
     }
   },
   {
-<<<<<<< HEAD
-    "type": "UserDefinedFunctionCall",
-    "name": "armRestPath",
-    "functionSourceRange": [
-      3136,
-      3361,
-      5
-    ],
-    "unlabeledArg": null,
-    "labeledArgs": {},
-=======
     "type": "GroupBegin",
     "group": {
       "type": "FunctionCall",
       "name": "armRestPath",
       "functionSourceRange": [
-        3100,
-        3325,
-        5
-      ],
-      "unlabeledArg": null,
-      "labeledArgs": {}
-    },
->>>>>>> bfdf8bab
+        3136,
+        3361,
+        5
+      ],
+      "unlabeledArg": null,
+      "labeledArgs": {}
+    },
     "sourceRange": []
   },
   {
@@ -1288,30 +1240,18 @@
     }
   },
   {
-<<<<<<< HEAD
-    "type": "UserDefinedFunctionCall",
-    "name": "armRestProfile",
-    "functionSourceRange": [
-      3380,
-      3688,
-      5
-    ],
-    "unlabeledArg": null,
-    "labeledArgs": {},
-=======
     "type": "GroupBegin",
     "group": {
       "type": "FunctionCall",
       "name": "armRestProfile",
       "functionSourceRange": [
-        3344,
-        3652,
-        5
-      ],
-      "unlabeledArg": null,
-      "labeledArgs": {}
-    },
->>>>>>> bfdf8bab
+        3380,
+        3688,
+        5
+      ],
+      "unlabeledArg": null,
+      "labeledArgs": {}
+    },
     "sourceRange": []
   },
   {
@@ -1361,30 +1301,18 @@
     "type": "GroupEnd"
   },
   {
-<<<<<<< HEAD
-    "type": "UserDefinedFunctionCall",
-    "name": "armRest",
-    "functionSourceRange": [
-      3707,
-      3895,
-      5
-    ],
-    "unlabeledArg": null,
-    "labeledArgs": {},
-=======
     "type": "GroupBegin",
     "group": {
       "type": "FunctionCall",
       "name": "armRest",
       "functionSourceRange": [
-        3671,
-        3859,
-        5
-      ],
-      "unlabeledArg": null,
-      "labeledArgs": {}
-    },
->>>>>>> bfdf8bab
+        3707,
+        3895,
+        5
+      ],
+      "unlabeledArg": null,
+      "labeledArgs": {}
+    },
     "sourceRange": []
   },
   {
@@ -1412,30 +1340,18 @@
     }
   },
   {
-<<<<<<< HEAD
-    "type": "UserDefinedFunctionCall",
-    "name": "armRestPath",
-    "functionSourceRange": [
-      3136,
-      3361,
-      5
-    ],
-    "unlabeledArg": null,
-    "labeledArgs": {},
-=======
     "type": "GroupBegin",
     "group": {
       "type": "FunctionCall",
       "name": "armRestPath",
       "functionSourceRange": [
-        3100,
-        3325,
-        5
-      ],
-      "unlabeledArg": null,
-      "labeledArgs": {}
-    },
->>>>>>> bfdf8bab
+        3136,
+        3361,
+        5
+      ],
+      "unlabeledArg": null,
+      "labeledArgs": {}
+    },
     "sourceRange": []
   },
   {
@@ -1487,30 +1403,18 @@
     }
   },
   {
-<<<<<<< HEAD
-    "type": "UserDefinedFunctionCall",
-    "name": "armRestProfile",
-    "functionSourceRange": [
-      3380,
-      3688,
-      5
-    ],
-    "unlabeledArg": null,
-    "labeledArgs": {},
-=======
     "type": "GroupBegin",
     "group": {
       "type": "FunctionCall",
       "name": "armRestProfile",
       "functionSourceRange": [
-        3344,
-        3652,
-        5
-      ],
-      "unlabeledArg": null,
-      "labeledArgs": {}
-    },
->>>>>>> bfdf8bab
+        3380,
+        3688,
+        5
+      ],
+      "unlabeledArg": null,
+      "labeledArgs": {}
+    },
     "sourceRange": []
   },
   {
