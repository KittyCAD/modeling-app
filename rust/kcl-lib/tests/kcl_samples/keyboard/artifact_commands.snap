---
source: kcl-lib/src/simulation_tests.rs
description: Artifact commands keyboard.kcl
---
[
  {
    "cmdId": "[uuid]",
    "range": [],
    "command": {
      "type": "edge_lines_visible",
      "hidden": false
    }
  },
  {
    "cmdId": "[uuid]",
    "range": [],
    "command": {
      "type": "object_visible",
      "object_id": "[uuid]",
      "hidden": true
    }
  },
  {
    "cmdId": "[uuid]",
    "range": [],
    "command": {
      "type": "object_visible",
      "object_id": "[uuid]",
      "hidden": true
    }
  },
  {
    "cmdId": "[uuid]",
    "range": [],
    "command": {
      "type": "make_plane",
      "origin": {
        "x": 0.0,
        "y": 0.0,
        "z": 0.0
      },
      "x_axis": {
        "x": 0.0,
        "y": 1.0,
        "z": 0.0
      },
      "y_axis": {
        "x": 0.0,
        "y": 0.0,
        "z": 1.0
      },
      "size": 60.0,
      "clobber": false,
      "hide": true
    }
  },
  {
    "cmdId": "[uuid]",
    "range": [],
    "command": {
      "type": "enable_sketch_mode",
      "entity_id": "[uuid]",
      "ortho": false,
      "animated": false,
      "adjust_camera": false,
      "planar_normal": {
        "x": 1.0,
        "y": 0.0,
        "z": 0.0
      }
    }
  },
  {
    "cmdId": "[uuid]",
    "range": [],
    "command": {
      "type": "move_path_pen",
      "path": "[uuid]",
      "to": {
        "x": 0.0,
        "y": 0.0,
        "z": 0.0
      }
    }
  },
  {
    "cmdId": "[uuid]",
    "range": [],
    "command": {
      "type": "sketch_mode_disable"
    }
  },
  {
    "cmdId": "[uuid]",
    "range": [],
    "command": {
      "type": "start_path"
    }
  },
  {
    "cmdId": "[uuid]",
    "range": [],
    "command": {
      "type": "extend_path",
      "path": "[uuid]",
      "segment": {
        "type": "line",
        "end": {
          "x": -3.556,
          "y": 17.272,
          "z": 0.0
        },
        "relative": true
      }
    }
  },
  {
    "cmdId": "[uuid]",
    "range": [],
    "command": {
      "type": "extend_path",
      "path": "[uuid]",
      "segment": {
        "type": "line",
        "end": {
          "x": 148.743,
          "y": 18.2633,
          "z": 0.0
        },
        "relative": true
      }
    }
  },
  {
    "cmdId": "[uuid]",
    "range": [],
    "command": {
      "type": "extend_path",
      "path": "[uuid]",
      "segment": {
        "type": "line",
        "end": {
          "x": 130.302,
          "y": 0.0,
          "z": 0.0
        },
        "relative": false
      }
    }
  },
  {
    "cmdId": "[uuid]",
    "range": [],
    "command": {
      "type": "extend_path",
      "path": "[uuid]",
      "segment": {
        "type": "line",
        "end": {
          "x": 0.0,
          "y": 0.0,
          "z": 0.0
        },
        "relative": false
      }
    }
  },
  {
    "cmdId": "[uuid]",
    "range": [],
    "command": {
      "type": "close_path",
      "path_id": "[uuid]"
    }
  },
  {
    "cmdId": "[uuid]",
    "range": [],
    "command": {
      "type": "enable_sketch_mode",
      "entity_id": "[uuid]",
      "ortho": false,
      "animated": false,
      "adjust_camera": false,
      "planar_normal": {
        "x": 1.0,
        "y": 0.0,
        "z": 0.0
      }
    }
  },
  {
    "cmdId": "[uuid]",
    "range": [],
    "command": {
      "type": "extrude",
      "target": "[uuid]",
      "distance": 345.44,
      "faces": null,
      "opposite": "None"
    }
  },
  {
    "cmdId": "[uuid]",
    "range": [],
    "command": {
      "type": "object_bring_to_front",
      "object_id": "[uuid]"
    }
  },
  {
    "cmdId": "[uuid]",
    "range": [],
    "command": {
      "type": "sketch_mode_disable"
    }
  },
  {
    "cmdId": "[uuid]",
    "range": [],
    "command": {
      "type": "solid3d_get_adjacency_info",
      "object_id": "[uuid]",
      "edge_id": "[uuid]"
    }
  },
  {
    "cmdId": "[uuid]",
    "range": [],
    "command": {
      "type": "solid3d_get_extrusion_face_info",
      "object_id": "[uuid]",
      "edge_id": "[uuid]"
    }
  },
  {
    "cmdId": "[uuid]",
    "range": [],
    "command": {
      "type": "object_set_material_params_pbr",
      "object_id": "[uuid]",
      "color": {
        "r": 0.05882353,
        "g": 0.05882353,
        "b": 0.05882353,
        "a": 100.0
      },
      "metalness": 0.0,
      "roughness": 0.0,
      "ambient_occlusion": 0.0
    }
  },
  {
    "cmdId": "[uuid]",
    "range": [],
    "command": {
      "type": "solid3d_fillet_edge",
      "object_id": "[uuid]",
      "edge_id": null,
      "edge_ids": [
        "[uuid]"
      ],
      "radius": 15.239999999999998,
      "tolerance": 0.0000001,
      "cut_type": "fillet",
      "strategy": "automatic",
      "extra_face_ids": []
    }
  },
  {
    "cmdId": "[uuid]",
    "range": [],
    "command": {
      "type": "solid3d_fillet_edge",
      "object_id": "[uuid]",
      "edge_id": null,
      "edge_ids": [
        "[uuid]"
      ],
      "radius": 15.239999999999998,
      "tolerance": 0.0000001,
      "cut_type": "fillet",
      "strategy": "automatic",
      "extra_face_ids": []
    }
  },
  {
    "cmdId": "[uuid]",
    "range": [],
    "command": {
      "type": "solid3d_fillet_edge",
      "object_id": "[uuid]",
      "edge_id": null,
      "edge_ids": [
        "[uuid]"
      ],
      "radius": 15.239999999999998,
      "tolerance": 0.0000001,
      "cut_type": "fillet",
      "strategy": "automatic",
      "extra_face_ids": []
    }
  },
  {
    "cmdId": "[uuid]",
    "range": [],
    "command": {
      "type": "solid3d_fillet_edge",
      "object_id": "[uuid]",
      "edge_id": null,
      "edge_ids": [
        "[uuid]"
      ],
      "radius": 15.239999999999998,
      "tolerance": 0.0000001,
      "cut_type": "fillet",
      "strategy": "automatic",
      "extra_face_ids": []
    }
  },
  {
    "cmdId": "[uuid]",
    "range": [],
    "command": {
      "type": "solid3d_get_opposite_edge",
      "object_id": "[uuid]",
      "edge_id": "[uuid]",
      "face_id": "[uuid]"
    }
  },
  {
    "cmdId": "[uuid]",
    "range": [],
    "command": {
      "type": "solid3d_get_opposite_edge",
      "object_id": "[uuid]",
      "edge_id": "[uuid]",
      "face_id": "[uuid]"
    }
  },
  {
    "cmdId": "[uuid]",
    "range": [],
    "command": {
      "type": "close_path",
      "path_id": "[uuid]"
    }
  },
  {
    "cmdId": "[uuid]",
    "range": [],
    "command": {
      "type": "enable_sketch_mode",
      "entity_id": "[uuid]",
      "ortho": false,
      "animated": false,
      "adjust_camera": false,
      "planar_normal": null
    }
  },
  {
    "cmdId": "[uuid]",
    "range": [],
    "command": {
      "type": "extend_path",
      "path": "[uuid]",
      "segment": {
        "type": "arc",
        "center": {
          "x": 19.05,
          "y": 19.05
        },
        "radius": 10.16,
        "start": {
          "unit": "degrees",
          "value": 0.0
        },
        "end": {
          "unit": "degrees",
          "value": 360.0
        },
        "relative": false
      }
    }
  },
  {
    "cmdId": "[uuid]",
    "range": [],
    "command": {
      "type": "move_path_pen",
      "path": "[uuid]",
      "to": {
        "x": 29.21,
        "y": 19.05,
        "z": 0.0
      }
    }
  },
  {
    "cmdId": "[uuid]",
    "range": [],
    "command": {
      "type": "sketch_mode_disable"
    }
  },
  {
    "cmdId": "[uuid]",
    "range": [],
    "command": {
      "type": "start_path"
    }
  },
  {
    "cmdId": "[uuid]",
    "range": [],
    "command": {
      "type": "close_path",
      "path_id": "[uuid]"
    }
  },
  {
    "cmdId": "[uuid]",
    "range": [],
    "command": {
      "type": "enable_sketch_mode",
      "entity_id": "[uuid]",
      "ortho": false,
      "animated": false,
      "adjust_camera": false,
      "planar_normal": null
    }
  },
  {
    "cmdId": "[uuid]",
    "range": [],
    "command": {
      "type": "extend_path",
      "path": "[uuid]",
      "segment": {
        "type": "arc",
        "center": {
          "x": 111.76,
          "y": 19.05
        },
        "radius": 10.16,
        "start": {
          "unit": "degrees",
          "value": 0.0
        },
        "end": {
          "unit": "degrees",
          "value": 360.0
        },
        "relative": false
      }
    }
  },
  {
    "cmdId": "[uuid]",
    "range": [],
    "command": {
      "type": "move_path_pen",
      "path": "[uuid]",
      "to": {
        "x": 121.92,
        "y": 19.05,
        "z": 0.0
      }
    }
  },
  {
    "cmdId": "[uuid]",
    "range": [],
    "command": {
      "type": "sketch_mode_disable"
    }
  },
  {
    "cmdId": "[uuid]",
    "range": [],
    "command": {
      "type": "start_path"
    }
  },
  {
    "cmdId": "[uuid]",
    "range": [],
    "command": {
      "type": "close_path",
      "path_id": "[uuid]"
    }
  },
  {
    "cmdId": "[uuid]",
    "range": [],
    "command": {
      "type": "enable_sketch_mode",
      "entity_id": "[uuid]",
      "ortho": false,
      "animated": false,
      "adjust_camera": false,
      "planar_normal": null
    }
  },
  {
    "cmdId": "[uuid]",
    "range": [],
    "command": {
      "type": "extend_path",
      "path": "[uuid]",
      "segment": {
        "type": "arc",
        "center": {
          "x": 18.542,
          "y": 326.39
        },
        "radius": 10.16,
        "start": {
          "unit": "degrees",
          "value": 0.0
        },
        "end": {
          "unit": "degrees",
          "value": 360.0
        },
        "relative": false
      }
    }
  },
  {
    "cmdId": "[uuid]",
    "range": [],
    "command": {
      "type": "move_path_pen",
      "path": "[uuid]",
      "to": {
        "x": 28.702,
        "y": 326.39,
        "z": 0.0
      }
    }
  },
  {
    "cmdId": "[uuid]",
    "range": [],
    "command": {
      "type": "sketch_mode_disable"
    }
  },
  {
    "cmdId": "[uuid]",
    "range": [],
    "command": {
      "type": "start_path"
    }
  },
  {
    "cmdId": "[uuid]",
    "range": [],
    "command": {
      "type": "close_path",
      "path_id": "[uuid]"
    }
  },
  {
    "cmdId": "[uuid]",
    "range": [],
    "command": {
      "type": "enable_sketch_mode",
      "entity_id": "[uuid]",
      "ortho": false,
      "animated": false,
      "adjust_camera": false,
      "planar_normal": null
    }
  },
  {
    "cmdId": "[uuid]",
    "range": [],
    "command": {
      "type": "extend_path",
      "path": "[uuid]",
      "segment": {
        "type": "arc",
        "center": {
          "x": 111.76,
          "y": 326.39
        },
        "radius": 10.16,
        "start": {
          "unit": "degrees",
          "value": 0.0
        },
        "end": {
          "unit": "degrees",
          "value": 360.0
        },
        "relative": false
      }
    }
  },
  {
    "cmdId": "[uuid]",
    "range": [],
    "command": {
      "type": "move_path_pen",
      "path": "[uuid]",
      "to": {
        "x": 121.92,
        "y": 326.39,
        "z": 0.0
      }
    }
  },
  {
    "cmdId": "[uuid]",
    "range": [],
    "command": {
      "type": "sketch_mode_disable"
    }
  },
  {
    "cmdId": "[uuid]",
    "range": [],
    "command": {
      "type": "start_path"
    }
  },
  {
    "cmdId": "[uuid]",
    "range": [],
    "command": {
      "type": "enable_sketch_mode",
      "entity_id": "[uuid]",
      "ortho": false,
      "animated": false,
      "adjust_camera": false,
      "planar_normal": null
    }
  },
  {
    "cmdId": "[uuid]",
    "range": [],
    "command": {
      "type": "enable_sketch_mode",
      "entity_id": "[uuid]",
      "ortho": false,
      "animated": false,
      "adjust_camera": false,
      "planar_normal": null
    }
  },
  {
    "cmdId": "[uuid]",
    "range": [],
    "command": {
      "type": "enable_sketch_mode",
      "entity_id": "[uuid]",
      "ortho": false,
      "animated": false,
      "adjust_camera": false,
      "planar_normal": null
    }
  },
  {
    "cmdId": "[uuid]",
    "range": [],
    "command": {
      "type": "enable_sketch_mode",
      "entity_id": "[uuid]",
      "ortho": false,
      "animated": false,
      "adjust_camera": false,
      "planar_normal": null
    }
  },
  {
    "cmdId": "[uuid]",
    "range": [],
    "command": {
      "type": "extrude",
      "target": "[uuid]",
      "distance": 3.8099999999999996,
      "faces": null,
      "opposite": "None"
    }
  },
  {
    "cmdId": "[uuid]",
    "range": [],
    "command": {
      "type": "extrude",
      "target": "[uuid]",
      "distance": 3.8099999999999996,
      "faces": null,
      "opposite": "None"
    }
  },
  {
    "cmdId": "[uuid]",
    "range": [],
    "command": {
      "type": "extrude",
      "target": "[uuid]",
      "distance": 3.8099999999999996,
      "faces": null,
      "opposite": "None"
    }
  },
  {
    "cmdId": "[uuid]",
    "range": [],
    "command": {
      "type": "extrude",
      "target": "[uuid]",
      "distance": 3.8099999999999996,
      "faces": null,
      "opposite": "None"
    }
  },
  {
    "cmdId": "[uuid]",
    "range": [],
    "command": {
      "type": "object_bring_to_front",
      "object_id": "[uuid]"
    }
  },
  {
    "cmdId": "[uuid]",
    "range": [],
    "command": {
      "type": "object_bring_to_front",
      "object_id": "[uuid]"
    }
  },
  {
    "cmdId": "[uuid]",
    "range": [],
    "command": {
      "type": "object_bring_to_front",
      "object_id": "[uuid]"
    }
  },
  {
    "cmdId": "[uuid]",
    "range": [],
    "command": {
      "type": "object_bring_to_front",
      "object_id": "[uuid]"
    }
  },
  {
    "cmdId": "[uuid]",
    "range": [],
    "command": {
      "type": "sketch_mode_disable"
    }
  },
  {
    "cmdId": "[uuid]",
    "range": [],
    "command": {
      "type": "sketch_mode_disable"
    }
  },
  {
    "cmdId": "[uuid]",
    "range": [],
    "command": {
      "type": "sketch_mode_disable"
    }
  },
  {
    "cmdId": "[uuid]",
    "range": [],
    "command": {
      "type": "sketch_mode_disable"
    }
  },
  {
    "cmdId": "[uuid]",
    "range": [],
    "command": {
      "type": "solid3d_get_adjacency_info",
      "object_id": "[uuid]",
      "edge_id": "[uuid]"
    }
  },
  {
    "cmdId": "[uuid]",
    "range": [],
    "command": {
      "type": "solid3d_get_adjacency_info",
      "object_id": "[uuid]",
      "edge_id": "[uuid]"
    }
  },
  {
    "cmdId": "[uuid]",
    "range": [],
    "command": {
      "type": "solid3d_get_adjacency_info",
      "object_id": "[uuid]",
      "edge_id": "[uuid]"
    }
  },
  {
    "cmdId": "[uuid]",
    "range": [],
    "command": {
      "type": "solid3d_get_adjacency_info",
      "object_id": "[uuid]",
      "edge_id": "[uuid]"
    }
  },
  {
    "cmdId": "[uuid]",
    "range": [],
    "command": {
      "type": "solid3d_get_extrusion_face_info",
      "object_id": "[uuid]",
      "edge_id": "[uuid]"
    }
  },
  {
    "cmdId": "[uuid]",
    "range": [],
    "command": {
      "type": "solid3d_get_extrusion_face_info",
      "object_id": "[uuid]",
      "edge_id": "[uuid]"
    }
  },
  {
    "cmdId": "[uuid]",
    "range": [],
    "command": {
      "type": "solid3d_get_extrusion_face_info",
      "object_id": "[uuid]",
      "edge_id": "[uuid]"
    }
  },
  {
    "cmdId": "[uuid]",
    "range": [],
    "command": {
      "type": "solid3d_get_extrusion_face_info",
      "object_id": "[uuid]",
      "edge_id": "[uuid]"
    }
  },
  {
    "cmdId": "[uuid]",
    "range": [],
    "command": {
      "type": "make_plane",
      "origin": {
        "x": 0.0,
        "y": 0.0,
        "z": 17.779999999999998
      },
      "x_axis": {
        "x": 1.0,
        "y": 0.0,
        "z": 0.0
      },
      "y_axis": {
        "x": 0.0,
        "y": 0.9926556406329575,
        "z": 0.12097429115135457
      },
      "size": 60.0,
      "clobber": false,
      "hide": true
    }
  },
  {
    "cmdId": "[uuid]",
    "range": [],
    "command": {
      "type": "make_plane",
      "origin": {
        "x": 0.0,
        "y": 0.0,
        "z": 17.779999999999998
      },
      "x_axis": {
        "x": 1.0,
        "y": 0.0,
        "z": 0.0
      },
      "y_axis": {
        "x": 0.0,
        "y": 0.9926556406329575,
        "z": 0.12097429115135457
      },
      "size": 60.0,
      "clobber": false,
      "hide": true
    }
  },
  {
    "cmdId": "[uuid]",
    "range": [],
    "command": {
      "type": "make_plane",
      "origin": {
        "x": 0.0,
        "y": 0.0,
        "z": 17.779999999999998
      },
      "x_axis": {
        "x": 1.0,
        "y": 0.0,
        "z": 0.0
      },
      "y_axis": {
        "x": 0.0,
        "y": 0.9926556406329575,
        "z": 0.12097429115135457
      },
      "size": 60.0,
      "clobber": false,
      "hide": true
    }
  },
  {
    "cmdId": "[uuid]",
    "range": [],
    "command": {
<<<<<<< HEAD
      "type": "solid3d_get_all_edge_faces",
      "object_id": "[uuid]",
      "edge_id": "[uuid]"
    }
  },
  {
    "cmdId": "[uuid]",
    "range": [],
    "command": {
      "type": "solid3d_get_extrusion_face_info",
      "object_id": "[uuid]",
      "edge_id": "[uuid]"
    }
  },
  {
    "cmdId": "[uuid]",
    "range": [],
    "command": {
      "type": "solid3d_get_extrusion_face_info",
      "object_id": "[uuid]",
      "edge_id": "[uuid]"
    }
  },
  {
    "cmdId": "[uuid]",
    "range": [],
    "command": {
      "type": "solid3d_get_extrusion_face_info",
      "object_id": "[uuid]",
      "edge_id": "[uuid]"
    }
  },
  {
    "cmdId": "[uuid]",
    "range": [],
    "command": {
      "type": "solid3d_get_extrusion_face_info",
      "object_id": "[uuid]",
      "edge_id": "[uuid]"
    }
  },
  {
    "cmdId": "[uuid]",
    "range": [],
    "command": {
      "type": "solid3d_get_next_adjacent_edge",
      "object_id": "[uuid]",
      "edge_id": "[uuid]",
      "face_id": "[uuid]"
    }
  },
  {
    "cmdId": "[uuid]",
    "range": [],
    "command": {
      "type": "solid3d_get_next_adjacent_edge",
      "object_id": "[uuid]",
      "edge_id": "[uuid]",
      "face_id": "[uuid]"
    }
  },
  {
    "cmdId": "[uuid]",
    "range": [],
    "command": {
      "type": "solid3d_get_next_adjacent_edge",
      "object_id": "[uuid]",
      "edge_id": "[uuid]",
      "face_id": "[uuid]"
    }
  },
  {
    "cmdId": "[uuid]",
    "range": [],
    "command": {
      "type": "solid3d_get_next_adjacent_edge",
      "object_id": "[uuid]",
      "edge_id": "[uuid]",
      "face_id": "[uuid]"
    }
  },
  {
    "cmdId": "[uuid]",
    "range": [],
    "command": {
      "type": "solid3d_get_opposite_edge",
      "object_id": "[uuid]",
      "edge_id": "[uuid]",
      "face_id": "[uuid]"
    }
  },
  {
    "cmdId": "[uuid]",
    "range": [],
    "command": {
      "type": "solid3d_get_opposite_edge",
      "object_id": "[uuid]",
      "edge_id": "[uuid]",
      "face_id": "[uuid]"
    }
  },
  {
    "cmdId": "[uuid]",
    "range": [],
    "command": {
      "type": "solid3d_get_opposite_edge",
      "object_id": "[uuid]",
      "edge_id": "[uuid]",
      "face_id": "[uuid]"
    }
  },
  {
    "cmdId": "[uuid]",
    "range": [],
    "command": {
      "type": "solid3d_get_opposite_edge",
      "object_id": "[uuid]",
      "edge_id": "[uuid]",
      "face_id": "[uuid]"
    }
  },
  {
    "cmdId": "[uuid]",
    "range": [],
    "command": {
=======
>>>>>>> 811ef3e7
      "type": "make_plane",
      "origin": {
        "x": 0.0,
        "y": 0.0,
<<<<<<< HEAD
        "z": 17.78
=======
        "z": 17.779999999999998
>>>>>>> 811ef3e7
      },
      "x_axis": {
        "x": 1.0,
        "y": 0.0,
        "z": 0.0
      },
      "y_axis": {
        "x": 0.0,
<<<<<<< HEAD
        "y": 0.9927,
        "z": 0.121
      },
      "size": 60.0,
      "clobber": false,
      "hide": true
    }
  },
  {
    "cmdId": "[uuid]",
    "range": [],
    "command": {
      "type": "make_plane",
      "origin": {
        "x": 0.0,
        "y": 0.0,
        "z": 17.78
      },
      "x_axis": {
        "x": 1.0,
        "y": 0.0,
        "z": 0.0
      },
      "y_axis": {
        "x": 0.0,
        "y": 0.9927,
        "z": 0.121
      },
      "size": 60.0,
      "clobber": false,
      "hide": true
    }
  },
  {
    "cmdId": "[uuid]",
    "range": [],
    "command": {
      "type": "make_plane",
      "origin": {
        "x": 0.0,
        "y": 0.0,
        "z": 17.78
      },
      "x_axis": {
        "x": 1.0,
        "y": 0.0,
        "z": 0.0
      },
      "y_axis": {
        "x": 0.0,
        "y": 0.9927,
        "z": 0.121
      },
      "size": 60.0,
      "clobber": false,
      "hide": true
    }
  },
  {
    "cmdId": "[uuid]",
    "range": [],
    "command": {
      "type": "make_plane",
      "origin": {
        "x": 0.0,
        "y": 0.0,
        "z": 17.78
      },
      "x_axis": {
        "x": 1.0,
        "y": 0.0,
        "z": 0.0
      },
      "y_axis": {
        "x": 0.0,
        "y": 0.9927,
        "z": 0.121
=======
        "y": 0.9926556406329575,
        "z": 0.12097429115135457
>>>>>>> 811ef3e7
      },
      "size": 60.0,
      "clobber": false,
      "hide": true
    }
  },
  {
    "cmdId": "[uuid]",
    "range": [],
    "command": {
      "type": "make_plane",
      "origin": {
        "x": 0.0,
        "y": 0.0,
        "z": 17.78
      },
      "x_axis": {
        "x": 1.0,
        "y": 0.0,
        "z": 0.0
      },
      "y_axis": {
        "x": 0.0,
        "y": 0.9927,
        "z": 0.121
      },
      "size": 60.0,
      "clobber": false,
      "hide": true
    }
  },
  {
    "cmdId": "[uuid]",
    "range": [],
    "command": {
      "type": "make_plane",
      "origin": {
        "x": 0.0,
        "y": 0.0,
        "z": 17.78
      },
      "x_axis": {
        "x": 1.0,
        "y": 0.0,
        "z": 0.0
      },
      "y_axis": {
        "x": 0.0,
        "y": 0.9927,
        "z": 0.121
      },
      "size": 60.0,
      "clobber": false,
      "hide": true
    }
  },
  {
    "cmdId": "[uuid]",
    "range": [],
    "command": {
      "type": "make_plane",
      "origin": {
        "x": 0.0,
        "y": 0.0,
        "z": 17.78
      },
      "x_axis": {
        "x": 1.0,
        "y": 0.0,
        "z": 0.0
      },
      "y_axis": {
        "x": 0.0,
        "y": 0.9927,
        "z": 0.121
      },
      "size": 60.0,
      "clobber": false,
      "hide": true
    }
  },
  {
    "cmdId": "[uuid]",
    "range": [],
    "command": {
      "type": "make_plane",
      "origin": {
        "x": 0.0,
        "y": 0.0,
        "z": 17.78
      },
      "x_axis": {
        "x": 1.0,
        "y": 0.0,
        "z": 0.0
      },
      "y_axis": {
        "x": 0.0,
        "y": 0.9927,
        "z": 0.121
      },
      "size": 60.0,
      "clobber": false,
      "hide": true
    }
  },
  {
    "cmdId": "[uuid]",
    "range": [],
    "command": {
      "type": "make_plane",
      "origin": {
        "x": 0.0,
        "y": 0.0,
        "z": 17.78
      },
      "x_axis": {
        "x": 1.0,
        "y": 0.0,
        "z": 0.0
      },
      "y_axis": {
        "x": 0.0,
        "y": 0.9927,
        "z": 0.121
      },
      "size": 60.0,
      "clobber": false,
      "hide": true
    }
  },
  {
    "cmdId": "[uuid]",
    "range": [],
    "command": {
      "type": "make_plane",
      "origin": {
        "x": 0.0,
        "y": 0.0,
        "z": 17.78
      },
      "x_axis": {
        "x": 1.0,
        "y": 0.0,
        "z": 0.0
      },
      "y_axis": {
        "x": 0.0,
        "y": 0.9927,
        "z": 0.121
      },
      "size": 60.0,
      "clobber": false,
      "hide": true
    }
  },
  {
    "cmdId": "[uuid]",
    "range": [],
    "command": {
      "type": "make_plane",
      "origin": {
        "x": 0.0,
        "y": 0.0,
        "z": 17.78
      },
      "x_axis": {
        "x": 1.0,
        "y": 0.0,
        "z": 0.0
      },
      "y_axis": {
        "x": 0.0,
        "y": 0.9927,
        "z": 0.121
      },
      "size": 60.0,
      "clobber": false,
      "hide": true
    }
  },
  {
    "cmdId": "[uuid]",
    "range": [],
    "command": {
      "type": "make_plane",
      "origin": {
        "x": 0.0,
        "y": 0.0,
        "z": 17.78
      },
      "x_axis": {
        "x": 1.0,
        "y": 0.0,
        "z": 0.0
      },
      "y_axis": {
        "x": 0.0,
        "y": 0.9927,
        "z": 0.121
      },
      "size": 60.0,
      "clobber": false,
      "hide": true
    }
  },
  {
    "cmdId": "[uuid]",
    "range": [],
    "command": {
      "type": "make_plane",
      "origin": {
        "x": 0.0,
        "y": 0.0,
        "z": 17.78
      },
      "x_axis": {
        "x": 1.0,
        "y": 0.0,
        "z": 0.0
      },
      "y_axis": {
        "x": 0.0,
        "y": 0.9927,
        "z": 0.121
      },
      "size": 60.0,
      "clobber": false,
      "hide": true
    }
  },
  {
    "cmdId": "[uuid]",
    "range": [],
    "command": {
      "type": "make_plane",
      "origin": {
        "x": 0.0,
        "y": 0.0,
        "z": 17.78
      },
      "x_axis": {
        "x": 1.0,
        "y": 0.0,
        "z": 0.0
      },
      "y_axis": {
        "x": 0.0,
        "y": 0.9927,
        "z": 0.121
      },
      "size": 60.0,
      "clobber": false,
      "hide": true
    }
  },
  {
    "cmdId": "[uuid]",
    "range": [],
    "command": {
      "type": "make_plane",
      "origin": {
        "x": 0.0,
        "y": 0.0,
        "z": 17.78
      },
      "x_axis": {
        "x": 1.0,
        "y": 0.0,
        "z": 0.0
      },
      "y_axis": {
        "x": 0.0,
        "y": 0.9927,
        "z": 0.121
      },
      "size": 60.0,
      "clobber": false,
      "hide": true
    }
  },
  {
    "cmdId": "[uuid]",
    "range": [],
    "command": {
      "type": "make_plane",
      "origin": {
        "x": 0.0,
        "y": 0.0,
        "z": 17.78
      },
      "x_axis": {
        "x": 1.0,
        "y": 0.0,
        "z": 0.0
      },
      "y_axis": {
        "x": 0.0,
        "y": 0.9927,
        "z": 0.121
      },
      "size": 60.0,
      "clobber": false,
      "hide": true
    }
  },
  {
    "cmdId": "[uuid]",
    "range": [],
    "command": {
      "type": "make_plane",
      "origin": {
        "x": 0.0,
        "y": 0.0,
        "z": 17.78
      },
      "x_axis": {
        "x": 1.0,
        "y": 0.0,
        "z": 0.0
      },
      "y_axis": {
        "x": 0.0,
        "y": 0.9927,
        "z": 0.121
      },
      "size": 60.0,
      "clobber": false,
      "hide": true
    }
  },
  {
    "cmdId": "[uuid]",
    "range": [],
    "command": {
      "type": "make_plane",
      "origin": {
        "x": 0.0,
        "y": 0.0,
        "z": 17.78
      },
      "x_axis": {
        "x": 1.0,
        "y": 0.0,
        "z": 0.0
      },
      "y_axis": {
        "x": 0.0,
        "y": 0.9927,
        "z": 0.121
      },
      "size": 60.0,
      "clobber": false,
      "hide": true
    }
  },
  {
    "cmdId": "[uuid]",
    "range": [],
    "command": {
      "type": "make_plane",
      "origin": {
        "x": 0.0,
        "y": 0.0,
        "z": 17.78
      },
      "x_axis": {
        "x": 1.0,
        "y": 0.0,
        "z": 0.0
      },
      "y_axis": {
        "x": 0.0,
        "y": 0.9927,
        "z": 0.121
      },
      "size": 60.0,
      "clobber": false,
      "hide": true
    }
  },
  {
    "cmdId": "[uuid]",
    "range": [],
    "command": {
      "type": "make_plane",
      "origin": {
        "x": 0.0,
        "y": 0.0,
        "z": 17.78
      },
      "x_axis": {
        "x": 1.0,
        "y": 0.0,
        "z": 0.0
      },
      "y_axis": {
        "x": 0.0,
        "y": 0.9927,
        "z": 0.121
      },
      "size": 60.0,
      "clobber": false,
      "hide": true
    }
  },
  {
    "cmdId": "[uuid]",
    "range": [],
    "command": {
      "type": "make_plane",
      "origin": {
        "x": 0.0,
        "y": 0.0,
        "z": 17.78
      },
      "x_axis": {
        "x": 1.0,
        "y": 0.0,
        "z": 0.0
      },
      "y_axis": {
        "x": 0.0,
        "y": 0.9927,
        "z": 0.121
      },
      "size": 60.0,
      "clobber": false,
      "hide": true
    }
  },
  {
    "cmdId": "[uuid]",
    "range": [],
    "command": {
      "type": "enable_sketch_mode",
      "entity_id": "[uuid]",
      "ortho": false,
      "animated": false,
      "adjust_camera": false,
      "planar_normal": {
        "x": 0.0,
        "y": -0.121,
        "z": 0.9927
      }
    }
  },
  {
    "cmdId": "[uuid]",
    "range": [],
    "command": {
      "type": "enable_sketch_mode",
      "entity_id": "[uuid]",
      "ortho": false,
      "animated": false,
      "adjust_camera": false,
      "planar_normal": {
        "x": 0.0,
        "y": -0.121,
        "z": 0.9927
      }
    }
  },
  {
    "cmdId": "[uuid]",
    "range": [],
    "command": {
      "type": "enable_sketch_mode",
      "entity_id": "[uuid]",
      "ortho": false,
      "animated": false,
      "adjust_camera": false,
      "planar_normal": {
        "x": 0.0,
        "y": -0.121,
        "z": 0.9927
      }
    }
  },
  {
    "cmdId": "[uuid]",
    "range": [],
    "command": {
      "type": "enable_sketch_mode",
      "entity_id": "[uuid]",
      "ortho": false,
      "animated": false,
      "adjust_camera": false,
      "planar_normal": {
        "x": 0.0,
        "y": -0.121,
        "z": 0.9927
      }
    }
  },
  {
    "cmdId": "[uuid]",
    "range": [],
    "command": {
      "type": "enable_sketch_mode",
      "entity_id": "[uuid]",
      "ortho": false,
      "animated": false,
      "adjust_camera": false,
      "planar_normal": {
        "x": 0.0,
        "y": -0.121,
        "z": 0.9927
      }
    }
  },
  {
    "cmdId": "[uuid]",
    "range": [],
    "command": {
      "type": "enable_sketch_mode",
      "entity_id": "[uuid]",
      "ortho": false,
      "animated": false,
      "adjust_camera": false,
      "planar_normal": {
        "x": 0.0,
        "y": -0.121,
        "z": 0.9927
      }
    }
  },
  {
    "cmdId": "[uuid]",
    "range": [],
    "command": {
      "type": "enable_sketch_mode",
      "entity_id": "[uuid]",
      "ortho": false,
      "animated": false,
      "adjust_camera": false,
      "planar_normal": {
        "x": 0.0,
        "y": -0.121,
        "z": 0.9927
      }
    }
  },
  {
    "cmdId": "[uuid]",
    "range": [],
    "command": {
      "type": "enable_sketch_mode",
      "entity_id": "[uuid]",
      "ortho": false,
      "animated": false,
      "adjust_camera": false,
      "planar_normal": {
        "x": 0.0,
        "y": -0.121,
        "z": 0.9927
      }
    }
  },
  {
    "cmdId": "[uuid]",
    "range": [],
    "command": {
      "type": "enable_sketch_mode",
      "entity_id": "[uuid]",
      "ortho": false,
      "animated": false,
      "adjust_camera": false,
      "planar_normal": {
        "x": 0.0,
        "y": -0.121,
        "z": 0.9927
      }
    }
  },
  {
    "cmdId": "[uuid]",
    "range": [],
    "command": {
      "type": "enable_sketch_mode",
      "entity_id": "[uuid]",
      "ortho": false,
      "animated": false,
      "adjust_camera": false,
      "planar_normal": {
        "x": 0.0,
        "y": -0.121,
        "z": 0.9927
      }
    }
  },
  {
    "cmdId": "[uuid]",
    "range": [],
    "command": {
      "type": "enable_sketch_mode",
      "entity_id": "[uuid]",
      "ortho": false,
      "animated": false,
      "adjust_camera": false,
      "planar_normal": {
        "x": 0.0,
        "y": -0.121,
        "z": 0.9927
      }
    }
  },
  {
    "cmdId": "[uuid]",
    "range": [],
    "command": {
      "type": "enable_sketch_mode",
      "entity_id": "[uuid]",
      "ortho": false,
      "animated": false,
      "adjust_camera": false,
      "planar_normal": {
        "x": 0.0,
        "y": -0.121,
        "z": 0.9927
      }
    }
  },
  {
    "cmdId": "[uuid]",
    "range": [],
    "command": {
      "type": "enable_sketch_mode",
      "entity_id": "[uuid]",
      "ortho": false,
      "animated": false,
      "adjust_camera": false,
      "planar_normal": {
        "x": 0.0,
        "y": -0.121,
        "z": 0.9927
      }
    }
  },
  {
    "cmdId": "[uuid]",
    "range": [],
    "command": {
      "type": "enable_sketch_mode",
      "entity_id": "[uuid]",
      "ortho": false,
      "animated": false,
      "adjust_camera": false,
      "planar_normal": {
        "x": 0.0,
        "y": -0.121,
        "z": 0.9927
      }
    }
  },
  {
    "cmdId": "[uuid]",
    "range": [],
    "command": {
      "type": "enable_sketch_mode",
      "entity_id": "[uuid]",
      "ortho": false,
      "animated": false,
      "adjust_camera": false,
      "planar_normal": {
        "x": 0.0,
        "y": -0.121,
        "z": 0.9927
      }
    }
  },
  {
    "cmdId": "[uuid]",
    "range": [],
    "command": {
      "type": "enable_sketch_mode",
      "entity_id": "[uuid]",
      "ortho": false,
      "animated": false,
      "adjust_camera": false,
      "planar_normal": {
        "x": 0.0,
        "y": -0.121,
        "z": 0.9927
      }
    }
  },
  {
    "cmdId": "[uuid]",
    "range": [],
    "command": {
      "type": "enable_sketch_mode",
      "entity_id": "[uuid]",
      "ortho": false,
      "animated": false,
      "adjust_camera": false,
      "planar_normal": {
        "x": 0.0,
        "y": -0.121,
        "z": 0.9927
      }
    }
  },
  {
    "cmdId": "[uuid]",
    "range": [],
    "command": {
      "type": "enable_sketch_mode",
      "entity_id": "[uuid]",
      "ortho": false,
      "animated": false,
      "adjust_camera": false,
      "planar_normal": {
        "x": 0.0,
        "y": -0.121,
        "z": 0.9927
      }
    }
  },
  {
    "cmdId": "[uuid]",
    "range": [],
    "command": {
      "type": "enable_sketch_mode",
      "entity_id": "[uuid]",
      "ortho": false,
      "animated": false,
      "adjust_camera": false,
      "planar_normal": {
        "x": 0.0,
        "y": -0.121,
        "z": 0.9927
      }
    }
  },
  {
    "cmdId": "[uuid]",
    "range": [],
    "command": {
      "type": "enable_sketch_mode",
      "entity_id": "[uuid]",
      "ortho": false,
      "animated": false,
      "adjust_camera": false,
      "planar_normal": {
        "x": 0.0,
        "y": -0.121,
        "z": 0.9927
      }
    }
  },
  {
    "cmdId": "[uuid]",
    "range": [],
    "command": {
      "type": "enable_sketch_mode",
      "entity_id": "[uuid]",
      "ortho": false,
      "animated": false,
      "adjust_camera": false,
      "planar_normal": {
        "x": 0.0,
        "y": -0.121,
        "z": 0.9927
      }
    }
  },
  {
    "cmdId": "[uuid]",
    "range": [],
    "command": {
      "type": "move_path_pen",
      "path": "[uuid]",
      "to": {
        "x": 7.62,
        "y": 7.62,
        "z": 0.0
      }
    }
  },
  {
    "cmdId": "[uuid]",
    "range": [],
    "command": {
      "type": "move_path_pen",
      "path": "[uuid]",
      "to": {
        "x": 38.1,
        "y": 7.62,
        "z": 0.0
      }
    }
  },
  {
    "cmdId": "[uuid]",
    "range": [],
    "command": {
      "type": "move_path_pen",
      "path": "[uuid]",
      "to": {
        "x": 106.68,
        "y": 7.62,
        "z": 0.0
      }
    }
  },
  {
    "cmdId": "[uuid]",
    "range": [],
    "command": {
      "type": "move_path_pen",
      "path": "[uuid]",
      "to": {
        "x": 241.3,
        "y": 7.62,
        "z": 0.0
      }
    }
  },
  {
    "cmdId": "[uuid]",
    "range": [],
    "command": {
      "type": "move_path_pen",
      "path": "[uuid]",
      "to": {
        "x": 264.16,
        "y": 7.62,
        "z": 0.0
      }
    }
  },
  {
    "cmdId": "[uuid]",
    "range": [],
    "command": {
      "type": "move_path_pen",
      "path": "[uuid]",
      "to": {
        "x": 287.02,
        "y": 7.62,
        "z": 0.0
      }
    }
  },
  {
    "cmdId": "[uuid]",
    "range": [],
    "command": {
      "type": "move_path_pen",
      "path": "[uuid]",
      "to": {
        "x": 317.5,
        "y": 7.62,
        "z": 0.0
      }
    }
  },
  {
    "cmdId": "[uuid]",
    "range": [],
    "command": {
      "type": "move_path_pen",
      "path": "[uuid]",
      "to": {
        "x": 7.62,
        "y": 30.48,
        "z": 0.0
      }
    }
  },
  {
    "cmdId": "[uuid]",
    "range": [],
    "command": {
      "type": "move_path_pen",
      "path": "[uuid]",
      "to": {
        "x": 53.34,
        "y": 30.48,
        "z": 0.0
      }
    }
  },
  {
    "cmdId": "[uuid]",
    "range": [],
    "command": {
      "type": "move_path_pen",
      "path": "[uuid]",
      "to": {
        "x": 281.94,
        "y": 30.48,
        "z": 0.0
      }
    }
  },
  {
    "cmdId": "[uuid]",
    "range": [],
    "command": {
      "type": "move_path_pen",
      "path": "[uuid]",
      "to": {
        "x": 7.62,
        "y": 53.34,
        "z": 0.0
      }
    }
  },
  {
    "cmdId": "[uuid]",
    "range": [],
    "command": {
      "type": "move_path_pen",
      "path": "[uuid]",
      "to": {
        "x": 40.64,
        "y": 53.34,
        "z": 0.0
      }
    }
  },
  {
    "cmdId": "[uuid]",
    "range": [],
    "command": {
      "type": "move_path_pen",
      "path": "[uuid]",
      "to": {
        "x": 292.1,
        "y": 53.34,
        "z": 0.0
      }
    }
  },
  {
    "cmdId": "[uuid]",
    "range": [],
    "command": {
      "type": "move_path_pen",
      "path": "[uuid]",
      "to": {
        "x": 7.62,
        "y": 76.2,
        "z": 0.0
      }
    }
  },
  {
    "cmdId": "[uuid]",
    "range": [],
    "command": {
      "type": "move_path_pen",
      "path": "[uuid]",
      "to": {
        "x": 33.02,
        "y": 76.2,
        "z": 0.0
      }
    }
  },
  {
    "cmdId": "[uuid]",
    "range": [],
    "command": {
      "type": "move_path_pen",
      "path": "[uuid]",
      "to": {
        "x": 307.34,
        "y": 76.2,
        "z": 0.0
      }
    }
  },
  {
    "cmdId": "[uuid]",
    "range": [],
    "command": {
      "type": "move_path_pen",
      "path": "[uuid]",
      "to": {
        "x": 7.62,
        "y": 99.06,
        "z": 0.0
      }
    }
  },
  {
    "cmdId": "[uuid]",
    "range": [],
    "command": {
      "type": "move_path_pen",
      "path": "[uuid]",
      "to": {
        "x": 304.8,
        "y": 99.06,
        "z": 0.0
      }
    }
  },
  {
    "cmdId": "[uuid]",
    "range": [],
    "command": {
      "type": "move_path_pen",
      "path": "[uuid]",
      "to": {
        "x": 7.62,
        "y": 121.92,
        "z": 0.0
      }
    }
  },
  {
    "cmdId": "[uuid]",
    "range": [],
    "command": {
      "type": "move_path_pen",
      "path": "[uuid]",
      "to": {
        "x": 38.1,
        "y": 121.92,
        "z": 0.0
      }
    }
  },
  {
    "cmdId": "[uuid]",
    "range": [],
    "command": {
      "type": "move_path_pen",
      "path": "[uuid]",
      "to": {
        "x": 312.42,
        "y": 121.92,
        "z": 0.0
      }
    }
  },
  {
    "cmdId": "[uuid]",
    "range": [],
    "command": {
      "type": "object_visible",
      "object_id": "[uuid]",
      "hidden": true
    }
  },
  {
    "cmdId": "[uuid]",
    "range": [],
    "command": {
      "type": "object_visible",
      "object_id": "[uuid]",
      "hidden": true
    }
  },
  {
    "cmdId": "[uuid]",
    "range": [],
    "command": {
      "type": "object_visible",
      "object_id": "[uuid]",
      "hidden": true
    }
  },
  {
    "cmdId": "[uuid]",
    "range": [],
    "command": {
      "type": "object_visible",
      "object_id": "[uuid]",
      "hidden": true
    }
  },
  {
    "cmdId": "[uuid]",
    "range": [],
    "command": {
      "type": "object_visible",
      "object_id": "[uuid]",
      "hidden": true
    }
  },
  {
    "cmdId": "[uuid]",
    "range": [],
    "command": {
      "type": "object_visible",
      "object_id": "[uuid]",
      "hidden": true
    }
  },
  {
    "cmdId": "[uuid]",
    "range": [],
    "command": {
      "type": "object_visible",
      "object_id": "[uuid]",
      "hidden": true
    }
  },
  {
    "cmdId": "[uuid]",
    "range": [],
    "command": {
      "type": "object_visible",
      "object_id": "[uuid]",
      "hidden": true
    }
  },
  {
    "cmdId": "[uuid]",
    "range": [],
    "command": {
      "type": "object_visible",
      "object_id": "[uuid]",
      "hidden": true
    }
  },
  {
    "cmdId": "[uuid]",
    "range": [],
    "command": {
      "type": "object_visible",
      "object_id": "[uuid]",
      "hidden": true
    }
  },
  {
    "cmdId": "[uuid]",
    "range": [],
    "command": {
      "type": "object_visible",
      "object_id": "[uuid]",
      "hidden": true
    }
  },
  {
    "cmdId": "[uuid]",
    "range": [],
    "command": {
      "type": "object_visible",
      "object_id": "[uuid]",
      "hidden": true
    }
  },
  {
    "cmdId": "[uuid]",
    "range": [],
    "command": {
      "type": "object_visible",
      "object_id": "[uuid]",
      "hidden": true
    }
  },
  {
    "cmdId": "[uuid]",
    "range": [],
    "command": {
      "type": "object_visible",
      "object_id": "[uuid]",
      "hidden": true
    }
  },
  {
    "cmdId": "[uuid]",
    "range": [],
    "command": {
      "type": "object_visible",
      "object_id": "[uuid]",
      "hidden": true
    }
  },
  {
    "cmdId": "[uuid]",
    "range": [],
    "command": {
      "type": "object_visible",
      "object_id": "[uuid]",
      "hidden": true
    }
  },
  {
    "cmdId": "[uuid]",
    "range": [],
    "command": {
      "type": "object_visible",
      "object_id": "[uuid]",
      "hidden": true
    }
  },
  {
    "cmdId": "[uuid]",
    "range": [],
    "command": {
      "type": "object_visible",
      "object_id": "[uuid]",
      "hidden": true
    }
  },
  {
    "cmdId": "[uuid]",
    "range": [],
    "command": {
      "type": "object_visible",
      "object_id": "[uuid]",
      "hidden": true
    }
  },
  {
    "cmdId": "[uuid]",
    "range": [],
    "command": {
      "type": "object_visible",
      "object_id": "[uuid]",
      "hidden": true
    }
  },
  {
    "cmdId": "[uuid]",
    "range": [],
    "command": {
      "type": "object_visible",
      "object_id": "[uuid]",
      "hidden": true
    }
  },
  {
    "cmdId": "[uuid]",
    "range": [],
    "command": {
      "type": "sketch_mode_disable"
    }
  },
  {
    "cmdId": "[uuid]",
    "range": [],
    "command": {
      "type": "sketch_mode_disable"
    }
  },
  {
    "cmdId": "[uuid]",
    "range": [],
    "command": {
      "type": "sketch_mode_disable"
    }
  },
  {
    "cmdId": "[uuid]",
    "range": [],
    "command": {
      "type": "sketch_mode_disable"
    }
  },
  {
    "cmdId": "[uuid]",
    "range": [],
    "command": {
      "type": "sketch_mode_disable"
    }
  },
  {
    "cmdId": "[uuid]",
    "range": [],
    "command": {
      "type": "sketch_mode_disable"
    }
  },
  {
    "cmdId": "[uuid]",
    "range": [],
    "command": {
      "type": "sketch_mode_disable"
    }
  },
  {
    "cmdId": "[uuid]",
    "range": [],
    "command": {
      "type": "sketch_mode_disable"
    }
  },
  {
    "cmdId": "[uuid]",
    "range": [],
    "command": {
      "type": "sketch_mode_disable"
    }
  },
  {
    "cmdId": "[uuid]",
    "range": [],
    "command": {
      "type": "sketch_mode_disable"
    }
  },
  {
    "cmdId": "[uuid]",
    "range": [],
    "command": {
      "type": "sketch_mode_disable"
    }
  },
  {
    "cmdId": "[uuid]",
    "range": [],
    "command": {
      "type": "sketch_mode_disable"
    }
  },
  {
    "cmdId": "[uuid]",
    "range": [],
    "command": {
      "type": "sketch_mode_disable"
    }
  },
  {
    "cmdId": "[uuid]",
    "range": [],
    "command": {
      "type": "sketch_mode_disable"
    }
  },
  {
    "cmdId": "[uuid]",
    "range": [],
    "command": {
      "type": "sketch_mode_disable"
    }
  },
  {
    "cmdId": "[uuid]",
    "range": [],
    "command": {
      "type": "sketch_mode_disable"
    }
  },
  {
    "cmdId": "[uuid]",
    "range": [],
    "command": {
      "type": "sketch_mode_disable"
    }
  },
  {
    "cmdId": "[uuid]",
    "range": [],
    "command": {
      "type": "sketch_mode_disable"
    }
  },
  {
    "cmdId": "[uuid]",
    "range": [],
    "command": {
      "type": "sketch_mode_disable"
    }
  },
  {
    "cmdId": "[uuid]",
    "range": [],
    "command": {
      "type": "sketch_mode_disable"
    }
  },
  {
    "cmdId": "[uuid]",
    "range": [],
    "command": {
      "type": "sketch_mode_disable"
    }
  },
  {
    "cmdId": "[uuid]",
    "range": [],
    "command": {
      "type": "start_path"
    }
  },
  {
    "cmdId": "[uuid]",
    "range": [],
    "command": {
      "type": "start_path"
    }
  },
  {
    "cmdId": "[uuid]",
    "range": [],
    "command": {
      "type": "start_path"
    }
  },
  {
    "cmdId": "[uuid]",
    "range": [],
    "command": {
      "type": "start_path"
    }
  },
  {
    "cmdId": "[uuid]",
    "range": [],
    "command": {
      "type": "start_path"
    }
  },
  {
    "cmdId": "[uuid]",
    "range": [],
    "command": {
      "type": "start_path"
    }
  },
  {
    "cmdId": "[uuid]",
    "range": [],
    "command": {
      "type": "start_path"
    }
  },
  {
    "cmdId": "[uuid]",
    "range": [],
    "command": {
      "type": "start_path"
    }
  },
  {
    "cmdId": "[uuid]",
    "range": [],
    "command": {
      "type": "start_path"
    }
  },
  {
    "cmdId": "[uuid]",
    "range": [],
    "command": {
      "type": "start_path"
    }
  },
  {
    "cmdId": "[uuid]",
    "range": [],
    "command": {
      "type": "start_path"
    }
  },
  {
    "cmdId": "[uuid]",
    "range": [],
    "command": {
      "type": "start_path"
    }
  },
  {
    "cmdId": "[uuid]",
    "range": [],
    "command": {
      "type": "start_path"
    }
  },
  {
    "cmdId": "[uuid]",
    "range": [],
    "command": {
      "type": "start_path"
    }
  },
  {
    "cmdId": "[uuid]",
    "range": [],
    "command": {
      "type": "start_path"
    }
  },
  {
    "cmdId": "[uuid]",
    "range": [],
    "command": {
      "type": "start_path"
    }
  },
  {
    "cmdId": "[uuid]",
    "range": [],
    "command": {
      "type": "start_path"
    }
  },
  {
    "cmdId": "[uuid]",
    "range": [],
    "command": {
      "type": "start_path"
    }
  },
  {
    "cmdId": "[uuid]",
    "range": [],
    "command": {
      "type": "start_path"
    }
  },
  {
    "cmdId": "[uuid]",
    "range": [],
    "command": {
      "type": "start_path"
    }
  },
  {
    "cmdId": "[uuid]",
    "range": [],
    "command": {
      "type": "start_path"
    }
  },
  {
    "cmdId": "[uuid]",
    "range": [],
    "command": {
      "type": "extend_path",
      "path": "[uuid]",
      "segment": {
        "type": "arc",
        "center": {
          "x": 10.16,
          "y": 7.62
        },
        "radius": 2.54,
        "start": {
          "unit": "degrees",
          "value": 180.0
        },
        "end": {
          "unit": "degrees",
          "value": 270.0
        },
        "relative": false
      }
    }
  },
  {
    "cmdId": "[uuid]",
    "range": [],
    "command": {
      "type": "extend_path",
      "path": "[uuid]",
      "segment": {
        "type": "arc",
        "center": {
          "x": 40.64,
          "y": 7.62
        },
        "radius": 2.54,
        "start": {
          "unit": "degrees",
          "value": 180.0
        },
        "end": {
          "unit": "degrees",
          "value": 270.0
        },
        "relative": false
      }
    }
  },
  {
    "cmdId": "[uuid]",
    "range": [],
    "command": {
      "type": "extend_path",
      "path": "[uuid]",
      "segment": {
        "type": "arc",
        "center": {
          "x": 109.22,
          "y": 7.62
        },
        "radius": 2.54,
        "start": {
          "unit": "degrees",
          "value": 180.0
        },
        "end": {
          "unit": "degrees",
          "value": 270.0
        },
        "relative": false
      }
    }
  },
  {
    "cmdId": "[uuid]",
    "range": [],
    "command": {
      "type": "extend_path",
      "path": "[uuid]",
      "segment": {
        "type": "arc",
        "center": {
          "x": 243.84,
          "y": 7.62
        },
        "radius": 2.54,
        "start": {
          "unit": "degrees",
          "value": 180.0
        },
        "end": {
          "unit": "degrees",
          "value": 270.0
        },
        "relative": false
      }
    }
  },
  {
    "cmdId": "[uuid]",
    "range": [],
    "command": {
      "type": "extend_path",
      "path": "[uuid]",
      "segment": {
        "type": "arc",
        "center": {
          "x": 266.7,
          "y": 7.62
        },
        "radius": 2.54,
        "start": {
          "unit": "degrees",
          "value": 180.0
        },
        "end": {
          "unit": "degrees",
          "value": 270.0
        },
        "relative": false
      }
    }
  },
  {
    "cmdId": "[uuid]",
    "range": [],
    "command": {
      "type": "extend_path",
      "path": "[uuid]",
      "segment": {
        "type": "arc",
        "center": {
          "x": 289.56,
          "y": 7.62
        },
        "radius": 2.54,
        "start": {
          "unit": "degrees",
          "value": 180.0
        },
        "end": {
          "unit": "degrees",
          "value": 270.0
        },
        "relative": false
      }
    }
  },
  {
    "cmdId": "[uuid]",
    "range": [],
    "command": {
      "type": "extend_path",
      "path": "[uuid]",
      "segment": {
        "type": "arc",
        "center": {
          "x": 320.04,
          "y": 7.62
        },
        "radius": 2.54,
        "start": {
          "unit": "degrees",
          "value": 180.0
        },
        "end": {
          "unit": "degrees",
          "value": 270.0
        },
        "relative": false
      }
    }
  },
  {
    "cmdId": "[uuid]",
    "range": [],
    "command": {
      "type": "extend_path",
      "path": "[uuid]",
      "segment": {
        "type": "arc",
        "center": {
          "x": 10.16,
          "y": 30.48
        },
        "radius": 2.54,
        "start": {
          "unit": "degrees",
          "value": 180.0
        },
        "end": {
          "unit": "degrees",
          "value": 270.0
        },
        "relative": false
      }
    }
  },
  {
    "cmdId": "[uuid]",
    "range": [],
    "command": {
      "type": "extend_path",
      "path": "[uuid]",
      "segment": {
        "type": "arc",
        "center": {
          "x": 55.88,
          "y": 30.48
        },
        "radius": 2.54,
        "start": {
          "unit": "degrees",
          "value": 180.0
        },
        "end": {
          "unit": "degrees",
          "value": 270.0
        },
        "relative": false
      }
    }
  },
  {
    "cmdId": "[uuid]",
    "range": [],
    "command": {
      "type": "extend_path",
      "path": "[uuid]",
      "segment": {
        "type": "arc",
        "center": {
          "x": 284.48,
          "y": 30.48
        },
        "radius": 2.54,
        "start": {
          "unit": "degrees",
          "value": 180.0
        },
        "end": {
          "unit": "degrees",
          "value": 270.0
        },
        "relative": false
      }
    }
  },
  {
    "cmdId": "[uuid]",
    "range": [],
    "command": {
      "type": "extend_path",
      "path": "[uuid]",
      "segment": {
        "type": "arc",
        "center": {
          "x": 10.16,
          "y": 53.34
        },
        "radius": 2.54,
        "start": {
          "unit": "degrees",
          "value": 180.0
        },
        "end": {
          "unit": "degrees",
          "value": 270.0
        },
        "relative": false
      }
    }
  },
  {
    "cmdId": "[uuid]",
    "range": [],
    "command": {
      "type": "extend_path",
      "path": "[uuid]",
      "segment": {
        "type": "arc",
        "center": {
          "x": 43.18,
          "y": 53.34
        },
        "radius": 2.54,
        "start": {
          "unit": "degrees",
          "value": 180.0
        },
        "end": {
          "unit": "degrees",
          "value": 270.0
        },
        "relative": false
      }
    }
  },
  {
    "cmdId": "[uuid]",
    "range": [],
    "command": {
      "type": "extend_path",
      "path": "[uuid]",
      "segment": {
        "type": "arc",
        "center": {
          "x": 294.64,
          "y": 53.34
        },
        "radius": 2.54,
        "start": {
          "unit": "degrees",
          "value": 180.0
        },
        "end": {
          "unit": "degrees",
          "value": 270.0
        },
        "relative": false
      }
    }
  },
  {
    "cmdId": "[uuid]",
    "range": [],
    "command": {
      "type": "extend_path",
      "path": "[uuid]",
      "segment": {
        "type": "arc",
        "center": {
          "x": 10.16,
          "y": 76.2
        },
        "radius": 2.54,
        "start": {
          "unit": "degrees",
          "value": 180.0
        },
        "end": {
          "unit": "degrees",
          "value": 270.0
        },
        "relative": false
      }
    }
  },
  {
    "cmdId": "[uuid]",
    "range": [],
    "command": {
      "type": "extend_path",
      "path": "[uuid]",
      "segment": {
        "type": "arc",
        "center": {
          "x": 35.56,
          "y": 76.2
        },
        "radius": 2.54,
        "start": {
          "unit": "degrees",
          "value": 180.0
        },
        "end": {
          "unit": "degrees",
          "value": 270.0
        },
        "relative": false
      }
    }
  },
  {
    "cmdId": "[uuid]",
    "range": [],
    "command": {
      "type": "extend_path",
      "path": "[uuid]",
      "segment": {
        "type": "arc",
        "center": {
          "x": 309.88,
          "y": 76.2
        },
        "radius": 2.54,
        "start": {
          "unit": "degrees",
          "value": 180.0
        },
        "end": {
          "unit": "degrees",
          "value": 270.0
        },
        "relative": false
      }
    }
  },
  {
    "cmdId": "[uuid]",
    "range": [],
    "command": {
      "type": "extend_path",
      "path": "[uuid]",
      "segment": {
        "type": "arc",
        "center": {
          "x": 10.16,
          "y": 99.06
        },
        "radius": 2.54,
        "start": {
          "unit": "degrees",
          "value": 180.0
        },
        "end": {
          "unit": "degrees",
          "value": 270.0
        },
        "relative": false
      }
    }
  },
  {
    "cmdId": "[uuid]",
    "range": [],
    "command": {
      "type": "extend_path",
      "path": "[uuid]",
      "segment": {
        "type": "arc",
        "center": {
          "x": 307.34,
          "y": 99.06
        },
        "radius": 2.54,
        "start": {
          "unit": "degrees",
          "value": 180.0
        },
        "end": {
          "unit": "degrees",
          "value": 270.0
        },
        "relative": false
      }
    }
  },
  {
    "cmdId": "[uuid]",
    "range": [],
    "command": {
      "type": "extend_path",
      "path": "[uuid]",
      "segment": {
        "type": "arc",
        "center": {
          "x": 10.16,
          "y": 121.92
        },
        "radius": 2.54,
        "start": {
          "unit": "degrees",
          "value": 180.0
        },
        "end": {
          "unit": "degrees",
          "value": 270.0
        },
        "relative": false
      }
    }
  },
  {
    "cmdId": "[uuid]",
    "range": [],
    "command": {
      "type": "extend_path",
      "path": "[uuid]",
      "segment": {
        "type": "arc",
        "center": {
          "x": 40.64,
          "y": 121.92
        },
        "radius": 2.54,
        "start": {
          "unit": "degrees",
          "value": 180.0
        },
        "end": {
          "unit": "degrees",
          "value": 270.0
        },
        "relative": false
      }
    }
  },
  {
    "cmdId": "[uuid]",
    "range": [],
    "command": {
      "type": "extend_path",
      "path": "[uuid]",
      "segment": {
        "type": "arc",
        "center": {
          "x": 314.96,
          "y": 121.92
        },
        "radius": 2.54,
        "start": {
          "unit": "degrees",
          "value": 180.0
        },
        "end": {
          "unit": "degrees",
          "value": 270.0
        },
        "relative": false
      }
    }
  },
  {
    "cmdId": "[uuid]",
    "range": [],
    "command": {
      "type": "extend_path",
      "path": "[uuid]",
      "segment": {
        "type": "line",
        "end": {
          "x": 22.86,
          "y": 0.0,
          "z": 0.0
        },
        "relative": true
      }
    }
  },
  {
    "cmdId": "[uuid]",
    "range": [],
    "command": {
      "type": "extend_path",
      "path": "[uuid]",
      "segment": {
        "type": "line",
        "end": {
          "x": 15.24,
          "y": 0.0,
          "z": 0.0
        },
        "relative": true
      }
    }
  },
  {
    "cmdId": "[uuid]",
    "range": [],
    "command": {
      "type": "extend_path",
      "path": "[uuid]",
      "segment": {
        "type": "line",
        "end": {
          "x": 127.0,
          "y": 0.0,
          "z": 0.0
        },
        "relative": true
      }
    }
  },
  {
    "cmdId": "[uuid]",
    "range": [],
    "command": {
      "type": "extend_path",
      "path": "[uuid]",
      "segment": {
        "type": "line",
        "end": {
          "x": 15.24,
          "y": 0.0,
          "z": 0.0
        },
        "relative": true
      }
    }
  },
  {
    "cmdId": "[uuid]",
    "range": [],
    "command": {
      "type": "extend_path",
      "path": "[uuid]",
      "segment": {
        "type": "line",
        "end": {
          "x": 15.24,
          "y": 0.0,
          "z": 0.0
        },
        "relative": true
      }
    }
  },
  {
    "cmdId": "[uuid]",
    "range": [],
    "command": {
      "type": "extend_path",
      "path": "[uuid]",
      "segment": {
        "type": "line",
        "end": {
          "x": 22.86,
          "y": 0.0,
          "z": 0.0
        },
        "relative": true
      }
    }
  },
  {
    "cmdId": "[uuid]",
    "range": [],
    "command": {
      "type": "extend_path",
      "path": "[uuid]",
      "segment": {
        "type": "line",
        "end": {
          "x": 15.24,
          "y": 0.0,
          "z": 0.0
        },
        "relative": true
      }
    }
  },
  {
    "cmdId": "[uuid]",
    "range": [],
    "command": {
      "type": "extend_path",
      "path": "[uuid]",
      "segment": {
        "type": "line",
        "end": {
          "x": 38.1,
          "y": 0.0,
          "z": 0.0
        },
        "relative": true
      }
    }
  },
  {
    "cmdId": "[uuid]",
    "range": [],
    "command": {
      "type": "extend_path",
      "path": "[uuid]",
      "segment": {
        "type": "line",
        "end": {
          "x": 15.24,
          "y": 0.0,
          "z": 0.0
        },
        "relative": true
      }
    }
  },
  {
    "cmdId": "[uuid]",
    "range": [],
    "command": {
      "type": "extend_path",
      "path": "[uuid]",
      "segment": {
        "type": "line",
        "end": {
          "x": 50.8,
          "y": 0.0,
          "z": 0.0
        },
        "relative": true
      }
    }
  },
  {
    "cmdId": "[uuid]",
    "range": [],
    "command": {
      "type": "extend_path",
      "path": "[uuid]",
      "segment": {
        "type": "line",
        "end": {
          "x": 25.4,
          "y": 0.0,
          "z": 0.0
        },
        "relative": true
      }
    }
  },
  {
    "cmdId": "[uuid]",
    "range": [],
    "command": {
      "type": "extend_path",
      "path": "[uuid]",
      "segment": {
        "type": "line",
        "end": {
          "x": 15.24,
          "y": 0.0,
          "z": 0.0
        },
        "relative": true
      }
    }
  },
  {
    "cmdId": "[uuid]",
    "range": [],
    "command": {
      "type": "extend_path",
      "path": "[uuid]",
      "segment": {
        "type": "line",
        "end": {
          "x": 40.64,
          "y": 0.0,
          "z": 0.0
        },
        "relative": true
      }
    }
  },
  {
    "cmdId": "[uuid]",
    "range": [],
    "command": {
      "type": "extend_path",
      "path": "[uuid]",
      "segment": {
        "type": "line",
        "end": {
          "x": 17.78,
          "y": 0.0,
          "z": 0.0
        },
        "relative": true
      }
    }
  },
  {
    "cmdId": "[uuid]",
    "range": [],
    "command": {
      "type": "extend_path",
      "path": "[uuid]",
      "segment": {
        "type": "line",
        "end": {
          "x": 15.24,
          "y": 0.0,
          "z": 0.0
        },
        "relative": true
      }
    }
  },
  {
    "cmdId": "[uuid]",
    "range": [],
    "command": {
      "type": "extend_path",
      "path": "[uuid]",
      "segment": {
        "type": "line",
        "end": {
          "x": 25.4,
          "y": 0.0,
          "z": 0.0
        },
        "relative": true
      }
    }
  },
  {
    "cmdId": "[uuid]",
    "range": [],
    "command": {
      "type": "extend_path",
      "path": "[uuid]",
      "segment": {
        "type": "line",
        "end": {
          "x": 15.24,
          "y": 0.0,
          "z": 0.0
        },
        "relative": true
      }
    }
  },
  {
    "cmdId": "[uuid]",
    "range": [],
    "command": {
      "type": "extend_path",
      "path": "[uuid]",
      "segment": {
        "type": "line",
        "end": {
          "x": 27.94,
          "y": 0.0,
          "z": 0.0
        },
        "relative": true
      }
    }
  },
  {
    "cmdId": "[uuid]",
    "range": [],
    "command": {
      "type": "extend_path",
      "path": "[uuid]",
      "segment": {
        "type": "line",
        "end": {
          "x": 22.86,
          "y": 0.0,
          "z": 0.0
        },
        "relative": true
      }
    }
  },
  {
    "cmdId": "[uuid]",
    "range": [],
    "command": {
      "type": "extend_path",
      "path": "[uuid]",
      "segment": {
        "type": "line",
        "end": {
          "x": 15.24,
          "y": 0.0,
          "z": 0.0
        },
        "relative": true
      }
    }
  },
  {
    "cmdId": "[uuid]",
    "range": [],
    "command": {
      "type": "extend_path",
      "path": "[uuid]",
      "segment": {
        "type": "line",
        "end": {
          "x": 20.32,
          "y": 0.0,
          "z": 0.0
        },
        "relative": true
      }
    }
  },
  {
    "cmdId": "[uuid]",
    "range": [],
    "command": {
      "type": "extend_path",
      "path": "[uuid]",
      "segment": {
        "type": "tangential_arc",
        "radius": 2.54,
        "offset": {
          "unit": "degrees",
          "value": 90.0
        }
      }
    }
  },
  {
    "cmdId": "[uuid]",
    "range": [],
    "command": {
      "type": "extend_path",
      "path": "[uuid]",
      "segment": {
        "type": "tangential_arc",
        "radius": 2.54,
        "offset": {
          "unit": "degrees",
          "value": 90.0
        }
      }
    }
  },
  {
    "cmdId": "[uuid]",
    "range": [],
    "command": {
      "type": "extend_path",
      "path": "[uuid]",
      "segment": {
        "type": "tangential_arc",
        "radius": 2.54,
        "offset": {
          "unit": "degrees",
          "value": 90.0
        }
      }
    }
  },
  {
    "cmdId": "[uuid]",
    "range": [],
    "command": {
      "type": "extend_path",
      "path": "[uuid]",
      "segment": {
        "type": "tangential_arc",
        "radius": 2.54,
        "offset": {
          "unit": "degrees",
          "value": 90.0
        }
      }
    }
  },
  {
    "cmdId": "[uuid]",
    "range": [],
    "command": {
      "type": "extend_path",
      "path": "[uuid]",
      "segment": {
        "type": "tangential_arc",
        "radius": 2.54,
        "offset": {
          "unit": "degrees",
          "value": 90.0
        }
      }
    }
  },
  {
    "cmdId": "[uuid]",
    "range": [],
    "command": {
      "type": "extend_path",
      "path": "[uuid]",
      "segment": {
        "type": "tangential_arc",
        "radius": 2.54,
        "offset": {
          "unit": "degrees",
          "value": 90.0
        }
      }
    }
  },
  {
    "cmdId": "[uuid]",
    "range": [],
    "command": {
      "type": "extend_path",
      "path": "[uuid]",
      "segment": {
        "type": "tangential_arc",
        "radius": 2.54,
        "offset": {
          "unit": "degrees",
          "value": 90.0
        }
      }
    }
  },
  {
    "cmdId": "[uuid]",
    "range": [],
    "command": {
      "type": "extend_path",
      "path": "[uuid]",
      "segment": {
        "type": "tangential_arc",
        "radius": 2.54,
        "offset": {
          "unit": "degrees",
          "value": 90.0
        }
      }
    }
  },
  {
    "cmdId": "[uuid]",
    "range": [],
    "command": {
      "type": "extend_path",
      "path": "[uuid]",
      "segment": {
        "type": "tangential_arc",
        "radius": 2.54,
        "offset": {
          "unit": "degrees",
          "value": 90.0
        }
      }
    }
  },
  {
    "cmdId": "[uuid]",
    "range": [],
    "command": {
      "type": "extend_path",
      "path": "[uuid]",
      "segment": {
        "type": "tangential_arc",
        "radius": 2.54,
        "offset": {
          "unit": "degrees",
          "value": 90.0
        }
      }
    }
  },
  {
    "cmdId": "[uuid]",
    "range": [],
    "command": {
      "type": "extend_path",
      "path": "[uuid]",
      "segment": {
        "type": "tangential_arc",
        "radius": 2.54,
        "offset": {
          "unit": "degrees",
          "value": 90.0
        }
      }
    }
  },
  {
    "cmdId": "[uuid]",
    "range": [],
    "command": {
      "type": "extend_path",
      "path": "[uuid]",
      "segment": {
        "type": "tangential_arc",
        "radius": 2.54,
        "offset": {
          "unit": "degrees",
          "value": 90.0
        }
      }
    }
  },
  {
    "cmdId": "[uuid]",
    "range": [],
    "command": {
      "type": "extend_path",
      "path": "[uuid]",
      "segment": {
        "type": "tangential_arc",
        "radius": 2.54,
        "offset": {
          "unit": "degrees",
          "value": 90.0
        }
      }
    }
  },
  {
    "cmdId": "[uuid]",
    "range": [],
    "command": {
      "type": "extend_path",
      "path": "[uuid]",
      "segment": {
        "type": "tangential_arc",
        "radius": 2.54,
        "offset": {
          "unit": "degrees",
          "value": 90.0
        }
      }
    }
  },
  {
    "cmdId": "[uuid]",
    "range": [],
    "command": {
      "type": "extend_path",
      "path": "[uuid]",
      "segment": {
        "type": "tangential_arc",
        "radius": 2.54,
        "offset": {
          "unit": "degrees",
          "value": 90.0
        }
      }
    }
  },
  {
    "cmdId": "[uuid]",
    "range": [],
    "command": {
      "type": "extend_path",
      "path": "[uuid]",
      "segment": {
        "type": "tangential_arc",
        "radius": 2.54,
        "offset": {
          "unit": "degrees",
          "value": 90.0
        }
      }
    }
  },
  {
    "cmdId": "[uuid]",
    "range": [],
    "command": {
      "type": "extend_path",
      "path": "[uuid]",
      "segment": {
        "type": "tangential_arc",
        "radius": 2.54,
        "offset": {
          "unit": "degrees",
          "value": 90.0
        }
      }
    }
  },
  {
    "cmdId": "[uuid]",
    "range": [],
    "command": {
      "type": "extend_path",
      "path": "[uuid]",
      "segment": {
        "type": "tangential_arc",
        "radius": 2.54,
        "offset": {
          "unit": "degrees",
          "value": 90.0
        }
      }
    }
  },
  {
    "cmdId": "[uuid]",
    "range": [],
    "command": {
      "type": "extend_path",
      "path": "[uuid]",
      "segment": {
        "type": "tangential_arc",
        "radius": 2.54,
        "offset": {
          "unit": "degrees",
          "value": 90.0
        }
      }
    }
  },
  {
    "cmdId": "[uuid]",
    "range": [],
    "command": {
      "type": "extend_path",
      "path": "[uuid]",
      "segment": {
        "type": "tangential_arc",
        "radius": 2.54,
        "offset": {
          "unit": "degrees",
          "value": 90.0
        }
      }
    }
  },
  {
    "cmdId": "[uuid]",
    "range": [],
    "command": {
      "type": "extend_path",
      "path": "[uuid]",
      "segment": {
        "type": "tangential_arc",
        "radius": 2.54,
        "offset": {
          "unit": "degrees",
          "value": 90.0
        }
      }
    }
  },
  {
    "cmdId": "[uuid]",
    "range": [],
    "command": {
      "type": "extend_path",
      "path": "[uuid]",
      "segment": {
        "type": "line",
        "end": {
          "x": 0.0,
          "y": 15.24,
          "z": 0.0
        },
        "relative": true
      }
    }
  },
  {
    "cmdId": "[uuid]",
    "range": [],
    "command": {
      "type": "extend_path",
      "path": "[uuid]",
      "segment": {
        "type": "line",
        "end": {
          "x": 0.0,
          "y": 15.24,
          "z": 0.0
        },
        "relative": true
      }
    }
  },
  {
    "cmdId": "[uuid]",
    "range": [],
    "command": {
      "type": "extend_path",
      "path": "[uuid]",
      "segment": {
        "type": "line",
        "end": {
          "x": 0.0,
          "y": 15.24,
          "z": 0.0
        },
        "relative": true
      }
    }
  },
  {
    "cmdId": "[uuid]",
    "range": [],
    "command": {
      "type": "extend_path",
      "path": "[uuid]",
      "segment": {
        "type": "line",
        "end": {
          "x": 0.0,
          "y": 15.24,
          "z": 0.0
        },
        "relative": true
      }
    }
  },
  {
    "cmdId": "[uuid]",
    "range": [],
    "command": {
      "type": "extend_path",
      "path": "[uuid]",
      "segment": {
        "type": "line",
        "end": {
          "x": 0.0,
          "y": 15.24,
          "z": 0.0
        },
        "relative": true
      }
    }
  },
  {
    "cmdId": "[uuid]",
    "range": [],
    "command": {
      "type": "extend_path",
      "path": "[uuid]",
      "segment": {
        "type": "line",
        "end": {
          "x": 0.0,
          "y": 15.24,
          "z": 0.0
        },
        "relative": true
      }
    }
  },
  {
    "cmdId": "[uuid]",
    "range": [],
    "command": {
      "type": "extend_path",
      "path": "[uuid]",
      "segment": {
        "type": "line",
        "end": {
          "x": 0.0,
          "y": 15.24,
          "z": 0.0
        },
        "relative": true
      }
    }
  },
  {
    "cmdId": "[uuid]",
    "range": [],
    "command": {
      "type": "extend_path",
      "path": "[uuid]",
      "segment": {
        "type": "line",
        "end": {
          "x": 0.0,
          "y": 15.24,
          "z": 0.0
        },
        "relative": true
      }
    }
  },
  {
    "cmdId": "[uuid]",
    "range": [],
    "command": {
      "type": "extend_path",
      "path": "[uuid]",
      "segment": {
        "type": "line",
        "end": {
          "x": 0.0,
          "y": 15.24,
          "z": 0.0
        },
        "relative": true
      }
    }
  },
  {
    "cmdId": "[uuid]",
    "range": [],
    "command": {
      "type": "extend_path",
      "path": "[uuid]",
      "segment": {
        "type": "line",
        "end": {
          "x": 0.0,
          "y": 15.24,
          "z": 0.0
        },
        "relative": true
      }
    }
  },
  {
    "cmdId": "[uuid]",
    "range": [],
    "command": {
      "type": "extend_path",
      "path": "[uuid]",
      "segment": {
        "type": "line",
        "end": {
          "x": 0.0,
          "y": 15.24,
          "z": 0.0
        },
        "relative": true
      }
    }
  },
  {
    "cmdId": "[uuid]",
    "range": [],
    "command": {
      "type": "extend_path",
      "path": "[uuid]",
      "segment": {
        "type": "line",
        "end": {
          "x": 0.0,
          "y": 15.24,
          "z": 0.0
        },
        "relative": true
      }
    }
  },
  {
    "cmdId": "[uuid]",
    "range": [],
    "command": {
      "type": "extend_path",
      "path": "[uuid]",
      "segment": {
        "type": "line",
        "end": {
          "x": 0.0,
          "y": 15.24,
          "z": 0.0
        },
        "relative": true
      }
    }
  },
  {
    "cmdId": "[uuid]",
    "range": [],
    "command": {
      "type": "extend_path",
      "path": "[uuid]",
      "segment": {
        "type": "line",
        "end": {
          "x": 0.0,
          "y": 15.24,
          "z": 0.0
        },
        "relative": true
      }
    }
  },
  {
    "cmdId": "[uuid]",
    "range": [],
    "command": {
      "type": "extend_path",
      "path": "[uuid]",
      "segment": {
        "type": "line",
        "end": {
          "x": 0.0,
          "y": 15.24,
          "z": 0.0
        },
        "relative": true
      }
    }
  },
  {
    "cmdId": "[uuid]",
    "range": [],
    "command": {
      "type": "extend_path",
      "path": "[uuid]",
      "segment": {
        "type": "line",
        "end": {
          "x": 0.0,
          "y": 15.24,
          "z": 0.0
        },
        "relative": true
      }
    }
  },
  {
    "cmdId": "[uuid]",
    "range": [],
    "command": {
      "type": "extend_path",
      "path": "[uuid]",
      "segment": {
        "type": "line",
        "end": {
          "x": 0.0,
          "y": 15.24,
          "z": 0.0
        },
        "relative": true
      }
    }
  },
  {
    "cmdId": "[uuid]",
    "range": [],
    "command": {
      "type": "extend_path",
      "path": "[uuid]",
      "segment": {
        "type": "line",
        "end": {
          "x": 0.0,
          "y": 15.24,
          "z": 0.0
        },
        "relative": true
      }
    }
  },
  {
    "cmdId": "[uuid]",
    "range": [],
    "command": {
      "type": "extend_path",
      "path": "[uuid]",
      "segment": {
        "type": "line",
        "end": {
          "x": 0.0,
          "y": 7.112,
          "z": 0.0
        },
        "relative": true
      }
    }
  },
  {
    "cmdId": "[uuid]",
    "range": [],
    "command": {
      "type": "extend_path",
      "path": "[uuid]",
      "segment": {
        "type": "line",
        "end": {
          "x": 0.0,
          "y": 7.112,
          "z": 0.0
        },
        "relative": true
      }
    }
  },
  {
    "cmdId": "[uuid]",
    "range": [],
    "command": {
      "type": "extend_path",
      "path": "[uuid]",
      "segment": {
        "type": "line",
        "end": {
          "x": 0.0,
          "y": 7.112,
          "z": 0.0
        },
        "relative": true
      }
    }
  },
  {
    "cmdId": "[uuid]",
    "range": [],
    "command": {
      "type": "extend_path",
      "path": "[uuid]",
      "segment": {
        "type": "tangential_arc",
        "radius": 2.54,
        "offset": {
          "unit": "degrees",
          "value": 90.0
        }
      }
    }
  },
  {
    "cmdId": "[uuid]",
    "range": [],
    "command": {
      "type": "extend_path",
      "path": "[uuid]",
      "segment": {
        "type": "tangential_arc",
        "radius": 2.54,
        "offset": {
          "unit": "degrees",
          "value": 90.0
        }
      }
    }
  },
  {
    "cmdId": "[uuid]",
    "range": [],
    "command": {
      "type": "extend_path",
      "path": "[uuid]",
      "segment": {
        "type": "tangential_arc",
        "radius": 2.54,
        "offset": {
          "unit": "degrees",
          "value": 90.0
        }
      }
    }
  },
  {
    "cmdId": "[uuid]",
    "range": [],
    "command": {
      "type": "extend_path",
      "path": "[uuid]",
      "segment": {
        "type": "tangential_arc",
        "radius": 2.54,
        "offset": {
          "unit": "degrees",
          "value": 90.0
        }
      }
    }
  },
  {
    "cmdId": "[uuid]",
    "range": [],
    "command": {
      "type": "extend_path",
      "path": "[uuid]",
      "segment": {
        "type": "tangential_arc",
        "radius": 2.54,
        "offset": {
          "unit": "degrees",
          "value": 90.0
        }
      }
    }
  },
  {
    "cmdId": "[uuid]",
    "range": [],
    "command": {
      "type": "extend_path",
      "path": "[uuid]",
      "segment": {
        "type": "tangential_arc",
        "radius": 2.54,
        "offset": {
          "unit": "degrees",
          "value": 90.0
        }
      }
    }
  },
  {
    "cmdId": "[uuid]",
    "range": [],
    "command": {
      "type": "extend_path",
      "path": "[uuid]",
      "segment": {
        "type": "tangential_arc",
        "radius": 2.54,
        "offset": {
          "unit": "degrees",
          "value": 90.0
        }
      }
    }
  },
  {
    "cmdId": "[uuid]",
    "range": [],
    "command": {
      "type": "extend_path",
      "path": "[uuid]",
      "segment": {
        "type": "tangential_arc",
        "radius": 2.54,
        "offset": {
          "unit": "degrees",
          "value": 90.0
        }
      }
    }
  },
  {
    "cmdId": "[uuid]",
    "range": [],
    "command": {
      "type": "extend_path",
      "path": "[uuid]",
      "segment": {
        "type": "tangential_arc",
        "radius": 2.54,
        "offset": {
          "unit": "degrees",
          "value": 90.0
        }
      }
    }
  },
  {
    "cmdId": "[uuid]",
    "range": [],
    "command": {
      "type": "extend_path",
      "path": "[uuid]",
      "segment": {
        "type": "tangential_arc",
        "radius": 2.54,
        "offset": {
          "unit": "degrees",
          "value": 90.0
        }
      }
    }
  },
  {
    "cmdId": "[uuid]",
    "range": [],
    "command": {
      "type": "extend_path",
      "path": "[uuid]",
      "segment": {
        "type": "tangential_arc",
        "radius": 2.54,
        "offset": {
          "unit": "degrees",
          "value": 90.0
        }
      }
    }
  },
  {
    "cmdId": "[uuid]",
    "range": [],
    "command": {
      "type": "extend_path",
      "path": "[uuid]",
      "segment": {
        "type": "tangential_arc",
        "radius": 2.54,
        "offset": {
          "unit": "degrees",
          "value": 90.0
        }
      }
    }
  },
  {
    "cmdId": "[uuid]",
    "range": [],
    "command": {
      "type": "extend_path",
      "path": "[uuid]",
      "segment": {
        "type": "tangential_arc",
        "radius": 2.54,
        "offset": {
          "unit": "degrees",
          "value": 90.0
        }
      }
    }
  },
  {
    "cmdId": "[uuid]",
    "range": [],
    "command": {
      "type": "extend_path",
      "path": "[uuid]",
      "segment": {
        "type": "tangential_arc",
        "radius": 2.54,
        "offset": {
          "unit": "degrees",
          "value": 90.0
        }
      }
    }
  },
  {
    "cmdId": "[uuid]",
    "range": [],
    "command": {
      "type": "extend_path",
      "path": "[uuid]",
      "segment": {
        "type": "tangential_arc",
        "radius": 2.54,
        "offset": {
          "unit": "degrees",
          "value": 90.0
        }
      }
    }
  },
  {
    "cmdId": "[uuid]",
    "range": [],
    "command": {
      "type": "extend_path",
      "path": "[uuid]",
      "segment": {
        "type": "tangential_arc",
        "radius": 2.54,
        "offset": {
          "unit": "degrees",
          "value": 90.0
        }
      }
    }
  },
  {
    "cmdId": "[uuid]",
    "range": [],
    "command": {
      "type": "extend_path",
      "path": "[uuid]",
      "segment": {
        "type": "tangential_arc",
        "radius": 2.54,
        "offset": {
          "unit": "degrees",
          "value": 90.0
        }
      }
    }
  },
  {
    "cmdId": "[uuid]",
    "range": [],
    "command": {
      "type": "extend_path",
      "path": "[uuid]",
      "segment": {
        "type": "tangential_arc",
        "radius": 2.54,
        "offset": {
          "unit": "degrees",
          "value": 90.0
        }
      }
    }
  },
  {
    "cmdId": "[uuid]",
    "range": [],
    "command": {
      "type": "extend_path",
      "path": "[uuid]",
      "segment": {
        "type": "tangential_arc",
        "radius": 2.54,
        "offset": {
          "unit": "degrees",
          "value": 90.0
        }
      }
    }
  },
  {
    "cmdId": "[uuid]",
    "range": [],
    "command": {
      "type": "extend_path",
      "path": "[uuid]",
      "segment": {
        "type": "tangential_arc",
        "radius": 2.54,
        "offset": {
          "unit": "degrees",
          "value": 90.0
        }
      }
    }
  },
  {
    "cmdId": "[uuid]",
    "range": [],
    "command": {
      "type": "extend_path",
      "path": "[uuid]",
      "segment": {
        "type": "tangential_arc",
        "radius": 2.54,
        "offset": {
          "unit": "degrees",
          "value": 90.0
        }
      }
    }
  },
  {
    "cmdId": "[uuid]",
    "range": [],
    "command": {
      "type": "extend_path",
      "path": "[uuid]",
      "segment": {
        "type": "line",
        "end": {
          "x": -22.86,
          "y": -0.0,
          "z": 0.0
        },
        "relative": true
      }
    }
  },
  {
    "cmdId": "[uuid]",
    "range": [],
    "command": {
      "type": "extend_path",
      "path": "[uuid]",
      "segment": {
        "type": "line",
        "end": {
          "x": -15.24,
          "y": -0.0,
          "z": 0.0
        },
        "relative": true
      }
    }
  },
  {
    "cmdId": "[uuid]",
    "range": [],
    "command": {
      "type": "extend_path",
      "path": "[uuid]",
      "segment": {
        "type": "line",
        "end": {
          "x": -127.0,
          "y": -0.0,
          "z": 0.0
        },
        "relative": true
      }
    }
  },
  {
    "cmdId": "[uuid]",
    "range": [],
    "command": {
      "type": "extend_path",
      "path": "[uuid]",
      "segment": {
        "type": "line",
        "end": {
          "x": -15.24,
          "y": -0.0,
          "z": 0.0
        },
        "relative": true
      }
    }
  },
  {
    "cmdId": "[uuid]",
    "range": [],
    "command": {
      "type": "extend_path",
      "path": "[uuid]",
      "segment": {
        "type": "line",
        "end": {
          "x": -15.24,
          "y": -0.0,
          "z": 0.0
        },
        "relative": true
      }
    }
  },
  {
    "cmdId": "[uuid]",
    "range": [],
    "command": {
      "type": "extend_path",
      "path": "[uuid]",
      "segment": {
        "type": "line",
        "end": {
          "x": -22.86,
          "y": -0.0,
          "z": 0.0
        },
        "relative": true
      }
    }
  },
  {
    "cmdId": "[uuid]",
    "range": [],
    "command": {
      "type": "extend_path",
      "path": "[uuid]",
      "segment": {
        "type": "line",
        "end": {
          "x": -15.24,
          "y": -0.0,
          "z": 0.0
        },
        "relative": true
      }
    }
  },
  {
    "cmdId": "[uuid]",
    "range": [],
    "command": {
      "type": "extend_path",
      "path": "[uuid]",
      "segment": {
        "type": "line",
        "end": {
          "x": -38.1,
          "y": -0.0,
          "z": 0.0
        },
        "relative": true
      }
    }
  },
  {
    "cmdId": "[uuid]",
    "range": [],
    "command": {
      "type": "extend_path",
      "path": "[uuid]",
      "segment": {
        "type": "line",
        "end": {
          "x": -15.24,
          "y": -0.0,
          "z": 0.0
        },
        "relative": true
      }
    }
  },
  {
    "cmdId": "[uuid]",
    "range": [],
    "command": {
      "type": "extend_path",
      "path": "[uuid]",
      "segment": {
        "type": "line",
        "end": {
          "x": -50.8,
          "y": -0.0,
          "z": 0.0
        },
        "relative": true
      }
    }
  },
  {
    "cmdId": "[uuid]",
    "range": [],
    "command": {
      "type": "extend_path",
      "path": "[uuid]",
      "segment": {
        "type": "line",
        "end": {
          "x": -25.4,
          "y": -0.0,
          "z": 0.0
        },
        "relative": true
      }
    }
  },
  {
    "cmdId": "[uuid]",
    "range": [],
    "command": {
      "type": "extend_path",
      "path": "[uuid]",
      "segment": {
        "type": "line",
        "end": {
          "x": -15.24,
          "y": -0.0,
          "z": 0.0
        },
        "relative": true
      }
    }
  },
  {
    "cmdId": "[uuid]",
    "range": [],
    "command": {
      "type": "extend_path",
      "path": "[uuid]",
      "segment": {
        "type": "line",
        "end": {
          "x": -40.64,
          "y": -0.0,
          "z": 0.0
        },
        "relative": true
      }
    }
  },
  {
    "cmdId": "[uuid]",
    "range": [],
    "command": {
      "type": "extend_path",
      "path": "[uuid]",
      "segment": {
        "type": "line",
        "end": {
          "x": -17.78,
          "y": -0.0,
          "z": 0.0
        },
        "relative": true
      }
    }
  },
  {
    "cmdId": "[uuid]",
    "range": [],
    "command": {
      "type": "extend_path",
      "path": "[uuid]",
      "segment": {
        "type": "line",
        "end": {
          "x": -15.24,
          "y": -0.0,
          "z": 0.0
        },
        "relative": true
      }
    }
  },
  {
    "cmdId": "[uuid]",
    "range": [],
    "command": {
      "type": "extend_path",
      "path": "[uuid]",
      "segment": {
        "type": "line",
        "end": {
          "x": -25.4,
          "y": -0.0,
          "z": 0.0
        },
        "relative": true
      }
    }
  },
  {
    "cmdId": "[uuid]",
    "range": [],
    "command": {
      "type": "extend_path",
      "path": "[uuid]",
      "segment": {
        "type": "line",
        "end": {
          "x": -15.24,
          "y": -0.0,
          "z": 0.0
        },
        "relative": true
      }
    }
  },
  {
    "cmdId": "[uuid]",
    "range": [],
    "command": {
      "type": "extend_path",
      "path": "[uuid]",
      "segment": {
        "type": "line",
        "end": {
          "x": -27.94,
          "y": -0.0,
          "z": 0.0
        },
        "relative": true
      }
    }
  },
  {
    "cmdId": "[uuid]",
    "range": [],
    "command": {
      "type": "extend_path",
      "path": "[uuid]",
      "segment": {
        "type": "line",
        "end": {
          "x": -22.86,
          "y": -0.0,
          "z": 0.0
        },
        "relative": true
      }
    }
  },
  {
    "cmdId": "[uuid]",
    "range": [],
    "command": {
      "type": "extend_path",
      "path": "[uuid]",
      "segment": {
        "type": "line",
        "end": {
          "x": -15.24,
          "y": -0.0,
          "z": 0.0
        },
        "relative": true
      }
    }
  },
  {
    "cmdId": "[uuid]",
    "range": [],
    "command": {
      "type": "extend_path",
      "path": "[uuid]",
      "segment": {
        "type": "line",
        "end": {
          "x": -20.32,
          "y": -0.0,
          "z": 0.0
        },
        "relative": true
      }
    }
  },
  {
    "cmdId": "[uuid]",
    "range": [],
    "command": {
      "type": "extend_path",
      "path": "[uuid]",
      "segment": {
        "type": "tangential_arc",
        "radius": 2.54,
        "offset": {
          "unit": "degrees",
          "value": 90.0
        }
      }
    }
  },
  {
    "cmdId": "[uuid]",
    "range": [],
    "command": {
      "type": "extend_path",
      "path": "[uuid]",
      "segment": {
        "type": "tangential_arc",
        "radius": 2.54,
        "offset": {
          "unit": "degrees",
          "value": 90.0
        }
      }
    }
  },
  {
    "cmdId": "[uuid]",
    "range": [],
    "command": {
      "type": "extend_path",
      "path": "[uuid]",
      "segment": {
        "type": "tangential_arc",
        "radius": 2.54,
        "offset": {
          "unit": "degrees",
          "value": 90.0
        }
      }
    }
  },
  {
    "cmdId": "[uuid]",
    "range": [],
    "command": {
      "type": "extend_path",
      "path": "[uuid]",
      "segment": {
        "type": "tangential_arc",
        "radius": 2.54,
        "offset": {
          "unit": "degrees",
          "value": 90.0
        }
      }
    }
  },
  {
    "cmdId": "[uuid]",
    "range": [],
    "command": {
      "type": "extend_path",
      "path": "[uuid]",
      "segment": {
        "type": "tangential_arc",
        "radius": 2.54,
        "offset": {
          "unit": "degrees",
          "value": 90.0
        }
      }
    }
  },
  {
    "cmdId": "[uuid]",
    "range": [],
    "command": {
      "type": "extend_path",
      "path": "[uuid]",
      "segment": {
        "type": "tangential_arc",
        "radius": 2.54,
        "offset": {
          "unit": "degrees",
          "value": 90.0
        }
      }
    }
  },
  {
    "cmdId": "[uuid]",
    "range": [],
    "command": {
      "type": "extend_path",
      "path": "[uuid]",
      "segment": {
        "type": "tangential_arc",
        "radius": 2.54,
        "offset": {
          "unit": "degrees",
          "value": 90.0
        }
      }
    }
  },
  {
    "cmdId": "[uuid]",
    "range": [],
    "command": {
      "type": "extend_path",
      "path": "[uuid]",
      "segment": {
        "type": "tangential_arc",
        "radius": 2.54,
        "offset": {
          "unit": "degrees",
          "value": 90.0
        }
      }
    }
  },
  {
    "cmdId": "[uuid]",
    "range": [],
    "command": {
      "type": "extend_path",
      "path": "[uuid]",
      "segment": {
        "type": "tangential_arc",
        "radius": 2.54,
        "offset": {
          "unit": "degrees",
          "value": 90.0
        }
      }
    }
  },
  {
    "cmdId": "[uuid]",
    "range": [],
    "command": {
      "type": "extend_path",
      "path": "[uuid]",
      "segment": {
        "type": "tangential_arc",
        "radius": 2.54,
        "offset": {
          "unit": "degrees",
          "value": 90.0
        }
      }
    }
  },
  {
    "cmdId": "[uuid]",
    "range": [],
    "command": {
      "type": "extend_path",
      "path": "[uuid]",
      "segment": {
        "type": "tangential_arc",
        "radius": 2.54,
        "offset": {
          "unit": "degrees",
          "value": 90.0
        }
      }
    }
  },
  {
    "cmdId": "[uuid]",
    "range": [],
    "command": {
      "type": "extend_path",
      "path": "[uuid]",
      "segment": {
        "type": "tangential_arc",
        "radius": 2.54,
        "offset": {
          "unit": "degrees",
          "value": 90.0
        }
      }
    }
  },
  {
    "cmdId": "[uuid]",
    "range": [],
    "command": {
      "type": "extend_path",
      "path": "[uuid]",
      "segment": {
        "type": "tangential_arc",
        "radius": 2.54,
        "offset": {
          "unit": "degrees",
          "value": 90.0
        }
      }
    }
  },
  {
    "cmdId": "[uuid]",
    "range": [],
    "command": {
      "type": "extend_path",
      "path": "[uuid]",
      "segment": {
        "type": "tangential_arc",
        "radius": 2.54,
        "offset": {
          "unit": "degrees",
          "value": 90.0
        }
      }
    }
  },
  {
    "cmdId": "[uuid]",
    "range": [],
    "command": {
      "type": "extend_path",
      "path": "[uuid]",
      "segment": {
        "type": "tangential_arc",
        "radius": 2.54,
        "offset": {
          "unit": "degrees",
          "value": 90.0
        }
      }
    }
  },
  {
    "cmdId": "[uuid]",
    "range": [],
    "command": {
      "type": "extend_path",
      "path": "[uuid]",
      "segment": {
        "type": "tangential_arc",
        "radius": 2.54,
        "offset": {
          "unit": "degrees",
          "value": 90.0
        }
      }
    }
  },
  {
    "cmdId": "[uuid]",
    "range": [],
    "command": {
      "type": "extend_path",
      "path": "[uuid]",
      "segment": {
        "type": "tangential_arc",
        "radius": 2.54,
        "offset": {
          "unit": "degrees",
          "value": 90.0
        }
      }
    }
  },
  {
    "cmdId": "[uuid]",
    "range": [],
    "command": {
      "type": "extend_path",
      "path": "[uuid]",
      "segment": {
        "type": "tangential_arc",
        "radius": 2.54,
        "offset": {
          "unit": "degrees",
          "value": 90.0
        }
      }
    }
  },
  {
    "cmdId": "[uuid]",
    "range": [],
    "command": {
      "type": "extend_path",
      "path": "[uuid]",
      "segment": {
        "type": "tangential_arc",
        "radius": 2.54,
        "offset": {
          "unit": "degrees",
          "value": 90.0
        }
      }
    }
  },
  {
    "cmdId": "[uuid]",
    "range": [],
    "command": {
      "type": "extend_path",
      "path": "[uuid]",
      "segment": {
        "type": "tangential_arc",
        "radius": 2.54,
        "offset": {
          "unit": "degrees",
          "value": 90.0
        }
      }
    }
  },
  {
    "cmdId": "[uuid]",
    "range": [],
    "command": {
      "type": "extend_path",
      "path": "[uuid]",
      "segment": {
        "type": "tangential_arc",
        "radius": 2.54,
        "offset": {
          "unit": "degrees",
          "value": 90.0
        }
      }
    }
  },
  {
    "cmdId": "[uuid]",
    "range": [],
    "command": {
      "type": "extend_path",
      "path": "[uuid]",
      "segment": {
        "type": "line",
        "end": {
          "x": 7.62,
          "y": 7.62,
          "z": 0.0
        },
        "relative": false
      }
    }
  },
  {
    "cmdId": "[uuid]",
    "range": [],
    "command": {
      "type": "extend_path",
      "path": "[uuid]",
      "segment": {
        "type": "line",
        "end": {
          "x": 38.1,
          "y": 7.62,
          "z": 0.0
        },
        "relative": false
      }
    }
  },
  {
    "cmdId": "[uuid]",
    "range": [],
    "command": {
      "type": "extend_path",
      "path": "[uuid]",
      "segment": {
        "type": "line",
        "end": {
          "x": 106.68,
          "y": 7.62,
          "z": 0.0
        },
        "relative": false
      }
    }
  },
  {
    "cmdId": "[uuid]",
    "range": [],
    "command": {
      "type": "extend_path",
      "path": "[uuid]",
      "segment": {
        "type": "line",
        "end": {
          "x": 241.3,
          "y": 7.62,
          "z": 0.0
        },
        "relative": false
      }
    }
  },
  {
    "cmdId": "[uuid]",
    "range": [],
    "command": {
      "type": "extend_path",
      "path": "[uuid]",
      "segment": {
        "type": "line",
        "end": {
          "x": 264.16,
          "y": 7.62,
          "z": 0.0
        },
        "relative": false
      }
    }
  },
  {
    "cmdId": "[uuid]",
    "range": [],
    "command": {
      "type": "extend_path",
      "path": "[uuid]",
      "segment": {
        "type": "line",
        "end": {
          "x": 287.02,
          "y": 7.62,
          "z": 0.0
        },
        "relative": false
      }
    }
  },
  {
    "cmdId": "[uuid]",
    "range": [],
    "command": {
      "type": "extend_path",
      "path": "[uuid]",
      "segment": {
        "type": "line",
        "end": {
          "x": 317.5,
          "y": 7.62,
          "z": 0.0
        },
        "relative": false
      }
    }
  },
  {
    "cmdId": "[uuid]",
    "range": [],
    "command": {
      "type": "extend_path",
      "path": "[uuid]",
      "segment": {
        "type": "line",
        "end": {
          "x": 7.62,
          "y": 30.48,
          "z": 0.0
        },
        "relative": false
      }
    }
  },
  {
    "cmdId": "[uuid]",
    "range": [],
    "command": {
      "type": "extend_path",
      "path": "[uuid]",
      "segment": {
        "type": "line",
        "end": {
          "x": 53.34,
          "y": 30.48,
          "z": 0.0
        },
        "relative": false
      }
    }
  },
  {
    "cmdId": "[uuid]",
    "range": [],
    "command": {
      "type": "extend_path",
      "path": "[uuid]",
      "segment": {
        "type": "line",
        "end": {
          "x": 281.94,
          "y": 30.48,
          "z": 0.0
        },
        "relative": false
      }
    }
  },
  {
    "cmdId": "[uuid]",
    "range": [],
    "command": {
      "type": "extend_path",
      "path": "[uuid]",
      "segment": {
        "type": "line",
        "end": {
          "x": 7.62,
          "y": 53.34,
          "z": 0.0
        },
        "relative": false
      }
    }
  },
  {
    "cmdId": "[uuid]",
    "range": [],
    "command": {
      "type": "extend_path",
      "path": "[uuid]",
      "segment": {
        "type": "line",
        "end": {
          "x": 40.64,
          "y": 53.34,
          "z": 0.0
        },
        "relative": false
      }
    }
  },
  {
    "cmdId": "[uuid]",
    "range": [],
    "command": {
      "type": "extend_path",
      "path": "[uuid]",
      "segment": {
        "type": "line",
        "end": {
          "x": 292.1,
          "y": 53.34,
          "z": 0.0
        },
        "relative": false
      }
    }
  },
  {
    "cmdId": "[uuid]",
    "range": [],
    "command": {
      "type": "extend_path",
      "path": "[uuid]",
      "segment": {
        "type": "line",
        "end": {
          "x": 7.62,
          "y": 76.2,
          "z": 0.0
        },
        "relative": false
      }
    }
  },
  {
    "cmdId": "[uuid]",
    "range": [],
    "command": {
      "type": "extend_path",
      "path": "[uuid]",
      "segment": {
        "type": "line",
        "end": {
          "x": 33.02,
          "y": 76.2,
          "z": 0.0
        },
        "relative": false
      }
    }
  },
  {
    "cmdId": "[uuid]",
    "range": [],
    "command": {
      "type": "extend_path",
      "path": "[uuid]",
      "segment": {
        "type": "line",
        "end": {
          "x": 307.34,
          "y": 76.2,
          "z": 0.0
        },
        "relative": false
      }
    }
  },
  {
    "cmdId": "[uuid]",
    "range": [],
    "command": {
      "type": "extend_path",
      "path": "[uuid]",
      "segment": {
        "type": "line",
        "end": {
          "x": 7.62,
          "y": 99.06,
          "z": 0.0
        },
        "relative": false
      }
    }
  },
  {
    "cmdId": "[uuid]",
    "range": [],
    "command": {
      "type": "extend_path",
      "path": "[uuid]",
      "segment": {
        "type": "line",
        "end": {
          "x": 304.8,
          "y": 99.06,
          "z": 0.0
        },
        "relative": false
      }
    }
  },
  {
    "cmdId": "[uuid]",
    "range": [],
    "command": {
      "type": "extend_path",
      "path": "[uuid]",
      "segment": {
        "type": "line",
        "end": {
          "x": 7.62,
          "y": 121.92,
          "z": 0.0
        },
        "relative": false
      }
    }
  },
  {
    "cmdId": "[uuid]",
    "range": [],
    "command": {
      "type": "extend_path",
      "path": "[uuid]",
      "segment": {
        "type": "line",
        "end": {
          "x": 38.1,
          "y": 121.92,
          "z": 0.0
        },
        "relative": false
      }
    }
  },
  {
    "cmdId": "[uuid]",
    "range": [],
    "command": {
      "type": "extend_path",
      "path": "[uuid]",
      "segment": {
        "type": "line",
        "end": {
          "x": 312.42,
          "y": 121.92,
          "z": 0.0
        },
        "relative": false
      }
    }
  },
  {
    "cmdId": "[uuid]",
    "range": [],
    "command": {
      "type": "close_path",
      "path_id": "[uuid]"
    }
  },
  {
    "cmdId": "[uuid]",
    "range": [],
    "command": {
      "type": "close_path",
      "path_id": "[uuid]"
    }
  },
  {
    "cmdId": "[uuid]",
    "range": [],
    "command": {
      "type": "close_path",
      "path_id": "[uuid]"
    }
  },
  {
    "cmdId": "[uuid]",
    "range": [],
    "command": {
      "type": "close_path",
      "path_id": "[uuid]"
    }
  },
  {
    "cmdId": "[uuid]",
    "range": [],
    "command": {
      "type": "close_path",
      "path_id": "[uuid]"
    }
  },
  {
    "cmdId": "[uuid]",
    "range": [],
    "command": {
      "type": "close_path",
      "path_id": "[uuid]"
    }
  },
  {
    "cmdId": "[uuid]",
    "range": [],
    "command": {
      "type": "close_path",
      "path_id": "[uuid]"
    }
  },
  {
    "cmdId": "[uuid]",
    "range": [],
    "command": {
      "type": "close_path",
      "path_id": "[uuid]"
    }
  },
  {
    "cmdId": "[uuid]",
    "range": [],
    "command": {
      "type": "close_path",
      "path_id": "[uuid]"
    }
  },
  {
    "cmdId": "[uuid]",
    "range": [],
    "command": {
      "type": "close_path",
      "path_id": "[uuid]"
    }
  },
  {
    "cmdId": "[uuid]",
    "range": [],
    "command": {
      "type": "close_path",
      "path_id": "[uuid]"
    }
  },
  {
    "cmdId": "[uuid]",
    "range": [],
    "command": {
      "type": "close_path",
      "path_id": "[uuid]"
    }
  },
  {
    "cmdId": "[uuid]",
    "range": [],
    "command": {
      "type": "close_path",
      "path_id": "[uuid]"
    }
  },
  {
    "cmdId": "[uuid]",
    "range": [],
    "command": {
      "type": "close_path",
      "path_id": "[uuid]"
    }
  },
  {
    "cmdId": "[uuid]",
    "range": [],
    "command": {
      "type": "close_path",
      "path_id": "[uuid]"
    }
  },
  {
    "cmdId": "[uuid]",
    "range": [],
    "command": {
      "type": "close_path",
      "path_id": "[uuid]"
    }
  },
  {
    "cmdId": "[uuid]",
    "range": [],
    "command": {
      "type": "close_path",
      "path_id": "[uuid]"
    }
  },
  {
    "cmdId": "[uuid]",
    "range": [],
    "command": {
      "type": "close_path",
      "path_id": "[uuid]"
    }
  },
  {
    "cmdId": "[uuid]",
    "range": [],
    "command": {
      "type": "close_path",
      "path_id": "[uuid]"
    }
  },
  {
    "cmdId": "[uuid]",
    "range": [],
    "command": {
      "type": "close_path",
      "path_id": "[uuid]"
    }
  },
  {
    "cmdId": "[uuid]",
    "range": [],
    "command": {
      "type": "close_path",
      "path_id": "[uuid]"
    }
  },
  {
    "cmdId": "[uuid]",
    "range": [],
    "command": {
      "type": "enable_sketch_mode",
      "entity_id": "[uuid]",
      "ortho": false,
      "animated": false,
      "adjust_camera": false,
      "planar_normal": {
        "x": 0.0,
        "y": -0.121,
        "z": 0.9927
      }
    }
  },
  {
    "cmdId": "[uuid]",
    "range": [],
    "command": {
      "type": "enable_sketch_mode",
      "entity_id": "[uuid]",
      "ortho": false,
      "animated": false,
      "adjust_camera": false,
      "planar_normal": {
        "x": 0.0,
        "y": -0.121,
        "z": 0.9927
      }
    }
  },
  {
    "cmdId": "[uuid]",
    "range": [],
    "command": {
      "type": "enable_sketch_mode",
      "entity_id": "[uuid]",
      "ortho": false,
      "animated": false,
      "adjust_camera": false,
      "planar_normal": {
        "x": 0.0,
        "y": -0.121,
        "z": 0.9927
      }
    }
  },
  {
    "cmdId": "[uuid]",
    "range": [],
    "command": {
      "type": "enable_sketch_mode",
      "entity_id": "[uuid]",
      "ortho": false,
      "animated": false,
      "adjust_camera": false,
      "planar_normal": {
        "x": 0.0,
        "y": -0.121,
        "z": 0.9927
      }
    }
  },
  {
    "cmdId": "[uuid]",
    "range": [],
    "command": {
      "type": "enable_sketch_mode",
      "entity_id": "[uuid]",
      "ortho": false,
      "animated": false,
      "adjust_camera": false,
      "planar_normal": {
        "x": 0.0,
        "y": -0.121,
        "z": 0.9927
      }
    }
  },
  {
    "cmdId": "[uuid]",
    "range": [],
    "command": {
      "type": "enable_sketch_mode",
      "entity_id": "[uuid]",
      "ortho": false,
      "animated": false,
      "adjust_camera": false,
      "planar_normal": {
        "x": 0.0,
        "y": -0.121,
        "z": 0.9927
      }
    }
  },
  {
    "cmdId": "[uuid]",
    "range": [],
    "command": {
      "type": "enable_sketch_mode",
      "entity_id": "[uuid]",
      "ortho": false,
      "animated": false,
      "adjust_camera": false,
      "planar_normal": {
        "x": 0.0,
        "y": -0.121,
        "z": 0.9927
      }
    }
  },
  {
    "cmdId": "[uuid]",
    "range": [],
    "command": {
      "type": "enable_sketch_mode",
      "entity_id": "[uuid]",
      "ortho": false,
      "animated": false,
      "adjust_camera": false,
      "planar_normal": {
        "x": 0.0,
        "y": -0.121,
        "z": 0.9927
      }
    }
  },
  {
    "cmdId": "[uuid]",
    "range": [],
    "command": {
      "type": "enable_sketch_mode",
      "entity_id": "[uuid]",
      "ortho": false,
      "animated": false,
      "adjust_camera": false,
      "planar_normal": {
        "x": 0.0,
        "y": -0.121,
        "z": 0.9927
      }
    }
  },
  {
    "cmdId": "[uuid]",
    "range": [],
    "command": {
      "type": "enable_sketch_mode",
      "entity_id": "[uuid]",
      "ortho": false,
      "animated": false,
      "adjust_camera": false,
      "planar_normal": {
        "x": 0.0,
        "y": -0.121,
        "z": 0.9927
      }
    }
  },
  {
    "cmdId": "[uuid]",
    "range": [],
    "command": {
      "type": "enable_sketch_mode",
      "entity_id": "[uuid]",
      "ortho": false,
      "animated": false,
      "adjust_camera": false,
      "planar_normal": {
        "x": 0.0,
        "y": -0.121,
        "z": 0.9927
      }
    }
  },
  {
    "cmdId": "[uuid]",
    "range": [],
    "command": {
      "type": "enable_sketch_mode",
      "entity_id": "[uuid]",
      "ortho": false,
      "animated": false,
      "adjust_camera": false,
      "planar_normal": {
        "x": 0.0,
        "y": -0.121,
        "z": 0.9927
      }
    }
  },
  {
    "cmdId": "[uuid]",
    "range": [],
    "command": {
      "type": "enable_sketch_mode",
      "entity_id": "[uuid]",
      "ortho": false,
      "animated": false,
      "adjust_camera": false,
      "planar_normal": {
        "x": 0.0,
        "y": -0.121,
        "z": 0.9927
      }
    }
  },
  {
    "cmdId": "[uuid]",
    "range": [],
    "command": {
      "type": "enable_sketch_mode",
      "entity_id": "[uuid]",
      "ortho": false,
      "animated": false,
      "adjust_camera": false,
      "planar_normal": {
        "x": 0.0,
        "y": -0.121,
        "z": 0.9927
      }
    }
  },
  {
    "cmdId": "[uuid]",
    "range": [],
    "command": {
      "type": "enable_sketch_mode",
      "entity_id": "[uuid]",
      "ortho": false,
      "animated": false,
      "adjust_camera": false,
      "planar_normal": {
        "x": 0.0,
        "y": -0.121,
        "z": 0.9927
      }
    }
  },
  {
    "cmdId": "[uuid]",
    "range": [],
    "command": {
      "type": "enable_sketch_mode",
      "entity_id": "[uuid]",
      "ortho": false,
      "animated": false,
      "adjust_camera": false,
      "planar_normal": {
        "x": 0.0,
        "y": -0.121,
        "z": 0.9927
      }
    }
  },
  {
    "cmdId": "[uuid]",
    "range": [],
    "command": {
      "type": "enable_sketch_mode",
      "entity_id": "[uuid]",
      "ortho": false,
      "animated": false,
      "adjust_camera": false,
      "planar_normal": {
        "x": 0.0,
        "y": -0.121,
        "z": 0.9927
      }
    }
  },
  {
    "cmdId": "[uuid]",
    "range": [],
    "command": {
      "type": "enable_sketch_mode",
      "entity_id": "[uuid]",
      "ortho": false,
      "animated": false,
      "adjust_camera": false,
      "planar_normal": {
        "x": 0.0,
        "y": -0.121,
        "z": 0.9927
      }
    }
  },
  {
    "cmdId": "[uuid]",
    "range": [],
    "command": {
      "type": "enable_sketch_mode",
      "entity_id": "[uuid]",
      "ortho": false,
      "animated": false,
      "adjust_camera": false,
      "planar_normal": {
        "x": 0.0,
        "y": -0.121,
        "z": 0.9927
      }
    }
  },
  {
    "cmdId": "[uuid]",
    "range": [],
    "command": {
      "type": "enable_sketch_mode",
      "entity_id": "[uuid]",
      "ortho": false,
      "animated": false,
      "adjust_camera": false,
      "planar_normal": {
        "x": 0.0,
        "y": -0.121,
        "z": 0.9927
      }
    }
  },
  {
    "cmdId": "[uuid]",
    "range": [],
    "command": {
      "type": "enable_sketch_mode",
      "entity_id": "[uuid]",
      "ortho": false,
      "animated": false,
      "adjust_camera": false,
      "planar_normal": {
        "x": 0.0,
        "y": -0.121,
        "z": 0.9927
      }
    }
  },
  {
    "cmdId": "[uuid]",
    "range": [],
    "command": {
      "type": "extrude",
      "target": "[uuid]",
      "distance": 2.54,
      "faces": null,
      "opposite": "None"
    }
  },
  {
    "cmdId": "[uuid]",
    "range": [],
    "command": {
      "type": "extrude",
      "target": "[uuid]",
      "distance": 2.54,
      "faces": null,
      "opposite": "None"
    }
  },
  {
    "cmdId": "[uuid]",
    "range": [],
    "command": {
      "type": "extrude",
      "target": "[uuid]",
      "distance": 2.54,
      "faces": null,
      "opposite": "None"
    }
  },
  {
    "cmdId": "[uuid]",
    "range": [],
    "command": {
      "type": "extrude",
      "target": "[uuid]",
      "distance": 2.54,
      "faces": null,
      "opposite": "None"
    }
  },
  {
    "cmdId": "[uuid]",
    "range": [],
    "command": {
      "type": "extrude",
      "target": "[uuid]",
      "distance": 2.54,
      "faces": null,
      "opposite": "None"
    }
  },
  {
    "cmdId": "[uuid]",
    "range": [],
    "command": {
      "type": "extrude",
      "target": "[uuid]",
      "distance": 2.54,
      "faces": null,
      "opposite": "None"
    }
  },
  {
    "cmdId": "[uuid]",
    "range": [],
    "command": {
      "type": "extrude",
      "target": "[uuid]",
      "distance": 2.54,
      "faces": null,
      "opposite": "None"
    }
  },
  {
    "cmdId": "[uuid]",
    "range": [],
    "command": {
      "type": "extrude",
      "target": "[uuid]",
      "distance": 2.54,
      "faces": null,
      "opposite": "None"
    }
  },
  {
    "cmdId": "[uuid]",
    "range": [],
    "command": {
      "type": "extrude",
      "target": "[uuid]",
      "distance": 2.54,
      "faces": null,
      "opposite": "None"
    }
  },
  {
    "cmdId": "[uuid]",
    "range": [],
    "command": {
      "type": "extrude",
      "target": "[uuid]",
      "distance": 2.54,
      "faces": null,
      "opposite": "None"
    }
  },
  {
    "cmdId": "[uuid]",
    "range": [],
    "command": {
      "type": "extrude",
      "target": "[uuid]",
      "distance": 2.54,
      "faces": null,
      "opposite": "None"
    }
  },
  {
    "cmdId": "[uuid]",
    "range": [],
    "command": {
      "type": "extrude",
      "target": "[uuid]",
      "distance": 2.54,
      "faces": null,
      "opposite": "None"
    }
  },
  {
    "cmdId": "[uuid]",
    "range": [],
    "command": {
      "type": "extrude",
      "target": "[uuid]",
      "distance": 2.54,
      "faces": null,
      "opposite": "None"
    }
  },
  {
    "cmdId": "[uuid]",
    "range": [],
    "command": {
      "type": "extrude",
      "target": "[uuid]",
      "distance": 2.54,
      "faces": null,
      "opposite": "None"
    }
  },
  {
    "cmdId": "[uuid]",
    "range": [],
    "command": {
      "type": "extrude",
      "target": "[uuid]",
      "distance": 2.54,
      "faces": null,
      "opposite": "None"
    }
  },
  {
    "cmdId": "[uuid]",
    "range": [],
    "command": {
      "type": "extrude",
      "target": "[uuid]",
      "distance": 2.54,
      "faces": null,
      "opposite": "None"
    }
  },
  {
    "cmdId": "[uuid]",
    "range": [],
    "command": {
      "type": "extrude",
      "target": "[uuid]",
      "distance": 2.54,
      "faces": null,
      "opposite": "None"
    }
  },
  {
    "cmdId": "[uuid]",
    "range": [],
    "command": {
      "type": "extrude",
      "target": "[uuid]",
      "distance": 2.54,
      "faces": null,
      "opposite": "None"
    }
  },
  {
    "cmdId": "[uuid]",
    "range": [],
    "command": {
      "type": "extrude",
      "target": "[uuid]",
      "distance": 2.54,
      "faces": null,
      "opposite": "None"
    }
  },
  {
    "cmdId": "[uuid]",
    "range": [],
    "command": {
      "type": "extrude",
      "target": "[uuid]",
      "distance": 2.54,
      "faces": null,
      "opposite": "None"
    }
  },
  {
    "cmdId": "[uuid]",
    "range": [],
    "command": {
      "type": "extrude",
      "target": "[uuid]",
      "distance": 2.54,
      "faces": null,
      "opposite": "None"
    }
  },
  {
    "cmdId": "[uuid]",
    "range": [],
    "command": {
      "type": "object_bring_to_front",
      "object_id": "[uuid]"
    }
  },
  {
    "cmdId": "[uuid]",
    "range": [],
    "command": {
      "type": "object_bring_to_front",
      "object_id": "[uuid]"
    }
  },
  {
    "cmdId": "[uuid]",
    "range": [],
    "command": {
      "type": "object_bring_to_front",
      "object_id": "[uuid]"
    }
  },
  {
    "cmdId": "[uuid]",
    "range": [],
    "command": {
      "type": "object_bring_to_front",
      "object_id": "[uuid]"
    }
  },
  {
    "cmdId": "[uuid]",
    "range": [],
    "command": {
      "type": "object_bring_to_front",
      "object_id": "[uuid]"
    }
  },
  {
    "cmdId": "[uuid]",
    "range": [],
    "command": {
      "type": "object_bring_to_front",
      "object_id": "[uuid]"
    }
  },
  {
    "cmdId": "[uuid]",
    "range": [],
    "command": {
      "type": "object_bring_to_front",
      "object_id": "[uuid]"
    }
  },
  {
    "cmdId": "[uuid]",
    "range": [],
    "command": {
      "type": "object_bring_to_front",
      "object_id": "[uuid]"
    }
  },
  {
    "cmdId": "[uuid]",
    "range": [],
    "command": {
      "type": "object_bring_to_front",
      "object_id": "[uuid]"
    }
  },
  {
    "cmdId": "[uuid]",
    "range": [],
    "command": {
      "type": "object_bring_to_front",
      "object_id": "[uuid]"
    }
  },
  {
    "cmdId": "[uuid]",
    "range": [],
    "command": {
      "type": "object_bring_to_front",
      "object_id": "[uuid]"
    }
  },
  {
    "cmdId": "[uuid]",
    "range": [],
    "command": {
      "type": "object_bring_to_front",
      "object_id": "[uuid]"
    }
  },
  {
    "cmdId": "[uuid]",
    "range": [],
    "command": {
      "type": "object_bring_to_front",
      "object_id": "[uuid]"
    }
  },
  {
    "cmdId": "[uuid]",
    "range": [],
    "command": {
      "type": "object_bring_to_front",
      "object_id": "[uuid]"
    }
  },
  {
    "cmdId": "[uuid]",
    "range": [],
    "command": {
      "type": "object_bring_to_front",
      "object_id": "[uuid]"
    }
  },
  {
    "cmdId": "[uuid]",
    "range": [],
    "command": {
      "type": "object_bring_to_front",
      "object_id": "[uuid]"
    }
  },
  {
    "cmdId": "[uuid]",
    "range": [],
    "command": {
      "type": "object_bring_to_front",
      "object_id": "[uuid]"
    }
  },
  {
    "cmdId": "[uuid]",
    "range": [],
    "command": {
      "type": "object_bring_to_front",
      "object_id": "[uuid]"
    }
  },
  {
    "cmdId": "[uuid]",
    "range": [],
    "command": {
      "type": "object_bring_to_front",
      "object_id": "[uuid]"
    }
  },
  {
    "cmdId": "[uuid]",
    "range": [],
    "command": {
      "type": "object_bring_to_front",
      "object_id": "[uuid]"
    }
  },
  {
    "cmdId": "[uuid]",
    "range": [],
    "command": {
      "type": "object_bring_to_front",
      "object_id": "[uuid]"
    }
  },
  {
    "cmdId": "[uuid]",
    "range": [],
    "command": {
      "type": "sketch_mode_disable"
    }
  },
  {
    "cmdId": "[uuid]",
    "range": [],
    "command": {
      "type": "sketch_mode_disable"
    }
  },
  {
    "cmdId": "[uuid]",
    "range": [],
    "command": {
      "type": "sketch_mode_disable"
    }
  },
  {
    "cmdId": "[uuid]",
    "range": [],
    "command": {
      "type": "sketch_mode_disable"
    }
  },
  {
    "cmdId": "[uuid]",
    "range": [],
    "command": {
      "type": "sketch_mode_disable"
    }
  },
  {
    "cmdId": "[uuid]",
    "range": [],
    "command": {
      "type": "sketch_mode_disable"
    }
  },
  {
    "cmdId": "[uuid]",
    "range": [],
    "command": {
      "type": "sketch_mode_disable"
    }
  },
  {
    "cmdId": "[uuid]",
    "range": [],
    "command": {
      "type": "sketch_mode_disable"
    }
  },
  {
    "cmdId": "[uuid]",
    "range": [],
    "command": {
      "type": "sketch_mode_disable"
    }
  },
  {
    "cmdId": "[uuid]",
    "range": [],
    "command": {
      "type": "sketch_mode_disable"
    }
  },
  {
    "cmdId": "[uuid]",
    "range": [],
    "command": {
      "type": "sketch_mode_disable"
    }
  },
  {
    "cmdId": "[uuid]",
    "range": [],
    "command": {
      "type": "sketch_mode_disable"
    }
  },
  {
    "cmdId": "[uuid]",
    "range": [],
    "command": {
      "type": "sketch_mode_disable"
    }
  },
  {
    "cmdId": "[uuid]",
    "range": [],
    "command": {
      "type": "sketch_mode_disable"
    }
  },
  {
    "cmdId": "[uuid]",
    "range": [],
    "command": {
      "type": "sketch_mode_disable"
    }
  },
  {
    "cmdId": "[uuid]",
    "range": [],
    "command": {
      "type": "sketch_mode_disable"
    }
  },
  {
    "cmdId": "[uuid]",
    "range": [],
    "command": {
      "type": "sketch_mode_disable"
    }
  },
  {
    "cmdId": "[uuid]",
    "range": [],
    "command": {
      "type": "sketch_mode_disable"
    }
  },
  {
    "cmdId": "[uuid]",
    "range": [],
    "command": {
      "type": "sketch_mode_disable"
    }
  },
  {
    "cmdId": "[uuid]",
    "range": [],
    "command": {
      "type": "sketch_mode_disable"
    }
  },
  {
    "cmdId": "[uuid]",
    "range": [],
    "command": {
      "type": "sketch_mode_disable"
    }
  },
  {
    "cmdId": "[uuid]",
    "range": [],
    "command": {
      "type": "solid3d_get_adjacency_info",
      "object_id": "[uuid]",
      "edge_id": "[uuid]"
    }
  },
  {
    "cmdId": "[uuid]",
    "range": [],
    "command": {
      "type": "solid3d_get_adjacency_info",
      "object_id": "[uuid]",
      "edge_id": "[uuid]"
    }
  },
  {
    "cmdId": "[uuid]",
    "range": [],
    "command": {
      "type": "solid3d_get_adjacency_info",
      "object_id": "[uuid]",
      "edge_id": "[uuid]"
    }
  },
  {
    "cmdId": "[uuid]",
    "range": [],
    "command": {
      "type": "solid3d_get_adjacency_info",
      "object_id": "[uuid]",
      "edge_id": "[uuid]"
    }
  },
  {
    "cmdId": "[uuid]",
    "range": [],
    "command": {
      "type": "solid3d_get_adjacency_info",
      "object_id": "[uuid]",
      "edge_id": "[uuid]"
    }
  },
  {
    "cmdId": "[uuid]",
    "range": [],
    "command": {
      "type": "solid3d_get_adjacency_info",
      "object_id": "[uuid]",
      "edge_id": "[uuid]"
    }
  },
  {
    "cmdId": "[uuid]",
    "range": [],
    "command": {
      "type": "solid3d_get_adjacency_info",
      "object_id": "[uuid]",
      "edge_id": "[uuid]"
    }
  },
  {
    "cmdId": "[uuid]",
    "range": [],
    "command": {
      "type": "solid3d_get_adjacency_info",
      "object_id": "[uuid]",
      "edge_id": "[uuid]"
    }
  },
  {
    "cmdId": "[uuid]",
    "range": [],
    "command": {
      "type": "solid3d_get_adjacency_info",
      "object_id": "[uuid]",
      "edge_id": "[uuid]"
    }
  },
  {
    "cmdId": "[uuid]",
    "range": [],
    "command": {
      "type": "solid3d_get_adjacency_info",
      "object_id": "[uuid]",
      "edge_id": "[uuid]"
    }
  },
  {
    "cmdId": "[uuid]",
    "range": [],
    "command": {
      "type": "solid3d_get_adjacency_info",
      "object_id": "[uuid]",
      "edge_id": "[uuid]"
    }
  },
  {
    "cmdId": "[uuid]",
    "range": [],
    "command": {
      "type": "solid3d_get_adjacency_info",
      "object_id": "[uuid]",
      "edge_id": "[uuid]"
    }
  },
  {
    "cmdId": "[uuid]",
    "range": [],
    "command": {
      "type": "solid3d_get_adjacency_info",
      "object_id": "[uuid]",
      "edge_id": "[uuid]"
    }
  },
  {
    "cmdId": "[uuid]",
    "range": [],
    "command": {
      "type": "solid3d_get_adjacency_info",
      "object_id": "[uuid]",
      "edge_id": "[uuid]"
    }
  },
  {
    "cmdId": "[uuid]",
    "range": [],
    "command": {
      "type": "solid3d_get_adjacency_info",
      "object_id": "[uuid]",
      "edge_id": "[uuid]"
    }
  },
  {
    "cmdId": "[uuid]",
    "range": [],
    "command": {
      "type": "solid3d_get_adjacency_info",
      "object_id": "[uuid]",
      "edge_id": "[uuid]"
    }
  },
  {
    "cmdId": "[uuid]",
    "range": [],
    "command": {
      "type": "solid3d_get_adjacency_info",
      "object_id": "[uuid]",
      "edge_id": "[uuid]"
    }
  },
  {
    "cmdId": "[uuid]",
    "range": [],
    "command": {
      "type": "solid3d_get_adjacency_info",
      "object_id": "[uuid]",
      "edge_id": "[uuid]"
    }
  },
  {
    "cmdId": "[uuid]",
    "range": [],
    "command": {
      "type": "solid3d_get_adjacency_info",
      "object_id": "[uuid]",
      "edge_id": "[uuid]"
    }
  },
  {
    "cmdId": "[uuid]",
    "range": [],
    "command": {
      "type": "solid3d_get_adjacency_info",
      "object_id": "[uuid]",
      "edge_id": "[uuid]"
    }
  },
  {
    "cmdId": "[uuid]",
    "range": [],
    "command": {
      "type": "solid3d_get_adjacency_info",
      "object_id": "[uuid]",
      "edge_id": "[uuid]"
    }
  },
  {
    "cmdId": "[uuid]",
    "range": [],
    "command": {
      "type": "solid3d_get_extrusion_face_info",
      "object_id": "[uuid]",
      "edge_id": "[uuid]"
    }
  },
  {
    "cmdId": "[uuid]",
    "range": [],
    "command": {
      "type": "solid3d_get_extrusion_face_info",
      "object_id": "[uuid]",
      "edge_id": "[uuid]"
    }
  },
  {
    "cmdId": "[uuid]",
    "range": [],
    "command": {
      "type": "solid3d_get_extrusion_face_info",
      "object_id": "[uuid]",
      "edge_id": "[uuid]"
    }
  },
  {
    "cmdId": "[uuid]",
    "range": [],
    "command": {
      "type": "solid3d_get_extrusion_face_info",
      "object_id": "[uuid]",
      "edge_id": "[uuid]"
    }
  },
  {
    "cmdId": "[uuid]",
    "range": [],
    "command": {
      "type": "solid3d_get_extrusion_face_info",
      "object_id": "[uuid]",
      "edge_id": "[uuid]"
    }
  },
  {
    "cmdId": "[uuid]",
    "range": [],
    "command": {
      "type": "solid3d_get_extrusion_face_info",
      "object_id": "[uuid]",
      "edge_id": "[uuid]"
    }
  },
  {
    "cmdId": "[uuid]",
    "range": [],
    "command": {
      "type": "solid3d_get_extrusion_face_info",
      "object_id": "[uuid]",
      "edge_id": "[uuid]"
    }
  },
  {
    "cmdId": "[uuid]",
    "range": [],
    "command": {
      "type": "solid3d_get_extrusion_face_info",
      "object_id": "[uuid]",
      "edge_id": "[uuid]"
    }
  },
  {
    "cmdId": "[uuid]",
    "range": [],
    "command": {
      "type": "solid3d_get_extrusion_face_info",
      "object_id": "[uuid]",
      "edge_id": "[uuid]"
    }
  },
  {
    "cmdId": "[uuid]",
    "range": [],
    "command": {
      "type": "solid3d_get_extrusion_face_info",
      "object_id": "[uuid]",
      "edge_id": "[uuid]"
    }
  },
  {
    "cmdId": "[uuid]",
    "range": [],
    "command": {
      "type": "solid3d_get_extrusion_face_info",
      "object_id": "[uuid]",
      "edge_id": "[uuid]"
    }
  },
  {
    "cmdId": "[uuid]",
    "range": [],
    "command": {
      "type": "solid3d_get_extrusion_face_info",
      "object_id": "[uuid]",
      "edge_id": "[uuid]"
    }
  },
  {
    "cmdId": "[uuid]",
    "range": [],
    "command": {
      "type": "solid3d_get_extrusion_face_info",
      "object_id": "[uuid]",
      "edge_id": "[uuid]"
    }
  },
  {
    "cmdId": "[uuid]",
    "range": [],
    "command": {
      "type": "solid3d_get_extrusion_face_info",
      "object_id": "[uuid]",
      "edge_id": "[uuid]"
    }
  },
  {
    "cmdId": "[uuid]",
    "range": [],
    "command": {
      "type": "solid3d_get_extrusion_face_info",
      "object_id": "[uuid]",
      "edge_id": "[uuid]"
    }
  },
  {
    "cmdId": "[uuid]",
    "range": [],
    "command": {
      "type": "solid3d_get_extrusion_face_info",
      "object_id": "[uuid]",
      "edge_id": "[uuid]"
    }
  },
  {
    "cmdId": "[uuid]",
    "range": [],
    "command": {
      "type": "solid3d_get_extrusion_face_info",
      "object_id": "[uuid]",
      "edge_id": "[uuid]"
    }
  },
  {
    "cmdId": "[uuid]",
    "range": [],
    "command": {
      "type": "solid3d_get_extrusion_face_info",
      "object_id": "[uuid]",
      "edge_id": "[uuid]"
    }
  },
  {
    "cmdId": "[uuid]",
    "range": [],
    "command": {
      "type": "solid3d_get_extrusion_face_info",
      "object_id": "[uuid]",
      "edge_id": "[uuid]"
    }
  },
  {
    "cmdId": "[uuid]",
    "range": [],
    "command": {
      "type": "solid3d_get_extrusion_face_info",
      "object_id": "[uuid]",
      "edge_id": "[uuid]"
    }
  },
  {
    "cmdId": "[uuid]",
    "range": [],
    "command": {
      "type": "solid3d_get_extrusion_face_info",
      "object_id": "[uuid]",
      "edge_id": "[uuid]"
    }
  },
  {
    "cmdId": "[uuid]",
    "range": [],
    "command": {
      "type": "object_set_material_params_pbr",
      "object_id": "[uuid]",
      "color": {
        "r": 0.13725491,
        "g": 0.6862745,
        "b": 0.5764706,
        "a": 100.0
      },
      "metalness": 0.0,
      "roughness": 0.0,
      "ambient_occlusion": 0.0
    }
  },
  {
    "cmdId": "[uuid]",
    "range": [],
    "command": {
      "type": "object_set_material_params_pbr",
      "object_id": "[uuid]",
      "color": {
        "r": 0.6901961,
        "g": 0.6901961,
        "b": 0.6901961,
        "a": 100.0
      },
      "metalness": 0.0,
      "roughness": 0.0,
      "ambient_occlusion": 0.0
    }
  },
  {
    "cmdId": "[uuid]",
    "range": [],
    "command": {
      "type": "object_set_material_params_pbr",
      "object_id": "[uuid]",
      "color": {
        "r": 0.13725491,
        "g": 0.6862745,
        "b": 0.5764706,
        "a": 100.0
      },
      "metalness": 0.0,
      "roughness": 0.0,
      "ambient_occlusion": 0.0
    }
  },
  {
    "cmdId": "[uuid]",
    "range": [],
    "command": {
      "type": "object_set_material_params_pbr",
      "object_id": "[uuid]",
      "color": {
        "r": 0.6901961,
        "g": 0.6901961,
        "b": 0.6901961,
        "a": 100.0
      },
      "metalness": 0.0,
      "roughness": 0.0,
      "ambient_occlusion": 0.0
    }
  },
  {
    "cmdId": "[uuid]",
    "range": [],
    "command": {
      "type": "object_set_material_params_pbr",
      "object_id": "[uuid]",
      "color": {
        "r": 0.6901961,
        "g": 0.6901961,
        "b": 0.6901961,
        "a": 100.0
      },
      "metalness": 0.0,
      "roughness": 0.0,
      "ambient_occlusion": 0.0
    }
  },
  {
    "cmdId": "[uuid]",
    "range": [],
    "command": {
      "type": "object_set_material_params_pbr",
      "object_id": "[uuid]",
      "color": {
        "r": 0.6901961,
        "g": 0.6901961,
        "b": 0.6901961,
        "a": 100.0
      },
      "metalness": 0.0,
      "roughness": 0.0,
      "ambient_occlusion": 0.0
    }
  },
  {
    "cmdId": "[uuid]",
    "range": [],
    "command": {
      "type": "object_set_material_params_pbr",
      "object_id": "[uuid]",
      "color": {
        "r": 0.13725491,
        "g": 0.6862745,
        "b": 0.5764706,
        "a": 100.0
      },
      "metalness": 0.0,
      "roughness": 0.0,
      "ambient_occlusion": 0.0
    }
  },
  {
    "cmdId": "[uuid]",
    "range": [],
    "command": {
      "type": "object_set_material_params_pbr",
      "object_id": "[uuid]",
      "color": {
        "r": 0.13725491,
        "g": 0.6862745,
        "b": 0.5764706,
        "a": 100.0
      },
      "metalness": 0.0,
      "roughness": 0.0,
      "ambient_occlusion": 0.0
    }
  },
  {
    "cmdId": "[uuid]",
    "range": [],
    "command": {
      "type": "object_set_material_params_pbr",
      "object_id": "[uuid]",
      "color": {
        "r": 0.6901961,
        "g": 0.6901961,
        "b": 0.6901961,
        "a": 100.0
      },
      "metalness": 0.0,
      "roughness": 0.0,
      "ambient_occlusion": 0.0
    }
  },
  {
    "cmdId": "[uuid]",
    "range": [],
    "command": {
      "type": "object_set_material_params_pbr",
      "object_id": "[uuid]",
      "color": {
        "r": 0.13725491,
        "g": 0.6862745,
        "b": 0.5764706,
        "a": 100.0
      },
      "metalness": 0.0,
      "roughness": 0.0,
      "ambient_occlusion": 0.0
    }
  },
  {
    "cmdId": "[uuid]",
    "range": [],
    "command": {
      "type": "object_set_material_params_pbr",
      "object_id": "[uuid]",
      "color": {
        "r": 0.6901961,
        "g": 0.6901961,
        "b": 0.6901961,
        "a": 100.0
      },
      "metalness": 0.0,
      "roughness": 0.0,
      "ambient_occlusion": 0.0
    }
  },
  {
    "cmdId": "[uuid]",
    "range": [],
    "command": {
      "type": "object_set_material_params_pbr",
      "object_id": "[uuid]",
      "color": {
        "r": 0.6901961,
        "g": 0.6901961,
        "b": 0.6901961,
        "a": 100.0
      },
      "metalness": 0.0,
      "roughness": 0.0,
      "ambient_occlusion": 0.0
    }
  },
  {
    "cmdId": "[uuid]",
    "range": [],
    "command": {
      "type": "object_set_material_params_pbr",
      "object_id": "[uuid]",
      "color": {
        "r": 0.13725491,
        "g": 0.6862745,
        "b": 0.5764706,
        "a": 100.0
      },
      "metalness": 0.0,
      "roughness": 0.0,
      "ambient_occlusion": 0.0
    }
  },
  {
    "cmdId": "[uuid]",
    "range": [],
    "command": {
      "type": "object_set_material_params_pbr",
      "object_id": "[uuid]",
      "color": {
        "r": 0.6901961,
        "g": 0.6901961,
        "b": 0.6901961,
        "a": 100.0
      },
      "metalness": 0.0,
      "roughness": 0.0,
      "ambient_occlusion": 0.0
    }
  },
  {
    "cmdId": "[uuid]",
    "range": [],
    "command": {
      "type": "object_set_material_params_pbr",
      "object_id": "[uuid]",
      "color": {
        "r": 0.6901961,
        "g": 0.6901961,
        "b": 0.6901961,
        "a": 100.0
      },
      "metalness": 0.0,
      "roughness": 0.0,
      "ambient_occlusion": 0.0
    }
  },
  {
    "cmdId": "[uuid]",
    "range": [],
    "command": {
      "type": "object_set_material_params_pbr",
      "object_id": "[uuid]",
      "color": {
        "r": 0.6901961,
        "g": 0.6901961,
        "b": 0.6901961,
        "a": 100.0
      },
      "metalness": 0.0,
      "roughness": 0.0,
      "ambient_occlusion": 0.0
    }
  },
  {
    "cmdId": "[uuid]",
    "range": [],
    "command": {
      "type": "object_set_material_params_pbr",
      "object_id": "[uuid]",
      "color": {
        "r": 0.6901961,
        "g": 0.6901961,
        "b": 0.6901961,
        "a": 100.0
      },
      "metalness": 0.0,
      "roughness": 0.0,
      "ambient_occlusion": 0.0
    }
  },
  {
    "cmdId": "[uuid]",
    "range": [],
    "command": {
      "type": "object_set_material_params_pbr",
      "object_id": "[uuid]",
      "color": {
        "r": 0.13725491,
        "g": 0.6862745,
        "b": 0.5764706,
        "a": 100.0
      },
      "metalness": 0.0,
      "roughness": 0.0,
      "ambient_occlusion": 0.0
    }
  },
  {
    "cmdId": "[uuid]",
    "range": [],
    "command": {
      "type": "object_set_material_params_pbr",
      "object_id": "[uuid]",
      "color": {
        "r": 0.13725491,
        "g": 0.6862745,
        "b": 0.5764706,
        "a": 100.0
      },
      "metalness": 0.0,
      "roughness": 0.0,
      "ambient_occlusion": 0.0
    }
  },
  {
    "cmdId": "[uuid]",
    "range": [],
    "command": {
      "type": "object_set_material_params_pbr",
      "object_id": "[uuid]",
      "color": {
        "r": 0.6901961,
        "g": 0.6901961,
        "b": 0.6901961,
        "a": 100.0
      },
      "metalness": 0.0,
      "roughness": 0.0,
      "ambient_occlusion": 0.0
    }
  },
  {
    "cmdId": "[uuid]",
    "range": [],
    "command": {
      "type": "object_set_material_params_pbr",
      "object_id": "[uuid]",
      "color": {
        "r": 0.13725491,
        "g": 0.6862745,
        "b": 0.5764706,
        "a": 100.0
      },
      "metalness": 0.0,
      "roughness": 0.0,
      "ambient_occlusion": 0.0
    }
  },
  {
    "cmdId": "[uuid]",
    "range": [],
    "command": {
      "type": "entity_linear_pattern_transform",
      "entity_id": "[uuid]",
      "transform": [],
      "transforms": []
    }
  },
  {
    "cmdId": "[uuid]",
    "range": [],
    "command": {
      "type": "entity_linear_pattern_transform",
      "entity_id": "[uuid]",
      "transform": [],
      "transforms": [
        [
          {
            "translate": {
              "x": 22.86,
              "y": 0.0,
              "z": 0.0
            },
            "scale": {
              "x": 1.0,
              "y": 1.0,
              "z": 1.0
            },
            "rotation": {
              "axis": {
                "x": 0.0,
                "y": 0.0,
                "z": 1.0
              },
              "angle": {
                "unit": "degrees",
                "value": 0.0
              },
              "origin": {
                "type": "local"
              }
            },
            "replicate": true
          }
        ],
        [
          {
            "translate": {
              "x": 45.72,
              "y": 0.0,
              "z": 0.0
            },
            "scale": {
              "x": 1.0,
              "y": 1.0,
              "z": 1.0
            },
            "rotation": {
              "axis": {
                "x": 0.0,
                "y": 0.0,
                "z": 1.0
              },
              "angle": {
                "unit": "degrees",
                "value": 0.0
              },
              "origin": {
                "type": "local"
              }
            },
            "replicate": true
          }
        ]
      ]
    }
  },
  {
    "cmdId": "[uuid]",
    "range": [],
    "command": {
      "type": "entity_linear_pattern_transform",
      "entity_id": "[uuid]",
      "transform": [],
      "transforms": []
    }
  },
  {
    "cmdId": "[uuid]",
    "range": [],
    "command": {
      "type": "entity_linear_pattern_transform",
      "entity_id": "[uuid]",
      "transform": [],
      "transforms": []
    }
  },
  {
    "cmdId": "[uuid]",
    "range": [],
    "command": {
      "type": "entity_linear_pattern_transform",
      "entity_id": "[uuid]",
      "transform": [],
      "transforms": []
    }
  },
  {
    "cmdId": "[uuid]",
    "range": [],
    "command": {
      "type": "entity_linear_pattern_transform",
      "entity_id": "[uuid]",
      "transform": [],
      "transforms": []
    }
  },
  {
    "cmdId": "[uuid]",
    "range": [],
    "command": {
      "type": "entity_linear_pattern_transform",
      "entity_id": "[uuid]",
      "transform": [],
      "transforms": []
    }
  },
  {
    "cmdId": "[uuid]",
    "range": [],
    "command": {
      "type": "entity_linear_pattern_transform",
      "entity_id": "[uuid]",
      "transform": [],
      "transforms": []
    }
  },
  {
    "cmdId": "[uuid]",
    "range": [],
    "command": {
<<<<<<< HEAD
      "type": "solid3d_get_all_edge_faces",
      "object_id": "[uuid]",
      "edge_id": "[uuid]"
    }
  },
  {
    "cmdId": "[uuid]",
    "range": [],
    "command": {
      "type": "solid3d_get_all_edge_faces",
      "object_id": "[uuid]",
      "edge_id": "[uuid]"
    }
  },
  {
    "cmdId": "[uuid]",
    "range": [],
    "command": {
      "type": "solid3d_get_all_edge_faces",
      "object_id": "[uuid]",
      "edge_id": "[uuid]"
    }
  },
  {
    "cmdId": "[uuid]",
    "range": [],
    "command": {
      "type": "solid3d_get_all_edge_faces",
      "object_id": "[uuid]",
      "edge_id": "[uuid]"
    }
  },
  {
    "cmdId": "[uuid]",
    "range": [],
    "command": {
      "type": "solid3d_get_all_edge_faces",
      "object_id": "[uuid]",
      "edge_id": "[uuid]"
    }
  },
  {
    "cmdId": "[uuid]",
    "range": [],
    "command": {
      "type": "solid3d_get_all_edge_faces",
      "object_id": "[uuid]",
      "edge_id": "[uuid]"
    }
  },
  {
    "cmdId": "[uuid]",
    "range": [],
    "command": {
      "type": "solid3d_get_all_edge_faces",
      "object_id": "[uuid]",
      "edge_id": "[uuid]"
    }
  },
  {
    "cmdId": "[uuid]",
    "range": [],
    "command": {
      "type": "solid3d_get_all_edge_faces",
      "object_id": "[uuid]",
      "edge_id": "[uuid]"
    }
  },
  {
    "cmdId": "[uuid]",
    "range": [],
    "command": {
      "type": "solid3d_get_all_edge_faces",
      "object_id": "[uuid]",
      "edge_id": "[uuid]"
    }
  },
  {
    "cmdId": "[uuid]",
    "range": [],
    "command": {
      "type": "solid3d_get_all_edge_faces",
      "object_id": "[uuid]",
      "edge_id": "[uuid]"
    }
  },
  {
    "cmdId": "[uuid]",
    "range": [],
    "command": {
      "type": "solid3d_get_all_edge_faces",
      "object_id": "[uuid]",
      "edge_id": "[uuid]"
    }
  },
  {
    "cmdId": "[uuid]",
    "range": [],
    "command": {
      "type": "solid3d_get_all_edge_faces",
      "object_id": "[uuid]",
      "edge_id": "[uuid]"
    }
  },
  {
    "cmdId": "[uuid]",
    "range": [],
    "command": {
      "type": "solid3d_get_all_edge_faces",
      "object_id": "[uuid]",
      "edge_id": "[uuid]"
    }
  },
  {
    "cmdId": "[uuid]",
    "range": [],
    "command": {
      "type": "solid3d_get_all_edge_faces",
      "object_id": "[uuid]",
      "edge_id": "[uuid]"
    }
  },
  {
    "cmdId": "[uuid]",
    "range": [],
    "command": {
      "type": "solid3d_get_all_edge_faces",
      "object_id": "[uuid]",
      "edge_id": "[uuid]"
    }
  },
  {
    "cmdId": "[uuid]",
    "range": [],
    "command": {
      "type": "solid3d_get_all_edge_faces",
      "object_id": "[uuid]",
      "edge_id": "[uuid]"
    }
  },
  {
    "cmdId": "[uuid]",
    "range": [],
    "command": {
      "type": "solid3d_get_all_edge_faces",
      "object_id": "[uuid]",
      "edge_id": "[uuid]"
    }
  },
  {
    "cmdId": "[uuid]",
    "range": [],
    "command": {
      "type": "solid3d_get_all_edge_faces",
      "object_id": "[uuid]",
      "edge_id": "[uuid]"
    }
  },
  {
    "cmdId": "[uuid]",
    "range": [],
    "command": {
      "type": "solid3d_get_all_edge_faces",
      "object_id": "[uuid]",
      "edge_id": "[uuid]"
    }
  },
  {
    "cmdId": "[uuid]",
    "range": [],
    "command": {
      "type": "solid3d_get_all_edge_faces",
      "object_id": "[uuid]",
      "edge_id": "[uuid]"
    }
  },
  {
    "cmdId": "[uuid]",
    "range": [],
    "command": {
      "type": "solid3d_get_all_edge_faces",
      "object_id": "[uuid]",
      "edge_id": "[uuid]"
    }
  },
  {
    "cmdId": "[uuid]",
    "range": [],
    "command": {
      "type": "solid3d_get_all_edge_faces",
      "object_id": "[uuid]",
      "edge_id": "[uuid]"
    }
  },
  {
    "cmdId": "[uuid]",
    "range": [],
    "command": {
      "type": "solid3d_get_all_edge_faces",
      "object_id": "[uuid]",
      "edge_id": "[uuid]"
    }
  },
  {
    "cmdId": "[uuid]",
    "range": [],
    "command": {
      "type": "solid3d_get_all_edge_faces",
      "object_id": "[uuid]",
      "edge_id": "[uuid]"
    }
  },
  {
    "cmdId": "[uuid]",
    "range": [],
    "command": {
      "type": "solid3d_get_all_edge_faces",
      "object_id": "[uuid]",
      "edge_id": "[uuid]"
    }
  },
  {
    "cmdId": "[uuid]",
    "range": [],
    "command": {
      "type": "solid3d_get_all_edge_faces",
      "object_id": "[uuid]",
      "edge_id": "[uuid]"
    }
  },
  {
    "cmdId": "[uuid]",
    "range": [],
    "command": {
      "type": "solid3d_get_all_edge_faces",
      "object_id": "[uuid]",
      "edge_id": "[uuid]"
    }
  },
  {
    "cmdId": "[uuid]",
    "range": [],
    "command": {
      "type": "solid3d_get_all_edge_faces",
      "object_id": "[uuid]",
      "edge_id": "[uuid]"
    }
  },
  {
    "cmdId": "[uuid]",
    "range": [],
    "command": {
      "type": "solid3d_get_all_edge_faces",
      "object_id": "[uuid]",
      "edge_id": "[uuid]"
    }
  },
  {
    "cmdId": "[uuid]",
    "range": [],
    "command": {
      "type": "solid3d_get_all_edge_faces",
      "object_id": "[uuid]",
      "edge_id": "[uuid]"
    }
  },
  {
    "cmdId": "[uuid]",
    "range": [],
    "command": {
      "type": "solid3d_get_all_edge_faces",
      "object_id": "[uuid]",
      "edge_id": "[uuid]"
    }
  },
  {
    "cmdId": "[uuid]",
    "range": [],
    "command": {
      "type": "solid3d_get_all_edge_faces",
      "object_id": "[uuid]",
      "edge_id": "[uuid]"
    }
  },
  {
    "cmdId": "[uuid]",
    "range": [],
    "command": {
      "type": "solid3d_get_all_edge_faces",
      "object_id": "[uuid]",
      "edge_id": "[uuid]"
    }
  },
  {
    "cmdId": "[uuid]",
    "range": [],
    "command": {
      "type": "solid3d_get_all_edge_faces",
      "object_id": "[uuid]",
      "edge_id": "[uuid]"
    }
  },
  {
    "cmdId": "[uuid]",
    "range": [],
    "command": {
      "type": "solid3d_get_all_edge_faces",
      "object_id": "[uuid]",
      "edge_id": "[uuid]"
    }
  },
  {
    "cmdId": "[uuid]",
    "range": [],
    "command": {
      "type": "solid3d_get_all_edge_faces",
      "object_id": "[uuid]",
      "edge_id": "[uuid]"
    }
  },
  {
    "cmdId": "[uuid]",
    "range": [],
    "command": {
      "type": "solid3d_get_all_edge_faces",
      "object_id": "[uuid]",
      "edge_id": "[uuid]"
    }
  },
  {
    "cmdId": "[uuid]",
    "range": [],
    "command": {
      "type": "solid3d_get_all_edge_faces",
      "object_id": "[uuid]",
      "edge_id": "[uuid]"
    }
  },
  {
    "cmdId": "[uuid]",
    "range": [],
    "command": {
      "type": "solid3d_get_all_edge_faces",
      "object_id": "[uuid]",
      "edge_id": "[uuid]"
    }
  },
  {
    "cmdId": "[uuid]",
    "range": [],
    "command": {
      "type": "solid3d_get_all_edge_faces",
      "object_id": "[uuid]",
      "edge_id": "[uuid]"
    }
  },
  {
    "cmdId": "[uuid]",
    "range": [],
    "command": {
      "type": "solid3d_get_all_edge_faces",
      "object_id": "[uuid]",
      "edge_id": "[uuid]"
    }
  },
  {
    "cmdId": "[uuid]",
    "range": [],
    "command": {
      "type": "solid3d_get_all_edge_faces",
      "object_id": "[uuid]",
      "edge_id": "[uuid]"
    }
  },
  {
    "cmdId": "[uuid]",
    "range": [],
    "command": {
      "type": "solid3d_get_all_edge_faces",
      "object_id": "[uuid]",
      "edge_id": "[uuid]"
    }
  },
  {
    "cmdId": "[uuid]",
    "range": [],
    "command": {
      "type": "solid3d_get_all_edge_faces",
      "object_id": "[uuid]",
      "edge_id": "[uuid]"
    }
  },
  {
    "cmdId": "[uuid]",
    "range": [],
    "command": {
      "type": "solid3d_get_all_edge_faces",
      "object_id": "[uuid]",
      "edge_id": "[uuid]"
    }
  },
  {
    "cmdId": "[uuid]",
    "range": [],
    "command": {
      "type": "solid3d_get_all_edge_faces",
      "object_id": "[uuid]",
      "edge_id": "[uuid]"
    }
  },
  {
    "cmdId": "[uuid]",
    "range": [],
    "command": {
      "type": "solid3d_get_all_edge_faces",
      "object_id": "[uuid]",
      "edge_id": "[uuid]"
    }
  },
  {
    "cmdId": "[uuid]",
    "range": [],
    "command": {
      "type": "solid3d_get_all_edge_faces",
      "object_id": "[uuid]",
      "edge_id": "[uuid]"
    }
  },
  {
    "cmdId": "[uuid]",
    "range": [],
    "command": {
      "type": "solid3d_get_all_edge_faces",
      "object_id": "[uuid]",
      "edge_id": "[uuid]"
    }
  },
  {
    "cmdId": "[uuid]",
    "range": [],
    "command": {
      "type": "solid3d_get_all_edge_faces",
      "object_id": "[uuid]",
      "edge_id": "[uuid]"
    }
  },
  {
    "cmdId": "[uuid]",
    "range": [],
    "command": {
      "type": "solid3d_get_all_edge_faces",
      "object_id": "[uuid]",
      "edge_id": "[uuid]"
    }
  },
  {
    "cmdId": "[uuid]",
    "range": [],
    "command": {
      "type": "solid3d_get_all_edge_faces",
      "object_id": "[uuid]",
      "edge_id": "[uuid]"
    }
  },
  {
    "cmdId": "[uuid]",
    "range": [],
    "command": {
      "type": "solid3d_get_all_edge_faces",
      "object_id": "[uuid]",
      "edge_id": "[uuid]"
    }
  },
  {
    "cmdId": "[uuid]",
    "range": [],
    "command": {
      "type": "solid3d_get_all_edge_faces",
      "object_id": "[uuid]",
      "edge_id": "[uuid]"
    }
  },
  {
    "cmdId": "[uuid]",
    "range": [],
    "command": {
      "type": "solid3d_get_all_edge_faces",
      "object_id": "[uuid]",
      "edge_id": "[uuid]"
    }
  },
  {
    "cmdId": "[uuid]",
    "range": [],
    "command": {
      "type": "solid3d_get_all_edge_faces",
      "object_id": "[uuid]",
      "edge_id": "[uuid]"
    }
  },
  {
    "cmdId": "[uuid]",
    "range": [],
    "command": {
      "type": "solid3d_get_all_edge_faces",
      "object_id": "[uuid]",
      "edge_id": "[uuid]"
    }
  },
  {
    "cmdId": "[uuid]",
    "range": [],
    "command": {
      "type": "solid3d_get_all_edge_faces",
      "object_id": "[uuid]",
      "edge_id": "[uuid]"
    }
  },
  {
    "cmdId": "[uuid]",
    "range": [],
    "command": {
      "type": "solid3d_get_all_edge_faces",
      "object_id": "[uuid]",
      "edge_id": "[uuid]"
    }
  },
  {
    "cmdId": "[uuid]",
    "range": [],
    "command": {
      "type": "solid3d_get_all_edge_faces",
      "object_id": "[uuid]",
      "edge_id": "[uuid]"
    }
  },
  {
    "cmdId": "[uuid]",
    "range": [],
    "command": {
      "type": "solid3d_get_all_edge_faces",
      "object_id": "[uuid]",
      "edge_id": "[uuid]"
    }
  },
  {
    "cmdId": "[uuid]",
    "range": [],
    "command": {
      "type": "solid3d_get_all_edge_faces",
      "object_id": "[uuid]",
      "edge_id": "[uuid]"
    }
  },
  {
    "cmdId": "[uuid]",
    "range": [],
    "command": {
      "type": "solid3d_get_all_edge_faces",
      "object_id": "[uuid]",
      "edge_id": "[uuid]"
    }
  },
  {
    "cmdId": "[uuid]",
    "range": [],
    "command": {
      "type": "solid3d_get_all_edge_faces",
      "object_id": "[uuid]",
      "edge_id": "[uuid]"
    }
  },
  {
    "cmdId": "[uuid]",
    "range": [],
    "command": {
      "type": "solid3d_get_all_edge_faces",
      "object_id": "[uuid]",
      "edge_id": "[uuid]"
    }
  },
  {
    "cmdId": "[uuid]",
    "range": [],
    "command": {
      "type": "solid3d_get_all_edge_faces",
      "object_id": "[uuid]",
      "edge_id": "[uuid]"
    }
  },
  {
    "cmdId": "[uuid]",
    "range": [],
    "command": {
      "type": "solid3d_get_all_edge_faces",
      "object_id": "[uuid]",
      "edge_id": "[uuid]"
    }
  },
  {
    "cmdId": "[uuid]",
    "range": [],
    "command": {
      "type": "solid3d_get_all_edge_faces",
      "object_id": "[uuid]",
      "edge_id": "[uuid]"
    }
  },
  {
    "cmdId": "[uuid]",
    "range": [],
    "command": {
      "type": "solid3d_get_all_edge_faces",
      "object_id": "[uuid]",
      "edge_id": "[uuid]"
    }
  },
  {
    "cmdId": "[uuid]",
    "range": [],
    "command": {
      "type": "solid3d_get_all_edge_faces",
      "object_id": "[uuid]",
      "edge_id": "[uuid]"
    }
  },
  {
    "cmdId": "[uuid]",
    "range": [],
    "command": {
      "type": "solid3d_get_all_edge_faces",
      "object_id": "[uuid]",
      "edge_id": "[uuid]"
    }
  },
  {
    "cmdId": "[uuid]",
    "range": [],
    "command": {
      "type": "solid3d_get_all_edge_faces",
      "object_id": "[uuid]",
      "edge_id": "[uuid]"
    }
  },
  {
    "cmdId": "[uuid]",
    "range": [],
    "command": {
      "type": "solid3d_get_all_edge_faces",
      "object_id": "[uuid]",
      "edge_id": "[uuid]"
    }
  },
  {
    "cmdId": "[uuid]",
    "range": [],
    "command": {
      "type": "solid3d_get_all_edge_faces",
      "object_id": "[uuid]",
      "edge_id": "[uuid]"
    }
  },
  {
    "cmdId": "[uuid]",
    "range": [],
    "command": {
      "type": "solid3d_get_all_edge_faces",
      "object_id": "[uuid]",
      "edge_id": "[uuid]"
    }
  },
  {
    "cmdId": "[uuid]",
    "range": [],
    "command": {
      "type": "solid3d_get_all_edge_faces",
      "object_id": "[uuid]",
      "edge_id": "[uuid]"
    }
  },
  {
    "cmdId": "[uuid]",
    "range": [],
    "command": {
      "type": "solid3d_get_all_edge_faces",
      "object_id": "[uuid]",
      "edge_id": "[uuid]"
    }
  },
  {
    "cmdId": "[uuid]",
    "range": [],
    "command": {
      "type": "solid3d_get_all_edge_faces",
      "object_id": "[uuid]",
      "edge_id": "[uuid]"
    }
  },
  {
    "cmdId": "[uuid]",
    "range": [],
    "command": {
      "type": "solid3d_get_all_edge_faces",
      "object_id": "[uuid]",
      "edge_id": "[uuid]"
    }
  },
  {
    "cmdId": "[uuid]",
    "range": [],
    "command": {
      "type": "solid3d_get_all_edge_faces",
      "object_id": "[uuid]",
      "edge_id": "[uuid]"
    }
  },
  {
    "cmdId": "[uuid]",
    "range": [],
    "command": {
      "type": "solid3d_get_all_edge_faces",
      "object_id": "[uuid]",
      "edge_id": "[uuid]"
    }
  },
  {
    "cmdId": "[uuid]",
    "range": [],
    "command": {
      "type": "solid3d_get_all_edge_faces",
      "object_id": "[uuid]",
      "edge_id": "[uuid]"
    }
  },
  {
    "cmdId": "[uuid]",
    "range": [],
    "command": {
      "type": "solid3d_get_all_edge_faces",
      "object_id": "[uuid]",
      "edge_id": "[uuid]"
    }
  },
  {
    "cmdId": "[uuid]",
    "range": [],
    "command": {
      "type": "solid3d_get_all_edge_faces",
      "object_id": "[uuid]",
      "edge_id": "[uuid]"
    }
  },
  {
    "cmdId": "[uuid]",
    "range": [],
    "command": {
      "type": "solid3d_get_all_edge_faces",
      "object_id": "[uuid]",
      "edge_id": "[uuid]"
    }
  },
  {
    "cmdId": "[uuid]",
    "range": [],
    "command": {
      "type": "solid3d_get_all_edge_faces",
      "object_id": "[uuid]",
      "edge_id": "[uuid]"
    }
  },
  {
    "cmdId": "[uuid]",
    "range": [],
    "command": {
      "type": "solid3d_get_all_edge_faces",
      "object_id": "[uuid]",
      "edge_id": "[uuid]"
    }
  },
  {
    "cmdId": "[uuid]",
    "range": [],
    "command": {
      "type": "solid3d_get_all_edge_faces",
      "object_id": "[uuid]",
      "edge_id": "[uuid]"
    }
  },
  {
    "cmdId": "[uuid]",
    "range": [],
    "command": {
      "type": "solid3d_get_all_edge_faces",
      "object_id": "[uuid]",
      "edge_id": "[uuid]"
    }
  },
  {
    "cmdId": "[uuid]",
    "range": [],
    "command": {
      "type": "solid3d_get_all_edge_faces",
      "object_id": "[uuid]",
      "edge_id": "[uuid]"
    }
  },
  {
    "cmdId": "[uuid]",
    "range": [],
    "command": {
      "type": "solid3d_get_all_edge_faces",
      "object_id": "[uuid]",
      "edge_id": "[uuid]"
    }
  },
  {
    "cmdId": "[uuid]",
    "range": [],
    "command": {
      "type": "solid3d_get_all_edge_faces",
      "object_id": "[uuid]",
      "edge_id": "[uuid]"
    }
  },
  {
    "cmdId": "[uuid]",
    "range": [],
    "command": {
      "type": "solid3d_get_all_edge_faces",
      "object_id": "[uuid]",
      "edge_id": "[uuid]"
    }
  },
  {
    "cmdId": "[uuid]",
    "range": [],
    "command": {
      "type": "solid3d_get_all_edge_faces",
      "object_id": "[uuid]",
      "edge_id": "[uuid]"
    }
  },
  {
    "cmdId": "[uuid]",
    "range": [],
    "command": {
      "type": "solid3d_get_all_edge_faces",
      "object_id": "[uuid]",
      "edge_id": "[uuid]"
    }
  },
  {
    "cmdId": "[uuid]",
    "range": [],
    "command": {
      "type": "solid3d_get_all_edge_faces",
      "object_id": "[uuid]",
      "edge_id": "[uuid]"
    }
  },
  {
    "cmdId": "[uuid]",
    "range": [],
    "command": {
      "type": "solid3d_get_all_edge_faces",
      "object_id": "[uuid]",
      "edge_id": "[uuid]"
    }
  },
  {
    "cmdId": "[uuid]",
    "range": [],
    "command": {
      "type": "solid3d_get_all_edge_faces",
      "object_id": "[uuid]",
      "edge_id": "[uuid]"
    }
  },
  {
    "cmdId": "[uuid]",
    "range": [],
    "command": {
      "type": "solid3d_get_all_edge_faces",
      "object_id": "[uuid]",
      "edge_id": "[uuid]"
    }
  },
  {
    "cmdId": "[uuid]",
    "range": [],
    "command": {
      "type": "solid3d_get_all_edge_faces",
      "object_id": "[uuid]",
      "edge_id": "[uuid]"
    }
  },
  {
    "cmdId": "[uuid]",
    "range": [],
    "command": {
      "type": "solid3d_get_all_edge_faces",
      "object_id": "[uuid]",
      "edge_id": "[uuid]"
    }
  },
  {
    "cmdId": "[uuid]",
    "range": [],
    "command": {
      "type": "solid3d_get_all_edge_faces",
      "object_id": "[uuid]",
      "edge_id": "[uuid]"
    }
  },
  {
    "cmdId": "[uuid]",
    "range": [],
    "command": {
      "type": "solid3d_get_all_edge_faces",
      "object_id": "[uuid]",
      "edge_id": "[uuid]"
    }
  },
  {
    "cmdId": "[uuid]",
    "range": [],
    "command": {
      "type": "solid3d_get_all_edge_faces",
      "object_id": "[uuid]",
      "edge_id": "[uuid]"
    }
  },
  {
    "cmdId": "[uuid]",
    "range": [],
    "command": {
      "type": "solid3d_get_all_edge_faces",
      "object_id": "[uuid]",
      "edge_id": "[uuid]"
    }
  },
  {
    "cmdId": "[uuid]",
    "range": [],
    "command": {
      "type": "solid3d_get_all_edge_faces",
      "object_id": "[uuid]",
      "edge_id": "[uuid]"
    }
  },
  {
    "cmdId": "[uuid]",
    "range": [],
    "command": {
      "type": "solid3d_get_all_edge_faces",
      "object_id": "[uuid]",
      "edge_id": "[uuid]"
    }
  },
  {
    "cmdId": "[uuid]",
    "range": [],
    "command": {
      "type": "solid3d_get_all_edge_faces",
      "object_id": "[uuid]",
      "edge_id": "[uuid]"
    }
  },
  {
    "cmdId": "[uuid]",
    "range": [],
    "command": {
      "type": "solid3d_get_all_edge_faces",
      "object_id": "[uuid]",
      "edge_id": "[uuid]"
    }
  },
  {
    "cmdId": "[uuid]",
    "range": [],
    "command": {
      "type": "solid3d_get_all_edge_faces",
      "object_id": "[uuid]",
      "edge_id": "[uuid]"
    }
  },
  {
    "cmdId": "[uuid]",
    "range": [],
    "command": {
      "type": "solid3d_get_all_edge_faces",
      "object_id": "[uuid]",
      "edge_id": "[uuid]"
    }
  },
  {
    "cmdId": "[uuid]",
    "range": [],
    "command": {
      "type": "solid3d_get_all_edge_faces",
      "object_id": "[uuid]",
      "edge_id": "[uuid]"
    }
  },
  {
    "cmdId": "[uuid]",
    "range": [],
    "command": {
      "type": "solid3d_get_all_edge_faces",
      "object_id": "[uuid]",
      "edge_id": "[uuid]"
    }
  },
  {
    "cmdId": "[uuid]",
    "range": [],
    "command": {
      "type": "solid3d_get_all_edge_faces",
      "object_id": "[uuid]",
      "edge_id": "[uuid]"
    }
  },
  {
    "cmdId": "[uuid]",
    "range": [],
    "command": {
      "type": "solid3d_get_all_edge_faces",
      "object_id": "[uuid]",
      "edge_id": "[uuid]"
    }
  },
  {
    "cmdId": "[uuid]",
    "range": [],
    "command": {
      "type": "solid3d_get_all_edge_faces",
      "object_id": "[uuid]",
      "edge_id": "[uuid]"
    }
  },
  {
    "cmdId": "[uuid]",
    "range": [],
    "command": {
      "type": "solid3d_get_all_edge_faces",
      "object_id": "[uuid]",
      "edge_id": "[uuid]"
    }
  },
  {
    "cmdId": "[uuid]",
    "range": [],
    "command": {
      "type": "solid3d_get_all_edge_faces",
      "object_id": "[uuid]",
      "edge_id": "[uuid]"
    }
  },
  {
    "cmdId": "[uuid]",
    "range": [],
    "command": {
      "type": "solid3d_get_all_edge_faces",
      "object_id": "[uuid]",
      "edge_id": "[uuid]"
    }
  },
  {
    "cmdId": "[uuid]",
    "range": [],
    "command": {
      "type": "solid3d_get_all_edge_faces",
      "object_id": "[uuid]",
      "edge_id": "[uuid]"
    }
  },
  {
    "cmdId": "[uuid]",
    "range": [],
    "command": {
      "type": "solid3d_get_all_edge_faces",
      "object_id": "[uuid]",
      "edge_id": "[uuid]"
    }
  },
  {
    "cmdId": "[uuid]",
    "range": [],
    "command": {
      "type": "solid3d_get_all_edge_faces",
      "object_id": "[uuid]",
      "edge_id": "[uuid]"
    }
  },
  {
    "cmdId": "[uuid]",
    "range": [],
    "command": {
      "type": "solid3d_get_all_edge_faces",
      "object_id": "[uuid]",
      "edge_id": "[uuid]"
    }
  },
  {
    "cmdId": "[uuid]",
    "range": [],
    "command": {
      "type": "solid3d_get_all_edge_faces",
      "object_id": "[uuid]",
      "edge_id": "[uuid]"
    }
  },
  {
    "cmdId": "[uuid]",
    "range": [],
    "command": {
      "type": "solid3d_get_all_edge_faces",
      "object_id": "[uuid]",
      "edge_id": "[uuid]"
    }
  },
  {
    "cmdId": "[uuid]",
    "range": [],
    "command": {
      "type": "solid3d_get_all_edge_faces",
      "object_id": "[uuid]",
      "edge_id": "[uuid]"
    }
  },
  {
    "cmdId": "[uuid]",
    "range": [],
    "command": {
      "type": "solid3d_get_all_edge_faces",
      "object_id": "[uuid]",
      "edge_id": "[uuid]"
    }
  },
  {
    "cmdId": "[uuid]",
    "range": [],
    "command": {
      "type": "solid3d_get_all_edge_faces",
      "object_id": "[uuid]",
      "edge_id": "[uuid]"
    }
  },
  {
    "cmdId": "[uuid]",
    "range": [],
    "command": {
      "type": "solid3d_get_all_edge_faces",
      "object_id": "[uuid]",
      "edge_id": "[uuid]"
    }
  },
  {
    "cmdId": "[uuid]",
    "range": [],
    "command": {
      "type": "solid3d_get_all_edge_faces",
      "object_id": "[uuid]",
      "edge_id": "[uuid]"
    }
  },
  {
    "cmdId": "[uuid]",
    "range": [],
    "command": {
      "type": "solid3d_get_all_edge_faces",
      "object_id": "[uuid]",
      "edge_id": "[uuid]"
    }
  },
  {
    "cmdId": "[uuid]",
    "range": [],
    "command": {
      "type": "solid3d_get_all_edge_faces",
      "object_id": "[uuid]",
      "edge_id": "[uuid]"
    }
  },
  {
    "cmdId": "[uuid]",
    "range": [],
    "command": {
      "type": "solid3d_get_all_edge_faces",
      "object_id": "[uuid]",
      "edge_id": "[uuid]"
    }
  },
  {
    "cmdId": "[uuid]",
    "range": [],
    "command": {
      "type": "solid3d_get_all_edge_faces",
      "object_id": "[uuid]",
      "edge_id": "[uuid]"
    }
  },
  {
    "cmdId": "[uuid]",
    "range": [],
    "command": {
      "type": "solid3d_get_all_edge_faces",
      "object_id": "[uuid]",
      "edge_id": "[uuid]"
    }
  },
  {
    "cmdId": "[uuid]",
    "range": [],
    "command": {
      "type": "solid3d_get_all_edge_faces",
      "object_id": "[uuid]",
      "edge_id": "[uuid]"
    }
  },
  {
    "cmdId": "[uuid]",
    "range": [],
    "command": {
      "type": "solid3d_get_all_edge_faces",
      "object_id": "[uuid]",
      "edge_id": "[uuid]"
    }
  },
  {
    "cmdId": "[uuid]",
    "range": [],
    "command": {
      "type": "solid3d_get_all_edge_faces",
      "object_id": "[uuid]",
      "edge_id": "[uuid]"
    }
  },
  {
    "cmdId": "[uuid]",
    "range": [],
    "command": {
      "type": "solid3d_get_all_edge_faces",
      "object_id": "[uuid]",
      "edge_id": "[uuid]"
    }
  },
  {
    "cmdId": "[uuid]",
    "range": [],
    "command": {
      "type": "solid3d_get_all_edge_faces",
      "object_id": "[uuid]",
      "edge_id": "[uuid]"
    }
  },
  {
    "cmdId": "[uuid]",
    "range": [],
    "command": {
      "type": "solid3d_get_all_edge_faces",
      "object_id": "[uuid]",
      "edge_id": "[uuid]"
    }
  },
  {
    "cmdId": "[uuid]",
    "range": [],
    "command": {
      "type": "solid3d_get_all_edge_faces",
      "object_id": "[uuid]",
      "edge_id": "[uuid]"
    }
  },
  {
    "cmdId": "[uuid]",
    "range": [],
    "command": {
      "type": "solid3d_get_all_edge_faces",
      "object_id": "[uuid]",
      "edge_id": "[uuid]"
    }
  },
  {
    "cmdId": "[uuid]",
    "range": [],
    "command": {
      "type": "solid3d_get_all_edge_faces",
      "object_id": "[uuid]",
      "edge_id": "[uuid]"
    }
  },
  {
    "cmdId": "[uuid]",
    "range": [],
    "command": {
      "type": "solid3d_get_all_edge_faces",
      "object_id": "[uuid]",
      "edge_id": "[uuid]"
    }
  },
  {
    "cmdId": "[uuid]",
    "range": [],
    "command": {
      "type": "solid3d_get_all_edge_faces",
      "object_id": "[uuid]",
      "edge_id": "[uuid]"
    }
  },
  {
    "cmdId": "[uuid]",
    "range": [],
    "command": {
      "type": "solid3d_get_all_edge_faces",
      "object_id": "[uuid]",
      "edge_id": "[uuid]"
    }
  },
  {
    "cmdId": "[uuid]",
    "range": [],
    "command": {
      "type": "solid3d_get_all_edge_faces",
      "object_id": "[uuid]",
      "edge_id": "[uuid]"
    }
  },
  {
    "cmdId": "[uuid]",
    "range": [],
    "command": {
      "type": "solid3d_get_all_edge_faces",
      "object_id": "[uuid]",
      "edge_id": "[uuid]"
    }
  },
  {
    "cmdId": "[uuid]",
    "range": [],
    "command": {
      "type": "solid3d_get_all_edge_faces",
      "object_id": "[uuid]",
      "edge_id": "[uuid]"
    }
  },
  {
    "cmdId": "[uuid]",
    "range": [],
    "command": {
      "type": "solid3d_get_all_edge_faces",
      "object_id": "[uuid]",
      "edge_id": "[uuid]"
    }
  },
  {
    "cmdId": "[uuid]",
    "range": [],
    "command": {
      "type": "solid3d_get_all_edge_faces",
      "object_id": "[uuid]",
      "edge_id": "[uuid]"
    }
  },
  {
    "cmdId": "[uuid]",
    "range": [],
    "command": {
      "type": "solid3d_get_all_edge_faces",
      "object_id": "[uuid]",
      "edge_id": "[uuid]"
    }
  },
  {
    "cmdId": "[uuid]",
    "range": [],
    "command": {
      "type": "solid3d_get_all_edge_faces",
      "object_id": "[uuid]",
      "edge_id": "[uuid]"
    }
  },
  {
    "cmdId": "[uuid]",
    "range": [],
    "command": {
      "type": "solid3d_get_all_edge_faces",
      "object_id": "[uuid]",
      "edge_id": "[uuid]"
    }
  },
  {
    "cmdId": "[uuid]",
    "range": [],
    "command": {
      "type": "solid3d_get_all_edge_faces",
      "object_id": "[uuid]",
      "edge_id": "[uuid]"
    }
  },
  {
    "cmdId": "[uuid]",
    "range": [],
    "command": {
      "type": "solid3d_get_all_edge_faces",
      "object_id": "[uuid]",
      "edge_id": "[uuid]"
    }
  },
  {
    "cmdId": "[uuid]",
    "range": [],
    "command": {
      "type": "solid3d_get_all_edge_faces",
      "object_id": "[uuid]",
      "edge_id": "[uuid]"
    }
  },
  {
    "cmdId": "[uuid]",
    "range": [],
    "command": {
      "type": "solid3d_get_all_edge_faces",
      "object_id": "[uuid]",
      "edge_id": "[uuid]"
    }
  },
  {
    "cmdId": "[uuid]",
    "range": [],
    "command": {
      "type": "solid3d_get_all_edge_faces",
      "object_id": "[uuid]",
      "edge_id": "[uuid]"
    }
  },
  {
    "cmdId": "[uuid]",
    "range": [],
    "command": {
      "type": "solid3d_get_all_edge_faces",
      "object_id": "[uuid]",
      "edge_id": "[uuid]"
    }
  },
  {
    "cmdId": "[uuid]",
    "range": [],
    "command": {
      "type": "solid3d_get_all_edge_faces",
      "object_id": "[uuid]",
      "edge_id": "[uuid]"
    }
  },
  {
    "cmdId": "[uuid]",
    "range": [],
    "command": {
      "type": "solid3d_get_all_edge_faces",
      "object_id": "[uuid]",
      "edge_id": "[uuid]"
    }
  },
  {
    "cmdId": "[uuid]",
    "range": [],
    "command": {
      "type": "solid3d_get_all_edge_faces",
      "object_id": "[uuid]",
      "edge_id": "[uuid]"
    }
  },
  {
    "cmdId": "[uuid]",
    "range": [],
    "command": {
      "type": "solid3d_get_all_edge_faces",
      "object_id": "[uuid]",
      "edge_id": "[uuid]"
    }
  },
  {
    "cmdId": "[uuid]",
    "range": [],
    "command": {
      "type": "solid3d_get_all_edge_faces",
      "object_id": "[uuid]",
      "edge_id": "[uuid]"
    }
  },
  {
    "cmdId": "[uuid]",
    "range": [],
    "command": {
      "type": "solid3d_get_all_edge_faces",
      "object_id": "[uuid]",
      "edge_id": "[uuid]"
    }
  },
  {
    "cmdId": "[uuid]",
    "range": [],
    "command": {
      "type": "solid3d_get_all_edge_faces",
      "object_id": "[uuid]",
      "edge_id": "[uuid]"
    }
  },
  {
    "cmdId": "[uuid]",
    "range": [],
    "command": {
      "type": "solid3d_get_all_edge_faces",
      "object_id": "[uuid]",
      "edge_id": "[uuid]"
    }
  },
  {
    "cmdId": "[uuid]",
    "range": [],
    "command": {
      "type": "solid3d_get_all_edge_faces",
      "object_id": "[uuid]",
      "edge_id": "[uuid]"
    }
  },
  {
    "cmdId": "[uuid]",
    "range": [],
    "command": {
      "type": "solid3d_get_all_edge_faces",
      "object_id": "[uuid]",
      "edge_id": "[uuid]"
    }
  },
  {
    "cmdId": "[uuid]",
    "range": [],
    "command": {
      "type": "solid3d_get_all_edge_faces",
      "object_id": "[uuid]",
      "edge_id": "[uuid]"
    }
  },
  {
    "cmdId": "[uuid]",
    "range": [],
    "command": {
      "type": "solid3d_get_all_edge_faces",
      "object_id": "[uuid]",
      "edge_id": "[uuid]"
    }
  },
  {
    "cmdId": "[uuid]",
    "range": [],
    "command": {
      "type": "solid3d_get_all_edge_faces",
      "object_id": "[uuid]",
      "edge_id": "[uuid]"
    }
  },
  {
    "cmdId": "[uuid]",
    "range": [],
    "command": {
      "type": "solid3d_get_all_edge_faces",
      "object_id": "[uuid]",
      "edge_id": "[uuid]"
    }
  },
  {
    "cmdId": "[uuid]",
    "range": [],
    "command": {
      "type": "solid3d_get_all_edge_faces",
      "object_id": "[uuid]",
      "edge_id": "[uuid]"
    }
  },
  {
    "cmdId": "[uuid]",
    "range": [],
    "command": {
      "type": "solid3d_get_all_edge_faces",
      "object_id": "[uuid]",
      "edge_id": "[uuid]"
    }
  },
  {
    "cmdId": "[uuid]",
    "range": [],
    "command": {
      "type": "solid3d_get_all_edge_faces",
      "object_id": "[uuid]",
      "edge_id": "[uuid]"
    }
  },
  {
    "cmdId": "[uuid]",
    "range": [],
    "command": {
      "type": "solid3d_get_all_edge_faces",
      "object_id": "[uuid]",
      "edge_id": "[uuid]"
    }
  },
  {
    "cmdId": "[uuid]",
    "range": [],
    "command": {
      "type": "solid3d_get_all_edge_faces",
      "object_id": "[uuid]",
      "edge_id": "[uuid]"
    }
  },
  {
    "cmdId": "[uuid]",
    "range": [],
    "command": {
      "type": "solid3d_get_all_edge_faces",
      "object_id": "[uuid]",
      "edge_id": "[uuid]"
    }
  },
  {
    "cmdId": "[uuid]",
    "range": [],
    "command": {
      "type": "solid3d_get_all_edge_faces",
      "object_id": "[uuid]",
      "edge_id": "[uuid]"
    }
  },
  {
    "cmdId": "[uuid]",
    "range": [],
    "command": {
      "type": "solid3d_get_all_edge_faces",
      "object_id": "[uuid]",
      "edge_id": "[uuid]"
    }
  },
  {
    "cmdId": "[uuid]",
    "range": [],
    "command": {
      "type": "solid3d_get_all_edge_faces",
      "object_id": "[uuid]",
      "edge_id": "[uuid]"
    }
  },
  {
    "cmdId": "[uuid]",
    "range": [],
    "command": {
      "type": "solid3d_get_all_edge_faces",
      "object_id": "[uuid]",
      "edge_id": "[uuid]"
    }
  },
  {
    "cmdId": "[uuid]",
    "range": [],
    "command": {
      "type": "solid3d_get_all_edge_faces",
      "object_id": "[uuid]",
      "edge_id": "[uuid]"
    }
  },
  {
    "cmdId": "[uuid]",
    "range": [],
    "command": {
      "type": "solid3d_get_all_edge_faces",
      "object_id": "[uuid]",
      "edge_id": "[uuid]"
    }
  },
  {
    "cmdId": "[uuid]",
    "range": [],
    "command": {
      "type": "solid3d_get_all_edge_faces",
      "object_id": "[uuid]",
      "edge_id": "[uuid]"
    }
  },
  {
    "cmdId": "[uuid]",
    "range": [],
    "command": {
      "type": "solid3d_get_all_edge_faces",
      "object_id": "[uuid]",
      "edge_id": "[uuid]"
    }
  },
  {
    "cmdId": "[uuid]",
    "range": [],
    "command": {
      "type": "solid3d_get_all_edge_faces",
      "object_id": "[uuid]",
      "edge_id": "[uuid]"
    }
  },
  {
    "cmdId": "[uuid]",
    "range": [],
    "command": {
      "type": "solid3d_get_all_edge_faces",
      "object_id": "[uuid]",
      "edge_id": "[uuid]"
    }
  },
  {
    "cmdId": "[uuid]",
    "range": [],
    "command": {
      "type": "solid3d_get_all_edge_faces",
      "object_id": "[uuid]",
      "edge_id": "[uuid]"
    }
  },
  {
    "cmdId": "[uuid]",
    "range": [],
    "command": {
      "type": "solid3d_get_all_edge_faces",
      "object_id": "[uuid]",
      "edge_id": "[uuid]"
    }
  },
  {
    "cmdId": "[uuid]",
    "range": [],
    "command": {
      "type": "solid3d_get_all_edge_faces",
      "object_id": "[uuid]",
      "edge_id": "[uuid]"
    }
  },
  {
    "cmdId": "[uuid]",
    "range": [],
    "command": {
      "type": "solid3d_get_all_edge_faces",
      "object_id": "[uuid]",
      "edge_id": "[uuid]"
    }
  },
  {
    "cmdId": "[uuid]",
    "range": [],
    "command": {
      "type": "solid3d_get_all_edge_faces",
      "object_id": "[uuid]",
      "edge_id": "[uuid]"
    }
  },
  {
    "cmdId": "[uuid]",
    "range": [],
    "command": {
      "type": "solid3d_get_all_edge_faces",
      "object_id": "[uuid]",
      "edge_id": "[uuid]"
    }
  },
  {
    "cmdId": "[uuid]",
    "range": [],
    "command": {
      "type": "solid3d_get_all_edge_faces",
      "object_id": "[uuid]",
      "edge_id": "[uuid]"
    }
  },
  {
    "cmdId": "[uuid]",
    "range": [],
    "command": {
      "type": "solid3d_get_all_edge_faces",
      "object_id": "[uuid]",
      "edge_id": "[uuid]"
    }
  },
  {
    "cmdId": "[uuid]",
    "range": [],
    "command": {
      "type": "solid3d_get_all_edge_faces",
      "object_id": "[uuid]",
      "edge_id": "[uuid]"
    }
  },
  {
    "cmdId": "[uuid]",
    "range": [],
    "command": {
      "type": "solid3d_get_all_edge_faces",
      "object_id": "[uuid]",
      "edge_id": "[uuid]"
    }
  },
  {
    "cmdId": "[uuid]",
    "range": [],
    "command": {
      "type": "solid3d_get_all_edge_faces",
      "object_id": "[uuid]",
      "edge_id": "[uuid]"
    }
  },
  {
    "cmdId": "[uuid]",
    "range": [],
    "command": {
      "type": "solid3d_get_all_edge_faces",
      "object_id": "[uuid]",
      "edge_id": "[uuid]"
    }
  },
  {
    "cmdId": "[uuid]",
    "range": [],
    "command": {
      "type": "solid3d_get_all_edge_faces",
      "object_id": "[uuid]",
      "edge_id": "[uuid]"
    }
  },
  {
    "cmdId": "[uuid]",
    "range": [],
    "command": {
      "type": "solid3d_get_all_edge_faces",
      "object_id": "[uuid]",
      "edge_id": "[uuid]"
    }
  },
  {
    "cmdId": "[uuid]",
    "range": [],
    "command": {
      "type": "solid3d_get_all_edge_faces",
      "object_id": "[uuid]",
      "edge_id": "[uuid]"
    }
  },
  {
    "cmdId": "[uuid]",
    "range": [],
    "command": {
      "type": "solid3d_get_all_edge_faces",
      "object_id": "[uuid]",
      "edge_id": "[uuid]"
    }
  },
  {
    "cmdId": "[uuid]",
    "range": [],
    "command": {
      "type": "solid3d_get_all_edge_faces",
      "object_id": "[uuid]",
      "edge_id": "[uuid]"
    }
  },
  {
    "cmdId": "[uuid]",
    "range": [],
    "command": {
      "type": "solid3d_get_all_edge_faces",
      "object_id": "[uuid]",
      "edge_id": "[uuid]"
    }
  },
  {
    "cmdId": "[uuid]",
    "range": [],
    "command": {
      "type": "solid3d_get_all_edge_faces",
      "object_id": "[uuid]",
      "edge_id": "[uuid]"
    }
  },
  {
    "cmdId": "[uuid]",
    "range": [],
    "command": {
      "type": "solid3d_get_all_edge_faces",
      "object_id": "[uuid]",
      "edge_id": "[uuid]"
    }
  },
  {
    "cmdId": "[uuid]",
    "range": [],
    "command": {
      "type": "solid3d_get_all_edge_faces",
      "object_id": "[uuid]",
      "edge_id": "[uuid]"
    }
  },
  {
    "cmdId": "[uuid]",
    "range": [],
    "command": {
      "type": "solid3d_get_all_edge_faces",
      "object_id": "[uuid]",
      "edge_id": "[uuid]"
    }
  },
  {
    "cmdId": "[uuid]",
    "range": [],
    "command": {
      "type": "solid3d_get_all_edge_faces",
      "object_id": "[uuid]",
      "edge_id": "[uuid]"
    }
  },
  {
    "cmdId": "[uuid]",
    "range": [],
    "command": {
      "type": "solid3d_get_all_edge_faces",
      "object_id": "[uuid]",
      "edge_id": "[uuid]"
    }
  },
  {
    "cmdId": "[uuid]",
    "range": [],
    "command": {
      "type": "solid3d_get_all_edge_faces",
      "object_id": "[uuid]",
      "edge_id": "[uuid]"
    }
  },
  {
    "cmdId": "[uuid]",
    "range": [],
    "command": {
      "type": "solid3d_get_all_edge_faces",
      "object_id": "[uuid]",
      "edge_id": "[uuid]"
    }
  },
  {
    "cmdId": "[uuid]",
    "range": [],
    "command": {
      "type": "solid3d_get_all_edge_faces",
      "object_id": "[uuid]",
      "edge_id": "[uuid]"
    }
  },
  {
    "cmdId": "[uuid]",
    "range": [],
    "command": {
      "type": "solid3d_get_all_edge_faces",
      "object_id": "[uuid]",
      "edge_id": "[uuid]"
    }
  },
  {
    "cmdId": "[uuid]",
    "range": [],
    "command": {
      "type": "solid3d_get_all_edge_faces",
      "object_id": "[uuid]",
      "edge_id": "[uuid]"
    }
  },
  {
    "cmdId": "[uuid]",
    "range": [],
    "command": {
      "type": "solid3d_get_all_edge_faces",
      "object_id": "[uuid]",
      "edge_id": "[uuid]"
    }
  },
  {
    "cmdId": "[uuid]",
    "range": [],
    "command": {
      "type": "solid3d_get_all_edge_faces",
      "object_id": "[uuid]",
      "edge_id": "[uuid]"
    }
  },
  {
    "cmdId": "[uuid]",
    "range": [],
    "command": {
      "type": "solid3d_get_all_edge_faces",
      "object_id": "[uuid]",
      "edge_id": "[uuid]"
    }
  },
  {
    "cmdId": "[uuid]",
    "range": [],
    "command": {
      "type": "solid3d_get_all_edge_faces",
      "object_id": "[uuid]",
      "edge_id": "[uuid]"
    }
  },
  {
    "cmdId": "[uuid]",
    "range": [],
    "command": {
      "type": "solid3d_get_all_edge_faces",
      "object_id": "[uuid]",
      "edge_id": "[uuid]"
    }
  },
  {
    "cmdId": "[uuid]",
    "range": [],
    "command": {
      "type": "solid3d_get_all_edge_faces",
      "object_id": "[uuid]",
      "edge_id": "[uuid]"
    }
  },
  {
    "cmdId": "[uuid]",
    "range": [],
    "command": {
      "type": "solid3d_get_all_edge_faces",
      "object_id": "[uuid]",
      "edge_id": "[uuid]"
    }
  },
  {
    "cmdId": "[uuid]",
    "range": [],
    "command": {
      "type": "solid3d_get_all_edge_faces",
      "object_id": "[uuid]",
      "edge_id": "[uuid]"
    }
  },
  {
    "cmdId": "[uuid]",
    "range": [],
    "command": {
      "type": "solid3d_get_all_edge_faces",
      "object_id": "[uuid]",
      "edge_id": "[uuid]"
    }
  },
  {
    "cmdId": "[uuid]",
    "range": [],
    "command": {
      "type": "solid3d_get_all_edge_faces",
      "object_id": "[uuid]",
      "edge_id": "[uuid]"
    }
  },
  {
    "cmdId": "[uuid]",
    "range": [],
    "command": {
      "type": "solid3d_get_all_edge_faces",
      "object_id": "[uuid]",
      "edge_id": "[uuid]"
    }
  },
  {
    "cmdId": "[uuid]",
    "range": [],
    "command": {
      "type": "solid3d_get_all_edge_faces",
      "object_id": "[uuid]",
      "edge_id": "[uuid]"
    }
  },
  {
    "cmdId": "[uuid]",
    "range": [],
    "command": {
      "type": "solid3d_get_all_edge_faces",
      "object_id": "[uuid]",
      "edge_id": "[uuid]"
    }
  },
  {
    "cmdId": "[uuid]",
    "range": [],
    "command": {
      "type": "solid3d_get_all_edge_faces",
      "object_id": "[uuid]",
      "edge_id": "[uuid]"
    }
  },
  {
    "cmdId": "[uuid]",
    "range": [],
    "command": {
      "type": "solid3d_get_all_edge_faces",
      "object_id": "[uuid]",
      "edge_id": "[uuid]"
    }
  },
  {
    "cmdId": "[uuid]",
    "range": [],
    "command": {
      "type": "solid3d_get_all_edge_faces",
      "object_id": "[uuid]",
      "edge_id": "[uuid]"
    }
  },
  {
    "cmdId": "[uuid]",
    "range": [],
    "command": {
      "type": "solid3d_get_all_edge_faces",
      "object_id": "[uuid]",
      "edge_id": "[uuid]"
    }
  },
  {
    "cmdId": "[uuid]",
    "range": [],
    "command": {
      "type": "solid3d_get_all_edge_faces",
      "object_id": "[uuid]",
      "edge_id": "[uuid]"
    }
  },
  {
    "cmdId": "[uuid]",
    "range": [],
    "command": {
      "type": "solid3d_get_all_edge_faces",
      "object_id": "[uuid]",
      "edge_id": "[uuid]"
    }
  },
  {
    "cmdId": "[uuid]",
    "range": [],
    "command": {
      "type": "solid3d_get_all_edge_faces",
      "object_id": "[uuid]",
      "edge_id": "[uuid]"
    }
  },
  {
    "cmdId": "[uuid]",
    "range": [],
    "command": {
      "type": "solid3d_get_all_edge_faces",
      "object_id": "[uuid]",
      "edge_id": "[uuid]"
    }
  },
  {
    "cmdId": "[uuid]",
    "range": [],
    "command": {
      "type": "solid3d_get_all_edge_faces",
      "object_id": "[uuid]",
      "edge_id": "[uuid]"
    }
  },
  {
    "cmdId": "[uuid]",
    "range": [],
    "command": {
      "type": "solid3d_get_all_edge_faces",
      "object_id": "[uuid]",
      "edge_id": "[uuid]"
    }
  },
  {
    "cmdId": "[uuid]",
    "range": [],
    "command": {
      "type": "solid3d_get_all_edge_faces",
      "object_id": "[uuid]",
      "edge_id": "[uuid]"
    }
  },
  {
    "cmdId": "[uuid]",
    "range": [],
    "command": {
      "type": "solid3d_get_all_edge_faces",
      "object_id": "[uuid]",
      "edge_id": "[uuid]"
    }
  },
  {
    "cmdId": "[uuid]",
    "range": [],
    "command": {
      "type": "solid3d_get_all_edge_faces",
      "object_id": "[uuid]",
      "edge_id": "[uuid]"
    }
  },
  {
    "cmdId": "[uuid]",
    "range": [],
    "command": {
      "type": "solid3d_get_all_edge_faces",
      "object_id": "[uuid]",
      "edge_id": "[uuid]"
    }
  },
  {
    "cmdId": "[uuid]",
    "range": [],
    "command": {
      "type": "solid3d_get_all_edge_faces",
      "object_id": "[uuid]",
      "edge_id": "[uuid]"
    }
  },
  {
    "cmdId": "[uuid]",
    "range": [],
    "command": {
      "type": "solid3d_get_all_edge_faces",
      "object_id": "[uuid]",
      "edge_id": "[uuid]"
    }
  },
  {
    "cmdId": "[uuid]",
    "range": [],
    "command": {
      "type": "solid3d_get_all_edge_faces",
      "object_id": "[uuid]",
      "edge_id": "[uuid]"
    }
  },
  {
    "cmdId": "[uuid]",
    "range": [],
    "command": {
      "type": "solid3d_get_all_edge_faces",
      "object_id": "[uuid]",
      "edge_id": "[uuid]"
    }
  },
  {
    "cmdId": "[uuid]",
    "range": [],
    "command": {
      "type": "solid3d_get_all_edge_faces",
      "object_id": "[uuid]",
      "edge_id": "[uuid]"
    }
  },
  {
    "cmdId": "[uuid]",
    "range": [],
    "command": {
      "type": "solid3d_get_all_edge_faces",
      "object_id": "[uuid]",
      "edge_id": "[uuid]"
    }
  },
  {
    "cmdId": "[uuid]",
    "range": [],
    "command": {
      "type": "solid3d_get_all_edge_faces",
      "object_id": "[uuid]",
      "edge_id": "[uuid]"
    }
  },
  {
    "cmdId": "[uuid]",
    "range": [],
    "command": {
      "type": "solid3d_get_all_edge_faces",
      "object_id": "[uuid]",
      "edge_id": "[uuid]"
    }
  },
  {
    "cmdId": "[uuid]",
    "range": [],
    "command": {
      "type": "solid3d_get_all_edge_faces",
      "object_id": "[uuid]",
      "edge_id": "[uuid]"
    }
  },
  {
    "cmdId": "[uuid]",
    "range": [],
    "command": {
      "type": "solid3d_get_all_edge_faces",
      "object_id": "[uuid]",
      "edge_id": "[uuid]"
    }
  },
  {
    "cmdId": "[uuid]",
    "range": [],
    "command": {
      "type": "solid3d_get_all_edge_faces",
      "object_id": "[uuid]",
      "edge_id": "[uuid]"
    }
  },
  {
    "cmdId": "[uuid]",
    "range": [],
    "command": {
      "type": "solid3d_get_all_edge_faces",
      "object_id": "[uuid]",
      "edge_id": "[uuid]"
    }
  },
  {
    "cmdId": "[uuid]",
    "range": [],
    "command": {
      "type": "solid3d_get_all_edge_faces",
      "object_id": "[uuid]",
      "edge_id": "[uuid]"
    }
  },
  {
    "cmdId": "[uuid]",
    "range": [],
    "command": {
      "type": "solid3d_get_all_edge_faces",
      "object_id": "[uuid]",
      "edge_id": "[uuid]"
    }
  },
  {
    "cmdId": "[uuid]",
    "range": [],
    "command": {
      "type": "solid3d_get_all_edge_faces",
      "object_id": "[uuid]",
      "edge_id": "[uuid]"
    }
  },
  {
    "cmdId": "[uuid]",
    "range": [],
    "command": {
      "type": "solid3d_get_all_edge_faces",
      "object_id": "[uuid]",
      "edge_id": "[uuid]"
    }
  },
  {
    "cmdId": "[uuid]",
    "range": [],
    "command": {
      "type": "solid3d_get_all_edge_faces",
      "object_id": "[uuid]",
      "edge_id": "[uuid]"
    }
  },
  {
    "cmdId": "[uuid]",
    "range": [],
    "command": {
      "type": "solid3d_get_all_edge_faces",
      "object_id": "[uuid]",
      "edge_id": "[uuid]"
    }
  },
  {
    "cmdId": "[uuid]",
    "range": [],
    "command": {
      "type": "solid3d_get_all_edge_faces",
      "object_id": "[uuid]",
      "edge_id": "[uuid]"
    }
  },
  {
    "cmdId": "[uuid]",
    "range": [],
    "command": {
      "type": "solid3d_get_all_edge_faces",
      "object_id": "[uuid]",
      "edge_id": "[uuid]"
    }
  },
  {
    "cmdId": "[uuid]",
    "range": [],
    "command": {
      "type": "solid3d_get_all_edge_faces",
      "object_id": "[uuid]",
      "edge_id": "[uuid]"
    }
  },
  {
    "cmdId": "[uuid]",
    "range": [],
    "command": {
      "type": "solid3d_get_all_edge_faces",
      "object_id": "[uuid]",
      "edge_id": "[uuid]"
    }
  },
  {
    "cmdId": "[uuid]",
    "range": [],
    "command": {
      "type": "solid3d_get_all_edge_faces",
      "object_id": "[uuid]",
      "edge_id": "[uuid]"
    }
  },
  {
    "cmdId": "[uuid]",
    "range": [],
    "command": {
      "type": "solid3d_get_all_edge_faces",
      "object_id": "[uuid]",
      "edge_id": "[uuid]"
    }
  },
  {
    "cmdId": "[uuid]",
    "range": [],
    "command": {
      "type": "solid3d_get_all_edge_faces",
      "object_id": "[uuid]",
      "edge_id": "[uuid]"
    }
  },
  {
    "cmdId": "[uuid]",
    "range": [],
    "command": {
      "type": "solid3d_get_all_edge_faces",
      "object_id": "[uuid]",
      "edge_id": "[uuid]"
    }
  },
  {
    "cmdId": "[uuid]",
    "range": [],
    "command": {
      "type": "solid3d_get_all_edge_faces",
      "object_id": "[uuid]",
      "edge_id": "[uuid]"
    }
  },
  {
    "cmdId": "[uuid]",
    "range": [],
    "command": {
      "type": "solid3d_get_all_edge_faces",
      "object_id": "[uuid]",
      "edge_id": "[uuid]"
    }
  },
  {
    "cmdId": "[uuid]",
    "range": [],
    "command": {
      "type": "solid3d_get_all_edge_faces",
      "object_id": "[uuid]",
      "edge_id": "[uuid]"
    }
  },
  {
    "cmdId": "[uuid]",
    "range": [],
    "command": {
      "type": "solid3d_get_all_edge_faces",
      "object_id": "[uuid]",
      "edge_id": "[uuid]"
    }
  },
  {
    "cmdId": "[uuid]",
    "range": [],
    "command": {
      "type": "solid3d_get_all_edge_faces",
      "object_id": "[uuid]",
      "edge_id": "[uuid]"
    }
  },
  {
    "cmdId": "[uuid]",
    "range": [],
    "command": {
      "type": "solid3d_get_all_edge_faces",
      "object_id": "[uuid]",
      "edge_id": "[uuid]"
    }
  },
  {
    "cmdId": "[uuid]",
    "range": [],
    "command": {
      "type": "solid3d_get_all_edge_faces",
      "object_id": "[uuid]",
      "edge_id": "[uuid]"
    }
  },
  {
    "cmdId": "[uuid]",
    "range": [],
    "command": {
      "type": "solid3d_get_all_edge_faces",
      "object_id": "[uuid]",
      "edge_id": "[uuid]"
    }
  },
  {
    "cmdId": "[uuid]",
    "range": [],
    "command": {
      "type": "solid3d_get_all_edge_faces",
      "object_id": "[uuid]",
      "edge_id": "[uuid]"
    }
  },
  {
    "cmdId": "[uuid]",
    "range": [],
    "command": {
      "type": "solid3d_get_all_edge_faces",
      "object_id": "[uuid]",
      "edge_id": "[uuid]"
    }
  },
  {
    "cmdId": "[uuid]",
    "range": [],
    "command": {
      "type": "solid3d_get_all_edge_faces",
      "object_id": "[uuid]",
      "edge_id": "[uuid]"
    }
  },
  {
    "cmdId": "[uuid]",
    "range": [],
    "command": {
      "type": "solid3d_get_all_edge_faces",
      "object_id": "[uuid]",
      "edge_id": "[uuid]"
    }
  },
  {
    "cmdId": "[uuid]",
    "range": [],
    "command": {
      "type": "solid3d_get_all_edge_faces",
      "object_id": "[uuid]",
      "edge_id": "[uuid]"
    }
  },
  {
    "cmdId": "[uuid]",
    "range": [],
    "command": {
      "type": "solid3d_get_all_edge_faces",
      "object_id": "[uuid]",
      "edge_id": "[uuid]"
    }
  },
  {
    "cmdId": "[uuid]",
    "range": [],
    "command": {
      "type": "solid3d_get_all_edge_faces",
      "object_id": "[uuid]",
      "edge_id": "[uuid]"
    }
  },
  {
    "cmdId": "[uuid]",
    "range": [],
    "command": {
      "type": "solid3d_get_all_edge_faces",
      "object_id": "[uuid]",
      "edge_id": "[uuid]"
    }
  },
  {
    "cmdId": "[uuid]",
    "range": [],
    "command": {
      "type": "solid3d_get_all_edge_faces",
      "object_id": "[uuid]",
      "edge_id": "[uuid]"
    }
  },
  {
    "cmdId": "[uuid]",
    "range": [],
    "command": {
      "type": "solid3d_get_all_edge_faces",
      "object_id": "[uuid]",
      "edge_id": "[uuid]"
    }
  },
  {
    "cmdId": "[uuid]",
    "range": [],
    "command": {
      "type": "solid3d_get_all_edge_faces",
      "object_id": "[uuid]",
      "edge_id": "[uuid]"
    }
  },
  {
    "cmdId": "[uuid]",
    "range": [],
    "command": {
      "type": "solid3d_get_all_edge_faces",
      "object_id": "[uuid]",
      "edge_id": "[uuid]"
    }
  },
  {
    "cmdId": "[uuid]",
    "range": [],
    "command": {
      "type": "solid3d_get_all_edge_faces",
      "object_id": "[uuid]",
      "edge_id": "[uuid]"
    }
  },
  {
    "cmdId": "[uuid]",
    "range": [],
    "command": {
      "type": "solid3d_get_all_edge_faces",
      "object_id": "[uuid]",
      "edge_id": "[uuid]"
    }
  },
  {
    "cmdId": "[uuid]",
    "range": [],
    "command": {
      "type": "solid3d_get_all_edge_faces",
      "object_id": "[uuid]",
      "edge_id": "[uuid]"
    }
  },
  {
    "cmdId": "[uuid]",
    "range": [],
    "command": {
      "type": "solid3d_get_all_edge_faces",
      "object_id": "[uuid]",
      "edge_id": "[uuid]"
    }
  },
  {
    "cmdId": "[uuid]",
    "range": [],
    "command": {
      "type": "solid3d_get_all_edge_faces",
      "object_id": "[uuid]",
      "edge_id": "[uuid]"
    }
  },
  {
    "cmdId": "[uuid]",
    "range": [],
    "command": {
      "type": "solid3d_get_all_edge_faces",
      "object_id": "[uuid]",
      "edge_id": "[uuid]"
    }
  },
  {
    "cmdId": "[uuid]",
    "range": [],
    "command": {
      "type": "solid3d_get_all_edge_faces",
      "object_id": "[uuid]",
      "edge_id": "[uuid]"
    }
  },
  {
    "cmdId": "[uuid]",
    "range": [],
    "command": {
      "type": "solid3d_get_all_edge_faces",
      "object_id": "[uuid]",
      "edge_id": "[uuid]"
    }
  },
  {
    "cmdId": "[uuid]",
    "range": [],
    "command": {
      "type": "solid3d_get_all_edge_faces",
      "object_id": "[uuid]",
      "edge_id": "[uuid]"
    }
  },
  {
    "cmdId": "[uuid]",
    "range": [],
    "command": {
      "type": "solid3d_get_all_edge_faces",
      "object_id": "[uuid]",
      "edge_id": "[uuid]"
    }
  },
  {
    "cmdId": "[uuid]",
    "range": [],
    "command": {
      "type": "solid3d_get_all_edge_faces",
      "object_id": "[uuid]",
      "edge_id": "[uuid]"
    }
  },
  {
    "cmdId": "[uuid]",
    "range": [],
    "command": {
      "type": "solid3d_get_all_edge_faces",
      "object_id": "[uuid]",
      "edge_id": "[uuid]"
    }
  },
  {
    "cmdId": "[uuid]",
    "range": [],
    "command": {
      "type": "solid3d_get_all_edge_faces",
      "object_id": "[uuid]",
      "edge_id": "[uuid]"
    }
  },
  {
    "cmdId": "[uuid]",
    "range": [],
    "command": {
      "type": "solid3d_get_all_edge_faces",
      "object_id": "[uuid]",
      "edge_id": "[uuid]"
    }
  },
  {
    "cmdId": "[uuid]",
    "range": [],
    "command": {
      "type": "solid3d_get_all_edge_faces",
      "object_id": "[uuid]",
      "edge_id": "[uuid]"
    }
  },
  {
    "cmdId": "[uuid]",
    "range": [],
    "command": {
      "type": "solid3d_get_all_edge_faces",
      "object_id": "[uuid]",
      "edge_id": "[uuid]"
    }
  },
  {
    "cmdId": "[uuid]",
    "range": [],
    "command": {
      "type": "solid3d_get_all_edge_faces",
      "object_id": "[uuid]",
      "edge_id": "[uuid]"
    }
  },
  {
    "cmdId": "[uuid]",
    "range": [],
    "command": {
      "type": "solid3d_get_all_edge_faces",
      "object_id": "[uuid]",
      "edge_id": "[uuid]"
    }
  },
  {
    "cmdId": "[uuid]",
    "range": [],
    "command": {
      "type": "solid3d_get_all_edge_faces",
      "object_id": "[uuid]",
      "edge_id": "[uuid]"
    }
  },
  {
    "cmdId": "[uuid]",
    "range": [],
    "command": {
      "type": "solid3d_get_all_edge_faces",
      "object_id": "[uuid]",
      "edge_id": "[uuid]"
    }
  },
  {
    "cmdId": "[uuid]",
    "range": [],
    "command": {
      "type": "solid3d_get_all_edge_faces",
      "object_id": "[uuid]",
      "edge_id": "[uuid]"
    }
  },
  {
    "cmdId": "[uuid]",
    "range": [],
    "command": {
      "type": "solid3d_get_all_edge_faces",
      "object_id": "[uuid]",
      "edge_id": "[uuid]"
    }
  },
  {
    "cmdId": "[uuid]",
    "range": [],
    "command": {
      "type": "solid3d_get_all_edge_faces",
      "object_id": "[uuid]",
      "edge_id": "[uuid]"
    }
  },
  {
    "cmdId": "[uuid]",
    "range": [],
    "command": {
      "type": "solid3d_get_all_edge_faces",
      "object_id": "[uuid]",
      "edge_id": "[uuid]"
    }
  },
  {
    "cmdId": "[uuid]",
    "range": [],
    "command": {
      "type": "solid3d_get_all_edge_faces",
      "object_id": "[uuid]",
      "edge_id": "[uuid]"
    }
  },
  {
    "cmdId": "[uuid]",
    "range": [],
    "command": {
      "type": "solid3d_get_all_edge_faces",
      "object_id": "[uuid]",
      "edge_id": "[uuid]"
    }
  },
  {
    "cmdId": "[uuid]",
    "range": [],
    "command": {
      "type": "solid3d_get_all_edge_faces",
      "object_id": "[uuid]",
      "edge_id": "[uuid]"
    }
  },
  {
    "cmdId": "[uuid]",
    "range": [],
    "command": {
      "type": "solid3d_get_all_edge_faces",
      "object_id": "[uuid]",
      "edge_id": "[uuid]"
    }
  },
  {
    "cmdId": "[uuid]",
    "range": [],
    "command": {
      "type": "solid3d_get_all_edge_faces",
      "object_id": "[uuid]",
      "edge_id": "[uuid]"
    }
  },
  {
    "cmdId": "[uuid]",
    "range": [],
    "command": {
      "type": "solid3d_get_all_edge_faces",
      "object_id": "[uuid]",
      "edge_id": "[uuid]"
    }
  },
  {
    "cmdId": "[uuid]",
    "range": [],
    "command": {
      "type": "solid3d_get_all_edge_faces",
      "object_id": "[uuid]",
      "edge_id": "[uuid]"
    }
  },
  {
    "cmdId": "[uuid]",
    "range": [],
    "command": {
      "type": "solid3d_get_all_edge_faces",
      "object_id": "[uuid]",
      "edge_id": "[uuid]"
    }
  },
  {
    "cmdId": "[uuid]",
    "range": [],
    "command": {
      "type": "solid3d_get_all_edge_faces",
      "object_id": "[uuid]",
      "edge_id": "[uuid]"
    }
  },
  {
    "cmdId": "[uuid]",
    "range": [],
    "command": {
      "type": "solid3d_get_all_edge_faces",
      "object_id": "[uuid]",
      "edge_id": "[uuid]"
    }
  },
  {
    "cmdId": "[uuid]",
    "range": [],
    "command": {
      "type": "solid3d_get_all_edge_faces",
      "object_id": "[uuid]",
      "edge_id": "[uuid]"
    }
  },
  {
    "cmdId": "[uuid]",
    "range": [],
    "command": {
      "type": "solid3d_get_all_edge_faces",
      "object_id": "[uuid]",
      "edge_id": "[uuid]"
    }
  },
  {
    "cmdId": "[uuid]",
    "range": [],
    "command": {
      "type": "solid3d_get_all_edge_faces",
      "object_id": "[uuid]",
      "edge_id": "[uuid]"
    }
  },
  {
    "cmdId": "[uuid]",
    "range": [],
    "command": {
      "type": "solid3d_get_all_edge_faces",
      "object_id": "[uuid]",
      "edge_id": "[uuid]"
    }
  },
  {
    "cmdId": "[uuid]",
    "range": [],
    "command": {
      "type": "solid3d_get_all_edge_faces",
      "object_id": "[uuid]",
      "edge_id": "[uuid]"
    }
  },
  {
    "cmdId": "[uuid]",
    "range": [],
    "command": {
      "type": "solid3d_get_all_edge_faces",
      "object_id": "[uuid]",
      "edge_id": "[uuid]"
    }
  },
  {
    "cmdId": "[uuid]",
    "range": [],
    "command": {
      "type": "solid3d_get_all_edge_faces",
      "object_id": "[uuid]",
      "edge_id": "[uuid]"
    }
  },
  {
    "cmdId": "[uuid]",
    "range": [],
    "command": {
      "type": "solid3d_get_all_edge_faces",
      "object_id": "[uuid]",
      "edge_id": "[uuid]"
    }
  },
  {
    "cmdId": "[uuid]",
    "range": [],
    "command": {
      "type": "solid3d_get_all_edge_faces",
      "object_id": "[uuid]",
      "edge_id": "[uuid]"
    }
  },
  {
    "cmdId": "[uuid]",
    "range": [],
    "command": {
      "type": "solid3d_get_all_edge_faces",
      "object_id": "[uuid]",
      "edge_id": "[uuid]"
    }
  },
  {
    "cmdId": "[uuid]",
    "range": [],
    "command": {
      "type": "solid3d_get_all_edge_faces",
      "object_id": "[uuid]",
      "edge_id": "[uuid]"
    }
  },
  {
    "cmdId": "[uuid]",
    "range": [],
    "command": {
      "type": "solid3d_get_all_edge_faces",
      "object_id": "[uuid]",
      "edge_id": "[uuid]"
    }
  },
  {
    "cmdId": "[uuid]",
    "range": [],
    "command": {
      "type": "solid3d_get_all_edge_faces",
      "object_id": "[uuid]",
      "edge_id": "[uuid]"
    }
  },
  {
    "cmdId": "[uuid]",
    "range": [],
    "command": {
      "type": "solid3d_get_all_edge_faces",
      "object_id": "[uuid]",
      "edge_id": "[uuid]"
    }
  },
  {
    "cmdId": "[uuid]",
    "range": [],
    "command": {
      "type": "solid3d_get_all_edge_faces",
      "object_id": "[uuid]",
      "edge_id": "[uuid]"
    }
  },
  {
    "cmdId": "[uuid]",
    "range": [],
    "command": {
      "type": "solid3d_get_all_edge_faces",
      "object_id": "[uuid]",
      "edge_id": "[uuid]"
    }
  },
  {
    "cmdId": "[uuid]",
    "range": [],
    "command": {
      "type": "solid3d_get_all_edge_faces",
      "object_id": "[uuid]",
      "edge_id": "[uuid]"
    }
  },
  {
    "cmdId": "[uuid]",
    "range": [],
    "command": {
      "type": "solid3d_get_all_edge_faces",
      "object_id": "[uuid]",
      "edge_id": "[uuid]"
    }
  },
  {
    "cmdId": "[uuid]",
    "range": [],
    "command": {
      "type": "solid3d_get_all_edge_faces",
      "object_id": "[uuid]",
      "edge_id": "[uuid]"
    }
  },
  {
    "cmdId": "[uuid]",
    "range": [],
    "command": {
      "type": "solid3d_get_all_edge_faces",
      "object_id": "[uuid]",
      "edge_id": "[uuid]"
    }
  },
  {
    "cmdId": "[uuid]",
    "range": [],
    "command": {
      "type": "solid3d_get_all_edge_faces",
      "object_id": "[uuid]",
      "edge_id": "[uuid]"
    }
  },
  {
    "cmdId": "[uuid]",
    "range": [],
    "command": {
      "type": "solid3d_get_all_edge_faces",
      "object_id": "[uuid]",
      "edge_id": "[uuid]"
    }
  },
  {
    "cmdId": "[uuid]",
    "range": [],
    "command": {
      "type": "solid3d_get_all_edge_faces",
      "object_id": "[uuid]",
      "edge_id": "[uuid]"
    }
  },
  {
    "cmdId": "[uuid]",
    "range": [],
    "command": {
      "type": "solid3d_get_all_edge_faces",
      "object_id": "[uuid]",
      "edge_id": "[uuid]"
    }
  },
  {
    "cmdId": "[uuid]",
    "range": [],
    "command": {
      "type": "solid3d_get_all_edge_faces",
      "object_id": "[uuid]",
      "edge_id": "[uuid]"
    }
  },
  {
    "cmdId": "[uuid]",
    "range": [],
    "command": {
      "type": "solid3d_get_all_edge_faces",
      "object_id": "[uuid]",
      "edge_id": "[uuid]"
    }
  },
  {
    "cmdId": "[uuid]",
    "range": [],
    "command": {
      "type": "solid3d_get_all_edge_faces",
      "object_id": "[uuid]",
      "edge_id": "[uuid]"
    }
  },
  {
    "cmdId": "[uuid]",
    "range": [],
    "command": {
      "type": "solid3d_get_all_edge_faces",
      "object_id": "[uuid]",
      "edge_id": "[uuid]"
    }
  },
  {
    "cmdId": "[uuid]",
    "range": [],
    "command": {
      "type": "solid3d_get_all_edge_faces",
      "object_id": "[uuid]",
      "edge_id": "[uuid]"
    }
  },
  {
    "cmdId": "[uuid]",
    "range": [],
    "command": {
      "type": "solid3d_get_all_edge_faces",
      "object_id": "[uuid]",
      "edge_id": "[uuid]"
    }
  },
  {
    "cmdId": "[uuid]",
    "range": [],
    "command": {
      "type": "solid3d_get_all_edge_faces",
      "object_id": "[uuid]",
      "edge_id": "[uuid]"
    }
  },
  {
    "cmdId": "[uuid]",
    "range": [],
    "command": {
      "type": "solid3d_get_all_edge_faces",
      "object_id": "[uuid]",
      "edge_id": "[uuid]"
    }
  },
  {
    "cmdId": "[uuid]",
    "range": [],
    "command": {
      "type": "solid3d_get_all_edge_faces",
      "object_id": "[uuid]",
      "edge_id": "[uuid]"
    }
  },
  {
    "cmdId": "[uuid]",
    "range": [],
    "command": {
      "type": "solid3d_get_all_edge_faces",
      "object_id": "[uuid]",
      "edge_id": "[uuid]"
    }
  },
  {
    "cmdId": "[uuid]",
    "range": [],
    "command": {
      "type": "solid3d_get_all_edge_faces",
      "object_id": "[uuid]",
      "edge_id": "[uuid]"
    }
  },
  {
    "cmdId": "[uuid]",
    "range": [],
    "command": {
      "type": "solid3d_get_all_edge_faces",
      "object_id": "[uuid]",
      "edge_id": "[uuid]"
    }
  },
  {
    "cmdId": "[uuid]",
    "range": [],
    "command": {
      "type": "solid3d_get_all_edge_faces",
      "object_id": "[uuid]",
      "edge_id": "[uuid]"
    }
  },
  {
    "cmdId": "[uuid]",
    "range": [],
    "command": {
      "type": "solid3d_get_all_edge_faces",
      "object_id": "[uuid]",
      "edge_id": "[uuid]"
    }
  },
  {
    "cmdId": "[uuid]",
    "range": [],
    "command": {
      "type": "solid3d_get_all_edge_faces",
      "object_id": "[uuid]",
      "edge_id": "[uuid]"
    }
  },
  {
    "cmdId": "[uuid]",
    "range": [],
    "command": {
      "type": "solid3d_get_all_edge_faces",
      "object_id": "[uuid]",
      "edge_id": "[uuid]"
    }
  },
  {
    "cmdId": "[uuid]",
    "range": [],
    "command": {
      "type": "solid3d_get_all_edge_faces",
      "object_id": "[uuid]",
      "edge_id": "[uuid]"
    }
  },
  {
    "cmdId": "[uuid]",
    "range": [],
    "command": {
      "type": "solid3d_get_all_edge_faces",
      "object_id": "[uuid]",
      "edge_id": "[uuid]"
    }
  },
  {
    "cmdId": "[uuid]",
    "range": [],
    "command": {
      "type": "solid3d_get_all_edge_faces",
      "object_id": "[uuid]",
      "edge_id": "[uuid]"
    }
  },
  {
    "cmdId": "[uuid]",
    "range": [],
    "command": {
      "type": "solid3d_get_all_edge_faces",
      "object_id": "[uuid]",
      "edge_id": "[uuid]"
    }
  },
  {
    "cmdId": "[uuid]",
    "range": [],
    "command": {
      "type": "solid3d_get_all_edge_faces",
      "object_id": "[uuid]",
      "edge_id": "[uuid]"
    }
  },
  {
    "cmdId": "[uuid]",
    "range": [],
    "command": {
      "type": "solid3d_get_all_edge_faces",
      "object_id": "[uuid]",
      "edge_id": "[uuid]"
    }
  },
  {
    "cmdId": "[uuid]",
    "range": [],
    "command": {
      "type": "solid3d_get_all_edge_faces",
      "object_id": "[uuid]",
      "edge_id": "[uuid]"
    }
  },
  {
    "cmdId": "[uuid]",
    "range": [],
    "command": {
      "type": "solid3d_get_all_edge_faces",
      "object_id": "[uuid]",
      "edge_id": "[uuid]"
    }
  },
  {
    "cmdId": "[uuid]",
    "range": [],
    "command": {
      "type": "solid3d_get_all_edge_faces",
      "object_id": "[uuid]",
      "edge_id": "[uuid]"
    }
  },
  {
    "cmdId": "[uuid]",
    "range": [],
    "command": {
      "type": "solid3d_get_all_edge_faces",
      "object_id": "[uuid]",
      "edge_id": "[uuid]"
    }
  },
  {
    "cmdId": "[uuid]",
    "range": [],
    "command": {
      "type": "solid3d_get_all_edge_faces",
      "object_id": "[uuid]",
      "edge_id": "[uuid]"
    }
  },
  {
    "cmdId": "[uuid]",
    "range": [],
    "command": {
      "type": "solid3d_get_all_edge_faces",
      "object_id": "[uuid]",
      "edge_id": "[uuid]"
    }
  },
  {
    "cmdId": "[uuid]",
    "range": [],
    "command": {
      "type": "solid3d_get_all_edge_faces",
      "object_id": "[uuid]",
      "edge_id": "[uuid]"
    }
  },
  {
    "cmdId": "[uuid]",
    "range": [],
    "command": {
      "type": "solid3d_get_all_edge_faces",
      "object_id": "[uuid]",
      "edge_id": "[uuid]"
    }
  },
  {
    "cmdId": "[uuid]",
    "range": [],
    "command": {
      "type": "solid3d_get_all_edge_faces",
      "object_id": "[uuid]",
      "edge_id": "[uuid]"
    }
  },
  {
    "cmdId": "[uuid]",
    "range": [],
    "command": {
      "type": "solid3d_get_all_edge_faces",
      "object_id": "[uuid]",
      "edge_id": "[uuid]"
    }
  },
  {
    "cmdId": "[uuid]",
    "range": [],
    "command": {
      "type": "solid3d_get_all_edge_faces",
      "object_id": "[uuid]",
      "edge_id": "[uuid]"
    }
  },
  {
    "cmdId": "[uuid]",
    "range": [],
    "command": {
      "type": "solid3d_get_all_edge_faces",
      "object_id": "[uuid]",
      "edge_id": "[uuid]"
    }
  },
  {
    "cmdId": "[uuid]",
    "range": [],
    "command": {
      "type": "solid3d_get_all_edge_faces",
      "object_id": "[uuid]",
      "edge_id": "[uuid]"
    }
  },
  {
    "cmdId": "[uuid]",
    "range": [],
    "command": {
      "type": "solid3d_get_all_edge_faces",
      "object_id": "[uuid]",
      "edge_id": "[uuid]"
    }
  },
  {
    "cmdId": "[uuid]",
    "range": [],
    "command": {
      "type": "solid3d_get_all_edge_faces",
      "object_id": "[uuid]",
      "edge_id": "[uuid]"
    }
  },
  {
    "cmdId": "[uuid]",
    "range": [],
    "command": {
      "type": "solid3d_get_all_edge_faces",
      "object_id": "[uuid]",
      "edge_id": "[uuid]"
    }
  },
  {
    "cmdId": "[uuid]",
    "range": [],
    "command": {
      "type": "solid3d_get_all_edge_faces",
      "object_id": "[uuid]",
      "edge_id": "[uuid]"
    }
  },
  {
    "cmdId": "[uuid]",
    "range": [],
    "command": {
      "type": "solid3d_get_all_edge_faces",
      "object_id": "[uuid]",
      "edge_id": "[uuid]"
    }
  },
  {
    "cmdId": "[uuid]",
    "range": [],
    "command": {
      "type": "solid3d_get_all_edge_faces",
      "object_id": "[uuid]",
      "edge_id": "[uuid]"
    }
  },
  {
    "cmdId": "[uuid]",
    "range": [],
    "command": {
      "type": "solid3d_get_all_edge_faces",
      "object_id": "[uuid]",
      "edge_id": "[uuid]"
    }
  },
  {
    "cmdId": "[uuid]",
    "range": [],
    "command": {
      "type": "solid3d_get_all_edge_faces",
      "object_id": "[uuid]",
      "edge_id": "[uuid]"
    }
  },
  {
    "cmdId": "[uuid]",
    "range": [],
    "command": {
      "type": "solid3d_get_all_edge_faces",
      "object_id": "[uuid]",
      "edge_id": "[uuid]"
    }
  },
  {
    "cmdId": "[uuid]",
    "range": [],
    "command": {
      "type": "solid3d_get_all_edge_faces",
      "object_id": "[uuid]",
      "edge_id": "[uuid]"
    }
  },
  {
    "cmdId": "[uuid]",
    "range": [],
    "command": {
      "type": "solid3d_get_all_edge_faces",
      "object_id": "[uuid]",
      "edge_id": "[uuid]"
    }
  },
  {
    "cmdId": "[uuid]",
    "range": [],
    "command": {
      "type": "solid3d_get_all_edge_faces",
      "object_id": "[uuid]",
      "edge_id": "[uuid]"
    }
  },
  {
    "cmdId": "[uuid]",
    "range": [],
    "command": {
      "type": "solid3d_get_all_edge_faces",
      "object_id": "[uuid]",
      "edge_id": "[uuid]"
    }
  },
  {
    "cmdId": "[uuid]",
    "range": [],
    "command": {
      "type": "solid3d_get_all_edge_faces",
      "object_id": "[uuid]",
      "edge_id": "[uuid]"
    }
  },
  {
    "cmdId": "[uuid]",
    "range": [],
    "command": {
      "type": "solid3d_get_all_edge_faces",
      "object_id": "[uuid]",
      "edge_id": "[uuid]"
    }
  },
  {
    "cmdId": "[uuid]",
    "range": [],
    "command": {
      "type": "solid3d_get_all_edge_faces",
      "object_id": "[uuid]",
      "edge_id": "[uuid]"
    }
  },
  {
    "cmdId": "[uuid]",
    "range": [],
    "command": {
      "type": "solid3d_get_all_edge_faces",
      "object_id": "[uuid]",
      "edge_id": "[uuid]"
    }
  },
  {
    "cmdId": "[uuid]",
    "range": [],
    "command": {
      "type": "solid3d_get_all_edge_faces",
      "object_id": "[uuid]",
      "edge_id": "[uuid]"
    }
  },
  {
    "cmdId": "[uuid]",
    "range": [],
    "command": {
      "type": "solid3d_get_all_edge_faces",
      "object_id": "[uuid]",
      "edge_id": "[uuid]"
    }
  },
  {
    "cmdId": "[uuid]",
    "range": [],
    "command": {
      "type": "solid3d_get_all_edge_faces",
      "object_id": "[uuid]",
      "edge_id": "[uuid]"
    }
  },
  {
    "cmdId": "[uuid]",
    "range": [],
    "command": {
      "type": "solid3d_get_all_edge_faces",
      "object_id": "[uuid]",
      "edge_id": "[uuid]"
    }
  },
  {
    "cmdId": "[uuid]",
    "range": [],
    "command": {
      "type": "solid3d_get_all_edge_faces",
      "object_id": "[uuid]",
      "edge_id": "[uuid]"
    }
  },
  {
    "cmdId": "[uuid]",
    "range": [],
    "command": {
      "type": "solid3d_get_extrusion_face_info",
      "object_id": "[uuid]",
      "edge_id": "[uuid]"
    }
  },
  {
    "cmdId": "[uuid]",
    "range": [],
    "command": {
      "type": "solid3d_get_extrusion_face_info",
      "object_id": "[uuid]",
      "edge_id": "[uuid]"
    }
  },
  {
    "cmdId": "[uuid]",
    "range": [],
    "command": {
      "type": "solid3d_get_extrusion_face_info",
      "object_id": "[uuid]",
      "edge_id": "[uuid]"
    }
  },
  {
    "cmdId": "[uuid]",
    "range": [],
    "command": {
      "type": "solid3d_get_extrusion_face_info",
      "object_id": "[uuid]",
      "edge_id": "[uuid]"
    }
  },
  {
    "cmdId": "[uuid]",
    "range": [],
    "command": {
      "type": "solid3d_get_extrusion_face_info",
      "object_id": "[uuid]",
      "edge_id": "[uuid]"
    }
  },
  {
    "cmdId": "[uuid]",
    "range": [],
    "command": {
      "type": "solid3d_get_extrusion_face_info",
      "object_id": "[uuid]",
      "edge_id": "[uuid]"
    }
  },
  {
    "cmdId": "[uuid]",
    "range": [],
    "command": {
      "type": "solid3d_get_extrusion_face_info",
      "object_id": "[uuid]",
      "edge_id": "[uuid]"
    }
  },
  {
    "cmdId": "[uuid]",
    "range": [],
    "command": {
      "type": "solid3d_get_extrusion_face_info",
      "object_id": "[uuid]",
      "edge_id": "[uuid]"
    }
  },
  {
    "cmdId": "[uuid]",
    "range": [],
    "command": {
      "type": "solid3d_get_extrusion_face_info",
      "object_id": "[uuid]",
      "edge_id": "[uuid]"
    }
  },
  {
    "cmdId": "[uuid]",
    "range": [],
    "command": {
      "type": "solid3d_get_extrusion_face_info",
      "object_id": "[uuid]",
      "edge_id": "[uuid]"
    }
  },
  {
    "cmdId": "[uuid]",
    "range": [],
    "command": {
      "type": "solid3d_get_extrusion_face_info",
      "object_id": "[uuid]",
      "edge_id": "[uuid]"
    }
  },
  {
    "cmdId": "[uuid]",
    "range": [],
    "command": {
      "type": "solid3d_get_extrusion_face_info",
      "object_id": "[uuid]",
      "edge_id": "[uuid]"
    }
  },
  {
    "cmdId": "[uuid]",
    "range": [],
    "command": {
      "type": "solid3d_get_extrusion_face_info",
      "object_id": "[uuid]",
      "edge_id": "[uuid]"
    }
  },
  {
    "cmdId": "[uuid]",
    "range": [],
    "command": {
      "type": "solid3d_get_extrusion_face_info",
      "object_id": "[uuid]",
      "edge_id": "[uuid]"
    }
  },
  {
    "cmdId": "[uuid]",
    "range": [],
    "command": {
      "type": "solid3d_get_extrusion_face_info",
      "object_id": "[uuid]",
      "edge_id": "[uuid]"
    }
  },
  {
    "cmdId": "[uuid]",
    "range": [],
    "command": {
      "type": "solid3d_get_extrusion_face_info",
      "object_id": "[uuid]",
      "edge_id": "[uuid]"
    }
  },
  {
    "cmdId": "[uuid]",
    "range": [],
    "command": {
      "type": "solid3d_get_extrusion_face_info",
      "object_id": "[uuid]",
      "edge_id": "[uuid]"
    }
  },
  {
    "cmdId": "[uuid]",
    "range": [],
    "command": {
      "type": "solid3d_get_extrusion_face_info",
      "object_id": "[uuid]",
      "edge_id": "[uuid]"
    }
  },
  {
    "cmdId": "[uuid]",
    "range": [],
    "command": {
      "type": "solid3d_get_extrusion_face_info",
      "object_id": "[uuid]",
      "edge_id": "[uuid]"
    }
  },
  {
    "cmdId": "[uuid]",
    "range": [],
    "command": {
      "type": "solid3d_get_extrusion_face_info",
      "object_id": "[uuid]",
      "edge_id": "[uuid]"
    }
  },
  {
    "cmdId": "[uuid]",
    "range": [],
    "command": {
      "type": "solid3d_get_extrusion_face_info",
      "object_id": "[uuid]",
      "edge_id": "[uuid]"
    }
  },
  {
    "cmdId": "[uuid]",
    "range": [],
    "command": {
      "type": "solid3d_get_next_adjacent_edge",
      "object_id": "[uuid]",
      "edge_id": "[uuid]",
      "face_id": "[uuid]"
    }
  },
  {
    "cmdId": "[uuid]",
    "range": [],
    "command": {
      "type": "solid3d_get_next_adjacent_edge",
      "object_id": "[uuid]",
      "edge_id": "[uuid]",
      "face_id": "[uuid]"
    }
  },
  {
    "cmdId": "[uuid]",
    "range": [],
    "command": {
      "type": "solid3d_get_next_adjacent_edge",
      "object_id": "[uuid]",
      "edge_id": "[uuid]",
      "face_id": "[uuid]"
    }
  },
  {
    "cmdId": "[uuid]",
    "range": [],
    "command": {
      "type": "solid3d_get_next_adjacent_edge",
      "object_id": "[uuid]",
      "edge_id": "[uuid]",
      "face_id": "[uuid]"
    }
  },
  {
    "cmdId": "[uuid]",
    "range": [],
    "command": {
      "type": "solid3d_get_next_adjacent_edge",
      "object_id": "[uuid]",
      "edge_id": "[uuid]",
      "face_id": "[uuid]"
    }
  },
  {
    "cmdId": "[uuid]",
    "range": [],
    "command": {
      "type": "solid3d_get_next_adjacent_edge",
      "object_id": "[uuid]",
      "edge_id": "[uuid]",
      "face_id": "[uuid]"
    }
  },
  {
    "cmdId": "[uuid]",
    "range": [],
    "command": {
      "type": "solid3d_get_next_adjacent_edge",
      "object_id": "[uuid]",
      "edge_id": "[uuid]",
      "face_id": "[uuid]"
    }
  },
  {
    "cmdId": "[uuid]",
    "range": [],
    "command": {
      "type": "solid3d_get_next_adjacent_edge",
      "object_id": "[uuid]",
      "edge_id": "[uuid]",
      "face_id": "[uuid]"
    }
  },
  {
    "cmdId": "[uuid]",
    "range": [],
    "command": {
      "type": "solid3d_get_next_adjacent_edge",
      "object_id": "[uuid]",
      "edge_id": "[uuid]",
      "face_id": "[uuid]"
    }
  },
  {
    "cmdId": "[uuid]",
    "range": [],
    "command": {
      "type": "solid3d_get_next_adjacent_edge",
      "object_id": "[uuid]",
      "edge_id": "[uuid]",
      "face_id": "[uuid]"
    }
  },
  {
    "cmdId": "[uuid]",
    "range": [],
    "command": {
      "type": "solid3d_get_next_adjacent_edge",
      "object_id": "[uuid]",
      "edge_id": "[uuid]",
      "face_id": "[uuid]"
    }
  },
  {
    "cmdId": "[uuid]",
    "range": [],
    "command": {
      "type": "solid3d_get_next_adjacent_edge",
      "object_id": "[uuid]",
      "edge_id": "[uuid]",
      "face_id": "[uuid]"
    }
  },
  {
    "cmdId": "[uuid]",
    "range": [],
    "command": {
      "type": "solid3d_get_next_adjacent_edge",
      "object_id": "[uuid]",
      "edge_id": "[uuid]",
      "face_id": "[uuid]"
    }
  },
  {
    "cmdId": "[uuid]",
    "range": [],
    "command": {
      "type": "solid3d_get_next_adjacent_edge",
      "object_id": "[uuid]",
      "edge_id": "[uuid]",
      "face_id": "[uuid]"
    }
  },
  {
    "cmdId": "[uuid]",
    "range": [],
    "command": {
      "type": "solid3d_get_next_adjacent_edge",
      "object_id": "[uuid]",
      "edge_id": "[uuid]",
      "face_id": "[uuid]"
    }
  },
  {
    "cmdId": "[uuid]",
    "range": [],
    "command": {
      "type": "solid3d_get_next_adjacent_edge",
      "object_id": "[uuid]",
      "edge_id": "[uuid]",
      "face_id": "[uuid]"
    }
  },
  {
    "cmdId": "[uuid]",
    "range": [],
    "command": {
      "type": "solid3d_get_next_adjacent_edge",
      "object_id": "[uuid]",
      "edge_id": "[uuid]",
      "face_id": "[uuid]"
    }
  },
  {
    "cmdId": "[uuid]",
    "range": [],
    "command": {
      "type": "solid3d_get_next_adjacent_edge",
      "object_id": "[uuid]",
      "edge_id": "[uuid]",
      "face_id": "[uuid]"
    }
  },
  {
    "cmdId": "[uuid]",
    "range": [],
    "command": {
      "type": "solid3d_get_next_adjacent_edge",
      "object_id": "[uuid]",
      "edge_id": "[uuid]",
      "face_id": "[uuid]"
    }
  },
  {
    "cmdId": "[uuid]",
    "range": [],
    "command": {
      "type": "solid3d_get_next_adjacent_edge",
      "object_id": "[uuid]",
      "edge_id": "[uuid]",
      "face_id": "[uuid]"
    }
  },
  {
    "cmdId": "[uuid]",
    "range": [],
    "command": {
      "type": "solid3d_get_next_adjacent_edge",
      "object_id": "[uuid]",
      "edge_id": "[uuid]",
      "face_id": "[uuid]"
    }
  },
  {
    "cmdId": "[uuid]",
    "range": [],
    "command": {
      "type": "solid3d_get_next_adjacent_edge",
      "object_id": "[uuid]",
      "edge_id": "[uuid]",
      "face_id": "[uuid]"
    }
  },
  {
    "cmdId": "[uuid]",
    "range": [],
    "command": {
      "type": "solid3d_get_next_adjacent_edge",
      "object_id": "[uuid]",
      "edge_id": "[uuid]",
      "face_id": "[uuid]"
    }
  },
  {
    "cmdId": "[uuid]",
    "range": [],
    "command": {
      "type": "solid3d_get_next_adjacent_edge",
      "object_id": "[uuid]",
      "edge_id": "[uuid]",
      "face_id": "[uuid]"
    }
  },
  {
    "cmdId": "[uuid]",
    "range": [],
    "command": {
      "type": "solid3d_get_next_adjacent_edge",
      "object_id": "[uuid]",
      "edge_id": "[uuid]",
      "face_id": "[uuid]"
    }
  },
  {
    "cmdId": "[uuid]",
    "range": [],
    "command": {
      "type": "solid3d_get_next_adjacent_edge",
      "object_id": "[uuid]",
      "edge_id": "[uuid]",
      "face_id": "[uuid]"
    }
  },
  {
    "cmdId": "[uuid]",
    "range": [],
    "command": {
      "type": "solid3d_get_next_adjacent_edge",
      "object_id": "[uuid]",
      "edge_id": "[uuid]",
      "face_id": "[uuid]"
    }
  },
  {
    "cmdId": "[uuid]",
    "range": [],
    "command": {
      "type": "solid3d_get_next_adjacent_edge",
      "object_id": "[uuid]",
      "edge_id": "[uuid]",
      "face_id": "[uuid]"
    }
  },
  {
    "cmdId": "[uuid]",
    "range": [],
    "command": {
      "type": "solid3d_get_next_adjacent_edge",
      "object_id": "[uuid]",
      "edge_id": "[uuid]",
      "face_id": "[uuid]"
    }
  },
  {
    "cmdId": "[uuid]",
    "range": [],
    "command": {
      "type": "solid3d_get_next_adjacent_edge",
      "object_id": "[uuid]",
      "edge_id": "[uuid]",
      "face_id": "[uuid]"
    }
  },
  {
    "cmdId": "[uuid]",
    "range": [],
    "command": {
      "type": "solid3d_get_next_adjacent_edge",
      "object_id": "[uuid]",
      "edge_id": "[uuid]",
      "face_id": "[uuid]"
    }
  },
  {
    "cmdId": "[uuid]",
    "range": [],
    "command": {
      "type": "solid3d_get_next_adjacent_edge",
      "object_id": "[uuid]",
      "edge_id": "[uuid]",
      "face_id": "[uuid]"
    }
  },
  {
    "cmdId": "[uuid]",
    "range": [],
    "command": {
      "type": "solid3d_get_next_adjacent_edge",
      "object_id": "[uuid]",
      "edge_id": "[uuid]",
      "face_id": "[uuid]"
    }
  },
  {
    "cmdId": "[uuid]",
    "range": [],
    "command": {
      "type": "solid3d_get_next_adjacent_edge",
      "object_id": "[uuid]",
      "edge_id": "[uuid]",
      "face_id": "[uuid]"
    }
  },
  {
    "cmdId": "[uuid]",
    "range": [],
    "command": {
      "type": "solid3d_get_next_adjacent_edge",
      "object_id": "[uuid]",
      "edge_id": "[uuid]",
      "face_id": "[uuid]"
    }
  },
  {
    "cmdId": "[uuid]",
    "range": [],
    "command": {
      "type": "solid3d_get_next_adjacent_edge",
      "object_id": "[uuid]",
      "edge_id": "[uuid]",
      "face_id": "[uuid]"
    }
  },
  {
    "cmdId": "[uuid]",
    "range": [],
    "command": {
      "type": "solid3d_get_next_adjacent_edge",
      "object_id": "[uuid]",
      "edge_id": "[uuid]",
      "face_id": "[uuid]"
    }
  },
  {
    "cmdId": "[uuid]",
    "range": [],
    "command": {
      "type": "solid3d_get_next_adjacent_edge",
      "object_id": "[uuid]",
      "edge_id": "[uuid]",
      "face_id": "[uuid]"
    }
  },
  {
    "cmdId": "[uuid]",
    "range": [],
    "command": {
      "type": "solid3d_get_next_adjacent_edge",
      "object_id": "[uuid]",
      "edge_id": "[uuid]",
      "face_id": "[uuid]"
    }
  },
  {
    "cmdId": "[uuid]",
    "range": [],
    "command": {
      "type": "solid3d_get_next_adjacent_edge",
      "object_id": "[uuid]",
      "edge_id": "[uuid]",
      "face_id": "[uuid]"
    }
  },
  {
    "cmdId": "[uuid]",
    "range": [],
    "command": {
      "type": "solid3d_get_next_adjacent_edge",
      "object_id": "[uuid]",
      "edge_id": "[uuid]",
      "face_id": "[uuid]"
    }
  },
  {
    "cmdId": "[uuid]",
    "range": [],
    "command": {
      "type": "solid3d_get_next_adjacent_edge",
      "object_id": "[uuid]",
      "edge_id": "[uuid]",
      "face_id": "[uuid]"
    }
  },
  {
    "cmdId": "[uuid]",
    "range": [],
    "command": {
      "type": "solid3d_get_next_adjacent_edge",
      "object_id": "[uuid]",
      "edge_id": "[uuid]",
      "face_id": "[uuid]"
    }
  },
  {
    "cmdId": "[uuid]",
    "range": [],
    "command": {
      "type": "solid3d_get_next_adjacent_edge",
      "object_id": "[uuid]",
      "edge_id": "[uuid]",
      "face_id": "[uuid]"
    }
  },
  {
    "cmdId": "[uuid]",
    "range": [],
    "command": {
      "type": "solid3d_get_next_adjacent_edge",
      "object_id": "[uuid]",
      "edge_id": "[uuid]",
      "face_id": "[uuid]"
    }
  },
  {
    "cmdId": "[uuid]",
    "range": [],
    "command": {
      "type": "solid3d_get_next_adjacent_edge",
      "object_id": "[uuid]",
      "edge_id": "[uuid]",
      "face_id": "[uuid]"
    }
  },
  {
    "cmdId": "[uuid]",
    "range": [],
    "command": {
      "type": "solid3d_get_next_adjacent_edge",
      "object_id": "[uuid]",
      "edge_id": "[uuid]",
      "face_id": "[uuid]"
    }
  },
  {
    "cmdId": "[uuid]",
    "range": [],
    "command": {
      "type": "solid3d_get_next_adjacent_edge",
      "object_id": "[uuid]",
      "edge_id": "[uuid]",
      "face_id": "[uuid]"
    }
  },
  {
    "cmdId": "[uuid]",
    "range": [],
    "command": {
      "type": "solid3d_get_next_adjacent_edge",
      "object_id": "[uuid]",
      "edge_id": "[uuid]",
      "face_id": "[uuid]"
    }
  },
  {
    "cmdId": "[uuid]",
    "range": [],
    "command": {
      "type": "solid3d_get_next_adjacent_edge",
      "object_id": "[uuid]",
      "edge_id": "[uuid]",
      "face_id": "[uuid]"
    }
  },
  {
    "cmdId": "[uuid]",
    "range": [],
    "command": {
      "type": "solid3d_get_next_adjacent_edge",
      "object_id": "[uuid]",
      "edge_id": "[uuid]",
      "face_id": "[uuid]"
    }
  },
  {
    "cmdId": "[uuid]",
    "range": [],
    "command": {
      "type": "solid3d_get_next_adjacent_edge",
      "object_id": "[uuid]",
      "edge_id": "[uuid]",
      "face_id": "[uuid]"
    }
  },
  {
    "cmdId": "[uuid]",
    "range": [],
    "command": {
      "type": "solid3d_get_next_adjacent_edge",
      "object_id": "[uuid]",
      "edge_id": "[uuid]",
      "face_id": "[uuid]"
    }
  },
  {
    "cmdId": "[uuid]",
    "range": [],
    "command": {
      "type": "solid3d_get_next_adjacent_edge",
      "object_id": "[uuid]",
      "edge_id": "[uuid]",
      "face_id": "[uuid]"
    }
  },
  {
    "cmdId": "[uuid]",
    "range": [],
    "command": {
      "type": "solid3d_get_next_adjacent_edge",
      "object_id": "[uuid]",
      "edge_id": "[uuid]",
      "face_id": "[uuid]"
    }
  },
  {
    "cmdId": "[uuid]",
    "range": [],
    "command": {
      "type": "solid3d_get_next_adjacent_edge",
      "object_id": "[uuid]",
      "edge_id": "[uuid]",
      "face_id": "[uuid]"
    }
  },
  {
    "cmdId": "[uuid]",
    "range": [],
    "command": {
      "type": "solid3d_get_next_adjacent_edge",
      "object_id": "[uuid]",
      "edge_id": "[uuid]",
      "face_id": "[uuid]"
    }
  },
  {
    "cmdId": "[uuid]",
    "range": [],
    "command": {
      "type": "solid3d_get_next_adjacent_edge",
      "object_id": "[uuid]",
      "edge_id": "[uuid]",
      "face_id": "[uuid]"
    }
  },
  {
    "cmdId": "[uuid]",
    "range": [],
    "command": {
      "type": "solid3d_get_next_adjacent_edge",
      "object_id": "[uuid]",
      "edge_id": "[uuid]",
      "face_id": "[uuid]"
    }
  },
  {
    "cmdId": "[uuid]",
    "range": [],
    "command": {
      "type": "solid3d_get_next_adjacent_edge",
      "object_id": "[uuid]",
      "edge_id": "[uuid]",
      "face_id": "[uuid]"
    }
  },
  {
    "cmdId": "[uuid]",
    "range": [],
    "command": {
      "type": "solid3d_get_next_adjacent_edge",
      "object_id": "[uuid]",
      "edge_id": "[uuid]",
      "face_id": "[uuid]"
    }
  },
  {
    "cmdId": "[uuid]",
    "range": [],
    "command": {
      "type": "solid3d_get_next_adjacent_edge",
      "object_id": "[uuid]",
      "edge_id": "[uuid]",
      "face_id": "[uuid]"
    }
  },
  {
    "cmdId": "[uuid]",
    "range": [],
    "command": {
      "type": "solid3d_get_next_adjacent_edge",
      "object_id": "[uuid]",
      "edge_id": "[uuid]",
      "face_id": "[uuid]"
    }
  },
  {
    "cmdId": "[uuid]",
    "range": [],
    "command": {
      "type": "solid3d_get_next_adjacent_edge",
      "object_id": "[uuid]",
      "edge_id": "[uuid]",
      "face_id": "[uuid]"
    }
  },
  {
    "cmdId": "[uuid]",
    "range": [],
    "command": {
      "type": "solid3d_get_next_adjacent_edge",
      "object_id": "[uuid]",
      "edge_id": "[uuid]",
      "face_id": "[uuid]"
    }
  },
  {
    "cmdId": "[uuid]",
    "range": [],
    "command": {
      "type": "solid3d_get_next_adjacent_edge",
      "object_id": "[uuid]",
      "edge_id": "[uuid]",
      "face_id": "[uuid]"
    }
  },
  {
    "cmdId": "[uuid]",
    "range": [],
    "command": {
      "type": "solid3d_get_next_adjacent_edge",
      "object_id": "[uuid]",
      "edge_id": "[uuid]",
      "face_id": "[uuid]"
    }
  },
  {
    "cmdId": "[uuid]",
    "range": [],
    "command": {
      "type": "solid3d_get_next_adjacent_edge",
      "object_id": "[uuid]",
      "edge_id": "[uuid]",
      "face_id": "[uuid]"
    }
  },
  {
    "cmdId": "[uuid]",
    "range": [],
    "command": {
      "type": "solid3d_get_next_adjacent_edge",
      "object_id": "[uuid]",
      "edge_id": "[uuid]",
      "face_id": "[uuid]"
    }
  },
  {
    "cmdId": "[uuid]",
    "range": [],
    "command": {
      "type": "solid3d_get_next_adjacent_edge",
      "object_id": "[uuid]",
      "edge_id": "[uuid]",
      "face_id": "[uuid]"
    }
  },
  {
    "cmdId": "[uuid]",
    "range": [],
    "command": {
      "type": "solid3d_get_next_adjacent_edge",
      "object_id": "[uuid]",
      "edge_id": "[uuid]",
      "face_id": "[uuid]"
    }
  },
  {
    "cmdId": "[uuid]",
    "range": [],
    "command": {
      "type": "solid3d_get_next_adjacent_edge",
      "object_id": "[uuid]",
      "edge_id": "[uuid]",
      "face_id": "[uuid]"
    }
  },
  {
    "cmdId": "[uuid]",
    "range": [],
    "command": {
      "type": "solid3d_get_next_adjacent_edge",
      "object_id": "[uuid]",
      "edge_id": "[uuid]",
      "face_id": "[uuid]"
    }
  },
  {
    "cmdId": "[uuid]",
    "range": [],
    "command": {
      "type": "solid3d_get_next_adjacent_edge",
      "object_id": "[uuid]",
      "edge_id": "[uuid]",
      "face_id": "[uuid]"
    }
  },
  {
    "cmdId": "[uuid]",
    "range": [],
    "command": {
      "type": "solid3d_get_next_adjacent_edge",
      "object_id": "[uuid]",
      "edge_id": "[uuid]",
      "face_id": "[uuid]"
    }
  },
  {
    "cmdId": "[uuid]",
    "range": [],
    "command": {
      "type": "solid3d_get_next_adjacent_edge",
      "object_id": "[uuid]",
      "edge_id": "[uuid]",
      "face_id": "[uuid]"
    }
  },
  {
    "cmdId": "[uuid]",
    "range": [],
    "command": {
      "type": "solid3d_get_next_adjacent_edge",
      "object_id": "[uuid]",
      "edge_id": "[uuid]",
      "face_id": "[uuid]"
    }
  },
  {
    "cmdId": "[uuid]",
    "range": [],
    "command": {
      "type": "solid3d_get_next_adjacent_edge",
      "object_id": "[uuid]",
      "edge_id": "[uuid]",
      "face_id": "[uuid]"
    }
  },
  {
    "cmdId": "[uuid]",
    "range": [],
    "command": {
      "type": "solid3d_get_next_adjacent_edge",
      "object_id": "[uuid]",
      "edge_id": "[uuid]",
      "face_id": "[uuid]"
    }
  },
  {
    "cmdId": "[uuid]",
    "range": [],
    "command": {
      "type": "solid3d_get_next_adjacent_edge",
      "object_id": "[uuid]",
      "edge_id": "[uuid]",
      "face_id": "[uuid]"
    }
  },
  {
    "cmdId": "[uuid]",
    "range": [],
    "command": {
      "type": "solid3d_get_next_adjacent_edge",
      "object_id": "[uuid]",
      "edge_id": "[uuid]",
      "face_id": "[uuid]"
    }
  },
  {
    "cmdId": "[uuid]",
    "range": [],
    "command": {
      "type": "solid3d_get_next_adjacent_edge",
      "object_id": "[uuid]",
      "edge_id": "[uuid]",
      "face_id": "[uuid]"
    }
  },
  {
    "cmdId": "[uuid]",
    "range": [],
    "command": {
      "type": "solid3d_get_next_adjacent_edge",
      "object_id": "[uuid]",
      "edge_id": "[uuid]",
      "face_id": "[uuid]"
    }
  },
  {
    "cmdId": "[uuid]",
    "range": [],
    "command": {
      "type": "solid3d_get_next_adjacent_edge",
      "object_id": "[uuid]",
      "edge_id": "[uuid]",
      "face_id": "[uuid]"
    }
  },
  {
    "cmdId": "[uuid]",
    "range": [],
    "command": {
      "type": "solid3d_get_next_adjacent_edge",
      "object_id": "[uuid]",
      "edge_id": "[uuid]",
      "face_id": "[uuid]"
    }
  },
  {
    "cmdId": "[uuid]",
    "range": [],
    "command": {
      "type": "solid3d_get_next_adjacent_edge",
      "object_id": "[uuid]",
      "edge_id": "[uuid]",
      "face_id": "[uuid]"
    }
  },
  {
    "cmdId": "[uuid]",
    "range": [],
    "command": {
      "type": "solid3d_get_next_adjacent_edge",
      "object_id": "[uuid]",
      "edge_id": "[uuid]",
      "face_id": "[uuid]"
    }
  },
  {
    "cmdId": "[uuid]",
    "range": [],
    "command": {
      "type": "solid3d_get_next_adjacent_edge",
      "object_id": "[uuid]",
      "edge_id": "[uuid]",
      "face_id": "[uuid]"
    }
  },
  {
    "cmdId": "[uuid]",
    "range": [],
    "command": {
      "type": "solid3d_get_next_adjacent_edge",
      "object_id": "[uuid]",
      "edge_id": "[uuid]",
      "face_id": "[uuid]"
    }
  },
  {
    "cmdId": "[uuid]",
    "range": [],
    "command": {
      "type": "solid3d_get_next_adjacent_edge",
      "object_id": "[uuid]",
      "edge_id": "[uuid]",
      "face_id": "[uuid]"
    }
  },
  {
    "cmdId": "[uuid]",
    "range": [],
    "command": {
      "type": "solid3d_get_next_adjacent_edge",
      "object_id": "[uuid]",
      "edge_id": "[uuid]",
      "face_id": "[uuid]"
    }
  },
  {
    "cmdId": "[uuid]",
    "range": [],
    "command": {
      "type": "solid3d_get_next_adjacent_edge",
      "object_id": "[uuid]",
      "edge_id": "[uuid]",
      "face_id": "[uuid]"
    }
  },
  {
    "cmdId": "[uuid]",
    "range": [],
    "command": {
      "type": "solid3d_get_next_adjacent_edge",
      "object_id": "[uuid]",
      "edge_id": "[uuid]",
      "face_id": "[uuid]"
    }
  },
  {
    "cmdId": "[uuid]",
    "range": [],
    "command": {
      "type": "solid3d_get_next_adjacent_edge",
      "object_id": "[uuid]",
      "edge_id": "[uuid]",
      "face_id": "[uuid]"
    }
  },
  {
    "cmdId": "[uuid]",
    "range": [],
    "command": {
      "type": "solid3d_get_next_adjacent_edge",
      "object_id": "[uuid]",
      "edge_id": "[uuid]",
      "face_id": "[uuid]"
    }
  },
  {
    "cmdId": "[uuid]",
    "range": [],
    "command": {
      "type": "solid3d_get_next_adjacent_edge",
      "object_id": "[uuid]",
      "edge_id": "[uuid]",
      "face_id": "[uuid]"
    }
  },
  {
    "cmdId": "[uuid]",
    "range": [],
    "command": {
      "type": "solid3d_get_next_adjacent_edge",
      "object_id": "[uuid]",
      "edge_id": "[uuid]",
      "face_id": "[uuid]"
    }
  },
  {
    "cmdId": "[uuid]",
    "range": [],
    "command": {
      "type": "solid3d_get_next_adjacent_edge",
      "object_id": "[uuid]",
      "edge_id": "[uuid]",
      "face_id": "[uuid]"
    }
  },
  {
    "cmdId": "[uuid]",
    "range": [],
    "command": {
      "type": "solid3d_get_next_adjacent_edge",
      "object_id": "[uuid]",
      "edge_id": "[uuid]",
      "face_id": "[uuid]"
    }
  },
  {
    "cmdId": "[uuid]",
    "range": [],
    "command": {
      "type": "solid3d_get_next_adjacent_edge",
      "object_id": "[uuid]",
      "edge_id": "[uuid]",
      "face_id": "[uuid]"
    }
  },
  {
    "cmdId": "[uuid]",
    "range": [],
    "command": {
      "type": "solid3d_get_next_adjacent_edge",
      "object_id": "[uuid]",
      "edge_id": "[uuid]",
      "face_id": "[uuid]"
    }
  },
  {
    "cmdId": "[uuid]",
    "range": [],
    "command": {
      "type": "solid3d_get_next_adjacent_edge",
      "object_id": "[uuid]",
      "edge_id": "[uuid]",
      "face_id": "[uuid]"
    }
  },
  {
    "cmdId": "[uuid]",
    "range": [],
    "command": {
      "type": "solid3d_get_next_adjacent_edge",
      "object_id": "[uuid]",
      "edge_id": "[uuid]",
      "face_id": "[uuid]"
    }
  },
  {
    "cmdId": "[uuid]",
    "range": [],
    "command": {
      "type": "solid3d_get_next_adjacent_edge",
      "object_id": "[uuid]",
      "edge_id": "[uuid]",
      "face_id": "[uuid]"
    }
  },
  {
    "cmdId": "[uuid]",
    "range": [],
    "command": {
      "type": "solid3d_get_next_adjacent_edge",
      "object_id": "[uuid]",
      "edge_id": "[uuid]",
      "face_id": "[uuid]"
    }
  },
  {
    "cmdId": "[uuid]",
    "range": [],
    "command": {
      "type": "solid3d_get_next_adjacent_edge",
      "object_id": "[uuid]",
      "edge_id": "[uuid]",
      "face_id": "[uuid]"
    }
  },
  {
    "cmdId": "[uuid]",
    "range": [],
    "command": {
      "type": "solid3d_get_next_adjacent_edge",
      "object_id": "[uuid]",
      "edge_id": "[uuid]",
      "face_id": "[uuid]"
    }
  },
  {
    "cmdId": "[uuid]",
    "range": [],
    "command": {
      "type": "solid3d_get_next_adjacent_edge",
      "object_id": "[uuid]",
      "edge_id": "[uuid]",
      "face_id": "[uuid]"
    }
  },
  {
    "cmdId": "[uuid]",
    "range": [],
    "command": {
      "type": "solid3d_get_next_adjacent_edge",
      "object_id": "[uuid]",
      "edge_id": "[uuid]",
      "face_id": "[uuid]"
    }
  },
  {
    "cmdId": "[uuid]",
    "range": [],
    "command": {
      "type": "solid3d_get_next_adjacent_edge",
      "object_id": "[uuid]",
      "edge_id": "[uuid]",
      "face_id": "[uuid]"
    }
  },
  {
    "cmdId": "[uuid]",
    "range": [],
    "command": {
      "type": "solid3d_get_next_adjacent_edge",
      "object_id": "[uuid]",
      "edge_id": "[uuid]",
      "face_id": "[uuid]"
    }
  },
  {
    "cmdId": "[uuid]",
    "range": [],
    "command": {
      "type": "solid3d_get_next_adjacent_edge",
      "object_id": "[uuid]",
      "edge_id": "[uuid]",
      "face_id": "[uuid]"
    }
  },
  {
    "cmdId": "[uuid]",
    "range": [],
    "command": {
      "type": "solid3d_get_next_adjacent_edge",
      "object_id": "[uuid]",
      "edge_id": "[uuid]",
      "face_id": "[uuid]"
    }
  },
  {
    "cmdId": "[uuid]",
    "range": [],
    "command": {
      "type": "solid3d_get_next_adjacent_edge",
      "object_id": "[uuid]",
      "edge_id": "[uuid]",
      "face_id": "[uuid]"
    }
  },
  {
    "cmdId": "[uuid]",
    "range": [],
    "command": {
      "type": "solid3d_get_next_adjacent_edge",
      "object_id": "[uuid]",
      "edge_id": "[uuid]",
      "face_id": "[uuid]"
    }
  },
  {
    "cmdId": "[uuid]",
    "range": [],
    "command": {
      "type": "solid3d_get_next_adjacent_edge",
      "object_id": "[uuid]",
      "edge_id": "[uuid]",
      "face_id": "[uuid]"
    }
  },
  {
    "cmdId": "[uuid]",
    "range": [],
    "command": {
      "type": "solid3d_get_next_adjacent_edge",
      "object_id": "[uuid]",
      "edge_id": "[uuid]",
      "face_id": "[uuid]"
    }
  },
  {
    "cmdId": "[uuid]",
    "range": [],
    "command": {
      "type": "solid3d_get_next_adjacent_edge",
      "object_id": "[uuid]",
      "edge_id": "[uuid]",
      "face_id": "[uuid]"
    }
  },
  {
    "cmdId": "[uuid]",
    "range": [],
    "command": {
      "type": "solid3d_get_next_adjacent_edge",
      "object_id": "[uuid]",
      "edge_id": "[uuid]",
      "face_id": "[uuid]"
    }
  },
  {
    "cmdId": "[uuid]",
    "range": [],
    "command": {
      "type": "solid3d_get_next_adjacent_edge",
      "object_id": "[uuid]",
      "edge_id": "[uuid]",
      "face_id": "[uuid]"
    }
  },
  {
    "cmdId": "[uuid]",
    "range": [],
    "command": {
      "type": "solid3d_get_next_adjacent_edge",
      "object_id": "[uuid]",
      "edge_id": "[uuid]",
      "face_id": "[uuid]"
    }
  },
  {
    "cmdId": "[uuid]",
    "range": [],
    "command": {
      "type": "solid3d_get_next_adjacent_edge",
      "object_id": "[uuid]",
      "edge_id": "[uuid]",
      "face_id": "[uuid]"
    }
  },
  {
    "cmdId": "[uuid]",
    "range": [],
    "command": {
      "type": "solid3d_get_next_adjacent_edge",
      "object_id": "[uuid]",
      "edge_id": "[uuid]",
      "face_id": "[uuid]"
    }
  },
  {
    "cmdId": "[uuid]",
    "range": [],
    "command": {
      "type": "solid3d_get_next_adjacent_edge",
      "object_id": "[uuid]",
      "edge_id": "[uuid]",
      "face_id": "[uuid]"
    }
  },
  {
    "cmdId": "[uuid]",
    "range": [],
    "command": {
      "type": "solid3d_get_next_adjacent_edge",
      "object_id": "[uuid]",
      "edge_id": "[uuid]",
      "face_id": "[uuid]"
    }
  },
  {
    "cmdId": "[uuid]",
    "range": [],
    "command": {
      "type": "solid3d_get_next_adjacent_edge",
      "object_id": "[uuid]",
      "edge_id": "[uuid]",
      "face_id": "[uuid]"
    }
  },
  {
    "cmdId": "[uuid]",
    "range": [],
    "command": {
      "type": "solid3d_get_next_adjacent_edge",
      "object_id": "[uuid]",
      "edge_id": "[uuid]",
      "face_id": "[uuid]"
    }
  },
  {
    "cmdId": "[uuid]",
    "range": [],
    "command": {
      "type": "solid3d_get_next_adjacent_edge",
      "object_id": "[uuid]",
      "edge_id": "[uuid]",
      "face_id": "[uuid]"
    }
  },
  {
    "cmdId": "[uuid]",
    "range": [],
    "command": {
      "type": "solid3d_get_next_adjacent_edge",
      "object_id": "[uuid]",
      "edge_id": "[uuid]",
      "face_id": "[uuid]"
    }
  },
  {
    "cmdId": "[uuid]",
    "range": [],
    "command": {
      "type": "solid3d_get_next_adjacent_edge",
      "object_id": "[uuid]",
      "edge_id": "[uuid]",
      "face_id": "[uuid]"
    }
  },
  {
    "cmdId": "[uuid]",
    "range": [],
    "command": {
      "type": "solid3d_get_next_adjacent_edge",
      "object_id": "[uuid]",
      "edge_id": "[uuid]",
      "face_id": "[uuid]"
    }
  },
  {
    "cmdId": "[uuid]",
    "range": [],
    "command": {
      "type": "solid3d_get_next_adjacent_edge",
      "object_id": "[uuid]",
      "edge_id": "[uuid]",
      "face_id": "[uuid]"
    }
  },
  {
    "cmdId": "[uuid]",
    "range": [],
    "command": {
      "type": "solid3d_get_next_adjacent_edge",
      "object_id": "[uuid]",
      "edge_id": "[uuid]",
      "face_id": "[uuid]"
    }
  },
  {
    "cmdId": "[uuid]",
    "range": [],
    "command": {
      "type": "solid3d_get_next_adjacent_edge",
      "object_id": "[uuid]",
      "edge_id": "[uuid]",
      "face_id": "[uuid]"
    }
  },
  {
    "cmdId": "[uuid]",
    "range": [],
    "command": {
      "type": "solid3d_get_next_adjacent_edge",
      "object_id": "[uuid]",
      "edge_id": "[uuid]",
      "face_id": "[uuid]"
    }
  },
  {
    "cmdId": "[uuid]",
    "range": [],
    "command": {
      "type": "solid3d_get_next_adjacent_edge",
      "object_id": "[uuid]",
      "edge_id": "[uuid]",
      "face_id": "[uuid]"
    }
  },
  {
    "cmdId": "[uuid]",
    "range": [],
    "command": {
      "type": "solid3d_get_next_adjacent_edge",
      "object_id": "[uuid]",
      "edge_id": "[uuid]",
      "face_id": "[uuid]"
    }
  },
  {
    "cmdId": "[uuid]",
    "range": [],
    "command": {
      "type": "solid3d_get_next_adjacent_edge",
      "object_id": "[uuid]",
      "edge_id": "[uuid]",
      "face_id": "[uuid]"
    }
  },
  {
    "cmdId": "[uuid]",
    "range": [],
    "command": {
      "type": "solid3d_get_next_adjacent_edge",
      "object_id": "[uuid]",
      "edge_id": "[uuid]",
      "face_id": "[uuid]"
    }
  },
  {
    "cmdId": "[uuid]",
    "range": [],
    "command": {
      "type": "solid3d_get_next_adjacent_edge",
      "object_id": "[uuid]",
      "edge_id": "[uuid]",
      "face_id": "[uuid]"
    }
  },
  {
    "cmdId": "[uuid]",
    "range": [],
    "command": {
      "type": "solid3d_get_next_adjacent_edge",
      "object_id": "[uuid]",
      "edge_id": "[uuid]",
      "face_id": "[uuid]"
    }
  },
  {
    "cmdId": "[uuid]",
    "range": [],
    "command": {
      "type": "solid3d_get_next_adjacent_edge",
      "object_id": "[uuid]",
      "edge_id": "[uuid]",
      "face_id": "[uuid]"
    }
  },
  {
    "cmdId": "[uuid]",
    "range": [],
    "command": {
      "type": "solid3d_get_next_adjacent_edge",
      "object_id": "[uuid]",
      "edge_id": "[uuid]",
      "face_id": "[uuid]"
    }
  },
  {
    "cmdId": "[uuid]",
    "range": [],
    "command": {
      "type": "solid3d_get_next_adjacent_edge",
      "object_id": "[uuid]",
      "edge_id": "[uuid]",
      "face_id": "[uuid]"
    }
  },
  {
    "cmdId": "[uuid]",
    "range": [],
    "command": {
      "type": "solid3d_get_next_adjacent_edge",
      "object_id": "[uuid]",
      "edge_id": "[uuid]",
      "face_id": "[uuid]"
    }
  },
  {
    "cmdId": "[uuid]",
    "range": [],
    "command": {
      "type": "solid3d_get_next_adjacent_edge",
      "object_id": "[uuid]",
      "edge_id": "[uuid]",
      "face_id": "[uuid]"
    }
  },
  {
    "cmdId": "[uuid]",
    "range": [],
    "command": {
      "type": "solid3d_get_next_adjacent_edge",
      "object_id": "[uuid]",
      "edge_id": "[uuid]",
      "face_id": "[uuid]"
    }
  },
  {
    "cmdId": "[uuid]",
    "range": [],
    "command": {
      "type": "solid3d_get_next_adjacent_edge",
      "object_id": "[uuid]",
      "edge_id": "[uuid]",
      "face_id": "[uuid]"
    }
  },
  {
    "cmdId": "[uuid]",
    "range": [],
    "command": {
      "type": "solid3d_get_next_adjacent_edge",
      "object_id": "[uuid]",
      "edge_id": "[uuid]",
      "face_id": "[uuid]"
    }
  },
  {
    "cmdId": "[uuid]",
    "range": [],
    "command": {
      "type": "solid3d_get_next_adjacent_edge",
      "object_id": "[uuid]",
      "edge_id": "[uuid]",
      "face_id": "[uuid]"
    }
  },
  {
    "cmdId": "[uuid]",
    "range": [],
    "command": {
      "type": "solid3d_get_next_adjacent_edge",
      "object_id": "[uuid]",
      "edge_id": "[uuid]",
      "face_id": "[uuid]"
    }
  },
  {
    "cmdId": "[uuid]",
    "range": [],
    "command": {
      "type": "solid3d_get_next_adjacent_edge",
      "object_id": "[uuid]",
      "edge_id": "[uuid]",
      "face_id": "[uuid]"
    }
  },
  {
    "cmdId": "[uuid]",
    "range": [],
    "command": {
      "type": "solid3d_get_next_adjacent_edge",
      "object_id": "[uuid]",
      "edge_id": "[uuid]",
      "face_id": "[uuid]"
    }
  },
  {
    "cmdId": "[uuid]",
    "range": [],
    "command": {
      "type": "solid3d_get_next_adjacent_edge",
      "object_id": "[uuid]",
      "edge_id": "[uuid]",
      "face_id": "[uuid]"
    }
  },
  {
    "cmdId": "[uuid]",
    "range": [],
    "command": {
      "type": "solid3d_get_next_adjacent_edge",
      "object_id": "[uuid]",
      "edge_id": "[uuid]",
      "face_id": "[uuid]"
    }
  },
  {
    "cmdId": "[uuid]",
    "range": [],
    "command": {
      "type": "solid3d_get_next_adjacent_edge",
      "object_id": "[uuid]",
      "edge_id": "[uuid]",
      "face_id": "[uuid]"
    }
  },
  {
    "cmdId": "[uuid]",
    "range": [],
    "command": {
      "type": "solid3d_get_next_adjacent_edge",
      "object_id": "[uuid]",
      "edge_id": "[uuid]",
      "face_id": "[uuid]"
    }
  },
  {
    "cmdId": "[uuid]",
    "range": [],
    "command": {
      "type": "solid3d_get_next_adjacent_edge",
      "object_id": "[uuid]",
      "edge_id": "[uuid]",
      "face_id": "[uuid]"
    }
  },
  {
    "cmdId": "[uuid]",
    "range": [],
    "command": {
      "type": "solid3d_get_next_adjacent_edge",
      "object_id": "[uuid]",
      "edge_id": "[uuid]",
      "face_id": "[uuid]"
    }
  },
  {
    "cmdId": "[uuid]",
    "range": [],
    "command": {
      "type": "solid3d_get_next_adjacent_edge",
      "object_id": "[uuid]",
      "edge_id": "[uuid]",
      "face_id": "[uuid]"
    }
  },
  {
    "cmdId": "[uuid]",
    "range": [],
    "command": {
      "type": "solid3d_get_next_adjacent_edge",
      "object_id": "[uuid]",
      "edge_id": "[uuid]",
      "face_id": "[uuid]"
    }
  },
  {
    "cmdId": "[uuid]",
    "range": [],
    "command": {
      "type": "solid3d_get_next_adjacent_edge",
      "object_id": "[uuid]",
      "edge_id": "[uuid]",
      "face_id": "[uuid]"
    }
  },
  {
    "cmdId": "[uuid]",
    "range": [],
    "command": {
      "type": "solid3d_get_next_adjacent_edge",
      "object_id": "[uuid]",
      "edge_id": "[uuid]",
      "face_id": "[uuid]"
    }
  },
  {
    "cmdId": "[uuid]",
    "range": [],
    "command": {
      "type": "solid3d_get_next_adjacent_edge",
      "object_id": "[uuid]",
      "edge_id": "[uuid]",
      "face_id": "[uuid]"
    }
  },
  {
    "cmdId": "[uuid]",
    "range": [],
    "command": {
      "type": "solid3d_get_next_adjacent_edge",
      "object_id": "[uuid]",
      "edge_id": "[uuid]",
      "face_id": "[uuid]"
    }
  },
  {
    "cmdId": "[uuid]",
    "range": [],
    "command": {
      "type": "solid3d_get_next_adjacent_edge",
      "object_id": "[uuid]",
      "edge_id": "[uuid]",
      "face_id": "[uuid]"
    }
  },
  {
    "cmdId": "[uuid]",
    "range": [],
    "command": {
      "type": "solid3d_get_next_adjacent_edge",
      "object_id": "[uuid]",
      "edge_id": "[uuid]",
      "face_id": "[uuid]"
    }
  },
  {
    "cmdId": "[uuid]",
    "range": [],
    "command": {
      "type": "solid3d_get_next_adjacent_edge",
      "object_id": "[uuid]",
      "edge_id": "[uuid]",
      "face_id": "[uuid]"
    }
  },
  {
    "cmdId": "[uuid]",
    "range": [],
    "command": {
      "type": "solid3d_get_opposite_edge",
      "object_id": "[uuid]",
      "edge_id": "[uuid]",
      "face_id": "[uuid]"
    }
  },
  {
    "cmdId": "[uuid]",
    "range": [],
    "command": {
      "type": "solid3d_get_opposite_edge",
      "object_id": "[uuid]",
      "edge_id": "[uuid]",
      "face_id": "[uuid]"
    }
  },
  {
    "cmdId": "[uuid]",
    "range": [],
    "command": {
      "type": "solid3d_get_opposite_edge",
      "object_id": "[uuid]",
      "edge_id": "[uuid]",
      "face_id": "[uuid]"
    }
  },
  {
    "cmdId": "[uuid]",
    "range": [],
    "command": {
      "type": "solid3d_get_opposite_edge",
      "object_id": "[uuid]",
      "edge_id": "[uuid]",
      "face_id": "[uuid]"
    }
  },
  {
    "cmdId": "[uuid]",
    "range": [],
    "command": {
      "type": "solid3d_get_opposite_edge",
      "object_id": "[uuid]",
      "edge_id": "[uuid]",
      "face_id": "[uuid]"
    }
  },
  {
    "cmdId": "[uuid]",
    "range": [],
    "command": {
      "type": "solid3d_get_opposite_edge",
      "object_id": "[uuid]",
      "edge_id": "[uuid]",
      "face_id": "[uuid]"
    }
  },
  {
    "cmdId": "[uuid]",
    "range": [],
    "command": {
      "type": "solid3d_get_opposite_edge",
      "object_id": "[uuid]",
      "edge_id": "[uuid]",
      "face_id": "[uuid]"
    }
  },
  {
    "cmdId": "[uuid]",
    "range": [],
    "command": {
      "type": "solid3d_get_opposite_edge",
      "object_id": "[uuid]",
      "edge_id": "[uuid]",
      "face_id": "[uuid]"
    }
  },
  {
    "cmdId": "[uuid]",
    "range": [],
    "command": {
      "type": "solid3d_get_opposite_edge",
      "object_id": "[uuid]",
      "edge_id": "[uuid]",
      "face_id": "[uuid]"
    }
  },
  {
    "cmdId": "[uuid]",
    "range": [],
    "command": {
      "type": "solid3d_get_opposite_edge",
      "object_id": "[uuid]",
      "edge_id": "[uuid]",
      "face_id": "[uuid]"
    }
  },
  {
    "cmdId": "[uuid]",
    "range": [],
    "command": {
      "type": "solid3d_get_opposite_edge",
      "object_id": "[uuid]",
      "edge_id": "[uuid]",
      "face_id": "[uuid]"
    }
  },
  {
    "cmdId": "[uuid]",
    "range": [],
    "command": {
      "type": "solid3d_get_opposite_edge",
      "object_id": "[uuid]",
      "edge_id": "[uuid]",
      "face_id": "[uuid]"
    }
  },
  {
    "cmdId": "[uuid]",
    "range": [],
    "command": {
      "type": "solid3d_get_opposite_edge",
      "object_id": "[uuid]",
      "edge_id": "[uuid]",
      "face_id": "[uuid]"
    }
  },
  {
    "cmdId": "[uuid]",
    "range": [],
    "command": {
      "type": "solid3d_get_opposite_edge",
      "object_id": "[uuid]",
      "edge_id": "[uuid]",
      "face_id": "[uuid]"
    }
  },
  {
    "cmdId": "[uuid]",
    "range": [],
    "command": {
      "type": "solid3d_get_opposite_edge",
      "object_id": "[uuid]",
      "edge_id": "[uuid]",
      "face_id": "[uuid]"
    }
  },
  {
    "cmdId": "[uuid]",
    "range": [],
    "command": {
      "type": "solid3d_get_opposite_edge",
      "object_id": "[uuid]",
      "edge_id": "[uuid]",
      "face_id": "[uuid]"
    }
  },
  {
    "cmdId": "[uuid]",
    "range": [],
    "command": {
      "type": "solid3d_get_opposite_edge",
      "object_id": "[uuid]",
      "edge_id": "[uuid]",
      "face_id": "[uuid]"
    }
  },
  {
    "cmdId": "[uuid]",
    "range": [],
    "command": {
      "type": "solid3d_get_opposite_edge",
      "object_id": "[uuid]",
      "edge_id": "[uuid]",
      "face_id": "[uuid]"
    }
  },
  {
    "cmdId": "[uuid]",
    "range": [],
    "command": {
      "type": "solid3d_get_opposite_edge",
      "object_id": "[uuid]",
      "edge_id": "[uuid]",
      "face_id": "[uuid]"
    }
  },
  {
    "cmdId": "[uuid]",
    "range": [],
    "command": {
      "type": "solid3d_get_opposite_edge",
      "object_id": "[uuid]",
      "edge_id": "[uuid]",
      "face_id": "[uuid]"
    }
  },
  {
    "cmdId": "[uuid]",
    "range": [],
    "command": {
      "type": "solid3d_get_opposite_edge",
      "object_id": "[uuid]",
      "edge_id": "[uuid]",
      "face_id": "[uuid]"
    }
  },
  {
    "cmdId": "[uuid]",
    "range": [],
    "command": {
      "type": "solid3d_get_opposite_edge",
      "object_id": "[uuid]",
      "edge_id": "[uuid]",
      "face_id": "[uuid]"
    }
  },
  {
    "cmdId": "[uuid]",
    "range": [],
    "command": {
      "type": "solid3d_get_opposite_edge",
      "object_id": "[uuid]",
      "edge_id": "[uuid]",
      "face_id": "[uuid]"
    }
  },
  {
    "cmdId": "[uuid]",
    "range": [],
    "command": {
      "type": "solid3d_get_opposite_edge",
      "object_id": "[uuid]",
      "edge_id": "[uuid]",
      "face_id": "[uuid]"
    }
  },
  {
    "cmdId": "[uuid]",
    "range": [],
    "command": {
      "type": "solid3d_get_opposite_edge",
      "object_id": "[uuid]",
      "edge_id": "[uuid]",
      "face_id": "[uuid]"
    }
  },
  {
    "cmdId": "[uuid]",
    "range": [],
    "command": {
      "type": "solid3d_get_opposite_edge",
      "object_id": "[uuid]",
      "edge_id": "[uuid]",
      "face_id": "[uuid]"
    }
  },
  {
    "cmdId": "[uuid]",
    "range": [],
    "command": {
      "type": "solid3d_get_opposite_edge",
      "object_id": "[uuid]",
      "edge_id": "[uuid]",
      "face_id": "[uuid]"
    }
  },
  {
    "cmdId": "[uuid]",
    "range": [],
    "command": {
      "type": "solid3d_get_opposite_edge",
      "object_id": "[uuid]",
      "edge_id": "[uuid]",
      "face_id": "[uuid]"
    }
  },
  {
    "cmdId": "[uuid]",
    "range": [],
    "command": {
      "type": "solid3d_get_opposite_edge",
      "object_id": "[uuid]",
      "edge_id": "[uuid]",
      "face_id": "[uuid]"
    }
  },
  {
    "cmdId": "[uuid]",
    "range": [],
    "command": {
      "type": "solid3d_get_opposite_edge",
      "object_id": "[uuid]",
      "edge_id": "[uuid]",
      "face_id": "[uuid]"
    }
  },
  {
    "cmdId": "[uuid]",
    "range": [],
    "command": {
      "type": "solid3d_get_opposite_edge",
      "object_id": "[uuid]",
      "edge_id": "[uuid]",
      "face_id": "[uuid]"
    }
  },
  {
    "cmdId": "[uuid]",
    "range": [],
    "command": {
      "type": "solid3d_get_opposite_edge",
      "object_id": "[uuid]",
      "edge_id": "[uuid]",
      "face_id": "[uuid]"
    }
  },
  {
    "cmdId": "[uuid]",
    "range": [],
    "command": {
      "type": "solid3d_get_opposite_edge",
      "object_id": "[uuid]",
      "edge_id": "[uuid]",
      "face_id": "[uuid]"
    }
  },
  {
    "cmdId": "[uuid]",
    "range": [],
    "command": {
      "type": "solid3d_get_opposite_edge",
      "object_id": "[uuid]",
      "edge_id": "[uuid]",
      "face_id": "[uuid]"
    }
  },
  {
    "cmdId": "[uuid]",
    "range": [],
    "command": {
      "type": "solid3d_get_opposite_edge",
      "object_id": "[uuid]",
      "edge_id": "[uuid]",
      "face_id": "[uuid]"
    }
  },
  {
    "cmdId": "[uuid]",
    "range": [],
    "command": {
      "type": "solid3d_get_opposite_edge",
      "object_id": "[uuid]",
      "edge_id": "[uuid]",
      "face_id": "[uuid]"
    }
  },
  {
    "cmdId": "[uuid]",
    "range": [],
    "command": {
      "type": "solid3d_get_opposite_edge",
      "object_id": "[uuid]",
      "edge_id": "[uuid]",
      "face_id": "[uuid]"
    }
  },
  {
    "cmdId": "[uuid]",
    "range": [],
    "command": {
      "type": "solid3d_get_opposite_edge",
      "object_id": "[uuid]",
      "edge_id": "[uuid]",
      "face_id": "[uuid]"
    }
  },
  {
    "cmdId": "[uuid]",
    "range": [],
    "command": {
      "type": "solid3d_get_opposite_edge",
      "object_id": "[uuid]",
      "edge_id": "[uuid]",
      "face_id": "[uuid]"
    }
  },
  {
    "cmdId": "[uuid]",
    "range": [],
    "command": {
      "type": "solid3d_get_opposite_edge",
      "object_id": "[uuid]",
      "edge_id": "[uuid]",
      "face_id": "[uuid]"
    }
  },
  {
    "cmdId": "[uuid]",
    "range": [],
    "command": {
      "type": "solid3d_get_opposite_edge",
      "object_id": "[uuid]",
      "edge_id": "[uuid]",
      "face_id": "[uuid]"
    }
  },
  {
    "cmdId": "[uuid]",
    "range": [],
    "command": {
      "type": "solid3d_get_opposite_edge",
      "object_id": "[uuid]",
      "edge_id": "[uuid]",
      "face_id": "[uuid]"
    }
  },
  {
    "cmdId": "[uuid]",
    "range": [],
    "command": {
      "type": "solid3d_get_opposite_edge",
      "object_id": "[uuid]",
      "edge_id": "[uuid]",
      "face_id": "[uuid]"
    }
  },
  {
    "cmdId": "[uuid]",
    "range": [],
    "command": {
      "type": "solid3d_get_opposite_edge",
      "object_id": "[uuid]",
      "edge_id": "[uuid]",
      "face_id": "[uuid]"
    }
  },
  {
    "cmdId": "[uuid]",
    "range": [],
    "command": {
      "type": "solid3d_get_opposite_edge",
      "object_id": "[uuid]",
      "edge_id": "[uuid]",
      "face_id": "[uuid]"
    }
  },
  {
    "cmdId": "[uuid]",
    "range": [],
    "command": {
      "type": "solid3d_get_opposite_edge",
      "object_id": "[uuid]",
      "edge_id": "[uuid]",
      "face_id": "[uuid]"
    }
  },
  {
    "cmdId": "[uuid]",
    "range": [],
    "command": {
      "type": "solid3d_get_opposite_edge",
      "object_id": "[uuid]",
      "edge_id": "[uuid]",
      "face_id": "[uuid]"
    }
  },
  {
    "cmdId": "[uuid]",
    "range": [],
    "command": {
      "type": "solid3d_get_opposite_edge",
      "object_id": "[uuid]",
      "edge_id": "[uuid]",
      "face_id": "[uuid]"
    }
  },
  {
    "cmdId": "[uuid]",
    "range": [],
    "command": {
      "type": "solid3d_get_opposite_edge",
      "object_id": "[uuid]",
      "edge_id": "[uuid]",
      "face_id": "[uuid]"
    }
  },
  {
    "cmdId": "[uuid]",
    "range": [],
    "command": {
      "type": "solid3d_get_opposite_edge",
      "object_id": "[uuid]",
      "edge_id": "[uuid]",
      "face_id": "[uuid]"
    }
  },
  {
    "cmdId": "[uuid]",
    "range": [],
    "command": {
      "type": "solid3d_get_opposite_edge",
      "object_id": "[uuid]",
      "edge_id": "[uuid]",
      "face_id": "[uuid]"
    }
  },
  {
    "cmdId": "[uuid]",
    "range": [],
    "command": {
      "type": "solid3d_get_opposite_edge",
      "object_id": "[uuid]",
      "edge_id": "[uuid]",
      "face_id": "[uuid]"
    }
  },
  {
    "cmdId": "[uuid]",
    "range": [],
    "command": {
      "type": "solid3d_get_opposite_edge",
      "object_id": "[uuid]",
      "edge_id": "[uuid]",
      "face_id": "[uuid]"
    }
  },
  {
    "cmdId": "[uuid]",
    "range": [],
    "command": {
      "type": "solid3d_get_opposite_edge",
      "object_id": "[uuid]",
      "edge_id": "[uuid]",
      "face_id": "[uuid]"
    }
  },
  {
    "cmdId": "[uuid]",
    "range": [],
    "command": {
      "type": "solid3d_get_opposite_edge",
      "object_id": "[uuid]",
      "edge_id": "[uuid]",
      "face_id": "[uuid]"
    }
  },
  {
    "cmdId": "[uuid]",
    "range": [],
    "command": {
      "type": "solid3d_get_opposite_edge",
      "object_id": "[uuid]",
      "edge_id": "[uuid]",
      "face_id": "[uuid]"
    }
  },
  {
    "cmdId": "[uuid]",
    "range": [],
    "command": {
      "type": "solid3d_get_opposite_edge",
      "object_id": "[uuid]",
      "edge_id": "[uuid]",
      "face_id": "[uuid]"
    }
  },
  {
    "cmdId": "[uuid]",
    "range": [],
    "command": {
      "type": "solid3d_get_opposite_edge",
      "object_id": "[uuid]",
      "edge_id": "[uuid]",
      "face_id": "[uuid]"
    }
  },
  {
    "cmdId": "[uuid]",
    "range": [],
    "command": {
      "type": "solid3d_get_opposite_edge",
      "object_id": "[uuid]",
      "edge_id": "[uuid]",
      "face_id": "[uuid]"
    }
  },
  {
    "cmdId": "[uuid]",
    "range": [],
    "command": {
      "type": "solid3d_get_opposite_edge",
      "object_id": "[uuid]",
      "edge_id": "[uuid]",
      "face_id": "[uuid]"
    }
  },
  {
    "cmdId": "[uuid]",
    "range": [],
    "command": {
      "type": "solid3d_get_opposite_edge",
      "object_id": "[uuid]",
      "edge_id": "[uuid]",
      "face_id": "[uuid]"
    }
  },
  {
    "cmdId": "[uuid]",
    "range": [],
    "command": {
      "type": "solid3d_get_opposite_edge",
      "object_id": "[uuid]",
      "edge_id": "[uuid]",
      "face_id": "[uuid]"
    }
  },
  {
    "cmdId": "[uuid]",
    "range": [],
    "command": {
      "type": "solid3d_get_opposite_edge",
      "object_id": "[uuid]",
      "edge_id": "[uuid]",
      "face_id": "[uuid]"
    }
  },
  {
    "cmdId": "[uuid]",
    "range": [],
    "command": {
      "type": "solid3d_get_opposite_edge",
      "object_id": "[uuid]",
      "edge_id": "[uuid]",
      "face_id": "[uuid]"
    }
  },
  {
    "cmdId": "[uuid]",
    "range": [],
    "command": {
      "type": "solid3d_get_opposite_edge",
      "object_id": "[uuid]",
      "edge_id": "[uuid]",
      "face_id": "[uuid]"
    }
  },
  {
    "cmdId": "[uuid]",
    "range": [],
    "command": {
      "type": "solid3d_get_opposite_edge",
      "object_id": "[uuid]",
      "edge_id": "[uuid]",
      "face_id": "[uuid]"
    }
  },
  {
    "cmdId": "[uuid]",
    "range": [],
    "command": {
      "type": "solid3d_get_opposite_edge",
      "object_id": "[uuid]",
      "edge_id": "[uuid]",
      "face_id": "[uuid]"
    }
  },
  {
    "cmdId": "[uuid]",
    "range": [],
    "command": {
      "type": "solid3d_get_opposite_edge",
      "object_id": "[uuid]",
      "edge_id": "[uuid]",
      "face_id": "[uuid]"
    }
  },
  {
    "cmdId": "[uuid]",
    "range": [],
    "command": {
      "type": "solid3d_get_opposite_edge",
      "object_id": "[uuid]",
      "edge_id": "[uuid]",
      "face_id": "[uuid]"
    }
  },
  {
    "cmdId": "[uuid]",
    "range": [],
    "command": {
      "type": "solid3d_get_opposite_edge",
      "object_id": "[uuid]",
      "edge_id": "[uuid]",
      "face_id": "[uuid]"
    }
  },
  {
    "cmdId": "[uuid]",
    "range": [],
    "command": {
      "type": "solid3d_get_opposite_edge",
      "object_id": "[uuid]",
      "edge_id": "[uuid]",
      "face_id": "[uuid]"
    }
  },
  {
    "cmdId": "[uuid]",
    "range": [],
    "command": {
      "type": "solid3d_get_opposite_edge",
      "object_id": "[uuid]",
      "edge_id": "[uuid]",
      "face_id": "[uuid]"
    }
  },
  {
    "cmdId": "[uuid]",
    "range": [],
    "command": {
      "type": "solid3d_get_opposite_edge",
      "object_id": "[uuid]",
      "edge_id": "[uuid]",
      "face_id": "[uuid]"
    }
  },
  {
    "cmdId": "[uuid]",
    "range": [],
    "command": {
      "type": "solid3d_get_opposite_edge",
      "object_id": "[uuid]",
      "edge_id": "[uuid]",
      "face_id": "[uuid]"
    }
  },
  {
    "cmdId": "[uuid]",
    "range": [],
    "command": {
      "type": "solid3d_get_opposite_edge",
      "object_id": "[uuid]",
      "edge_id": "[uuid]",
      "face_id": "[uuid]"
    }
  },
  {
    "cmdId": "[uuid]",
    "range": [],
    "command": {
      "type": "solid3d_get_opposite_edge",
      "object_id": "[uuid]",
      "edge_id": "[uuid]",
      "face_id": "[uuid]"
    }
  },
  {
    "cmdId": "[uuid]",
    "range": [],
    "command": {
      "type": "solid3d_get_opposite_edge",
      "object_id": "[uuid]",
      "edge_id": "[uuid]",
      "face_id": "[uuid]"
    }
  },
  {
    "cmdId": "[uuid]",
    "range": [],
    "command": {
      "type": "solid3d_get_opposite_edge",
      "object_id": "[uuid]",
      "edge_id": "[uuid]",
      "face_id": "[uuid]"
    }
  },
  {
    "cmdId": "[uuid]",
    "range": [],
    "command": {
      "type": "solid3d_get_opposite_edge",
      "object_id": "[uuid]",
      "edge_id": "[uuid]",
      "face_id": "[uuid]"
    }
  },
  {
    "cmdId": "[uuid]",
    "range": [],
    "command": {
      "type": "solid3d_get_opposite_edge",
      "object_id": "[uuid]",
      "edge_id": "[uuid]",
      "face_id": "[uuid]"
    }
  },
  {
    "cmdId": "[uuid]",
    "range": [],
    "command": {
      "type": "solid3d_get_opposite_edge",
      "object_id": "[uuid]",
      "edge_id": "[uuid]",
      "face_id": "[uuid]"
    }
  },
  {
    "cmdId": "[uuid]",
    "range": [],
    "command": {
      "type": "solid3d_get_opposite_edge",
      "object_id": "[uuid]",
      "edge_id": "[uuid]",
      "face_id": "[uuid]"
    }
  },
  {
    "cmdId": "[uuid]",
    "range": [],
    "command": {
      "type": "solid3d_get_opposite_edge",
      "object_id": "[uuid]",
      "edge_id": "[uuid]",
      "face_id": "[uuid]"
    }
  },
  {
    "cmdId": "[uuid]",
    "range": [],
    "command": {
      "type": "solid3d_get_opposite_edge",
      "object_id": "[uuid]",
      "edge_id": "[uuid]",
      "face_id": "[uuid]"
    }
  },
  {
    "cmdId": "[uuid]",
    "range": [],
    "command": {
      "type": "solid3d_get_opposite_edge",
      "object_id": "[uuid]",
      "edge_id": "[uuid]",
      "face_id": "[uuid]"
    }
  },
  {
    "cmdId": "[uuid]",
    "range": [],
    "command": {
      "type": "solid3d_get_opposite_edge",
      "object_id": "[uuid]",
      "edge_id": "[uuid]",
      "face_id": "[uuid]"
    }
  },
  {
    "cmdId": "[uuid]",
    "range": [],
    "command": {
      "type": "solid3d_get_opposite_edge",
      "object_id": "[uuid]",
      "edge_id": "[uuid]",
      "face_id": "[uuid]"
    }
  },
  {
    "cmdId": "[uuid]",
    "range": [],
    "command": {
      "type": "solid3d_get_opposite_edge",
      "object_id": "[uuid]",
      "edge_id": "[uuid]",
      "face_id": "[uuid]"
    }
  },
  {
    "cmdId": "[uuid]",
    "range": [],
    "command": {
      "type": "solid3d_get_opposite_edge",
      "object_id": "[uuid]",
      "edge_id": "[uuid]",
      "face_id": "[uuid]"
    }
  },
  {
    "cmdId": "[uuid]",
    "range": [],
    "command": {
      "type": "solid3d_get_opposite_edge",
      "object_id": "[uuid]",
      "edge_id": "[uuid]",
      "face_id": "[uuid]"
    }
  },
  {
    "cmdId": "[uuid]",
    "range": [],
    "command": {
      "type": "solid3d_get_opposite_edge",
      "object_id": "[uuid]",
      "edge_id": "[uuid]",
      "face_id": "[uuid]"
    }
  },
  {
    "cmdId": "[uuid]",
    "range": [],
    "command": {
      "type": "solid3d_get_opposite_edge",
      "object_id": "[uuid]",
      "edge_id": "[uuid]",
      "face_id": "[uuid]"
    }
  },
  {
    "cmdId": "[uuid]",
    "range": [],
    "command": {
      "type": "solid3d_get_opposite_edge",
      "object_id": "[uuid]",
      "edge_id": "[uuid]",
      "face_id": "[uuid]"
    }
  },
  {
    "cmdId": "[uuid]",
    "range": [],
    "command": {
      "type": "solid3d_get_opposite_edge",
      "object_id": "[uuid]",
      "edge_id": "[uuid]",
      "face_id": "[uuid]"
    }
  },
  {
    "cmdId": "[uuid]",
    "range": [],
    "command": {
      "type": "solid3d_get_opposite_edge",
      "object_id": "[uuid]",
      "edge_id": "[uuid]",
      "face_id": "[uuid]"
    }
  },
  {
    "cmdId": "[uuid]",
    "range": [],
    "command": {
      "type": "solid3d_get_opposite_edge",
      "object_id": "[uuid]",
      "edge_id": "[uuid]",
      "face_id": "[uuid]"
    }
  },
  {
    "cmdId": "[uuid]",
    "range": [],
    "command": {
      "type": "solid3d_get_opposite_edge",
      "object_id": "[uuid]",
      "edge_id": "[uuid]",
      "face_id": "[uuid]"
    }
  },
  {
    "cmdId": "[uuid]",
    "range": [],
    "command": {
      "type": "solid3d_get_opposite_edge",
      "object_id": "[uuid]",
      "edge_id": "[uuid]",
      "face_id": "[uuid]"
    }
  },
  {
    "cmdId": "[uuid]",
    "range": [],
    "command": {
      "type": "solid3d_get_opposite_edge",
      "object_id": "[uuid]",
      "edge_id": "[uuid]",
      "face_id": "[uuid]"
    }
  },
  {
    "cmdId": "[uuid]",
    "range": [],
    "command": {
      "type": "solid3d_get_opposite_edge",
      "object_id": "[uuid]",
      "edge_id": "[uuid]",
      "face_id": "[uuid]"
    }
  },
  {
    "cmdId": "[uuid]",
    "range": [],
    "command": {
      "type": "solid3d_get_opposite_edge",
      "object_id": "[uuid]",
      "edge_id": "[uuid]",
      "face_id": "[uuid]"
    }
  },
  {
    "cmdId": "[uuid]",
    "range": [],
    "command": {
      "type": "solid3d_get_opposite_edge",
      "object_id": "[uuid]",
      "edge_id": "[uuid]",
      "face_id": "[uuid]"
    }
  },
  {
    "cmdId": "[uuid]",
    "range": [],
    "command": {
      "type": "solid3d_get_opposite_edge",
      "object_id": "[uuid]",
      "edge_id": "[uuid]",
      "face_id": "[uuid]"
    }
  },
  {
    "cmdId": "[uuid]",
    "range": [],
    "command": {
      "type": "solid3d_get_opposite_edge",
      "object_id": "[uuid]",
      "edge_id": "[uuid]",
      "face_id": "[uuid]"
    }
  },
  {
    "cmdId": "[uuid]",
    "range": [],
    "command": {
      "type": "solid3d_get_opposite_edge",
      "object_id": "[uuid]",
      "edge_id": "[uuid]",
      "face_id": "[uuid]"
    }
  },
  {
    "cmdId": "[uuid]",
    "range": [],
    "command": {
      "type": "solid3d_get_opposite_edge",
      "object_id": "[uuid]",
      "edge_id": "[uuid]",
      "face_id": "[uuid]"
    }
  },
  {
    "cmdId": "[uuid]",
    "range": [],
    "command": {
      "type": "solid3d_get_opposite_edge",
      "object_id": "[uuid]",
      "edge_id": "[uuid]",
      "face_id": "[uuid]"
    }
  },
  {
    "cmdId": "[uuid]",
    "range": [],
    "command": {
      "type": "solid3d_get_opposite_edge",
      "object_id": "[uuid]",
      "edge_id": "[uuid]",
      "face_id": "[uuid]"
    }
  },
  {
    "cmdId": "[uuid]",
    "range": [],
    "command": {
      "type": "solid3d_get_opposite_edge",
      "object_id": "[uuid]",
      "edge_id": "[uuid]",
      "face_id": "[uuid]"
    }
  },
  {
    "cmdId": "[uuid]",
    "range": [],
    "command": {
      "type": "solid3d_get_opposite_edge",
      "object_id": "[uuid]",
      "edge_id": "[uuid]",
      "face_id": "[uuid]"
    }
  },
  {
    "cmdId": "[uuid]",
    "range": [],
    "command": {
      "type": "solid3d_get_opposite_edge",
      "object_id": "[uuid]",
      "edge_id": "[uuid]",
      "face_id": "[uuid]"
    }
  },
  {
    "cmdId": "[uuid]",
    "range": [],
    "command": {
      "type": "solid3d_get_opposite_edge",
      "object_id": "[uuid]",
      "edge_id": "[uuid]",
      "face_id": "[uuid]"
    }
  },
  {
    "cmdId": "[uuid]",
    "range": [],
    "command": {
      "type": "solid3d_get_opposite_edge",
      "object_id": "[uuid]",
      "edge_id": "[uuid]",
      "face_id": "[uuid]"
    }
  },
  {
    "cmdId": "[uuid]",
    "range": [],
    "command": {
      "type": "solid3d_get_opposite_edge",
      "object_id": "[uuid]",
      "edge_id": "[uuid]",
      "face_id": "[uuid]"
    }
  },
  {
    "cmdId": "[uuid]",
    "range": [],
    "command": {
      "type": "solid3d_get_opposite_edge",
      "object_id": "[uuid]",
      "edge_id": "[uuid]",
      "face_id": "[uuid]"
    }
  },
  {
    "cmdId": "[uuid]",
    "range": [],
    "command": {
      "type": "solid3d_get_opposite_edge",
      "object_id": "[uuid]",
      "edge_id": "[uuid]",
      "face_id": "[uuid]"
    }
  },
  {
    "cmdId": "[uuid]",
    "range": [],
    "command": {
      "type": "solid3d_get_opposite_edge",
      "object_id": "[uuid]",
      "edge_id": "[uuid]",
      "face_id": "[uuid]"
    }
  },
  {
    "cmdId": "[uuid]",
    "range": [],
    "command": {
      "type": "solid3d_get_opposite_edge",
      "object_id": "[uuid]",
      "edge_id": "[uuid]",
      "face_id": "[uuid]"
    }
  },
  {
    "cmdId": "[uuid]",
    "range": [],
    "command": {
      "type": "solid3d_get_opposite_edge",
      "object_id": "[uuid]",
      "edge_id": "[uuid]",
      "face_id": "[uuid]"
    }
  },
  {
    "cmdId": "[uuid]",
    "range": [],
    "command": {
      "type": "solid3d_get_opposite_edge",
      "object_id": "[uuid]",
      "edge_id": "[uuid]",
      "face_id": "[uuid]"
    }
  },
  {
    "cmdId": "[uuid]",
    "range": [],
    "command": {
      "type": "solid3d_get_opposite_edge",
      "object_id": "[uuid]",
      "edge_id": "[uuid]",
      "face_id": "[uuid]"
    }
  },
  {
    "cmdId": "[uuid]",
    "range": [],
    "command": {
      "type": "solid3d_get_opposite_edge",
      "object_id": "[uuid]",
      "edge_id": "[uuid]",
      "face_id": "[uuid]"
    }
  },
  {
    "cmdId": "[uuid]",
    "range": [],
    "command": {
      "type": "solid3d_get_opposite_edge",
      "object_id": "[uuid]",
      "edge_id": "[uuid]",
      "face_id": "[uuid]"
    }
  },
  {
    "cmdId": "[uuid]",
    "range": [],
    "command": {
      "type": "solid3d_get_opposite_edge",
      "object_id": "[uuid]",
      "edge_id": "[uuid]",
      "face_id": "[uuid]"
    }
  },
  {
    "cmdId": "[uuid]",
    "range": [],
    "command": {
      "type": "solid3d_get_opposite_edge",
      "object_id": "[uuid]",
      "edge_id": "[uuid]",
      "face_id": "[uuid]"
    }
  },
  {
    "cmdId": "[uuid]",
    "range": [],
    "command": {
      "type": "solid3d_get_opposite_edge",
      "object_id": "[uuid]",
      "edge_id": "[uuid]",
      "face_id": "[uuid]"
    }
  },
  {
    "cmdId": "[uuid]",
    "range": [],
    "command": {
      "type": "solid3d_get_opposite_edge",
      "object_id": "[uuid]",
      "edge_id": "[uuid]",
      "face_id": "[uuid]"
    }
  },
  {
    "cmdId": "[uuid]",
    "range": [],
    "command": {
      "type": "solid3d_get_opposite_edge",
      "object_id": "[uuid]",
      "edge_id": "[uuid]",
      "face_id": "[uuid]"
    }
  },
  {
    "cmdId": "[uuid]",
    "range": [],
    "command": {
      "type": "solid3d_get_opposite_edge",
      "object_id": "[uuid]",
      "edge_id": "[uuid]",
      "face_id": "[uuid]"
    }
  },
  {
    "cmdId": "[uuid]",
    "range": [],
    "command": {
      "type": "solid3d_get_opposite_edge",
      "object_id": "[uuid]",
      "edge_id": "[uuid]",
      "face_id": "[uuid]"
    }
  },
  {
    "cmdId": "[uuid]",
    "range": [],
    "command": {
      "type": "solid3d_get_opposite_edge",
      "object_id": "[uuid]",
      "edge_id": "[uuid]",
      "face_id": "[uuid]"
    }
  },
  {
    "cmdId": "[uuid]",
    "range": [],
    "command": {
      "type": "solid3d_get_opposite_edge",
      "object_id": "[uuid]",
      "edge_id": "[uuid]",
      "face_id": "[uuid]"
    }
  },
  {
    "cmdId": "[uuid]",
    "range": [],
    "command": {
      "type": "solid3d_get_opposite_edge",
      "object_id": "[uuid]",
      "edge_id": "[uuid]",
      "face_id": "[uuid]"
    }
  },
  {
    "cmdId": "[uuid]",
    "range": [],
    "command": {
      "type": "solid3d_get_opposite_edge",
      "object_id": "[uuid]",
      "edge_id": "[uuid]",
      "face_id": "[uuid]"
    }
  },
  {
    "cmdId": "[uuid]",
    "range": [],
    "command": {
      "type": "solid3d_get_opposite_edge",
      "object_id": "[uuid]",
      "edge_id": "[uuid]",
      "face_id": "[uuid]"
    }
  },
  {
    "cmdId": "[uuid]",
    "range": [],
    "command": {
      "type": "solid3d_get_opposite_edge",
      "object_id": "[uuid]",
      "edge_id": "[uuid]",
      "face_id": "[uuid]"
    }
  },
  {
    "cmdId": "[uuid]",
    "range": [],
    "command": {
      "type": "solid3d_get_opposite_edge",
      "object_id": "[uuid]",
      "edge_id": "[uuid]",
      "face_id": "[uuid]"
    }
  },
  {
    "cmdId": "[uuid]",
    "range": [],
    "command": {
      "type": "solid3d_get_opposite_edge",
      "object_id": "[uuid]",
      "edge_id": "[uuid]",
      "face_id": "[uuid]"
    }
  },
  {
    "cmdId": "[uuid]",
    "range": [],
    "command": {
      "type": "solid3d_get_opposite_edge",
      "object_id": "[uuid]",
      "edge_id": "[uuid]",
      "face_id": "[uuid]"
    }
  },
  {
    "cmdId": "[uuid]",
    "range": [],
    "command": {
      "type": "solid3d_get_opposite_edge",
      "object_id": "[uuid]",
      "edge_id": "[uuid]",
      "face_id": "[uuid]"
    }
  },
  {
    "cmdId": "[uuid]",
    "range": [],
    "command": {
      "type": "solid3d_get_opposite_edge",
      "object_id": "[uuid]",
      "edge_id": "[uuid]",
      "face_id": "[uuid]"
    }
  },
  {
    "cmdId": "[uuid]",
    "range": [],
    "command": {
      "type": "solid3d_get_opposite_edge",
      "object_id": "[uuid]",
      "edge_id": "[uuid]",
      "face_id": "[uuid]"
    }
  },
  {
    "cmdId": "[uuid]",
    "range": [],
    "command": {
      "type": "solid3d_get_opposite_edge",
      "object_id": "[uuid]",
      "edge_id": "[uuid]",
      "face_id": "[uuid]"
    }
  },
  {
    "cmdId": "[uuid]",
    "range": [],
    "command": {
      "type": "solid3d_get_opposite_edge",
      "object_id": "[uuid]",
      "edge_id": "[uuid]",
      "face_id": "[uuid]"
    }
  },
  {
    "cmdId": "[uuid]",
    "range": [],
    "command": {
      "type": "solid3d_get_opposite_edge",
      "object_id": "[uuid]",
      "edge_id": "[uuid]",
      "face_id": "[uuid]"
    }
  },
  {
    "cmdId": "[uuid]",
    "range": [],
    "command": {
      "type": "solid3d_get_opposite_edge",
      "object_id": "[uuid]",
      "edge_id": "[uuid]",
      "face_id": "[uuid]"
    }
  },
  {
    "cmdId": "[uuid]",
    "range": [],
    "command": {
      "type": "solid3d_get_opposite_edge",
      "object_id": "[uuid]",
      "edge_id": "[uuid]",
      "face_id": "[uuid]"
    }
  },
  {
    "cmdId": "[uuid]",
    "range": [],
    "command": {
      "type": "solid3d_get_opposite_edge",
      "object_id": "[uuid]",
      "edge_id": "[uuid]",
      "face_id": "[uuid]"
    }
  },
  {
    "cmdId": "[uuid]",
    "range": [],
    "command": {
      "type": "solid3d_get_opposite_edge",
      "object_id": "[uuid]",
      "edge_id": "[uuid]",
      "face_id": "[uuid]"
    }
  },
  {
    "cmdId": "[uuid]",
    "range": [],
    "command": {
      "type": "solid3d_get_opposite_edge",
      "object_id": "[uuid]",
      "edge_id": "[uuid]",
      "face_id": "[uuid]"
    }
  },
  {
    "cmdId": "[uuid]",
    "range": [],
    "command": {
      "type": "solid3d_get_opposite_edge",
      "object_id": "[uuid]",
      "edge_id": "[uuid]",
      "face_id": "[uuid]"
    }
  },
  {
    "cmdId": "[uuid]",
    "range": [],
    "command": {
      "type": "solid3d_get_opposite_edge",
      "object_id": "[uuid]",
      "edge_id": "[uuid]",
      "face_id": "[uuid]"
    }
  },
  {
    "cmdId": "[uuid]",
    "range": [],
    "command": {
      "type": "solid3d_get_opposite_edge",
      "object_id": "[uuid]",
      "edge_id": "[uuid]",
      "face_id": "[uuid]"
    }
  },
  {
    "cmdId": "[uuid]",
    "range": [],
    "command": {
      "type": "solid3d_get_opposite_edge",
      "object_id": "[uuid]",
      "edge_id": "[uuid]",
      "face_id": "[uuid]"
    }
  },
  {
    "cmdId": "[uuid]",
    "range": [],
    "command": {
      "type": "solid3d_get_opposite_edge",
      "object_id": "[uuid]",
      "edge_id": "[uuid]",
      "face_id": "[uuid]"
    }
  },
  {
    "cmdId": "[uuid]",
    "range": [],
    "command": {
      "type": "solid3d_get_opposite_edge",
      "object_id": "[uuid]",
      "edge_id": "[uuid]",
      "face_id": "[uuid]"
    }
  },
  {
    "cmdId": "[uuid]",
    "range": [],
    "command": {
      "type": "solid3d_get_opposite_edge",
      "object_id": "[uuid]",
      "edge_id": "[uuid]",
      "face_id": "[uuid]"
    }
  },
  {
    "cmdId": "[uuid]",
    "range": [],
    "command": {
      "type": "solid3d_get_opposite_edge",
      "object_id": "[uuid]",
      "edge_id": "[uuid]",
      "face_id": "[uuid]"
    }
  },
  {
    "cmdId": "[uuid]",
    "range": [],
    "command": {
      "type": "solid3d_get_opposite_edge",
      "object_id": "[uuid]",
      "edge_id": "[uuid]",
      "face_id": "[uuid]"
    }
  },
  {
    "cmdId": "[uuid]",
    "range": [],
    "command": {
      "type": "solid3d_get_opposite_edge",
      "object_id": "[uuid]",
      "edge_id": "[uuid]",
      "face_id": "[uuid]"
    }
  },
  {
    "cmdId": "[uuid]",
    "range": [],
    "command": {
      "type": "solid3d_get_opposite_edge",
      "object_id": "[uuid]",
      "edge_id": "[uuid]",
      "face_id": "[uuid]"
    }
  },
  {
    "cmdId": "[uuid]",
    "range": [],
    "command": {
      "type": "solid3d_get_opposite_edge",
      "object_id": "[uuid]",
      "edge_id": "[uuid]",
      "face_id": "[uuid]"
    }
  },
  {
    "cmdId": "[uuid]",
    "range": [],
    "command": {
      "type": "solid3d_get_opposite_edge",
      "object_id": "[uuid]",
      "edge_id": "[uuid]",
      "face_id": "[uuid]"
    }
  },
  {
    "cmdId": "[uuid]",
    "range": [],
    "command": {
      "type": "solid3d_get_opposite_edge",
      "object_id": "[uuid]",
      "edge_id": "[uuid]",
      "face_id": "[uuid]"
    }
  },
  {
    "cmdId": "[uuid]",
    "range": [],
    "command": {
      "type": "solid3d_get_opposite_edge",
      "object_id": "[uuid]",
      "edge_id": "[uuid]",
      "face_id": "[uuid]"
    }
  },
  {
    "cmdId": "[uuid]",
    "range": [],
    "command": {
      "type": "solid3d_get_opposite_edge",
      "object_id": "[uuid]",
      "edge_id": "[uuid]",
      "face_id": "[uuid]"
    }
  },
  {
    "cmdId": "[uuid]",
    "range": [],
    "command": {
      "type": "solid3d_get_opposite_edge",
      "object_id": "[uuid]",
      "edge_id": "[uuid]",
      "face_id": "[uuid]"
    }
  },
  {
    "cmdId": "[uuid]",
    "range": [],
    "command": {
      "type": "solid3d_get_opposite_edge",
      "object_id": "[uuid]",
      "edge_id": "[uuid]",
      "face_id": "[uuid]"
    }
  },
  {
    "cmdId": "[uuid]",
    "range": [],
    "command": {
      "type": "object_set_material_params_pbr",
      "object_id": "[uuid]",
      "color": {
        "r": 0.13725491,
        "g": 0.6862745,
        "b": 0.5764706,
        "a": 100.0
      },
      "metalness": 0.0,
      "roughness": 0.0,
      "ambient_occlusion": 0.0
    }
  },
  {
    "cmdId": "[uuid]",
    "range": [],
    "command": {
      "type": "object_set_material_params_pbr",
      "object_id": "[uuid]",
      "color": {
        "r": 0.6901961,
        "g": 0.6901961,
        "b": 0.6901961,
        "a": 100.0
      },
      "metalness": 0.0,
      "roughness": 0.0,
      "ambient_occlusion": 0.0
    }
  },
  {
    "cmdId": "[uuid]",
    "range": [],
    "command": {
      "type": "object_set_material_params_pbr",
      "object_id": "[uuid]",
      "color": {
        "r": 0.13725491,
        "g": 0.6862745,
        "b": 0.5764706,
        "a": 100.0
      },
      "metalness": 0.0,
      "roughness": 0.0,
      "ambient_occlusion": 0.0
    }
  },
  {
    "cmdId": "[uuid]",
    "range": [],
    "command": {
      "type": "object_set_material_params_pbr",
      "object_id": "[uuid]",
      "color": {
        "r": 0.6901961,
        "g": 0.6901961,
        "b": 0.6901961,
        "a": 100.0
      },
      "metalness": 0.0,
      "roughness": 0.0,
      "ambient_occlusion": 0.0
    }
  },
  {
    "cmdId": "[uuid]",
    "range": [],
    "command": {
      "type": "object_set_material_params_pbr",
      "object_id": "[uuid]",
      "color": {
        "r": 0.6901961,
        "g": 0.6901961,
        "b": 0.6901961,
        "a": 100.0
      },
      "metalness": 0.0,
      "roughness": 0.0,
      "ambient_occlusion": 0.0
    }
  },
  {
    "cmdId": "[uuid]",
    "range": [],
    "command": {
      "type": "object_set_material_params_pbr",
      "object_id": "[uuid]",
      "color": {
        "r": 0.6901961,
        "g": 0.6901961,
        "b": 0.6901961,
        "a": 100.0
      },
      "metalness": 0.0,
      "roughness": 0.0,
      "ambient_occlusion": 0.0
    }
  },
  {
    "cmdId": "[uuid]",
    "range": [],
    "command": {
      "type": "object_set_material_params_pbr",
      "object_id": "[uuid]",
      "color": {
        "r": 0.13725491,
        "g": 0.6862745,
        "b": 0.5764706,
        "a": 100.0
      },
      "metalness": 0.0,
      "roughness": 0.0,
      "ambient_occlusion": 0.0
    }
  },
  {
    "cmdId": "[uuid]",
    "range": [],
    "command": {
      "type": "object_set_material_params_pbr",
      "object_id": "[uuid]",
      "color": {
        "r": 0.13725491,
        "g": 0.6862745,
        "b": 0.5764706,
        "a": 100.0
      },
      "metalness": 0.0,
      "roughness": 0.0,
      "ambient_occlusion": 0.0
    }
  },
  {
    "cmdId": "[uuid]",
    "range": [],
    "command": {
      "type": "object_set_material_params_pbr",
      "object_id": "[uuid]",
      "color": {
        "r": 0.6901961,
        "g": 0.6901961,
        "b": 0.6901961,
        "a": 100.0
      },
      "metalness": 0.0,
      "roughness": 0.0,
      "ambient_occlusion": 0.0
    }
  },
  {
    "cmdId": "[uuid]",
    "range": [],
    "command": {
      "type": "object_set_material_params_pbr",
      "object_id": "[uuid]",
      "color": {
        "r": 0.13725491,
        "g": 0.6862745,
        "b": 0.5764706,
        "a": 100.0
      },
      "metalness": 0.0,
      "roughness": 0.0,
      "ambient_occlusion": 0.0
    }
  },
  {
    "cmdId": "[uuid]",
    "range": [],
    "command": {
      "type": "object_set_material_params_pbr",
      "object_id": "[uuid]",
      "color": {
        "r": 0.6901961,
        "g": 0.6901961,
        "b": 0.6901961,
        "a": 100.0
      },
      "metalness": 0.0,
      "roughness": 0.0,
      "ambient_occlusion": 0.0
    }
  },
  {
    "cmdId": "[uuid]",
    "range": [],
    "command": {
      "type": "object_set_material_params_pbr",
      "object_id": "[uuid]",
      "color": {
        "r": 0.6901961,
        "g": 0.6901961,
        "b": 0.6901961,
        "a": 100.0
      },
      "metalness": 0.0,
      "roughness": 0.0,
      "ambient_occlusion": 0.0
    }
  },
  {
    "cmdId": "[uuid]",
    "range": [],
    "command": {
      "type": "object_set_material_params_pbr",
      "object_id": "[uuid]",
      "color": {
        "r": 0.13725491,
        "g": 0.6862745,
        "b": 0.5764706,
        "a": 100.0
      },
      "metalness": 0.0,
      "roughness": 0.0,
      "ambient_occlusion": 0.0
    }
  },
  {
    "cmdId": "[uuid]",
    "range": [],
    "command": {
      "type": "object_set_material_params_pbr",
      "object_id": "[uuid]",
      "color": {
        "r": 0.6901961,
        "g": 0.6901961,
        "b": 0.6901961,
        "a": 100.0
      },
      "metalness": 0.0,
      "roughness": 0.0,
      "ambient_occlusion": 0.0
    }
  },
  {
    "cmdId": "[uuid]",
    "range": [],
    "command": {
      "type": "object_set_material_params_pbr",
      "object_id": "[uuid]",
      "color": {
        "r": 0.6901961,
        "g": 0.6901961,
        "b": 0.6901961,
        "a": 100.0
      },
      "metalness": 0.0,
      "roughness": 0.0,
      "ambient_occlusion": 0.0
    }
  },
  {
    "cmdId": "[uuid]",
    "range": [],
    "command": {
      "type": "object_set_material_params_pbr",
      "object_id": "[uuid]",
      "color": {
        "r": 0.6901961,
        "g": 0.6901961,
        "b": 0.6901961,
        "a": 100.0
      },
      "metalness": 0.0,
      "roughness": 0.0,
      "ambient_occlusion": 0.0
    }
  },
  {
    "cmdId": "[uuid]",
    "range": [],
    "command": {
      "type": "object_set_material_params_pbr",
      "object_id": "[uuid]",
      "color": {
        "r": 0.6901961,
        "g": 0.6901961,
        "b": 0.6901961,
        "a": 100.0
      },
      "metalness": 0.0,
      "roughness": 0.0,
      "ambient_occlusion": 0.0
    }
  },
  {
    "cmdId": "[uuid]",
    "range": [],
    "command": {
      "type": "object_set_material_params_pbr",
      "object_id": "[uuid]",
      "color": {
        "r": 0.13725491,
        "g": 0.6862745,
        "b": 0.5764706,
        "a": 100.0
      },
      "metalness": 0.0,
      "roughness": 0.0,
      "ambient_occlusion": 0.0
    }
  },
  {
    "cmdId": "[uuid]",
    "range": [],
    "command": {
      "type": "object_set_material_params_pbr",
      "object_id": "[uuid]",
      "color": {
        "r": 0.13725491,
        "g": 0.6862745,
        "b": 0.5764706,
        "a": 100.0
      },
      "metalness": 0.0,
      "roughness": 0.0,
      "ambient_occlusion": 0.0
    }
  },
  {
    "cmdId": "[uuid]",
    "range": [],
    "command": {
      "type": "object_set_material_params_pbr",
      "object_id": "[uuid]",
      "color": {
        "r": 0.6901961,
        "g": 0.6901961,
        "b": 0.6901961,
        "a": 100.0
      },
      "metalness": 0.0,
      "roughness": 0.0,
      "ambient_occlusion": 0.0
    }
  },
  {
    "cmdId": "[uuid]",
    "range": [],
    "command": {
      "type": "object_set_material_params_pbr",
      "object_id": "[uuid]",
      "color": {
        "r": 0.13725491,
        "g": 0.6862745,
        "b": 0.5764706,
        "a": 100.0
      },
      "metalness": 0.0,
      "roughness": 0.0,
      "ambient_occlusion": 0.0
    }
  },
  {
    "cmdId": "[uuid]",
    "range": [],
    "command": {
      "type": "entity_linear_pattern_transform",
      "entity_id": "[uuid]",
      "transform": [],
      "transforms": []
    }
  },
  {
    "cmdId": "[uuid]",
    "range": [],
    "command": {
      "type": "entity_linear_pattern_transform",
      "entity_id": "[uuid]",
      "transform": [],
      "transforms": [
        [
          {
            "translate": {
              "x": 22.86,
              "y": 0.0,
              "z": 0.0
            },
            "scale": {
              "x": 1.0,
              "y": 1.0,
              "z": 1.0
            },
            "rotation": {
              "axis": {
                "x": 0.0,
                "y": 0.0,
                "z": 1.0
              },
              "angle": {
                "unit": "degrees",
                "value": 0.0
              },
              "origin": {
                "type": "local"
              }
            },
            "replicate": true
          }
        ],
        [
          {
            "translate": {
              "x": 45.72,
              "y": 0.0,
              "z": 0.0
            },
            "scale": {
              "x": 1.0,
              "y": 1.0,
              "z": 1.0
            },
            "rotation": {
              "axis": {
                "x": 0.0,
                "y": 0.0,
                "z": 1.0
              },
              "angle": {
                "unit": "degrees",
                "value": 0.0
              },
              "origin": {
                "type": "local"
              }
            },
            "replicate": true
          }
        ]
      ]
    }
  },
  {
    "cmdId": "[uuid]",
    "range": [],
    "command": {
      "type": "entity_linear_pattern_transform",
      "entity_id": "[uuid]",
      "transform": [],
      "transforms": []
    }
  },
  {
    "cmdId": "[uuid]",
    "range": [],
    "command": {
      "type": "entity_linear_pattern_transform",
      "entity_id": "[uuid]",
      "transform": [],
      "transforms": []
    }
  },
  {
    "cmdId": "[uuid]",
    "range": [],
    "command": {
      "type": "entity_linear_pattern_transform",
      "entity_id": "[uuid]",
      "transform": [],
      "transforms": []
    }
  },
  {
    "cmdId": "[uuid]",
    "range": [],
    "command": {
      "type": "entity_linear_pattern_transform",
      "entity_id": "[uuid]",
      "transform": [],
      "transforms": []
    }
  },
  {
    "cmdId": "[uuid]",
    "range": [],
    "command": {
      "type": "entity_linear_pattern_transform",
      "entity_id": "[uuid]",
      "transform": [],
      "transforms": []
    }
  },
  {
    "cmdId": "[uuid]",
    "range": [],
    "command": {
      "type": "entity_linear_pattern_transform",
      "entity_id": "[uuid]",
      "transform": [],
      "transforms": []
    }
  },
  {
    "cmdId": "[uuid]",
    "range": [],
    "command": {
      "type": "entity_linear_pattern_transform",
      "entity_id": "[uuid]",
      "transform": [],
      "transforms": [
        [
          {
            "translate": {
              "x": 22.86,
              "y": 0.0,
              "z": 0.0
            },
            "scale": {
              "x": 1.0,
              "y": 1.0,
              "z": 1.0
            },
            "rotation": {
              "axis": {
                "x": 0.0,
                "y": 0.0,
                "z": 1.0
              },
              "angle": {
                "unit": "degrees",
                "value": 0.0
              },
              "origin": {
                "type": "local"
              }
            },
            "replicate": true
          }
        ],
        [
          {
            "translate": {
              "x": 45.72,
              "y": 0.0,
              "z": 0.0
            },
            "scale": {
              "x": 1.0,
              "y": 1.0,
              "z": 1.0
            },
            "rotation": {
              "axis": {
                "x": 0.0,
                "y": 0.0,
                "z": 1.0
              },
              "angle": {
                "unit": "degrees",
                "value": 0.0
              },
              "origin": {
                "type": "local"
              }
            },
            "replicate": true
          }
        ],
        [
          {
            "translate": {
              "x": 68.58,
              "y": 0.0,
              "z": 0.0
            },
            "scale": {
              "x": 1.0,
              "y": 1.0,
              "z": 1.0
            },
            "rotation": {
              "axis": {
                "x": 0.0,
                "y": 0.0,
                "z": 1.0
              },
              "angle": {
                "unit": "degrees",
                "value": 0.0
              },
              "origin": {
                "type": "local"
              }
            },
            "replicate": true
          }
        ],
        [
          {
            "translate": {
              "x": 91.44,
              "y": 0.0,
              "z": 0.0
            },
            "scale": {
              "x": 1.0,
              "y": 1.0,
              "z": 1.0
            },
            "rotation": {
              "axis": {
                "x": 0.0,
                "y": 0.0,
                "z": 1.0
              },
              "angle": {
                "unit": "degrees",
                "value": 0.0
              },
              "origin": {
                "type": "local"
              }
            },
            "replicate": true
          }
        ],
        [
          {
            "translate": {
              "x": 114.3,
              "y": 0.0,
              "z": 0.0
            },
            "scale": {
              "x": 1.0,
              "y": 1.0,
              "z": 1.0
            },
            "rotation": {
              "axis": {
                "x": 0.0,
                "y": 0.0,
                "z": 1.0
              },
              "angle": {
                "unit": "degrees",
                "value": 0.0
              },
              "origin": {
                "type": "local"
              }
            },
            "replicate": true
          }
        ],
        [
          {
            "translate": {
              "x": 137.16,
              "y": 0.0,
              "z": 0.0
            },
            "scale": {
              "x": 1.0,
              "y": 1.0,
              "z": 1.0
            },
            "rotation": {
              "axis": {
                "x": 0.0,
                "y": 0.0,
                "z": 1.0
              },
              "angle": {
                "unit": "degrees",
                "value": 0.0
              },
              "origin": {
                "type": "local"
              }
            },
            "replicate": true
          }
        ],
        [
          {
            "translate": {
              "x": 160.02,
              "y": 0.0,
              "z": 0.0
            },
            "scale": {
              "x": 1.0,
              "y": 1.0,
              "z": 1.0
            },
            "rotation": {
              "axis": {
                "x": 0.0,
                "y": 0.0,
                "z": 1.0
              },
              "angle": {
                "unit": "degrees",
                "value": 0.0
              },
              "origin": {
                "type": "local"
              }
            },
            "replicate": true
          }
        ],
        [
          {
            "translate": {
              "x": 182.88,
              "y": 0.0,
              "z": 0.0
            },
            "scale": {
              "x": 1.0,
              "y": 1.0,
              "z": 1.0
            },
            "rotation": {
              "axis": {
                "x": 0.0,
                "y": 0.0,
                "z": 1.0
              },
              "angle": {
                "unit": "degrees",
                "value": 0.0
              },
              "origin": {
                "type": "local"
              }
            },
            "replicate": true
          }
        ],
        [
          {
            "translate": {
              "x": 205.74,
              "y": 0.0,
              "z": 0.0
            },
            "scale": {
              "x": 1.0,
              "y": 1.0,
              "z": 1.0
            },
            "rotation": {
              "axis": {
                "x": 0.0,
                "y": 0.0,
                "z": 1.0
              },
              "angle": {
                "unit": "degrees",
                "value": 0.0
              },
              "origin": {
                "type": "local"
              }
            },
            "replicate": true
          }
        ]
      ]
    }
  },
  {
    "cmdId": "[uuid]",
    "range": [],
    "command": {
      "type": "entity_linear_pattern_transform",
      "entity_id": "[uuid]",
      "transform": [],
      "transforms": []
    }
  },
  {
    "cmdId": "[uuid]",
    "range": [],
    "command": {
      "type": "entity_linear_pattern_transform",
      "entity_id": "[uuid]",
      "transform": [],
      "transforms": []
    }
  },
  {
    "cmdId": "[uuid]",
    "range": [],
    "command": {
      "type": "entity_linear_pattern_transform",
      "entity_id": "[uuid]",
      "transform": [],
      "transforms": [
        [
          {
            "translate": {
              "x": 22.86,
              "y": 0.0,
              "z": 0.0
            },
            "scale": {
              "x": 1.0,
              "y": 1.0,
              "z": 1.0
            },
            "rotation": {
              "axis": {
                "x": 0.0,
                "y": 0.0,
                "z": 1.0
              },
              "angle": {
                "unit": "degrees",
                "value": 0.0
              },
              "origin": {
                "type": "local"
              }
            },
            "replicate": true
          }
        ],
        [
          {
            "translate": {
              "x": 45.72,
              "y": 0.0,
              "z": 0.0
            },
            "scale": {
              "x": 1.0,
              "y": 1.0,
              "z": 1.0
            },
            "rotation": {
              "axis": {
                "x": 0.0,
                "y": 0.0,
                "z": 1.0
              },
              "angle": {
                "unit": "degrees",
                "value": 0.0
              },
              "origin": {
                "type": "local"
              }
            },
            "replicate": true
          }
        ],
        [
          {
            "translate": {
              "x": 68.58,
              "y": 0.0,
              "z": 0.0
            },
            "scale": {
              "x": 1.0,
              "y": 1.0,
              "z": 1.0
            },
            "rotation": {
              "axis": {
                "x": 0.0,
                "y": 0.0,
                "z": 1.0
              },
              "angle": {
                "unit": "degrees",
                "value": 0.0
              },
              "origin": {
                "type": "local"
              }
            },
            "replicate": true
          }
        ],
        [
          {
            "translate": {
              "x": 91.44,
              "y": 0.0,
              "z": 0.0
            },
            "scale": {
              "x": 1.0,
              "y": 1.0,
              "z": 1.0
            },
            "rotation": {
              "axis": {
                "x": 0.0,
                "y": 0.0,
                "z": 1.0
              },
              "angle": {
                "unit": "degrees",
                "value": 0.0
              },
              "origin": {
                "type": "local"
              }
            },
            "replicate": true
          }
        ],
        [
          {
            "translate": {
              "x": 114.3,
              "y": 0.0,
              "z": 0.0
            },
            "scale": {
              "x": 1.0,
              "y": 1.0,
              "z": 1.0
            },
            "rotation": {
              "axis": {
                "x": 0.0,
                "y": 0.0,
                "z": 1.0
              },
              "angle": {
                "unit": "degrees",
                "value": 0.0
              },
              "origin": {
                "type": "local"
              }
            },
            "replicate": true
          }
        ],
        [
          {
            "translate": {
              "x": 137.16,
              "y": 0.0,
              "z": 0.0
            },
            "scale": {
              "x": 1.0,
              "y": 1.0,
              "z": 1.0
            },
            "rotation": {
              "axis": {
                "x": 0.0,
                "y": 0.0,
                "z": 1.0
              },
              "angle": {
                "unit": "degrees",
                "value": 0.0
              },
              "origin": {
                "type": "local"
              }
            },
            "replicate": true
          }
        ],
        [
          {
            "translate": {
              "x": 160.02,
              "y": 0.0,
              "z": 0.0
            },
            "scale": {
              "x": 1.0,
              "y": 1.0,
              "z": 1.0
            },
            "rotation": {
              "axis": {
                "x": 0.0,
                "y": 0.0,
                "z": 1.0
              },
              "angle": {
                "unit": "degrees",
                "value": 0.0
              },
              "origin": {
                "type": "local"
              }
            },
            "replicate": true
          }
        ],
        [
          {
            "translate": {
              "x": 182.88,
              "y": 0.0,
              "z": 0.0
            },
            "scale": {
              "x": 1.0,
              "y": 1.0,
              "z": 1.0
            },
            "rotation": {
              "axis": {
                "x": 0.0,
                "y": 0.0,
                "z": 1.0
              },
              "angle": {
                "unit": "degrees",
                "value": 0.0
              },
              "origin": {
                "type": "local"
              }
            },
            "replicate": true
          }
        ],
        [
          {
            "translate": {
              "x": 205.74,
              "y": 0.0,
              "z": 0.0
            },
            "scale": {
              "x": 1.0,
              "y": 1.0,
              "z": 1.0
            },
            "rotation": {
              "axis": {
                "x": 0.0,
                "y": 0.0,
                "z": 1.0
              },
              "angle": {
                "unit": "degrees",
                "value": 0.0
              },
              "origin": {
                "type": "local"
              }
            },
            "replicate": true
          }
        ],
        [
          {
            "translate": {
              "x": 228.6,
              "y": 0.0,
              "z": 0.0
            },
            "scale": {
              "x": 1.0,
              "y": 1.0,
              "z": 1.0
            },
            "rotation": {
              "axis": {
                "x": 0.0,
                "y": 0.0,
                "z": 1.0
              },
              "angle": {
                "unit": "degrees",
                "value": 0.0
              },
              "origin": {
                "type": "local"
              }
            },
            "replicate": true
          }
        ]
      ]
    }
  },
  {
    "cmdId": "[uuid]",
    "range": [],
    "command": {
      "type": "entity_linear_pattern_transform",
      "entity_id": "[uuid]",
      "transform": [],
      "transforms": []
    }
  },
  {
    "cmdId": "[uuid]",
    "range": [],
    "command": {
      "type": "entity_linear_pattern_transform",
      "entity_id": "[uuid]",
      "transform": [],
      "transforms": []
    }
  },
  {
    "cmdId": "[uuid]",
    "range": [],
    "command": {
      "type": "entity_linear_pattern_transform",
      "entity_id": "[uuid]",
      "transform": [],
      "transforms": [
        [
          {
            "translate": {
              "x": 22.86,
              "y": 0.0,
              "z": 0.0
            },
            "scale": {
              "x": 1.0,
              "y": 1.0,
              "z": 1.0
            },
            "rotation": {
              "axis": {
                "x": 0.0,
                "y": 0.0,
                "z": 1.0
              },
              "angle": {
                "unit": "degrees",
                "value": 0.0
              },
              "origin": {
                "type": "local"
              }
            },
            "replicate": true
          }
        ],
        [
          {
            "translate": {
              "x": 45.72,
              "y": 0.0,
              "z": 0.0
            },
            "scale": {
              "x": 1.0,
              "y": 1.0,
              "z": 1.0
            },
            "rotation": {
              "axis": {
                "x": 0.0,
                "y": 0.0,
                "z": 1.0
              },
              "angle": {
                "unit": "degrees",
                "value": 0.0
              },
              "origin": {
                "type": "local"
              }
            },
            "replicate": true
          }
        ],
        [
          {
            "translate": {
              "x": 68.58,
              "y": 0.0,
              "z": 0.0
            },
            "scale": {
              "x": 1.0,
              "y": 1.0,
              "z": 1.0
            },
            "rotation": {
              "axis": {
                "x": 0.0,
                "y": 0.0,
                "z": 1.0
              },
              "angle": {
                "unit": "degrees",
                "value": 0.0
              },
              "origin": {
                "type": "local"
              }
            },
            "replicate": true
          }
        ],
        [
          {
            "translate": {
              "x": 91.44,
              "y": 0.0,
              "z": 0.0
            },
            "scale": {
              "x": 1.0,
              "y": 1.0,
              "z": 1.0
            },
            "rotation": {
              "axis": {
                "x": 0.0,
                "y": 0.0,
                "z": 1.0
              },
              "angle": {
                "unit": "degrees",
                "value": 0.0
              },
              "origin": {
                "type": "local"
              }
            },
            "replicate": true
          }
        ],
        [
          {
            "translate": {
              "x": 114.3,
              "y": 0.0,
              "z": 0.0
            },
            "scale": {
              "x": 1.0,
              "y": 1.0,
              "z": 1.0
            },
            "rotation": {
              "axis": {
                "x": 0.0,
                "y": 0.0,
                "z": 1.0
              },
              "angle": {
                "unit": "degrees",
                "value": 0.0
              },
              "origin": {
                "type": "local"
              }
            },
            "replicate": true
          }
        ],
        [
          {
            "translate": {
              "x": 137.16,
              "y": 0.0,
              "z": 0.0
            },
            "scale": {
              "x": 1.0,
              "y": 1.0,
              "z": 1.0
            },
            "rotation": {
              "axis": {
                "x": 0.0,
                "y": 0.0,
                "z": 1.0
              },
              "angle": {
                "unit": "degrees",
                "value": 0.0
              },
              "origin": {
                "type": "local"
              }
            },
            "replicate": true
          }
        ],
        [
          {
            "translate": {
              "x": 160.02,
              "y": 0.0,
              "z": 0.0
            },
            "scale": {
              "x": 1.0,
              "y": 1.0,
              "z": 1.0
            },
            "rotation": {
              "axis": {
                "x": 0.0,
                "y": 0.0,
                "z": 1.0
              },
              "angle": {
                "unit": "degrees",
                "value": 0.0
              },
              "origin": {
                "type": "local"
              }
            },
            "replicate": true
          }
        ],
        [
          {
            "translate": {
              "x": 182.88,
              "y": 0.0,
              "z": 0.0
            },
            "scale": {
              "x": 1.0,
              "y": 1.0,
              "z": 1.0
            },
            "rotation": {
              "axis": {
                "x": 0.0,
                "y": 0.0,
                "z": 1.0
              },
              "angle": {
                "unit": "degrees",
                "value": 0.0
              },
              "origin": {
                "type": "local"
              }
            },
            "replicate": true
          }
        ],
        [
          {
            "translate": {
              "x": 205.74,
              "y": 0.0,
              "z": 0.0
            },
            "scale": {
              "x": 1.0,
              "y": 1.0,
              "z": 1.0
            },
            "rotation": {
              "axis": {
                "x": 0.0,
                "y": 0.0,
                "z": 1.0
              },
              "angle": {
                "unit": "degrees",
                "value": 0.0
              },
              "origin": {
                "type": "local"
              }
            },
            "replicate": true
          }
        ],
        [
          {
            "translate": {
              "x": 228.6,
              "y": 0.0,
              "z": 0.0
            },
            "scale": {
              "x": 1.0,
              "y": 1.0,
              "z": 1.0
            },
            "rotation": {
              "axis": {
                "x": 0.0,
                "y": 0.0,
                "z": 1.0
              },
              "angle": {
                "unit": "degrees",
                "value": 0.0
              },
              "origin": {
                "type": "local"
              }
            },
            "replicate": true
          }
        ],
        [
          {
            "translate": {
              "x": 251.46,
              "y": 0.0,
              "z": 0.0
            },
            "scale": {
              "x": 1.0,
              "y": 1.0,
              "z": 1.0
            },
            "rotation": {
              "axis": {
                "x": 0.0,
                "y": 0.0,
                "z": 1.0
              },
              "angle": {
                "unit": "degrees",
                "value": 0.0
              },
              "origin": {
                "type": "local"
              }
            },
            "replicate": true
          }
        ]
      ]
    }
  },
  {
    "cmdId": "[uuid]",
    "range": [],
    "command": {
      "type": "entity_linear_pattern_transform",
      "entity_id": "[uuid]",
      "transform": [],
      "transforms": []
    }
  },
  {
    "cmdId": "[uuid]",
    "range": [],
    "command": {
      "type": "entity_linear_pattern_transform",
      "entity_id": "[uuid]",
      "transform": [],
      "transforms": [
        [
          {
            "translate": {
              "x": 22.86,
              "y": 0.0,
              "z": 0.0
            },
            "scale": {
              "x": 1.0,
              "y": 1.0,
              "z": 1.0
            },
            "rotation": {
              "axis": {
                "x": 0.0,
                "y": 0.0,
                "z": 1.0
              },
              "angle": {
                "unit": "degrees",
                "value": 0.0
              },
              "origin": {
                "type": "local"
              }
            },
            "replicate": true
          }
        ],
        [
          {
            "translate": {
              "x": 45.72,
              "y": 0.0,
              "z": 0.0
            },
            "scale": {
              "x": 1.0,
              "y": 1.0,
              "z": 1.0
            },
            "rotation": {
              "axis": {
                "x": 0.0,
                "y": 0.0,
                "z": 1.0
              },
              "angle": {
                "unit": "degrees",
                "value": 0.0
              },
              "origin": {
                "type": "local"
              }
            },
            "replicate": true
          }
        ],
        [
          {
            "translate": {
              "x": 68.58,
              "y": 0.0,
              "z": 0.0
            },
            "scale": {
              "x": 1.0,
              "y": 1.0,
              "z": 1.0
            },
            "rotation": {
              "axis": {
                "x": 0.0,
                "y": 0.0,
                "z": 1.0
              },
              "angle": {
                "unit": "degrees",
                "value": 0.0
              },
              "origin": {
                "type": "local"
              }
            },
            "replicate": true
          }
        ],
        [
          {
            "translate": {
              "x": 91.44,
              "y": 0.0,
              "z": 0.0
            },
            "scale": {
              "x": 1.0,
              "y": 1.0,
              "z": 1.0
            },
            "rotation": {
              "axis": {
                "x": 0.0,
                "y": 0.0,
                "z": 1.0
              },
              "angle": {
                "unit": "degrees",
                "value": 0.0
              },
              "origin": {
                "type": "local"
              }
            },
            "replicate": true
          }
        ],
        [
          {
            "translate": {
              "x": 114.3,
              "y": 0.0,
              "z": 0.0
            },
            "scale": {
              "x": 1.0,
              "y": 1.0,
              "z": 1.0
            },
            "rotation": {
              "axis": {
                "x": 0.0,
                "y": 0.0,
                "z": 1.0
              },
              "angle": {
                "unit": "degrees",
                "value": 0.0
              },
              "origin": {
                "type": "local"
              }
            },
            "replicate": true
          }
        ],
        [
          {
            "translate": {
              "x": 137.16,
              "y": 0.0,
              "z": 0.0
            },
            "scale": {
              "x": 1.0,
              "y": 1.0,
              "z": 1.0
            },
            "rotation": {
              "axis": {
                "x": 0.0,
                "y": 0.0,
                "z": 1.0
              },
              "angle": {
                "unit": "degrees",
                "value": 0.0
              },
              "origin": {
                "type": "local"
              }
            },
            "replicate": true
          }
        ],
        [
          {
            "translate": {
              "x": 160.02,
              "y": 0.0,
              "z": 0.0
            },
            "scale": {
              "x": 1.0,
              "y": 1.0,
              "z": 1.0
            },
            "rotation": {
              "axis": {
                "x": 0.0,
                "y": 0.0,
                "z": 1.0
              },
              "angle": {
                "unit": "degrees",
                "value": 0.0
              },
              "origin": {
                "type": "local"
              }
            },
            "replicate": true
          }
        ],
        [
          {
            "translate": {
              "x": 182.88,
              "y": 0.0,
              "z": 0.0
            },
            "scale": {
              "x": 1.0,
              "y": 1.0,
              "z": 1.0
            },
            "rotation": {
              "axis": {
                "x": 0.0,
                "y": 0.0,
                "z": 1.0
              },
              "angle": {
                "unit": "degrees",
                "value": 0.0
              },
              "origin": {
                "type": "local"
              }
            },
            "replicate": true
          }
        ],
        [
          {
            "translate": {
              "x": 205.74,
              "y": 0.0,
              "z": 0.0
            },
            "scale": {
              "x": 1.0,
              "y": 1.0,
              "z": 1.0
            },
            "rotation": {
              "axis": {
                "x": 0.0,
                "y": 0.0,
                "z": 1.0
              },
              "angle": {
                "unit": "degrees",
                "value": 0.0
              },
              "origin": {
                "type": "local"
              }
            },
            "replicate": true
          }
        ],
        [
          {
            "translate": {
              "x": 228.6,
              "y": 0.0,
              "z": 0.0
            },
            "scale": {
              "x": 1.0,
              "y": 1.0,
              "z": 1.0
            },
            "rotation": {
              "axis": {
                "x": 0.0,
                "y": 0.0,
                "z": 1.0
              },
              "angle": {
                "unit": "degrees",
                "value": 0.0
              },
              "origin": {
                "type": "local"
              }
            },
            "replicate": true
          }
        ],
        [
          {
            "translate": {
              "x": 251.46,
              "y": 0.0,
              "z": 0.0
            },
            "scale": {
              "x": 1.0,
              "y": 1.0,
              "z": 1.0
            },
            "rotation": {
              "axis": {
                "x": 0.0,
                "y": 0.0,
                "z": 1.0
              },
              "angle": {
                "unit": "degrees",
                "value": 0.0
              },
              "origin": {
                "type": "local"
              }
            },
            "replicate": true
          }
        ],
        [
          {
            "translate": {
              "x": 274.32,
              "y": 0.0,
              "z": 0.0
            },
            "scale": {
              "x": 1.0,
              "y": 1.0,
              "z": 1.0
            },
            "rotation": {
              "axis": {
                "x": 0.0,
                "y": 0.0,
                "z": 1.0
              },
              "angle": {
                "unit": "degrees",
                "value": 0.0
              },
              "origin": {
                "type": "local"
              }
            },
            "replicate": true
          }
        ]
      ]
    }
  },
  {
    "cmdId": "[uuid]",
    "range": [],
    "command": {
      "type": "entity_linear_pattern_transform",
      "entity_id": "[uuid]",
      "transform": [],
      "transforms": []
    }
  },
  {
    "cmdId": "[uuid]",
    "range": [],
    "command": {
      "type": "entity_linear_pattern_transform",
      "entity_id": "[uuid]",
      "transform": [],
      "transforms": []
    }
  },
  {
    "cmdId": "[uuid]",
    "range": [],
    "command": {
      "type": "entity_linear_pattern_transform",
      "entity_id": "[uuid]",
      "transform": [],
      "transforms": [
        [
          {
            "translate": {
              "x": 22.86,
              "y": 0.0,
              "z": 0.0
            },
            "scale": {
              "x": 1.0,
              "y": 1.0,
              "z": 1.0
            },
            "rotation": {
              "axis": {
                "x": 0.0,
                "y": 0.0,
                "z": 1.0
              },
              "angle": {
                "unit": "degrees",
                "value": 0.0
              },
              "origin": {
                "type": "local"
              }
            },
            "replicate": true
          }
        ],
        [
          {
            "translate": {
              "x": 45.72,
              "y": 0.0,
              "z": 0.0
            },
            "scale": {
              "x": 1.0,
              "y": 1.0,
              "z": 1.0
            },
            "rotation": {
              "axis": {
                "x": 0.0,
                "y": 0.0,
                "z": 1.0
              },
              "angle": {
                "unit": "degrees",
                "value": 0.0
              },
              "origin": {
                "type": "local"
              }
            },
            "replicate": true
          }
        ],
        [
          {
            "translate": {
              "x": 68.58,
              "y": 0.0,
              "z": 0.0
            },
            "scale": {
              "x": 1.0,
              "y": 1.0,
              "z": 1.0
            },
            "rotation": {
              "axis": {
                "x": 0.0,
                "y": 0.0,
                "z": 1.0
              },
              "angle": {
                "unit": "degrees",
                "value": 0.0
              },
              "origin": {
                "type": "local"
              }
            },
            "replicate": true
          }
        ],
        [
          {
            "translate": {
              "x": 91.44,
              "y": 0.0,
              "z": 0.0
            },
            "scale": {
              "x": 1.0,
              "y": 1.0,
              "z": 1.0
            },
            "rotation": {
              "axis": {
                "x": 0.0,
                "y": 0.0,
                "z": 1.0
              },
              "angle": {
                "unit": "degrees",
                "value": 0.0
              },
              "origin": {
                "type": "local"
              }
            },
            "replicate": true
          }
        ],
        [
          {
            "translate": {
              "x": 114.3,
              "y": 0.0,
              "z": 0.0
            },
            "scale": {
              "x": 1.0,
              "y": 1.0,
              "z": 1.0
            },
            "rotation": {
              "axis": {
                "x": 0.0,
                "y": 0.0,
                "z": 1.0
              },
              "angle": {
                "unit": "degrees",
                "value": 0.0
              },
              "origin": {
                "type": "local"
              }
            },
            "replicate": true
          }
        ],
        [
          {
            "translate": {
              "x": 137.16,
              "y": 0.0,
              "z": 0.0
            },
            "scale": {
              "x": 1.0,
              "y": 1.0,
              "z": 1.0
            },
            "rotation": {
              "axis": {
                "x": 0.0,
                "y": 0.0,
                "z": 1.0
              },
              "angle": {
                "unit": "degrees",
                "value": 0.0
              },
              "origin": {
                "type": "local"
              }
            },
            "replicate": true
          }
        ],
        [
          {
            "translate": {
              "x": 160.02,
              "y": 0.0,
              "z": 0.0
            },
            "scale": {
              "x": 1.0,
              "y": 1.0,
              "z": 1.0
            },
            "rotation": {
              "axis": {
                "x": 0.0,
                "y": 0.0,
                "z": 1.0
              },
              "angle": {
                "unit": "degrees",
                "value": 0.0
              },
              "origin": {
                "type": "local"
              }
            },
            "replicate": true
          }
        ],
        [
          {
            "translate": {
              "x": 182.88,
              "y": 0.0,
              "z": 0.0
            },
            "scale": {
              "x": 1.0,
              "y": 1.0,
              "z": 1.0
            },
            "rotation": {
              "axis": {
                "x": 0.0,
                "y": 0.0,
                "z": 1.0
              },
              "angle": {
                "unit": "degrees",
                "value": 0.0
              },
              "origin": {
                "type": "local"
              }
            },
            "replicate": true
          }
        ],
        [
          {
            "translate": {
              "x": 205.74,
              "y": 0.0,
              "z": 0.0
            },
            "scale": {
              "x": 1.0,
              "y": 1.0,
              "z": 1.0
            },
            "rotation": {
              "axis": {
                "x": 0.0,
                "y": 0.0,
                "z": 1.0
              },
              "angle": {
                "unit": "degrees",
                "value": 0.0
              },
              "origin": {
                "type": "local"
              }
            },
            "replicate": true
          }
        ],
        [
          {
            "translate": {
              "x": 228.6,
              "y": 0.0,
              "z": 0.0
            },
            "scale": {
              "x": 1.0,
              "y": 1.0,
              "z": 1.0
            },
            "rotation": {
              "axis": {
                "x": 0.0,
                "y": 0.0,
                "z": 1.0
              },
              "angle": {
                "unit": "degrees",
                "value": 0.0
              },
              "origin": {
                "type": "local"
              }
            },
            "replicate": true
          }
        ],
        [
          {
            "translate": {
              "x": 251.46,
              "y": 0.0,
              "z": 0.0
            },
            "scale": {
              "x": 1.0,
              "y": 1.0,
              "z": 1.0
            },
            "rotation": {
              "axis": {
                "x": 0.0,
                "y": 0.0,
                "z": 1.0
              },
              "angle": {
                "unit": "degrees",
                "value": 0.0
              },
              "origin": {
                "type": "local"
              }
            },
            "replicate": true
          }
        ]
      ]
    }
  },
  {
    "cmdId": "[uuid]",
    "range": [],
    "command": {
      "type": "entity_linear_pattern_transform",
      "entity_id": "[uuid]",
      "transform": [],
      "transforms": []
    }
  },
  {
    "cmdId": "[uuid]",
    "range": [],
    "command": {
      "type": "make_plane",
      "origin": {
        "x": 0.0,
        "y": 0.0,
        "z": 20.574
      },
      "x_axis": {
        "x": 1.0,
        "y": 0.0,
        "z": 0.0
      },
      "y_axis": {
        "x": 0.0,
        "y": 0.9927,
        "z": 0.121
      },
      "size": 60.0,
      "clobber": false,
      "hide": true
    }
  },
  {
    "cmdId": "[uuid]",
    "range": [],
    "command": {
      "type": "enable_sketch_mode",
      "entity_id": "[uuid]",
      "ortho": false,
      "animated": false,
      "adjust_camera": false,
      "planar_normal": {
        "x": 0.0,
        "y": -0.121,
        "z": 0.9927
      }
    }
  },
  {
    "cmdId": "[uuid]",
    "range": [],
    "command": {
      "type": "move_path_pen",
      "path": "[uuid]",
      "to": {
        "x": 58.42,
        "y": 34.544,
        "z": 0.0
      }
    }
  },
  {
    "cmdId": "[uuid]",
    "range": [],
    "command": {
      "type": "object_visible",
      "object_id": "[uuid]",
      "hidden": true
    }
  },
  {
    "cmdId": "[uuid]",
    "range": [],
    "command": {
      "type": "sketch_mode_disable"
    }
  },
  {
    "cmdId": "[uuid]",
    "range": [],
    "command": {
      "type": "start_path"
    }
  },
  {
    "cmdId": "[uuid]",
    "range": [],
    "command": {
      "type": "extend_path",
      "path": "[uuid]",
      "segment": {
        "type": "line",
        "end": {
          "x": 0.0,
          "y": -1.524,
          "z": 0.0
        },
        "relative": true
      }
    }
  },
  {
    "cmdId": "[uuid]",
    "range": [],
    "command": {
      "type": "extend_path",
      "path": "[uuid]",
      "segment": {
        "type": "line",
        "end": {
          "x": 1.524,
          "y": 0.0,
          "z": 0.0
        },
        "relative": true
      }
    }
  },
  {
    "cmdId": "[uuid]",
    "range": [],
    "command": {
      "type": "extend_path",
      "path": "[uuid]",
      "segment": {
        "type": "line",
        "end": {
          "x": 61.468,
          "y": 34.6629,
          "z": 0.0
        },
        "relative": false
      }
    }
  },
  {
    "cmdId": "[uuid]",
    "range": [],
    "command": {
      "type": "extend_path",
      "path": "[uuid]",
      "segment": {
        "type": "line",
        "end": {
          "x": 61.468,
          "y": 33.02,
          "z": 0.0
        },
        "relative": false
      }
    }
  },
  {
    "cmdId": "[uuid]",
    "range": [],
    "command": {
      "type": "extend_path",
      "path": "[uuid]",
      "segment": {
        "type": "line",
        "end": {
          "x": 6.4008,
          "y": 0.0,
          "z": 0.0
        },
        "relative": true
      }
    }
  },
  {
    "cmdId": "[uuid]",
    "range": [],
    "command": {
      "type": "extend_path",
      "path": "[uuid]",
      "segment": {
        "type": "line",
        "end": {
          "x": 0.0,
          "y": 2.286,
          "z": 0.0
        },
        "relative": true
      }
    }
  },
  {
    "cmdId": "[uuid]",
    "range": [],
    "command": {
      "type": "extend_path",
      "path": "[uuid]",
      "segment": {
        "type": "line",
        "end": {
          "x": -5.7912,
          "y": 0.0,
          "z": 0.0
        },
        "relative": true
      }
    }
  },
  {
    "cmdId": "[uuid]",
    "range": [],
    "command": {
      "type": "extend_path",
      "path": "[uuid]",
      "segment": {
        "type": "line",
        "end": {
          "x": 67.8688,
          "y": 41.549,
          "z": 0.0
        },
        "relative": false
      }
    }
  },
  {
    "cmdId": "[uuid]",
    "range": [],
    "command": {
      "type": "extend_path",
      "path": "[uuid]",
      "segment": {
        "type": "line",
        "end": {
          "x": 0.0,
          "y": 1.524,
          "z": 0.0
        },
        "relative": true
      }
    }
  },
  {
    "cmdId": "[uuid]",
    "range": [],
    "command": {
      "type": "extend_path",
      "path": "[uuid]",
      "segment": {
        "type": "line",
        "end": {
          "x": -1.524,
          "y": 0.0,
          "z": 0.0
        },
        "relative": true
      }
    }
  },
  {
    "cmdId": "[uuid]",
    "range": [],
    "command": {
      "type": "extend_path",
      "path": "[uuid]",
      "segment": {
        "type": "line",
        "end": {
          "x": -1.524,
          "y": -1.6429,
          "z": 0.0
        },
        "relative": true
      }
    }
  },
  {
    "cmdId": "[uuid]",
    "range": [],
    "command": {
      "type": "extend_path",
      "path": "[uuid]",
      "segment": {
        "type": "line",
        "end": {
          "x": 0.0,
          "y": 1.6429,
          "z": 0.0
        },
        "relative": true
      }
    }
  },
  {
    "cmdId": "[uuid]",
    "range": [],
    "command": {
      "type": "extend_path",
      "path": "[uuid]",
      "segment": {
        "type": "line",
        "end": {
          "x": 58.42,
          "y": 43.073,
          "z": 0.0
        },
        "relative": false
      }
    }
  },
  {
    "cmdId": "[uuid]",
    "range": [],
    "command": {
      "type": "extend_path",
      "path": "[uuid]",
      "segment": {
        "type": "line",
        "end": {
          "x": 0.0,
          "y": -2.286,
          "z": 0.0
        },
        "relative": true
      }
    }
  },
  {
    "cmdId": "[uuid]",
    "range": [],
    "command": {
      "type": "extend_path",
      "path": "[uuid]",
      "segment": {
        "type": "line",
        "end": {
          "x": 64.2242,
          "y": 40.787,
          "z": 0.0
        },
        "relative": false
      }
    }
  },
  {
    "cmdId": "[uuid]",
    "range": [],
    "command": {
      "type": "close_path",
      "path_id": "[uuid]"
    }
  },
  {
    "cmdId": "[uuid]",
    "range": [],
    "command": {
      "type": "enable_sketch_mode",
      "entity_id": "[uuid]",
      "ortho": false,
      "animated": false,
      "adjust_camera": false,
      "planar_normal": {
        "x": 0.0,
        "y": -0.121,
        "z": 0.9927
      }
    }
  },
  {
    "cmdId": "[uuid]",
    "range": [],
    "command": {
      "type": "extrude",
      "target": "[uuid]",
      "distance": -0.7619999999999999,
      "faces": null,
      "opposite": "None"
    }
  },
  {
    "cmdId": "[uuid]",
    "range": [],
    "command": {
      "type": "object_bring_to_front",
      "object_id": "[uuid]"
    }
  },
  {
    "cmdId": "[uuid]",
    "range": [],
    "command": {
      "type": "sketch_mode_disable"
    }
  },
  {
    "cmdId": "[uuid]",
    "range": [],
    "command": {
      "type": "solid3d_get_all_edge_faces",
      "object_id": "[uuid]",
      "edge_id": "[uuid]"
    }
  },
  {
    "cmdId": "[uuid]",
    "range": [],
    "command": {
      "type": "solid3d_get_all_edge_faces",
      "object_id": "[uuid]",
      "edge_id": "[uuid]"
    }
  },
  {
    "cmdId": "[uuid]",
    "range": [],
    "command": {
      "type": "solid3d_get_all_edge_faces",
      "object_id": "[uuid]",
      "edge_id": "[uuid]"
    }
  },
  {
    "cmdId": "[uuid]",
    "range": [],
    "command": {
      "type": "solid3d_get_all_edge_faces",
      "object_id": "[uuid]",
      "edge_id": "[uuid]"
    }
  },
  {
    "cmdId": "[uuid]",
    "range": [],
    "command": {
      "type": "solid3d_get_all_edge_faces",
      "object_id": "[uuid]",
      "edge_id": "[uuid]"
    }
  },
  {
    "cmdId": "[uuid]",
    "range": [],
    "command": {
      "type": "solid3d_get_all_edge_faces",
      "object_id": "[uuid]",
      "edge_id": "[uuid]"
    }
  },
  {
    "cmdId": "[uuid]",
    "range": [],
    "command": {
      "type": "solid3d_get_all_edge_faces",
      "object_id": "[uuid]",
      "edge_id": "[uuid]"
    }
  },
  {
    "cmdId": "[uuid]",
    "range": [],
    "command": {
      "type": "solid3d_get_all_edge_faces",
      "object_id": "[uuid]",
      "edge_id": "[uuid]"
    }
  },
  {
    "cmdId": "[uuid]",
    "range": [],
    "command": {
      "type": "solid3d_get_all_edge_faces",
      "object_id": "[uuid]",
      "edge_id": "[uuid]"
    }
  },
  {
    "cmdId": "[uuid]",
    "range": [],
    "command": {
      "type": "solid3d_get_all_edge_faces",
      "object_id": "[uuid]",
      "edge_id": "[uuid]"
    }
  },
  {
    "cmdId": "[uuid]",
    "range": [],
    "command": {
      "type": "solid3d_get_all_edge_faces",
      "object_id": "[uuid]",
      "edge_id": "[uuid]"
    }
  },
  {
    "cmdId": "[uuid]",
    "range": [],
    "command": {
      "type": "solid3d_get_all_edge_faces",
      "object_id": "[uuid]",
      "edge_id": "[uuid]"
    }
  },
  {
    "cmdId": "[uuid]",
    "range": [],
    "command": {
      "type": "solid3d_get_all_edge_faces",
      "object_id": "[uuid]",
      "edge_id": "[uuid]"
    }
  },
  {
    "cmdId": "[uuid]",
    "range": [],
    "command": {
      "type": "solid3d_get_all_edge_faces",
      "object_id": "[uuid]",
      "edge_id": "[uuid]"
    }
  },
  {
    "cmdId": "[uuid]",
    "range": [],
    "command": {
      "type": "solid3d_get_all_edge_faces",
      "object_id": "[uuid]",
      "edge_id": "[uuid]"
    }
  },
  {
    "cmdId": "[uuid]",
    "range": [],
    "command": {
      "type": "solid3d_get_all_edge_faces",
      "object_id": "[uuid]",
      "edge_id": "[uuid]"
    }
  },
  {
    "cmdId": "[uuid]",
    "range": [],
    "command": {
      "type": "solid3d_get_all_edge_faces",
      "object_id": "[uuid]",
      "edge_id": "[uuid]"
    }
  },
  {
    "cmdId": "[uuid]",
    "range": [],
    "command": {
      "type": "solid3d_get_all_edge_faces",
      "object_id": "[uuid]",
      "edge_id": "[uuid]"
    }
  },
  {
    "cmdId": "[uuid]",
    "range": [],
    "command": {
      "type": "solid3d_get_all_edge_faces",
      "object_id": "[uuid]",
      "edge_id": "[uuid]"
    }
  },
  {
    "cmdId": "[uuid]",
    "range": [],
    "command": {
      "type": "solid3d_get_all_edge_faces",
      "object_id": "[uuid]",
      "edge_id": "[uuid]"
    }
  },
  {
    "cmdId": "[uuid]",
    "range": [],
    "command": {
      "type": "solid3d_get_all_edge_faces",
      "object_id": "[uuid]",
      "edge_id": "[uuid]"
    }
  },
  {
    "cmdId": "[uuid]",
    "range": [],
    "command": {
      "type": "solid3d_get_all_edge_faces",
      "object_id": "[uuid]",
      "edge_id": "[uuid]"
    }
  },
  {
    "cmdId": "[uuid]",
    "range": [],
    "command": {
      "type": "solid3d_get_all_edge_faces",
      "object_id": "[uuid]",
      "edge_id": "[uuid]"
    }
  },
  {
    "cmdId": "[uuid]",
    "range": [],
    "command": {
      "type": "solid3d_get_all_edge_faces",
      "object_id": "[uuid]",
      "edge_id": "[uuid]"
    }
  },
  {
    "cmdId": "[uuid]",
    "range": [],
    "command": {
      "type": "solid3d_get_all_edge_faces",
      "object_id": "[uuid]",
      "edge_id": "[uuid]"
    }
  },
  {
    "cmdId": "[uuid]",
    "range": [],
    "command": {
      "type": "solid3d_get_all_edge_faces",
      "object_id": "[uuid]",
      "edge_id": "[uuid]"
    }
  },
  {
    "cmdId": "[uuid]",
    "range": [],
    "command": {
      "type": "solid3d_get_all_edge_faces",
      "object_id": "[uuid]",
      "edge_id": "[uuid]"
    }
  },
  {
    "cmdId": "[uuid]",
    "range": [],
    "command": {
      "type": "solid3d_get_all_edge_faces",
      "object_id": "[uuid]",
      "edge_id": "[uuid]"
    }
  },
  {
    "cmdId": "[uuid]",
    "range": [],
    "command": {
      "type": "solid3d_get_all_edge_faces",
      "object_id": "[uuid]",
      "edge_id": "[uuid]"
    }
  },
  {
    "cmdId": "[uuid]",
    "range": [],
    "command": {
      "type": "solid3d_get_all_edge_faces",
      "object_id": "[uuid]",
      "edge_id": "[uuid]"
    }
  },
  {
    "cmdId": "[uuid]",
    "range": [],
    "command": {
      "type": "solid3d_get_all_edge_faces",
      "object_id": "[uuid]",
      "edge_id": "[uuid]"
    }
  },
  {
    "cmdId": "[uuid]",
    "range": [],
    "command": {
      "type": "solid3d_get_all_edge_faces",
      "object_id": "[uuid]",
      "edge_id": "[uuid]"
    }
  },
  {
    "cmdId": "[uuid]",
    "range": [],
    "command": {
      "type": "solid3d_get_all_edge_faces",
      "object_id": "[uuid]",
      "edge_id": "[uuid]"
    }
  },
  {
    "cmdId": "[uuid]",
    "range": [],
    "command": {
      "type": "solid3d_get_all_edge_faces",
      "object_id": "[uuid]",
      "edge_id": "[uuid]"
    }
  },
  {
    "cmdId": "[uuid]",
    "range": [],
    "command": {
      "type": "solid3d_get_all_edge_faces",
      "object_id": "[uuid]",
      "edge_id": "[uuid]"
    }
  },
  {
    "cmdId": "[uuid]",
    "range": [],
    "command": {
      "type": "solid3d_get_all_edge_faces",
      "object_id": "[uuid]",
      "edge_id": "[uuid]"
    }
  },
  {
    "cmdId": "[uuid]",
    "range": [],
    "command": {
      "type": "solid3d_get_all_edge_faces",
      "object_id": "[uuid]",
      "edge_id": "[uuid]"
    }
  },
  {
    "cmdId": "[uuid]",
    "range": [],
    "command": {
      "type": "solid3d_get_all_edge_faces",
      "object_id": "[uuid]",
      "edge_id": "[uuid]"
    }
  },
  {
    "cmdId": "[uuid]",
    "range": [],
    "command": {
      "type": "solid3d_get_all_edge_faces",
      "object_id": "[uuid]",
      "edge_id": "[uuid]"
    }
  },
  {
    "cmdId": "[uuid]",
    "range": [],
    "command": {
      "type": "solid3d_get_all_edge_faces",
      "object_id": "[uuid]",
      "edge_id": "[uuid]"
    }
  },
  {
    "cmdId": "[uuid]",
    "range": [],
    "command": {
      "type": "solid3d_get_all_edge_faces",
      "object_id": "[uuid]",
      "edge_id": "[uuid]"
    }
  },
  {
    "cmdId": "[uuid]",
    "range": [],
    "command": {
      "type": "solid3d_get_all_edge_faces",
      "object_id": "[uuid]",
      "edge_id": "[uuid]"
    }
  },
  {
    "cmdId": "[uuid]",
    "range": [],
    "command": {
      "type": "solid3d_get_all_edge_faces",
      "object_id": "[uuid]",
      "edge_id": "[uuid]"
    }
  },
  {
    "cmdId": "[uuid]",
    "range": [],
    "command": {
      "type": "solid3d_get_all_edge_faces",
      "object_id": "[uuid]",
      "edge_id": "[uuid]"
    }
  },
  {
    "cmdId": "[uuid]",
    "range": [],
    "command": {
      "type": "solid3d_get_all_edge_faces",
      "object_id": "[uuid]",
      "edge_id": "[uuid]"
    }
  },
  {
    "cmdId": "[uuid]",
    "range": [],
    "command": {
      "type": "solid3d_get_all_edge_faces",
      "object_id": "[uuid]",
      "edge_id": "[uuid]"
    }
  },
  {
    "cmdId": "[uuid]",
    "range": [],
    "command": {
      "type": "solid3d_get_all_edge_faces",
      "object_id": "[uuid]",
      "edge_id": "[uuid]"
    }
  },
  {
    "cmdId": "[uuid]",
    "range": [],
    "command": {
      "type": "solid3d_get_all_edge_faces",
      "object_id": "[uuid]",
      "edge_id": "[uuid]"
    }
  },
  {
    "cmdId": "[uuid]",
    "range": [],
    "command": {
      "type": "solid3d_get_extrusion_face_info",
      "object_id": "[uuid]",
      "edge_id": "[uuid]"
    }
  },
  {
    "cmdId": "[uuid]",
    "range": [],
    "command": {
      "type": "solid3d_get_next_adjacent_edge",
      "object_id": "[uuid]",
      "edge_id": "[uuid]",
      "face_id": "[uuid]"
    }
  },
  {
    "cmdId": "[uuid]",
    "range": [],
    "command": {
      "type": "solid3d_get_next_adjacent_edge",
      "object_id": "[uuid]",
      "edge_id": "[uuid]",
      "face_id": "[uuid]"
    }
  },
  {
    "cmdId": "[uuid]",
    "range": [],
    "command": {
      "type": "solid3d_get_next_adjacent_edge",
      "object_id": "[uuid]",
      "edge_id": "[uuid]",
      "face_id": "[uuid]"
    }
  },
  {
    "cmdId": "[uuid]",
    "range": [],
    "command": {
      "type": "solid3d_get_next_adjacent_edge",
      "object_id": "[uuid]",
      "edge_id": "[uuid]",
      "face_id": "[uuid]"
    }
  },
  {
    "cmdId": "[uuid]",
    "range": [],
    "command": {
      "type": "solid3d_get_next_adjacent_edge",
      "object_id": "[uuid]",
      "edge_id": "[uuid]",
      "face_id": "[uuid]"
    }
  },
  {
    "cmdId": "[uuid]",
    "range": [],
    "command": {
      "type": "solid3d_get_next_adjacent_edge",
      "object_id": "[uuid]",
      "edge_id": "[uuid]",
      "face_id": "[uuid]"
    }
  },
  {
    "cmdId": "[uuid]",
    "range": [],
    "command": {
      "type": "solid3d_get_next_adjacent_edge",
      "object_id": "[uuid]",
      "edge_id": "[uuid]",
      "face_id": "[uuid]"
    }
  },
  {
    "cmdId": "[uuid]",
    "range": [],
    "command": {
      "type": "solid3d_get_next_adjacent_edge",
      "object_id": "[uuid]",
      "edge_id": "[uuid]",
      "face_id": "[uuid]"
    }
  },
  {
    "cmdId": "[uuid]",
    "range": [],
    "command": {
      "type": "solid3d_get_next_adjacent_edge",
      "object_id": "[uuid]",
      "edge_id": "[uuid]",
      "face_id": "[uuid]"
    }
  },
  {
    "cmdId": "[uuid]",
    "range": [],
    "command": {
      "type": "solid3d_get_next_adjacent_edge",
      "object_id": "[uuid]",
      "edge_id": "[uuid]",
      "face_id": "[uuid]"
    }
  },
  {
    "cmdId": "[uuid]",
    "range": [],
    "command": {
      "type": "solid3d_get_next_adjacent_edge",
      "object_id": "[uuid]",
      "edge_id": "[uuid]",
      "face_id": "[uuid]"
    }
  },
  {
    "cmdId": "[uuid]",
    "range": [],
    "command": {
      "type": "solid3d_get_next_adjacent_edge",
      "object_id": "[uuid]",
      "edge_id": "[uuid]",
      "face_id": "[uuid]"
    }
  },
  {
    "cmdId": "[uuid]",
    "range": [],
    "command": {
      "type": "solid3d_get_next_adjacent_edge",
      "object_id": "[uuid]",
      "edge_id": "[uuid]",
      "face_id": "[uuid]"
    }
  },
  {
    "cmdId": "[uuid]",
    "range": [],
    "command": {
      "type": "solid3d_get_next_adjacent_edge",
      "object_id": "[uuid]",
      "edge_id": "[uuid]",
      "face_id": "[uuid]"
    }
  },
  {
    "cmdId": "[uuid]",
    "range": [],
    "command": {
      "type": "solid3d_get_next_adjacent_edge",
      "object_id": "[uuid]",
      "edge_id": "[uuid]",
      "face_id": "[uuid]"
    }
  },
  {
    "cmdId": "[uuid]",
    "range": [],
    "command": {
      "type": "solid3d_get_next_adjacent_edge",
      "object_id": "[uuid]",
      "edge_id": "[uuid]",
      "face_id": "[uuid]"
    }
  },
  {
    "cmdId": "[uuid]",
    "range": [],
    "command": {
      "type": "solid3d_get_opposite_edge",
      "object_id": "[uuid]",
      "edge_id": "[uuid]",
      "face_id": "[uuid]"
    }
  },
  {
    "cmdId": "[uuid]",
    "range": [],
    "command": {
      "type": "solid3d_get_opposite_edge",
      "object_id": "[uuid]",
      "edge_id": "[uuid]",
      "face_id": "[uuid]"
    }
  },
  {
    "cmdId": "[uuid]",
    "range": [],
    "command": {
      "type": "solid3d_get_opposite_edge",
      "object_id": "[uuid]",
      "edge_id": "[uuid]",
      "face_id": "[uuid]"
    }
  },
  {
    "cmdId": "[uuid]",
    "range": [],
    "command": {
      "type": "solid3d_get_opposite_edge",
      "object_id": "[uuid]",
      "edge_id": "[uuid]",
      "face_id": "[uuid]"
    }
  },
  {
    "cmdId": "[uuid]",
    "range": [],
    "command": {
      "type": "solid3d_get_opposite_edge",
      "object_id": "[uuid]",
      "edge_id": "[uuid]",
      "face_id": "[uuid]"
    }
  },
  {
    "cmdId": "[uuid]",
    "range": [],
    "command": {
      "type": "solid3d_get_opposite_edge",
      "object_id": "[uuid]",
      "edge_id": "[uuid]",
      "face_id": "[uuid]"
    }
  },
  {
    "cmdId": "[uuid]",
    "range": [],
    "command": {
      "type": "solid3d_get_opposite_edge",
      "object_id": "[uuid]",
      "edge_id": "[uuid]",
      "face_id": "[uuid]"
    }
  },
  {
    "cmdId": "[uuid]",
    "range": [],
    "command": {
      "type": "solid3d_get_opposite_edge",
      "object_id": "[uuid]",
      "edge_id": "[uuid]",
      "face_id": "[uuid]"
    }
  },
  {
    "cmdId": "[uuid]",
    "range": [],
    "command": {
      "type": "solid3d_get_opposite_edge",
      "object_id": "[uuid]",
      "edge_id": "[uuid]",
      "face_id": "[uuid]"
    }
  },
  {
    "cmdId": "[uuid]",
    "range": [],
    "command": {
      "type": "solid3d_get_opposite_edge",
      "object_id": "[uuid]",
      "edge_id": "[uuid]",
      "face_id": "[uuid]"
    }
  },
  {
    "cmdId": "[uuid]",
    "range": [],
    "command": {
      "type": "solid3d_get_opposite_edge",
      "object_id": "[uuid]",
      "edge_id": "[uuid]",
      "face_id": "[uuid]"
    }
  },
  {
    "cmdId": "[uuid]",
    "range": [],
    "command": {
      "type": "solid3d_get_opposite_edge",
      "object_id": "[uuid]",
      "edge_id": "[uuid]",
      "face_id": "[uuid]"
    }
  },
  {
    "cmdId": "[uuid]",
    "range": [],
    "command": {
      "type": "solid3d_get_opposite_edge",
      "object_id": "[uuid]",
      "edge_id": "[uuid]",
      "face_id": "[uuid]"
    }
  },
  {
    "cmdId": "[uuid]",
    "range": [],
    "command": {
      "type": "solid3d_get_opposite_edge",
      "object_id": "[uuid]",
      "edge_id": "[uuid]",
      "face_id": "[uuid]"
    }
  },
  {
    "cmdId": "[uuid]",
    "range": [],
    "command": {
      "type": "solid3d_get_opposite_edge",
      "object_id": "[uuid]",
      "edge_id": "[uuid]",
      "face_id": "[uuid]"
    }
  },
  {
    "cmdId": "[uuid]",
    "range": [],
    "command": {
      "type": "solid3d_get_opposite_edge",
      "object_id": "[uuid]",
      "edge_id": "[uuid]",
      "face_id": "[uuid]"
    }
  },
  {
    "cmdId": "[uuid]",
    "range": [],
    "command": {
      "type": "object_set_material_params_pbr",
      "object_id": "[uuid]",
      "color": {
        "r": 0.05882353,
        "g": 0.05882353,
        "b": 0.05882353,
        "a": 100.0
      },
      "metalness": 0.0,
      "roughness": 0.0,
      "ambient_occlusion": 0.0
    }
  },
  {
    "cmdId": "[uuid]",
    "range": [],
    "command": {
      "type": "make_plane",
      "origin": {
        "x": 0.0,
        "y": 0.0,
        "z": 20.574
      },
      "x_axis": {
        "x": 1.0,
        "y": 0.0,
        "z": 0.0
      },
      "y_axis": {
        "x": 0.0,
        "y": 0.9927,
        "z": 0.121
      },
      "size": 60.0,
      "clobber": false,
      "hide": true
    }
  },
  {
    "cmdId": "[uuid]",
    "range": [],
    "command": {
      "type": "make_plane",
      "origin": {
        "x": 0.0,
        "y": 0.0,
        "z": 20.574
      },
      "x_axis": {
        "x": 1.0,
        "y": 0.0,
        "z": 0.0
      },
      "y_axis": {
        "x": 0.0,
        "y": 0.9927,
        "z": 0.121
      },
      "size": 60.0,
      "clobber": false,
      "hide": true
    }
  },
  {
    "cmdId": "[uuid]",
    "range": [],
    "command": {
      "type": "enable_sketch_mode",
      "entity_id": "[uuid]",
      "ortho": false,
      "animated": false,
      "adjust_camera": false,
      "planar_normal": {
        "x": 0.0,
        "y": -0.121,
        "z": 0.9927
      }
    }
  },
  {
    "cmdId": "[uuid]",
    "range": [],
    "command": {
      "type": "enable_sketch_mode",
      "entity_id": "[uuid]",
      "ortho": false,
      "animated": false,
      "adjust_camera": false,
      "planar_normal": {
        "x": 0.0,
        "y": -0.121,
        "z": 0.9927
      }
    }
  },
  {
    "cmdId": "[uuid]",
    "range": [],
    "command": {
      "type": "move_path_pen",
      "path": "[uuid]",
      "to": {
        "x": 229.2401,
        "y": 87.5894,
        "z": 0.0
      }
    }
  },
  {
    "cmdId": "[uuid]",
    "range": [],
    "command": {
      "type": "move_path_pen",
      "path": "[uuid]",
      "to": {
        "x": 252.1001,
        "y": 87.5894,
        "z": 0.0
      }
    }
  },
  {
    "cmdId": "[uuid]",
    "range": [],
    "command": {
      "type": "object_visible",
      "object_id": "[uuid]",
      "hidden": true
    }
  },
  {
    "cmdId": "[uuid]",
    "range": [],
    "command": {
      "type": "object_visible",
      "object_id": "[uuid]",
      "hidden": true
    }
  },
  {
    "cmdId": "[uuid]",
    "range": [],
    "command": {
      "type": "sketch_mode_disable"
    }
  },
  {
    "cmdId": "[uuid]",
    "range": [],
    "command": {
      "type": "sketch_mode_disable"
    }
  },
  {
    "cmdId": "[uuid]",
    "range": [],
    "command": {
      "type": "start_path"
    }
  },
  {
    "cmdId": "[uuid]",
    "range": [],
    "command": {
      "type": "start_path"
    }
  },
  {
    "cmdId": "[uuid]",
    "range": [],
    "command": {
      "type": "extend_path",
      "path": "[uuid]",
      "segment": {
        "type": "arc",
        "center": {
          "x": 226.0412,
          "y": 83.321
        },
        "radius": 5.3340000000000005,
        "start": {
          "unit": "degrees",
          "value": 53.15
        },
        "end": {
          "unit": "degrees",
          "value": 221.15
        },
        "relative": false
      }
=======
      "type": "entity_linear_pattern_transform",
      "entity_id": "[uuid]",
      "transform": [],
      "transforms": [
        [
          {
            "translate": {
              "x": 22.86,
              "y": 0.0,
              "z": 0.0
            },
            "scale": {
              "x": 1.0,
              "y": 1.0,
              "z": 1.0
            },
            "rotation": {
              "axis": {
                "x": 0.0,
                "y": 0.0,
                "z": 1.0
              },
              "angle": {
                "unit": "degrees",
                "value": 0.0
              },
              "origin": {
                "type": "local"
              }
            },
            "replicate": true
          }
        ],
        [
          {
            "translate": {
              "x": 45.72,
              "y": 0.0,
              "z": 0.0
            },
            "scale": {
              "x": 1.0,
              "y": 1.0,
              "z": 1.0
            },
            "rotation": {
              "axis": {
                "x": 0.0,
                "y": 0.0,
                "z": 1.0
              },
              "angle": {
                "unit": "degrees",
                "value": 0.0
              },
              "origin": {
                "type": "local"
              }
            },
            "replicate": true
          }
        ],
        [
          {
            "translate": {
              "x": 68.58,
              "y": 0.0,
              "z": 0.0
            },
            "scale": {
              "x": 1.0,
              "y": 1.0,
              "z": 1.0
            },
            "rotation": {
              "axis": {
                "x": 0.0,
                "y": 0.0,
                "z": 1.0
              },
              "angle": {
                "unit": "degrees",
                "value": 0.0
              },
              "origin": {
                "type": "local"
              }
            },
            "replicate": true
          }
        ],
        [
          {
            "translate": {
              "x": 91.44,
              "y": 0.0,
              "z": 0.0
            },
            "scale": {
              "x": 1.0,
              "y": 1.0,
              "z": 1.0
            },
            "rotation": {
              "axis": {
                "x": 0.0,
                "y": 0.0,
                "z": 1.0
              },
              "angle": {
                "unit": "degrees",
                "value": 0.0
              },
              "origin": {
                "type": "local"
              }
            },
            "replicate": true
          }
        ],
        [
          {
            "translate": {
              "x": 114.3,
              "y": 0.0,
              "z": 0.0
            },
            "scale": {
              "x": 1.0,
              "y": 1.0,
              "z": 1.0
            },
            "rotation": {
              "axis": {
                "x": 0.0,
                "y": 0.0,
                "z": 1.0
              },
              "angle": {
                "unit": "degrees",
                "value": 0.0
              },
              "origin": {
                "type": "local"
              }
            },
            "replicate": true
          }
        ],
        [
          {
            "translate": {
              "x": 137.16,
              "y": 0.0,
              "z": 0.0
            },
            "scale": {
              "x": 1.0,
              "y": 1.0,
              "z": 1.0
            },
            "rotation": {
              "axis": {
                "x": 0.0,
                "y": 0.0,
                "z": 1.0
              },
              "angle": {
                "unit": "degrees",
                "value": 0.0
              },
              "origin": {
                "type": "local"
              }
            },
            "replicate": true
          }
        ],
        [
          {
            "translate": {
              "x": 160.01999999999998,
              "y": 0.0,
              "z": 0.0
            },
            "scale": {
              "x": 1.0,
              "y": 1.0,
              "z": 1.0
            },
            "rotation": {
              "axis": {
                "x": 0.0,
                "y": 0.0,
                "z": 1.0
              },
              "angle": {
                "unit": "degrees",
                "value": 0.0
              },
              "origin": {
                "type": "local"
              }
            },
            "replicate": true
          }
        ],
        [
          {
            "translate": {
              "x": 182.88,
              "y": 0.0,
              "z": 0.0
            },
            "scale": {
              "x": 1.0,
              "y": 1.0,
              "z": 1.0
            },
            "rotation": {
              "axis": {
                "x": 0.0,
                "y": 0.0,
                "z": 1.0
              },
              "angle": {
                "unit": "degrees",
                "value": 0.0
              },
              "origin": {
                "type": "local"
              }
            },
            "replicate": true
          }
        ],
        [
          {
            "translate": {
              "x": 205.74,
              "y": 0.0,
              "z": 0.0
            },
            "scale": {
              "x": 1.0,
              "y": 1.0,
              "z": 1.0
            },
            "rotation": {
              "axis": {
                "x": 0.0,
                "y": 0.0,
                "z": 1.0
              },
              "angle": {
                "unit": "degrees",
                "value": 0.0
              },
              "origin": {
                "type": "local"
              }
            },
            "replicate": true
          }
        ]
      ]
>>>>>>> 811ef3e7
    }
  },
  {
    "cmdId": "[uuid]",
    "range": [],
    "command": {
      "type": "entity_linear_pattern_transform",
      "entity_id": "[uuid]",
      "transform": [],
      "transforms": []
    }
  },
  {
    "cmdId": "[uuid]",
    "range": [],
    "command": {
      "type": "entity_linear_pattern_transform",
      "entity_id": "[uuid]",
      "transform": [],
      "transforms": []
    }
  },
  {
    "cmdId": "[uuid]",
    "range": [],
    "command": {
      "type": "entity_linear_pattern_transform",
      "entity_id": "[uuid]",
      "transform": [],
      "transforms": [
        [
          {
            "translate": {
              "x": 22.86,
              "y": 0.0,
              "z": 0.0
            },
            "scale": {
              "x": 1.0,
              "y": 1.0,
              "z": 1.0
            },
            "rotation": {
              "axis": {
                "x": 0.0,
                "y": 0.0,
                "z": 1.0
              },
              "angle": {
                "unit": "degrees",
                "value": 0.0
              },
              "origin": {
                "type": "local"
              }
            },
            "replicate": true
          }
        ],
        [
          {
            "translate": {
              "x": 45.72,
              "y": 0.0,
              "z": 0.0
            },
            "scale": {
              "x": 1.0,
              "y": 1.0,
              "z": 1.0
            },
            "rotation": {
              "axis": {
                "x": 0.0,
                "y": 0.0,
                "z": 1.0
              },
              "angle": {
                "unit": "degrees",
                "value": 0.0
              },
              "origin": {
                "type": "local"
              }
            },
            "replicate": true
          }
        ],
        [
          {
            "translate": {
              "x": 68.58,
              "y": 0.0,
              "z": 0.0
            },
            "scale": {
              "x": 1.0,
              "y": 1.0,
              "z": 1.0
            },
            "rotation": {
              "axis": {
                "x": 0.0,
                "y": 0.0,
                "z": 1.0
              },
              "angle": {
                "unit": "degrees",
                "value": 0.0
              },
              "origin": {
                "type": "local"
              }
            },
            "replicate": true
          }
        ],
        [
          {
            "translate": {
              "x": 91.44,
              "y": 0.0,
              "z": 0.0
            },
            "scale": {
              "x": 1.0,
              "y": 1.0,
              "z": 1.0
            },
            "rotation": {
              "axis": {
                "x": 0.0,
                "y": 0.0,
                "z": 1.0
              },
              "angle": {
                "unit": "degrees",
                "value": 0.0
              },
              "origin": {
                "type": "local"
              }
            },
            "replicate": true
          }
        ],
        [
          {
            "translate": {
              "x": 114.3,
              "y": 0.0,
              "z": 0.0
            },
            "scale": {
              "x": 1.0,
              "y": 1.0,
              "z": 1.0
            },
            "rotation": {
              "axis": {
                "x": 0.0,
                "y": 0.0,
                "z": 1.0
              },
              "angle": {
                "unit": "degrees",
                "value": 0.0
              },
              "origin": {
                "type": "local"
              }
            },
            "replicate": true
          }
        ],
        [
          {
            "translate": {
              "x": 137.16,
              "y": 0.0,
              "z": 0.0
            },
            "scale": {
              "x": 1.0,
              "y": 1.0,
              "z": 1.0
            },
            "rotation": {
              "axis": {
                "x": 0.0,
                "y": 0.0,
                "z": 1.0
              },
              "angle": {
                "unit": "degrees",
                "value": 0.0
              },
              "origin": {
                "type": "local"
              }
            },
            "replicate": true
          }
        ],
        [
          {
            "translate": {
              "x": 160.01999999999998,
              "y": 0.0,
              "z": 0.0
            },
            "scale": {
              "x": 1.0,
              "y": 1.0,
              "z": 1.0
            },
            "rotation": {
              "axis": {
                "x": 0.0,
                "y": 0.0,
                "z": 1.0
              },
              "angle": {
                "unit": "degrees",
                "value": 0.0
              },
              "origin": {
                "type": "local"
              }
            },
            "replicate": true
          }
        ],
        [
          {
            "translate": {
              "x": 182.88,
              "y": 0.0,
              "z": 0.0
            },
            "scale": {
              "x": 1.0,
              "y": 1.0,
              "z": 1.0
            },
            "rotation": {
              "axis": {
                "x": 0.0,
                "y": 0.0,
                "z": 1.0
              },
              "angle": {
                "unit": "degrees",
                "value": 0.0
              },
              "origin": {
                "type": "local"
              }
            },
            "replicate": true
          }
        ],
        [
          {
            "translate": {
              "x": 205.74,
              "y": 0.0,
              "z": 0.0
            },
            "scale": {
              "x": 1.0,
              "y": 1.0,
              "z": 1.0
            },
            "rotation": {
              "axis": {
                "x": 0.0,
                "y": 0.0,
                "z": 1.0
              },
              "angle": {
                "unit": "degrees",
                "value": 0.0
              },
              "origin": {
                "type": "local"
              }
            },
            "replicate": true
          }
        ],
        [
          {
            "translate": {
              "x": 228.6,
              "y": 0.0,
              "z": 0.0
            },
            "scale": {
              "x": 1.0,
              "y": 1.0,
              "z": 1.0
            },
            "rotation": {
              "axis": {
                "x": 0.0,
                "y": 0.0,
                "z": 1.0
              },
              "angle": {
                "unit": "degrees",
                "value": 0.0
              },
              "origin": {
                "type": "local"
              }
            },
            "replicate": true
          }
        ]
      ]
    }
  },
  {
    "cmdId": "[uuid]",
    "range": [],
    "command": {
      "type": "entity_linear_pattern_transform",
      "entity_id": "[uuid]",
      "transform": [],
      "transforms": []
    }
  },
  {
    "cmdId": "[uuid]",
    "range": [],
    "command": {
      "type": "entity_linear_pattern_transform",
      "entity_id": "[uuid]",
      "transform": [],
      "transforms": []
    }
  },
  {
    "cmdId": "[uuid]",
    "range": [],
    "command": {
      "type": "entity_linear_pattern_transform",
      "entity_id": "[uuid]",
      "transform": [],
      "transforms": [
        [
          {
            "translate": {
              "x": 22.86,
              "y": 0.0,
              "z": 0.0
            },
            "scale": {
              "x": 1.0,
              "y": 1.0,
              "z": 1.0
            },
            "rotation": {
              "axis": {
                "x": 0.0,
                "y": 0.0,
                "z": 1.0
              },
              "angle": {
                "unit": "degrees",
                "value": 0.0
              },
              "origin": {
                "type": "local"
              }
            },
            "replicate": true
          }
        ],
        [
          {
            "translate": {
              "x": 45.72,
              "y": 0.0,
              "z": 0.0
            },
            "scale": {
              "x": 1.0,
              "y": 1.0,
              "z": 1.0
            },
            "rotation": {
              "axis": {
                "x": 0.0,
                "y": 0.0,
                "z": 1.0
              },
              "angle": {
                "unit": "degrees",
                "value": 0.0
              },
              "origin": {
                "type": "local"
              }
            },
            "replicate": true
          }
        ],
        [
          {
            "translate": {
              "x": 68.58,
              "y": 0.0,
              "z": 0.0
            },
            "scale": {
              "x": 1.0,
              "y": 1.0,
              "z": 1.0
            },
            "rotation": {
              "axis": {
                "x": 0.0,
                "y": 0.0,
                "z": 1.0
              },
              "angle": {
                "unit": "degrees",
                "value": 0.0
              },
              "origin": {
                "type": "local"
              }
            },
            "replicate": true
          }
        ],
        [
          {
            "translate": {
              "x": 91.44,
              "y": 0.0,
              "z": 0.0
            },
            "scale": {
              "x": 1.0,
              "y": 1.0,
              "z": 1.0
            },
            "rotation": {
              "axis": {
                "x": 0.0,
                "y": 0.0,
                "z": 1.0
              },
              "angle": {
                "unit": "degrees",
                "value": 0.0
              },
              "origin": {
                "type": "local"
              }
            },
            "replicate": true
          }
        ],
        [
          {
            "translate": {
              "x": 114.3,
              "y": 0.0,
              "z": 0.0
            },
            "scale": {
              "x": 1.0,
              "y": 1.0,
              "z": 1.0
            },
            "rotation": {
              "axis": {
                "x": 0.0,
                "y": 0.0,
                "z": 1.0
              },
              "angle": {
                "unit": "degrees",
                "value": 0.0
              },
              "origin": {
                "type": "local"
              }
            },
            "replicate": true
          }
        ],
        [
          {
            "translate": {
              "x": 137.16,
              "y": 0.0,
              "z": 0.0
            },
            "scale": {
              "x": 1.0,
              "y": 1.0,
              "z": 1.0
            },
            "rotation": {
              "axis": {
                "x": 0.0,
                "y": 0.0,
                "z": 1.0
              },
              "angle": {
                "unit": "degrees",
                "value": 0.0
              },
              "origin": {
                "type": "local"
              }
            },
            "replicate": true
          }
        ],
        [
          {
            "translate": {
              "x": 160.01999999999998,
              "y": 0.0,
              "z": 0.0
            },
            "scale": {
              "x": 1.0,
              "y": 1.0,
              "z": 1.0
            },
            "rotation": {
              "axis": {
                "x": 0.0,
                "y": 0.0,
                "z": 1.0
              },
              "angle": {
                "unit": "degrees",
                "value": 0.0
              },
              "origin": {
                "type": "local"
              }
            },
            "replicate": true
          }
        ],
        [
          {
            "translate": {
              "x": 182.88,
              "y": 0.0,
              "z": 0.0
            },
            "scale": {
              "x": 1.0,
              "y": 1.0,
              "z": 1.0
            },
            "rotation": {
              "axis": {
                "x": 0.0,
                "y": 0.0,
                "z": 1.0
              },
              "angle": {
                "unit": "degrees",
                "value": 0.0
              },
              "origin": {
                "type": "local"
              }
            },
            "replicate": true
          }
        ],
        [
          {
            "translate": {
              "x": 205.74,
              "y": 0.0,
              "z": 0.0
            },
            "scale": {
              "x": 1.0,
              "y": 1.0,
              "z": 1.0
            },
            "rotation": {
              "axis": {
                "x": 0.0,
                "y": 0.0,
                "z": 1.0
              },
              "angle": {
                "unit": "degrees",
                "value": 0.0
              },
              "origin": {
                "type": "local"
              }
            },
            "replicate": true
          }
        ],
        [
          {
            "translate": {
              "x": 228.6,
              "y": 0.0,
              "z": 0.0
            },
            "scale": {
              "x": 1.0,
              "y": 1.0,
              "z": 1.0
            },
            "rotation": {
              "axis": {
                "x": 0.0,
                "y": 0.0,
                "z": 1.0
              },
              "angle": {
                "unit": "degrees",
                "value": 0.0
              },
              "origin": {
                "type": "local"
              }
            },
            "replicate": true
          }
        ],
        [
          {
            "translate": {
              "x": 251.45999999999998,
              "y": 0.0,
              "z": 0.0
            },
            "scale": {
              "x": 1.0,
              "y": 1.0,
              "z": 1.0
            },
            "rotation": {
              "axis": {
                "x": 0.0,
                "y": 0.0,
                "z": 1.0
              },
              "angle": {
                "unit": "degrees",
                "value": 0.0
              },
              "origin": {
                "type": "local"
              }
            },
            "replicate": true
          }
        ]
      ]
    }
  },
  {
    "cmdId": "[uuid]",
    "range": [],
    "command": {
      "type": "entity_linear_pattern_transform",
      "entity_id": "[uuid]",
      "transform": [],
      "transforms": []
    }
  },
  {
    "cmdId": "[uuid]",
    "range": [],
    "command": {
      "type": "entity_linear_pattern_transform",
      "entity_id": "[uuid]",
      "transform": [],
      "transforms": [
        [
          {
            "translate": {
              "x": 22.86,
              "y": 0.0,
              "z": 0.0
            },
            "scale": {
              "x": 1.0,
              "y": 1.0,
              "z": 1.0
            },
            "rotation": {
              "axis": {
                "x": 0.0,
                "y": 0.0,
                "z": 1.0
              },
              "angle": {
                "unit": "degrees",
                "value": 0.0
              },
              "origin": {
                "type": "local"
              }
            },
            "replicate": true
          }
        ],
        [
          {
            "translate": {
              "x": 45.72,
              "y": 0.0,
              "z": 0.0
            },
            "scale": {
              "x": 1.0,
              "y": 1.0,
              "z": 1.0
            },
            "rotation": {
              "axis": {
                "x": 0.0,
                "y": 0.0,
                "z": 1.0
              },
              "angle": {
                "unit": "degrees",
                "value": 0.0
              },
              "origin": {
                "type": "local"
              }
            },
            "replicate": true
          }
        ],
        [
          {
            "translate": {
              "x": 68.58,
              "y": 0.0,
              "z": 0.0
            },
            "scale": {
              "x": 1.0,
              "y": 1.0,
              "z": 1.0
            },
            "rotation": {
              "axis": {
                "x": 0.0,
                "y": 0.0,
                "z": 1.0
              },
              "angle": {
                "unit": "degrees",
                "value": 0.0
              },
              "origin": {
                "type": "local"
              }
            },
            "replicate": true
          }
        ],
        [
          {
            "translate": {
              "x": 91.44,
              "y": 0.0,
              "z": 0.0
            },
            "scale": {
              "x": 1.0,
              "y": 1.0,
              "z": 1.0
            },
            "rotation": {
              "axis": {
                "x": 0.0,
                "y": 0.0,
                "z": 1.0
              },
              "angle": {
                "unit": "degrees",
                "value": 0.0
              },
              "origin": {
                "type": "local"
              }
            },
            "replicate": true
          }
        ],
        [
          {
            "translate": {
              "x": 114.3,
              "y": 0.0,
              "z": 0.0
            },
            "scale": {
              "x": 1.0,
              "y": 1.0,
              "z": 1.0
            },
            "rotation": {
              "axis": {
                "x": 0.0,
                "y": 0.0,
                "z": 1.0
              },
              "angle": {
                "unit": "degrees",
                "value": 0.0
              },
              "origin": {
                "type": "local"
              }
            },
            "replicate": true
          }
        ],
        [
          {
            "translate": {
              "x": 137.16,
              "y": 0.0,
              "z": 0.0
            },
            "scale": {
              "x": 1.0,
              "y": 1.0,
              "z": 1.0
            },
            "rotation": {
              "axis": {
                "x": 0.0,
                "y": 0.0,
                "z": 1.0
              },
              "angle": {
                "unit": "degrees",
                "value": 0.0
              },
              "origin": {
                "type": "local"
              }
            },
            "replicate": true
          }
        ],
        [
          {
            "translate": {
              "x": 160.01999999999998,
              "y": 0.0,
              "z": 0.0
            },
            "scale": {
              "x": 1.0,
              "y": 1.0,
              "z": 1.0
            },
            "rotation": {
              "axis": {
                "x": 0.0,
                "y": 0.0,
                "z": 1.0
              },
              "angle": {
                "unit": "degrees",
                "value": 0.0
              },
              "origin": {
                "type": "local"
              }
            },
            "replicate": true
          }
        ],
        [
          {
            "translate": {
              "x": 182.88,
              "y": 0.0,
              "z": 0.0
            },
            "scale": {
              "x": 1.0,
              "y": 1.0,
              "z": 1.0
            },
            "rotation": {
              "axis": {
                "x": 0.0,
                "y": 0.0,
                "z": 1.0
              },
              "angle": {
                "unit": "degrees",
                "value": 0.0
              },
              "origin": {
                "type": "local"
              }
            },
            "replicate": true
          }
        ],
        [
          {
            "translate": {
              "x": 205.74,
              "y": 0.0,
              "z": 0.0
            },
            "scale": {
              "x": 1.0,
              "y": 1.0,
              "z": 1.0
            },
            "rotation": {
              "axis": {
                "x": 0.0,
                "y": 0.0,
                "z": 1.0
              },
              "angle": {
                "unit": "degrees",
                "value": 0.0
              },
              "origin": {
                "type": "local"
              }
            },
            "replicate": true
          }
        ],
        [
          {
            "translate": {
              "x": 228.6,
              "y": 0.0,
              "z": 0.0
            },
            "scale": {
              "x": 1.0,
              "y": 1.0,
              "z": 1.0
            },
            "rotation": {
              "axis": {
                "x": 0.0,
                "y": 0.0,
                "z": 1.0
              },
              "angle": {
                "unit": "degrees",
                "value": 0.0
              },
              "origin": {
                "type": "local"
              }
            },
            "replicate": true
          }
        ],
        [
          {
            "translate": {
              "x": 251.45999999999998,
              "y": 0.0,
              "z": 0.0
            },
            "scale": {
              "x": 1.0,
              "y": 1.0,
              "z": 1.0
            },
            "rotation": {
              "axis": {
                "x": 0.0,
                "y": 0.0,
                "z": 1.0
              },
              "angle": {
                "unit": "degrees",
                "value": 0.0
              },
              "origin": {
                "type": "local"
              }
            },
            "replicate": true
          }
        ],
        [
          {
            "translate": {
              "x": 274.32,
              "y": 0.0,
              "z": 0.0
            },
            "scale": {
              "x": 1.0,
              "y": 1.0,
              "z": 1.0
            },
            "rotation": {
              "axis": {
                "x": 0.0,
                "y": 0.0,
                "z": 1.0
              },
              "angle": {
                "unit": "degrees",
                "value": 0.0
              },
              "origin": {
                "type": "local"
              }
            },
            "replicate": true
          }
        ]
      ]
    }
  },
  {
    "cmdId": "[uuid]",
    "range": [],
    "command": {
      "type": "entity_linear_pattern_transform",
      "entity_id": "[uuid]",
<<<<<<< HEAD
      "ortho": false,
      "animated": false,
      "adjust_camera": false,
      "planar_normal": {
        "x": 0.0,
        "y": -0.121,
        "z": 0.9927
      }
=======
      "transform": [],
      "transforms": []
>>>>>>> 811ef3e7
    }
  },
  {
    "cmdId": "[uuid]",
    "range": [],
    "command": {
      "type": "entity_linear_pattern_transform",
      "entity_id": "[uuid]",
<<<<<<< HEAD
      "ortho": false,
      "animated": false,
      "adjust_camera": false,
      "planar_normal": {
        "x": 0.0,
        "y": -0.121,
        "z": 0.9927
      }
    }
  },
  {
    "cmdId": "[uuid]",
    "range": [],
    "command": {
      "type": "extrude",
      "target": "[uuid]",
      "distance": -0.7619999999999999,
      "faces": null,
      "opposite": "None"
    }
  },
  {
    "cmdId": "[uuid]",
    "range": [],
    "command": {
      "type": "extrude",
      "target": "[uuid]",
      "distance": -0.7619999999999999,
      "faces": null,
      "opposite": "None"
    }
  },
  {
    "cmdId": "[uuid]",
    "range": [],
    "command": {
      "type": "object_bring_to_front",
      "object_id": "[uuid]"
    }
  },
  {
    "cmdId": "[uuid]",
    "range": [],
    "command": {
      "type": "object_bring_to_front",
      "object_id": "[uuid]"
    }
  },
  {
    "cmdId": "[uuid]",
    "range": [],
    "command": {
      "type": "sketch_mode_disable"
    }
  },
  {
    "cmdId": "[uuid]",
    "range": [],
    "command": {
      "type": "sketch_mode_disable"
    }
  },
  {
    "cmdId": "[uuid]",
    "range": [],
    "command": {
      "type": "solid3d_get_all_edge_faces",
      "object_id": "[uuid]",
      "edge_id": "[uuid]"
    }
  },
  {
    "cmdId": "[uuid]",
    "range": [],
    "command": {
      "type": "solid3d_get_all_edge_faces",
      "object_id": "[uuid]",
      "edge_id": "[uuid]"
    }
  },
  {
    "cmdId": "[uuid]",
    "range": [],
    "command": {
      "type": "solid3d_get_all_edge_faces",
      "object_id": "[uuid]",
      "edge_id": "[uuid]"
    }
  },
  {
    "cmdId": "[uuid]",
    "range": [],
    "command": {
      "type": "solid3d_get_all_edge_faces",
      "object_id": "[uuid]",
      "edge_id": "[uuid]"
    }
  },
  {
    "cmdId": "[uuid]",
    "range": [],
    "command": {
      "type": "solid3d_get_all_edge_faces",
      "object_id": "[uuid]",
      "edge_id": "[uuid]"
    }
  },
  {
    "cmdId": "[uuid]",
    "range": [],
    "command": {
      "type": "solid3d_get_all_edge_faces",
      "object_id": "[uuid]",
      "edge_id": "[uuid]"
    }
  },
  {
    "cmdId": "[uuid]",
    "range": [],
    "command": {
      "type": "solid3d_get_all_edge_faces",
      "object_id": "[uuid]",
      "edge_id": "[uuid]"
    }
  },
  {
    "cmdId": "[uuid]",
    "range": [],
    "command": {
      "type": "solid3d_get_all_edge_faces",
      "object_id": "[uuid]",
      "edge_id": "[uuid]"
    }
  },
  {
    "cmdId": "[uuid]",
    "range": [],
    "command": {
      "type": "solid3d_get_all_edge_faces",
      "object_id": "[uuid]",
      "edge_id": "[uuid]"
    }
  },
  {
    "cmdId": "[uuid]",
    "range": [],
    "command": {
      "type": "solid3d_get_all_edge_faces",
      "object_id": "[uuid]",
      "edge_id": "[uuid]"
    }
  },
  {
    "cmdId": "[uuid]",
    "range": [],
    "command": {
      "type": "solid3d_get_all_edge_faces",
      "object_id": "[uuid]",
      "edge_id": "[uuid]"
    }
  },
  {
    "cmdId": "[uuid]",
    "range": [],
    "command": {
      "type": "solid3d_get_all_edge_faces",
      "object_id": "[uuid]",
      "edge_id": "[uuid]"
    }
  },
  {
    "cmdId": "[uuid]",
    "range": [],
    "command": {
      "type": "solid3d_get_all_edge_faces",
      "object_id": "[uuid]",
      "edge_id": "[uuid]"
=======
      "transform": [],
      "transforms": []
>>>>>>> 811ef3e7
    }
  },
  {
    "cmdId": "[uuid]",
    "range": [],
    "command": {
      "type": "entity_linear_pattern_transform",
      "entity_id": "[uuid]",
      "transform": [],
      "transforms": [
        [
          {
            "translate": {
              "x": 22.86,
              "y": 0.0,
              "z": 0.0
            },
            "scale": {
              "x": 1.0,
              "y": 1.0,
              "z": 1.0
            },
            "rotation": {
              "axis": {
                "x": 0.0,
                "y": 0.0,
                "z": 1.0
              },
              "angle": {
                "unit": "degrees",
                "value": 0.0
              },
              "origin": {
                "type": "local"
              }
            },
            "replicate": true
          }
        ],
        [
          {
            "translate": {
              "x": 45.72,
              "y": 0.0,
              "z": 0.0
            },
            "scale": {
              "x": 1.0,
              "y": 1.0,
              "z": 1.0
            },
            "rotation": {
              "axis": {
                "x": 0.0,
                "y": 0.0,
                "z": 1.0
              },
              "angle": {
                "unit": "degrees",
                "value": 0.0
              },
              "origin": {
                "type": "local"
              }
            },
            "replicate": true
          }
        ],
        [
          {
            "translate": {
              "x": 68.58,
              "y": 0.0,
              "z": 0.0
            },
            "scale": {
              "x": 1.0,
              "y": 1.0,
              "z": 1.0
            },
            "rotation": {
              "axis": {
                "x": 0.0,
                "y": 0.0,
                "z": 1.0
              },
              "angle": {
                "unit": "degrees",
                "value": 0.0
              },
              "origin": {
                "type": "local"
              }
            },
            "replicate": true
          }
        ],
        [
          {
            "translate": {
              "x": 91.44,
              "y": 0.0,
              "z": 0.0
            },
            "scale": {
              "x": 1.0,
              "y": 1.0,
              "z": 1.0
            },
            "rotation": {
              "axis": {
                "x": 0.0,
                "y": 0.0,
                "z": 1.0
              },
              "angle": {
                "unit": "degrees",
                "value": 0.0
              },
              "origin": {
                "type": "local"
              }
            },
            "replicate": true
          }
        ],
        [
          {
            "translate": {
              "x": 114.3,
              "y": 0.0,
              "z": 0.0
            },
            "scale": {
              "x": 1.0,
              "y": 1.0,
              "z": 1.0
            },
            "rotation": {
              "axis": {
                "x": 0.0,
                "y": 0.0,
                "z": 1.0
              },
              "angle": {
                "unit": "degrees",
                "value": 0.0
              },
              "origin": {
                "type": "local"
              }
            },
            "replicate": true
          }
        ],
        [
          {
            "translate": {
              "x": 137.16,
              "y": 0.0,
              "z": 0.0
            },
            "scale": {
              "x": 1.0,
              "y": 1.0,
              "z": 1.0
            },
            "rotation": {
              "axis": {
                "x": 0.0,
                "y": 0.0,
                "z": 1.0
              },
              "angle": {
                "unit": "degrees",
                "value": 0.0
              },
              "origin": {
                "type": "local"
              }
            },
            "replicate": true
          }
        ],
        [
          {
            "translate": {
              "x": 160.01999999999998,
              "y": 0.0,
              "z": 0.0
            },
            "scale": {
              "x": 1.0,
              "y": 1.0,
              "z": 1.0
            },
            "rotation": {
              "axis": {
                "x": 0.0,
                "y": 0.0,
                "z": 1.0
              },
              "angle": {
                "unit": "degrees",
                "value": 0.0
              },
              "origin": {
                "type": "local"
              }
            },
            "replicate": true
          }
        ],
        [
          {
            "translate": {
              "x": 182.88,
              "y": 0.0,
              "z": 0.0
            },
            "scale": {
              "x": 1.0,
              "y": 1.0,
              "z": 1.0
            },
            "rotation": {
              "axis": {
                "x": 0.0,
                "y": 0.0,
                "z": 1.0
              },
              "angle": {
                "unit": "degrees",
                "value": 0.0
              },
              "origin": {
                "type": "local"
              }
            },
            "replicate": true
          }
        ],
        [
          {
            "translate": {
              "x": 205.74,
              "y": 0.0,
              "z": 0.0
            },
            "scale": {
              "x": 1.0,
              "y": 1.0,
              "z": 1.0
            },
            "rotation": {
              "axis": {
                "x": 0.0,
                "y": 0.0,
                "z": 1.0
              },
              "angle": {
                "unit": "degrees",
                "value": 0.0
              },
              "origin": {
                "type": "local"
              }
            },
            "replicate": true
          }
        ],
        [
          {
            "translate": {
              "x": 228.6,
              "y": 0.0,
              "z": 0.0
            },
            "scale": {
              "x": 1.0,
              "y": 1.0,
              "z": 1.0
            },
            "rotation": {
              "axis": {
                "x": 0.0,
                "y": 0.0,
                "z": 1.0
              },
              "angle": {
                "unit": "degrees",
                "value": 0.0
              },
              "origin": {
                "type": "local"
              }
            },
            "replicate": true
          }
        ],
        [
          {
            "translate": {
              "x": 251.45999999999998,
              "y": 0.0,
              "z": 0.0
            },
            "scale": {
              "x": 1.0,
              "y": 1.0,
              "z": 1.0
            },
            "rotation": {
              "axis": {
                "x": 0.0,
                "y": 0.0,
                "z": 1.0
              },
              "angle": {
                "unit": "degrees",
                "value": 0.0
              },
              "origin": {
                "type": "local"
              }
            },
            "replicate": true
          }
        ]
      ]
    }
  },
  {
    "cmdId": "[uuid]",
    "range": [],
    "command": {
      "type": "entity_linear_pattern_transform",
      "entity_id": "[uuid]",
      "transform": [],
      "transforms": []
    }
  },
  {
    "cmdId": "[uuid]",
    "range": [],
    "command": {
      "type": "make_plane",
      "origin": {
        "x": 0.0,
        "y": 0.0,
        "z": 20.574
      },
      "x_axis": {
        "x": 1.0,
        "y": 0.0,
        "z": 0.0
      },
      "y_axis": {
        "x": 0.0,
        "y": 0.9926556406329575,
        "z": 0.12097429115135457
      },
      "size": 60.0,
      "clobber": false,
      "hide": true
    }
  },
  {
    "cmdId": "[uuid]",
    "range": [],
    "command": {
      "type": "enable_sketch_mode",
      "entity_id": "[uuid]",
      "ortho": false,
      "animated": false,
      "adjust_camera": false,
      "planar_normal": {
        "x": 0.0,
        "y": -0.12097429115135457,
        "z": 0.9926556406329575
      }
    }
  },
  {
    "cmdId": "[uuid]",
    "range": [],
    "command": {
      "type": "move_path_pen",
      "path": "[uuid]",
      "to": {
        "x": 58.419999999999995,
        "y": 34.544000000000004,
        "z": 0.0
      }
    }
  },
  {
    "cmdId": "[uuid]",
    "range": [],
    "command": {
      "type": "object_visible",
      "object_id": "[uuid]",
      "hidden": true
    }
  },
  {
    "cmdId": "[uuid]",
    "range": [],
    "command": {
      "type": "sketch_mode_disable"
    }
  },
  {
    "cmdId": "[uuid]",
    "range": [],
    "command": {
      "type": "start_path"
    }
  },
  {
    "cmdId": "[uuid]",
    "range": [],
    "command": {
      "type": "extend_path",
      "path": "[uuid]",
      "segment": {
        "type": "line",
        "end": {
          "x": 0.0,
          "y": -1.524,
          "z": 0.0
        },
        "relative": true
      }
    }
  },
  {
    "cmdId": "[uuid]",
    "range": [],
    "command": {
      "type": "extend_path",
      "path": "[uuid]",
      "segment": {
        "type": "line",
        "end": {
          "x": 1.524,
          "y": 0.0,
          "z": 0.0
        },
        "relative": true
      }
    }
  },
  {
    "cmdId": "[uuid]",
    "range": [],
    "command": {
      "type": "extend_path",
      "path": "[uuid]",
      "segment": {
        "type": "line",
        "end": {
          "x": 61.468,
          "y": 34.6629,
          "z": 0.0
        },
        "relative": false
      }
    }
  },
  {
    "cmdId": "[uuid]",
    "range": [],
    "command": {
      "type": "extend_path",
      "path": "[uuid]",
      "segment": {
        "type": "line",
        "end": {
          "x": 61.468,
          "y": 33.02,
          "z": 0.0
        },
        "relative": false
      }
    }
  },
  {
    "cmdId": "[uuid]",
    "range": [],
    "command": {
      "type": "extend_path",
      "path": "[uuid]",
      "segment": {
        "type": "line",
        "end": {
          "x": 6.4008,
          "y": 0.0,
          "z": 0.0
        },
        "relative": true
      }
    }
  },
  {
    "cmdId": "[uuid]",
    "range": [],
    "command": {
      "type": "extend_path",
      "path": "[uuid]",
      "segment": {
        "type": "line",
        "end": {
          "x": 0.0,
          "y": 2.286,
          "z": 0.0
        },
        "relative": true
      }
    }
  },
  {
    "cmdId": "[uuid]",
    "range": [],
    "command": {
      "type": "extend_path",
      "path": "[uuid]",
      "segment": {
        "type": "line",
        "end": {
          "x": -5.7912,
          "y": 0.0,
          "z": 0.0
        },
        "relative": true
      }
    }
  },
  {
    "cmdId": "[uuid]",
    "range": [],
    "command": {
      "type": "extend_path",
      "path": "[uuid]",
      "segment": {
        "type": "line",
        "end": {
          "x": 67.8688,
          "y": 41.549,
          "z": 0.0
        },
        "relative": false
      }
    }
  },
  {
    "cmdId": "[uuid]",
    "range": [],
    "command": {
      "type": "extend_path",
      "path": "[uuid]",
      "segment": {
        "type": "line",
        "end": {
          "x": 0.0,
          "y": 1.524,
          "z": 0.0
        },
        "relative": true
      }
    }
  },
  {
    "cmdId": "[uuid]",
    "range": [],
    "command": {
      "type": "extend_path",
      "path": "[uuid]",
      "segment": {
        "type": "line",
        "end": {
          "x": -1.524,
          "y": 0.0,
          "z": 0.0
        },
        "relative": true
      }
    }
  },
  {
    "cmdId": "[uuid]",
    "range": [],
    "command": {
      "type": "extend_path",
      "path": "[uuid]",
      "segment": {
        "type": "line",
        "end": {
          "x": -1.524,
          "y": -1.6429,
          "z": 0.0
        },
        "relative": true
      }
    }
  },
  {
    "cmdId": "[uuid]",
    "range": [],
    "command": {
      "type": "extend_path",
      "path": "[uuid]",
      "segment": {
        "type": "line",
        "end": {
          "x": 0.0,
          "y": 1.6429,
          "z": 0.0
        },
        "relative": true
      }
    }
  },
  {
    "cmdId": "[uuid]",
    "range": [],
    "command": {
      "type": "extend_path",
      "path": "[uuid]",
      "segment": {
        "type": "line",
        "end": {
          "x": 58.42,
          "y": 43.073,
          "z": 0.0
        },
        "relative": false
      }
    }
  },
  {
    "cmdId": "[uuid]",
    "range": [],
    "command": {
      "type": "extend_path",
      "path": "[uuid]",
      "segment": {
        "type": "line",
        "end": {
          "x": 0.0,
          "y": -2.286,
          "z": 0.0
        },
        "relative": true
      }
    }
  },
  {
    "cmdId": "[uuid]",
    "range": [],
    "command": {
      "type": "extend_path",
      "path": "[uuid]",
      "segment": {
        "type": "line",
        "end": {
          "x": 64.2242,
          "y": 40.787,
          "z": 0.0
        },
        "relative": false
      }
    }
  },
  {
    "cmdId": "[uuid]",
    "range": [],
    "command": {
      "type": "close_path",
      "path_id": "[uuid]"
    }
  },
  {
    "cmdId": "[uuid]",
    "range": [],
    "command": {
      "type": "enable_sketch_mode",
      "entity_id": "[uuid]",
      "ortho": false,
      "animated": false,
      "adjust_camera": false,
      "planar_normal": {
        "x": 0.0,
        "y": -0.12097429115135457,
        "z": 0.9926556406329575
      }
    }
  },
  {
    "cmdId": "[uuid]",
    "range": [],
    "command": {
      "type": "extrude",
      "target": "[uuid]",
      "distance": -0.7619999999999999,
      "faces": null,
      "opposite": "None"
    }
  },
  {
    "cmdId": "[uuid]",
    "range": [],
    "command": {
      "type": "object_bring_to_front",
      "object_id": "[uuid]"
    }
  },
  {
    "cmdId": "[uuid]",
    "range": [],
    "command": {
      "type": "sketch_mode_disable"
    }
  },
  {
    "cmdId": "[uuid]",
    "range": [],
    "command": {
      "type": "solid3d_get_adjacency_info",
      "object_id": "[uuid]",
      "edge_id": "[uuid]"
    }
  },
  {
    "cmdId": "[uuid]",
    "range": [],
    "command": {
      "type": "solid3d_get_extrusion_face_info",
      "object_id": "[uuid]",
      "edge_id": "[uuid]"
    }
  },
  {
    "cmdId": "[uuid]",
    "range": [],
    "command": {
      "type": "object_set_material_params_pbr",
      "object_id": "[uuid]",
      "color": {
        "r": 0.05882353,
        "g": 0.05882353,
        "b": 0.05882353,
        "a": 100.0
      },
      "metalness": 0.0,
      "roughness": 0.0,
      "ambient_occlusion": 0.0
    }
  },
  {
    "cmdId": "[uuid]",
    "range": [],
    "command": {
      "type": "make_plane",
      "origin": {
        "x": 0.0,
        "y": 0.0,
        "z": 20.574
      },
      "x_axis": {
        "x": 1.0,
        "y": 0.0,
        "z": 0.0
      },
      "y_axis": {
        "x": 0.0,
        "y": 0.9927,
        "z": 0.121
      },
      "size": 60.0,
      "clobber": false,
      "hide": true
    }
  },
  {
    "cmdId": "[uuid]",
    "range": [],
    "command": {
      "type": "make_plane",
      "origin": {
        "x": 0.0,
        "y": 0.0,
        "z": 20.574
      },
      "x_axis": {
        "x": 1.0,
        "y": 0.0,
        "z": 0.0
      },
      "y_axis": {
        "x": 0.0,
        "y": 0.9927,
        "z": 0.121
      },
      "size": 60.0,
      "clobber": false,
      "hide": true
    }
  },
  {
    "cmdId": "[uuid]",
    "range": [],
    "command": {
      "type": "enable_sketch_mode",
      "entity_id": "[uuid]",
      "ortho": false,
      "animated": false,
      "adjust_camera": false,
      "planar_normal": {
        "x": 0.0,
        "y": -0.121,
        "z": 0.9927
      }
    }
  },
  {
    "cmdId": "[uuid]",
    "range": [],
    "command": {
      "type": "enable_sketch_mode",
      "entity_id": "[uuid]",
      "ortho": false,
      "animated": false,
      "adjust_camera": false,
      "planar_normal": {
        "x": 0.0,
        "y": -0.121,
        "z": 0.9927
      }
    }
  },
  {
    "cmdId": "[uuid]",
    "range": [],
    "command": {
      "type": "move_path_pen",
      "path": "[uuid]",
      "to": {
<<<<<<< HEAD
        "x": 222.8596,
        "y": 79.0346,
=======
        "x": 229.24008000000003,
        "y": 87.58936,
>>>>>>> 811ef3e7
        "z": 0.0
      }
    }
  },
  {
    "cmdId": "[uuid]",
    "range": [],
    "command": {
      "type": "move_path_pen",
      "path": "[uuid]",
      "to": {
<<<<<<< HEAD
        "x": 245.7196,
        "y": 79.0346,
=======
        "x": 252.10008000000005,
        "y": 87.58936,
>>>>>>> 811ef3e7
        "z": 0.0
      }
    }
  },
  {
    "cmdId": "[uuid]",
    "range": [],
    "command": {
      "type": "object_visible",
      "object_id": "[uuid]",
      "hidden": true
    }
  },
  {
    "cmdId": "[uuid]",
    "range": [],
    "command": {
      "type": "object_visible",
      "object_id": "[uuid]",
      "hidden": true
    }
  },
  {
    "cmdId": "[uuid]",
    "range": [],
    "command": {
      "type": "sketch_mode_disable"
    }
  },
  {
    "cmdId": "[uuid]",
    "range": [],
    "command": {
      "type": "sketch_mode_disable"
    }
  },
  {
    "cmdId": "[uuid]",
    "range": [],
    "command": {
      "type": "start_path"
    }
  },
  {
    "cmdId": "[uuid]",
    "range": [],
    "command": {
      "type": "start_path"
    }
  },
  {
    "cmdId": "[uuid]",
    "range": [],
    "command": {
      "type": "extend_path",
      "path": "[uuid]",
      "segment": {
        "type": "arc",
        "center": {
          "x": 226.0412,
          "y": 83.321
        },
        "radius": 5.3340000000000005,
        "start": {
          "unit": "degrees",
          "value": 53.15
        },
        "end": {
          "unit": "degrees",
          "value": 221.15
        },
        "relative": false
      }
    }
  },
  {
    "cmdId": "[uuid]",
    "range": [],
    "command": {
      "type": "extend_path",
      "path": "[uuid]",
      "segment": {
        "type": "arc",
        "center": {
          "x": 248.9012,
          "y": 83.321
        },
        "radius": 5.3340000000000005,
        "start": {
          "unit": "degrees",
          "value": 53.15
        },
        "end": {
          "unit": "degrees",
          "value": 221.15
        },
        "relative": false
      }
    }
  },
  {
    "cmdId": "[uuid]",
    "range": [],
    "command": {
      "type": "extend_path",
      "path": "[uuid]",
      "segment": {
        "type": "line",
        "end": {
          "x": 1.6583,
          "y": 1.7877,
          "z": 0.0
        },
        "relative": true
      }
    }
  },
  {
    "cmdId": "[uuid]",
    "range": [],
    "command": {
      "type": "extend_path",
      "path": "[uuid]",
      "segment": {
        "type": "line",
        "end": {
          "x": 1.6583,
          "y": 1.7877,
          "z": 0.0
        },
        "relative": true
      }
    }
  },
  {
    "cmdId": "[uuid]",
    "range": [],
    "command": {
      "type": "extend_path",
      "path": "[uuid]",
      "segment": {
        "type": "arc",
        "center": {
          "x": 226.0458,
          "y": 83.3249
        },
        "radius": 2.92608,
        "start": {
          "unit": "degrees",
          "value": 216.15
        },
        "end": {
          "unit": "degrees",
          "value": 58.15
        },
        "relative": false
      }
    }
  },
  {
    "cmdId": "[uuid]",
    "range": [],
    "command": {
      "type": "extend_path",
      "path": "[uuid]",
      "segment": {
        "type": "arc",
        "center": {
          "x": 248.9058,
          "y": 83.3249
        },
        "radius": 2.92608,
        "start": {
          "unit": "degrees",
          "value": 216.15
        },
        "end": {
          "unit": "degrees",
          "value": 58.15
        },
        "relative": false
      }
    }
  },
  {
    "cmdId": "[uuid]",
    "range": [],
    "command": {
      "type": "close_path",
      "path_id": "[uuid]"
    }
  },
  {
    "cmdId": "[uuid]",
    "range": [],
    "command": {
      "type": "close_path",
      "path_id": "[uuid]"
    }
  },
  {
    "cmdId": "[uuid]",
    "range": [],
    "command": {
      "type": "enable_sketch_mode",
      "entity_id": "[uuid]",
      "ortho": false,
      "animated": false,
      "adjust_camera": false,
      "planar_normal": {
        "x": 0.0,
        "y": -0.121,
        "z": 0.9927
      }
    }
  },
  {
    "cmdId": "[uuid]",
    "range": [],
    "command": {
      "type": "enable_sketch_mode",
      "entity_id": "[uuid]",
      "ortho": false,
      "animated": false,
      "adjust_camera": false,
      "planar_normal": {
        "x": 0.0,
        "y": -0.121,
        "z": 0.9927
      }
    }
  },
  {
    "cmdId": "[uuid]",
    "range": [],
    "command": {
      "type": "extrude",
      "target": "[uuid]",
      "distance": -0.7619999999999999,
      "faces": null,
      "opposite": "None"
    }
  },
  {
    "cmdId": "[uuid]",
    "range": [],
    "command": {
      "type": "extrude",
      "target": "[uuid]",
      "distance": -0.7619999999999999,
      "faces": null,
      "opposite": "None"
    }
  },
  {
    "cmdId": "[uuid]",
    "range": [],
    "command": {
      "type": "object_bring_to_front",
      "object_id": "[uuid]"
    }
  },
  {
    "cmdId": "[uuid]",
    "range": [],
    "command": {
      "type": "object_bring_to_front",
      "object_id": "[uuid]"
    }
  },
  {
    "cmdId": "[uuid]",
    "range": [],
    "command": {
      "type": "sketch_mode_disable"
    }
  },
  {
    "cmdId": "[uuid]",
    "range": [],
    "command": {
      "type": "sketch_mode_disable"
    }
  },
  {
    "cmdId": "[uuid]",
    "range": [],
    "command": {
      "type": "solid3d_get_adjacency_info",
      "object_id": "[uuid]",
      "edge_id": "[uuid]"
    }
  },
  {
    "cmdId": "[uuid]",
    "range": [],
    "command": {
      "type": "solid3d_get_adjacency_info",
      "object_id": "[uuid]",
      "edge_id": "[uuid]"
    }
  },
  {
    "cmdId": "[uuid]",
    "range": [],
    "command": {
      "type": "solid3d_get_extrusion_face_info",
      "object_id": "[uuid]",
      "edge_id": "[uuid]"
    }
  },
  {
    "cmdId": "[uuid]",
    "range": [],
    "command": {
      "type": "solid3d_get_extrusion_face_info",
      "object_id": "[uuid]",
      "edge_id": "[uuid]"
    }
  },
  {
    "cmdId": "[uuid]",
    "range": [],
    "command": {
      "type": "object_set_material_params_pbr",
      "object_id": "[uuid]",
      "color": {
        "r": 0.05882353,
        "g": 0.05882353,
        "b": 0.05882353,
        "a": 100.0
      },
      "metalness": 0.0,
      "roughness": 0.0,
      "ambient_occlusion": 0.0
    }
  },
  {
    "cmdId": "[uuid]",
    "range": [],
    "command": {
      "type": "object_set_material_params_pbr",
      "object_id": "[uuid]",
      "color": {
        "r": 0.05882353,
        "g": 0.05882353,
        "b": 0.05882353,
        "a": 100.0
      },
      "metalness": 0.0,
      "roughness": 0.0,
      "ambient_occlusion": 0.0
    }
  },
  {
    "cmdId": "[uuid]",
    "range": [],
    "command": {
      "type": "make_plane",
      "origin": {
        "x": 0.0,
        "y": 0.0,
        "z": 20.574
      },
      "x_axis": {
        "x": 1.0,
        "y": 0.0,
        "z": 0.0
      },
      "y_axis": {
        "x": 0.0,
        "y": 0.9926556406329575,
        "z": 0.12097429115135457
      },
      "size": 60.0,
      "clobber": false,
      "hide": true
    }
  },
  {
    "cmdId": "[uuid]",
    "range": [],
    "command": {
      "type": "make_plane",
      "origin": {
        "x": 0.0,
        "y": 0.0,
        "z": 20.574
      },
      "x_axis": {
        "x": 1.0,
        "y": 0.0,
        "z": 0.0
      },
      "y_axis": {
        "x": 0.0,
        "y": 0.9926556406329575,
        "z": 0.12097429115135457
      },
      "size": 60.0,
      "clobber": false,
      "hide": true
    }
  },
  {
    "cmdId": "[uuid]",
    "range": [],
    "command": {
      "type": "enable_sketch_mode",
      "entity_id": "[uuid]",
      "ortho": false,
      "animated": false,
      "adjust_camera": false,
      "planar_normal": {
        "x": 0.0,
        "y": -0.12097429115135457,
        "z": 0.9926556406329575
      }
    }
  },
  {
    "cmdId": "[uuid]",
    "range": [],
    "command": {
      "type": "enable_sketch_mode",
      "entity_id": "[uuid]",
      "ortho": false,
      "animated": false,
      "adjust_camera": false,
      "planar_normal": {
        "x": 0.0,
        "y": -0.12097429115135457,
        "z": 0.9926556406329575
      }
    }
  },
  {
    "cmdId": "[uuid]",
    "range": [],
    "command": {
      "type": "move_path_pen",
      "path": "[uuid]",
      "to": {
        "x": 222.8596,
        "y": 79.03464000000001,
        "z": 0.0
      }
    }
  },
  {
    "cmdId": "[uuid]",
    "range": [],
    "command": {
      "type": "move_path_pen",
      "path": "[uuid]",
      "to": {
        "x": 245.7196,
        "y": 79.03464000000001,
        "z": 0.0
      }
    }
  },
  {
    "cmdId": "[uuid]",
    "range": [],
    "command": {
      "type": "object_visible",
      "object_id": "[uuid]",
      "hidden": true
    }
  },
  {
    "cmdId": "[uuid]",
    "range": [],
    "command": {
      "type": "object_visible",
      "object_id": "[uuid]",
      "hidden": true
    }
  },
  {
    "cmdId": "[uuid]",
    "range": [],
    "command": {
      "type": "sketch_mode_disable"
    }
  },
  {
    "cmdId": "[uuid]",
    "range": [],
    "command": {
      "type": "sketch_mode_disable"
    }
  },
  {
    "cmdId": "[uuid]",
    "range": [],
    "command": {
      "type": "start_path"
    }
  },
  {
    "cmdId": "[uuid]",
    "range": [],
    "command": {
      "type": "start_path"
    }
  },
  {
    "cmdId": "[uuid]",
    "range": [],
    "command": {
      "type": "extend_path",
      "path": "[uuid]",
      "segment": {
        "type": "arc",
        "center": {
          "x": 226.0585,
          "y": 83.303
        },
        "radius": 5.3340000000000005,
        "start": {
          "unit": "degrees",
          "value": -126.85
        },
        "end": {
          "unit": "degrees",
          "value": 41.15
        },
        "relative": false
      }
    }
  },
  {
    "cmdId": "[uuid]",
    "range": [],
    "command": {
      "type": "extend_path",
      "path": "[uuid]",
      "segment": {
        "type": "arc",
        "center": {
          "x": 248.9185,
          "y": 83.303
        },
        "radius": 5.3340000000000005,
        "start": {
          "unit": "degrees",
          "value": -126.85
        },
        "end": {
          "unit": "degrees",
          "value": 41.15
        },
        "relative": false
      }
    }
  },
  {
    "cmdId": "[uuid]",
    "range": [],
    "command": {
      "type": "extend_path",
      "path": "[uuid]",
      "segment": {
        "type": "line",
        "end": {
          "x": -1.6583,
          "y": -1.7877,
          "z": 0.0
        },
        "relative": true
      }
    }
  },
  {
    "cmdId": "[uuid]",
    "range": [],
    "command": {
      "type": "extend_path",
      "path": "[uuid]",
      "segment": {
        "type": "line",
        "end": {
          "x": -1.6583,
          "y": -1.7877,
          "z": 0.0
        },
        "relative": true
      }
    }
  },
  {
    "cmdId": "[uuid]",
    "range": [],
    "command": {
      "type": "extend_path",
      "path": "[uuid]",
      "segment": {
        "type": "arc",
        "center": {
          "x": 226.0539,
          "y": 83.2991
        },
        "radius": 2.92608,
        "start": {
          "unit": "degrees",
          "value": 36.15
        },
        "end": {
          "unit": "degrees",
          "value": -121.85
        },
        "relative": false
      }
    }
  },
  {
    "cmdId": "[uuid]",
    "range": [],
    "command": {
      "type": "extend_path",
      "path": "[uuid]",
      "segment": {
        "type": "arc",
        "center": {
          "x": 248.9139,
          "y": 83.2991
        },
        "radius": 2.92608,
        "start": {
          "unit": "degrees",
          "value": 36.15
        },
        "end": {
          "unit": "degrees",
          "value": -121.85
        },
        "relative": false
      }
    }
  },
  {
    "cmdId": "[uuid]",
    "range": [],
    "command": {
      "type": "close_path",
      "path_id": "[uuid]"
    }
  },
  {
    "cmdId": "[uuid]",
    "range": [],
    "command": {
      "type": "close_path",
      "path_id": "[uuid]"
    }
  },
  {
    "cmdId": "[uuid]",
    "range": [],
    "command": {
      "type": "enable_sketch_mode",
      "entity_id": "[uuid]",
      "ortho": false,
      "animated": false,
      "adjust_camera": false,
      "planar_normal": {
        "x": 0.0,
        "y": -0.12097429115135457,
        "z": 0.9926556406329575
      }
    }
  },
  {
    "cmdId": "[uuid]",
    "range": [],
    "command": {
      "type": "enable_sketch_mode",
      "entity_id": "[uuid]",
      "ortho": false,
      "animated": false,
      "adjust_camera": false,
      "planar_normal": {
        "x": 0.0,
        "y": -0.12097429115135457,
        "z": 0.9926556406329575
      }
    }
  },
  {
    "cmdId": "[uuid]",
    "range": [],
    "command": {
      "type": "extrude",
      "target": "[uuid]",
      "distance": -0.7619999999999999,
      "faces": null,
      "opposite": "None"
    }
  },
  {
    "cmdId": "[uuid]",
    "range": [],
    "command": {
      "type": "extrude",
      "target": "[uuid]",
      "distance": -0.7619999999999999,
      "faces": null,
      "opposite": "None"
    }
  },
  {
    "cmdId": "[uuid]",
    "range": [],
    "command": {
      "type": "object_bring_to_front",
      "object_id": "[uuid]"
    }
  },
  {
    "cmdId": "[uuid]",
    "range": [],
    "command": {
      "type": "object_bring_to_front",
      "object_id": "[uuid]"
    }
  },
  {
    "cmdId": "[uuid]",
    "range": [],
    "command": {
      "type": "sketch_mode_disable"
    }
  },
  {
    "cmdId": "[uuid]",
    "range": [],
    "command": {
      "type": "sketch_mode_disable"
    }
  },
  {
    "cmdId": "[uuid]",
    "range": [],
    "command": {
      "type": "solid3d_get_adjacency_info",
      "object_id": "[uuid]",
      "edge_id": "[uuid]"
    }
  },
  {
    "cmdId": "[uuid]",
    "range": [],
    "command": {
      "type": "solid3d_get_adjacency_info",
      "object_id": "[uuid]",
      "edge_id": "[uuid]"
    }
  },
  {
    "cmdId": "[uuid]",
    "range": [],
    "command": {
      "type": "solid3d_get_extrusion_face_info",
      "object_id": "[uuid]",
      "edge_id": "[uuid]"
    }
  },
  {
    "cmdId": "[uuid]",
    "range": [],
    "command": {
      "type": "solid3d_get_extrusion_face_info",
      "object_id": "[uuid]",
      "edge_id": "[uuid]"
    }
  },
  {
    "cmdId": "[uuid]",
    "range": [],
    "command": {
      "type": "object_set_material_params_pbr",
      "object_id": "[uuid]",
      "color": {
        "r": 0.05882353,
        "g": 0.05882353,
        "b": 0.05882353,
        "a": 100.0
      },
      "metalness": 0.0,
      "roughness": 0.0,
      "ambient_occlusion": 0.0
    }
  },
  {
    "cmdId": "[uuid]",
    "range": [],
    "command": {
      "type": "object_set_material_params_pbr",
      "object_id": "[uuid]",
      "color": {
        "r": 0.05882353,
        "g": 0.05882353,
        "b": 0.05882353,
        "a": 100.0
      },
      "metalness": 0.0,
      "roughness": 0.0,
      "ambient_occlusion": 0.0
    }
  }
]<|MERGE_RESOLUTION|>--- conflicted
+++ resolved
@@ -858,7 +858,7 @@
       "origin": {
         "x": 0.0,
         "y": 0.0,
-        "z": 17.779999999999998
+        "z": 17.78
       },
       "x_axis": {
         "x": 1.0,
@@ -867,8 +867,8 @@
       },
       "y_axis": {
         "x": 0.0,
-        "y": 0.9926556406329575,
-        "z": 0.12097429115135457
+        "y": 0.9927,
+        "z": 0.121
       },
       "size": 60.0,
       "clobber": false,
@@ -883,7 +883,7 @@
       "origin": {
         "x": 0.0,
         "y": 0.0,
-        "z": 17.779999999999998
+        "z": 17.78
       },
       "x_axis": {
         "x": 1.0,
@@ -892,8 +892,8 @@
       },
       "y_axis": {
         "x": 0.0,
-        "y": 0.9926556406329575,
-        "z": 0.12097429115135457
+        "y": 0.9927,
+        "z": 0.121
       },
       "size": 60.0,
       "clobber": false,
@@ -908,7 +908,7 @@
       "origin": {
         "x": 0.0,
         "y": 0.0,
-        "z": 17.779999999999998
+        "z": 17.78
       },
       "x_axis": {
         "x": 1.0,
@@ -917,8 +917,8 @@
       },
       "y_axis": {
         "x": 0.0,
-        "y": 0.9926556406329575,
-        "z": 0.12097429115135457
+        "y": 0.9927,
+        "z": 0.121
       },
       "size": 60.0,
       "clobber": false,
@@ -929,143 +929,11 @@
     "cmdId": "[uuid]",
     "range": [],
     "command": {
-<<<<<<< HEAD
-      "type": "solid3d_get_all_edge_faces",
-      "object_id": "[uuid]",
-      "edge_id": "[uuid]"
-    }
-  },
-  {
-    "cmdId": "[uuid]",
-    "range": [],
-    "command": {
-      "type": "solid3d_get_extrusion_face_info",
-      "object_id": "[uuid]",
-      "edge_id": "[uuid]"
-    }
-  },
-  {
-    "cmdId": "[uuid]",
-    "range": [],
-    "command": {
-      "type": "solid3d_get_extrusion_face_info",
-      "object_id": "[uuid]",
-      "edge_id": "[uuid]"
-    }
-  },
-  {
-    "cmdId": "[uuid]",
-    "range": [],
-    "command": {
-      "type": "solid3d_get_extrusion_face_info",
-      "object_id": "[uuid]",
-      "edge_id": "[uuid]"
-    }
-  },
-  {
-    "cmdId": "[uuid]",
-    "range": [],
-    "command": {
-      "type": "solid3d_get_extrusion_face_info",
-      "object_id": "[uuid]",
-      "edge_id": "[uuid]"
-    }
-  },
-  {
-    "cmdId": "[uuid]",
-    "range": [],
-    "command": {
-      "type": "solid3d_get_next_adjacent_edge",
-      "object_id": "[uuid]",
-      "edge_id": "[uuid]",
-      "face_id": "[uuid]"
-    }
-  },
-  {
-    "cmdId": "[uuid]",
-    "range": [],
-    "command": {
-      "type": "solid3d_get_next_adjacent_edge",
-      "object_id": "[uuid]",
-      "edge_id": "[uuid]",
-      "face_id": "[uuid]"
-    }
-  },
-  {
-    "cmdId": "[uuid]",
-    "range": [],
-    "command": {
-      "type": "solid3d_get_next_adjacent_edge",
-      "object_id": "[uuid]",
-      "edge_id": "[uuid]",
-      "face_id": "[uuid]"
-    }
-  },
-  {
-    "cmdId": "[uuid]",
-    "range": [],
-    "command": {
-      "type": "solid3d_get_next_adjacent_edge",
-      "object_id": "[uuid]",
-      "edge_id": "[uuid]",
-      "face_id": "[uuid]"
-    }
-  },
-  {
-    "cmdId": "[uuid]",
-    "range": [],
-    "command": {
-      "type": "solid3d_get_opposite_edge",
-      "object_id": "[uuid]",
-      "edge_id": "[uuid]",
-      "face_id": "[uuid]"
-    }
-  },
-  {
-    "cmdId": "[uuid]",
-    "range": [],
-    "command": {
-      "type": "solid3d_get_opposite_edge",
-      "object_id": "[uuid]",
-      "edge_id": "[uuid]",
-      "face_id": "[uuid]"
-    }
-  },
-  {
-    "cmdId": "[uuid]",
-    "range": [],
-    "command": {
-      "type": "solid3d_get_opposite_edge",
-      "object_id": "[uuid]",
-      "edge_id": "[uuid]",
-      "face_id": "[uuid]"
-    }
-  },
-  {
-    "cmdId": "[uuid]",
-    "range": [],
-    "command": {
-      "type": "solid3d_get_opposite_edge",
-      "object_id": "[uuid]",
-      "edge_id": "[uuid]",
-      "face_id": "[uuid]"
-    }
-  },
-  {
-    "cmdId": "[uuid]",
-    "range": [],
-    "command": {
-=======
->>>>>>> 811ef3e7
       "type": "make_plane",
       "origin": {
         "x": 0.0,
         "y": 0.0,
-<<<<<<< HEAD
         "z": 17.78
-=======
-        "z": 17.779999999999998
->>>>>>> 811ef3e7
       },
       "x_axis": {
         "x": 1.0,
@@ -1074,88 +942,8 @@
       },
       "y_axis": {
         "x": 0.0,
-<<<<<<< HEAD
         "y": 0.9927,
         "z": 0.121
-      },
-      "size": 60.0,
-      "clobber": false,
-      "hide": true
-    }
-  },
-  {
-    "cmdId": "[uuid]",
-    "range": [],
-    "command": {
-      "type": "make_plane",
-      "origin": {
-        "x": 0.0,
-        "y": 0.0,
-        "z": 17.78
-      },
-      "x_axis": {
-        "x": 1.0,
-        "y": 0.0,
-        "z": 0.0
-      },
-      "y_axis": {
-        "x": 0.0,
-        "y": 0.9927,
-        "z": 0.121
-      },
-      "size": 60.0,
-      "clobber": false,
-      "hide": true
-    }
-  },
-  {
-    "cmdId": "[uuid]",
-    "range": [],
-    "command": {
-      "type": "make_plane",
-      "origin": {
-        "x": 0.0,
-        "y": 0.0,
-        "z": 17.78
-      },
-      "x_axis": {
-        "x": 1.0,
-        "y": 0.0,
-        "z": 0.0
-      },
-      "y_axis": {
-        "x": 0.0,
-        "y": 0.9927,
-        "z": 0.121
-      },
-      "size": 60.0,
-      "clobber": false,
-      "hide": true
-    }
-  },
-  {
-    "cmdId": "[uuid]",
-    "range": [],
-    "command": {
-      "type": "make_plane",
-      "origin": {
-        "x": 0.0,
-        "y": 0.0,
-        "z": 17.78
-      },
-      "x_axis": {
-        "x": 1.0,
-        "y": 0.0,
-        "z": 0.0
-      },
-      "y_axis": {
-        "x": 0.0,
-        "y": 0.9927,
-        "z": 0.121
-=======
-        "y": 0.9926556406329575,
-        "z": 0.12097429115135457
->>>>>>> 811ef3e7
       },
       "size": 60.0,
       "clobber": false,
@@ -7568,7595 +7356,6 @@
     "cmdId": "[uuid]",
     "range": [],
     "command": {
-<<<<<<< HEAD
-      "type": "solid3d_get_all_edge_faces",
-      "object_id": "[uuid]",
-      "edge_id": "[uuid]"
-    }
-  },
-  {
-    "cmdId": "[uuid]",
-    "range": [],
-    "command": {
-      "type": "solid3d_get_all_edge_faces",
-      "object_id": "[uuid]",
-      "edge_id": "[uuid]"
-    }
-  },
-  {
-    "cmdId": "[uuid]",
-    "range": [],
-    "command": {
-      "type": "solid3d_get_all_edge_faces",
-      "object_id": "[uuid]",
-      "edge_id": "[uuid]"
-    }
-  },
-  {
-    "cmdId": "[uuid]",
-    "range": [],
-    "command": {
-      "type": "solid3d_get_all_edge_faces",
-      "object_id": "[uuid]",
-      "edge_id": "[uuid]"
-    }
-  },
-  {
-    "cmdId": "[uuid]",
-    "range": [],
-    "command": {
-      "type": "solid3d_get_all_edge_faces",
-      "object_id": "[uuid]",
-      "edge_id": "[uuid]"
-    }
-  },
-  {
-    "cmdId": "[uuid]",
-    "range": [],
-    "command": {
-      "type": "solid3d_get_all_edge_faces",
-      "object_id": "[uuid]",
-      "edge_id": "[uuid]"
-    }
-  },
-  {
-    "cmdId": "[uuid]",
-    "range": [],
-    "command": {
-      "type": "solid3d_get_all_edge_faces",
-      "object_id": "[uuid]",
-      "edge_id": "[uuid]"
-    }
-  },
-  {
-    "cmdId": "[uuid]",
-    "range": [],
-    "command": {
-      "type": "solid3d_get_all_edge_faces",
-      "object_id": "[uuid]",
-      "edge_id": "[uuid]"
-    }
-  },
-  {
-    "cmdId": "[uuid]",
-    "range": [],
-    "command": {
-      "type": "solid3d_get_all_edge_faces",
-      "object_id": "[uuid]",
-      "edge_id": "[uuid]"
-    }
-  },
-  {
-    "cmdId": "[uuid]",
-    "range": [],
-    "command": {
-      "type": "solid3d_get_all_edge_faces",
-      "object_id": "[uuid]",
-      "edge_id": "[uuid]"
-    }
-  },
-  {
-    "cmdId": "[uuid]",
-    "range": [],
-    "command": {
-      "type": "solid3d_get_all_edge_faces",
-      "object_id": "[uuid]",
-      "edge_id": "[uuid]"
-    }
-  },
-  {
-    "cmdId": "[uuid]",
-    "range": [],
-    "command": {
-      "type": "solid3d_get_all_edge_faces",
-      "object_id": "[uuid]",
-      "edge_id": "[uuid]"
-    }
-  },
-  {
-    "cmdId": "[uuid]",
-    "range": [],
-    "command": {
-      "type": "solid3d_get_all_edge_faces",
-      "object_id": "[uuid]",
-      "edge_id": "[uuid]"
-    }
-  },
-  {
-    "cmdId": "[uuid]",
-    "range": [],
-    "command": {
-      "type": "solid3d_get_all_edge_faces",
-      "object_id": "[uuid]",
-      "edge_id": "[uuid]"
-    }
-  },
-  {
-    "cmdId": "[uuid]",
-    "range": [],
-    "command": {
-      "type": "solid3d_get_all_edge_faces",
-      "object_id": "[uuid]",
-      "edge_id": "[uuid]"
-    }
-  },
-  {
-    "cmdId": "[uuid]",
-    "range": [],
-    "command": {
-      "type": "solid3d_get_all_edge_faces",
-      "object_id": "[uuid]",
-      "edge_id": "[uuid]"
-    }
-  },
-  {
-    "cmdId": "[uuid]",
-    "range": [],
-    "command": {
-      "type": "solid3d_get_all_edge_faces",
-      "object_id": "[uuid]",
-      "edge_id": "[uuid]"
-    }
-  },
-  {
-    "cmdId": "[uuid]",
-    "range": [],
-    "command": {
-      "type": "solid3d_get_all_edge_faces",
-      "object_id": "[uuid]",
-      "edge_id": "[uuid]"
-    }
-  },
-  {
-    "cmdId": "[uuid]",
-    "range": [],
-    "command": {
-      "type": "solid3d_get_all_edge_faces",
-      "object_id": "[uuid]",
-      "edge_id": "[uuid]"
-    }
-  },
-  {
-    "cmdId": "[uuid]",
-    "range": [],
-    "command": {
-      "type": "solid3d_get_all_edge_faces",
-      "object_id": "[uuid]",
-      "edge_id": "[uuid]"
-    }
-  },
-  {
-    "cmdId": "[uuid]",
-    "range": [],
-    "command": {
-      "type": "solid3d_get_all_edge_faces",
-      "object_id": "[uuid]",
-      "edge_id": "[uuid]"
-    }
-  },
-  {
-    "cmdId": "[uuid]",
-    "range": [],
-    "command": {
-      "type": "solid3d_get_all_edge_faces",
-      "object_id": "[uuid]",
-      "edge_id": "[uuid]"
-    }
-  },
-  {
-    "cmdId": "[uuid]",
-    "range": [],
-    "command": {
-      "type": "solid3d_get_all_edge_faces",
-      "object_id": "[uuid]",
-      "edge_id": "[uuid]"
-    }
-  },
-  {
-    "cmdId": "[uuid]",
-    "range": [],
-    "command": {
-      "type": "solid3d_get_all_edge_faces",
-      "object_id": "[uuid]",
-      "edge_id": "[uuid]"
-    }
-  },
-  {
-    "cmdId": "[uuid]",
-    "range": [],
-    "command": {
-      "type": "solid3d_get_all_edge_faces",
-      "object_id": "[uuid]",
-      "edge_id": "[uuid]"
-    }
-  },
-  {
-    "cmdId": "[uuid]",
-    "range": [],
-    "command": {
-      "type": "solid3d_get_all_edge_faces",
-      "object_id": "[uuid]",
-      "edge_id": "[uuid]"
-    }
-  },
-  {
-    "cmdId": "[uuid]",
-    "range": [],
-    "command": {
-      "type": "solid3d_get_all_edge_faces",
-      "object_id": "[uuid]",
-      "edge_id": "[uuid]"
-    }
-  },
-  {
-    "cmdId": "[uuid]",
-    "range": [],
-    "command": {
-      "type": "solid3d_get_all_edge_faces",
-      "object_id": "[uuid]",
-      "edge_id": "[uuid]"
-    }
-  },
-  {
-    "cmdId": "[uuid]",
-    "range": [],
-    "command": {
-      "type": "solid3d_get_all_edge_faces",
-      "object_id": "[uuid]",
-      "edge_id": "[uuid]"
-    }
-  },
-  {
-    "cmdId": "[uuid]",
-    "range": [],
-    "command": {
-      "type": "solid3d_get_all_edge_faces",
-      "object_id": "[uuid]",
-      "edge_id": "[uuid]"
-    }
-  },
-  {
-    "cmdId": "[uuid]",
-    "range": [],
-    "command": {
-      "type": "solid3d_get_all_edge_faces",
-      "object_id": "[uuid]",
-      "edge_id": "[uuid]"
-    }
-  },
-  {
-    "cmdId": "[uuid]",
-    "range": [],
-    "command": {
-      "type": "solid3d_get_all_edge_faces",
-      "object_id": "[uuid]",
-      "edge_id": "[uuid]"
-    }
-  },
-  {
-    "cmdId": "[uuid]",
-    "range": [],
-    "command": {
-      "type": "solid3d_get_all_edge_faces",
-      "object_id": "[uuid]",
-      "edge_id": "[uuid]"
-    }
-  },
-  {
-    "cmdId": "[uuid]",
-    "range": [],
-    "command": {
-      "type": "solid3d_get_all_edge_faces",
-      "object_id": "[uuid]",
-      "edge_id": "[uuid]"
-    }
-  },
-  {
-    "cmdId": "[uuid]",
-    "range": [],
-    "command": {
-      "type": "solid3d_get_all_edge_faces",
-      "object_id": "[uuid]",
-      "edge_id": "[uuid]"
-    }
-  },
-  {
-    "cmdId": "[uuid]",
-    "range": [],
-    "command": {
-      "type": "solid3d_get_all_edge_faces",
-      "object_id": "[uuid]",
-      "edge_id": "[uuid]"
-    }
-  },
-  {
-    "cmdId": "[uuid]",
-    "range": [],
-    "command": {
-      "type": "solid3d_get_all_edge_faces",
-      "object_id": "[uuid]",
-      "edge_id": "[uuid]"
-    }
-  },
-  {
-    "cmdId": "[uuid]",
-    "range": [],
-    "command": {
-      "type": "solid3d_get_all_edge_faces",
-      "object_id": "[uuid]",
-      "edge_id": "[uuid]"
-    }
-  },
-  {
-    "cmdId": "[uuid]",
-    "range": [],
-    "command": {
-      "type": "solid3d_get_all_edge_faces",
-      "object_id": "[uuid]",
-      "edge_id": "[uuid]"
-    }
-  },
-  {
-    "cmdId": "[uuid]",
-    "range": [],
-    "command": {
-      "type": "solid3d_get_all_edge_faces",
-      "object_id": "[uuid]",
-      "edge_id": "[uuid]"
-    }
-  },
-  {
-    "cmdId": "[uuid]",
-    "range": [],
-    "command": {
-      "type": "solid3d_get_all_edge_faces",
-      "object_id": "[uuid]",
-      "edge_id": "[uuid]"
-    }
-  },
-  {
-    "cmdId": "[uuid]",
-    "range": [],
-    "command": {
-      "type": "solid3d_get_all_edge_faces",
-      "object_id": "[uuid]",
-      "edge_id": "[uuid]"
-    }
-  },
-  {
-    "cmdId": "[uuid]",
-    "range": [],
-    "command": {
-      "type": "solid3d_get_all_edge_faces",
-      "object_id": "[uuid]",
-      "edge_id": "[uuid]"
-    }
-  },
-  {
-    "cmdId": "[uuid]",
-    "range": [],
-    "command": {
-      "type": "solid3d_get_all_edge_faces",
-      "object_id": "[uuid]",
-      "edge_id": "[uuid]"
-    }
-  },
-  {
-    "cmdId": "[uuid]",
-    "range": [],
-    "command": {
-      "type": "solid3d_get_all_edge_faces",
-      "object_id": "[uuid]",
-      "edge_id": "[uuid]"
-    }
-  },
-  {
-    "cmdId": "[uuid]",
-    "range": [],
-    "command": {
-      "type": "solid3d_get_all_edge_faces",
-      "object_id": "[uuid]",
-      "edge_id": "[uuid]"
-    }
-  },
-  {
-    "cmdId": "[uuid]",
-    "range": [],
-    "command": {
-      "type": "solid3d_get_all_edge_faces",
-      "object_id": "[uuid]",
-      "edge_id": "[uuid]"
-    }
-  },
-  {
-    "cmdId": "[uuid]",
-    "range": [],
-    "command": {
-      "type": "solid3d_get_all_edge_faces",
-      "object_id": "[uuid]",
-      "edge_id": "[uuid]"
-    }
-  },
-  {
-    "cmdId": "[uuid]",
-    "range": [],
-    "command": {
-      "type": "solid3d_get_all_edge_faces",
-      "object_id": "[uuid]",
-      "edge_id": "[uuid]"
-    }
-  },
-  {
-    "cmdId": "[uuid]",
-    "range": [],
-    "command": {
-      "type": "solid3d_get_all_edge_faces",
-      "object_id": "[uuid]",
-      "edge_id": "[uuid]"
-    }
-  },
-  {
-    "cmdId": "[uuid]",
-    "range": [],
-    "command": {
-      "type": "solid3d_get_all_edge_faces",
-      "object_id": "[uuid]",
-      "edge_id": "[uuid]"
-    }
-  },
-  {
-    "cmdId": "[uuid]",
-    "range": [],
-    "command": {
-      "type": "solid3d_get_all_edge_faces",
-      "object_id": "[uuid]",
-      "edge_id": "[uuid]"
-    }
-  },
-  {
-    "cmdId": "[uuid]",
-    "range": [],
-    "command": {
-      "type": "solid3d_get_all_edge_faces",
-      "object_id": "[uuid]",
-      "edge_id": "[uuid]"
-    }
-  },
-  {
-    "cmdId": "[uuid]",
-    "range": [],
-    "command": {
-      "type": "solid3d_get_all_edge_faces",
-      "object_id": "[uuid]",
-      "edge_id": "[uuid]"
-    }
-  },
-  {
-    "cmdId": "[uuid]",
-    "range": [],
-    "command": {
-      "type": "solid3d_get_all_edge_faces",
-      "object_id": "[uuid]",
-      "edge_id": "[uuid]"
-    }
-  },
-  {
-    "cmdId": "[uuid]",
-    "range": [],
-    "command": {
-      "type": "solid3d_get_all_edge_faces",
-      "object_id": "[uuid]",
-      "edge_id": "[uuid]"
-    }
-  },
-  {
-    "cmdId": "[uuid]",
-    "range": [],
-    "command": {
-      "type": "solid3d_get_all_edge_faces",
-      "object_id": "[uuid]",
-      "edge_id": "[uuid]"
-    }
-  },
-  {
-    "cmdId": "[uuid]",
-    "range": [],
-    "command": {
-      "type": "solid3d_get_all_edge_faces",
-      "object_id": "[uuid]",
-      "edge_id": "[uuid]"
-    }
-  },
-  {
-    "cmdId": "[uuid]",
-    "range": [],
-    "command": {
-      "type": "solid3d_get_all_edge_faces",
-      "object_id": "[uuid]",
-      "edge_id": "[uuid]"
-    }
-  },
-  {
-    "cmdId": "[uuid]",
-    "range": [],
-    "command": {
-      "type": "solid3d_get_all_edge_faces",
-      "object_id": "[uuid]",
-      "edge_id": "[uuid]"
-    }
-  },
-  {
-    "cmdId": "[uuid]",
-    "range": [],
-    "command": {
-      "type": "solid3d_get_all_edge_faces",
-      "object_id": "[uuid]",
-      "edge_id": "[uuid]"
-    }
-  },
-  {
-    "cmdId": "[uuid]",
-    "range": [],
-    "command": {
-      "type": "solid3d_get_all_edge_faces",
-      "object_id": "[uuid]",
-      "edge_id": "[uuid]"
-    }
-  },
-  {
-    "cmdId": "[uuid]",
-    "range": [],
-    "command": {
-      "type": "solid3d_get_all_edge_faces",
-      "object_id": "[uuid]",
-      "edge_id": "[uuid]"
-    }
-  },
-  {
-    "cmdId": "[uuid]",
-    "range": [],
-    "command": {
-      "type": "solid3d_get_all_edge_faces",
-      "object_id": "[uuid]",
-      "edge_id": "[uuid]"
-    }
-  },
-  {
-    "cmdId": "[uuid]",
-    "range": [],
-    "command": {
-      "type": "solid3d_get_all_edge_faces",
-      "object_id": "[uuid]",
-      "edge_id": "[uuid]"
-    }
-  },
-  {
-    "cmdId": "[uuid]",
-    "range": [],
-    "command": {
-      "type": "solid3d_get_all_edge_faces",
-      "object_id": "[uuid]",
-      "edge_id": "[uuid]"
-    }
-  },
-  {
-    "cmdId": "[uuid]",
-    "range": [],
-    "command": {
-      "type": "solid3d_get_all_edge_faces",
-      "object_id": "[uuid]",
-      "edge_id": "[uuid]"
-    }
-  },
-  {
-    "cmdId": "[uuid]",
-    "range": [],
-    "command": {
-      "type": "solid3d_get_all_edge_faces",
-      "object_id": "[uuid]",
-      "edge_id": "[uuid]"
-    }
-  },
-  {
-    "cmdId": "[uuid]",
-    "range": [],
-    "command": {
-      "type": "solid3d_get_all_edge_faces",
-      "object_id": "[uuid]",
-      "edge_id": "[uuid]"
-    }
-  },
-  {
-    "cmdId": "[uuid]",
-    "range": [],
-    "command": {
-      "type": "solid3d_get_all_edge_faces",
-      "object_id": "[uuid]",
-      "edge_id": "[uuid]"
-    }
-  },
-  {
-    "cmdId": "[uuid]",
-    "range": [],
-    "command": {
-      "type": "solid3d_get_all_edge_faces",
-      "object_id": "[uuid]",
-      "edge_id": "[uuid]"
-    }
-  },
-  {
-    "cmdId": "[uuid]",
-    "range": [],
-    "command": {
-      "type": "solid3d_get_all_edge_faces",
-      "object_id": "[uuid]",
-      "edge_id": "[uuid]"
-    }
-  },
-  {
-    "cmdId": "[uuid]",
-    "range": [],
-    "command": {
-      "type": "solid3d_get_all_edge_faces",
-      "object_id": "[uuid]",
-      "edge_id": "[uuid]"
-    }
-  },
-  {
-    "cmdId": "[uuid]",
-    "range": [],
-    "command": {
-      "type": "solid3d_get_all_edge_faces",
-      "object_id": "[uuid]",
-      "edge_id": "[uuid]"
-    }
-  },
-  {
-    "cmdId": "[uuid]",
-    "range": [],
-    "command": {
-      "type": "solid3d_get_all_edge_faces",
-      "object_id": "[uuid]",
-      "edge_id": "[uuid]"
-    }
-  },
-  {
-    "cmdId": "[uuid]",
-    "range": [],
-    "command": {
-      "type": "solid3d_get_all_edge_faces",
-      "object_id": "[uuid]",
-      "edge_id": "[uuid]"
-    }
-  },
-  {
-    "cmdId": "[uuid]",
-    "range": [],
-    "command": {
-      "type": "solid3d_get_all_edge_faces",
-      "object_id": "[uuid]",
-      "edge_id": "[uuid]"
-    }
-  },
-  {
-    "cmdId": "[uuid]",
-    "range": [],
-    "command": {
-      "type": "solid3d_get_all_edge_faces",
-      "object_id": "[uuid]",
-      "edge_id": "[uuid]"
-    }
-  },
-  {
-    "cmdId": "[uuid]",
-    "range": [],
-    "command": {
-      "type": "solid3d_get_all_edge_faces",
-      "object_id": "[uuid]",
-      "edge_id": "[uuid]"
-    }
-  },
-  {
-    "cmdId": "[uuid]",
-    "range": [],
-    "command": {
-      "type": "solid3d_get_all_edge_faces",
-      "object_id": "[uuid]",
-      "edge_id": "[uuid]"
-    }
-  },
-  {
-    "cmdId": "[uuid]",
-    "range": [],
-    "command": {
-      "type": "solid3d_get_all_edge_faces",
-      "object_id": "[uuid]",
-      "edge_id": "[uuid]"
-    }
-  },
-  {
-    "cmdId": "[uuid]",
-    "range": [],
-    "command": {
-      "type": "solid3d_get_all_edge_faces",
-      "object_id": "[uuid]",
-      "edge_id": "[uuid]"
-    }
-  },
-  {
-    "cmdId": "[uuid]",
-    "range": [],
-    "command": {
-      "type": "solid3d_get_all_edge_faces",
-      "object_id": "[uuid]",
-      "edge_id": "[uuid]"
-    }
-  },
-  {
-    "cmdId": "[uuid]",
-    "range": [],
-    "command": {
-      "type": "solid3d_get_all_edge_faces",
-      "object_id": "[uuid]",
-      "edge_id": "[uuid]"
-    }
-  },
-  {
-    "cmdId": "[uuid]",
-    "range": [],
-    "command": {
-      "type": "solid3d_get_all_edge_faces",
-      "object_id": "[uuid]",
-      "edge_id": "[uuid]"
-    }
-  },
-  {
-    "cmdId": "[uuid]",
-    "range": [],
-    "command": {
-      "type": "solid3d_get_all_edge_faces",
-      "object_id": "[uuid]",
-      "edge_id": "[uuid]"
-    }
-  },
-  {
-    "cmdId": "[uuid]",
-    "range": [],
-    "command": {
-      "type": "solid3d_get_all_edge_faces",
-      "object_id": "[uuid]",
-      "edge_id": "[uuid]"
-    }
-  },
-  {
-    "cmdId": "[uuid]",
-    "range": [],
-    "command": {
-      "type": "solid3d_get_all_edge_faces",
-      "object_id": "[uuid]",
-      "edge_id": "[uuid]"
-    }
-  },
-  {
-    "cmdId": "[uuid]",
-    "range": [],
-    "command": {
-      "type": "solid3d_get_all_edge_faces",
-      "object_id": "[uuid]",
-      "edge_id": "[uuid]"
-    }
-  },
-  {
-    "cmdId": "[uuid]",
-    "range": [],
-    "command": {
-      "type": "solid3d_get_all_edge_faces",
-      "object_id": "[uuid]",
-      "edge_id": "[uuid]"
-    }
-  },
-  {
-    "cmdId": "[uuid]",
-    "range": [],
-    "command": {
-      "type": "solid3d_get_all_edge_faces",
-      "object_id": "[uuid]",
-      "edge_id": "[uuid]"
-    }
-  },
-  {
-    "cmdId": "[uuid]",
-    "range": [],
-    "command": {
-      "type": "solid3d_get_all_edge_faces",
-      "object_id": "[uuid]",
-      "edge_id": "[uuid]"
-    }
-  },
-  {
-    "cmdId": "[uuid]",
-    "range": [],
-    "command": {
-      "type": "solid3d_get_all_edge_faces",
-      "object_id": "[uuid]",
-      "edge_id": "[uuid]"
-    }
-  },
-  {
-    "cmdId": "[uuid]",
-    "range": [],
-    "command": {
-      "type": "solid3d_get_all_edge_faces",
-      "object_id": "[uuid]",
-      "edge_id": "[uuid]"
-    }
-  },
-  {
-    "cmdId": "[uuid]",
-    "range": [],
-    "command": {
-      "type": "solid3d_get_all_edge_faces",
-      "object_id": "[uuid]",
-      "edge_id": "[uuid]"
-    }
-  },
-  {
-    "cmdId": "[uuid]",
-    "range": [],
-    "command": {
-      "type": "solid3d_get_all_edge_faces",
-      "object_id": "[uuid]",
-      "edge_id": "[uuid]"
-    }
-  },
-  {
-    "cmdId": "[uuid]",
-    "range": [],
-    "command": {
-      "type": "solid3d_get_all_edge_faces",
-      "object_id": "[uuid]",
-      "edge_id": "[uuid]"
-    }
-  },
-  {
-    "cmdId": "[uuid]",
-    "range": [],
-    "command": {
-      "type": "solid3d_get_all_edge_faces",
-      "object_id": "[uuid]",
-      "edge_id": "[uuid]"
-    }
-  },
-  {
-    "cmdId": "[uuid]",
-    "range": [],
-    "command": {
-      "type": "solid3d_get_all_edge_faces",
-      "object_id": "[uuid]",
-      "edge_id": "[uuid]"
-    }
-  },
-  {
-    "cmdId": "[uuid]",
-    "range": [],
-    "command": {
-      "type": "solid3d_get_all_edge_faces",
-      "object_id": "[uuid]",
-      "edge_id": "[uuid]"
-    }
-  },
-  {
-    "cmdId": "[uuid]",
-    "range": [],
-    "command": {
-      "type": "solid3d_get_all_edge_faces",
-      "object_id": "[uuid]",
-      "edge_id": "[uuid]"
-    }
-  },
-  {
-    "cmdId": "[uuid]",
-    "range": [],
-    "command": {
-      "type": "solid3d_get_all_edge_faces",
-      "object_id": "[uuid]",
-      "edge_id": "[uuid]"
-    }
-  },
-  {
-    "cmdId": "[uuid]",
-    "range": [],
-    "command": {
-      "type": "solid3d_get_all_edge_faces",
-      "object_id": "[uuid]",
-      "edge_id": "[uuid]"
-    }
-  },
-  {
-    "cmdId": "[uuid]",
-    "range": [],
-    "command": {
-      "type": "solid3d_get_all_edge_faces",
-      "object_id": "[uuid]",
-      "edge_id": "[uuid]"
-    }
-  },
-  {
-    "cmdId": "[uuid]",
-    "range": [],
-    "command": {
-      "type": "solid3d_get_all_edge_faces",
-      "object_id": "[uuid]",
-      "edge_id": "[uuid]"
-    }
-  },
-  {
-    "cmdId": "[uuid]",
-    "range": [],
-    "command": {
-      "type": "solid3d_get_all_edge_faces",
-      "object_id": "[uuid]",
-      "edge_id": "[uuid]"
-    }
-  },
-  {
-    "cmdId": "[uuid]",
-    "range": [],
-    "command": {
-      "type": "solid3d_get_all_edge_faces",
-      "object_id": "[uuid]",
-      "edge_id": "[uuid]"
-    }
-  },
-  {
-    "cmdId": "[uuid]",
-    "range": [],
-    "command": {
-      "type": "solid3d_get_all_edge_faces",
-      "object_id": "[uuid]",
-      "edge_id": "[uuid]"
-    }
-  },
-  {
-    "cmdId": "[uuid]",
-    "range": [],
-    "command": {
-      "type": "solid3d_get_all_edge_faces",
-      "object_id": "[uuid]",
-      "edge_id": "[uuid]"
-    }
-  },
-  {
-    "cmdId": "[uuid]",
-    "range": [],
-    "command": {
-      "type": "solid3d_get_all_edge_faces",
-      "object_id": "[uuid]",
-      "edge_id": "[uuid]"
-    }
-  },
-  {
-    "cmdId": "[uuid]",
-    "range": [],
-    "command": {
-      "type": "solid3d_get_all_edge_faces",
-      "object_id": "[uuid]",
-      "edge_id": "[uuid]"
-    }
-  },
-  {
-    "cmdId": "[uuid]",
-    "range": [],
-    "command": {
-      "type": "solid3d_get_all_edge_faces",
-      "object_id": "[uuid]",
-      "edge_id": "[uuid]"
-    }
-  },
-  {
-    "cmdId": "[uuid]",
-    "range": [],
-    "command": {
-      "type": "solid3d_get_all_edge_faces",
-      "object_id": "[uuid]",
-      "edge_id": "[uuid]"
-    }
-  },
-  {
-    "cmdId": "[uuid]",
-    "range": [],
-    "command": {
-      "type": "solid3d_get_all_edge_faces",
-      "object_id": "[uuid]",
-      "edge_id": "[uuid]"
-    }
-  },
-  {
-    "cmdId": "[uuid]",
-    "range": [],
-    "command": {
-      "type": "solid3d_get_all_edge_faces",
-      "object_id": "[uuid]",
-      "edge_id": "[uuid]"
-    }
-  },
-  {
-    "cmdId": "[uuid]",
-    "range": [],
-    "command": {
-      "type": "solid3d_get_all_edge_faces",
-      "object_id": "[uuid]",
-      "edge_id": "[uuid]"
-    }
-  },
-  {
-    "cmdId": "[uuid]",
-    "range": [],
-    "command": {
-      "type": "solid3d_get_all_edge_faces",
-      "object_id": "[uuid]",
-      "edge_id": "[uuid]"
-    }
-  },
-  {
-    "cmdId": "[uuid]",
-    "range": [],
-    "command": {
-      "type": "solid3d_get_all_edge_faces",
-      "object_id": "[uuid]",
-      "edge_id": "[uuid]"
-    }
-  },
-  {
-    "cmdId": "[uuid]",
-    "range": [],
-    "command": {
-      "type": "solid3d_get_all_edge_faces",
-      "object_id": "[uuid]",
-      "edge_id": "[uuid]"
-    }
-  },
-  {
-    "cmdId": "[uuid]",
-    "range": [],
-    "command": {
-      "type": "solid3d_get_all_edge_faces",
-      "object_id": "[uuid]",
-      "edge_id": "[uuid]"
-    }
-  },
-  {
-    "cmdId": "[uuid]",
-    "range": [],
-    "command": {
-      "type": "solid3d_get_all_edge_faces",
-      "object_id": "[uuid]",
-      "edge_id": "[uuid]"
-    }
-  },
-  {
-    "cmdId": "[uuid]",
-    "range": [],
-    "command": {
-      "type": "solid3d_get_all_edge_faces",
-      "object_id": "[uuid]",
-      "edge_id": "[uuid]"
-    }
-  },
-  {
-    "cmdId": "[uuid]",
-    "range": [],
-    "command": {
-      "type": "solid3d_get_all_edge_faces",
-      "object_id": "[uuid]",
-      "edge_id": "[uuid]"
-    }
-  },
-  {
-    "cmdId": "[uuid]",
-    "range": [],
-    "command": {
-      "type": "solid3d_get_all_edge_faces",
-      "object_id": "[uuid]",
-      "edge_id": "[uuid]"
-    }
-  },
-  {
-    "cmdId": "[uuid]",
-    "range": [],
-    "command": {
-      "type": "solid3d_get_all_edge_faces",
-      "object_id": "[uuid]",
-      "edge_id": "[uuid]"
-    }
-  },
-  {
-    "cmdId": "[uuid]",
-    "range": [],
-    "command": {
-      "type": "solid3d_get_all_edge_faces",
-      "object_id": "[uuid]",
-      "edge_id": "[uuid]"
-    }
-  },
-  {
-    "cmdId": "[uuid]",
-    "range": [],
-    "command": {
-      "type": "solid3d_get_all_edge_faces",
-      "object_id": "[uuid]",
-      "edge_id": "[uuid]"
-    }
-  },
-  {
-    "cmdId": "[uuid]",
-    "range": [],
-    "command": {
-      "type": "solid3d_get_all_edge_faces",
-      "object_id": "[uuid]",
-      "edge_id": "[uuid]"
-    }
-  },
-  {
-    "cmdId": "[uuid]",
-    "range": [],
-    "command": {
-      "type": "solid3d_get_all_edge_faces",
-      "object_id": "[uuid]",
-      "edge_id": "[uuid]"
-    }
-  },
-  {
-    "cmdId": "[uuid]",
-    "range": [],
-    "command": {
-      "type": "solid3d_get_all_edge_faces",
-      "object_id": "[uuid]",
-      "edge_id": "[uuid]"
-    }
-  },
-  {
-    "cmdId": "[uuid]",
-    "range": [],
-    "command": {
-      "type": "solid3d_get_all_edge_faces",
-      "object_id": "[uuid]",
-      "edge_id": "[uuid]"
-    }
-  },
-  {
-    "cmdId": "[uuid]",
-    "range": [],
-    "command": {
-      "type": "solid3d_get_all_edge_faces",
-      "object_id": "[uuid]",
-      "edge_id": "[uuid]"
-    }
-  },
-  {
-    "cmdId": "[uuid]",
-    "range": [],
-    "command": {
-      "type": "solid3d_get_all_edge_faces",
-      "object_id": "[uuid]",
-      "edge_id": "[uuid]"
-    }
-  },
-  {
-    "cmdId": "[uuid]",
-    "range": [],
-    "command": {
-      "type": "solid3d_get_all_edge_faces",
-      "object_id": "[uuid]",
-      "edge_id": "[uuid]"
-    }
-  },
-  {
-    "cmdId": "[uuid]",
-    "range": [],
-    "command": {
-      "type": "solid3d_get_all_edge_faces",
-      "object_id": "[uuid]",
-      "edge_id": "[uuid]"
-    }
-  },
-  {
-    "cmdId": "[uuid]",
-    "range": [],
-    "command": {
-      "type": "solid3d_get_all_edge_faces",
-      "object_id": "[uuid]",
-      "edge_id": "[uuid]"
-    }
-  },
-  {
-    "cmdId": "[uuid]",
-    "range": [],
-    "command": {
-      "type": "solid3d_get_all_edge_faces",
-      "object_id": "[uuid]",
-      "edge_id": "[uuid]"
-    }
-  },
-  {
-    "cmdId": "[uuid]",
-    "range": [],
-    "command": {
-      "type": "solid3d_get_all_edge_faces",
-      "object_id": "[uuid]",
-      "edge_id": "[uuid]"
-    }
-  },
-  {
-    "cmdId": "[uuid]",
-    "range": [],
-    "command": {
-      "type": "solid3d_get_all_edge_faces",
-      "object_id": "[uuid]",
-      "edge_id": "[uuid]"
-    }
-  },
-  {
-    "cmdId": "[uuid]",
-    "range": [],
-    "command": {
-      "type": "solid3d_get_all_edge_faces",
-      "object_id": "[uuid]",
-      "edge_id": "[uuid]"
-    }
-  },
-  {
-    "cmdId": "[uuid]",
-    "range": [],
-    "command": {
-      "type": "solid3d_get_all_edge_faces",
-      "object_id": "[uuid]",
-      "edge_id": "[uuid]"
-    }
-  },
-  {
-    "cmdId": "[uuid]",
-    "range": [],
-    "command": {
-      "type": "solid3d_get_all_edge_faces",
-      "object_id": "[uuid]",
-      "edge_id": "[uuid]"
-    }
-  },
-  {
-    "cmdId": "[uuid]",
-    "range": [],
-    "command": {
-      "type": "solid3d_get_all_edge_faces",
-      "object_id": "[uuid]",
-      "edge_id": "[uuid]"
-    }
-  },
-  {
-    "cmdId": "[uuid]",
-    "range": [],
-    "command": {
-      "type": "solid3d_get_all_edge_faces",
-      "object_id": "[uuid]",
-      "edge_id": "[uuid]"
-    }
-  },
-  {
-    "cmdId": "[uuid]",
-    "range": [],
-    "command": {
-      "type": "solid3d_get_all_edge_faces",
-      "object_id": "[uuid]",
-      "edge_id": "[uuid]"
-    }
-  },
-  {
-    "cmdId": "[uuid]",
-    "range": [],
-    "command": {
-      "type": "solid3d_get_all_edge_faces",
-      "object_id": "[uuid]",
-      "edge_id": "[uuid]"
-    }
-  },
-  {
-    "cmdId": "[uuid]",
-    "range": [],
-    "command": {
-      "type": "solid3d_get_all_edge_faces",
-      "object_id": "[uuid]",
-      "edge_id": "[uuid]"
-    }
-  },
-  {
-    "cmdId": "[uuid]",
-    "range": [],
-    "command": {
-      "type": "solid3d_get_all_edge_faces",
-      "object_id": "[uuid]",
-      "edge_id": "[uuid]"
-    }
-  },
-  {
-    "cmdId": "[uuid]",
-    "range": [],
-    "command": {
-      "type": "solid3d_get_all_edge_faces",
-      "object_id": "[uuid]",
-      "edge_id": "[uuid]"
-    }
-  },
-  {
-    "cmdId": "[uuid]",
-    "range": [],
-    "command": {
-      "type": "solid3d_get_all_edge_faces",
-      "object_id": "[uuid]",
-      "edge_id": "[uuid]"
-    }
-  },
-  {
-    "cmdId": "[uuid]",
-    "range": [],
-    "command": {
-      "type": "solid3d_get_all_edge_faces",
-      "object_id": "[uuid]",
-      "edge_id": "[uuid]"
-    }
-  },
-  {
-    "cmdId": "[uuid]",
-    "range": [],
-    "command": {
-      "type": "solid3d_get_all_edge_faces",
-      "object_id": "[uuid]",
-      "edge_id": "[uuid]"
-    }
-  },
-  {
-    "cmdId": "[uuid]",
-    "range": [],
-    "command": {
-      "type": "solid3d_get_all_edge_faces",
-      "object_id": "[uuid]",
-      "edge_id": "[uuid]"
-    }
-  },
-  {
-    "cmdId": "[uuid]",
-    "range": [],
-    "command": {
-      "type": "solid3d_get_all_edge_faces",
-      "object_id": "[uuid]",
-      "edge_id": "[uuid]"
-    }
-  },
-  {
-    "cmdId": "[uuid]",
-    "range": [],
-    "command": {
-      "type": "solid3d_get_all_edge_faces",
-      "object_id": "[uuid]",
-      "edge_id": "[uuid]"
-    }
-  },
-  {
-    "cmdId": "[uuid]",
-    "range": [],
-    "command": {
-      "type": "solid3d_get_all_edge_faces",
-      "object_id": "[uuid]",
-      "edge_id": "[uuid]"
-    }
-  },
-  {
-    "cmdId": "[uuid]",
-    "range": [],
-    "command": {
-      "type": "solid3d_get_all_edge_faces",
-      "object_id": "[uuid]",
-      "edge_id": "[uuid]"
-    }
-  },
-  {
-    "cmdId": "[uuid]",
-    "range": [],
-    "command": {
-      "type": "solid3d_get_all_edge_faces",
-      "object_id": "[uuid]",
-      "edge_id": "[uuid]"
-    }
-  },
-  {
-    "cmdId": "[uuid]",
-    "range": [],
-    "command": {
-      "type": "solid3d_get_all_edge_faces",
-      "object_id": "[uuid]",
-      "edge_id": "[uuid]"
-    }
-  },
-  {
-    "cmdId": "[uuid]",
-    "range": [],
-    "command": {
-      "type": "solid3d_get_all_edge_faces",
-      "object_id": "[uuid]",
-      "edge_id": "[uuid]"
-    }
-  },
-  {
-    "cmdId": "[uuid]",
-    "range": [],
-    "command": {
-      "type": "solid3d_get_all_edge_faces",
-      "object_id": "[uuid]",
-      "edge_id": "[uuid]"
-    }
-  },
-  {
-    "cmdId": "[uuid]",
-    "range": [],
-    "command": {
-      "type": "solid3d_get_all_edge_faces",
-      "object_id": "[uuid]",
-      "edge_id": "[uuid]"
-    }
-  },
-  {
-    "cmdId": "[uuid]",
-    "range": [],
-    "command": {
-      "type": "solid3d_get_all_edge_faces",
-      "object_id": "[uuid]",
-      "edge_id": "[uuid]"
-    }
-  },
-  {
-    "cmdId": "[uuid]",
-    "range": [],
-    "command": {
-      "type": "solid3d_get_all_edge_faces",
-      "object_id": "[uuid]",
-      "edge_id": "[uuid]"
-    }
-  },
-  {
-    "cmdId": "[uuid]",
-    "range": [],
-    "command": {
-      "type": "solid3d_get_all_edge_faces",
-      "object_id": "[uuid]",
-      "edge_id": "[uuid]"
-    }
-  },
-  {
-    "cmdId": "[uuid]",
-    "range": [],
-    "command": {
-      "type": "solid3d_get_all_edge_faces",
-      "object_id": "[uuid]",
-      "edge_id": "[uuid]"
-    }
-  },
-  {
-    "cmdId": "[uuid]",
-    "range": [],
-    "command": {
-      "type": "solid3d_get_all_edge_faces",
-      "object_id": "[uuid]",
-      "edge_id": "[uuid]"
-    }
-  },
-  {
-    "cmdId": "[uuid]",
-    "range": [],
-    "command": {
-      "type": "solid3d_get_all_edge_faces",
-      "object_id": "[uuid]",
-      "edge_id": "[uuid]"
-    }
-  },
-  {
-    "cmdId": "[uuid]",
-    "range": [],
-    "command": {
-      "type": "solid3d_get_all_edge_faces",
-      "object_id": "[uuid]",
-      "edge_id": "[uuid]"
-    }
-  },
-  {
-    "cmdId": "[uuid]",
-    "range": [],
-    "command": {
-      "type": "solid3d_get_all_edge_faces",
-      "object_id": "[uuid]",
-      "edge_id": "[uuid]"
-    }
-  },
-  {
-    "cmdId": "[uuid]",
-    "range": [],
-    "command": {
-      "type": "solid3d_get_all_edge_faces",
-      "object_id": "[uuid]",
-      "edge_id": "[uuid]"
-    }
-  },
-  {
-    "cmdId": "[uuid]",
-    "range": [],
-    "command": {
-      "type": "solid3d_get_all_edge_faces",
-      "object_id": "[uuid]",
-      "edge_id": "[uuid]"
-    }
-  },
-  {
-    "cmdId": "[uuid]",
-    "range": [],
-    "command": {
-      "type": "solid3d_get_all_edge_faces",
-      "object_id": "[uuid]",
-      "edge_id": "[uuid]"
-    }
-  },
-  {
-    "cmdId": "[uuid]",
-    "range": [],
-    "command": {
-      "type": "solid3d_get_all_edge_faces",
-      "object_id": "[uuid]",
-      "edge_id": "[uuid]"
-    }
-  },
-  {
-    "cmdId": "[uuid]",
-    "range": [],
-    "command": {
-      "type": "solid3d_get_all_edge_faces",
-      "object_id": "[uuid]",
-      "edge_id": "[uuid]"
-    }
-  },
-  {
-    "cmdId": "[uuid]",
-    "range": [],
-    "command": {
-      "type": "solid3d_get_all_edge_faces",
-      "object_id": "[uuid]",
-      "edge_id": "[uuid]"
-    }
-  },
-  {
-    "cmdId": "[uuid]",
-    "range": [],
-    "command": {
-      "type": "solid3d_get_all_edge_faces",
-      "object_id": "[uuid]",
-      "edge_id": "[uuid]"
-    }
-  },
-  {
-    "cmdId": "[uuid]",
-    "range": [],
-    "command": {
-      "type": "solid3d_get_all_edge_faces",
-      "object_id": "[uuid]",
-      "edge_id": "[uuid]"
-    }
-  },
-  {
-    "cmdId": "[uuid]",
-    "range": [],
-    "command": {
-      "type": "solid3d_get_all_edge_faces",
-      "object_id": "[uuid]",
-      "edge_id": "[uuid]"
-    }
-  },
-  {
-    "cmdId": "[uuid]",
-    "range": [],
-    "command": {
-      "type": "solid3d_get_all_edge_faces",
-      "object_id": "[uuid]",
-      "edge_id": "[uuid]"
-    }
-  },
-  {
-    "cmdId": "[uuid]",
-    "range": [],
-    "command": {
-      "type": "solid3d_get_all_edge_faces",
-      "object_id": "[uuid]",
-      "edge_id": "[uuid]"
-    }
-  },
-  {
-    "cmdId": "[uuid]",
-    "range": [],
-    "command": {
-      "type": "solid3d_get_all_edge_faces",
-      "object_id": "[uuid]",
-      "edge_id": "[uuid]"
-    }
-  },
-  {
-    "cmdId": "[uuid]",
-    "range": [],
-    "command": {
-      "type": "solid3d_get_all_edge_faces",
-      "object_id": "[uuid]",
-      "edge_id": "[uuid]"
-    }
-  },
-  {
-    "cmdId": "[uuid]",
-    "range": [],
-    "command": {
-      "type": "solid3d_get_all_edge_faces",
-      "object_id": "[uuid]",
-      "edge_id": "[uuid]"
-    }
-  },
-  {
-    "cmdId": "[uuid]",
-    "range": [],
-    "command": {
-      "type": "solid3d_get_all_edge_faces",
-      "object_id": "[uuid]",
-      "edge_id": "[uuid]"
-    }
-  },
-  {
-    "cmdId": "[uuid]",
-    "range": [],
-    "command": {
-      "type": "solid3d_get_all_edge_faces",
-      "object_id": "[uuid]",
-      "edge_id": "[uuid]"
-    }
-  },
-  {
-    "cmdId": "[uuid]",
-    "range": [],
-    "command": {
-      "type": "solid3d_get_all_edge_faces",
-      "object_id": "[uuid]",
-      "edge_id": "[uuid]"
-    }
-  },
-  {
-    "cmdId": "[uuid]",
-    "range": [],
-    "command": {
-      "type": "solid3d_get_all_edge_faces",
-      "object_id": "[uuid]",
-      "edge_id": "[uuid]"
-    }
-  },
-  {
-    "cmdId": "[uuid]",
-    "range": [],
-    "command": {
-      "type": "solid3d_get_all_edge_faces",
-      "object_id": "[uuid]",
-      "edge_id": "[uuid]"
-    }
-  },
-  {
-    "cmdId": "[uuid]",
-    "range": [],
-    "command": {
-      "type": "solid3d_get_all_edge_faces",
-      "object_id": "[uuid]",
-      "edge_id": "[uuid]"
-    }
-  },
-  {
-    "cmdId": "[uuid]",
-    "range": [],
-    "command": {
-      "type": "solid3d_get_all_edge_faces",
-      "object_id": "[uuid]",
-      "edge_id": "[uuid]"
-    }
-  },
-  {
-    "cmdId": "[uuid]",
-    "range": [],
-    "command": {
-      "type": "solid3d_get_all_edge_faces",
-      "object_id": "[uuid]",
-      "edge_id": "[uuid]"
-    }
-  },
-  {
-    "cmdId": "[uuid]",
-    "range": [],
-    "command": {
-      "type": "solid3d_get_all_edge_faces",
-      "object_id": "[uuid]",
-      "edge_id": "[uuid]"
-    }
-  },
-  {
-    "cmdId": "[uuid]",
-    "range": [],
-    "command": {
-      "type": "solid3d_get_all_edge_faces",
-      "object_id": "[uuid]",
-      "edge_id": "[uuid]"
-    }
-  },
-  {
-    "cmdId": "[uuid]",
-    "range": [],
-    "command": {
-      "type": "solid3d_get_all_edge_faces",
-      "object_id": "[uuid]",
-      "edge_id": "[uuid]"
-    }
-  },
-  {
-    "cmdId": "[uuid]",
-    "range": [],
-    "command": {
-      "type": "solid3d_get_all_edge_faces",
-      "object_id": "[uuid]",
-      "edge_id": "[uuid]"
-    }
-  },
-  {
-    "cmdId": "[uuid]",
-    "range": [],
-    "command": {
-      "type": "solid3d_get_all_edge_faces",
-      "object_id": "[uuid]",
-      "edge_id": "[uuid]"
-    }
-  },
-  {
-    "cmdId": "[uuid]",
-    "range": [],
-    "command": {
-      "type": "solid3d_get_all_edge_faces",
-      "object_id": "[uuid]",
-      "edge_id": "[uuid]"
-    }
-  },
-  {
-    "cmdId": "[uuid]",
-    "range": [],
-    "command": {
-      "type": "solid3d_get_all_edge_faces",
-      "object_id": "[uuid]",
-      "edge_id": "[uuid]"
-    }
-  },
-  {
-    "cmdId": "[uuid]",
-    "range": [],
-    "command": {
-      "type": "solid3d_get_all_edge_faces",
-      "object_id": "[uuid]",
-      "edge_id": "[uuid]"
-    }
-  },
-  {
-    "cmdId": "[uuid]",
-    "range": [],
-    "command": {
-      "type": "solid3d_get_all_edge_faces",
-      "object_id": "[uuid]",
-      "edge_id": "[uuid]"
-    }
-  },
-  {
-    "cmdId": "[uuid]",
-    "range": [],
-    "command": {
-      "type": "solid3d_get_all_edge_faces",
-      "object_id": "[uuid]",
-      "edge_id": "[uuid]"
-    }
-  },
-  {
-    "cmdId": "[uuid]",
-    "range": [],
-    "command": {
-      "type": "solid3d_get_all_edge_faces",
-      "object_id": "[uuid]",
-      "edge_id": "[uuid]"
-    }
-  },
-  {
-    "cmdId": "[uuid]",
-    "range": [],
-    "command": {
-      "type": "solid3d_get_all_edge_faces",
-      "object_id": "[uuid]",
-      "edge_id": "[uuid]"
-    }
-  },
-  {
-    "cmdId": "[uuid]",
-    "range": [],
-    "command": {
-      "type": "solid3d_get_all_edge_faces",
-      "object_id": "[uuid]",
-      "edge_id": "[uuid]"
-    }
-  },
-  {
-    "cmdId": "[uuid]",
-    "range": [],
-    "command": {
-      "type": "solid3d_get_all_edge_faces",
-      "object_id": "[uuid]",
-      "edge_id": "[uuid]"
-    }
-  },
-  {
-    "cmdId": "[uuid]",
-    "range": [],
-    "command": {
-      "type": "solid3d_get_all_edge_faces",
-      "object_id": "[uuid]",
-      "edge_id": "[uuid]"
-    }
-  },
-  {
-    "cmdId": "[uuid]",
-    "range": [],
-    "command": {
-      "type": "solid3d_get_all_edge_faces",
-      "object_id": "[uuid]",
-      "edge_id": "[uuid]"
-    }
-  },
-  {
-    "cmdId": "[uuid]",
-    "range": [],
-    "command": {
-      "type": "solid3d_get_all_edge_faces",
-      "object_id": "[uuid]",
-      "edge_id": "[uuid]"
-    }
-  },
-  {
-    "cmdId": "[uuid]",
-    "range": [],
-    "command": {
-      "type": "solid3d_get_all_edge_faces",
-      "object_id": "[uuid]",
-      "edge_id": "[uuid]"
-    }
-  },
-  {
-    "cmdId": "[uuid]",
-    "range": [],
-    "command": {
-      "type": "solid3d_get_all_edge_faces",
-      "object_id": "[uuid]",
-      "edge_id": "[uuid]"
-    }
-  },
-  {
-    "cmdId": "[uuid]",
-    "range": [],
-    "command": {
-      "type": "solid3d_get_all_edge_faces",
-      "object_id": "[uuid]",
-      "edge_id": "[uuid]"
-    }
-  },
-  {
-    "cmdId": "[uuid]",
-    "range": [],
-    "command": {
-      "type": "solid3d_get_all_edge_faces",
-      "object_id": "[uuid]",
-      "edge_id": "[uuid]"
-    }
-  },
-  {
-    "cmdId": "[uuid]",
-    "range": [],
-    "command": {
-      "type": "solid3d_get_all_edge_faces",
-      "object_id": "[uuid]",
-      "edge_id": "[uuid]"
-    }
-  },
-  {
-    "cmdId": "[uuid]",
-    "range": [],
-    "command": {
-      "type": "solid3d_get_all_edge_faces",
-      "object_id": "[uuid]",
-      "edge_id": "[uuid]"
-    }
-  },
-  {
-    "cmdId": "[uuid]",
-    "range": [],
-    "command": {
-      "type": "solid3d_get_all_edge_faces",
-      "object_id": "[uuid]",
-      "edge_id": "[uuid]"
-    }
-  },
-  {
-    "cmdId": "[uuid]",
-    "range": [],
-    "command": {
-      "type": "solid3d_get_all_edge_faces",
-      "object_id": "[uuid]",
-      "edge_id": "[uuid]"
-    }
-  },
-  {
-    "cmdId": "[uuid]",
-    "range": [],
-    "command": {
-      "type": "solid3d_get_all_edge_faces",
-      "object_id": "[uuid]",
-      "edge_id": "[uuid]"
-    }
-  },
-  {
-    "cmdId": "[uuid]",
-    "range": [],
-    "command": {
-      "type": "solid3d_get_all_edge_faces",
-      "object_id": "[uuid]",
-      "edge_id": "[uuid]"
-    }
-  },
-  {
-    "cmdId": "[uuid]",
-    "range": [],
-    "command": {
-      "type": "solid3d_get_all_edge_faces",
-      "object_id": "[uuid]",
-      "edge_id": "[uuid]"
-    }
-  },
-  {
-    "cmdId": "[uuid]",
-    "range": [],
-    "command": {
-      "type": "solid3d_get_all_edge_faces",
-      "object_id": "[uuid]",
-      "edge_id": "[uuid]"
-    }
-  },
-  {
-    "cmdId": "[uuid]",
-    "range": [],
-    "command": {
-      "type": "solid3d_get_all_edge_faces",
-      "object_id": "[uuid]",
-      "edge_id": "[uuid]"
-    }
-  },
-  {
-    "cmdId": "[uuid]",
-    "range": [],
-    "command": {
-      "type": "solid3d_get_all_edge_faces",
-      "object_id": "[uuid]",
-      "edge_id": "[uuid]"
-    }
-  },
-  {
-    "cmdId": "[uuid]",
-    "range": [],
-    "command": {
-      "type": "solid3d_get_all_edge_faces",
-      "object_id": "[uuid]",
-      "edge_id": "[uuid]"
-    }
-  },
-  {
-    "cmdId": "[uuid]",
-    "range": [],
-    "command": {
-      "type": "solid3d_get_all_edge_faces",
-      "object_id": "[uuid]",
-      "edge_id": "[uuid]"
-    }
-  },
-  {
-    "cmdId": "[uuid]",
-    "range": [],
-    "command": {
-      "type": "solid3d_get_all_edge_faces",
-      "object_id": "[uuid]",
-      "edge_id": "[uuid]"
-    }
-  },
-  {
-    "cmdId": "[uuid]",
-    "range": [],
-    "command": {
-      "type": "solid3d_get_all_edge_faces",
-      "object_id": "[uuid]",
-      "edge_id": "[uuid]"
-    }
-  },
-  {
-    "cmdId": "[uuid]",
-    "range": [],
-    "command": {
-      "type": "solid3d_get_all_edge_faces",
-      "object_id": "[uuid]",
-      "edge_id": "[uuid]"
-    }
-  },
-  {
-    "cmdId": "[uuid]",
-    "range": [],
-    "command": {
-      "type": "solid3d_get_all_edge_faces",
-      "object_id": "[uuid]",
-      "edge_id": "[uuid]"
-    }
-  },
-  {
-    "cmdId": "[uuid]",
-    "range": [],
-    "command": {
-      "type": "solid3d_get_all_edge_faces",
-      "object_id": "[uuid]",
-      "edge_id": "[uuid]"
-    }
-  },
-  {
-    "cmdId": "[uuid]",
-    "range": [],
-    "command": {
-      "type": "solid3d_get_all_edge_faces",
-      "object_id": "[uuid]",
-      "edge_id": "[uuid]"
-    }
-  },
-  {
-    "cmdId": "[uuid]",
-    "range": [],
-    "command": {
-      "type": "solid3d_get_all_edge_faces",
-      "object_id": "[uuid]",
-      "edge_id": "[uuid]"
-    }
-  },
-  {
-    "cmdId": "[uuid]",
-    "range": [],
-    "command": {
-      "type": "solid3d_get_all_edge_faces",
-      "object_id": "[uuid]",
-      "edge_id": "[uuid]"
-    }
-  },
-  {
-    "cmdId": "[uuid]",
-    "range": [],
-    "command": {
-      "type": "solid3d_get_all_edge_faces",
-      "object_id": "[uuid]",
-      "edge_id": "[uuid]"
-    }
-  },
-  {
-    "cmdId": "[uuid]",
-    "range": [],
-    "command": {
-      "type": "solid3d_get_all_edge_faces",
-      "object_id": "[uuid]",
-      "edge_id": "[uuid]"
-    }
-  },
-  {
-    "cmdId": "[uuid]",
-    "range": [],
-    "command": {
-      "type": "solid3d_get_all_edge_faces",
-      "object_id": "[uuid]",
-      "edge_id": "[uuid]"
-    }
-  },
-  {
-    "cmdId": "[uuid]",
-    "range": [],
-    "command": {
-      "type": "solid3d_get_all_edge_faces",
-      "object_id": "[uuid]",
-      "edge_id": "[uuid]"
-    }
-  },
-  {
-    "cmdId": "[uuid]",
-    "range": [],
-    "command": {
-      "type": "solid3d_get_all_edge_faces",
-      "object_id": "[uuid]",
-      "edge_id": "[uuid]"
-    }
-  },
-  {
-    "cmdId": "[uuid]",
-    "range": [],
-    "command": {
-      "type": "solid3d_get_all_edge_faces",
-      "object_id": "[uuid]",
-      "edge_id": "[uuid]"
-    }
-  },
-  {
-    "cmdId": "[uuid]",
-    "range": [],
-    "command": {
-      "type": "solid3d_get_all_edge_faces",
-      "object_id": "[uuid]",
-      "edge_id": "[uuid]"
-    }
-  },
-  {
-    "cmdId": "[uuid]",
-    "range": [],
-    "command": {
-      "type": "solid3d_get_all_edge_faces",
-      "object_id": "[uuid]",
-      "edge_id": "[uuid]"
-    }
-  },
-  {
-    "cmdId": "[uuid]",
-    "range": [],
-    "command": {
-      "type": "solid3d_get_all_edge_faces",
-      "object_id": "[uuid]",
-      "edge_id": "[uuid]"
-    }
-  },
-  {
-    "cmdId": "[uuid]",
-    "range": [],
-    "command": {
-      "type": "solid3d_get_all_edge_faces",
-      "object_id": "[uuid]",
-      "edge_id": "[uuid]"
-    }
-  },
-  {
-    "cmdId": "[uuid]",
-    "range": [],
-    "command": {
-      "type": "solid3d_get_all_edge_faces",
-      "object_id": "[uuid]",
-      "edge_id": "[uuid]"
-    }
-  },
-  {
-    "cmdId": "[uuid]",
-    "range": [],
-    "command": {
-      "type": "solid3d_get_all_edge_faces",
-      "object_id": "[uuid]",
-      "edge_id": "[uuid]"
-    }
-  },
-  {
-    "cmdId": "[uuid]",
-    "range": [],
-    "command": {
-      "type": "solid3d_get_all_edge_faces",
-      "object_id": "[uuid]",
-      "edge_id": "[uuid]"
-    }
-  },
-  {
-    "cmdId": "[uuid]",
-    "range": [],
-    "command": {
-      "type": "solid3d_get_all_edge_faces",
-      "object_id": "[uuid]",
-      "edge_id": "[uuid]"
-    }
-  },
-  {
-    "cmdId": "[uuid]",
-    "range": [],
-    "command": {
-      "type": "solid3d_get_all_edge_faces",
-      "object_id": "[uuid]",
-      "edge_id": "[uuid]"
-    }
-  },
-  {
-    "cmdId": "[uuid]",
-    "range": [],
-    "command": {
-      "type": "solid3d_get_all_edge_faces",
-      "object_id": "[uuid]",
-      "edge_id": "[uuid]"
-    }
-  },
-  {
-    "cmdId": "[uuid]",
-    "range": [],
-    "command": {
-      "type": "solid3d_get_all_edge_faces",
-      "object_id": "[uuid]",
-      "edge_id": "[uuid]"
-    }
-  },
-  {
-    "cmdId": "[uuid]",
-    "range": [],
-    "command": {
-      "type": "solid3d_get_all_edge_faces",
-      "object_id": "[uuid]",
-      "edge_id": "[uuid]"
-    }
-  },
-  {
-    "cmdId": "[uuid]",
-    "range": [],
-    "command": {
-      "type": "solid3d_get_all_edge_faces",
-      "object_id": "[uuid]",
-      "edge_id": "[uuid]"
-    }
-  },
-  {
-    "cmdId": "[uuid]",
-    "range": [],
-    "command": {
-      "type": "solid3d_get_all_edge_faces",
-      "object_id": "[uuid]",
-      "edge_id": "[uuid]"
-    }
-  },
-  {
-    "cmdId": "[uuid]",
-    "range": [],
-    "command": {
-      "type": "solid3d_get_all_edge_faces",
-      "object_id": "[uuid]",
-      "edge_id": "[uuid]"
-    }
-  },
-  {
-    "cmdId": "[uuid]",
-    "range": [],
-    "command": {
-      "type": "solid3d_get_all_edge_faces",
-      "object_id": "[uuid]",
-      "edge_id": "[uuid]"
-    }
-  },
-  {
-    "cmdId": "[uuid]",
-    "range": [],
-    "command": {
-      "type": "solid3d_get_all_edge_faces",
-      "object_id": "[uuid]",
-      "edge_id": "[uuid]"
-    }
-  },
-  {
-    "cmdId": "[uuid]",
-    "range": [],
-    "command": {
-      "type": "solid3d_get_all_edge_faces",
-      "object_id": "[uuid]",
-      "edge_id": "[uuid]"
-    }
-  },
-  {
-    "cmdId": "[uuid]",
-    "range": [],
-    "command": {
-      "type": "solid3d_get_all_edge_faces",
-      "object_id": "[uuid]",
-      "edge_id": "[uuid]"
-    }
-  },
-  {
-    "cmdId": "[uuid]",
-    "range": [],
-    "command": {
-      "type": "solid3d_get_all_edge_faces",
-      "object_id": "[uuid]",
-      "edge_id": "[uuid]"
-    }
-  },
-  {
-    "cmdId": "[uuid]",
-    "range": [],
-    "command": {
-      "type": "solid3d_get_all_edge_faces",
-      "object_id": "[uuid]",
-      "edge_id": "[uuid]"
-    }
-  },
-  {
-    "cmdId": "[uuid]",
-    "range": [],
-    "command": {
-      "type": "solid3d_get_all_edge_faces",
-      "object_id": "[uuid]",
-      "edge_id": "[uuid]"
-    }
-  },
-  {
-    "cmdId": "[uuid]",
-    "range": [],
-    "command": {
-      "type": "solid3d_get_all_edge_faces",
-      "object_id": "[uuid]",
-      "edge_id": "[uuid]"
-    }
-  },
-  {
-    "cmdId": "[uuid]",
-    "range": [],
-    "command": {
-      "type": "solid3d_get_all_edge_faces",
-      "object_id": "[uuid]",
-      "edge_id": "[uuid]"
-    }
-  },
-  {
-    "cmdId": "[uuid]",
-    "range": [],
-    "command": {
-      "type": "solid3d_get_all_edge_faces",
-      "object_id": "[uuid]",
-      "edge_id": "[uuid]"
-    }
-  },
-  {
-    "cmdId": "[uuid]",
-    "range": [],
-    "command": {
-      "type": "solid3d_get_all_edge_faces",
-      "object_id": "[uuid]",
-      "edge_id": "[uuid]"
-    }
-  },
-  {
-    "cmdId": "[uuid]",
-    "range": [],
-    "command": {
-      "type": "solid3d_get_all_edge_faces",
-      "object_id": "[uuid]",
-      "edge_id": "[uuid]"
-    }
-  },
-  {
-    "cmdId": "[uuid]",
-    "range": [],
-    "command": {
-      "type": "solid3d_get_all_edge_faces",
-      "object_id": "[uuid]",
-      "edge_id": "[uuid]"
-    }
-  },
-  {
-    "cmdId": "[uuid]",
-    "range": [],
-    "command": {
-      "type": "solid3d_get_all_edge_faces",
-      "object_id": "[uuid]",
-      "edge_id": "[uuid]"
-    }
-  },
-  {
-    "cmdId": "[uuid]",
-    "range": [],
-    "command": {
-      "type": "solid3d_get_all_edge_faces",
-      "object_id": "[uuid]",
-      "edge_id": "[uuid]"
-    }
-  },
-  {
-    "cmdId": "[uuid]",
-    "range": [],
-    "command": {
-      "type": "solid3d_get_all_edge_faces",
-      "object_id": "[uuid]",
-      "edge_id": "[uuid]"
-    }
-  },
-  {
-    "cmdId": "[uuid]",
-    "range": [],
-    "command": {
-      "type": "solid3d_get_all_edge_faces",
-      "object_id": "[uuid]",
-      "edge_id": "[uuid]"
-    }
-  },
-  {
-    "cmdId": "[uuid]",
-    "range": [],
-    "command": {
-      "type": "solid3d_get_all_edge_faces",
-      "object_id": "[uuid]",
-      "edge_id": "[uuid]"
-    }
-  },
-  {
-    "cmdId": "[uuid]",
-    "range": [],
-    "command": {
-      "type": "solid3d_get_all_edge_faces",
-      "object_id": "[uuid]",
-      "edge_id": "[uuid]"
-    }
-  },
-  {
-    "cmdId": "[uuid]",
-    "range": [],
-    "command": {
-      "type": "solid3d_get_all_edge_faces",
-      "object_id": "[uuid]",
-      "edge_id": "[uuid]"
-    }
-  },
-  {
-    "cmdId": "[uuid]",
-    "range": [],
-    "command": {
-      "type": "solid3d_get_all_edge_faces",
-      "object_id": "[uuid]",
-      "edge_id": "[uuid]"
-    }
-  },
-  {
-    "cmdId": "[uuid]",
-    "range": [],
-    "command": {
-      "type": "solid3d_get_all_edge_faces",
-      "object_id": "[uuid]",
-      "edge_id": "[uuid]"
-    }
-  },
-  {
-    "cmdId": "[uuid]",
-    "range": [],
-    "command": {
-      "type": "solid3d_get_all_edge_faces",
-      "object_id": "[uuid]",
-      "edge_id": "[uuid]"
-    }
-  },
-  {
-    "cmdId": "[uuid]",
-    "range": [],
-    "command": {
-      "type": "solid3d_get_all_edge_faces",
-      "object_id": "[uuid]",
-      "edge_id": "[uuid]"
-    }
-  },
-  {
-    "cmdId": "[uuid]",
-    "range": [],
-    "command": {
-      "type": "solid3d_get_all_edge_faces",
-      "object_id": "[uuid]",
-      "edge_id": "[uuid]"
-    }
-  },
-  {
-    "cmdId": "[uuid]",
-    "range": [],
-    "command": {
-      "type": "solid3d_get_all_edge_faces",
-      "object_id": "[uuid]",
-      "edge_id": "[uuid]"
-    }
-  },
-  {
-    "cmdId": "[uuid]",
-    "range": [],
-    "command": {
-      "type": "solid3d_get_all_edge_faces",
-      "object_id": "[uuid]",
-      "edge_id": "[uuid]"
-    }
-  },
-  {
-    "cmdId": "[uuid]",
-    "range": [],
-    "command": {
-      "type": "solid3d_get_all_edge_faces",
-      "object_id": "[uuid]",
-      "edge_id": "[uuid]"
-    }
-  },
-  {
-    "cmdId": "[uuid]",
-    "range": [],
-    "command": {
-      "type": "solid3d_get_all_edge_faces",
-      "object_id": "[uuid]",
-      "edge_id": "[uuid]"
-    }
-  },
-  {
-    "cmdId": "[uuid]",
-    "range": [],
-    "command": {
-      "type": "solid3d_get_all_edge_faces",
-      "object_id": "[uuid]",
-      "edge_id": "[uuid]"
-    }
-  },
-  {
-    "cmdId": "[uuid]",
-    "range": [],
-    "command": {
-      "type": "solid3d_get_all_edge_faces",
-      "object_id": "[uuid]",
-      "edge_id": "[uuid]"
-    }
-  },
-  {
-    "cmdId": "[uuid]",
-    "range": [],
-    "command": {
-      "type": "solid3d_get_all_edge_faces",
-      "object_id": "[uuid]",
-      "edge_id": "[uuid]"
-    }
-  },
-  {
-    "cmdId": "[uuid]",
-    "range": [],
-    "command": {
-      "type": "solid3d_get_all_edge_faces",
-      "object_id": "[uuid]",
-      "edge_id": "[uuid]"
-    }
-  },
-  {
-    "cmdId": "[uuid]",
-    "range": [],
-    "command": {
-      "type": "solid3d_get_all_edge_faces",
-      "object_id": "[uuid]",
-      "edge_id": "[uuid]"
-    }
-  },
-  {
-    "cmdId": "[uuid]",
-    "range": [],
-    "command": {
-      "type": "solid3d_get_all_edge_faces",
-      "object_id": "[uuid]",
-      "edge_id": "[uuid]"
-    }
-  },
-  {
-    "cmdId": "[uuid]",
-    "range": [],
-    "command": {
-      "type": "solid3d_get_all_edge_faces",
-      "object_id": "[uuid]",
-      "edge_id": "[uuid]"
-    }
-  },
-  {
-    "cmdId": "[uuid]",
-    "range": [],
-    "command": {
-      "type": "solid3d_get_all_edge_faces",
-      "object_id": "[uuid]",
-      "edge_id": "[uuid]"
-    }
-  },
-  {
-    "cmdId": "[uuid]",
-    "range": [],
-    "command": {
-      "type": "solid3d_get_all_edge_faces",
-      "object_id": "[uuid]",
-      "edge_id": "[uuid]"
-    }
-  },
-  {
-    "cmdId": "[uuid]",
-    "range": [],
-    "command": {
-      "type": "solid3d_get_all_edge_faces",
-      "object_id": "[uuid]",
-      "edge_id": "[uuid]"
-    }
-  },
-  {
-    "cmdId": "[uuid]",
-    "range": [],
-    "command": {
-      "type": "solid3d_get_all_edge_faces",
-      "object_id": "[uuid]",
-      "edge_id": "[uuid]"
-    }
-  },
-  {
-    "cmdId": "[uuid]",
-    "range": [],
-    "command": {
-      "type": "solid3d_get_all_edge_faces",
-      "object_id": "[uuid]",
-      "edge_id": "[uuid]"
-    }
-  },
-  {
-    "cmdId": "[uuid]",
-    "range": [],
-    "command": {
-      "type": "solid3d_get_all_edge_faces",
-      "object_id": "[uuid]",
-      "edge_id": "[uuid]"
-    }
-  },
-  {
-    "cmdId": "[uuid]",
-    "range": [],
-    "command": {
-      "type": "solid3d_get_all_edge_faces",
-      "object_id": "[uuid]",
-      "edge_id": "[uuid]"
-    }
-  },
-  {
-    "cmdId": "[uuid]",
-    "range": [],
-    "command": {
-      "type": "solid3d_get_all_edge_faces",
-      "object_id": "[uuid]",
-      "edge_id": "[uuid]"
-    }
-  },
-  {
-    "cmdId": "[uuid]",
-    "range": [],
-    "command": {
-      "type": "solid3d_get_all_edge_faces",
-      "object_id": "[uuid]",
-      "edge_id": "[uuid]"
-    }
-  },
-  {
-    "cmdId": "[uuid]",
-    "range": [],
-    "command": {
-      "type": "solid3d_get_all_edge_faces",
-      "object_id": "[uuid]",
-      "edge_id": "[uuid]"
-    }
-  },
-  {
-    "cmdId": "[uuid]",
-    "range": [],
-    "command": {
-      "type": "solid3d_get_all_edge_faces",
-      "object_id": "[uuid]",
-      "edge_id": "[uuid]"
-    }
-  },
-  {
-    "cmdId": "[uuid]",
-    "range": [],
-    "command": {
-      "type": "solid3d_get_all_edge_faces",
-      "object_id": "[uuid]",
-      "edge_id": "[uuid]"
-    }
-  },
-  {
-    "cmdId": "[uuid]",
-    "range": [],
-    "command": {
-      "type": "solid3d_get_all_edge_faces",
-      "object_id": "[uuid]",
-      "edge_id": "[uuid]"
-    }
-  },
-  {
-    "cmdId": "[uuid]",
-    "range": [],
-    "command": {
-      "type": "solid3d_get_all_edge_faces",
-      "object_id": "[uuid]",
-      "edge_id": "[uuid]"
-    }
-  },
-  {
-    "cmdId": "[uuid]",
-    "range": [],
-    "command": {
-      "type": "solid3d_get_all_edge_faces",
-      "object_id": "[uuid]",
-      "edge_id": "[uuid]"
-    }
-  },
-  {
-    "cmdId": "[uuid]",
-    "range": [],
-    "command": {
-      "type": "solid3d_get_all_edge_faces",
-      "object_id": "[uuid]",
-      "edge_id": "[uuid]"
-    }
-  },
-  {
-    "cmdId": "[uuid]",
-    "range": [],
-    "command": {
-      "type": "solid3d_get_all_edge_faces",
-      "object_id": "[uuid]",
-      "edge_id": "[uuid]"
-    }
-  },
-  {
-    "cmdId": "[uuid]",
-    "range": [],
-    "command": {
-      "type": "solid3d_get_all_edge_faces",
-      "object_id": "[uuid]",
-      "edge_id": "[uuid]"
-    }
-  },
-  {
-    "cmdId": "[uuid]",
-    "range": [],
-    "command": {
-      "type": "solid3d_get_all_edge_faces",
-      "object_id": "[uuid]",
-      "edge_id": "[uuid]"
-    }
-  },
-  {
-    "cmdId": "[uuid]",
-    "range": [],
-    "command": {
-      "type": "solid3d_get_all_edge_faces",
-      "object_id": "[uuid]",
-      "edge_id": "[uuid]"
-    }
-  },
-  {
-    "cmdId": "[uuid]",
-    "range": [],
-    "command": {
-      "type": "solid3d_get_all_edge_faces",
-      "object_id": "[uuid]",
-      "edge_id": "[uuid]"
-    }
-  },
-  {
-    "cmdId": "[uuid]",
-    "range": [],
-    "command": {
-      "type": "solid3d_get_all_edge_faces",
-      "object_id": "[uuid]",
-      "edge_id": "[uuid]"
-    }
-  },
-  {
-    "cmdId": "[uuid]",
-    "range": [],
-    "command": {
-      "type": "solid3d_get_all_edge_faces",
-      "object_id": "[uuid]",
-      "edge_id": "[uuid]"
-    }
-  },
-  {
-    "cmdId": "[uuid]",
-    "range": [],
-    "command": {
-      "type": "solid3d_get_all_edge_faces",
-      "object_id": "[uuid]",
-      "edge_id": "[uuid]"
-    }
-  },
-  {
-    "cmdId": "[uuid]",
-    "range": [],
-    "command": {
-      "type": "solid3d_get_all_edge_faces",
-      "object_id": "[uuid]",
-      "edge_id": "[uuid]"
-    }
-  },
-  {
-    "cmdId": "[uuid]",
-    "range": [],
-    "command": {
-      "type": "solid3d_get_all_edge_faces",
-      "object_id": "[uuid]",
-      "edge_id": "[uuid]"
-    }
-  },
-  {
-    "cmdId": "[uuid]",
-    "range": [],
-    "command": {
-      "type": "solid3d_get_all_edge_faces",
-      "object_id": "[uuid]",
-      "edge_id": "[uuid]"
-    }
-  },
-  {
-    "cmdId": "[uuid]",
-    "range": [],
-    "command": {
-      "type": "solid3d_get_all_edge_faces",
-      "object_id": "[uuid]",
-      "edge_id": "[uuid]"
-    }
-  },
-  {
-    "cmdId": "[uuid]",
-    "range": [],
-    "command": {
-      "type": "solid3d_get_all_edge_faces",
-      "object_id": "[uuid]",
-      "edge_id": "[uuid]"
-    }
-  },
-  {
-    "cmdId": "[uuid]",
-    "range": [],
-    "command": {
-      "type": "solid3d_get_all_edge_faces",
-      "object_id": "[uuid]",
-      "edge_id": "[uuid]"
-    }
-  },
-  {
-    "cmdId": "[uuid]",
-    "range": [],
-    "command": {
-      "type": "solid3d_get_all_edge_faces",
-      "object_id": "[uuid]",
-      "edge_id": "[uuid]"
-    }
-  },
-  {
-    "cmdId": "[uuid]",
-    "range": [],
-    "command": {
-      "type": "solid3d_get_all_edge_faces",
-      "object_id": "[uuid]",
-      "edge_id": "[uuid]"
-    }
-  },
-  {
-    "cmdId": "[uuid]",
-    "range": [],
-    "command": {
-      "type": "solid3d_get_all_edge_faces",
-      "object_id": "[uuid]",
-      "edge_id": "[uuid]"
-    }
-  },
-  {
-    "cmdId": "[uuid]",
-    "range": [],
-    "command": {
-      "type": "solid3d_get_all_edge_faces",
-      "object_id": "[uuid]",
-      "edge_id": "[uuid]"
-    }
-  },
-  {
-    "cmdId": "[uuid]",
-    "range": [],
-    "command": {
-      "type": "solid3d_get_all_edge_faces",
-      "object_id": "[uuid]",
-      "edge_id": "[uuid]"
-    }
-  },
-  {
-    "cmdId": "[uuid]",
-    "range": [],
-    "command": {
-      "type": "solid3d_get_all_edge_faces",
-      "object_id": "[uuid]",
-      "edge_id": "[uuid]"
-    }
-  },
-  {
-    "cmdId": "[uuid]",
-    "range": [],
-    "command": {
-      "type": "solid3d_get_all_edge_faces",
-      "object_id": "[uuid]",
-      "edge_id": "[uuid]"
-    }
-  },
-  {
-    "cmdId": "[uuid]",
-    "range": [],
-    "command": {
-      "type": "solid3d_get_all_edge_faces",
-      "object_id": "[uuid]",
-      "edge_id": "[uuid]"
-    }
-  },
-  {
-    "cmdId": "[uuid]",
-    "range": [],
-    "command": {
-      "type": "solid3d_get_all_edge_faces",
-      "object_id": "[uuid]",
-      "edge_id": "[uuid]"
-    }
-  },
-  {
-    "cmdId": "[uuid]",
-    "range": [],
-    "command": {
-      "type": "solid3d_get_all_edge_faces",
-      "object_id": "[uuid]",
-      "edge_id": "[uuid]"
-    }
-  },
-  {
-    "cmdId": "[uuid]",
-    "range": [],
-    "command": {
-      "type": "solid3d_get_all_edge_faces",
-      "object_id": "[uuid]",
-      "edge_id": "[uuid]"
-    }
-  },
-  {
-    "cmdId": "[uuid]",
-    "range": [],
-    "command": {
-      "type": "solid3d_get_all_edge_faces",
-      "object_id": "[uuid]",
-      "edge_id": "[uuid]"
-    }
-  },
-  {
-    "cmdId": "[uuid]",
-    "range": [],
-    "command": {
-      "type": "solid3d_get_all_edge_faces",
-      "object_id": "[uuid]",
-      "edge_id": "[uuid]"
-    }
-  },
-  {
-    "cmdId": "[uuid]",
-    "range": [],
-    "command": {
-      "type": "solid3d_get_all_edge_faces",
-      "object_id": "[uuid]",
-      "edge_id": "[uuid]"
-    }
-  },
-  {
-    "cmdId": "[uuid]",
-    "range": [],
-    "command": {
-      "type": "solid3d_get_all_edge_faces",
-      "object_id": "[uuid]",
-      "edge_id": "[uuid]"
-    }
-  },
-  {
-    "cmdId": "[uuid]",
-    "range": [],
-    "command": {
-      "type": "solid3d_get_all_edge_faces",
-      "object_id": "[uuid]",
-      "edge_id": "[uuid]"
-    }
-  },
-  {
-    "cmdId": "[uuid]",
-    "range": [],
-    "command": {
-      "type": "solid3d_get_all_edge_faces",
-      "object_id": "[uuid]",
-      "edge_id": "[uuid]"
-    }
-  },
-  {
-    "cmdId": "[uuid]",
-    "range": [],
-    "command": {
-      "type": "solid3d_get_all_edge_faces",
-      "object_id": "[uuid]",
-      "edge_id": "[uuid]"
-    }
-  },
-  {
-    "cmdId": "[uuid]",
-    "range": [],
-    "command": {
-      "type": "solid3d_get_all_edge_faces",
-      "object_id": "[uuid]",
-      "edge_id": "[uuid]"
-    }
-  },
-  {
-    "cmdId": "[uuid]",
-    "range": [],
-    "command": {
-      "type": "solid3d_get_all_edge_faces",
-      "object_id": "[uuid]",
-      "edge_id": "[uuid]"
-    }
-  },
-  {
-    "cmdId": "[uuid]",
-    "range": [],
-    "command": {
-      "type": "solid3d_get_all_edge_faces",
-      "object_id": "[uuid]",
-      "edge_id": "[uuid]"
-    }
-  },
-  {
-    "cmdId": "[uuid]",
-    "range": [],
-    "command": {
-      "type": "solid3d_get_all_edge_faces",
-      "object_id": "[uuid]",
-      "edge_id": "[uuid]"
-    }
-  },
-  {
-    "cmdId": "[uuid]",
-    "range": [],
-    "command": {
-      "type": "solid3d_get_all_edge_faces",
-      "object_id": "[uuid]",
-      "edge_id": "[uuid]"
-    }
-  },
-  {
-    "cmdId": "[uuid]",
-    "range": [],
-    "command": {
-      "type": "solid3d_get_all_edge_faces",
-      "object_id": "[uuid]",
-      "edge_id": "[uuid]"
-    }
-  },
-  {
-    "cmdId": "[uuid]",
-    "range": [],
-    "command": {
-      "type": "solid3d_get_all_edge_faces",
-      "object_id": "[uuid]",
-      "edge_id": "[uuid]"
-    }
-  },
-  {
-    "cmdId": "[uuid]",
-    "range": [],
-    "command": {
-      "type": "solid3d_get_all_edge_faces",
-      "object_id": "[uuid]",
-      "edge_id": "[uuid]"
-    }
-  },
-  {
-    "cmdId": "[uuid]",
-    "range": [],
-    "command": {
-      "type": "solid3d_get_all_edge_faces",
-      "object_id": "[uuid]",
-      "edge_id": "[uuid]"
-    }
-  },
-  {
-    "cmdId": "[uuid]",
-    "range": [],
-    "command": {
-      "type": "solid3d_get_all_edge_faces",
-      "object_id": "[uuid]",
-      "edge_id": "[uuid]"
-    }
-  },
-  {
-    "cmdId": "[uuid]",
-    "range": [],
-    "command": {
-      "type": "solid3d_get_all_edge_faces",
-      "object_id": "[uuid]",
-      "edge_id": "[uuid]"
-    }
-  },
-  {
-    "cmdId": "[uuid]",
-    "range": [],
-    "command": {
-      "type": "solid3d_get_all_edge_faces",
-      "object_id": "[uuid]",
-      "edge_id": "[uuid]"
-    }
-  },
-  {
-    "cmdId": "[uuid]",
-    "range": [],
-    "command": {
-      "type": "solid3d_get_all_edge_faces",
-      "object_id": "[uuid]",
-      "edge_id": "[uuid]"
-    }
-  },
-  {
-    "cmdId": "[uuid]",
-    "range": [],
-    "command": {
-      "type": "solid3d_get_all_edge_faces",
-      "object_id": "[uuid]",
-      "edge_id": "[uuid]"
-    }
-  },
-  {
-    "cmdId": "[uuid]",
-    "range": [],
-    "command": {
-      "type": "solid3d_get_all_edge_faces",
-      "object_id": "[uuid]",
-      "edge_id": "[uuid]"
-    }
-  },
-  {
-    "cmdId": "[uuid]",
-    "range": [],
-    "command": {
-      "type": "solid3d_get_all_edge_faces",
-      "object_id": "[uuid]",
-      "edge_id": "[uuid]"
-    }
-  },
-  {
-    "cmdId": "[uuid]",
-    "range": [],
-    "command": {
-      "type": "solid3d_get_all_edge_faces",
-      "object_id": "[uuid]",
-      "edge_id": "[uuid]"
-    }
-  },
-  {
-    "cmdId": "[uuid]",
-    "range": [],
-    "command": {
-      "type": "solid3d_get_all_edge_faces",
-      "object_id": "[uuid]",
-      "edge_id": "[uuid]"
-    }
-  },
-  {
-    "cmdId": "[uuid]",
-    "range": [],
-    "command": {
-      "type": "solid3d_get_all_edge_faces",
-      "object_id": "[uuid]",
-      "edge_id": "[uuid]"
-    }
-  },
-  {
-    "cmdId": "[uuid]",
-    "range": [],
-    "command": {
-      "type": "solid3d_get_all_edge_faces",
-      "object_id": "[uuid]",
-      "edge_id": "[uuid]"
-    }
-  },
-  {
-    "cmdId": "[uuid]",
-    "range": [],
-    "command": {
-      "type": "solid3d_get_all_edge_faces",
-      "object_id": "[uuid]",
-      "edge_id": "[uuid]"
-    }
-  },
-  {
-    "cmdId": "[uuid]",
-    "range": [],
-    "command": {
-      "type": "solid3d_get_all_edge_faces",
-      "object_id": "[uuid]",
-      "edge_id": "[uuid]"
-    }
-  },
-  {
-    "cmdId": "[uuid]",
-    "range": [],
-    "command": {
-      "type": "solid3d_get_all_edge_faces",
-      "object_id": "[uuid]",
-      "edge_id": "[uuid]"
-    }
-  },
-  {
-    "cmdId": "[uuid]",
-    "range": [],
-    "command": {
-      "type": "solid3d_get_all_edge_faces",
-      "object_id": "[uuid]",
-      "edge_id": "[uuid]"
-    }
-  },
-  {
-    "cmdId": "[uuid]",
-    "range": [],
-    "command": {
-      "type": "solid3d_get_all_edge_faces",
-      "object_id": "[uuid]",
-      "edge_id": "[uuid]"
-    }
-  },
-  {
-    "cmdId": "[uuid]",
-    "range": [],
-    "command": {
-      "type": "solid3d_get_all_edge_faces",
-      "object_id": "[uuid]",
-      "edge_id": "[uuid]"
-    }
-  },
-  {
-    "cmdId": "[uuid]",
-    "range": [],
-    "command": {
-      "type": "solid3d_get_all_edge_faces",
-      "object_id": "[uuid]",
-      "edge_id": "[uuid]"
-    }
-  },
-  {
-    "cmdId": "[uuid]",
-    "range": [],
-    "command": {
-      "type": "solid3d_get_all_edge_faces",
-      "object_id": "[uuid]",
-      "edge_id": "[uuid]"
-    }
-  },
-  {
-    "cmdId": "[uuid]",
-    "range": [],
-    "command": {
-      "type": "solid3d_get_all_edge_faces",
-      "object_id": "[uuid]",
-      "edge_id": "[uuid]"
-    }
-  },
-  {
-    "cmdId": "[uuid]",
-    "range": [],
-    "command": {
-      "type": "solid3d_get_all_edge_faces",
-      "object_id": "[uuid]",
-      "edge_id": "[uuid]"
-    }
-  },
-  {
-    "cmdId": "[uuid]",
-    "range": [],
-    "command": {
-      "type": "solid3d_get_all_edge_faces",
-      "object_id": "[uuid]",
-      "edge_id": "[uuid]"
-    }
-  },
-  {
-    "cmdId": "[uuid]",
-    "range": [],
-    "command": {
-      "type": "solid3d_get_all_edge_faces",
-      "object_id": "[uuid]",
-      "edge_id": "[uuid]"
-    }
-  },
-  {
-    "cmdId": "[uuid]",
-    "range": [],
-    "command": {
-      "type": "solid3d_get_all_edge_faces",
-      "object_id": "[uuid]",
-      "edge_id": "[uuid]"
-    }
-  },
-  {
-    "cmdId": "[uuid]",
-    "range": [],
-    "command": {
-      "type": "solid3d_get_all_edge_faces",
-      "object_id": "[uuid]",
-      "edge_id": "[uuid]"
-    }
-  },
-  {
-    "cmdId": "[uuid]",
-    "range": [],
-    "command": {
-      "type": "solid3d_get_all_edge_faces",
-      "object_id": "[uuid]",
-      "edge_id": "[uuid]"
-    }
-  },
-  {
-    "cmdId": "[uuid]",
-    "range": [],
-    "command": {
-      "type": "solid3d_get_all_edge_faces",
-      "object_id": "[uuid]",
-      "edge_id": "[uuid]"
-    }
-  },
-  {
-    "cmdId": "[uuid]",
-    "range": [],
-    "command": {
-      "type": "solid3d_get_all_edge_faces",
-      "object_id": "[uuid]",
-      "edge_id": "[uuid]"
-    }
-  },
-  {
-    "cmdId": "[uuid]",
-    "range": [],
-    "command": {
-      "type": "solid3d_get_all_edge_faces",
-      "object_id": "[uuid]",
-      "edge_id": "[uuid]"
-    }
-  },
-  {
-    "cmdId": "[uuid]",
-    "range": [],
-    "command": {
-      "type": "solid3d_get_all_edge_faces",
-      "object_id": "[uuid]",
-      "edge_id": "[uuid]"
-    }
-  },
-  {
-    "cmdId": "[uuid]",
-    "range": [],
-    "command": {
-      "type": "solid3d_get_all_edge_faces",
-      "object_id": "[uuid]",
-      "edge_id": "[uuid]"
-    }
-  },
-  {
-    "cmdId": "[uuid]",
-    "range": [],
-    "command": {
-      "type": "solid3d_get_all_edge_faces",
-      "object_id": "[uuid]",
-      "edge_id": "[uuid]"
-    }
-  },
-  {
-    "cmdId": "[uuid]",
-    "range": [],
-    "command": {
-      "type": "solid3d_get_all_edge_faces",
-      "object_id": "[uuid]",
-      "edge_id": "[uuid]"
-    }
-  },
-  {
-    "cmdId": "[uuid]",
-    "range": [],
-    "command": {
-      "type": "solid3d_get_all_edge_faces",
-      "object_id": "[uuid]",
-      "edge_id": "[uuid]"
-    }
-  },
-  {
-    "cmdId": "[uuid]",
-    "range": [],
-    "command": {
-      "type": "solid3d_get_all_edge_faces",
-      "object_id": "[uuid]",
-      "edge_id": "[uuid]"
-    }
-  },
-  {
-    "cmdId": "[uuid]",
-    "range": [],
-    "command": {
-      "type": "solid3d_get_all_edge_faces",
-      "object_id": "[uuid]",
-      "edge_id": "[uuid]"
-    }
-  },
-  {
-    "cmdId": "[uuid]",
-    "range": [],
-    "command": {
-      "type": "solid3d_get_all_edge_faces",
-      "object_id": "[uuid]",
-      "edge_id": "[uuid]"
-    }
-  },
-  {
-    "cmdId": "[uuid]",
-    "range": [],
-    "command": {
-      "type": "solid3d_get_all_edge_faces",
-      "object_id": "[uuid]",
-      "edge_id": "[uuid]"
-    }
-  },
-  {
-    "cmdId": "[uuid]",
-    "range": [],
-    "command": {
-      "type": "solid3d_get_all_edge_faces",
-      "object_id": "[uuid]",
-      "edge_id": "[uuid]"
-    }
-  },
-  {
-    "cmdId": "[uuid]",
-    "range": [],
-    "command": {
-      "type": "solid3d_get_all_edge_faces",
-      "object_id": "[uuid]",
-      "edge_id": "[uuid]"
-    }
-  },
-  {
-    "cmdId": "[uuid]",
-    "range": [],
-    "command": {
-      "type": "solid3d_get_all_edge_faces",
-      "object_id": "[uuid]",
-      "edge_id": "[uuid]"
-    }
-  },
-  {
-    "cmdId": "[uuid]",
-    "range": [],
-    "command": {
-      "type": "solid3d_get_all_edge_faces",
-      "object_id": "[uuid]",
-      "edge_id": "[uuid]"
-    }
-  },
-  {
-    "cmdId": "[uuid]",
-    "range": [],
-    "command": {
-      "type": "solid3d_get_all_edge_faces",
-      "object_id": "[uuid]",
-      "edge_id": "[uuid]"
-    }
-  },
-  {
-    "cmdId": "[uuid]",
-    "range": [],
-    "command": {
-      "type": "solid3d_get_all_edge_faces",
-      "object_id": "[uuid]",
-      "edge_id": "[uuid]"
-    }
-  },
-  {
-    "cmdId": "[uuid]",
-    "range": [],
-    "command": {
-      "type": "solid3d_get_all_edge_faces",
-      "object_id": "[uuid]",
-      "edge_id": "[uuid]"
-    }
-  },
-  {
-    "cmdId": "[uuid]",
-    "range": [],
-    "command": {
-      "type": "solid3d_get_all_edge_faces",
-      "object_id": "[uuid]",
-      "edge_id": "[uuid]"
-    }
-  },
-  {
-    "cmdId": "[uuid]",
-    "range": [],
-    "command": {
-      "type": "solid3d_get_all_edge_faces",
-      "object_id": "[uuid]",
-      "edge_id": "[uuid]"
-    }
-  },
-  {
-    "cmdId": "[uuid]",
-    "range": [],
-    "command": {
-      "type": "solid3d_get_all_edge_faces",
-      "object_id": "[uuid]",
-      "edge_id": "[uuid]"
-    }
-  },
-  {
-    "cmdId": "[uuid]",
-    "range": [],
-    "command": {
-      "type": "solid3d_get_all_edge_faces",
-      "object_id": "[uuid]",
-      "edge_id": "[uuid]"
-    }
-  },
-  {
-    "cmdId": "[uuid]",
-    "range": [],
-    "command": {
-      "type": "solid3d_get_all_edge_faces",
-      "object_id": "[uuid]",
-      "edge_id": "[uuid]"
-    }
-  },
-  {
-    "cmdId": "[uuid]",
-    "range": [],
-    "command": {
-      "type": "solid3d_get_all_edge_faces",
-      "object_id": "[uuid]",
-      "edge_id": "[uuid]"
-    }
-  },
-  {
-    "cmdId": "[uuid]",
-    "range": [],
-    "command": {
-      "type": "solid3d_get_all_edge_faces",
-      "object_id": "[uuid]",
-      "edge_id": "[uuid]"
-    }
-  },
-  {
-    "cmdId": "[uuid]",
-    "range": [],
-    "command": {
-      "type": "solid3d_get_all_edge_faces",
-      "object_id": "[uuid]",
-      "edge_id": "[uuid]"
-    }
-  },
-  {
-    "cmdId": "[uuid]",
-    "range": [],
-    "command": {
-      "type": "solid3d_get_all_edge_faces",
-      "object_id": "[uuid]",
-      "edge_id": "[uuid]"
-    }
-  },
-  {
-    "cmdId": "[uuid]",
-    "range": [],
-    "command": {
-      "type": "solid3d_get_all_edge_faces",
-      "object_id": "[uuid]",
-      "edge_id": "[uuid]"
-    }
-  },
-  {
-    "cmdId": "[uuid]",
-    "range": [],
-    "command": {
-      "type": "solid3d_get_all_edge_faces",
-      "object_id": "[uuid]",
-      "edge_id": "[uuid]"
-    }
-  },
-  {
-    "cmdId": "[uuid]",
-    "range": [],
-    "command": {
-      "type": "solid3d_get_all_edge_faces",
-      "object_id": "[uuid]",
-      "edge_id": "[uuid]"
-    }
-  },
-  {
-    "cmdId": "[uuid]",
-    "range": [],
-    "command": {
-      "type": "solid3d_get_all_edge_faces",
-      "object_id": "[uuid]",
-      "edge_id": "[uuid]"
-    }
-  },
-  {
-    "cmdId": "[uuid]",
-    "range": [],
-    "command": {
-      "type": "solid3d_get_all_edge_faces",
-      "object_id": "[uuid]",
-      "edge_id": "[uuid]"
-    }
-  },
-  {
-    "cmdId": "[uuid]",
-    "range": [],
-    "command": {
-      "type": "solid3d_get_all_edge_faces",
-      "object_id": "[uuid]",
-      "edge_id": "[uuid]"
-    }
-  },
-  {
-    "cmdId": "[uuid]",
-    "range": [],
-    "command": {
-      "type": "solid3d_get_all_edge_faces",
-      "object_id": "[uuid]",
-      "edge_id": "[uuid]"
-    }
-  },
-  {
-    "cmdId": "[uuid]",
-    "range": [],
-    "command": {
-      "type": "solid3d_get_extrusion_face_info",
-      "object_id": "[uuid]",
-      "edge_id": "[uuid]"
-    }
-  },
-  {
-    "cmdId": "[uuid]",
-    "range": [],
-    "command": {
-      "type": "solid3d_get_extrusion_face_info",
-      "object_id": "[uuid]",
-      "edge_id": "[uuid]"
-    }
-  },
-  {
-    "cmdId": "[uuid]",
-    "range": [],
-    "command": {
-      "type": "solid3d_get_extrusion_face_info",
-      "object_id": "[uuid]",
-      "edge_id": "[uuid]"
-    }
-  },
-  {
-    "cmdId": "[uuid]",
-    "range": [],
-    "command": {
-      "type": "solid3d_get_extrusion_face_info",
-      "object_id": "[uuid]",
-      "edge_id": "[uuid]"
-    }
-  },
-  {
-    "cmdId": "[uuid]",
-    "range": [],
-    "command": {
-      "type": "solid3d_get_extrusion_face_info",
-      "object_id": "[uuid]",
-      "edge_id": "[uuid]"
-    }
-  },
-  {
-    "cmdId": "[uuid]",
-    "range": [],
-    "command": {
-      "type": "solid3d_get_extrusion_face_info",
-      "object_id": "[uuid]",
-      "edge_id": "[uuid]"
-    }
-  },
-  {
-    "cmdId": "[uuid]",
-    "range": [],
-    "command": {
-      "type": "solid3d_get_extrusion_face_info",
-      "object_id": "[uuid]",
-      "edge_id": "[uuid]"
-    }
-  },
-  {
-    "cmdId": "[uuid]",
-    "range": [],
-    "command": {
-      "type": "solid3d_get_extrusion_face_info",
-      "object_id": "[uuid]",
-      "edge_id": "[uuid]"
-    }
-  },
-  {
-    "cmdId": "[uuid]",
-    "range": [],
-    "command": {
-      "type": "solid3d_get_extrusion_face_info",
-      "object_id": "[uuid]",
-      "edge_id": "[uuid]"
-    }
-  },
-  {
-    "cmdId": "[uuid]",
-    "range": [],
-    "command": {
-      "type": "solid3d_get_extrusion_face_info",
-      "object_id": "[uuid]",
-      "edge_id": "[uuid]"
-    }
-  },
-  {
-    "cmdId": "[uuid]",
-    "range": [],
-    "command": {
-      "type": "solid3d_get_extrusion_face_info",
-      "object_id": "[uuid]",
-      "edge_id": "[uuid]"
-    }
-  },
-  {
-    "cmdId": "[uuid]",
-    "range": [],
-    "command": {
-      "type": "solid3d_get_extrusion_face_info",
-      "object_id": "[uuid]",
-      "edge_id": "[uuid]"
-    }
-  },
-  {
-    "cmdId": "[uuid]",
-    "range": [],
-    "command": {
-      "type": "solid3d_get_extrusion_face_info",
-      "object_id": "[uuid]",
-      "edge_id": "[uuid]"
-    }
-  },
-  {
-    "cmdId": "[uuid]",
-    "range": [],
-    "command": {
-      "type": "solid3d_get_extrusion_face_info",
-      "object_id": "[uuid]",
-      "edge_id": "[uuid]"
-    }
-  },
-  {
-    "cmdId": "[uuid]",
-    "range": [],
-    "command": {
-      "type": "solid3d_get_extrusion_face_info",
-      "object_id": "[uuid]",
-      "edge_id": "[uuid]"
-    }
-  },
-  {
-    "cmdId": "[uuid]",
-    "range": [],
-    "command": {
-      "type": "solid3d_get_extrusion_face_info",
-      "object_id": "[uuid]",
-      "edge_id": "[uuid]"
-    }
-  },
-  {
-    "cmdId": "[uuid]",
-    "range": [],
-    "command": {
-      "type": "solid3d_get_extrusion_face_info",
-      "object_id": "[uuid]",
-      "edge_id": "[uuid]"
-    }
-  },
-  {
-    "cmdId": "[uuid]",
-    "range": [],
-    "command": {
-      "type": "solid3d_get_extrusion_face_info",
-      "object_id": "[uuid]",
-      "edge_id": "[uuid]"
-    }
-  },
-  {
-    "cmdId": "[uuid]",
-    "range": [],
-    "command": {
-      "type": "solid3d_get_extrusion_face_info",
-      "object_id": "[uuid]",
-      "edge_id": "[uuid]"
-    }
-  },
-  {
-    "cmdId": "[uuid]",
-    "range": [],
-    "command": {
-      "type": "solid3d_get_extrusion_face_info",
-      "object_id": "[uuid]",
-      "edge_id": "[uuid]"
-    }
-  },
-  {
-    "cmdId": "[uuid]",
-    "range": [],
-    "command": {
-      "type": "solid3d_get_extrusion_face_info",
-      "object_id": "[uuid]",
-      "edge_id": "[uuid]"
-    }
-  },
-  {
-    "cmdId": "[uuid]",
-    "range": [],
-    "command": {
-      "type": "solid3d_get_next_adjacent_edge",
-      "object_id": "[uuid]",
-      "edge_id": "[uuid]",
-      "face_id": "[uuid]"
-    }
-  },
-  {
-    "cmdId": "[uuid]",
-    "range": [],
-    "command": {
-      "type": "solid3d_get_next_adjacent_edge",
-      "object_id": "[uuid]",
-      "edge_id": "[uuid]",
-      "face_id": "[uuid]"
-    }
-  },
-  {
-    "cmdId": "[uuid]",
-    "range": [],
-    "command": {
-      "type": "solid3d_get_next_adjacent_edge",
-      "object_id": "[uuid]",
-      "edge_id": "[uuid]",
-      "face_id": "[uuid]"
-    }
-  },
-  {
-    "cmdId": "[uuid]",
-    "range": [],
-    "command": {
-      "type": "solid3d_get_next_adjacent_edge",
-      "object_id": "[uuid]",
-      "edge_id": "[uuid]",
-      "face_id": "[uuid]"
-    }
-  },
-  {
-    "cmdId": "[uuid]",
-    "range": [],
-    "command": {
-      "type": "solid3d_get_next_adjacent_edge",
-      "object_id": "[uuid]",
-      "edge_id": "[uuid]",
-      "face_id": "[uuid]"
-    }
-  },
-  {
-    "cmdId": "[uuid]",
-    "range": [],
-    "command": {
-      "type": "solid3d_get_next_adjacent_edge",
-      "object_id": "[uuid]",
-      "edge_id": "[uuid]",
-      "face_id": "[uuid]"
-    }
-  },
-  {
-    "cmdId": "[uuid]",
-    "range": [],
-    "command": {
-      "type": "solid3d_get_next_adjacent_edge",
-      "object_id": "[uuid]",
-      "edge_id": "[uuid]",
-      "face_id": "[uuid]"
-    }
-  },
-  {
-    "cmdId": "[uuid]",
-    "range": [],
-    "command": {
-      "type": "solid3d_get_next_adjacent_edge",
-      "object_id": "[uuid]",
-      "edge_id": "[uuid]",
-      "face_id": "[uuid]"
-    }
-  },
-  {
-    "cmdId": "[uuid]",
-    "range": [],
-    "command": {
-      "type": "solid3d_get_next_adjacent_edge",
-      "object_id": "[uuid]",
-      "edge_id": "[uuid]",
-      "face_id": "[uuid]"
-    }
-  },
-  {
-    "cmdId": "[uuid]",
-    "range": [],
-    "command": {
-      "type": "solid3d_get_next_adjacent_edge",
-      "object_id": "[uuid]",
-      "edge_id": "[uuid]",
-      "face_id": "[uuid]"
-    }
-  },
-  {
-    "cmdId": "[uuid]",
-    "range": [],
-    "command": {
-      "type": "solid3d_get_next_adjacent_edge",
-      "object_id": "[uuid]",
-      "edge_id": "[uuid]",
-      "face_id": "[uuid]"
-    }
-  },
-  {
-    "cmdId": "[uuid]",
-    "range": [],
-    "command": {
-      "type": "solid3d_get_next_adjacent_edge",
-      "object_id": "[uuid]",
-      "edge_id": "[uuid]",
-      "face_id": "[uuid]"
-    }
-  },
-  {
-    "cmdId": "[uuid]",
-    "range": [],
-    "command": {
-      "type": "solid3d_get_next_adjacent_edge",
-      "object_id": "[uuid]",
-      "edge_id": "[uuid]",
-      "face_id": "[uuid]"
-    }
-  },
-  {
-    "cmdId": "[uuid]",
-    "range": [],
-    "command": {
-      "type": "solid3d_get_next_adjacent_edge",
-      "object_id": "[uuid]",
-      "edge_id": "[uuid]",
-      "face_id": "[uuid]"
-    }
-  },
-  {
-    "cmdId": "[uuid]",
-    "range": [],
-    "command": {
-      "type": "solid3d_get_next_adjacent_edge",
-      "object_id": "[uuid]",
-      "edge_id": "[uuid]",
-      "face_id": "[uuid]"
-    }
-  },
-  {
-    "cmdId": "[uuid]",
-    "range": [],
-    "command": {
-      "type": "solid3d_get_next_adjacent_edge",
-      "object_id": "[uuid]",
-      "edge_id": "[uuid]",
-      "face_id": "[uuid]"
-    }
-  },
-  {
-    "cmdId": "[uuid]",
-    "range": [],
-    "command": {
-      "type": "solid3d_get_next_adjacent_edge",
-      "object_id": "[uuid]",
-      "edge_id": "[uuid]",
-      "face_id": "[uuid]"
-    }
-  },
-  {
-    "cmdId": "[uuid]",
-    "range": [],
-    "command": {
-      "type": "solid3d_get_next_adjacent_edge",
-      "object_id": "[uuid]",
-      "edge_id": "[uuid]",
-      "face_id": "[uuid]"
-    }
-  },
-  {
-    "cmdId": "[uuid]",
-    "range": [],
-    "command": {
-      "type": "solid3d_get_next_adjacent_edge",
-      "object_id": "[uuid]",
-      "edge_id": "[uuid]",
-      "face_id": "[uuid]"
-    }
-  },
-  {
-    "cmdId": "[uuid]",
-    "range": [],
-    "command": {
-      "type": "solid3d_get_next_adjacent_edge",
-      "object_id": "[uuid]",
-      "edge_id": "[uuid]",
-      "face_id": "[uuid]"
-    }
-  },
-  {
-    "cmdId": "[uuid]",
-    "range": [],
-    "command": {
-      "type": "solid3d_get_next_adjacent_edge",
-      "object_id": "[uuid]",
-      "edge_id": "[uuid]",
-      "face_id": "[uuid]"
-    }
-  },
-  {
-    "cmdId": "[uuid]",
-    "range": [],
-    "command": {
-      "type": "solid3d_get_next_adjacent_edge",
-      "object_id": "[uuid]",
-      "edge_id": "[uuid]",
-      "face_id": "[uuid]"
-    }
-  },
-  {
-    "cmdId": "[uuid]",
-    "range": [],
-    "command": {
-      "type": "solid3d_get_next_adjacent_edge",
-      "object_id": "[uuid]",
-      "edge_id": "[uuid]",
-      "face_id": "[uuid]"
-    }
-  },
-  {
-    "cmdId": "[uuid]",
-    "range": [],
-    "command": {
-      "type": "solid3d_get_next_adjacent_edge",
-      "object_id": "[uuid]",
-      "edge_id": "[uuid]",
-      "face_id": "[uuid]"
-    }
-  },
-  {
-    "cmdId": "[uuid]",
-    "range": [],
-    "command": {
-      "type": "solid3d_get_next_adjacent_edge",
-      "object_id": "[uuid]",
-      "edge_id": "[uuid]",
-      "face_id": "[uuid]"
-    }
-  },
-  {
-    "cmdId": "[uuid]",
-    "range": [],
-    "command": {
-      "type": "solid3d_get_next_adjacent_edge",
-      "object_id": "[uuid]",
-      "edge_id": "[uuid]",
-      "face_id": "[uuid]"
-    }
-  },
-  {
-    "cmdId": "[uuid]",
-    "range": [],
-    "command": {
-      "type": "solid3d_get_next_adjacent_edge",
-      "object_id": "[uuid]",
-      "edge_id": "[uuid]",
-      "face_id": "[uuid]"
-    }
-  },
-  {
-    "cmdId": "[uuid]",
-    "range": [],
-    "command": {
-      "type": "solid3d_get_next_adjacent_edge",
-      "object_id": "[uuid]",
-      "edge_id": "[uuid]",
-      "face_id": "[uuid]"
-    }
-  },
-  {
-    "cmdId": "[uuid]",
-    "range": [],
-    "command": {
-      "type": "solid3d_get_next_adjacent_edge",
-      "object_id": "[uuid]",
-      "edge_id": "[uuid]",
-      "face_id": "[uuid]"
-    }
-  },
-  {
-    "cmdId": "[uuid]",
-    "range": [],
-    "command": {
-      "type": "solid3d_get_next_adjacent_edge",
-      "object_id": "[uuid]",
-      "edge_id": "[uuid]",
-      "face_id": "[uuid]"
-    }
-  },
-  {
-    "cmdId": "[uuid]",
-    "range": [],
-    "command": {
-      "type": "solid3d_get_next_adjacent_edge",
-      "object_id": "[uuid]",
-      "edge_id": "[uuid]",
-      "face_id": "[uuid]"
-    }
-  },
-  {
-    "cmdId": "[uuid]",
-    "range": [],
-    "command": {
-      "type": "solid3d_get_next_adjacent_edge",
-      "object_id": "[uuid]",
-      "edge_id": "[uuid]",
-      "face_id": "[uuid]"
-    }
-  },
-  {
-    "cmdId": "[uuid]",
-    "range": [],
-    "command": {
-      "type": "solid3d_get_next_adjacent_edge",
-      "object_id": "[uuid]",
-      "edge_id": "[uuid]",
-      "face_id": "[uuid]"
-    }
-  },
-  {
-    "cmdId": "[uuid]",
-    "range": [],
-    "command": {
-      "type": "solid3d_get_next_adjacent_edge",
-      "object_id": "[uuid]",
-      "edge_id": "[uuid]",
-      "face_id": "[uuid]"
-    }
-  },
-  {
-    "cmdId": "[uuid]",
-    "range": [],
-    "command": {
-      "type": "solid3d_get_next_adjacent_edge",
-      "object_id": "[uuid]",
-      "edge_id": "[uuid]",
-      "face_id": "[uuid]"
-    }
-  },
-  {
-    "cmdId": "[uuid]",
-    "range": [],
-    "command": {
-      "type": "solid3d_get_next_adjacent_edge",
-      "object_id": "[uuid]",
-      "edge_id": "[uuid]",
-      "face_id": "[uuid]"
-    }
-  },
-  {
-    "cmdId": "[uuid]",
-    "range": [],
-    "command": {
-      "type": "solid3d_get_next_adjacent_edge",
-      "object_id": "[uuid]",
-      "edge_id": "[uuid]",
-      "face_id": "[uuid]"
-    }
-  },
-  {
-    "cmdId": "[uuid]",
-    "range": [],
-    "command": {
-      "type": "solid3d_get_next_adjacent_edge",
-      "object_id": "[uuid]",
-      "edge_id": "[uuid]",
-      "face_id": "[uuid]"
-    }
-  },
-  {
-    "cmdId": "[uuid]",
-    "range": [],
-    "command": {
-      "type": "solid3d_get_next_adjacent_edge",
-      "object_id": "[uuid]",
-      "edge_id": "[uuid]",
-      "face_id": "[uuid]"
-    }
-  },
-  {
-    "cmdId": "[uuid]",
-    "range": [],
-    "command": {
-      "type": "solid3d_get_next_adjacent_edge",
-      "object_id": "[uuid]",
-      "edge_id": "[uuid]",
-      "face_id": "[uuid]"
-    }
-  },
-  {
-    "cmdId": "[uuid]",
-    "range": [],
-    "command": {
-      "type": "solid3d_get_next_adjacent_edge",
-      "object_id": "[uuid]",
-      "edge_id": "[uuid]",
-      "face_id": "[uuid]"
-    }
-  },
-  {
-    "cmdId": "[uuid]",
-    "range": [],
-    "command": {
-      "type": "solid3d_get_next_adjacent_edge",
-      "object_id": "[uuid]",
-      "edge_id": "[uuid]",
-      "face_id": "[uuid]"
-    }
-  },
-  {
-    "cmdId": "[uuid]",
-    "range": [],
-    "command": {
-      "type": "solid3d_get_next_adjacent_edge",
-      "object_id": "[uuid]",
-      "edge_id": "[uuid]",
-      "face_id": "[uuid]"
-    }
-  },
-  {
-    "cmdId": "[uuid]",
-    "range": [],
-    "command": {
-      "type": "solid3d_get_next_adjacent_edge",
-      "object_id": "[uuid]",
-      "edge_id": "[uuid]",
-      "face_id": "[uuid]"
-    }
-  },
-  {
-    "cmdId": "[uuid]",
-    "range": [],
-    "command": {
-      "type": "solid3d_get_next_adjacent_edge",
-      "object_id": "[uuid]",
-      "edge_id": "[uuid]",
-      "face_id": "[uuid]"
-    }
-  },
-  {
-    "cmdId": "[uuid]",
-    "range": [],
-    "command": {
-      "type": "solid3d_get_next_adjacent_edge",
-      "object_id": "[uuid]",
-      "edge_id": "[uuid]",
-      "face_id": "[uuid]"
-    }
-  },
-  {
-    "cmdId": "[uuid]",
-    "range": [],
-    "command": {
-      "type": "solid3d_get_next_adjacent_edge",
-      "object_id": "[uuid]",
-      "edge_id": "[uuid]",
-      "face_id": "[uuid]"
-    }
-  },
-  {
-    "cmdId": "[uuid]",
-    "range": [],
-    "command": {
-      "type": "solid3d_get_next_adjacent_edge",
-      "object_id": "[uuid]",
-      "edge_id": "[uuid]",
-      "face_id": "[uuid]"
-    }
-  },
-  {
-    "cmdId": "[uuid]",
-    "range": [],
-    "command": {
-      "type": "solid3d_get_next_adjacent_edge",
-      "object_id": "[uuid]",
-      "edge_id": "[uuid]",
-      "face_id": "[uuid]"
-    }
-  },
-  {
-    "cmdId": "[uuid]",
-    "range": [],
-    "command": {
-      "type": "solid3d_get_next_adjacent_edge",
-      "object_id": "[uuid]",
-      "edge_id": "[uuid]",
-      "face_id": "[uuid]"
-    }
-  },
-  {
-    "cmdId": "[uuid]",
-    "range": [],
-    "command": {
-      "type": "solid3d_get_next_adjacent_edge",
-      "object_id": "[uuid]",
-      "edge_id": "[uuid]",
-      "face_id": "[uuid]"
-    }
-  },
-  {
-    "cmdId": "[uuid]",
-    "range": [],
-    "command": {
-      "type": "solid3d_get_next_adjacent_edge",
-      "object_id": "[uuid]",
-      "edge_id": "[uuid]",
-      "face_id": "[uuid]"
-    }
-  },
-  {
-    "cmdId": "[uuid]",
-    "range": [],
-    "command": {
-      "type": "solid3d_get_next_adjacent_edge",
-      "object_id": "[uuid]",
-      "edge_id": "[uuid]",
-      "face_id": "[uuid]"
-    }
-  },
-  {
-    "cmdId": "[uuid]",
-    "range": [],
-    "command": {
-      "type": "solid3d_get_next_adjacent_edge",
-      "object_id": "[uuid]",
-      "edge_id": "[uuid]",
-      "face_id": "[uuid]"
-    }
-  },
-  {
-    "cmdId": "[uuid]",
-    "range": [],
-    "command": {
-      "type": "solid3d_get_next_adjacent_edge",
-      "object_id": "[uuid]",
-      "edge_id": "[uuid]",
-      "face_id": "[uuid]"
-    }
-  },
-  {
-    "cmdId": "[uuid]",
-    "range": [],
-    "command": {
-      "type": "solid3d_get_next_adjacent_edge",
-      "object_id": "[uuid]",
-      "edge_id": "[uuid]",
-      "face_id": "[uuid]"
-    }
-  },
-  {
-    "cmdId": "[uuid]",
-    "range": [],
-    "command": {
-      "type": "solid3d_get_next_adjacent_edge",
-      "object_id": "[uuid]",
-      "edge_id": "[uuid]",
-      "face_id": "[uuid]"
-    }
-  },
-  {
-    "cmdId": "[uuid]",
-    "range": [],
-    "command": {
-      "type": "solid3d_get_next_adjacent_edge",
-      "object_id": "[uuid]",
-      "edge_id": "[uuid]",
-      "face_id": "[uuid]"
-    }
-  },
-  {
-    "cmdId": "[uuid]",
-    "range": [],
-    "command": {
-      "type": "solid3d_get_next_adjacent_edge",
-      "object_id": "[uuid]",
-      "edge_id": "[uuid]",
-      "face_id": "[uuid]"
-    }
-  },
-  {
-    "cmdId": "[uuid]",
-    "range": [],
-    "command": {
-      "type": "solid3d_get_next_adjacent_edge",
-      "object_id": "[uuid]",
-      "edge_id": "[uuid]",
-      "face_id": "[uuid]"
-    }
-  },
-  {
-    "cmdId": "[uuid]",
-    "range": [],
-    "command": {
-      "type": "solid3d_get_next_adjacent_edge",
-      "object_id": "[uuid]",
-      "edge_id": "[uuid]",
-      "face_id": "[uuid]"
-    }
-  },
-  {
-    "cmdId": "[uuid]",
-    "range": [],
-    "command": {
-      "type": "solid3d_get_next_adjacent_edge",
-      "object_id": "[uuid]",
-      "edge_id": "[uuid]",
-      "face_id": "[uuid]"
-    }
-  },
-  {
-    "cmdId": "[uuid]",
-    "range": [],
-    "command": {
-      "type": "solid3d_get_next_adjacent_edge",
-      "object_id": "[uuid]",
-      "edge_id": "[uuid]",
-      "face_id": "[uuid]"
-    }
-  },
-  {
-    "cmdId": "[uuid]",
-    "range": [],
-    "command": {
-      "type": "solid3d_get_next_adjacent_edge",
-      "object_id": "[uuid]",
-      "edge_id": "[uuid]",
-      "face_id": "[uuid]"
-    }
-  },
-  {
-    "cmdId": "[uuid]",
-    "range": [],
-    "command": {
-      "type": "solid3d_get_next_adjacent_edge",
-      "object_id": "[uuid]",
-      "edge_id": "[uuid]",
-      "face_id": "[uuid]"
-    }
-  },
-  {
-    "cmdId": "[uuid]",
-    "range": [],
-    "command": {
-      "type": "solid3d_get_next_adjacent_edge",
-      "object_id": "[uuid]",
-      "edge_id": "[uuid]",
-      "face_id": "[uuid]"
-    }
-  },
-  {
-    "cmdId": "[uuid]",
-    "range": [],
-    "command": {
-      "type": "solid3d_get_next_adjacent_edge",
-      "object_id": "[uuid]",
-      "edge_id": "[uuid]",
-      "face_id": "[uuid]"
-    }
-  },
-  {
-    "cmdId": "[uuid]",
-    "range": [],
-    "command": {
-      "type": "solid3d_get_next_adjacent_edge",
-      "object_id": "[uuid]",
-      "edge_id": "[uuid]",
-      "face_id": "[uuid]"
-    }
-  },
-  {
-    "cmdId": "[uuid]",
-    "range": [],
-    "command": {
-      "type": "solid3d_get_next_adjacent_edge",
-      "object_id": "[uuid]",
-      "edge_id": "[uuid]",
-      "face_id": "[uuid]"
-    }
-  },
-  {
-    "cmdId": "[uuid]",
-    "range": [],
-    "command": {
-      "type": "solid3d_get_next_adjacent_edge",
-      "object_id": "[uuid]",
-      "edge_id": "[uuid]",
-      "face_id": "[uuid]"
-    }
-  },
-  {
-    "cmdId": "[uuid]",
-    "range": [],
-    "command": {
-      "type": "solid3d_get_next_adjacent_edge",
-      "object_id": "[uuid]",
-      "edge_id": "[uuid]",
-      "face_id": "[uuid]"
-    }
-  },
-  {
-    "cmdId": "[uuid]",
-    "range": [],
-    "command": {
-      "type": "solid3d_get_next_adjacent_edge",
-      "object_id": "[uuid]",
-      "edge_id": "[uuid]",
-      "face_id": "[uuid]"
-    }
-  },
-  {
-    "cmdId": "[uuid]",
-    "range": [],
-    "command": {
-      "type": "solid3d_get_next_adjacent_edge",
-      "object_id": "[uuid]",
-      "edge_id": "[uuid]",
-      "face_id": "[uuid]"
-    }
-  },
-  {
-    "cmdId": "[uuid]",
-    "range": [],
-    "command": {
-      "type": "solid3d_get_next_adjacent_edge",
-      "object_id": "[uuid]",
-      "edge_id": "[uuid]",
-      "face_id": "[uuid]"
-    }
-  },
-  {
-    "cmdId": "[uuid]",
-    "range": [],
-    "command": {
-      "type": "solid3d_get_next_adjacent_edge",
-      "object_id": "[uuid]",
-      "edge_id": "[uuid]",
-      "face_id": "[uuid]"
-    }
-  },
-  {
-    "cmdId": "[uuid]",
-    "range": [],
-    "command": {
-      "type": "solid3d_get_next_adjacent_edge",
-      "object_id": "[uuid]",
-      "edge_id": "[uuid]",
-      "face_id": "[uuid]"
-    }
-  },
-  {
-    "cmdId": "[uuid]",
-    "range": [],
-    "command": {
-      "type": "solid3d_get_next_adjacent_edge",
-      "object_id": "[uuid]",
-      "edge_id": "[uuid]",
-      "face_id": "[uuid]"
-    }
-  },
-  {
-    "cmdId": "[uuid]",
-    "range": [],
-    "command": {
-      "type": "solid3d_get_next_adjacent_edge",
-      "object_id": "[uuid]",
-      "edge_id": "[uuid]",
-      "face_id": "[uuid]"
-    }
-  },
-  {
-    "cmdId": "[uuid]",
-    "range": [],
-    "command": {
-      "type": "solid3d_get_next_adjacent_edge",
-      "object_id": "[uuid]",
-      "edge_id": "[uuid]",
-      "face_id": "[uuid]"
-    }
-  },
-  {
-    "cmdId": "[uuid]",
-    "range": [],
-    "command": {
-      "type": "solid3d_get_next_adjacent_edge",
-      "object_id": "[uuid]",
-      "edge_id": "[uuid]",
-      "face_id": "[uuid]"
-    }
-  },
-  {
-    "cmdId": "[uuid]",
-    "range": [],
-    "command": {
-      "type": "solid3d_get_next_adjacent_edge",
-      "object_id": "[uuid]",
-      "edge_id": "[uuid]",
-      "face_id": "[uuid]"
-    }
-  },
-  {
-    "cmdId": "[uuid]",
-    "range": [],
-    "command": {
-      "type": "solid3d_get_next_adjacent_edge",
-      "object_id": "[uuid]",
-      "edge_id": "[uuid]",
-      "face_id": "[uuid]"
-    }
-  },
-  {
-    "cmdId": "[uuid]",
-    "range": [],
-    "command": {
-      "type": "solid3d_get_next_adjacent_edge",
-      "object_id": "[uuid]",
-      "edge_id": "[uuid]",
-      "face_id": "[uuid]"
-    }
-  },
-  {
-    "cmdId": "[uuid]",
-    "range": [],
-    "command": {
-      "type": "solid3d_get_next_adjacent_edge",
-      "object_id": "[uuid]",
-      "edge_id": "[uuid]",
-      "face_id": "[uuid]"
-    }
-  },
-  {
-    "cmdId": "[uuid]",
-    "range": [],
-    "command": {
-      "type": "solid3d_get_next_adjacent_edge",
-      "object_id": "[uuid]",
-      "edge_id": "[uuid]",
-      "face_id": "[uuid]"
-    }
-  },
-  {
-    "cmdId": "[uuid]",
-    "range": [],
-    "command": {
-      "type": "solid3d_get_next_adjacent_edge",
-      "object_id": "[uuid]",
-      "edge_id": "[uuid]",
-      "face_id": "[uuid]"
-    }
-  },
-  {
-    "cmdId": "[uuid]",
-    "range": [],
-    "command": {
-      "type": "solid3d_get_next_adjacent_edge",
-      "object_id": "[uuid]",
-      "edge_id": "[uuid]",
-      "face_id": "[uuid]"
-    }
-  },
-  {
-    "cmdId": "[uuid]",
-    "range": [],
-    "command": {
-      "type": "solid3d_get_next_adjacent_edge",
-      "object_id": "[uuid]",
-      "edge_id": "[uuid]",
-      "face_id": "[uuid]"
-    }
-  },
-  {
-    "cmdId": "[uuid]",
-    "range": [],
-    "command": {
-      "type": "solid3d_get_next_adjacent_edge",
-      "object_id": "[uuid]",
-      "edge_id": "[uuid]",
-      "face_id": "[uuid]"
-    }
-  },
-  {
-    "cmdId": "[uuid]",
-    "range": [],
-    "command": {
-      "type": "solid3d_get_next_adjacent_edge",
-      "object_id": "[uuid]",
-      "edge_id": "[uuid]",
-      "face_id": "[uuid]"
-    }
-  },
-  {
-    "cmdId": "[uuid]",
-    "range": [],
-    "command": {
-      "type": "solid3d_get_next_adjacent_edge",
-      "object_id": "[uuid]",
-      "edge_id": "[uuid]",
-      "face_id": "[uuid]"
-    }
-  },
-  {
-    "cmdId": "[uuid]",
-    "range": [],
-    "command": {
-      "type": "solid3d_get_next_adjacent_edge",
-      "object_id": "[uuid]",
-      "edge_id": "[uuid]",
-      "face_id": "[uuid]"
-    }
-  },
-  {
-    "cmdId": "[uuid]",
-    "range": [],
-    "command": {
-      "type": "solid3d_get_next_adjacent_edge",
-      "object_id": "[uuid]",
-      "edge_id": "[uuid]",
-      "face_id": "[uuid]"
-    }
-  },
-  {
-    "cmdId": "[uuid]",
-    "range": [],
-    "command": {
-      "type": "solid3d_get_next_adjacent_edge",
-      "object_id": "[uuid]",
-      "edge_id": "[uuid]",
-      "face_id": "[uuid]"
-    }
-  },
-  {
-    "cmdId": "[uuid]",
-    "range": [],
-    "command": {
-      "type": "solid3d_get_next_adjacent_edge",
-      "object_id": "[uuid]",
-      "edge_id": "[uuid]",
-      "face_id": "[uuid]"
-    }
-  },
-  {
-    "cmdId": "[uuid]",
-    "range": [],
-    "command": {
-      "type": "solid3d_get_next_adjacent_edge",
-      "object_id": "[uuid]",
-      "edge_id": "[uuid]",
-      "face_id": "[uuid]"
-    }
-  },
-  {
-    "cmdId": "[uuid]",
-    "range": [],
-    "command": {
-      "type": "solid3d_get_next_adjacent_edge",
-      "object_id": "[uuid]",
-      "edge_id": "[uuid]",
-      "face_id": "[uuid]"
-    }
-  },
-  {
-    "cmdId": "[uuid]",
-    "range": [],
-    "command": {
-      "type": "solid3d_get_next_adjacent_edge",
-      "object_id": "[uuid]",
-      "edge_id": "[uuid]",
-      "face_id": "[uuid]"
-    }
-  },
-  {
-    "cmdId": "[uuid]",
-    "range": [],
-    "command": {
-      "type": "solid3d_get_next_adjacent_edge",
-      "object_id": "[uuid]",
-      "edge_id": "[uuid]",
-      "face_id": "[uuid]"
-    }
-  },
-  {
-    "cmdId": "[uuid]",
-    "range": [],
-    "command": {
-      "type": "solid3d_get_next_adjacent_edge",
-      "object_id": "[uuid]",
-      "edge_id": "[uuid]",
-      "face_id": "[uuid]"
-    }
-  },
-  {
-    "cmdId": "[uuid]",
-    "range": [],
-    "command": {
-      "type": "solid3d_get_next_adjacent_edge",
-      "object_id": "[uuid]",
-      "edge_id": "[uuid]",
-      "face_id": "[uuid]"
-    }
-  },
-  {
-    "cmdId": "[uuid]",
-    "range": [],
-    "command": {
-      "type": "solid3d_get_next_adjacent_edge",
-      "object_id": "[uuid]",
-      "edge_id": "[uuid]",
-      "face_id": "[uuid]"
-    }
-  },
-  {
-    "cmdId": "[uuid]",
-    "range": [],
-    "command": {
-      "type": "solid3d_get_next_adjacent_edge",
-      "object_id": "[uuid]",
-      "edge_id": "[uuid]",
-      "face_id": "[uuid]"
-    }
-  },
-  {
-    "cmdId": "[uuid]",
-    "range": [],
-    "command": {
-      "type": "solid3d_get_next_adjacent_edge",
-      "object_id": "[uuid]",
-      "edge_id": "[uuid]",
-      "face_id": "[uuid]"
-    }
-  },
-  {
-    "cmdId": "[uuid]",
-    "range": [],
-    "command": {
-      "type": "solid3d_get_next_adjacent_edge",
-      "object_id": "[uuid]",
-      "edge_id": "[uuid]",
-      "face_id": "[uuid]"
-    }
-  },
-  {
-    "cmdId": "[uuid]",
-    "range": [],
-    "command": {
-      "type": "solid3d_get_next_adjacent_edge",
-      "object_id": "[uuid]",
-      "edge_id": "[uuid]",
-      "face_id": "[uuid]"
-    }
-  },
-  {
-    "cmdId": "[uuid]",
-    "range": [],
-    "command": {
-      "type": "solid3d_get_next_adjacent_edge",
-      "object_id": "[uuid]",
-      "edge_id": "[uuid]",
-      "face_id": "[uuid]"
-    }
-  },
-  {
-    "cmdId": "[uuid]",
-    "range": [],
-    "command": {
-      "type": "solid3d_get_next_adjacent_edge",
-      "object_id": "[uuid]",
-      "edge_id": "[uuid]",
-      "face_id": "[uuid]"
-    }
-  },
-  {
-    "cmdId": "[uuid]",
-    "range": [],
-    "command": {
-      "type": "solid3d_get_next_adjacent_edge",
-      "object_id": "[uuid]",
-      "edge_id": "[uuid]",
-      "face_id": "[uuid]"
-    }
-  },
-  {
-    "cmdId": "[uuid]",
-    "range": [],
-    "command": {
-      "type": "solid3d_get_next_adjacent_edge",
-      "object_id": "[uuid]",
-      "edge_id": "[uuid]",
-      "face_id": "[uuid]"
-    }
-  },
-  {
-    "cmdId": "[uuid]",
-    "range": [],
-    "command": {
-      "type": "solid3d_get_next_adjacent_edge",
-      "object_id": "[uuid]",
-      "edge_id": "[uuid]",
-      "face_id": "[uuid]"
-    }
-  },
-  {
-    "cmdId": "[uuid]",
-    "range": [],
-    "command": {
-      "type": "solid3d_get_next_adjacent_edge",
-      "object_id": "[uuid]",
-      "edge_id": "[uuid]",
-      "face_id": "[uuid]"
-    }
-  },
-  {
-    "cmdId": "[uuid]",
-    "range": [],
-    "command": {
-      "type": "solid3d_get_next_adjacent_edge",
-      "object_id": "[uuid]",
-      "edge_id": "[uuid]",
-      "face_id": "[uuid]"
-    }
-  },
-  {
-    "cmdId": "[uuid]",
-    "range": [],
-    "command": {
-      "type": "solid3d_get_next_adjacent_edge",
-      "object_id": "[uuid]",
-      "edge_id": "[uuid]",
-      "face_id": "[uuid]"
-    }
-  },
-  {
-    "cmdId": "[uuid]",
-    "range": [],
-    "command": {
-      "type": "solid3d_get_next_adjacent_edge",
-      "object_id": "[uuid]",
-      "edge_id": "[uuid]",
-      "face_id": "[uuid]"
-    }
-  },
-  {
-    "cmdId": "[uuid]",
-    "range": [],
-    "command": {
-      "type": "solid3d_get_next_adjacent_edge",
-      "object_id": "[uuid]",
-      "edge_id": "[uuid]",
-      "face_id": "[uuid]"
-    }
-  },
-  {
-    "cmdId": "[uuid]",
-    "range": [],
-    "command": {
-      "type": "solid3d_get_next_adjacent_edge",
-      "object_id": "[uuid]",
-      "edge_id": "[uuid]",
-      "face_id": "[uuid]"
-    }
-  },
-  {
-    "cmdId": "[uuid]",
-    "range": [],
-    "command": {
-      "type": "solid3d_get_next_adjacent_edge",
-      "object_id": "[uuid]",
-      "edge_id": "[uuid]",
-      "face_id": "[uuid]"
-    }
-  },
-  {
-    "cmdId": "[uuid]",
-    "range": [],
-    "command": {
-      "type": "solid3d_get_next_adjacent_edge",
-      "object_id": "[uuid]",
-      "edge_id": "[uuid]",
-      "face_id": "[uuid]"
-    }
-  },
-  {
-    "cmdId": "[uuid]",
-    "range": [],
-    "command": {
-      "type": "solid3d_get_next_adjacent_edge",
-      "object_id": "[uuid]",
-      "edge_id": "[uuid]",
-      "face_id": "[uuid]"
-    }
-  },
-  {
-    "cmdId": "[uuid]",
-    "range": [],
-    "command": {
-      "type": "solid3d_get_next_adjacent_edge",
-      "object_id": "[uuid]",
-      "edge_id": "[uuid]",
-      "face_id": "[uuid]"
-    }
-  },
-  {
-    "cmdId": "[uuid]",
-    "range": [],
-    "command": {
-      "type": "solid3d_get_next_adjacent_edge",
-      "object_id": "[uuid]",
-      "edge_id": "[uuid]",
-      "face_id": "[uuid]"
-    }
-  },
-  {
-    "cmdId": "[uuid]",
-    "range": [],
-    "command": {
-      "type": "solid3d_get_next_adjacent_edge",
-      "object_id": "[uuid]",
-      "edge_id": "[uuid]",
-      "face_id": "[uuid]"
-    }
-  },
-  {
-    "cmdId": "[uuid]",
-    "range": [],
-    "command": {
-      "type": "solid3d_get_next_adjacent_edge",
-      "object_id": "[uuid]",
-      "edge_id": "[uuid]",
-      "face_id": "[uuid]"
-    }
-  },
-  {
-    "cmdId": "[uuid]",
-    "range": [],
-    "command": {
-      "type": "solid3d_get_next_adjacent_edge",
-      "object_id": "[uuid]",
-      "edge_id": "[uuid]",
-      "face_id": "[uuid]"
-    }
-  },
-  {
-    "cmdId": "[uuid]",
-    "range": [],
-    "command": {
-      "type": "solid3d_get_next_adjacent_edge",
-      "object_id": "[uuid]",
-      "edge_id": "[uuid]",
-      "face_id": "[uuid]"
-    }
-  },
-  {
-    "cmdId": "[uuid]",
-    "range": [],
-    "command": {
-      "type": "solid3d_get_next_adjacent_edge",
-      "object_id": "[uuid]",
-      "edge_id": "[uuid]",
-      "face_id": "[uuid]"
-    }
-  },
-  {
-    "cmdId": "[uuid]",
-    "range": [],
-    "command": {
-      "type": "solid3d_get_next_adjacent_edge",
-      "object_id": "[uuid]",
-      "edge_id": "[uuid]",
-      "face_id": "[uuid]"
-    }
-  },
-  {
-    "cmdId": "[uuid]",
-    "range": [],
-    "command": {
-      "type": "solid3d_get_next_adjacent_edge",
-      "object_id": "[uuid]",
-      "edge_id": "[uuid]",
-      "face_id": "[uuid]"
-    }
-  },
-  {
-    "cmdId": "[uuid]",
-    "range": [],
-    "command": {
-      "type": "solid3d_get_next_adjacent_edge",
-      "object_id": "[uuid]",
-      "edge_id": "[uuid]",
-      "face_id": "[uuid]"
-    }
-  },
-  {
-    "cmdId": "[uuid]",
-    "range": [],
-    "command": {
-      "type": "solid3d_get_next_adjacent_edge",
-      "object_id": "[uuid]",
-      "edge_id": "[uuid]",
-      "face_id": "[uuid]"
-    }
-  },
-  {
-    "cmdId": "[uuid]",
-    "range": [],
-    "command": {
-      "type": "solid3d_get_next_adjacent_edge",
-      "object_id": "[uuid]",
-      "edge_id": "[uuid]",
-      "face_id": "[uuid]"
-    }
-  },
-  {
-    "cmdId": "[uuid]",
-    "range": [],
-    "command": {
-      "type": "solid3d_get_next_adjacent_edge",
-      "object_id": "[uuid]",
-      "edge_id": "[uuid]",
-      "face_id": "[uuid]"
-    }
-  },
-  {
-    "cmdId": "[uuid]",
-    "range": [],
-    "command": {
-      "type": "solid3d_get_next_adjacent_edge",
-      "object_id": "[uuid]",
-      "edge_id": "[uuid]",
-      "face_id": "[uuid]"
-    }
-  },
-  {
-    "cmdId": "[uuid]",
-    "range": [],
-    "command": {
-      "type": "solid3d_get_next_adjacent_edge",
-      "object_id": "[uuid]",
-      "edge_id": "[uuid]",
-      "face_id": "[uuid]"
-    }
-  },
-  {
-    "cmdId": "[uuid]",
-    "range": [],
-    "command": {
-      "type": "solid3d_get_next_adjacent_edge",
-      "object_id": "[uuid]",
-      "edge_id": "[uuid]",
-      "face_id": "[uuid]"
-    }
-  },
-  {
-    "cmdId": "[uuid]",
-    "range": [],
-    "command": {
-      "type": "solid3d_get_next_adjacent_edge",
-      "object_id": "[uuid]",
-      "edge_id": "[uuid]",
-      "face_id": "[uuid]"
-    }
-  },
-  {
-    "cmdId": "[uuid]",
-    "range": [],
-    "command": {
-      "type": "solid3d_get_next_adjacent_edge",
-      "object_id": "[uuid]",
-      "edge_id": "[uuid]",
-      "face_id": "[uuid]"
-    }
-  },
-  {
-    "cmdId": "[uuid]",
-    "range": [],
-    "command": {
-      "type": "solid3d_get_next_adjacent_edge",
-      "object_id": "[uuid]",
-      "edge_id": "[uuid]",
-      "face_id": "[uuid]"
-    }
-  },
-  {
-    "cmdId": "[uuid]",
-    "range": [],
-    "command": {
-      "type": "solid3d_get_next_adjacent_edge",
-      "object_id": "[uuid]",
-      "edge_id": "[uuid]",
-      "face_id": "[uuid]"
-    }
-  },
-  {
-    "cmdId": "[uuid]",
-    "range": [],
-    "command": {
-      "type": "solid3d_get_next_adjacent_edge",
-      "object_id": "[uuid]",
-      "edge_id": "[uuid]",
-      "face_id": "[uuid]"
-    }
-  },
-  {
-    "cmdId": "[uuid]",
-    "range": [],
-    "command": {
-      "type": "solid3d_get_next_adjacent_edge",
-      "object_id": "[uuid]",
-      "edge_id": "[uuid]",
-      "face_id": "[uuid]"
-    }
-  },
-  {
-    "cmdId": "[uuid]",
-    "range": [],
-    "command": {
-      "type": "solid3d_get_next_adjacent_edge",
-      "object_id": "[uuid]",
-      "edge_id": "[uuid]",
-      "face_id": "[uuid]"
-    }
-  },
-  {
-    "cmdId": "[uuid]",
-    "range": [],
-    "command": {
-      "type": "solid3d_get_next_adjacent_edge",
-      "object_id": "[uuid]",
-      "edge_id": "[uuid]",
-      "face_id": "[uuid]"
-    }
-  },
-  {
-    "cmdId": "[uuid]",
-    "range": [],
-    "command": {
-      "type": "solid3d_get_next_adjacent_edge",
-      "object_id": "[uuid]",
-      "edge_id": "[uuid]",
-      "face_id": "[uuid]"
-    }
-  },
-  {
-    "cmdId": "[uuid]",
-    "range": [],
-    "command": {
-      "type": "solid3d_get_next_adjacent_edge",
-      "object_id": "[uuid]",
-      "edge_id": "[uuid]",
-      "face_id": "[uuid]"
-    }
-  },
-  {
-    "cmdId": "[uuid]",
-    "range": [],
-    "command": {
-      "type": "solid3d_get_next_adjacent_edge",
-      "object_id": "[uuid]",
-      "edge_id": "[uuid]",
-      "face_id": "[uuid]"
-    }
-  },
-  {
-    "cmdId": "[uuid]",
-    "range": [],
-    "command": {
-      "type": "solid3d_get_next_adjacent_edge",
-      "object_id": "[uuid]",
-      "edge_id": "[uuid]",
-      "face_id": "[uuid]"
-    }
-  },
-  {
-    "cmdId": "[uuid]",
-    "range": [],
-    "command": {
-      "type": "solid3d_get_next_adjacent_edge",
-      "object_id": "[uuid]",
-      "edge_id": "[uuid]",
-      "face_id": "[uuid]"
-    }
-  },
-  {
-    "cmdId": "[uuid]",
-    "range": [],
-    "command": {
-      "type": "solid3d_get_next_adjacent_edge",
-      "object_id": "[uuid]",
-      "edge_id": "[uuid]",
-      "face_id": "[uuid]"
-    }
-  },
-  {
-    "cmdId": "[uuid]",
-    "range": [],
-    "command": {
-      "type": "solid3d_get_next_adjacent_edge",
-      "object_id": "[uuid]",
-      "edge_id": "[uuid]",
-      "face_id": "[uuid]"
-    }
-  },
-  {
-    "cmdId": "[uuid]",
-    "range": [],
-    "command": {
-      "type": "solid3d_get_next_adjacent_edge",
-      "object_id": "[uuid]",
-      "edge_id": "[uuid]",
-      "face_id": "[uuid]"
-    }
-  },
-  {
-    "cmdId": "[uuid]",
-    "range": [],
-    "command": {
-      "type": "solid3d_get_next_adjacent_edge",
-      "object_id": "[uuid]",
-      "edge_id": "[uuid]",
-      "face_id": "[uuid]"
-    }
-  },
-  {
-    "cmdId": "[uuid]",
-    "range": [],
-    "command": {
-      "type": "solid3d_get_next_adjacent_edge",
-      "object_id": "[uuid]",
-      "edge_id": "[uuid]",
-      "face_id": "[uuid]"
-    }
-  },
-  {
-    "cmdId": "[uuid]",
-    "range": [],
-    "command": {
-      "type": "solid3d_get_next_adjacent_edge",
-      "object_id": "[uuid]",
-      "edge_id": "[uuid]",
-      "face_id": "[uuid]"
-    }
-  },
-  {
-    "cmdId": "[uuid]",
-    "range": [],
-    "command": {
-      "type": "solid3d_get_next_adjacent_edge",
-      "object_id": "[uuid]",
-      "edge_id": "[uuid]",
-      "face_id": "[uuid]"
-    }
-  },
-  {
-    "cmdId": "[uuid]",
-    "range": [],
-    "command": {
-      "type": "solid3d_get_next_adjacent_edge",
-      "object_id": "[uuid]",
-      "edge_id": "[uuid]",
-      "face_id": "[uuid]"
-    }
-  },
-  {
-    "cmdId": "[uuid]",
-    "range": [],
-    "command": {
-      "type": "solid3d_get_next_adjacent_edge",
-      "object_id": "[uuid]",
-      "edge_id": "[uuid]",
-      "face_id": "[uuid]"
-    }
-  },
-  {
-    "cmdId": "[uuid]",
-    "range": [],
-    "command": {
-      "type": "solid3d_get_next_adjacent_edge",
-      "object_id": "[uuid]",
-      "edge_id": "[uuid]",
-      "face_id": "[uuid]"
-    }
-  },
-  {
-    "cmdId": "[uuid]",
-    "range": [],
-    "command": {
-      "type": "solid3d_get_next_adjacent_edge",
-      "object_id": "[uuid]",
-      "edge_id": "[uuid]",
-      "face_id": "[uuid]"
-    }
-  },
-  {
-    "cmdId": "[uuid]",
-    "range": [],
-    "command": {
-      "type": "solid3d_get_next_adjacent_edge",
-      "object_id": "[uuid]",
-      "edge_id": "[uuid]",
-      "face_id": "[uuid]"
-    }
-  },
-  {
-    "cmdId": "[uuid]",
-    "range": [],
-    "command": {
-      "type": "solid3d_get_next_adjacent_edge",
-      "object_id": "[uuid]",
-      "edge_id": "[uuid]",
-      "face_id": "[uuid]"
-    }
-  },
-  {
-    "cmdId": "[uuid]",
-    "range": [],
-    "command": {
-      "type": "solid3d_get_next_adjacent_edge",
-      "object_id": "[uuid]",
-      "edge_id": "[uuid]",
-      "face_id": "[uuid]"
-    }
-  },
-  {
-    "cmdId": "[uuid]",
-    "range": [],
-    "command": {
-      "type": "solid3d_get_next_adjacent_edge",
-      "object_id": "[uuid]",
-      "edge_id": "[uuid]",
-      "face_id": "[uuid]"
-    }
-  },
-  {
-    "cmdId": "[uuid]",
-    "range": [],
-    "command": {
-      "type": "solid3d_get_next_adjacent_edge",
-      "object_id": "[uuid]",
-      "edge_id": "[uuid]",
-      "face_id": "[uuid]"
-    }
-  },
-  {
-    "cmdId": "[uuid]",
-    "range": [],
-    "command": {
-      "type": "solid3d_get_next_adjacent_edge",
-      "object_id": "[uuid]",
-      "edge_id": "[uuid]",
-      "face_id": "[uuid]"
-    }
-  },
-  {
-    "cmdId": "[uuid]",
-    "range": [],
-    "command": {
-      "type": "solid3d_get_next_adjacent_edge",
-      "object_id": "[uuid]",
-      "edge_id": "[uuid]",
-      "face_id": "[uuid]"
-    }
-  },
-  {
-    "cmdId": "[uuid]",
-    "range": [],
-    "command": {
-      "type": "solid3d_get_next_adjacent_edge",
-      "object_id": "[uuid]",
-      "edge_id": "[uuid]",
-      "face_id": "[uuid]"
-    }
-  },
-  {
-    "cmdId": "[uuid]",
-    "range": [],
-    "command": {
-      "type": "solid3d_get_opposite_edge",
-      "object_id": "[uuid]",
-      "edge_id": "[uuid]",
-      "face_id": "[uuid]"
-    }
-  },
-  {
-    "cmdId": "[uuid]",
-    "range": [],
-    "command": {
-      "type": "solid3d_get_opposite_edge",
-      "object_id": "[uuid]",
-      "edge_id": "[uuid]",
-      "face_id": "[uuid]"
-    }
-  },
-  {
-    "cmdId": "[uuid]",
-    "range": [],
-    "command": {
-      "type": "solid3d_get_opposite_edge",
-      "object_id": "[uuid]",
-      "edge_id": "[uuid]",
-      "face_id": "[uuid]"
-    }
-  },
-  {
-    "cmdId": "[uuid]",
-    "range": [],
-    "command": {
-      "type": "solid3d_get_opposite_edge",
-      "object_id": "[uuid]",
-      "edge_id": "[uuid]",
-      "face_id": "[uuid]"
-    }
-  },
-  {
-    "cmdId": "[uuid]",
-    "range": [],
-    "command": {
-      "type": "solid3d_get_opposite_edge",
-      "object_id": "[uuid]",
-      "edge_id": "[uuid]",
-      "face_id": "[uuid]"
-    }
-  },
-  {
-    "cmdId": "[uuid]",
-    "range": [],
-    "command": {
-      "type": "solid3d_get_opposite_edge",
-      "object_id": "[uuid]",
-      "edge_id": "[uuid]",
-      "face_id": "[uuid]"
-    }
-  },
-  {
-    "cmdId": "[uuid]",
-    "range": [],
-    "command": {
-      "type": "solid3d_get_opposite_edge",
-      "object_id": "[uuid]",
-      "edge_id": "[uuid]",
-      "face_id": "[uuid]"
-    }
-  },
-  {
-    "cmdId": "[uuid]",
-    "range": [],
-    "command": {
-      "type": "solid3d_get_opposite_edge",
-      "object_id": "[uuid]",
-      "edge_id": "[uuid]",
-      "face_id": "[uuid]"
-    }
-  },
-  {
-    "cmdId": "[uuid]",
-    "range": [],
-    "command": {
-      "type": "solid3d_get_opposite_edge",
-      "object_id": "[uuid]",
-      "edge_id": "[uuid]",
-      "face_id": "[uuid]"
-    }
-  },
-  {
-    "cmdId": "[uuid]",
-    "range": [],
-    "command": {
-      "type": "solid3d_get_opposite_edge",
-      "object_id": "[uuid]",
-      "edge_id": "[uuid]",
-      "face_id": "[uuid]"
-    }
-  },
-  {
-    "cmdId": "[uuid]",
-    "range": [],
-    "command": {
-      "type": "solid3d_get_opposite_edge",
-      "object_id": "[uuid]",
-      "edge_id": "[uuid]",
-      "face_id": "[uuid]"
-    }
-  },
-  {
-    "cmdId": "[uuid]",
-    "range": [],
-    "command": {
-      "type": "solid3d_get_opposite_edge",
-      "object_id": "[uuid]",
-      "edge_id": "[uuid]",
-      "face_id": "[uuid]"
-    }
-  },
-  {
-    "cmdId": "[uuid]",
-    "range": [],
-    "command": {
-      "type": "solid3d_get_opposite_edge",
-      "object_id": "[uuid]",
-      "edge_id": "[uuid]",
-      "face_id": "[uuid]"
-    }
-  },
-  {
-    "cmdId": "[uuid]",
-    "range": [],
-    "command": {
-      "type": "solid3d_get_opposite_edge",
-      "object_id": "[uuid]",
-      "edge_id": "[uuid]",
-      "face_id": "[uuid]"
-    }
-  },
-  {
-    "cmdId": "[uuid]",
-    "range": [],
-    "command": {
-      "type": "solid3d_get_opposite_edge",
-      "object_id": "[uuid]",
-      "edge_id": "[uuid]",
-      "face_id": "[uuid]"
-    }
-  },
-  {
-    "cmdId": "[uuid]",
-    "range": [],
-    "command": {
-      "type": "solid3d_get_opposite_edge",
-      "object_id": "[uuid]",
-      "edge_id": "[uuid]",
-      "face_id": "[uuid]"
-    }
-  },
-  {
-    "cmdId": "[uuid]",
-    "range": [],
-    "command": {
-      "type": "solid3d_get_opposite_edge",
-      "object_id": "[uuid]",
-      "edge_id": "[uuid]",
-      "face_id": "[uuid]"
-    }
-  },
-  {
-    "cmdId": "[uuid]",
-    "range": [],
-    "command": {
-      "type": "solid3d_get_opposite_edge",
-      "object_id": "[uuid]",
-      "edge_id": "[uuid]",
-      "face_id": "[uuid]"
-    }
-  },
-  {
-    "cmdId": "[uuid]",
-    "range": [],
-    "command": {
-      "type": "solid3d_get_opposite_edge",
-      "object_id": "[uuid]",
-      "edge_id": "[uuid]",
-      "face_id": "[uuid]"
-    }
-  },
-  {
-    "cmdId": "[uuid]",
-    "range": [],
-    "command": {
-      "type": "solid3d_get_opposite_edge",
-      "object_id": "[uuid]",
-      "edge_id": "[uuid]",
-      "face_id": "[uuid]"
-    }
-  },
-  {
-    "cmdId": "[uuid]",
-    "range": [],
-    "command": {
-      "type": "solid3d_get_opposite_edge",
-      "object_id": "[uuid]",
-      "edge_id": "[uuid]",
-      "face_id": "[uuid]"
-    }
-  },
-  {
-    "cmdId": "[uuid]",
-    "range": [],
-    "command": {
-      "type": "solid3d_get_opposite_edge",
-      "object_id": "[uuid]",
-      "edge_id": "[uuid]",
-      "face_id": "[uuid]"
-    }
-  },
-  {
-    "cmdId": "[uuid]",
-    "range": [],
-    "command": {
-      "type": "solid3d_get_opposite_edge",
-      "object_id": "[uuid]",
-      "edge_id": "[uuid]",
-      "face_id": "[uuid]"
-    }
-  },
-  {
-    "cmdId": "[uuid]",
-    "range": [],
-    "command": {
-      "type": "solid3d_get_opposite_edge",
-      "object_id": "[uuid]",
-      "edge_id": "[uuid]",
-      "face_id": "[uuid]"
-    }
-  },
-  {
-    "cmdId": "[uuid]",
-    "range": [],
-    "command": {
-      "type": "solid3d_get_opposite_edge",
-      "object_id": "[uuid]",
-      "edge_id": "[uuid]",
-      "face_id": "[uuid]"
-    }
-  },
-  {
-    "cmdId": "[uuid]",
-    "range": [],
-    "command": {
-      "type": "solid3d_get_opposite_edge",
-      "object_id": "[uuid]",
-      "edge_id": "[uuid]",
-      "face_id": "[uuid]"
-    }
-  },
-  {
-    "cmdId": "[uuid]",
-    "range": [],
-    "command": {
-      "type": "solid3d_get_opposite_edge",
-      "object_id": "[uuid]",
-      "edge_id": "[uuid]",
-      "face_id": "[uuid]"
-    }
-  },
-  {
-    "cmdId": "[uuid]",
-    "range": [],
-    "command": {
-      "type": "solid3d_get_opposite_edge",
-      "object_id": "[uuid]",
-      "edge_id": "[uuid]",
-      "face_id": "[uuid]"
-    }
-  },
-  {
-    "cmdId": "[uuid]",
-    "range": [],
-    "command": {
-      "type": "solid3d_get_opposite_edge",
-      "object_id": "[uuid]",
-      "edge_id": "[uuid]",
-      "face_id": "[uuid]"
-    }
-  },
-  {
-    "cmdId": "[uuid]",
-    "range": [],
-    "command": {
-      "type": "solid3d_get_opposite_edge",
-      "object_id": "[uuid]",
-      "edge_id": "[uuid]",
-      "face_id": "[uuid]"
-    }
-  },
-  {
-    "cmdId": "[uuid]",
-    "range": [],
-    "command": {
-      "type": "solid3d_get_opposite_edge",
-      "object_id": "[uuid]",
-      "edge_id": "[uuid]",
-      "face_id": "[uuid]"
-    }
-  },
-  {
-    "cmdId": "[uuid]",
-    "range": [],
-    "command": {
-      "type": "solid3d_get_opposite_edge",
-      "object_id": "[uuid]",
-      "edge_id": "[uuid]",
-      "face_id": "[uuid]"
-    }
-  },
-  {
-    "cmdId": "[uuid]",
-    "range": [],
-    "command": {
-      "type": "solid3d_get_opposite_edge",
-      "object_id": "[uuid]",
-      "edge_id": "[uuid]",
-      "face_id": "[uuid]"
-    }
-  },
-  {
-    "cmdId": "[uuid]",
-    "range": [],
-    "command": {
-      "type": "solid3d_get_opposite_edge",
-      "object_id": "[uuid]",
-      "edge_id": "[uuid]",
-      "face_id": "[uuid]"
-    }
-  },
-  {
-    "cmdId": "[uuid]",
-    "range": [],
-    "command": {
-      "type": "solid3d_get_opposite_edge",
-      "object_id": "[uuid]",
-      "edge_id": "[uuid]",
-      "face_id": "[uuid]"
-    }
-  },
-  {
-    "cmdId": "[uuid]",
-    "range": [],
-    "command": {
-      "type": "solid3d_get_opposite_edge",
-      "object_id": "[uuid]",
-      "edge_id": "[uuid]",
-      "face_id": "[uuid]"
-    }
-  },
-  {
-    "cmdId": "[uuid]",
-    "range": [],
-    "command": {
-      "type": "solid3d_get_opposite_edge",
-      "object_id": "[uuid]",
-      "edge_id": "[uuid]",
-      "face_id": "[uuid]"
-    }
-  },
-  {
-    "cmdId": "[uuid]",
-    "range": [],
-    "command": {
-      "type": "solid3d_get_opposite_edge",
-      "object_id": "[uuid]",
-      "edge_id": "[uuid]",
-      "face_id": "[uuid]"
-    }
-  },
-  {
-    "cmdId": "[uuid]",
-    "range": [],
-    "command": {
-      "type": "solid3d_get_opposite_edge",
-      "object_id": "[uuid]",
-      "edge_id": "[uuid]",
-      "face_id": "[uuid]"
-    }
-  },
-  {
-    "cmdId": "[uuid]",
-    "range": [],
-    "command": {
-      "type": "solid3d_get_opposite_edge",
-      "object_id": "[uuid]",
-      "edge_id": "[uuid]",
-      "face_id": "[uuid]"
-    }
-  },
-  {
-    "cmdId": "[uuid]",
-    "range": [],
-    "command": {
-      "type": "solid3d_get_opposite_edge",
-      "object_id": "[uuid]",
-      "edge_id": "[uuid]",
-      "face_id": "[uuid]"
-    }
-  },
-  {
-    "cmdId": "[uuid]",
-    "range": [],
-    "command": {
-      "type": "solid3d_get_opposite_edge",
-      "object_id": "[uuid]",
-      "edge_id": "[uuid]",
-      "face_id": "[uuid]"
-    }
-  },
-  {
-    "cmdId": "[uuid]",
-    "range": [],
-    "command": {
-      "type": "solid3d_get_opposite_edge",
-      "object_id": "[uuid]",
-      "edge_id": "[uuid]",
-      "face_id": "[uuid]"
-    }
-  },
-  {
-    "cmdId": "[uuid]",
-    "range": [],
-    "command": {
-      "type": "solid3d_get_opposite_edge",
-      "object_id": "[uuid]",
-      "edge_id": "[uuid]",
-      "face_id": "[uuid]"
-    }
-  },
-  {
-    "cmdId": "[uuid]",
-    "range": [],
-    "command": {
-      "type": "solid3d_get_opposite_edge",
-      "object_id": "[uuid]",
-      "edge_id": "[uuid]",
-      "face_id": "[uuid]"
-    }
-  },
-  {
-    "cmdId": "[uuid]",
-    "range": [],
-    "command": {
-      "type": "solid3d_get_opposite_edge",
-      "object_id": "[uuid]",
-      "edge_id": "[uuid]",
-      "face_id": "[uuid]"
-    }
-  },
-  {
-    "cmdId": "[uuid]",
-    "range": [],
-    "command": {
-      "type": "solid3d_get_opposite_edge",
-      "object_id": "[uuid]",
-      "edge_id": "[uuid]",
-      "face_id": "[uuid]"
-    }
-  },
-  {
-    "cmdId": "[uuid]",
-    "range": [],
-    "command": {
-      "type": "solid3d_get_opposite_edge",
-      "object_id": "[uuid]",
-      "edge_id": "[uuid]",
-      "face_id": "[uuid]"
-    }
-  },
-  {
-    "cmdId": "[uuid]",
-    "range": [],
-    "command": {
-      "type": "solid3d_get_opposite_edge",
-      "object_id": "[uuid]",
-      "edge_id": "[uuid]",
-      "face_id": "[uuid]"
-    }
-  },
-  {
-    "cmdId": "[uuid]",
-    "range": [],
-    "command": {
-      "type": "solid3d_get_opposite_edge",
-      "object_id": "[uuid]",
-      "edge_id": "[uuid]",
-      "face_id": "[uuid]"
-    }
-  },
-  {
-    "cmdId": "[uuid]",
-    "range": [],
-    "command": {
-      "type": "solid3d_get_opposite_edge",
-      "object_id": "[uuid]",
-      "edge_id": "[uuid]",
-      "face_id": "[uuid]"
-    }
-  },
-  {
-    "cmdId": "[uuid]",
-    "range": [],
-    "command": {
-      "type": "solid3d_get_opposite_edge",
-      "object_id": "[uuid]",
-      "edge_id": "[uuid]",
-      "face_id": "[uuid]"
-    }
-  },
-  {
-    "cmdId": "[uuid]",
-    "range": [],
-    "command": {
-      "type": "solid3d_get_opposite_edge",
-      "object_id": "[uuid]",
-      "edge_id": "[uuid]",
-      "face_id": "[uuid]"
-    }
-  },
-  {
-    "cmdId": "[uuid]",
-    "range": [],
-    "command": {
-      "type": "solid3d_get_opposite_edge",
-      "object_id": "[uuid]",
-      "edge_id": "[uuid]",
-      "face_id": "[uuid]"
-    }
-  },
-  {
-    "cmdId": "[uuid]",
-    "range": [],
-    "command": {
-      "type": "solid3d_get_opposite_edge",
-      "object_id": "[uuid]",
-      "edge_id": "[uuid]",
-      "face_id": "[uuid]"
-    }
-  },
-  {
-    "cmdId": "[uuid]",
-    "range": [],
-    "command": {
-      "type": "solid3d_get_opposite_edge",
-      "object_id": "[uuid]",
-      "edge_id": "[uuid]",
-      "face_id": "[uuid]"
-    }
-  },
-  {
-    "cmdId": "[uuid]",
-    "range": [],
-    "command": {
-      "type": "solid3d_get_opposite_edge",
-      "object_id": "[uuid]",
-      "edge_id": "[uuid]",
-      "face_id": "[uuid]"
-    }
-  },
-  {
-    "cmdId": "[uuid]",
-    "range": [],
-    "command": {
-      "type": "solid3d_get_opposite_edge",
-      "object_id": "[uuid]",
-      "edge_id": "[uuid]",
-      "face_id": "[uuid]"
-    }
-  },
-  {
-    "cmdId": "[uuid]",
-    "range": [],
-    "command": {
-      "type": "solid3d_get_opposite_edge",
-      "object_id": "[uuid]",
-      "edge_id": "[uuid]",
-      "face_id": "[uuid]"
-    }
-  },
-  {
-    "cmdId": "[uuid]",
-    "range": [],
-    "command": {
-      "type": "solid3d_get_opposite_edge",
-      "object_id": "[uuid]",
-      "edge_id": "[uuid]",
-      "face_id": "[uuid]"
-    }
-  },
-  {
-    "cmdId": "[uuid]",
-    "range": [],
-    "command": {
-      "type": "solid3d_get_opposite_edge",
-      "object_id": "[uuid]",
-      "edge_id": "[uuid]",
-      "face_id": "[uuid]"
-    }
-  },
-  {
-    "cmdId": "[uuid]",
-    "range": [],
-    "command": {
-      "type": "solid3d_get_opposite_edge",
-      "object_id": "[uuid]",
-      "edge_id": "[uuid]",
-      "face_id": "[uuid]"
-    }
-  },
-  {
-    "cmdId": "[uuid]",
-    "range": [],
-    "command": {
-      "type": "solid3d_get_opposite_edge",
-      "object_id": "[uuid]",
-      "edge_id": "[uuid]",
-      "face_id": "[uuid]"
-    }
-  },
-  {
-    "cmdId": "[uuid]",
-    "range": [],
-    "command": {
-      "type": "solid3d_get_opposite_edge",
-      "object_id": "[uuid]",
-      "edge_id": "[uuid]",
-      "face_id": "[uuid]"
-    }
-  },
-  {
-    "cmdId": "[uuid]",
-    "range": [],
-    "command": {
-      "type": "solid3d_get_opposite_edge",
-      "object_id": "[uuid]",
-      "edge_id": "[uuid]",
-      "face_id": "[uuid]"
-    }
-  },
-  {
-    "cmdId": "[uuid]",
-    "range": [],
-    "command": {
-      "type": "solid3d_get_opposite_edge",
-      "object_id": "[uuid]",
-      "edge_id": "[uuid]",
-      "face_id": "[uuid]"
-    }
-  },
-  {
-    "cmdId": "[uuid]",
-    "range": [],
-    "command": {
-      "type": "solid3d_get_opposite_edge",
-      "object_id": "[uuid]",
-      "edge_id": "[uuid]",
-      "face_id": "[uuid]"
-    }
-  },
-  {
-    "cmdId": "[uuid]",
-    "range": [],
-    "command": {
-      "type": "solid3d_get_opposite_edge",
-      "object_id": "[uuid]",
-      "edge_id": "[uuid]",
-      "face_id": "[uuid]"
-    }
-  },
-  {
-    "cmdId": "[uuid]",
-    "range": [],
-    "command": {
-      "type": "solid3d_get_opposite_edge",
-      "object_id": "[uuid]",
-      "edge_id": "[uuid]",
-      "face_id": "[uuid]"
-    }
-  },
-  {
-    "cmdId": "[uuid]",
-    "range": [],
-    "command": {
-      "type": "solid3d_get_opposite_edge",
-      "object_id": "[uuid]",
-      "edge_id": "[uuid]",
-      "face_id": "[uuid]"
-    }
-  },
-  {
-    "cmdId": "[uuid]",
-    "range": [],
-    "command": {
-      "type": "solid3d_get_opposite_edge",
-      "object_id": "[uuid]",
-      "edge_id": "[uuid]",
-      "face_id": "[uuid]"
-    }
-  },
-  {
-    "cmdId": "[uuid]",
-    "range": [],
-    "command": {
-      "type": "solid3d_get_opposite_edge",
-      "object_id": "[uuid]",
-      "edge_id": "[uuid]",
-      "face_id": "[uuid]"
-    }
-  },
-  {
-    "cmdId": "[uuid]",
-    "range": [],
-    "command": {
-      "type": "solid3d_get_opposite_edge",
-      "object_id": "[uuid]",
-      "edge_id": "[uuid]",
-      "face_id": "[uuid]"
-    }
-  },
-  {
-    "cmdId": "[uuid]",
-    "range": [],
-    "command": {
-      "type": "solid3d_get_opposite_edge",
-      "object_id": "[uuid]",
-      "edge_id": "[uuid]",
-      "face_id": "[uuid]"
-    }
-  },
-  {
-    "cmdId": "[uuid]",
-    "range": [],
-    "command": {
-      "type": "solid3d_get_opposite_edge",
-      "object_id": "[uuid]",
-      "edge_id": "[uuid]",
-      "face_id": "[uuid]"
-    }
-  },
-  {
-    "cmdId": "[uuid]",
-    "range": [],
-    "command": {
-      "type": "solid3d_get_opposite_edge",
-      "object_id": "[uuid]",
-      "edge_id": "[uuid]",
-      "face_id": "[uuid]"
-    }
-  },
-  {
-    "cmdId": "[uuid]",
-    "range": [],
-    "command": {
-      "type": "solid3d_get_opposite_edge",
-      "object_id": "[uuid]",
-      "edge_id": "[uuid]",
-      "face_id": "[uuid]"
-    }
-  },
-  {
-    "cmdId": "[uuid]",
-    "range": [],
-    "command": {
-      "type": "solid3d_get_opposite_edge",
-      "object_id": "[uuid]",
-      "edge_id": "[uuid]",
-      "face_id": "[uuid]"
-    }
-  },
-  {
-    "cmdId": "[uuid]",
-    "range": [],
-    "command": {
-      "type": "solid3d_get_opposite_edge",
-      "object_id": "[uuid]",
-      "edge_id": "[uuid]",
-      "face_id": "[uuid]"
-    }
-  },
-  {
-    "cmdId": "[uuid]",
-    "range": [],
-    "command": {
-      "type": "solid3d_get_opposite_edge",
-      "object_id": "[uuid]",
-      "edge_id": "[uuid]",
-      "face_id": "[uuid]"
-    }
-  },
-  {
-    "cmdId": "[uuid]",
-    "range": [],
-    "command": {
-      "type": "solid3d_get_opposite_edge",
-      "object_id": "[uuid]",
-      "edge_id": "[uuid]",
-      "face_id": "[uuid]"
-    }
-  },
-  {
-    "cmdId": "[uuid]",
-    "range": [],
-    "command": {
-      "type": "solid3d_get_opposite_edge",
-      "object_id": "[uuid]",
-      "edge_id": "[uuid]",
-      "face_id": "[uuid]"
-    }
-  },
-  {
-    "cmdId": "[uuid]",
-    "range": [],
-    "command": {
-      "type": "solid3d_get_opposite_edge",
-      "object_id": "[uuid]",
-      "edge_id": "[uuid]",
-      "face_id": "[uuid]"
-    }
-  },
-  {
-    "cmdId": "[uuid]",
-    "range": [],
-    "command": {
-      "type": "solid3d_get_opposite_edge",
-      "object_id": "[uuid]",
-      "edge_id": "[uuid]",
-      "face_id": "[uuid]"
-    }
-  },
-  {
-    "cmdId": "[uuid]",
-    "range": [],
-    "command": {
-      "type": "solid3d_get_opposite_edge",
-      "object_id": "[uuid]",
-      "edge_id": "[uuid]",
-      "face_id": "[uuid]"
-    }
-  },
-  {
-    "cmdId": "[uuid]",
-    "range": [],
-    "command": {
-      "type": "solid3d_get_opposite_edge",
-      "object_id": "[uuid]",
-      "edge_id": "[uuid]",
-      "face_id": "[uuid]"
-    }
-  },
-  {
-    "cmdId": "[uuid]",
-    "range": [],
-    "command": {
-      "type": "solid3d_get_opposite_edge",
-      "object_id": "[uuid]",
-      "edge_id": "[uuid]",
-      "face_id": "[uuid]"
-    }
-  },
-  {
-    "cmdId": "[uuid]",
-    "range": [],
-    "command": {
-      "type": "solid3d_get_opposite_edge",
-      "object_id": "[uuid]",
-      "edge_id": "[uuid]",
-      "face_id": "[uuid]"
-    }
-  },
-  {
-    "cmdId": "[uuid]",
-    "range": [],
-    "command": {
-      "type": "solid3d_get_opposite_edge",
-      "object_id": "[uuid]",
-      "edge_id": "[uuid]",
-      "face_id": "[uuid]"
-    }
-  },
-  {
-    "cmdId": "[uuid]",
-    "range": [],
-    "command": {
-      "type": "solid3d_get_opposite_edge",
-      "object_id": "[uuid]",
-      "edge_id": "[uuid]",
-      "face_id": "[uuid]"
-    }
-  },
-  {
-    "cmdId": "[uuid]",
-    "range": [],
-    "command": {
-      "type": "solid3d_get_opposite_edge",
-      "object_id": "[uuid]",
-      "edge_id": "[uuid]",
-      "face_id": "[uuid]"
-    }
-  },
-  {
-    "cmdId": "[uuid]",
-    "range": [],
-    "command": {
-      "type": "solid3d_get_opposite_edge",
-      "object_id": "[uuid]",
-      "edge_id": "[uuid]",
-      "face_id": "[uuid]"
-    }
-  },
-  {
-    "cmdId": "[uuid]",
-    "range": [],
-    "command": {
-      "type": "solid3d_get_opposite_edge",
-      "object_id": "[uuid]",
-      "edge_id": "[uuid]",
-      "face_id": "[uuid]"
-    }
-  },
-  {
-    "cmdId": "[uuid]",
-    "range": [],
-    "command": {
-      "type": "solid3d_get_opposite_edge",
-      "object_id": "[uuid]",
-      "edge_id": "[uuid]",
-      "face_id": "[uuid]"
-    }
-  },
-  {
-    "cmdId": "[uuid]",
-    "range": [],
-    "command": {
-      "type": "solid3d_get_opposite_edge",
-      "object_id": "[uuid]",
-      "edge_id": "[uuid]",
-      "face_id": "[uuid]"
-    }
-  },
-  {
-    "cmdId": "[uuid]",
-    "range": [],
-    "command": {
-      "type": "solid3d_get_opposite_edge",
-      "object_id": "[uuid]",
-      "edge_id": "[uuid]",
-      "face_id": "[uuid]"
-    }
-  },
-  {
-    "cmdId": "[uuid]",
-    "range": [],
-    "command": {
-      "type": "solid3d_get_opposite_edge",
-      "object_id": "[uuid]",
-      "edge_id": "[uuid]",
-      "face_id": "[uuid]"
-    }
-  },
-  {
-    "cmdId": "[uuid]",
-    "range": [],
-    "command": {
-      "type": "solid3d_get_opposite_edge",
-      "object_id": "[uuid]",
-      "edge_id": "[uuid]",
-      "face_id": "[uuid]"
-    }
-  },
-  {
-    "cmdId": "[uuid]",
-    "range": [],
-    "command": {
-      "type": "solid3d_get_opposite_edge",
-      "object_id": "[uuid]",
-      "edge_id": "[uuid]",
-      "face_id": "[uuid]"
-    }
-  },
-  {
-    "cmdId": "[uuid]",
-    "range": [],
-    "command": {
-      "type": "solid3d_get_opposite_edge",
-      "object_id": "[uuid]",
-      "edge_id": "[uuid]",
-      "face_id": "[uuid]"
-    }
-  },
-  {
-    "cmdId": "[uuid]",
-    "range": [],
-    "command": {
-      "type": "solid3d_get_opposite_edge",
-      "object_id": "[uuid]",
-      "edge_id": "[uuid]",
-      "face_id": "[uuid]"
-    }
-  },
-  {
-    "cmdId": "[uuid]",
-    "range": [],
-    "command": {
-      "type": "solid3d_get_opposite_edge",
-      "object_id": "[uuid]",
-      "edge_id": "[uuid]",
-      "face_id": "[uuid]"
-    }
-  },
-  {
-    "cmdId": "[uuid]",
-    "range": [],
-    "command": {
-      "type": "solid3d_get_opposite_edge",
-      "object_id": "[uuid]",
-      "edge_id": "[uuid]",
-      "face_id": "[uuid]"
-    }
-  },
-  {
-    "cmdId": "[uuid]",
-    "range": [],
-    "command": {
-      "type": "solid3d_get_opposite_edge",
-      "object_id": "[uuid]",
-      "edge_id": "[uuid]",
-      "face_id": "[uuid]"
-    }
-  },
-  {
-    "cmdId": "[uuid]",
-    "range": [],
-    "command": {
-      "type": "solid3d_get_opposite_edge",
-      "object_id": "[uuid]",
-      "edge_id": "[uuid]",
-      "face_id": "[uuid]"
-    }
-  },
-  {
-    "cmdId": "[uuid]",
-    "range": [],
-    "command": {
-      "type": "solid3d_get_opposite_edge",
-      "object_id": "[uuid]",
-      "edge_id": "[uuid]",
-      "face_id": "[uuid]"
-    }
-  },
-  {
-    "cmdId": "[uuid]",
-    "range": [],
-    "command": {
-      "type": "solid3d_get_opposite_edge",
-      "object_id": "[uuid]",
-      "edge_id": "[uuid]",
-      "face_id": "[uuid]"
-    }
-  },
-  {
-    "cmdId": "[uuid]",
-    "range": [],
-    "command": {
-      "type": "solid3d_get_opposite_edge",
-      "object_id": "[uuid]",
-      "edge_id": "[uuid]",
-      "face_id": "[uuid]"
-    }
-  },
-  {
-    "cmdId": "[uuid]",
-    "range": [],
-    "command": {
-      "type": "solid3d_get_opposite_edge",
-      "object_id": "[uuid]",
-      "edge_id": "[uuid]",
-      "face_id": "[uuid]"
-    }
-  },
-  {
-    "cmdId": "[uuid]",
-    "range": [],
-    "command": {
-      "type": "solid3d_get_opposite_edge",
-      "object_id": "[uuid]",
-      "edge_id": "[uuid]",
-      "face_id": "[uuid]"
-    }
-  },
-  {
-    "cmdId": "[uuid]",
-    "range": [],
-    "command": {
-      "type": "solid3d_get_opposite_edge",
-      "object_id": "[uuid]",
-      "edge_id": "[uuid]",
-      "face_id": "[uuid]"
-    }
-  },
-  {
-    "cmdId": "[uuid]",
-    "range": [],
-    "command": {
-      "type": "solid3d_get_opposite_edge",
-      "object_id": "[uuid]",
-      "edge_id": "[uuid]",
-      "face_id": "[uuid]"
-    }
-  },
-  {
-    "cmdId": "[uuid]",
-    "range": [],
-    "command": {
-      "type": "solid3d_get_opposite_edge",
-      "object_id": "[uuid]",
-      "edge_id": "[uuid]",
-      "face_id": "[uuid]"
-    }
-  },
-  {
-    "cmdId": "[uuid]",
-    "range": [],
-    "command": {
-      "type": "solid3d_get_opposite_edge",
-      "object_id": "[uuid]",
-      "edge_id": "[uuid]",
-      "face_id": "[uuid]"
-    }
-  },
-  {
-    "cmdId": "[uuid]",
-    "range": [],
-    "command": {
-      "type": "solid3d_get_opposite_edge",
-      "object_id": "[uuid]",
-      "edge_id": "[uuid]",
-      "face_id": "[uuid]"
-    }
-  },
-  {
-    "cmdId": "[uuid]",
-    "range": [],
-    "command": {
-      "type": "solid3d_get_opposite_edge",
-      "object_id": "[uuid]",
-      "edge_id": "[uuid]",
-      "face_id": "[uuid]"
-    }
-  },
-  {
-    "cmdId": "[uuid]",
-    "range": [],
-    "command": {
-      "type": "solid3d_get_opposite_edge",
-      "object_id": "[uuid]",
-      "edge_id": "[uuid]",
-      "face_id": "[uuid]"
-    }
-  },
-  {
-    "cmdId": "[uuid]",
-    "range": [],
-    "command": {
-      "type": "solid3d_get_opposite_edge",
-      "object_id": "[uuid]",
-      "edge_id": "[uuid]",
-      "face_id": "[uuid]"
-    }
-  },
-  {
-    "cmdId": "[uuid]",
-    "range": [],
-    "command": {
-      "type": "solid3d_get_opposite_edge",
-      "object_id": "[uuid]",
-      "edge_id": "[uuid]",
-      "face_id": "[uuid]"
-    }
-  },
-  {
-    "cmdId": "[uuid]",
-    "range": [],
-    "command": {
-      "type": "solid3d_get_opposite_edge",
-      "object_id": "[uuid]",
-      "edge_id": "[uuid]",
-      "face_id": "[uuid]"
-    }
-  },
-  {
-    "cmdId": "[uuid]",
-    "range": [],
-    "command": {
-      "type": "solid3d_get_opposite_edge",
-      "object_id": "[uuid]",
-      "edge_id": "[uuid]",
-      "face_id": "[uuid]"
-    }
-  },
-  {
-    "cmdId": "[uuid]",
-    "range": [],
-    "command": {
-      "type": "solid3d_get_opposite_edge",
-      "object_id": "[uuid]",
-      "edge_id": "[uuid]",
-      "face_id": "[uuid]"
-    }
-  },
-  {
-    "cmdId": "[uuid]",
-    "range": [],
-    "command": {
-      "type": "solid3d_get_opposite_edge",
-      "object_id": "[uuid]",
-      "edge_id": "[uuid]",
-      "face_id": "[uuid]"
-    }
-  },
-  {
-    "cmdId": "[uuid]",
-    "range": [],
-    "command": {
-      "type": "solid3d_get_opposite_edge",
-      "object_id": "[uuid]",
-      "edge_id": "[uuid]",
-      "face_id": "[uuid]"
-    }
-  },
-  {
-    "cmdId": "[uuid]",
-    "range": [],
-    "command": {
-      "type": "solid3d_get_opposite_edge",
-      "object_id": "[uuid]",
-      "edge_id": "[uuid]",
-      "face_id": "[uuid]"
-    }
-  },
-  {
-    "cmdId": "[uuid]",
-    "range": [],
-    "command": {
-      "type": "solid3d_get_opposite_edge",
-      "object_id": "[uuid]",
-      "edge_id": "[uuid]",
-      "face_id": "[uuid]"
-    }
-  },
-  {
-    "cmdId": "[uuid]",
-    "range": [],
-    "command": {
-      "type": "solid3d_get_opposite_edge",
-      "object_id": "[uuid]",
-      "edge_id": "[uuid]",
-      "face_id": "[uuid]"
-    }
-  },
-  {
-    "cmdId": "[uuid]",
-    "range": [],
-    "command": {
-      "type": "solid3d_get_opposite_edge",
-      "object_id": "[uuid]",
-      "edge_id": "[uuid]",
-      "face_id": "[uuid]"
-    }
-  },
-  {
-    "cmdId": "[uuid]",
-    "range": [],
-    "command": {
-      "type": "solid3d_get_opposite_edge",
-      "object_id": "[uuid]",
-      "edge_id": "[uuid]",
-      "face_id": "[uuid]"
-    }
-  },
-  {
-    "cmdId": "[uuid]",
-    "range": [],
-    "command": {
-      "type": "solid3d_get_opposite_edge",
-      "object_id": "[uuid]",
-      "edge_id": "[uuid]",
-      "face_id": "[uuid]"
-    }
-  },
-  {
-    "cmdId": "[uuid]",
-    "range": [],
-    "command": {
-      "type": "solid3d_get_opposite_edge",
-      "object_id": "[uuid]",
-      "edge_id": "[uuid]",
-      "face_id": "[uuid]"
-    }
-  },
-  {
-    "cmdId": "[uuid]",
-    "range": [],
-    "command": {
-      "type": "solid3d_get_opposite_edge",
-      "object_id": "[uuid]",
-      "edge_id": "[uuid]",
-      "face_id": "[uuid]"
-    }
-  },
-  {
-    "cmdId": "[uuid]",
-    "range": [],
-    "command": {
-      "type": "solid3d_get_opposite_edge",
-      "object_id": "[uuid]",
-      "edge_id": "[uuid]",
-      "face_id": "[uuid]"
-    }
-  },
-  {
-    "cmdId": "[uuid]",
-    "range": [],
-    "command": {
-      "type": "solid3d_get_opposite_edge",
-      "object_id": "[uuid]",
-      "edge_id": "[uuid]",
-      "face_id": "[uuid]"
-    }
-  },
-  {
-    "cmdId": "[uuid]",
-    "range": [],
-    "command": {
-      "type": "solid3d_get_opposite_edge",
-      "object_id": "[uuid]",
-      "edge_id": "[uuid]",
-      "face_id": "[uuid]"
-    }
-  },
-  {
-    "cmdId": "[uuid]",
-    "range": [],
-    "command": {
-      "type": "solid3d_get_opposite_edge",
-      "object_id": "[uuid]",
-      "edge_id": "[uuid]",
-      "face_id": "[uuid]"
-    }
-  },
-  {
-    "cmdId": "[uuid]",
-    "range": [],
-    "command": {
-      "type": "solid3d_get_opposite_edge",
-      "object_id": "[uuid]",
-      "edge_id": "[uuid]",
-      "face_id": "[uuid]"
-    }
-  },
-  {
-    "cmdId": "[uuid]",
-    "range": [],
-    "command": {
-      "type": "solid3d_get_opposite_edge",
-      "object_id": "[uuid]",
-      "edge_id": "[uuid]",
-      "face_id": "[uuid]"
-    }
-  },
-  {
-    "cmdId": "[uuid]",
-    "range": [],
-    "command": {
-      "type": "solid3d_get_opposite_edge",
-      "object_id": "[uuid]",
-      "edge_id": "[uuid]",
-      "face_id": "[uuid]"
-    }
-  },
-  {
-    "cmdId": "[uuid]",
-    "range": [],
-    "command": {
-      "type": "solid3d_get_opposite_edge",
-      "object_id": "[uuid]",
-      "edge_id": "[uuid]",
-      "face_id": "[uuid]"
-    }
-  },
-  {
-    "cmdId": "[uuid]",
-    "range": [],
-    "command": {
-      "type": "solid3d_get_opposite_edge",
-      "object_id": "[uuid]",
-      "edge_id": "[uuid]",
-      "face_id": "[uuid]"
-    }
-  },
-  {
-    "cmdId": "[uuid]",
-    "range": [],
-    "command": {
-      "type": "solid3d_get_opposite_edge",
-      "object_id": "[uuid]",
-      "edge_id": "[uuid]",
-      "face_id": "[uuid]"
-    }
-  },
-  {
-    "cmdId": "[uuid]",
-    "range": [],
-    "command": {
-      "type": "solid3d_get_opposite_edge",
-      "object_id": "[uuid]",
-      "edge_id": "[uuid]",
-      "face_id": "[uuid]"
-    }
-  },
-  {
-    "cmdId": "[uuid]",
-    "range": [],
-    "command": {
-      "type": "solid3d_get_opposite_edge",
-      "object_id": "[uuid]",
-      "edge_id": "[uuid]",
-      "face_id": "[uuid]"
-    }
-  },
-  {
-    "cmdId": "[uuid]",
-    "range": [],
-    "command": {
-      "type": "solid3d_get_opposite_edge",
-      "object_id": "[uuid]",
-      "edge_id": "[uuid]",
-      "face_id": "[uuid]"
-    }
-  },
-  {
-    "cmdId": "[uuid]",
-    "range": [],
-    "command": {
-      "type": "solid3d_get_opposite_edge",
-      "object_id": "[uuid]",
-      "edge_id": "[uuid]",
-      "face_id": "[uuid]"
-    }
-  },
-  {
-    "cmdId": "[uuid]",
-    "range": [],
-    "command": {
-      "type": "solid3d_get_opposite_edge",
-      "object_id": "[uuid]",
-      "edge_id": "[uuid]",
-      "face_id": "[uuid]"
-    }
-  },
-  {
-    "cmdId": "[uuid]",
-    "range": [],
-    "command": {
-      "type": "solid3d_get_opposite_edge",
-      "object_id": "[uuid]",
-      "edge_id": "[uuid]",
-      "face_id": "[uuid]"
-    }
-  },
-  {
-    "cmdId": "[uuid]",
-    "range": [],
-    "command": {
-      "type": "solid3d_get_opposite_edge",
-      "object_id": "[uuid]",
-      "edge_id": "[uuid]",
-      "face_id": "[uuid]"
-    }
-  },
-  {
-    "cmdId": "[uuid]",
-    "range": [],
-    "command": {
-      "type": "solid3d_get_opposite_edge",
-      "object_id": "[uuid]",
-      "edge_id": "[uuid]",
-      "face_id": "[uuid]"
-    }
-  },
-  {
-    "cmdId": "[uuid]",
-    "range": [],
-    "command": {
-      "type": "solid3d_get_opposite_edge",
-      "object_id": "[uuid]",
-      "edge_id": "[uuid]",
-      "face_id": "[uuid]"
-    }
-  },
-  {
-    "cmdId": "[uuid]",
-    "range": [],
-    "command": {
-      "type": "solid3d_get_opposite_edge",
-      "object_id": "[uuid]",
-      "edge_id": "[uuid]",
-      "face_id": "[uuid]"
-    }
-  },
-  {
-    "cmdId": "[uuid]",
-    "range": [],
-    "command": {
-      "type": "solid3d_get_opposite_edge",
-      "object_id": "[uuid]",
-      "edge_id": "[uuid]",
-      "face_id": "[uuid]"
-    }
-  },
-  {
-    "cmdId": "[uuid]",
-    "range": [],
-    "command": {
-      "type": "solid3d_get_opposite_edge",
-      "object_id": "[uuid]",
-      "edge_id": "[uuid]",
-      "face_id": "[uuid]"
-    }
-  },
-  {
-    "cmdId": "[uuid]",
-    "range": [],
-    "command": {
-      "type": "solid3d_get_opposite_edge",
-      "object_id": "[uuid]",
-      "edge_id": "[uuid]",
-      "face_id": "[uuid]"
-    }
-  },
-  {
-    "cmdId": "[uuid]",
-    "range": [],
-    "command": {
-      "type": "solid3d_get_opposite_edge",
-      "object_id": "[uuid]",
-      "edge_id": "[uuid]",
-      "face_id": "[uuid]"
-    }
-  },
-  {
-    "cmdId": "[uuid]",
-    "range": [],
-    "command": {
-      "type": "solid3d_get_opposite_edge",
-      "object_id": "[uuid]",
-      "edge_id": "[uuid]",
-      "face_id": "[uuid]"
-    }
-  },
-  {
-    "cmdId": "[uuid]",
-    "range": [],
-    "command": {
-      "type": "solid3d_get_opposite_edge",
-      "object_id": "[uuid]",
-      "edge_id": "[uuid]",
-      "face_id": "[uuid]"
-    }
-  },
-  {
-    "cmdId": "[uuid]",
-    "range": [],
-    "command": {
-      "type": "solid3d_get_opposite_edge",
-      "object_id": "[uuid]",
-      "edge_id": "[uuid]",
-      "face_id": "[uuid]"
-    }
-  },
-  {
-    "cmdId": "[uuid]",
-    "range": [],
-    "command": {
-      "type": "solid3d_get_opposite_edge",
-      "object_id": "[uuid]",
-      "edge_id": "[uuid]",
-      "face_id": "[uuid]"
-    }
-  },
-  {
-    "cmdId": "[uuid]",
-    "range": [],
-    "command": {
-      "type": "solid3d_get_opposite_edge",
-      "object_id": "[uuid]",
-      "edge_id": "[uuid]",
-      "face_id": "[uuid]"
-    }
-  },
-  {
-    "cmdId": "[uuid]",
-    "range": [],
-    "command": {
-      "type": "solid3d_get_opposite_edge",
-      "object_id": "[uuid]",
-      "edge_id": "[uuid]",
-      "face_id": "[uuid]"
-    }
-  },
-  {
-    "cmdId": "[uuid]",
-    "range": [],
-    "command": {
-      "type": "solid3d_get_opposite_edge",
-      "object_id": "[uuid]",
-      "edge_id": "[uuid]",
-      "face_id": "[uuid]"
-    }
-  },
-  {
-    "cmdId": "[uuid]",
-    "range": [],
-    "command": {
-      "type": "solid3d_get_opposite_edge",
-      "object_id": "[uuid]",
-      "edge_id": "[uuid]",
-      "face_id": "[uuid]"
-    }
-  },
-  {
-    "cmdId": "[uuid]",
-    "range": [],
-    "command": {
-      "type": "solid3d_get_opposite_edge",
-      "object_id": "[uuid]",
-      "edge_id": "[uuid]",
-      "face_id": "[uuid]"
-    }
-  },
-  {
-    "cmdId": "[uuid]",
-    "range": [],
-    "command": {
-      "type": "solid3d_get_opposite_edge",
-      "object_id": "[uuid]",
-      "edge_id": "[uuid]",
-      "face_id": "[uuid]"
-    }
-  },
-  {
-    "cmdId": "[uuid]",
-    "range": [],
-    "command": {
-      "type": "solid3d_get_opposite_edge",
-      "object_id": "[uuid]",
-      "edge_id": "[uuid]",
-      "face_id": "[uuid]"
-    }
-  },
-  {
-    "cmdId": "[uuid]",
-    "range": [],
-    "command": {
-      "type": "solid3d_get_opposite_edge",
-      "object_id": "[uuid]",
-      "edge_id": "[uuid]",
-      "face_id": "[uuid]"
-    }
-  },
-  {
-    "cmdId": "[uuid]",
-    "range": [],
-    "command": {
-      "type": "object_set_material_params_pbr",
-      "object_id": "[uuid]",
-      "color": {
-        "r": 0.13725491,
-        "g": 0.6862745,
-        "b": 0.5764706,
-        "a": 100.0
-      },
-      "metalness": 0.0,
-      "roughness": 0.0,
-      "ambient_occlusion": 0.0
-    }
-  },
-  {
-    "cmdId": "[uuid]",
-    "range": [],
-    "command": {
-      "type": "object_set_material_params_pbr",
-      "object_id": "[uuid]",
-      "color": {
-        "r": 0.6901961,
-        "g": 0.6901961,
-        "b": 0.6901961,
-        "a": 100.0
-      },
-      "metalness": 0.0,
-      "roughness": 0.0,
-      "ambient_occlusion": 0.0
-    }
-  },
-  {
-    "cmdId": "[uuid]",
-    "range": [],
-    "command": {
-      "type": "object_set_material_params_pbr",
-      "object_id": "[uuid]",
-      "color": {
-        "r": 0.13725491,
-        "g": 0.6862745,
-        "b": 0.5764706,
-        "a": 100.0
-      },
-      "metalness": 0.0,
-      "roughness": 0.0,
-      "ambient_occlusion": 0.0
-    }
-  },
-  {
-    "cmdId": "[uuid]",
-    "range": [],
-    "command": {
-      "type": "object_set_material_params_pbr",
-      "object_id": "[uuid]",
-      "color": {
-        "r": 0.6901961,
-        "g": 0.6901961,
-        "b": 0.6901961,
-        "a": 100.0
-      },
-      "metalness": 0.0,
-      "roughness": 0.0,
-      "ambient_occlusion": 0.0
-    }
-  },
-  {
-    "cmdId": "[uuid]",
-    "range": [],
-    "command": {
-      "type": "object_set_material_params_pbr",
-      "object_id": "[uuid]",
-      "color": {
-        "r": 0.6901961,
-        "g": 0.6901961,
-        "b": 0.6901961,
-        "a": 100.0
-      },
-      "metalness": 0.0,
-      "roughness": 0.0,
-      "ambient_occlusion": 0.0
-    }
-  },
-  {
-    "cmdId": "[uuid]",
-    "range": [],
-    "command": {
-      "type": "object_set_material_params_pbr",
-      "object_id": "[uuid]",
-      "color": {
-        "r": 0.6901961,
-        "g": 0.6901961,
-        "b": 0.6901961,
-        "a": 100.0
-      },
-      "metalness": 0.0,
-      "roughness": 0.0,
-      "ambient_occlusion": 0.0
-    }
-  },
-  {
-    "cmdId": "[uuid]",
-    "range": [],
-    "command": {
-      "type": "object_set_material_params_pbr",
-      "object_id": "[uuid]",
-      "color": {
-        "r": 0.13725491,
-        "g": 0.6862745,
-        "b": 0.5764706,
-        "a": 100.0
-      },
-      "metalness": 0.0,
-      "roughness": 0.0,
-      "ambient_occlusion": 0.0
-    }
-  },
-  {
-    "cmdId": "[uuid]",
-    "range": [],
-    "command": {
-      "type": "object_set_material_params_pbr",
-      "object_id": "[uuid]",
-      "color": {
-        "r": 0.13725491,
-        "g": 0.6862745,
-        "b": 0.5764706,
-        "a": 100.0
-      },
-      "metalness": 0.0,
-      "roughness": 0.0,
-      "ambient_occlusion": 0.0
-    }
-  },
-  {
-    "cmdId": "[uuid]",
-    "range": [],
-    "command": {
-      "type": "object_set_material_params_pbr",
-      "object_id": "[uuid]",
-      "color": {
-        "r": 0.6901961,
-        "g": 0.6901961,
-        "b": 0.6901961,
-        "a": 100.0
-      },
-      "metalness": 0.0,
-      "roughness": 0.0,
-      "ambient_occlusion": 0.0
-    }
-  },
-  {
-    "cmdId": "[uuid]",
-    "range": [],
-    "command": {
-      "type": "object_set_material_params_pbr",
-      "object_id": "[uuid]",
-      "color": {
-        "r": 0.13725491,
-        "g": 0.6862745,
-        "b": 0.5764706,
-        "a": 100.0
-      },
-      "metalness": 0.0,
-      "roughness": 0.0,
-      "ambient_occlusion": 0.0
-    }
-  },
-  {
-    "cmdId": "[uuid]",
-    "range": [],
-    "command": {
-      "type": "object_set_material_params_pbr",
-      "object_id": "[uuid]",
-      "color": {
-        "r": 0.6901961,
-        "g": 0.6901961,
-        "b": 0.6901961,
-        "a": 100.0
-      },
-      "metalness": 0.0,
-      "roughness": 0.0,
-      "ambient_occlusion": 0.0
-    }
-  },
-  {
-    "cmdId": "[uuid]",
-    "range": [],
-    "command": {
-      "type": "object_set_material_params_pbr",
-      "object_id": "[uuid]",
-      "color": {
-        "r": 0.6901961,
-        "g": 0.6901961,
-        "b": 0.6901961,
-        "a": 100.0
-      },
-      "metalness": 0.0,
-      "roughness": 0.0,
-      "ambient_occlusion": 0.0
-    }
-  },
-  {
-    "cmdId": "[uuid]",
-    "range": [],
-    "command": {
-      "type": "object_set_material_params_pbr",
-      "object_id": "[uuid]",
-      "color": {
-        "r": 0.13725491,
-        "g": 0.6862745,
-        "b": 0.5764706,
-        "a": 100.0
-      },
-      "metalness": 0.0,
-      "roughness": 0.0,
-      "ambient_occlusion": 0.0
-    }
-  },
-  {
-    "cmdId": "[uuid]",
-    "range": [],
-    "command": {
-      "type": "object_set_material_params_pbr",
-      "object_id": "[uuid]",
-      "color": {
-        "r": 0.6901961,
-        "g": 0.6901961,
-        "b": 0.6901961,
-        "a": 100.0
-      },
-      "metalness": 0.0,
-      "roughness": 0.0,
-      "ambient_occlusion": 0.0
-    }
-  },
-  {
-    "cmdId": "[uuid]",
-    "range": [],
-    "command": {
-      "type": "object_set_material_params_pbr",
-      "object_id": "[uuid]",
-      "color": {
-        "r": 0.6901961,
-        "g": 0.6901961,
-        "b": 0.6901961,
-        "a": 100.0
-      },
-      "metalness": 0.0,
-      "roughness": 0.0,
-      "ambient_occlusion": 0.0
-    }
-  },
-  {
-    "cmdId": "[uuid]",
-    "range": [],
-    "command": {
-      "type": "object_set_material_params_pbr",
-      "object_id": "[uuid]",
-      "color": {
-        "r": 0.6901961,
-        "g": 0.6901961,
-        "b": 0.6901961,
-        "a": 100.0
-      },
-      "metalness": 0.0,
-      "roughness": 0.0,
-      "ambient_occlusion": 0.0
-    }
-  },
-  {
-    "cmdId": "[uuid]",
-    "range": [],
-    "command": {
-      "type": "object_set_material_params_pbr",
-      "object_id": "[uuid]",
-      "color": {
-        "r": 0.6901961,
-        "g": 0.6901961,
-        "b": 0.6901961,
-        "a": 100.0
-      },
-      "metalness": 0.0,
-      "roughness": 0.0,
-      "ambient_occlusion": 0.0
-    }
-  },
-  {
-    "cmdId": "[uuid]",
-    "range": [],
-    "command": {
-      "type": "object_set_material_params_pbr",
-      "object_id": "[uuid]",
-      "color": {
-        "r": 0.13725491,
-        "g": 0.6862745,
-        "b": 0.5764706,
-        "a": 100.0
-      },
-      "metalness": 0.0,
-      "roughness": 0.0,
-      "ambient_occlusion": 0.0
-    }
-  },
-  {
-    "cmdId": "[uuid]",
-    "range": [],
-    "command": {
-      "type": "object_set_material_params_pbr",
-      "object_id": "[uuid]",
-      "color": {
-        "r": 0.13725491,
-        "g": 0.6862745,
-        "b": 0.5764706,
-        "a": 100.0
-      },
-      "metalness": 0.0,
-      "roughness": 0.0,
-      "ambient_occlusion": 0.0
-    }
-  },
-  {
-    "cmdId": "[uuid]",
-    "range": [],
-    "command": {
-      "type": "object_set_material_params_pbr",
-      "object_id": "[uuid]",
-      "color": {
-        "r": 0.6901961,
-        "g": 0.6901961,
-        "b": 0.6901961,
-        "a": 100.0
-      },
-      "metalness": 0.0,
-      "roughness": 0.0,
-      "ambient_occlusion": 0.0
-    }
-  },
-  {
-    "cmdId": "[uuid]",
-    "range": [],
-    "command": {
-      "type": "object_set_material_params_pbr",
-      "object_id": "[uuid]",
-      "color": {
-        "r": 0.13725491,
-        "g": 0.6862745,
-        "b": 0.5764706,
-        "a": 100.0
-      },
-      "metalness": 0.0,
-      "roughness": 0.0,
-      "ambient_occlusion": 0.0
-    }
-  },
-  {
-    "cmdId": "[uuid]",
-    "range": [],
-    "command": {
-      "type": "entity_linear_pattern_transform",
-      "entity_id": "[uuid]",
-      "transform": [],
-      "transforms": []
-    }
-  },
-  {
-    "cmdId": "[uuid]",
-    "range": [],
-    "command": {
       "type": "entity_linear_pattern_transform",
       "entity_id": "[uuid]",
       "transform": [],
@@ -15218,48 +7417,211 @@
             },
             "replicate": true
           }
+        ],
+        [
+          {
+            "translate": {
+              "x": 68.58,
+              "y": 0.0,
+              "z": 0.0
+            },
+            "scale": {
+              "x": 1.0,
+              "y": 1.0,
+              "z": 1.0
+            },
+            "rotation": {
+              "axis": {
+                "x": 0.0,
+                "y": 0.0,
+                "z": 1.0
+              },
+              "angle": {
+                "unit": "degrees",
+                "value": 0.0
+              },
+              "origin": {
+                "type": "local"
+              }
+            },
+            "replicate": true
+          }
+        ],
+        [
+          {
+            "translate": {
+              "x": 91.44,
+              "y": 0.0,
+              "z": 0.0
+            },
+            "scale": {
+              "x": 1.0,
+              "y": 1.0,
+              "z": 1.0
+            },
+            "rotation": {
+              "axis": {
+                "x": 0.0,
+                "y": 0.0,
+                "z": 1.0
+              },
+              "angle": {
+                "unit": "degrees",
+                "value": 0.0
+              },
+              "origin": {
+                "type": "local"
+              }
+            },
+            "replicate": true
+          }
+        ],
+        [
+          {
+            "translate": {
+              "x": 114.3,
+              "y": 0.0,
+              "z": 0.0
+            },
+            "scale": {
+              "x": 1.0,
+              "y": 1.0,
+              "z": 1.0
+            },
+            "rotation": {
+              "axis": {
+                "x": 0.0,
+                "y": 0.0,
+                "z": 1.0
+              },
+              "angle": {
+                "unit": "degrees",
+                "value": 0.0
+              },
+              "origin": {
+                "type": "local"
+              }
+            },
+            "replicate": true
+          }
+        ],
+        [
+          {
+            "translate": {
+              "x": 137.16,
+              "y": 0.0,
+              "z": 0.0
+            },
+            "scale": {
+              "x": 1.0,
+              "y": 1.0,
+              "z": 1.0
+            },
+            "rotation": {
+              "axis": {
+                "x": 0.0,
+                "y": 0.0,
+                "z": 1.0
+              },
+              "angle": {
+                "unit": "degrees",
+                "value": 0.0
+              },
+              "origin": {
+                "type": "local"
+              }
+            },
+            "replicate": true
+          }
+        ],
+        [
+          {
+            "translate": {
+              "x": 160.02,
+              "y": 0.0,
+              "z": 0.0
+            },
+            "scale": {
+              "x": 1.0,
+              "y": 1.0,
+              "z": 1.0
+            },
+            "rotation": {
+              "axis": {
+                "x": 0.0,
+                "y": 0.0,
+                "z": 1.0
+              },
+              "angle": {
+                "unit": "degrees",
+                "value": 0.0
+              },
+              "origin": {
+                "type": "local"
+              }
+            },
+            "replicate": true
+          }
+        ],
+        [
+          {
+            "translate": {
+              "x": 182.88,
+              "y": 0.0,
+              "z": 0.0
+            },
+            "scale": {
+              "x": 1.0,
+              "y": 1.0,
+              "z": 1.0
+            },
+            "rotation": {
+              "axis": {
+                "x": 0.0,
+                "y": 0.0,
+                "z": 1.0
+              },
+              "angle": {
+                "unit": "degrees",
+                "value": 0.0
+              },
+              "origin": {
+                "type": "local"
+              }
+            },
+            "replicate": true
+          }
+        ],
+        [
+          {
+            "translate": {
+              "x": 205.74,
+              "y": 0.0,
+              "z": 0.0
+            },
+            "scale": {
+              "x": 1.0,
+              "y": 1.0,
+              "z": 1.0
+            },
+            "rotation": {
+              "axis": {
+                "x": 0.0,
+                "y": 0.0,
+                "z": 1.0
+              },
+              "angle": {
+                "unit": "degrees",
+                "value": 0.0
+              },
+              "origin": {
+                "type": "local"
+              }
+            },
+            "replicate": true
+          }
         ]
       ]
-    }
-  },
-  {
-    "cmdId": "[uuid]",
-    "range": [],
-    "command": {
-      "type": "entity_linear_pattern_transform",
-      "entity_id": "[uuid]",
-      "transform": [],
-      "transforms": []
-    }
-  },
-  {
-    "cmdId": "[uuid]",
-    "range": [],
-    "command": {
-      "type": "entity_linear_pattern_transform",
-      "entity_id": "[uuid]",
-      "transform": [],
-      "transforms": []
-    }
-  },
-  {
-    "cmdId": "[uuid]",
-    "range": [],
-    "command": {
-      "type": "entity_linear_pattern_transform",
-      "entity_id": "[uuid]",
-      "transform": [],
-      "transforms": []
-    }
-  },
-  {
-    "cmdId": "[uuid]",
-    "range": [],
-    "command": {
-      "type": "entity_linear_pattern_transform",
-      "entity_id": "[uuid]",
-      "transform": [],
-      "transforms": []
     }
   },
   {
@@ -15550,6 +7912,35 @@
             },
             "replicate": true
           }
+        ],
+        [
+          {
+            "translate": {
+              "x": 228.6,
+              "y": 0.0,
+              "z": 0.0
+            },
+            "scale": {
+              "x": 1.0,
+              "y": 1.0,
+              "z": 1.0
+            },
+            "rotation": {
+              "axis": {
+                "x": 0.0,
+                "y": 0.0,
+                "z": 1.0
+              },
+              "angle": {
+                "unit": "degrees",
+                "value": 0.0
+              },
+              "origin": {
+                "type": "local"
+              }
+            },
+            "replicate": true
+          }
         ]
       ]
     }
@@ -15871,18 +8262,37 @@
             },
             "replicate": true
           }
+        ],
+        [
+          {
+            "translate": {
+              "x": 251.46,
+              "y": 0.0,
+              "z": 0.0
+            },
+            "scale": {
+              "x": 1.0,
+              "y": 1.0,
+              "z": 1.0
+            },
+            "rotation": {
+              "axis": {
+                "x": 0.0,
+                "y": 0.0,
+                "z": 1.0
+              },
+              "angle": {
+                "unit": "degrees",
+                "value": 0.0
+              },
+              "origin": {
+                "type": "local"
+              }
+            },
+            "replicate": true
+          }
         ]
       ]
-    }
-  },
-  {
-    "cmdId": "[uuid]",
-    "range": [],
-    "command": {
-      "type": "entity_linear_pattern_transform",
-      "entity_id": "[uuid]",
-      "transform": [],
-      "transforms": []
     }
   },
   {
@@ -16221,8 +8631,47 @@
             },
             "replicate": true
           }
+        ],
+        [
+          {
+            "translate": {
+              "x": 274.32,
+              "y": 0.0,
+              "z": 0.0
+            },
+            "scale": {
+              "x": 1.0,
+              "y": 1.0,
+              "z": 1.0
+            },
+            "rotation": {
+              "axis": {
+                "x": 0.0,
+                "y": 0.0,
+                "z": 1.0
+              },
+              "angle": {
+                "unit": "degrees",
+                "value": 0.0
+              },
+              "origin": {
+                "type": "local"
+              }
+            },
+            "replicate": true
+          }
         ]
       ]
+    }
+  },
+  {
+    "cmdId": "[uuid]",
+    "range": [],
+    "command": {
+      "type": "entity_linear_pattern_transform",
+      "entity_id": "[uuid]",
+      "transform": [],
+      "transforms": []
     }
   },
   {
@@ -16561,385 +9010,6 @@
             },
             "replicate": true
           }
-        ],
-        [
-          {
-            "translate": {
-              "x": 274.32,
-              "y": 0.0,
-              "z": 0.0
-            },
-            "scale": {
-              "x": 1.0,
-              "y": 1.0,
-              "z": 1.0
-            },
-            "rotation": {
-              "axis": {
-                "x": 0.0,
-                "y": 0.0,
-                "z": 1.0
-              },
-              "angle": {
-                "unit": "degrees",
-                "value": 0.0
-              },
-              "origin": {
-                "type": "local"
-              }
-            },
-            "replicate": true
-          }
-        ]
-      ]
-    }
-  },
-  {
-    "cmdId": "[uuid]",
-    "range": [],
-    "command": {
-      "type": "entity_linear_pattern_transform",
-      "entity_id": "[uuid]",
-      "transform": [],
-      "transforms": []
-    }
-  },
-  {
-    "cmdId": "[uuid]",
-    "range": [],
-    "command": {
-      "type": "entity_linear_pattern_transform",
-      "entity_id": "[uuid]",
-      "transform": [],
-      "transforms": []
-    }
-  },
-  {
-    "cmdId": "[uuid]",
-    "range": [],
-    "command": {
-      "type": "entity_linear_pattern_transform",
-      "entity_id": "[uuid]",
-      "transform": [],
-      "transforms": [
-        [
-          {
-            "translate": {
-              "x": 22.86,
-              "y": 0.0,
-              "z": 0.0
-            },
-            "scale": {
-              "x": 1.0,
-              "y": 1.0,
-              "z": 1.0
-            },
-            "rotation": {
-              "axis": {
-                "x": 0.0,
-                "y": 0.0,
-                "z": 1.0
-              },
-              "angle": {
-                "unit": "degrees",
-                "value": 0.0
-              },
-              "origin": {
-                "type": "local"
-              }
-            },
-            "replicate": true
-          }
-        ],
-        [
-          {
-            "translate": {
-              "x": 45.72,
-              "y": 0.0,
-              "z": 0.0
-            },
-            "scale": {
-              "x": 1.0,
-              "y": 1.0,
-              "z": 1.0
-            },
-            "rotation": {
-              "axis": {
-                "x": 0.0,
-                "y": 0.0,
-                "z": 1.0
-              },
-              "angle": {
-                "unit": "degrees",
-                "value": 0.0
-              },
-              "origin": {
-                "type": "local"
-              }
-            },
-            "replicate": true
-          }
-        ],
-        [
-          {
-            "translate": {
-              "x": 68.58,
-              "y": 0.0,
-              "z": 0.0
-            },
-            "scale": {
-              "x": 1.0,
-              "y": 1.0,
-              "z": 1.0
-            },
-            "rotation": {
-              "axis": {
-                "x": 0.0,
-                "y": 0.0,
-                "z": 1.0
-              },
-              "angle": {
-                "unit": "degrees",
-                "value": 0.0
-              },
-              "origin": {
-                "type": "local"
-              }
-            },
-            "replicate": true
-          }
-        ],
-        [
-          {
-            "translate": {
-              "x": 91.44,
-              "y": 0.0,
-              "z": 0.0
-            },
-            "scale": {
-              "x": 1.0,
-              "y": 1.0,
-              "z": 1.0
-            },
-            "rotation": {
-              "axis": {
-                "x": 0.0,
-                "y": 0.0,
-                "z": 1.0
-              },
-              "angle": {
-                "unit": "degrees",
-                "value": 0.0
-              },
-              "origin": {
-                "type": "local"
-              }
-            },
-            "replicate": true
-          }
-        ],
-        [
-          {
-            "translate": {
-              "x": 114.3,
-              "y": 0.0,
-              "z": 0.0
-            },
-            "scale": {
-              "x": 1.0,
-              "y": 1.0,
-              "z": 1.0
-            },
-            "rotation": {
-              "axis": {
-                "x": 0.0,
-                "y": 0.0,
-                "z": 1.0
-              },
-              "angle": {
-                "unit": "degrees",
-                "value": 0.0
-              },
-              "origin": {
-                "type": "local"
-              }
-            },
-            "replicate": true
-          }
-        ],
-        [
-          {
-            "translate": {
-              "x": 137.16,
-              "y": 0.0,
-              "z": 0.0
-            },
-            "scale": {
-              "x": 1.0,
-              "y": 1.0,
-              "z": 1.0
-            },
-            "rotation": {
-              "axis": {
-                "x": 0.0,
-                "y": 0.0,
-                "z": 1.0
-              },
-              "angle": {
-                "unit": "degrees",
-                "value": 0.0
-              },
-              "origin": {
-                "type": "local"
-              }
-            },
-            "replicate": true
-          }
-        ],
-        [
-          {
-            "translate": {
-              "x": 160.02,
-              "y": 0.0,
-              "z": 0.0
-            },
-            "scale": {
-              "x": 1.0,
-              "y": 1.0,
-              "z": 1.0
-            },
-            "rotation": {
-              "axis": {
-                "x": 0.0,
-                "y": 0.0,
-                "z": 1.0
-              },
-              "angle": {
-                "unit": "degrees",
-                "value": 0.0
-              },
-              "origin": {
-                "type": "local"
-              }
-            },
-            "replicate": true
-          }
-        ],
-        [
-          {
-            "translate": {
-              "x": 182.88,
-              "y": 0.0,
-              "z": 0.0
-            },
-            "scale": {
-              "x": 1.0,
-              "y": 1.0,
-              "z": 1.0
-            },
-            "rotation": {
-              "axis": {
-                "x": 0.0,
-                "y": 0.0,
-                "z": 1.0
-              },
-              "angle": {
-                "unit": "degrees",
-                "value": 0.0
-              },
-              "origin": {
-                "type": "local"
-              }
-            },
-            "replicate": true
-          }
-        ],
-        [
-          {
-            "translate": {
-              "x": 205.74,
-              "y": 0.0,
-              "z": 0.0
-            },
-            "scale": {
-              "x": 1.0,
-              "y": 1.0,
-              "z": 1.0
-            },
-            "rotation": {
-              "axis": {
-                "x": 0.0,
-                "y": 0.0,
-                "z": 1.0
-              },
-              "angle": {
-                "unit": "degrees",
-                "value": 0.0
-              },
-              "origin": {
-                "type": "local"
-              }
-            },
-            "replicate": true
-          }
-        ],
-        [
-          {
-            "translate": {
-              "x": 228.6,
-              "y": 0.0,
-              "z": 0.0
-            },
-            "scale": {
-              "x": 1.0,
-              "y": 1.0,
-              "z": 1.0
-            },
-            "rotation": {
-              "axis": {
-                "x": 0.0,
-                "y": 0.0,
-                "z": 1.0
-              },
-              "angle": {
-                "unit": "degrees",
-                "value": 0.0
-              },
-              "origin": {
-                "type": "local"
-              }
-            },
-            "replicate": true
-          }
-        ],
-        [
-          {
-            "translate": {
-              "x": 251.46,
-              "y": 0.0,
-              "z": 0.0
-            },
-            "scale": {
-              "x": 1.0,
-              "y": 1.0,
-              "z": 1.0
-            },
-            "rotation": {
-              "axis": {
-                "x": 0.0,
-                "y": 0.0,
-                "z": 1.0
-              },
-              "angle": {
-                "unit": "degrees",
-                "value": 0.0
-              },
-              "origin": {
-                "type": "local"
-              }
-            },
-            "replicate": true
-          }
         ]
       ]
     }
@@ -17340,7 +9410,7 @@
     "cmdId": "[uuid]",
     "range": [],
     "command": {
-      "type": "solid3d_get_all_edge_faces",
+      "type": "solid3d_get_adjacency_info",
       "object_id": "[uuid]",
       "edge_id": "[uuid]"
     }
@@ -17349,752 +9419,9 @@
     "cmdId": "[uuid]",
     "range": [],
     "command": {
-      "type": "solid3d_get_all_edge_faces",
+      "type": "solid3d_get_extrusion_face_info",
       "object_id": "[uuid]",
       "edge_id": "[uuid]"
-    }
-  },
-  {
-    "cmdId": "[uuid]",
-    "range": [],
-    "command": {
-      "type": "solid3d_get_all_edge_faces",
-      "object_id": "[uuid]",
-      "edge_id": "[uuid]"
-    }
-  },
-  {
-    "cmdId": "[uuid]",
-    "range": [],
-    "command": {
-      "type": "solid3d_get_all_edge_faces",
-      "object_id": "[uuid]",
-      "edge_id": "[uuid]"
-    }
-  },
-  {
-    "cmdId": "[uuid]",
-    "range": [],
-    "command": {
-      "type": "solid3d_get_all_edge_faces",
-      "object_id": "[uuid]",
-      "edge_id": "[uuid]"
-    }
-  },
-  {
-    "cmdId": "[uuid]",
-    "range": [],
-    "command": {
-      "type": "solid3d_get_all_edge_faces",
-      "object_id": "[uuid]",
-      "edge_id": "[uuid]"
-    }
-  },
-  {
-    "cmdId": "[uuid]",
-    "range": [],
-    "command": {
-      "type": "solid3d_get_all_edge_faces",
-      "object_id": "[uuid]",
-      "edge_id": "[uuid]"
-    }
-  },
-  {
-    "cmdId": "[uuid]",
-    "range": [],
-    "command": {
-      "type": "solid3d_get_all_edge_faces",
-      "object_id": "[uuid]",
-      "edge_id": "[uuid]"
-    }
-  },
-  {
-    "cmdId": "[uuid]",
-    "range": [],
-    "command": {
-      "type": "solid3d_get_all_edge_faces",
-      "object_id": "[uuid]",
-      "edge_id": "[uuid]"
-    }
-  },
-  {
-    "cmdId": "[uuid]",
-    "range": [],
-    "command": {
-      "type": "solid3d_get_all_edge_faces",
-      "object_id": "[uuid]",
-      "edge_id": "[uuid]"
-    }
-  },
-  {
-    "cmdId": "[uuid]",
-    "range": [],
-    "command": {
-      "type": "solid3d_get_all_edge_faces",
-      "object_id": "[uuid]",
-      "edge_id": "[uuid]"
-    }
-  },
-  {
-    "cmdId": "[uuid]",
-    "range": [],
-    "command": {
-      "type": "solid3d_get_all_edge_faces",
-      "object_id": "[uuid]",
-      "edge_id": "[uuid]"
-    }
-  },
-  {
-    "cmdId": "[uuid]",
-    "range": [],
-    "command": {
-      "type": "solid3d_get_all_edge_faces",
-      "object_id": "[uuid]",
-      "edge_id": "[uuid]"
-    }
-  },
-  {
-    "cmdId": "[uuid]",
-    "range": [],
-    "command": {
-      "type": "solid3d_get_all_edge_faces",
-      "object_id": "[uuid]",
-      "edge_id": "[uuid]"
-    }
-  },
-  {
-    "cmdId": "[uuid]",
-    "range": [],
-    "command": {
-      "type": "solid3d_get_all_edge_faces",
-      "object_id": "[uuid]",
-      "edge_id": "[uuid]"
-    }
-  },
-  {
-    "cmdId": "[uuid]",
-    "range": [],
-    "command": {
-      "type": "solid3d_get_all_edge_faces",
-      "object_id": "[uuid]",
-      "edge_id": "[uuid]"
-    }
-  },
-  {
-    "cmdId": "[uuid]",
-    "range": [],
-    "command": {
-      "type": "solid3d_get_all_edge_faces",
-      "object_id": "[uuid]",
-      "edge_id": "[uuid]"
-    }
-  },
-  {
-    "cmdId": "[uuid]",
-    "range": [],
-    "command": {
-      "type": "solid3d_get_all_edge_faces",
-      "object_id": "[uuid]",
-      "edge_id": "[uuid]"
-    }
-  },
-  {
-    "cmdId": "[uuid]",
-    "range": [],
-    "command": {
-      "type": "solid3d_get_all_edge_faces",
-      "object_id": "[uuid]",
-      "edge_id": "[uuid]"
-    }
-  },
-  {
-    "cmdId": "[uuid]",
-    "range": [],
-    "command": {
-      "type": "solid3d_get_all_edge_faces",
-      "object_id": "[uuid]",
-      "edge_id": "[uuid]"
-    }
-  },
-  {
-    "cmdId": "[uuid]",
-    "range": [],
-    "command": {
-      "type": "solid3d_get_all_edge_faces",
-      "object_id": "[uuid]",
-      "edge_id": "[uuid]"
-    }
-  },
-  {
-    "cmdId": "[uuid]",
-    "range": [],
-    "command": {
-      "type": "solid3d_get_all_edge_faces",
-      "object_id": "[uuid]",
-      "edge_id": "[uuid]"
-    }
-  },
-  {
-    "cmdId": "[uuid]",
-    "range": [],
-    "command": {
-      "type": "solid3d_get_all_edge_faces",
-      "object_id": "[uuid]",
-      "edge_id": "[uuid]"
-    }
-  },
-  {
-    "cmdId": "[uuid]",
-    "range": [],
-    "command": {
-      "type": "solid3d_get_all_edge_faces",
-      "object_id": "[uuid]",
-      "edge_id": "[uuid]"
-    }
-  },
-  {
-    "cmdId": "[uuid]",
-    "range": [],
-    "command": {
-      "type": "solid3d_get_all_edge_faces",
-      "object_id": "[uuid]",
-      "edge_id": "[uuid]"
-    }
-  },
-  {
-    "cmdId": "[uuid]",
-    "range": [],
-    "command": {
-      "type": "solid3d_get_all_edge_faces",
-      "object_id": "[uuid]",
-      "edge_id": "[uuid]"
-    }
-  },
-  {
-    "cmdId": "[uuid]",
-    "range": [],
-    "command": {
-      "type": "solid3d_get_all_edge_faces",
-      "object_id": "[uuid]",
-      "edge_id": "[uuid]"
-    }
-  },
-  {
-    "cmdId": "[uuid]",
-    "range": [],
-    "command": {
-      "type": "solid3d_get_all_edge_faces",
-      "object_id": "[uuid]",
-      "edge_id": "[uuid]"
-    }
-  },
-  {
-    "cmdId": "[uuid]",
-    "range": [],
-    "command": {
-      "type": "solid3d_get_all_edge_faces",
-      "object_id": "[uuid]",
-      "edge_id": "[uuid]"
-    }
-  },
-  {
-    "cmdId": "[uuid]",
-    "range": [],
-    "command": {
-      "type": "solid3d_get_all_edge_faces",
-      "object_id": "[uuid]",
-      "edge_id": "[uuid]"
-    }
-  },
-  {
-    "cmdId": "[uuid]",
-    "range": [],
-    "command": {
-      "type": "solid3d_get_all_edge_faces",
-      "object_id": "[uuid]",
-      "edge_id": "[uuid]"
-    }
-  },
-  {
-    "cmdId": "[uuid]",
-    "range": [],
-    "command": {
-      "type": "solid3d_get_all_edge_faces",
-      "object_id": "[uuid]",
-      "edge_id": "[uuid]"
-    }
-  },
-  {
-    "cmdId": "[uuid]",
-    "range": [],
-    "command": {
-      "type": "solid3d_get_all_edge_faces",
-      "object_id": "[uuid]",
-      "edge_id": "[uuid]"
-    }
-  },
-  {
-    "cmdId": "[uuid]",
-    "range": [],
-    "command": {
-      "type": "solid3d_get_all_edge_faces",
-      "object_id": "[uuid]",
-      "edge_id": "[uuid]"
-    }
-  },
-  {
-    "cmdId": "[uuid]",
-    "range": [],
-    "command": {
-      "type": "solid3d_get_all_edge_faces",
-      "object_id": "[uuid]",
-      "edge_id": "[uuid]"
-    }
-  },
-  {
-    "cmdId": "[uuid]",
-    "range": [],
-    "command": {
-      "type": "solid3d_get_all_edge_faces",
-      "object_id": "[uuid]",
-      "edge_id": "[uuid]"
-    }
-  },
-  {
-    "cmdId": "[uuid]",
-    "range": [],
-    "command": {
-      "type": "solid3d_get_all_edge_faces",
-      "object_id": "[uuid]",
-      "edge_id": "[uuid]"
-    }
-  },
-  {
-    "cmdId": "[uuid]",
-    "range": [],
-    "command": {
-      "type": "solid3d_get_all_edge_faces",
-      "object_id": "[uuid]",
-      "edge_id": "[uuid]"
-    }
-  },
-  {
-    "cmdId": "[uuid]",
-    "range": [],
-    "command": {
-      "type": "solid3d_get_all_edge_faces",
-      "object_id": "[uuid]",
-      "edge_id": "[uuid]"
-    }
-  },
-  {
-    "cmdId": "[uuid]",
-    "range": [],
-    "command": {
-      "type": "solid3d_get_all_edge_faces",
-      "object_id": "[uuid]",
-      "edge_id": "[uuid]"
-    }
-  },
-  {
-    "cmdId": "[uuid]",
-    "range": [],
-    "command": {
-      "type": "solid3d_get_all_edge_faces",
-      "object_id": "[uuid]",
-      "edge_id": "[uuid]"
-    }
-  },
-  {
-    "cmdId": "[uuid]",
-    "range": [],
-    "command": {
-      "type": "solid3d_get_all_edge_faces",
-      "object_id": "[uuid]",
-      "edge_id": "[uuid]"
-    }
-  },
-  {
-    "cmdId": "[uuid]",
-    "range": [],
-    "command": {
-      "type": "solid3d_get_all_edge_faces",
-      "object_id": "[uuid]",
-      "edge_id": "[uuid]"
-    }
-  },
-  {
-    "cmdId": "[uuid]",
-    "range": [],
-    "command": {
-      "type": "solid3d_get_all_edge_faces",
-      "object_id": "[uuid]",
-      "edge_id": "[uuid]"
-    }
-  },
-  {
-    "cmdId": "[uuid]",
-    "range": [],
-    "command": {
-      "type": "solid3d_get_all_edge_faces",
-      "object_id": "[uuid]",
-      "edge_id": "[uuid]"
-    }
-  },
-  {
-    "cmdId": "[uuid]",
-    "range": [],
-    "command": {
-      "type": "solid3d_get_all_edge_faces",
-      "object_id": "[uuid]",
-      "edge_id": "[uuid]"
-    }
-  },
-  {
-    "cmdId": "[uuid]",
-    "range": [],
-    "command": {
-      "type": "solid3d_get_all_edge_faces",
-      "object_id": "[uuid]",
-      "edge_id": "[uuid]"
-    }
-  },
-  {
-    "cmdId": "[uuid]",
-    "range": [],
-    "command": {
-      "type": "solid3d_get_all_edge_faces",
-      "object_id": "[uuid]",
-      "edge_id": "[uuid]"
-    }
-  },
-  {
-    "cmdId": "[uuid]",
-    "range": [],
-    "command": {
-      "type": "solid3d_get_extrusion_face_info",
-      "object_id": "[uuid]",
-      "edge_id": "[uuid]"
-    }
-  },
-  {
-    "cmdId": "[uuid]",
-    "range": [],
-    "command": {
-      "type": "solid3d_get_next_adjacent_edge",
-      "object_id": "[uuid]",
-      "edge_id": "[uuid]",
-      "face_id": "[uuid]"
-    }
-  },
-  {
-    "cmdId": "[uuid]",
-    "range": [],
-    "command": {
-      "type": "solid3d_get_next_adjacent_edge",
-      "object_id": "[uuid]",
-      "edge_id": "[uuid]",
-      "face_id": "[uuid]"
-    }
-  },
-  {
-    "cmdId": "[uuid]",
-    "range": [],
-    "command": {
-      "type": "solid3d_get_next_adjacent_edge",
-      "object_id": "[uuid]",
-      "edge_id": "[uuid]",
-      "face_id": "[uuid]"
-    }
-  },
-  {
-    "cmdId": "[uuid]",
-    "range": [],
-    "command": {
-      "type": "solid3d_get_next_adjacent_edge",
-      "object_id": "[uuid]",
-      "edge_id": "[uuid]",
-      "face_id": "[uuid]"
-    }
-  },
-  {
-    "cmdId": "[uuid]",
-    "range": [],
-    "command": {
-      "type": "solid3d_get_next_adjacent_edge",
-      "object_id": "[uuid]",
-      "edge_id": "[uuid]",
-      "face_id": "[uuid]"
-    }
-  },
-  {
-    "cmdId": "[uuid]",
-    "range": [],
-    "command": {
-      "type": "solid3d_get_next_adjacent_edge",
-      "object_id": "[uuid]",
-      "edge_id": "[uuid]",
-      "face_id": "[uuid]"
-    }
-  },
-  {
-    "cmdId": "[uuid]",
-    "range": [],
-    "command": {
-      "type": "solid3d_get_next_adjacent_edge",
-      "object_id": "[uuid]",
-      "edge_id": "[uuid]",
-      "face_id": "[uuid]"
-    }
-  },
-  {
-    "cmdId": "[uuid]",
-    "range": [],
-    "command": {
-      "type": "solid3d_get_next_adjacent_edge",
-      "object_id": "[uuid]",
-      "edge_id": "[uuid]",
-      "face_id": "[uuid]"
-    }
-  },
-  {
-    "cmdId": "[uuid]",
-    "range": [],
-    "command": {
-      "type": "solid3d_get_next_adjacent_edge",
-      "object_id": "[uuid]",
-      "edge_id": "[uuid]",
-      "face_id": "[uuid]"
-    }
-  },
-  {
-    "cmdId": "[uuid]",
-    "range": [],
-    "command": {
-      "type": "solid3d_get_next_adjacent_edge",
-      "object_id": "[uuid]",
-      "edge_id": "[uuid]",
-      "face_id": "[uuid]"
-    }
-  },
-  {
-    "cmdId": "[uuid]",
-    "range": [],
-    "command": {
-      "type": "solid3d_get_next_adjacent_edge",
-      "object_id": "[uuid]",
-      "edge_id": "[uuid]",
-      "face_id": "[uuid]"
-    }
-  },
-  {
-    "cmdId": "[uuid]",
-    "range": [],
-    "command": {
-      "type": "solid3d_get_next_adjacent_edge",
-      "object_id": "[uuid]",
-      "edge_id": "[uuid]",
-      "face_id": "[uuid]"
-    }
-  },
-  {
-    "cmdId": "[uuid]",
-    "range": [],
-    "command": {
-      "type": "solid3d_get_next_adjacent_edge",
-      "object_id": "[uuid]",
-      "edge_id": "[uuid]",
-      "face_id": "[uuid]"
-    }
-  },
-  {
-    "cmdId": "[uuid]",
-    "range": [],
-    "command": {
-      "type": "solid3d_get_next_adjacent_edge",
-      "object_id": "[uuid]",
-      "edge_id": "[uuid]",
-      "face_id": "[uuid]"
-    }
-  },
-  {
-    "cmdId": "[uuid]",
-    "range": [],
-    "command": {
-      "type": "solid3d_get_next_adjacent_edge",
-      "object_id": "[uuid]",
-      "edge_id": "[uuid]",
-      "face_id": "[uuid]"
-    }
-  },
-  {
-    "cmdId": "[uuid]",
-    "range": [],
-    "command": {
-      "type": "solid3d_get_next_adjacent_edge",
-      "object_id": "[uuid]",
-      "edge_id": "[uuid]",
-      "face_id": "[uuid]"
-    }
-  },
-  {
-    "cmdId": "[uuid]",
-    "range": [],
-    "command": {
-      "type": "solid3d_get_opposite_edge",
-      "object_id": "[uuid]",
-      "edge_id": "[uuid]",
-      "face_id": "[uuid]"
-    }
-  },
-  {
-    "cmdId": "[uuid]",
-    "range": [],
-    "command": {
-      "type": "solid3d_get_opposite_edge",
-      "object_id": "[uuid]",
-      "edge_id": "[uuid]",
-      "face_id": "[uuid]"
-    }
-  },
-  {
-    "cmdId": "[uuid]",
-    "range": [],
-    "command": {
-      "type": "solid3d_get_opposite_edge",
-      "object_id": "[uuid]",
-      "edge_id": "[uuid]",
-      "face_id": "[uuid]"
-    }
-  },
-  {
-    "cmdId": "[uuid]",
-    "range": [],
-    "command": {
-      "type": "solid3d_get_opposite_edge",
-      "object_id": "[uuid]",
-      "edge_id": "[uuid]",
-      "face_id": "[uuid]"
-    }
-  },
-  {
-    "cmdId": "[uuid]",
-    "range": [],
-    "command": {
-      "type": "solid3d_get_opposite_edge",
-      "object_id": "[uuid]",
-      "edge_id": "[uuid]",
-      "face_id": "[uuid]"
-    }
-  },
-  {
-    "cmdId": "[uuid]",
-    "range": [],
-    "command": {
-      "type": "solid3d_get_opposite_edge",
-      "object_id": "[uuid]",
-      "edge_id": "[uuid]",
-      "face_id": "[uuid]"
-    }
-  },
-  {
-    "cmdId": "[uuid]",
-    "range": [],
-    "command": {
-      "type": "solid3d_get_opposite_edge",
-      "object_id": "[uuid]",
-      "edge_id": "[uuid]",
-      "face_id": "[uuid]"
-    }
-  },
-  {
-    "cmdId": "[uuid]",
-    "range": [],
-    "command": {
-      "type": "solid3d_get_opposite_edge",
-      "object_id": "[uuid]",
-      "edge_id": "[uuid]",
-      "face_id": "[uuid]"
-    }
-  },
-  {
-    "cmdId": "[uuid]",
-    "range": [],
-    "command": {
-      "type": "solid3d_get_opposite_edge",
-      "object_id": "[uuid]",
-      "edge_id": "[uuid]",
-      "face_id": "[uuid]"
-    }
-  },
-  {
-    "cmdId": "[uuid]",
-    "range": [],
-    "command": {
-      "type": "solid3d_get_opposite_edge",
-      "object_id": "[uuid]",
-      "edge_id": "[uuid]",
-      "face_id": "[uuid]"
-    }
-  },
-  {
-    "cmdId": "[uuid]",
-    "range": [],
-    "command": {
-      "type": "solid3d_get_opposite_edge",
-      "object_id": "[uuid]",
-      "edge_id": "[uuid]",
-      "face_id": "[uuid]"
-    }
-  },
-  {
-    "cmdId": "[uuid]",
-    "range": [],
-    "command": {
-      "type": "solid3d_get_opposite_edge",
-      "object_id": "[uuid]",
-      "edge_id": "[uuid]",
-      "face_id": "[uuid]"
-    }
-  },
-  {
-    "cmdId": "[uuid]",
-    "range": [],
-    "command": {
-      "type": "solid3d_get_opposite_edge",
-      "object_id": "[uuid]",
-      "edge_id": "[uuid]",
-      "face_id": "[uuid]"
-    }
-  },
-  {
-    "cmdId": "[uuid]",
-    "range": [],
-    "command": {
-      "type": "solid3d_get_opposite_edge",
-      "object_id": "[uuid]",
-      "edge_id": "[uuid]",
-      "face_id": "[uuid]"
-    }
-  },
-  {
-    "cmdId": "[uuid]",
-    "range": [],
-    "command": {
-      "type": "solid3d_get_opposite_edge",
-      "object_id": "[uuid]",
-      "edge_id": "[uuid]",
-      "face_id": "[uuid]"
-    }
-  },
-  {
-    "cmdId": "[uuid]",
-    "range": [],
-    "command": {
-      "type": "solid3d_get_opposite_edge",
-      "object_id": "[uuid]",
-      "edge_id": "[uuid]",
-      "face_id": "[uuid]"
     }
   },
   {
@@ -18291,1890 +9618,131 @@
         },
         "relative": false
       }
-=======
-      "type": "entity_linear_pattern_transform",
-      "entity_id": "[uuid]",
-      "transform": [],
-      "transforms": [
-        [
-          {
-            "translate": {
-              "x": 22.86,
-              "y": 0.0,
-              "z": 0.0
-            },
-            "scale": {
-              "x": 1.0,
-              "y": 1.0,
-              "z": 1.0
-            },
-            "rotation": {
-              "axis": {
-                "x": 0.0,
-                "y": 0.0,
-                "z": 1.0
-              },
-              "angle": {
-                "unit": "degrees",
-                "value": 0.0
-              },
-              "origin": {
-                "type": "local"
-              }
-            },
-            "replicate": true
-          }
-        ],
-        [
-          {
-            "translate": {
-              "x": 45.72,
-              "y": 0.0,
-              "z": 0.0
-            },
-            "scale": {
-              "x": 1.0,
-              "y": 1.0,
-              "z": 1.0
-            },
-            "rotation": {
-              "axis": {
-                "x": 0.0,
-                "y": 0.0,
-                "z": 1.0
-              },
-              "angle": {
-                "unit": "degrees",
-                "value": 0.0
-              },
-              "origin": {
-                "type": "local"
-              }
-            },
-            "replicate": true
-          }
-        ],
-        [
-          {
-            "translate": {
-              "x": 68.58,
-              "y": 0.0,
-              "z": 0.0
-            },
-            "scale": {
-              "x": 1.0,
-              "y": 1.0,
-              "z": 1.0
-            },
-            "rotation": {
-              "axis": {
-                "x": 0.0,
-                "y": 0.0,
-                "z": 1.0
-              },
-              "angle": {
-                "unit": "degrees",
-                "value": 0.0
-              },
-              "origin": {
-                "type": "local"
-              }
-            },
-            "replicate": true
-          }
-        ],
-        [
-          {
-            "translate": {
-              "x": 91.44,
-              "y": 0.0,
-              "z": 0.0
-            },
-            "scale": {
-              "x": 1.0,
-              "y": 1.0,
-              "z": 1.0
-            },
-            "rotation": {
-              "axis": {
-                "x": 0.0,
-                "y": 0.0,
-                "z": 1.0
-              },
-              "angle": {
-                "unit": "degrees",
-                "value": 0.0
-              },
-              "origin": {
-                "type": "local"
-              }
-            },
-            "replicate": true
-          }
-        ],
-        [
-          {
-            "translate": {
-              "x": 114.3,
-              "y": 0.0,
-              "z": 0.0
-            },
-            "scale": {
-              "x": 1.0,
-              "y": 1.0,
-              "z": 1.0
-            },
-            "rotation": {
-              "axis": {
-                "x": 0.0,
-                "y": 0.0,
-                "z": 1.0
-              },
-              "angle": {
-                "unit": "degrees",
-                "value": 0.0
-              },
-              "origin": {
-                "type": "local"
-              }
-            },
-            "replicate": true
-          }
-        ],
-        [
-          {
-            "translate": {
-              "x": 137.16,
-              "y": 0.0,
-              "z": 0.0
-            },
-            "scale": {
-              "x": 1.0,
-              "y": 1.0,
-              "z": 1.0
-            },
-            "rotation": {
-              "axis": {
-                "x": 0.0,
-                "y": 0.0,
-                "z": 1.0
-              },
-              "angle": {
-                "unit": "degrees",
-                "value": 0.0
-              },
-              "origin": {
-                "type": "local"
-              }
-            },
-            "replicate": true
-          }
-        ],
-        [
-          {
-            "translate": {
-              "x": 160.01999999999998,
-              "y": 0.0,
-              "z": 0.0
-            },
-            "scale": {
-              "x": 1.0,
-              "y": 1.0,
-              "z": 1.0
-            },
-            "rotation": {
-              "axis": {
-                "x": 0.0,
-                "y": 0.0,
-                "z": 1.0
-              },
-              "angle": {
-                "unit": "degrees",
-                "value": 0.0
-              },
-              "origin": {
-                "type": "local"
-              }
-            },
-            "replicate": true
-          }
-        ],
-        [
-          {
-            "translate": {
-              "x": 182.88,
-              "y": 0.0,
-              "z": 0.0
-            },
-            "scale": {
-              "x": 1.0,
-              "y": 1.0,
-              "z": 1.0
-            },
-            "rotation": {
-              "axis": {
-                "x": 0.0,
-                "y": 0.0,
-                "z": 1.0
-              },
-              "angle": {
-                "unit": "degrees",
-                "value": 0.0
-              },
-              "origin": {
-                "type": "local"
-              }
-            },
-            "replicate": true
-          }
-        ],
-        [
-          {
-            "translate": {
-              "x": 205.74,
-              "y": 0.0,
-              "z": 0.0
-            },
-            "scale": {
-              "x": 1.0,
-              "y": 1.0,
-              "z": 1.0
-            },
-            "rotation": {
-              "axis": {
-                "x": 0.0,
-                "y": 0.0,
-                "z": 1.0
-              },
-              "angle": {
-                "unit": "degrees",
-                "value": 0.0
-              },
-              "origin": {
-                "type": "local"
-              }
-            },
-            "replicate": true
-          }
-        ]
-      ]
->>>>>>> 811ef3e7
-    }
-  },
-  {
-    "cmdId": "[uuid]",
-    "range": [],
-    "command": {
-      "type": "entity_linear_pattern_transform",
-      "entity_id": "[uuid]",
-      "transform": [],
-      "transforms": []
-    }
-  },
-  {
-    "cmdId": "[uuid]",
-    "range": [],
-    "command": {
-      "type": "entity_linear_pattern_transform",
-      "entity_id": "[uuid]",
-      "transform": [],
-      "transforms": []
-    }
-  },
-  {
-    "cmdId": "[uuid]",
-    "range": [],
-    "command": {
-      "type": "entity_linear_pattern_transform",
-      "entity_id": "[uuid]",
-      "transform": [],
-      "transforms": [
-        [
-          {
-            "translate": {
-              "x": 22.86,
-              "y": 0.0,
-              "z": 0.0
-            },
-            "scale": {
-              "x": 1.0,
-              "y": 1.0,
-              "z": 1.0
-            },
-            "rotation": {
-              "axis": {
-                "x": 0.0,
-                "y": 0.0,
-                "z": 1.0
-              },
-              "angle": {
-                "unit": "degrees",
-                "value": 0.0
-              },
-              "origin": {
-                "type": "local"
-              }
-            },
-            "replicate": true
-          }
-        ],
-        [
-          {
-            "translate": {
-              "x": 45.72,
-              "y": 0.0,
-              "z": 0.0
-            },
-            "scale": {
-              "x": 1.0,
-              "y": 1.0,
-              "z": 1.0
-            },
-            "rotation": {
-              "axis": {
-                "x": 0.0,
-                "y": 0.0,
-                "z": 1.0
-              },
-              "angle": {
-                "unit": "degrees",
-                "value": 0.0
-              },
-              "origin": {
-                "type": "local"
-              }
-            },
-            "replicate": true
-          }
-        ],
-        [
-          {
-            "translate": {
-              "x": 68.58,
-              "y": 0.0,
-              "z": 0.0
-            },
-            "scale": {
-              "x": 1.0,
-              "y": 1.0,
-              "z": 1.0
-            },
-            "rotation": {
-              "axis": {
-                "x": 0.0,
-                "y": 0.0,
-                "z": 1.0
-              },
-              "angle": {
-                "unit": "degrees",
-                "value": 0.0
-              },
-              "origin": {
-                "type": "local"
-              }
-            },
-            "replicate": true
-          }
-        ],
-        [
-          {
-            "translate": {
-              "x": 91.44,
-              "y": 0.0,
-              "z": 0.0
-            },
-            "scale": {
-              "x": 1.0,
-              "y": 1.0,
-              "z": 1.0
-            },
-            "rotation": {
-              "axis": {
-                "x": 0.0,
-                "y": 0.0,
-                "z": 1.0
-              },
-              "angle": {
-                "unit": "degrees",
-                "value": 0.0
-              },
-              "origin": {
-                "type": "local"
-              }
-            },
-            "replicate": true
-          }
-        ],
-        [
-          {
-            "translate": {
-              "x": 114.3,
-              "y": 0.0,
-              "z": 0.0
-            },
-            "scale": {
-              "x": 1.0,
-              "y": 1.0,
-              "z": 1.0
-            },
-            "rotation": {
-              "axis": {
-                "x": 0.0,
-                "y": 0.0,
-                "z": 1.0
-              },
-              "angle": {
-                "unit": "degrees",
-                "value": 0.0
-              },
-              "origin": {
-                "type": "local"
-              }
-            },
-            "replicate": true
-          }
-        ],
-        [
-          {
-            "translate": {
-              "x": 137.16,
-              "y": 0.0,
-              "z": 0.0
-            },
-            "scale": {
-              "x": 1.0,
-              "y": 1.0,
-              "z": 1.0
-            },
-            "rotation": {
-              "axis": {
-                "x": 0.0,
-                "y": 0.0,
-                "z": 1.0
-              },
-              "angle": {
-                "unit": "degrees",
-                "value": 0.0
-              },
-              "origin": {
-                "type": "local"
-              }
-            },
-            "replicate": true
-          }
-        ],
-        [
-          {
-            "translate": {
-              "x": 160.01999999999998,
-              "y": 0.0,
-              "z": 0.0
-            },
-            "scale": {
-              "x": 1.0,
-              "y": 1.0,
-              "z": 1.0
-            },
-            "rotation": {
-              "axis": {
-                "x": 0.0,
-                "y": 0.0,
-                "z": 1.0
-              },
-              "angle": {
-                "unit": "degrees",
-                "value": 0.0
-              },
-              "origin": {
-                "type": "local"
-              }
-            },
-            "replicate": true
-          }
-        ],
-        [
-          {
-            "translate": {
-              "x": 182.88,
-              "y": 0.0,
-              "z": 0.0
-            },
-            "scale": {
-              "x": 1.0,
-              "y": 1.0,
-              "z": 1.0
-            },
-            "rotation": {
-              "axis": {
-                "x": 0.0,
-                "y": 0.0,
-                "z": 1.0
-              },
-              "angle": {
-                "unit": "degrees",
-                "value": 0.0
-              },
-              "origin": {
-                "type": "local"
-              }
-            },
-            "replicate": true
-          }
-        ],
-        [
-          {
-            "translate": {
-              "x": 205.74,
-              "y": 0.0,
-              "z": 0.0
-            },
-            "scale": {
-              "x": 1.0,
-              "y": 1.0,
-              "z": 1.0
-            },
-            "rotation": {
-              "axis": {
-                "x": 0.0,
-                "y": 0.0,
-                "z": 1.0
-              },
-              "angle": {
-                "unit": "degrees",
-                "value": 0.0
-              },
-              "origin": {
-                "type": "local"
-              }
-            },
-            "replicate": true
-          }
-        ],
-        [
-          {
-            "translate": {
-              "x": 228.6,
-              "y": 0.0,
-              "z": 0.0
-            },
-            "scale": {
-              "x": 1.0,
-              "y": 1.0,
-              "z": 1.0
-            },
-            "rotation": {
-              "axis": {
-                "x": 0.0,
-                "y": 0.0,
-                "z": 1.0
-              },
-              "angle": {
-                "unit": "degrees",
-                "value": 0.0
-              },
-              "origin": {
-                "type": "local"
-              }
-            },
-            "replicate": true
-          }
-        ]
-      ]
-    }
-  },
-  {
-    "cmdId": "[uuid]",
-    "range": [],
-    "command": {
-      "type": "entity_linear_pattern_transform",
-      "entity_id": "[uuid]",
-      "transform": [],
-      "transforms": []
-    }
-  },
-  {
-    "cmdId": "[uuid]",
-    "range": [],
-    "command": {
-      "type": "entity_linear_pattern_transform",
-      "entity_id": "[uuid]",
-      "transform": [],
-      "transforms": []
-    }
-  },
-  {
-    "cmdId": "[uuid]",
-    "range": [],
-    "command": {
-      "type": "entity_linear_pattern_transform",
-      "entity_id": "[uuid]",
-      "transform": [],
-      "transforms": [
-        [
-          {
-            "translate": {
-              "x": 22.86,
-              "y": 0.0,
-              "z": 0.0
-            },
-            "scale": {
-              "x": 1.0,
-              "y": 1.0,
-              "z": 1.0
-            },
-            "rotation": {
-              "axis": {
-                "x": 0.0,
-                "y": 0.0,
-                "z": 1.0
-              },
-              "angle": {
-                "unit": "degrees",
-                "value": 0.0
-              },
-              "origin": {
-                "type": "local"
-              }
-            },
-            "replicate": true
-          }
-        ],
-        [
-          {
-            "translate": {
-              "x": 45.72,
-              "y": 0.0,
-              "z": 0.0
-            },
-            "scale": {
-              "x": 1.0,
-              "y": 1.0,
-              "z": 1.0
-            },
-            "rotation": {
-              "axis": {
-                "x": 0.0,
-                "y": 0.0,
-                "z": 1.0
-              },
-              "angle": {
-                "unit": "degrees",
-                "value": 0.0
-              },
-              "origin": {
-                "type": "local"
-              }
-            },
-            "replicate": true
-          }
-        ],
-        [
-          {
-            "translate": {
-              "x": 68.58,
-              "y": 0.0,
-              "z": 0.0
-            },
-            "scale": {
-              "x": 1.0,
-              "y": 1.0,
-              "z": 1.0
-            },
-            "rotation": {
-              "axis": {
-                "x": 0.0,
-                "y": 0.0,
-                "z": 1.0
-              },
-              "angle": {
-                "unit": "degrees",
-                "value": 0.0
-              },
-              "origin": {
-                "type": "local"
-              }
-            },
-            "replicate": true
-          }
-        ],
-        [
-          {
-            "translate": {
-              "x": 91.44,
-              "y": 0.0,
-              "z": 0.0
-            },
-            "scale": {
-              "x": 1.0,
-              "y": 1.0,
-              "z": 1.0
-            },
-            "rotation": {
-              "axis": {
-                "x": 0.0,
-                "y": 0.0,
-                "z": 1.0
-              },
-              "angle": {
-                "unit": "degrees",
-                "value": 0.0
-              },
-              "origin": {
-                "type": "local"
-              }
-            },
-            "replicate": true
-          }
-        ],
-        [
-          {
-            "translate": {
-              "x": 114.3,
-              "y": 0.0,
-              "z": 0.0
-            },
-            "scale": {
-              "x": 1.0,
-              "y": 1.0,
-              "z": 1.0
-            },
-            "rotation": {
-              "axis": {
-                "x": 0.0,
-                "y": 0.0,
-                "z": 1.0
-              },
-              "angle": {
-                "unit": "degrees",
-                "value": 0.0
-              },
-              "origin": {
-                "type": "local"
-              }
-            },
-            "replicate": true
-          }
-        ],
-        [
-          {
-            "translate": {
-              "x": 137.16,
-              "y": 0.0,
-              "z": 0.0
-            },
-            "scale": {
-              "x": 1.0,
-              "y": 1.0,
-              "z": 1.0
-            },
-            "rotation": {
-              "axis": {
-                "x": 0.0,
-                "y": 0.0,
-                "z": 1.0
-              },
-              "angle": {
-                "unit": "degrees",
-                "value": 0.0
-              },
-              "origin": {
-                "type": "local"
-              }
-            },
-            "replicate": true
-          }
-        ],
-        [
-          {
-            "translate": {
-              "x": 160.01999999999998,
-              "y": 0.0,
-              "z": 0.0
-            },
-            "scale": {
-              "x": 1.0,
-              "y": 1.0,
-              "z": 1.0
-            },
-            "rotation": {
-              "axis": {
-                "x": 0.0,
-                "y": 0.0,
-                "z": 1.0
-              },
-              "angle": {
-                "unit": "degrees",
-                "value": 0.0
-              },
-              "origin": {
-                "type": "local"
-              }
-            },
-            "replicate": true
-          }
-        ],
-        [
-          {
-            "translate": {
-              "x": 182.88,
-              "y": 0.0,
-              "z": 0.0
-            },
-            "scale": {
-              "x": 1.0,
-              "y": 1.0,
-              "z": 1.0
-            },
-            "rotation": {
-              "axis": {
-                "x": 0.0,
-                "y": 0.0,
-                "z": 1.0
-              },
-              "angle": {
-                "unit": "degrees",
-                "value": 0.0
-              },
-              "origin": {
-                "type": "local"
-              }
-            },
-            "replicate": true
-          }
-        ],
-        [
-          {
-            "translate": {
-              "x": 205.74,
-              "y": 0.0,
-              "z": 0.0
-            },
-            "scale": {
-              "x": 1.0,
-              "y": 1.0,
-              "z": 1.0
-            },
-            "rotation": {
-              "axis": {
-                "x": 0.0,
-                "y": 0.0,
-                "z": 1.0
-              },
-              "angle": {
-                "unit": "degrees",
-                "value": 0.0
-              },
-              "origin": {
-                "type": "local"
-              }
-            },
-            "replicate": true
-          }
-        ],
-        [
-          {
-            "translate": {
-              "x": 228.6,
-              "y": 0.0,
-              "z": 0.0
-            },
-            "scale": {
-              "x": 1.0,
-              "y": 1.0,
-              "z": 1.0
-            },
-            "rotation": {
-              "axis": {
-                "x": 0.0,
-                "y": 0.0,
-                "z": 1.0
-              },
-              "angle": {
-                "unit": "degrees",
-                "value": 0.0
-              },
-              "origin": {
-                "type": "local"
-              }
-            },
-            "replicate": true
-          }
-        ],
-        [
-          {
-            "translate": {
-              "x": 251.45999999999998,
-              "y": 0.0,
-              "z": 0.0
-            },
-            "scale": {
-              "x": 1.0,
-              "y": 1.0,
-              "z": 1.0
-            },
-            "rotation": {
-              "axis": {
-                "x": 0.0,
-                "y": 0.0,
-                "z": 1.0
-              },
-              "angle": {
-                "unit": "degrees",
-                "value": 0.0
-              },
-              "origin": {
-                "type": "local"
-              }
-            },
-            "replicate": true
-          }
-        ]
-      ]
-    }
-  },
-  {
-    "cmdId": "[uuid]",
-    "range": [],
-    "command": {
-      "type": "entity_linear_pattern_transform",
-      "entity_id": "[uuid]",
-      "transform": [],
-      "transforms": []
-    }
-  },
-  {
-    "cmdId": "[uuid]",
-    "range": [],
-    "command": {
-      "type": "entity_linear_pattern_transform",
-      "entity_id": "[uuid]",
-      "transform": [],
-      "transforms": [
-        [
-          {
-            "translate": {
-              "x": 22.86,
-              "y": 0.0,
-              "z": 0.0
-            },
-            "scale": {
-              "x": 1.0,
-              "y": 1.0,
-              "z": 1.0
-            },
-            "rotation": {
-              "axis": {
-                "x": 0.0,
-                "y": 0.0,
-                "z": 1.0
-              },
-              "angle": {
-                "unit": "degrees",
-                "value": 0.0
-              },
-              "origin": {
-                "type": "local"
-              }
-            },
-            "replicate": true
-          }
-        ],
-        [
-          {
-            "translate": {
-              "x": 45.72,
-              "y": 0.0,
-              "z": 0.0
-            },
-            "scale": {
-              "x": 1.0,
-              "y": 1.0,
-              "z": 1.0
-            },
-            "rotation": {
-              "axis": {
-                "x": 0.0,
-                "y": 0.0,
-                "z": 1.0
-              },
-              "angle": {
-                "unit": "degrees",
-                "value": 0.0
-              },
-              "origin": {
-                "type": "local"
-              }
-            },
-            "replicate": true
-          }
-        ],
-        [
-          {
-            "translate": {
-              "x": 68.58,
-              "y": 0.0,
-              "z": 0.0
-            },
-            "scale": {
-              "x": 1.0,
-              "y": 1.0,
-              "z": 1.0
-            },
-            "rotation": {
-              "axis": {
-                "x": 0.0,
-                "y": 0.0,
-                "z": 1.0
-              },
-              "angle": {
-                "unit": "degrees",
-                "value": 0.0
-              },
-              "origin": {
-                "type": "local"
-              }
-            },
-            "replicate": true
-          }
-        ],
-        [
-          {
-            "translate": {
-              "x": 91.44,
-              "y": 0.0,
-              "z": 0.0
-            },
-            "scale": {
-              "x": 1.0,
-              "y": 1.0,
-              "z": 1.0
-            },
-            "rotation": {
-              "axis": {
-                "x": 0.0,
-                "y": 0.0,
-                "z": 1.0
-              },
-              "angle": {
-                "unit": "degrees",
-                "value": 0.0
-              },
-              "origin": {
-                "type": "local"
-              }
-            },
-            "replicate": true
-          }
-        ],
-        [
-          {
-            "translate": {
-              "x": 114.3,
-              "y": 0.0,
-              "z": 0.0
-            },
-            "scale": {
-              "x": 1.0,
-              "y": 1.0,
-              "z": 1.0
-            },
-            "rotation": {
-              "axis": {
-                "x": 0.0,
-                "y": 0.0,
-                "z": 1.0
-              },
-              "angle": {
-                "unit": "degrees",
-                "value": 0.0
-              },
-              "origin": {
-                "type": "local"
-              }
-            },
-            "replicate": true
-          }
-        ],
-        [
-          {
-            "translate": {
-              "x": 137.16,
-              "y": 0.0,
-              "z": 0.0
-            },
-            "scale": {
-              "x": 1.0,
-              "y": 1.0,
-              "z": 1.0
-            },
-            "rotation": {
-              "axis": {
-                "x": 0.0,
-                "y": 0.0,
-                "z": 1.0
-              },
-              "angle": {
-                "unit": "degrees",
-                "value": 0.0
-              },
-              "origin": {
-                "type": "local"
-              }
-            },
-            "replicate": true
-          }
-        ],
-        [
-          {
-            "translate": {
-              "x": 160.01999999999998,
-              "y": 0.0,
-              "z": 0.0
-            },
-            "scale": {
-              "x": 1.0,
-              "y": 1.0,
-              "z": 1.0
-            },
-            "rotation": {
-              "axis": {
-                "x": 0.0,
-                "y": 0.0,
-                "z": 1.0
-              },
-              "angle": {
-                "unit": "degrees",
-                "value": 0.0
-              },
-              "origin": {
-                "type": "local"
-              }
-            },
-            "replicate": true
-          }
-        ],
-        [
-          {
-            "translate": {
-              "x": 182.88,
-              "y": 0.0,
-              "z": 0.0
-            },
-            "scale": {
-              "x": 1.0,
-              "y": 1.0,
-              "z": 1.0
-            },
-            "rotation": {
-              "axis": {
-                "x": 0.0,
-                "y": 0.0,
-                "z": 1.0
-              },
-              "angle": {
-                "unit": "degrees",
-                "value": 0.0
-              },
-              "origin": {
-                "type": "local"
-              }
-            },
-            "replicate": true
-          }
-        ],
-        [
-          {
-            "translate": {
-              "x": 205.74,
-              "y": 0.0,
-              "z": 0.0
-            },
-            "scale": {
-              "x": 1.0,
-              "y": 1.0,
-              "z": 1.0
-            },
-            "rotation": {
-              "axis": {
-                "x": 0.0,
-                "y": 0.0,
-                "z": 1.0
-              },
-              "angle": {
-                "unit": "degrees",
-                "value": 0.0
-              },
-              "origin": {
-                "type": "local"
-              }
-            },
-            "replicate": true
-          }
-        ],
-        [
-          {
-            "translate": {
-              "x": 228.6,
-              "y": 0.0,
-              "z": 0.0
-            },
-            "scale": {
-              "x": 1.0,
-              "y": 1.0,
-              "z": 1.0
-            },
-            "rotation": {
-              "axis": {
-                "x": 0.0,
-                "y": 0.0,
-                "z": 1.0
-              },
-              "angle": {
-                "unit": "degrees",
-                "value": 0.0
-              },
-              "origin": {
-                "type": "local"
-              }
-            },
-            "replicate": true
-          }
-        ],
-        [
-          {
-            "translate": {
-              "x": 251.45999999999998,
-              "y": 0.0,
-              "z": 0.0
-            },
-            "scale": {
-              "x": 1.0,
-              "y": 1.0,
-              "z": 1.0
-            },
-            "rotation": {
-              "axis": {
-                "x": 0.0,
-                "y": 0.0,
-                "z": 1.0
-              },
-              "angle": {
-                "unit": "degrees",
-                "value": 0.0
-              },
-              "origin": {
-                "type": "local"
-              }
-            },
-            "replicate": true
-          }
-        ],
-        [
-          {
-            "translate": {
-              "x": 274.32,
-              "y": 0.0,
-              "z": 0.0
-            },
-            "scale": {
-              "x": 1.0,
-              "y": 1.0,
-              "z": 1.0
-            },
-            "rotation": {
-              "axis": {
-                "x": 0.0,
-                "y": 0.0,
-                "z": 1.0
-              },
-              "angle": {
-                "unit": "degrees",
-                "value": 0.0
-              },
-              "origin": {
-                "type": "local"
-              }
-            },
-            "replicate": true
-          }
-        ]
-      ]
-    }
-  },
-  {
-    "cmdId": "[uuid]",
-    "range": [],
-    "command": {
-      "type": "entity_linear_pattern_transform",
-      "entity_id": "[uuid]",
-<<<<<<< HEAD
-      "ortho": false,
-      "animated": false,
-      "adjust_camera": false,
-      "planar_normal": {
-        "x": 0.0,
-        "y": -0.121,
-        "z": 0.9927
-      }
-=======
-      "transform": [],
-      "transforms": []
->>>>>>> 811ef3e7
-    }
-  },
-  {
-    "cmdId": "[uuid]",
-    "range": [],
-    "command": {
-      "type": "entity_linear_pattern_transform",
-      "entity_id": "[uuid]",
-<<<<<<< HEAD
-      "ortho": false,
-      "animated": false,
-      "adjust_camera": false,
-      "planar_normal": {
-        "x": 0.0,
-        "y": -0.121,
-        "z": 0.9927
-      }
-    }
-  },
-  {
-    "cmdId": "[uuid]",
-    "range": [],
-    "command": {
-      "type": "extrude",
-      "target": "[uuid]",
-      "distance": -0.7619999999999999,
-      "faces": null,
-      "opposite": "None"
-    }
-  },
-  {
-    "cmdId": "[uuid]",
-    "range": [],
-    "command": {
-      "type": "extrude",
-      "target": "[uuid]",
-      "distance": -0.7619999999999999,
-      "faces": null,
-      "opposite": "None"
-    }
-  },
-  {
-    "cmdId": "[uuid]",
-    "range": [],
-    "command": {
-      "type": "object_bring_to_front",
-      "object_id": "[uuid]"
-    }
-  },
-  {
-    "cmdId": "[uuid]",
-    "range": [],
-    "command": {
-      "type": "object_bring_to_front",
-      "object_id": "[uuid]"
-    }
-  },
-  {
-    "cmdId": "[uuid]",
-    "range": [],
-    "command": {
-      "type": "sketch_mode_disable"
-    }
-  },
-  {
-    "cmdId": "[uuid]",
-    "range": [],
-    "command": {
-      "type": "sketch_mode_disable"
-    }
-  },
-  {
-    "cmdId": "[uuid]",
-    "range": [],
-    "command": {
-      "type": "solid3d_get_all_edge_faces",
-      "object_id": "[uuid]",
-      "edge_id": "[uuid]"
-    }
-  },
-  {
-    "cmdId": "[uuid]",
-    "range": [],
-    "command": {
-      "type": "solid3d_get_all_edge_faces",
-      "object_id": "[uuid]",
-      "edge_id": "[uuid]"
-    }
-  },
-  {
-    "cmdId": "[uuid]",
-    "range": [],
-    "command": {
-      "type": "solid3d_get_all_edge_faces",
-      "object_id": "[uuid]",
-      "edge_id": "[uuid]"
-    }
-  },
-  {
-    "cmdId": "[uuid]",
-    "range": [],
-    "command": {
-      "type": "solid3d_get_all_edge_faces",
-      "object_id": "[uuid]",
-      "edge_id": "[uuid]"
-    }
-  },
-  {
-    "cmdId": "[uuid]",
-    "range": [],
-    "command": {
-      "type": "solid3d_get_all_edge_faces",
-      "object_id": "[uuid]",
-      "edge_id": "[uuid]"
-    }
-  },
-  {
-    "cmdId": "[uuid]",
-    "range": [],
-    "command": {
-      "type": "solid3d_get_all_edge_faces",
-      "object_id": "[uuid]",
-      "edge_id": "[uuid]"
-    }
-  },
-  {
-    "cmdId": "[uuid]",
-    "range": [],
-    "command": {
-      "type": "solid3d_get_all_edge_faces",
-      "object_id": "[uuid]",
-      "edge_id": "[uuid]"
-    }
-  },
-  {
-    "cmdId": "[uuid]",
-    "range": [],
-    "command": {
-      "type": "solid3d_get_all_edge_faces",
-      "object_id": "[uuid]",
-      "edge_id": "[uuid]"
-    }
-  },
-  {
-    "cmdId": "[uuid]",
-    "range": [],
-    "command": {
-      "type": "solid3d_get_all_edge_faces",
-      "object_id": "[uuid]",
-      "edge_id": "[uuid]"
-    }
-  },
-  {
-    "cmdId": "[uuid]",
-    "range": [],
-    "command": {
-      "type": "solid3d_get_all_edge_faces",
-      "object_id": "[uuid]",
-      "edge_id": "[uuid]"
-    }
-  },
-  {
-    "cmdId": "[uuid]",
-    "range": [],
-    "command": {
-      "type": "solid3d_get_all_edge_faces",
-      "object_id": "[uuid]",
-      "edge_id": "[uuid]"
-    }
-  },
-  {
-    "cmdId": "[uuid]",
-    "range": [],
-    "command": {
-      "type": "solid3d_get_all_edge_faces",
-      "object_id": "[uuid]",
-      "edge_id": "[uuid]"
-    }
-  },
-  {
-    "cmdId": "[uuid]",
-    "range": [],
-    "command": {
-      "type": "solid3d_get_all_edge_faces",
-      "object_id": "[uuid]",
-      "edge_id": "[uuid]"
-=======
-      "transform": [],
-      "transforms": []
->>>>>>> 811ef3e7
-    }
-  },
-  {
-    "cmdId": "[uuid]",
-    "range": [],
-    "command": {
-      "type": "entity_linear_pattern_transform",
-      "entity_id": "[uuid]",
-      "transform": [],
-      "transforms": [
-        [
-          {
-            "translate": {
-              "x": 22.86,
-              "y": 0.0,
-              "z": 0.0
-            },
-            "scale": {
-              "x": 1.0,
-              "y": 1.0,
-              "z": 1.0
-            },
-            "rotation": {
-              "axis": {
-                "x": 0.0,
-                "y": 0.0,
-                "z": 1.0
-              },
-              "angle": {
-                "unit": "degrees",
-                "value": 0.0
-              },
-              "origin": {
-                "type": "local"
-              }
-            },
-            "replicate": true
-          }
-        ],
-        [
-          {
-            "translate": {
-              "x": 45.72,
-              "y": 0.0,
-              "z": 0.0
-            },
-            "scale": {
-              "x": 1.0,
-              "y": 1.0,
-              "z": 1.0
-            },
-            "rotation": {
-              "axis": {
-                "x": 0.0,
-                "y": 0.0,
-                "z": 1.0
-              },
-              "angle": {
-                "unit": "degrees",
-                "value": 0.0
-              },
-              "origin": {
-                "type": "local"
-              }
-            },
-            "replicate": true
-          }
-        ],
-        [
-          {
-            "translate": {
-              "x": 68.58,
-              "y": 0.0,
-              "z": 0.0
-            },
-            "scale": {
-              "x": 1.0,
-              "y": 1.0,
-              "z": 1.0
-            },
-            "rotation": {
-              "axis": {
-                "x": 0.0,
-                "y": 0.0,
-                "z": 1.0
-              },
-              "angle": {
-                "unit": "degrees",
-                "value": 0.0
-              },
-              "origin": {
-                "type": "local"
-              }
-            },
-            "replicate": true
-          }
-        ],
-        [
-          {
-            "translate": {
-              "x": 91.44,
-              "y": 0.0,
-              "z": 0.0
-            },
-            "scale": {
-              "x": 1.0,
-              "y": 1.0,
-              "z": 1.0
-            },
-            "rotation": {
-              "axis": {
-                "x": 0.0,
-                "y": 0.0,
-                "z": 1.0
-              },
-              "angle": {
-                "unit": "degrees",
-                "value": 0.0
-              },
-              "origin": {
-                "type": "local"
-              }
-            },
-            "replicate": true
-          }
-        ],
-        [
-          {
-            "translate": {
-              "x": 114.3,
-              "y": 0.0,
-              "z": 0.0
-            },
-            "scale": {
-              "x": 1.0,
-              "y": 1.0,
-              "z": 1.0
-            },
-            "rotation": {
-              "axis": {
-                "x": 0.0,
-                "y": 0.0,
-                "z": 1.0
-              },
-              "angle": {
-                "unit": "degrees",
-                "value": 0.0
-              },
-              "origin": {
-                "type": "local"
-              }
-            },
-            "replicate": true
-          }
-        ],
-        [
-          {
-            "translate": {
-              "x": 137.16,
-              "y": 0.0,
-              "z": 0.0
-            },
-            "scale": {
-              "x": 1.0,
-              "y": 1.0,
-              "z": 1.0
-            },
-            "rotation": {
-              "axis": {
-                "x": 0.0,
-                "y": 0.0,
-                "z": 1.0
-              },
-              "angle": {
-                "unit": "degrees",
-                "value": 0.0
-              },
-              "origin": {
-                "type": "local"
-              }
-            },
-            "replicate": true
-          }
-        ],
-        [
-          {
-            "translate": {
-              "x": 160.01999999999998,
-              "y": 0.0,
-              "z": 0.0
-            },
-            "scale": {
-              "x": 1.0,
-              "y": 1.0,
-              "z": 1.0
-            },
-            "rotation": {
-              "axis": {
-                "x": 0.0,
-                "y": 0.0,
-                "z": 1.0
-              },
-              "angle": {
-                "unit": "degrees",
-                "value": 0.0
-              },
-              "origin": {
-                "type": "local"
-              }
-            },
-            "replicate": true
-          }
-        ],
-        [
-          {
-            "translate": {
-              "x": 182.88,
-              "y": 0.0,
-              "z": 0.0
-            },
-            "scale": {
-              "x": 1.0,
-              "y": 1.0,
-              "z": 1.0
-            },
-            "rotation": {
-              "axis": {
-                "x": 0.0,
-                "y": 0.0,
-                "z": 1.0
-              },
-              "angle": {
-                "unit": "degrees",
-                "value": 0.0
-              },
-              "origin": {
-                "type": "local"
-              }
-            },
-            "replicate": true
-          }
-        ],
-        [
-          {
-            "translate": {
-              "x": 205.74,
-              "y": 0.0,
-              "z": 0.0
-            },
-            "scale": {
-              "x": 1.0,
-              "y": 1.0,
-              "z": 1.0
-            },
-            "rotation": {
-              "axis": {
-                "x": 0.0,
-                "y": 0.0,
-                "z": 1.0
-              },
-              "angle": {
-                "unit": "degrees",
-                "value": 0.0
-              },
-              "origin": {
-                "type": "local"
-              }
-            },
-            "replicate": true
-          }
-        ],
-        [
-          {
-            "translate": {
-              "x": 228.6,
-              "y": 0.0,
-              "z": 0.0
-            },
-            "scale": {
-              "x": 1.0,
-              "y": 1.0,
-              "z": 1.0
-            },
-            "rotation": {
-              "axis": {
-                "x": 0.0,
-                "y": 0.0,
-                "z": 1.0
-              },
-              "angle": {
-                "unit": "degrees",
-                "value": 0.0
-              },
-              "origin": {
-                "type": "local"
-              }
-            },
-            "replicate": true
-          }
-        ],
-        [
-          {
-            "translate": {
-              "x": 251.45999999999998,
-              "y": 0.0,
-              "z": 0.0
-            },
-            "scale": {
-              "x": 1.0,
-              "y": 1.0,
-              "z": 1.0
-            },
-            "rotation": {
-              "axis": {
-                "x": 0.0,
-                "y": 0.0,
-                "z": 1.0
-              },
-              "angle": {
-                "unit": "degrees",
-                "value": 0.0
-              },
-              "origin": {
-                "type": "local"
-              }
-            },
-            "replicate": true
-          }
-        ]
-      ]
-    }
-  },
-  {
-    "cmdId": "[uuid]",
-    "range": [],
-    "command": {
-      "type": "entity_linear_pattern_transform",
-      "entity_id": "[uuid]",
-      "transform": [],
-      "transforms": []
-    }
-  },
-  {
-    "cmdId": "[uuid]",
-    "range": [],
-    "command": {
-      "type": "make_plane",
-      "origin": {
-        "x": 0.0,
-        "y": 0.0,
-        "z": 20.574
-      },
-      "x_axis": {
-        "x": 1.0,
-        "y": 0.0,
-        "z": 0.0
-      },
-      "y_axis": {
-        "x": 0.0,
-        "y": 0.9926556406329575,
-        "z": 0.12097429115135457
-      },
-      "size": 60.0,
-      "clobber": false,
-      "hide": true
+    }
+  },
+  {
+    "cmdId": "[uuid]",
+    "range": [],
+    "command": {
+      "type": "extend_path",
+      "path": "[uuid]",
+      "segment": {
+        "type": "arc",
+        "center": {
+          "x": 248.9012,
+          "y": 83.321
+        },
+        "radius": 5.3340000000000005,
+        "start": {
+          "unit": "degrees",
+          "value": 53.15
+        },
+        "end": {
+          "unit": "degrees",
+          "value": 221.15
+        },
+        "relative": false
+      }
+    }
+  },
+  {
+    "cmdId": "[uuid]",
+    "range": [],
+    "command": {
+      "type": "extend_path",
+      "path": "[uuid]",
+      "segment": {
+        "type": "line",
+        "end": {
+          "x": 1.6583,
+          "y": 1.7877,
+          "z": 0.0
+        },
+        "relative": true
+      }
+    }
+  },
+  {
+    "cmdId": "[uuid]",
+    "range": [],
+    "command": {
+      "type": "extend_path",
+      "path": "[uuid]",
+      "segment": {
+        "type": "line",
+        "end": {
+          "x": 1.6583,
+          "y": 1.7877,
+          "z": 0.0
+        },
+        "relative": true
+      }
+    }
+  },
+  {
+    "cmdId": "[uuid]",
+    "range": [],
+    "command": {
+      "type": "extend_path",
+      "path": "[uuid]",
+      "segment": {
+        "type": "arc",
+        "center": {
+          "x": 226.0458,
+          "y": 83.3249
+        },
+        "radius": 2.92608,
+        "start": {
+          "unit": "degrees",
+          "value": 216.15
+        },
+        "end": {
+          "unit": "degrees",
+          "value": 58.15
+        },
+        "relative": false
+      }
+    }
+  },
+  {
+    "cmdId": "[uuid]",
+    "range": [],
+    "command": {
+      "type": "extend_path",
+      "path": "[uuid]",
+      "segment": {
+        "type": "arc",
+        "center": {
+          "x": 248.9058,
+          "y": 83.3249
+        },
+        "radius": 2.92608,
+        "start": {
+          "unit": "degrees",
+          "value": 216.15
+        },
+        "end": {
+          "unit": "degrees",
+          "value": 58.15
+        },
+        "relative": false
+      }
+    }
+  },
+  {
+    "cmdId": "[uuid]",
+    "range": [],
+    "command": {
+      "type": "close_path",
+      "path_id": "[uuid]"
+    }
+  },
+  {
+    "cmdId": "[uuid]",
+    "range": [],
+    "command": {
+      "type": "close_path",
+      "path_id": "[uuid]"
     }
   },
   {
@@ -20188,308 +9756,9 @@
       "adjust_camera": false,
       "planar_normal": {
         "x": 0.0,
-        "y": -0.12097429115135457,
-        "z": 0.9926556406329575
-      }
-    }
-  },
-  {
-    "cmdId": "[uuid]",
-    "range": [],
-    "command": {
-      "type": "move_path_pen",
-      "path": "[uuid]",
-      "to": {
-        "x": 58.419999999999995,
-        "y": 34.544000000000004,
-        "z": 0.0
-      }
-    }
-  },
-  {
-    "cmdId": "[uuid]",
-    "range": [],
-    "command": {
-      "type": "object_visible",
-      "object_id": "[uuid]",
-      "hidden": true
-    }
-  },
-  {
-    "cmdId": "[uuid]",
-    "range": [],
-    "command": {
-      "type": "sketch_mode_disable"
-    }
-  },
-  {
-    "cmdId": "[uuid]",
-    "range": [],
-    "command": {
-      "type": "start_path"
-    }
-  },
-  {
-    "cmdId": "[uuid]",
-    "range": [],
-    "command": {
-      "type": "extend_path",
-      "path": "[uuid]",
-      "segment": {
-        "type": "line",
-        "end": {
-          "x": 0.0,
-          "y": -1.524,
-          "z": 0.0
-        },
-        "relative": true
-      }
-    }
-  },
-  {
-    "cmdId": "[uuid]",
-    "range": [],
-    "command": {
-      "type": "extend_path",
-      "path": "[uuid]",
-      "segment": {
-        "type": "line",
-        "end": {
-          "x": 1.524,
-          "y": 0.0,
-          "z": 0.0
-        },
-        "relative": true
-      }
-    }
-  },
-  {
-    "cmdId": "[uuid]",
-    "range": [],
-    "command": {
-      "type": "extend_path",
-      "path": "[uuid]",
-      "segment": {
-        "type": "line",
-        "end": {
-          "x": 61.468,
-          "y": 34.6629,
-          "z": 0.0
-        },
-        "relative": false
-      }
-    }
-  },
-  {
-    "cmdId": "[uuid]",
-    "range": [],
-    "command": {
-      "type": "extend_path",
-      "path": "[uuid]",
-      "segment": {
-        "type": "line",
-        "end": {
-          "x": 61.468,
-          "y": 33.02,
-          "z": 0.0
-        },
-        "relative": false
-      }
-    }
-  },
-  {
-    "cmdId": "[uuid]",
-    "range": [],
-    "command": {
-      "type": "extend_path",
-      "path": "[uuid]",
-      "segment": {
-        "type": "line",
-        "end": {
-          "x": 6.4008,
-          "y": 0.0,
-          "z": 0.0
-        },
-        "relative": true
-      }
-    }
-  },
-  {
-    "cmdId": "[uuid]",
-    "range": [],
-    "command": {
-      "type": "extend_path",
-      "path": "[uuid]",
-      "segment": {
-        "type": "line",
-        "end": {
-          "x": 0.0,
-          "y": 2.286,
-          "z": 0.0
-        },
-        "relative": true
-      }
-    }
-  },
-  {
-    "cmdId": "[uuid]",
-    "range": [],
-    "command": {
-      "type": "extend_path",
-      "path": "[uuid]",
-      "segment": {
-        "type": "line",
-        "end": {
-          "x": -5.7912,
-          "y": 0.0,
-          "z": 0.0
-        },
-        "relative": true
-      }
-    }
-  },
-  {
-    "cmdId": "[uuid]",
-    "range": [],
-    "command": {
-      "type": "extend_path",
-      "path": "[uuid]",
-      "segment": {
-        "type": "line",
-        "end": {
-          "x": 67.8688,
-          "y": 41.549,
-          "z": 0.0
-        },
-        "relative": false
-      }
-    }
-  },
-  {
-    "cmdId": "[uuid]",
-    "range": [],
-    "command": {
-      "type": "extend_path",
-      "path": "[uuid]",
-      "segment": {
-        "type": "line",
-        "end": {
-          "x": 0.0,
-          "y": 1.524,
-          "z": 0.0
-        },
-        "relative": true
-      }
-    }
-  },
-  {
-    "cmdId": "[uuid]",
-    "range": [],
-    "command": {
-      "type": "extend_path",
-      "path": "[uuid]",
-      "segment": {
-        "type": "line",
-        "end": {
-          "x": -1.524,
-          "y": 0.0,
-          "z": 0.0
-        },
-        "relative": true
-      }
-    }
-  },
-  {
-    "cmdId": "[uuid]",
-    "range": [],
-    "command": {
-      "type": "extend_path",
-      "path": "[uuid]",
-      "segment": {
-        "type": "line",
-        "end": {
-          "x": -1.524,
-          "y": -1.6429,
-          "z": 0.0
-        },
-        "relative": true
-      }
-    }
-  },
-  {
-    "cmdId": "[uuid]",
-    "range": [],
-    "command": {
-      "type": "extend_path",
-      "path": "[uuid]",
-      "segment": {
-        "type": "line",
-        "end": {
-          "x": 0.0,
-          "y": 1.6429,
-          "z": 0.0
-        },
-        "relative": true
-      }
-    }
-  },
-  {
-    "cmdId": "[uuid]",
-    "range": [],
-    "command": {
-      "type": "extend_path",
-      "path": "[uuid]",
-      "segment": {
-        "type": "line",
-        "end": {
-          "x": 58.42,
-          "y": 43.073,
-          "z": 0.0
-        },
-        "relative": false
-      }
-    }
-  },
-  {
-    "cmdId": "[uuid]",
-    "range": [],
-    "command": {
-      "type": "extend_path",
-      "path": "[uuid]",
-      "segment": {
-        "type": "line",
-        "end": {
-          "x": 0.0,
-          "y": -2.286,
-          "z": 0.0
-        },
-        "relative": true
-      }
-    }
-  },
-  {
-    "cmdId": "[uuid]",
-    "range": [],
-    "command": {
-      "type": "extend_path",
-      "path": "[uuid]",
-      "segment": {
-        "type": "line",
-        "end": {
-          "x": 64.2242,
-          "y": 40.787,
-          "z": 0.0
-        },
-        "relative": false
-      }
-    }
-  },
-  {
-    "cmdId": "[uuid]",
-    "range": [],
-    "command": {
-      "type": "close_path",
-      "path_id": "[uuid]"
+        "y": -0.121,
+        "z": 0.9927
+      }
     }
   },
   {
@@ -20503,8 +9772,8 @@
       "adjust_camera": false,
       "planar_normal": {
         "x": 0.0,
-        "y": -0.12097429115135457,
-        "z": 0.9926556406329575
+        "y": -0.121,
+        "z": 0.9927
       }
     }
   },
@@ -20523,6 +9792,17 @@
     "cmdId": "[uuid]",
     "range": [],
     "command": {
+      "type": "extrude",
+      "target": "[uuid]",
+      "distance": -0.7619999999999999,
+      "faces": null,
+      "opposite": "None"
+    }
+  },
+  {
+    "cmdId": "[uuid]",
+    "range": [],
+    "command": {
       "type": "object_bring_to_front",
       "object_id": "[uuid]"
     }
@@ -20531,6 +9811,14 @@
     "cmdId": "[uuid]",
     "range": [],
     "command": {
+      "type": "object_bring_to_front",
+      "object_id": "[uuid]"
+    }
+  },
+  {
+    "cmdId": "[uuid]",
+    "range": [],
+    "command": {
       "type": "sketch_mode_disable"
     }
   },
@@ -20538,6 +9826,13 @@
     "cmdId": "[uuid]",
     "range": [],
     "command": {
+      "type": "sketch_mode_disable"
+    }
+  },
+  {
+    "cmdId": "[uuid]",
+    "range": [],
+    "command": {
       "type": "solid3d_get_adjacency_info",
       "object_id": "[uuid]",
       "edge_id": "[uuid]"
@@ -20547,9 +9842,44 @@
     "cmdId": "[uuid]",
     "range": [],
     "command": {
+      "type": "solid3d_get_adjacency_info",
+      "object_id": "[uuid]",
+      "edge_id": "[uuid]"
+    }
+  },
+  {
+    "cmdId": "[uuid]",
+    "range": [],
+    "command": {
       "type": "solid3d_get_extrusion_face_info",
       "object_id": "[uuid]",
       "edge_id": "[uuid]"
+    }
+  },
+  {
+    "cmdId": "[uuid]",
+    "range": [],
+    "command": {
+      "type": "solid3d_get_extrusion_face_info",
+      "object_id": "[uuid]",
+      "edge_id": "[uuid]"
+    }
+  },
+  {
+    "cmdId": "[uuid]",
+    "range": [],
+    "command": {
+      "type": "object_set_material_params_pbr",
+      "object_id": "[uuid]",
+      "color": {
+        "r": 0.05882353,
+        "g": 0.05882353,
+        "b": 0.05882353,
+        "a": 100.0
+      },
+      "metalness": 0.0,
+      "roughness": 0.0,
+      "ambient_occlusion": 0.0
     }
   },
   {
@@ -20658,13 +9988,8 @@
       "type": "move_path_pen",
       "path": "[uuid]",
       "to": {
-<<<<<<< HEAD
         "x": 222.8596,
         "y": 79.0346,
-=======
-        "x": 229.24008000000003,
-        "y": 87.58936,
->>>>>>> 811ef3e7
         "z": 0.0
       }
     }
@@ -20676,13 +10001,8 @@
       "type": "move_path_pen",
       "path": "[uuid]",
       "to": {
-<<<<<<< HEAD
         "x": 245.7196,
         "y": 79.0346,
-=======
-        "x": 252.10008000000005,
-        "y": 87.58936,
->>>>>>> 811ef3e7
         "z": 0.0
       }
     }
@@ -20742,17 +10062,17 @@
       "segment": {
         "type": "arc",
         "center": {
-          "x": 226.0412,
-          "y": 83.321
+          "x": 226.0585,
+          "y": 83.303
         },
         "radius": 5.3340000000000005,
         "start": {
           "unit": "degrees",
-          "value": 53.15
-        },
-        "end": {
-          "unit": "degrees",
-          "value": 221.15
+          "value": -126.85
+        },
+        "end": {
+          "unit": "degrees",
+          "value": 41.15
         },
         "relative": false
       }
@@ -20767,17 +10087,17 @@
       "segment": {
         "type": "arc",
         "center": {
-          "x": 248.9012,
-          "y": 83.321
+          "x": 248.9185,
+          "y": 83.303
         },
         "radius": 5.3340000000000005,
         "start": {
           "unit": "degrees",
-          "value": 53.15
-        },
-        "end": {
-          "unit": "degrees",
-          "value": 221.15
+          "value": -126.85
+        },
+        "end": {
+          "unit": "degrees",
+          "value": 41.15
         },
         "relative": false
       }
@@ -20792,8 +10112,8 @@
       "segment": {
         "type": "line",
         "end": {
-          "x": 1.6583,
-          "y": 1.7877,
+          "x": -1.6583,
+          "y": -1.7877,
           "z": 0.0
         },
         "relative": true
@@ -20809,8 +10129,8 @@
       "segment": {
         "type": "line",
         "end": {
-          "x": 1.6583,
-          "y": 1.7877,
+          "x": -1.6583,
+          "y": -1.7877,
           "z": 0.0
         },
         "relative": true
@@ -20826,17 +10146,17 @@
       "segment": {
         "type": "arc",
         "center": {
-          "x": 226.0458,
-          "y": 83.3249
+          "x": 226.0539,
+          "y": 83.2991
         },
         "radius": 2.92608,
         "start": {
           "unit": "degrees",
-          "value": 216.15
-        },
-        "end": {
-          "unit": "degrees",
-          "value": 58.15
+          "value": 36.15
+        },
+        "end": {
+          "unit": "degrees",
+          "value": -121.85
         },
         "relative": false
       }
@@ -20851,17 +10171,17 @@
       "segment": {
         "type": "arc",
         "center": {
-          "x": 248.9058,
-          "y": 83.3249
+          "x": 248.9139,
+          "y": 83.2991
         },
         "radius": 2.92608,
         "start": {
           "unit": "degrees",
-          "value": 216.15
-        },
-        "end": {
-          "unit": "degrees",
-          "value": 58.15
+          "value": 36.15
+        },
+        "end": {
+          "unit": "degrees",
+          "value": -121.85
         },
         "relative": false
       }
@@ -21036,463 +10356,5 @@
       "roughness": 0.0,
       "ambient_occlusion": 0.0
     }
-  },
-  {
-    "cmdId": "[uuid]",
-    "range": [],
-    "command": {
-      "type": "make_plane",
-      "origin": {
-        "x": 0.0,
-        "y": 0.0,
-        "z": 20.574
-      },
-      "x_axis": {
-        "x": 1.0,
-        "y": 0.0,
-        "z": 0.0
-      },
-      "y_axis": {
-        "x": 0.0,
-        "y": 0.9926556406329575,
-        "z": 0.12097429115135457
-      },
-      "size": 60.0,
-      "clobber": false,
-      "hide": true
-    }
-  },
-  {
-    "cmdId": "[uuid]",
-    "range": [],
-    "command": {
-      "type": "make_plane",
-      "origin": {
-        "x": 0.0,
-        "y": 0.0,
-        "z": 20.574
-      },
-      "x_axis": {
-        "x": 1.0,
-        "y": 0.0,
-        "z": 0.0
-      },
-      "y_axis": {
-        "x": 0.0,
-        "y": 0.9926556406329575,
-        "z": 0.12097429115135457
-      },
-      "size": 60.0,
-      "clobber": false,
-      "hide": true
-    }
-  },
-  {
-    "cmdId": "[uuid]",
-    "range": [],
-    "command": {
-      "type": "enable_sketch_mode",
-      "entity_id": "[uuid]",
-      "ortho": false,
-      "animated": false,
-      "adjust_camera": false,
-      "planar_normal": {
-        "x": 0.0,
-        "y": -0.12097429115135457,
-        "z": 0.9926556406329575
-      }
-    }
-  },
-  {
-    "cmdId": "[uuid]",
-    "range": [],
-    "command": {
-      "type": "enable_sketch_mode",
-      "entity_id": "[uuid]",
-      "ortho": false,
-      "animated": false,
-      "adjust_camera": false,
-      "planar_normal": {
-        "x": 0.0,
-        "y": -0.12097429115135457,
-        "z": 0.9926556406329575
-      }
-    }
-  },
-  {
-    "cmdId": "[uuid]",
-    "range": [],
-    "command": {
-      "type": "move_path_pen",
-      "path": "[uuid]",
-      "to": {
-        "x": 222.8596,
-        "y": 79.03464000000001,
-        "z": 0.0
-      }
-    }
-  },
-  {
-    "cmdId": "[uuid]",
-    "range": [],
-    "command": {
-      "type": "move_path_pen",
-      "path": "[uuid]",
-      "to": {
-        "x": 245.7196,
-        "y": 79.03464000000001,
-        "z": 0.0
-      }
-    }
-  },
-  {
-    "cmdId": "[uuid]",
-    "range": [],
-    "command": {
-      "type": "object_visible",
-      "object_id": "[uuid]",
-      "hidden": true
-    }
-  },
-  {
-    "cmdId": "[uuid]",
-    "range": [],
-    "command": {
-      "type": "object_visible",
-      "object_id": "[uuid]",
-      "hidden": true
-    }
-  },
-  {
-    "cmdId": "[uuid]",
-    "range": [],
-    "command": {
-      "type": "sketch_mode_disable"
-    }
-  },
-  {
-    "cmdId": "[uuid]",
-    "range": [],
-    "command": {
-      "type": "sketch_mode_disable"
-    }
-  },
-  {
-    "cmdId": "[uuid]",
-    "range": [],
-    "command": {
-      "type": "start_path"
-    }
-  },
-  {
-    "cmdId": "[uuid]",
-    "range": [],
-    "command": {
-      "type": "start_path"
-    }
-  },
-  {
-    "cmdId": "[uuid]",
-    "range": [],
-    "command": {
-      "type": "extend_path",
-      "path": "[uuid]",
-      "segment": {
-        "type": "arc",
-        "center": {
-          "x": 226.0585,
-          "y": 83.303
-        },
-        "radius": 5.3340000000000005,
-        "start": {
-          "unit": "degrees",
-          "value": -126.85
-        },
-        "end": {
-          "unit": "degrees",
-          "value": 41.15
-        },
-        "relative": false
-      }
-    }
-  },
-  {
-    "cmdId": "[uuid]",
-    "range": [],
-    "command": {
-      "type": "extend_path",
-      "path": "[uuid]",
-      "segment": {
-        "type": "arc",
-        "center": {
-          "x": 248.9185,
-          "y": 83.303
-        },
-        "radius": 5.3340000000000005,
-        "start": {
-          "unit": "degrees",
-          "value": -126.85
-        },
-        "end": {
-          "unit": "degrees",
-          "value": 41.15
-        },
-        "relative": false
-      }
-    }
-  },
-  {
-    "cmdId": "[uuid]",
-    "range": [],
-    "command": {
-      "type": "extend_path",
-      "path": "[uuid]",
-      "segment": {
-        "type": "line",
-        "end": {
-          "x": -1.6583,
-          "y": -1.7877,
-          "z": 0.0
-        },
-        "relative": true
-      }
-    }
-  },
-  {
-    "cmdId": "[uuid]",
-    "range": [],
-    "command": {
-      "type": "extend_path",
-      "path": "[uuid]",
-      "segment": {
-        "type": "line",
-        "end": {
-          "x": -1.6583,
-          "y": -1.7877,
-          "z": 0.0
-        },
-        "relative": true
-      }
-    }
-  },
-  {
-    "cmdId": "[uuid]",
-    "range": [],
-    "command": {
-      "type": "extend_path",
-      "path": "[uuid]",
-      "segment": {
-        "type": "arc",
-        "center": {
-          "x": 226.0539,
-          "y": 83.2991
-        },
-        "radius": 2.92608,
-        "start": {
-          "unit": "degrees",
-          "value": 36.15
-        },
-        "end": {
-          "unit": "degrees",
-          "value": -121.85
-        },
-        "relative": false
-      }
-    }
-  },
-  {
-    "cmdId": "[uuid]",
-    "range": [],
-    "command": {
-      "type": "extend_path",
-      "path": "[uuid]",
-      "segment": {
-        "type": "arc",
-        "center": {
-          "x": 248.9139,
-          "y": 83.2991
-        },
-        "radius": 2.92608,
-        "start": {
-          "unit": "degrees",
-          "value": 36.15
-        },
-        "end": {
-          "unit": "degrees",
-          "value": -121.85
-        },
-        "relative": false
-      }
-    }
-  },
-  {
-    "cmdId": "[uuid]",
-    "range": [],
-    "command": {
-      "type": "close_path",
-      "path_id": "[uuid]"
-    }
-  },
-  {
-    "cmdId": "[uuid]",
-    "range": [],
-    "command": {
-      "type": "close_path",
-      "path_id": "[uuid]"
-    }
-  },
-  {
-    "cmdId": "[uuid]",
-    "range": [],
-    "command": {
-      "type": "enable_sketch_mode",
-      "entity_id": "[uuid]",
-      "ortho": false,
-      "animated": false,
-      "adjust_camera": false,
-      "planar_normal": {
-        "x": 0.0,
-        "y": -0.12097429115135457,
-        "z": 0.9926556406329575
-      }
-    }
-  },
-  {
-    "cmdId": "[uuid]",
-    "range": [],
-    "command": {
-      "type": "enable_sketch_mode",
-      "entity_id": "[uuid]",
-      "ortho": false,
-      "animated": false,
-      "adjust_camera": false,
-      "planar_normal": {
-        "x": 0.0,
-        "y": -0.12097429115135457,
-        "z": 0.9926556406329575
-      }
-    }
-  },
-  {
-    "cmdId": "[uuid]",
-    "range": [],
-    "command": {
-      "type": "extrude",
-      "target": "[uuid]",
-      "distance": -0.7619999999999999,
-      "faces": null,
-      "opposite": "None"
-    }
-  },
-  {
-    "cmdId": "[uuid]",
-    "range": [],
-    "command": {
-      "type": "extrude",
-      "target": "[uuid]",
-      "distance": -0.7619999999999999,
-      "faces": null,
-      "opposite": "None"
-    }
-  },
-  {
-    "cmdId": "[uuid]",
-    "range": [],
-    "command": {
-      "type": "object_bring_to_front",
-      "object_id": "[uuid]"
-    }
-  },
-  {
-    "cmdId": "[uuid]",
-    "range": [],
-    "command": {
-      "type": "object_bring_to_front",
-      "object_id": "[uuid]"
-    }
-  },
-  {
-    "cmdId": "[uuid]",
-    "range": [],
-    "command": {
-      "type": "sketch_mode_disable"
-    }
-  },
-  {
-    "cmdId": "[uuid]",
-    "range": [],
-    "command": {
-      "type": "sketch_mode_disable"
-    }
-  },
-  {
-    "cmdId": "[uuid]",
-    "range": [],
-    "command": {
-      "type": "solid3d_get_adjacency_info",
-      "object_id": "[uuid]",
-      "edge_id": "[uuid]"
-    }
-  },
-  {
-    "cmdId": "[uuid]",
-    "range": [],
-    "command": {
-      "type": "solid3d_get_adjacency_info",
-      "object_id": "[uuid]",
-      "edge_id": "[uuid]"
-    }
-  },
-  {
-    "cmdId": "[uuid]",
-    "range": [],
-    "command": {
-      "type": "solid3d_get_extrusion_face_info",
-      "object_id": "[uuid]",
-      "edge_id": "[uuid]"
-    }
-  },
-  {
-    "cmdId": "[uuid]",
-    "range": [],
-    "command": {
-      "type": "solid3d_get_extrusion_face_info",
-      "object_id": "[uuid]",
-      "edge_id": "[uuid]"
-    }
-  },
-  {
-    "cmdId": "[uuid]",
-    "range": [],
-    "command": {
-      "type": "object_set_material_params_pbr",
-      "object_id": "[uuid]",
-      "color": {
-        "r": 0.05882353,
-        "g": 0.05882353,
-        "b": 0.05882353,
-        "a": 100.0
-      },
-      "metalness": 0.0,
-      "roughness": 0.0,
-      "ambient_occlusion": 0.0
-    }
-  },
-  {
-    "cmdId": "[uuid]",
-    "range": [],
-    "command": {
-      "type": "object_set_material_params_pbr",
-      "object_id": "[uuid]",
-      "color": {
-        "r": 0.05882353,
-        "g": 0.05882353,
-        "b": 0.05882353,
-        "a": 100.0
-      },
-      "metalness": 0.0,
-      "roughness": 0.0,
-      "ambient_occlusion": 0.0
-    }
   }
 ]