```mermaid
flowchart LR
  subgraph path2 [Path]
    2["Path<br>[566, 621, 0]"]
    3["Segment<br>[629, 697, 0]"]
    4["Segment<br>[705, 771, 0]"]
    5["Segment<br>[779, 847, 0]"]
    6["Segment<br>[855, 874, 0]"]
    7[Solid2d]
  end
  subgraph path8 [Path]
    8["Path<br>[1118, 1263, 0]"]
    9["Segment<br>[1118, 1263, 0]"]
    10[Solid2d]
  end
  subgraph path11 [Path]
    11["Path<br>[1288, 1432, 0]"]
    12["Segment<br>[1288, 1432, 0]"]
    13[Solid2d]
  end
  subgraph path14 [Path]
    14["Path<br>[1457, 1603, 0]"]
    15["Segment<br>[1457, 1603, 0]"]
    16[Solid2d]
  end
  subgraph path17 [Path]
    17["Path<br>[1628, 1773, 0]"]
    18["Segment<br>[1628, 1773, 0]"]
    19[Solid2d]
  end
  subgraph path20 [Path]
    20["Path<br>[1798, 1850, 0]"]
    21["Segment<br>[1798, 1850, 0]"]
    22[Solid2d]
  end
  1["Plane<br>[541, 558, 0]"]
  23["Sweep Extrusion<br>[1857, 1889, 0]"]
  24[Wall]
  25[Wall]
  26[Wall]
  27[Wall]
  28["Cap Start"]
  29["Cap End"]
  30["SweepEdge Opposite"]
  31["SweepEdge Opposite"]
  32["SweepEdge Opposite"]
<<<<<<< HEAD
  33["SweepEdge Adjacent"]
  34["SweepEdge Opposite"]
  35["SweepEdge Adjacent"]
  36["SweepEdge Opposite"]
  37["SweepEdge Adjacent"]
  38["EdgeCut Fillet<br>[1895, 2160, 0]"]
  39["EdgeCut Fillet<br>[1895, 2160, 0]"]
  40["EdgeCut Fillet<br>[1895, 2160, 0]"]
  41["EdgeCut Fillet<br>[1895, 2160, 0]"]
=======
  33["EdgeCut Fillet<br>[1845, 2110, 0]"]
  34["EdgeCut Fillet<br>[1845, 2110, 0]"]
  35["EdgeCut Fillet<br>[1845, 2110, 0]"]
  36["EdgeCut Fillet<br>[1845, 2110, 0]"]
>>>>>>> 9d893d8f
  1 --- 2
  1 --- 8
  1 --- 11
  1 --- 14
  1 --- 17
  1 --- 20
  2 --- 3
  2 --- 4
  2 --- 5
  2 --- 6
  2 ---- 23
  2 --- 7
  3 --- 24
  3 x--> 28
  4 --- 25
  4 --- 30
  4 x--> 28
  5 --- 26
  5 --- 31
  5 x--> 28
  6 --- 27
  6 --- 32
  6 x--> 28
  8 --- 9
  8 --- 10
  11 --- 12
  11 --- 13
  14 --- 15
  14 --- 16
  17 --- 18
  17 --- 19
  20 --- 21
  20 --- 22
  23 --- 24
  23 --- 25
  23 --- 26
  23 --- 27
  23 --- 28
  23 --- 29
  23 --- 30
  23 --- 31
  23 --- 32
  30 <--x 25
  30 <--x 29
  31 <--x 26
  31 <--x 29
  32 <--x 27
  32 <--x 29
```<|MERGE_RESOLUTION|>--- conflicted
+++ resolved
@@ -44,22 +44,10 @@
   30["SweepEdge Opposite"]
   31["SweepEdge Opposite"]
   32["SweepEdge Opposite"]
-<<<<<<< HEAD
-  33["SweepEdge Adjacent"]
-  34["SweepEdge Opposite"]
-  35["SweepEdge Adjacent"]
-  36["SweepEdge Opposite"]
-  37["SweepEdge Adjacent"]
-  38["EdgeCut Fillet<br>[1895, 2160, 0]"]
-  39["EdgeCut Fillet<br>[1895, 2160, 0]"]
-  40["EdgeCut Fillet<br>[1895, 2160, 0]"]
-  41["EdgeCut Fillet<br>[1895, 2160, 0]"]
-=======
-  33["EdgeCut Fillet<br>[1845, 2110, 0]"]
-  34["EdgeCut Fillet<br>[1845, 2110, 0]"]
-  35["EdgeCut Fillet<br>[1845, 2110, 0]"]
-  36["EdgeCut Fillet<br>[1845, 2110, 0]"]
->>>>>>> 9d893d8f
+  33["EdgeCut Fillet<br>[1895, 2160, 0]"]
+  34["EdgeCut Fillet<br>[1895, 2160, 0]"]
+  35["EdgeCut Fillet<br>[1895, 2160, 0]"]
+  36["EdgeCut Fillet<br>[1895, 2160, 0]"]
   1 --- 2
   1 --- 8
   1 --- 11
