--- conflicted
+++ resolved
@@ -8,708 +8,9 @@
     "group": {
       "type": "ModuleInstance",
       "name": "carRotor",
-<<<<<<< HEAD
       "moduleId": 7
-=======
-      "moduleId": 6
     },
     "sourceRange": []
-  },
-  {
-    "labeledArgs": {
-      "data": {
-        "value": {
-          "type": "Plane",
-          "artifact_id": "[uuid]"
-        },
-        "sourceRange": []
-      }
-    },
-    "name": "startSketchOn",
-    "sourceRange": [],
-    "type": "StdLibCall",
-    "unlabeledArg": null
-  },
-  {
-    "labeledArgs": {
-      "length": {
-        "value": {
-          "type": "Number",
-          "value": 0.25,
-          "ty": {
-            "type": "Default",
-            "len": {
-              "type": "Inches"
-            },
-            "angle": {
-              "type": "Degrees"
-            }
-          }
-        },
-        "sourceRange": []
-      }
-    },
-    "name": "extrude",
-    "sourceRange": [],
-    "type": "StdLibCall",
-    "unlabeledArg": {
-      "value": {
-        "type": "Sketch",
-        "value": {
-          "artifactId": "[uuid]"
-        }
-      },
-      "sourceRange": []
-    }
-  },
-  {
-    "labeledArgs": {
-      "data": {
-        "value": {
-          "type": "Solid",
-          "value": {
-            "artifactId": "[uuid]"
-          }
-        },
-        "sourceRange": []
-      },
-      "tag": {
-        "value": {
-          "type": "String",
-          "value": "end"
-        },
-        "sourceRange": []
-      }
-    },
-    "name": "startSketchOn",
-    "sourceRange": [],
-    "type": "StdLibCall",
-    "unlabeledArg": null
-  },
-  {
-    "labeledArgs": {
-      "length": {
-        "value": {
-          "type": "Number",
-          "value": 0.5,
-          "ty": {
-            "type": "Default",
-            "len": {
-              "type": "Inches"
-            },
-            "angle": {
-              "type": "Degrees"
-            }
-          }
-        },
-        "sourceRange": []
-      }
-    },
-    "name": "extrude",
-    "sourceRange": [],
-    "type": "StdLibCall",
-    "unlabeledArg": {
-      "value": {
-        "type": "Sketch",
-        "value": {
-          "artifactId": "[uuid]"
-        }
-      },
-      "sourceRange": []
-    }
-  },
-  {
-    "labeledArgs": {
-      "data": {
-        "value": {
-          "type": "Solid",
-          "value": {
-            "artifactId": "[uuid]"
-          }
-        },
-        "sourceRange": []
-      },
-      "tag": {
-        "value": {
-          "type": "String",
-          "value": "end"
-        },
-        "sourceRange": []
-      }
-    },
-    "name": "startSketchOn",
-    "sourceRange": [],
-    "type": "StdLibCall",
-    "unlabeledArg": null
-  },
-  {
-    "labeledArgs": {
-      "length": {
-        "value": {
-          "type": "Number",
-          "value": -0.75,
-          "ty": {
-            "type": "Default",
-            "len": {
-              "type": "Inches"
-            },
-            "angle": {
-              "type": "Degrees"
-            }
-          }
-        },
-        "sourceRange": []
-      }
-    },
-    "name": "extrude",
-    "sourceRange": [],
-    "type": "StdLibCall",
-    "unlabeledArg": {
-      "value": {
-        "type": "Array",
-        "value": [
-          {
-            "type": "Sketch",
-            "value": {
-              "artifactId": "[uuid]"
-            }
-          },
-          {
-            "type": "Sketch",
-            "value": {
-              "artifactId": "[uuid]"
-            }
-          },
-          {
-            "type": "Sketch",
-            "value": {
-              "artifactId": "[uuid]"
-            }
-          },
-          {
-            "type": "Sketch",
-            "value": {
-              "artifactId": "[uuid]"
-            }
-          },
-          {
-            "type": "Sketch",
-            "value": {
-              "artifactId": "[uuid]"
-            }
-          }
-        ]
-      },
-      "sourceRange": []
-    }
-  },
-  {
-    "labeledArgs": {
-      "data": {
-        "value": {
-          "type": "Solid",
-          "value": {
-            "artifactId": "[uuid]"
-          }
-        },
-        "sourceRange": []
-      },
-      "tag": {
-        "value": {
-          "type": "String",
-          "value": "start"
-        },
-        "sourceRange": []
-      }
-    },
-    "name": "startSketchOn",
-    "sourceRange": [],
-    "type": "StdLibCall",
-    "unlabeledArg": null
-  },
-  {
-    "labeledArgs": {
-      "length": {
-        "value": {
-          "type": "Number",
-          "value": 0.5,
-          "ty": {
-            "type": "Default",
-            "len": {
-              "type": "Inches"
-            },
-            "angle": {
-              "type": "Degrees"
-            }
-          }
-        },
-        "sourceRange": []
-      }
-    },
-    "name": "extrude",
-    "sourceRange": [],
-    "type": "StdLibCall",
-    "unlabeledArg": {
-      "value": {
-        "type": "Sketch",
-        "value": {
-          "artifactId": "[uuid]"
-        }
-      },
-      "sourceRange": []
-    }
-  },
-  {
-    "labeledArgs": {
-      "data": {
-        "value": {
-          "type": "Solid",
-          "value": {
-            "artifactId": "[uuid]"
-          }
-        },
-        "sourceRange": []
-      },
-      "tag": {
-        "value": {
-          "type": "String",
-          "value": "end"
-        },
-        "sourceRange": []
-      }
-    },
-    "name": "startSketchOn",
-    "sourceRange": [],
-    "type": "StdLibCall",
-    "unlabeledArg": null
-  },
-  {
-    "labeledArgs": {
-      "length": {
-        "value": {
-          "type": "Number",
-          "value": 0.25,
-          "ty": {
-            "type": "Default",
-            "len": {
-              "type": "Inches"
-            },
-            "angle": {
-              "type": "Degrees"
-            }
-          }
-        },
-        "sourceRange": []
-      }
-    },
-    "name": "extrude",
-    "sourceRange": [],
-    "type": "StdLibCall",
-    "unlabeledArg": {
-      "value": {
-        "type": "Sketch",
-        "value": {
-          "artifactId": "[uuid]"
-        }
-      },
-      "sourceRange": []
-    }
-  },
-  {
-    "labeledArgs": {
-      "data": {
-        "value": {
-          "type": "Solid",
-          "value": {
-            "artifactId": "[uuid]"
-          }
-        },
-        "sourceRange": []
-      },
-      "tag": {
-        "value": {
-          "type": "String",
-          "value": "end"
-        },
-        "sourceRange": []
-      }
-    },
-    "name": "startSketchOn",
-    "sourceRange": [],
-    "type": "StdLibCall",
-    "unlabeledArg": null
-  },
-  {
-    "labeledArgs": {
-      "length": {
-        "value": {
-          "type": "Number",
-          "value": -0.25,
-          "ty": {
-            "type": "Default",
-            "len": {
-              "type": "Inches"
-            },
-            "angle": {
-              "type": "Degrees"
-            }
-          }
-        },
-        "sourceRange": []
-      }
-    },
-    "name": "extrude",
-    "sourceRange": [],
-    "type": "StdLibCall",
-    "unlabeledArg": {
-      "value": {
-        "type": "Array",
-        "value": [
-          {
-            "type": "Sketch",
-            "value": {
-              "artifactId": "[uuid]"
-            }
-          },
-          {
-            "type": "Sketch",
-            "value": {
-              "artifactId": "[uuid]"
-            }
-          },
-          {
-            "type": "Sketch",
-            "value": {
-              "artifactId": "[uuid]"
-            }
-          },
-          {
-            "type": "Sketch",
-            "value": {
-              "artifactId": "[uuid]"
-            }
-          },
-          {
-            "type": "Sketch",
-            "value": {
-              "artifactId": "[uuid]"
-            }
-          }
-        ]
-      },
-      "sourceRange": []
-    }
-  },
-  {
-    "labeledArgs": {
-      "data": {
-        "value": {
-          "type": "Solid",
-          "value": {
-            "artifactId": "[uuid]"
-          }
-        },
-        "sourceRange": []
-      },
-      "tag": {
-        "value": {
-          "type": "String",
-          "value": "start"
-        },
-        "sourceRange": []
-      }
-    },
-    "name": "startSketchOn",
-    "sourceRange": [],
-    "type": "StdLibCall",
-    "unlabeledArg": null
-  },
-  {
-    "labeledArgs": {
-      "length": {
-        "value": {
-          "type": "Number",
-          "value": 0.5,
-          "ty": {
-            "type": "Default",
-            "len": {
-              "type": "Inches"
-            },
-            "angle": {
-              "type": "Degrees"
-            }
-          }
-        },
-        "sourceRange": []
-      }
-    },
-    "name": "extrude",
-    "sourceRange": [],
-    "type": "StdLibCall",
-    "unlabeledArg": {
-      "value": {
-        "type": "Array",
-        "value": [
-          {
-            "type": "Sketch",
-            "value": {
-              "artifactId": "[uuid]"
-            }
-          },
-          {
-            "type": "Sketch",
-            "value": {
-              "artifactId": "[uuid]"
-            }
-          },
-          {
-            "type": "Sketch",
-            "value": {
-              "artifactId": "[uuid]"
-            }
-          },
-          {
-            "type": "Sketch",
-            "value": {
-              "artifactId": "[uuid]"
-            }
-          },
-          {
-            "type": "Sketch",
-            "value": {
-              "artifactId": "[uuid]"
-            }
-          },
-          {
-            "type": "Sketch",
-            "value": {
-              "artifactId": "[uuid]"
-            }
-          },
-          {
-            "type": "Sketch",
-            "value": {
-              "artifactId": "[uuid]"
-            }
-          },
-          {
-            "type": "Sketch",
-            "value": {
-              "artifactId": "[uuid]"
-            }
-          },
-          {
-            "type": "Sketch",
-            "value": {
-              "artifactId": "[uuid]"
-            }
-          },
-          {
-            "type": "Sketch",
-            "value": {
-              "artifactId": "[uuid]"
-            }
-          },
-          {
-            "type": "Sketch",
-            "value": {
-              "artifactId": "[uuid]"
-            }
-          },
-          {
-            "type": "Sketch",
-            "value": {
-              "artifactId": "[uuid]"
-            }
-          },
-          {
-            "type": "Sketch",
-            "value": {
-              "artifactId": "[uuid]"
-            }
-          },
-          {
-            "type": "Sketch",
-            "value": {
-              "artifactId": "[uuid]"
-            }
-          },
-          {
-            "type": "Sketch",
-            "value": {
-              "artifactId": "[uuid]"
-            }
-          },
-          {
-            "type": "Sketch",
-            "value": {
-              "artifactId": "[uuid]"
-            }
-          }
-        ]
-      },
-      "sourceRange": []
-    }
-  },
-  {
-    "labeledArgs": {
-      "data": {
-        "value": {
-          "type": "Solid",
-          "value": {
-            "artifactId": "[uuid]"
-          }
-        },
-        "sourceRange": []
-      },
-      "tag": {
-        "value": {
-          "type": "String",
-          "value": "START"
-        },
-        "sourceRange": []
-      }
-    },
-    "name": "startSketchOn",
-    "sourceRange": [],
-    "type": "StdLibCall",
-    "unlabeledArg": null
-  },
-  {
-    "labeledArgs": {
-      "length": {
-        "value": {
-          "type": "Number",
-          "value": -0.125,
-          "ty": {
-            "type": "Known",
-            "type": "Count"
-          }
-        },
-        "sourceRange": []
-      }
-    },
-    "name": "extrude",
-    "sourceRange": [],
-    "type": "StdLibCall",
-    "unlabeledArg": {
-      "value": {
-        "type": "Array",
-        "value": [
-          {
-            "type": "Sketch",
-            "value": {
-              "artifactId": "[uuid]"
-            }
-          },
-          {
-            "type": "Sketch",
-            "value": {
-              "artifactId": "[uuid]"
-            }
-          },
-          {
-            "type": "Sketch",
-            "value": {
-              "artifactId": "[uuid]"
-            }
-          },
-          {
-            "type": "Sketch",
-            "value": {
-              "artifactId": "[uuid]"
-            }
-          },
-          {
-            "type": "Sketch",
-            "value": {
-              "artifactId": "[uuid]"
-            }
-          }
-        ]
-      },
-      "sourceRange": []
-    }
-  },
-  {
-    "labeledArgs": {
-      "data": {
-        "value": {
-          "type": "Solid",
-          "value": {
-            "artifactId": "[uuid]"
-          }
-        },
-        "sourceRange": []
-      },
-      "tag": {
-        "value": {
-          "type": "String",
-          "value": "END"
-        },
-        "sourceRange": []
-      }
-    },
-    "name": "startSketchOn",
-    "sourceRange": [],
-    "type": "StdLibCall",
-    "unlabeledArg": null
-  },
-  {
-    "labeledArgs": {
-      "length": {
-        "value": {
-          "type": "Number",
-          "value": -0.125,
-          "ty": {
-            "type": "Known",
-            "type": "Count"
-          }
-        },
-        "sourceRange": []
-      }
-    },
-    "name": "extrude",
-    "sourceRange": [],
-    "type": "StdLibCall",
-    "unlabeledArg": {
-      "value": {
-        "type": "Array",
-        "value": [
-          {
-            "type": "Sketch",
-            "value": {
-              "artifactId": "[uuid]"
-            }
-          },
-          {
-            "type": "Sketch",
-            "value": {
-              "artifactId": "[uuid]"
-            }
-          },
-          {
-            "type": "Sketch",
-            "value": {
-              "artifactId": "[uuid]"
-            }
-          },
-          {
-            "type": "Sketch",
-            "value": {
-              "artifactId": "[uuid]"
-            }
-          },
-          {
-            "type": "Sketch",
-            "value": {
-              "artifactId": "[uuid]"
-            }
-          }
-        ]
-      },
-      "sourceRange": []
-    }
   },
   {
     "type": "GroupEnd"
@@ -1995,235 +1296,29 @@
         },
         "sourceRange": []
       }
->>>>>>> 5b653fb5
-    },
-    "sourceRange": []
+    },
+    "name": "patternCircular3d",
+    "sourceRange": [],
+    "type": "StdLibCall",
+    "unlabeledArg": {
+      "value": {
+        "type": "Solid",
+        "value": {
+          "artifactId": "[uuid]"
+        }
+      },
+      "sourceRange": []
+    }
   },
   {
     "type": "GroupEnd"
   },
   {
-    "type": "GroupBegin",
-    "group": {
-      "type": "ModuleInstance",
-      "name": "carWheel",
-      "moduleId": 5
-    },
-    "sourceRange": []
-  },
-  {
-    "type": "GroupEnd"
-  },
-  {
-    "type": "GroupBegin",
-    "group": {
-      "type": "ModuleInstance",
-      "name": "lugNut",
-<<<<<<< HEAD
-      "moduleId": 9
-=======
-      "moduleId": 8
-    },
-    "sourceRange": []
-  },
-  {
-    "type": "GroupBegin",
-    "group": {
-      "type": "FunctionCall",
-      "name": "lug",
-      "functionSourceRange": [
-        669,
-        1295,
-        8
-      ],
-      "unlabeledArg": null,
-      "labeledArgs": {}
-    },
-    "sourceRange": []
-  },
-  {
     "labeledArgs": {
       "data": {
         "value": {
-          "type": "Object",
-          "value": {
-            "plane": {
-              "type": "Object",
-              "value": {
-                "origin": {
-                  "type": "Object",
-                  "value": {
-                    "x": {
-                      "type": "Number",
-                      "value": 2.25,
-                      "ty": {
-                        "type": "Known",
-                        "type": "Count"
-                      }
-                    },
-                    "y": {
-                      "type": "Number",
-                      "value": -1.1811023622047243,
-                      "ty": {
-                        "type": "Default",
-                        "len": {
-                          "type": "Inches"
-                        },
-                        "angle": {
-                          "type": "Degrees"
-                        }
-                      }
-                    },
-                    "z": {
-                      "type": "Number",
-                      "value": 0.0,
-                      "ty": {
-                        "type": "Default",
-                        "len": {
-                          "type": "Inches"
-                        },
-                        "angle": {
-                          "type": "Degrees"
-                        }
-                      }
-                    }
-                  }
-                },
-                "xAxis": {
-                  "type": "Object",
-                  "value": {
-                    "x": {
-                      "type": "Number",
-                      "value": 1.0,
-                      "ty": {
-                        "type": "Default",
-                        "len": {
-                          "type": "Inches"
-                        },
-                        "angle": {
-                          "type": "Degrees"
-                        }
-                      }
-                    },
-                    "y": {
-                      "type": "Number",
-                      "value": 0.0,
-                      "ty": {
-                        "type": "Default",
-                        "len": {
-                          "type": "Inches"
-                        },
-                        "angle": {
-                          "type": "Degrees"
-                        }
-                      }
-                    },
-                    "z": {
-                      "type": "Number",
-                      "value": 0.0,
-                      "ty": {
-                        "type": "Default",
-                        "len": {
-                          "type": "Inches"
-                        },
-                        "angle": {
-                          "type": "Degrees"
-                        }
-                      }
-                    }
-                  }
-                },
-                "yAxis": {
-                  "type": "Object",
-                  "value": {
-                    "x": {
-                      "type": "Number",
-                      "value": 0.0,
-                      "ty": {
-                        "type": "Default",
-                        "len": {
-                          "type": "Inches"
-                        },
-                        "angle": {
-                          "type": "Degrees"
-                        }
-                      }
-                    },
-                    "y": {
-                      "type": "Number",
-                      "value": -1.0,
-                      "ty": {
-                        "type": "Default",
-                        "len": {
-                          "type": "Inches"
-                        },
-                        "angle": {
-                          "type": "Degrees"
-                        }
-                      }
-                    },
-                    "z": {
-                      "type": "Number",
-                      "value": 0.0,
-                      "ty": {
-                        "type": "Default",
-                        "len": {
-                          "type": "Inches"
-                        },
-                        "angle": {
-                          "type": "Degrees"
-                        }
-                      }
-                    }
-                  }
-                },
-                "zAxis": {
-                  "type": "Object",
-                  "value": {
-                    "x": {
-                      "type": "Number",
-                      "value": 0.0,
-                      "ty": {
-                        "type": "Default",
-                        "len": {
-                          "type": "Inches"
-                        },
-                        "angle": {
-                          "type": "Degrees"
-                        }
-                      }
-                    },
-                    "y": {
-                      "type": "Number",
-                      "value": 0.0,
-                      "ty": {
-                        "type": "Default",
-                        "len": {
-                          "type": "Inches"
-                        },
-                        "angle": {
-                          "type": "Degrees"
-                        }
-                      }
-                    },
-                    "z": {
-                      "type": "Number",
-                      "value": 1.0,
-                      "ty": {
-                        "type": "Default",
-                        "len": {
-                          "type": "Inches"
-                        },
-                        "angle": {
-                          "type": "Degrees"
-                        }
-                      }
-                    }
-                  }
-                }
-              }
-            }
-          }
+          "type": "Plane",
+          "artifact_id": "[uuid]"
         },
         "sourceRange": []
       }
@@ -2316,9 +1411,316 @@
         },
         "sourceRange": []
       }
->>>>>>> 5b653fb5
     },
     "sourceRange": []
+  },
+  {
+    "type": "GroupEnd"
+  },
+  {
+    "type": "GroupBegin",
+    "group": {
+      "type": "ModuleInstance",
+      "name": "lugNut",
+      "moduleId": 9
+    },
+    "sourceRange": []
+  },
+  {
+    "type": "GroupBegin",
+    "group": {
+      "type": "FunctionCall",
+      "name": "lug",
+      "functionSourceRange": [
+        669,
+        1295,
+        8
+      ],
+      "unlabeledArg": null,
+      "labeledArgs": {}
+    },
+    "sourceRange": []
+  },
+  {
+    "labeledArgs": {
+      "data": {
+        "value": {
+          "type": "Object",
+          "value": {
+            "plane": {
+              "type": "Object",
+              "value": {
+                "origin": {
+                  "type": "Object",
+                  "value": {
+                    "x": {
+                      "type": "Number",
+                      "value": 2.25,
+                      "ty": {
+                        "type": "Known",
+                        "type": "Count"
+                      }
+                    },
+                    "y": {
+                      "type": "Number",
+                      "value": -1.1811023622047243,
+                      "ty": {
+                        "type": "Default",
+                        "len": {
+                          "type": "Inches"
+                        },
+                        "angle": {
+                          "type": "Degrees"
+                        }
+                      }
+                    },
+                    "z": {
+                      "type": "Number",
+                      "value": 0.0,
+                      "ty": {
+                        "type": "Default",
+                        "len": {
+                          "type": "Inches"
+                        },
+                        "angle": {
+                          "type": "Degrees"
+                        }
+                      }
+                    }
+                  }
+                },
+                "xAxis": {
+                  "type": "Object",
+                  "value": {
+                    "x": {
+                      "type": "Number",
+                      "value": 1.0,
+                      "ty": {
+                        "type": "Default",
+                        "len": {
+                          "type": "Inches"
+                        },
+                        "angle": {
+                          "type": "Degrees"
+                        }
+                      }
+                    },
+                    "y": {
+                      "type": "Number",
+                      "value": 0.0,
+                      "ty": {
+                        "type": "Default",
+                        "len": {
+                          "type": "Inches"
+                        },
+                        "angle": {
+                          "type": "Degrees"
+                        }
+                      }
+                    },
+                    "z": {
+                      "type": "Number",
+                      "value": 0.0,
+                      "ty": {
+                        "type": "Default",
+                        "len": {
+                          "type": "Inches"
+                        },
+                        "angle": {
+                          "type": "Degrees"
+                        }
+                      }
+                    }
+                  }
+                },
+                "yAxis": {
+                  "type": "Object",
+                  "value": {
+                    "x": {
+                      "type": "Number",
+                      "value": 0.0,
+                      "ty": {
+                        "type": "Default",
+                        "len": {
+                          "type": "Inches"
+                        },
+                        "angle": {
+                          "type": "Degrees"
+                        }
+                      }
+                    },
+                    "y": {
+                      "type": "Number",
+                      "value": -1.0,
+                      "ty": {
+                        "type": "Default",
+                        "len": {
+                          "type": "Inches"
+                        },
+                        "angle": {
+                          "type": "Degrees"
+                        }
+                      }
+                    },
+                    "z": {
+                      "type": "Number",
+                      "value": 0.0,
+                      "ty": {
+                        "type": "Default",
+                        "len": {
+                          "type": "Inches"
+                        },
+                        "angle": {
+                          "type": "Degrees"
+                        }
+                      }
+                    }
+                  }
+                },
+                "zAxis": {
+                  "type": "Object",
+                  "value": {
+                    "x": {
+                      "type": "Number",
+                      "value": 0.0,
+                      "ty": {
+                        "type": "Default",
+                        "len": {
+                          "type": "Inches"
+                        },
+                        "angle": {
+                          "type": "Degrees"
+                        }
+                      }
+                    },
+                    "y": {
+                      "type": "Number",
+                      "value": 0.0,
+                      "ty": {
+                        "type": "Default",
+                        "len": {
+                          "type": "Inches"
+                        },
+                        "angle": {
+                          "type": "Degrees"
+                        }
+                      }
+                    },
+                    "z": {
+                      "type": "Number",
+                      "value": 1.0,
+                      "ty": {
+                        "type": "Default",
+                        "len": {
+                          "type": "Inches"
+                        },
+                        "angle": {
+                          "type": "Degrees"
+                        }
+                      }
+                    }
+                  }
+                }
+              }
+            }
+          }
+        },
+        "sourceRange": []
+      }
+    },
+    "name": "startSketchOn",
+    "sourceRange": [],
+    "type": "StdLibCall",
+    "unlabeledArg": null
+  },
+  {
+    "type": "KclStdLibCall",
+    "name": "revolve",
+    "unlabeledArg": {
+      "value": {
+        "type": "Sketch",
+        "value": {
+          "artifactId": "[uuid]"
+        }
+      },
+      "sourceRange": []
+    },
+    "labeledArgs": {
+      "axis": {
+        "value": {
+          "type": "Object",
+          "value": {
+            "direction": {
+              "type": "Array",
+              "value": [
+                {
+                  "type": "Number",
+                  "value": 0.0,
+                  "ty": {
+                    "type": "Default",
+                    "len": {
+                      "type": "Mm"
+                    },
+                    "angle": {
+                      "type": "Degrees"
+                    }
+                  }
+                },
+                {
+                  "type": "Number",
+                  "value": 1.0,
+                  "ty": {
+                    "type": "Default",
+                    "len": {
+                      "type": "Mm"
+                    },
+                    "angle": {
+                      "type": "Degrees"
+                    }
+                  }
+                }
+              ]
+            },
+            "origin": {
+              "type": "Array",
+              "value": [
+                {
+                  "type": "Number",
+                  "value": 0.0,
+                  "ty": {
+                    "type": "Default",
+                    "len": {
+                      "type": "Mm"
+                    },
+                    "angle": {
+                      "type": "Degrees"
+                    }
+                  }
+                },
+                {
+                  "type": "Number",
+                  "value": 0.0,
+                  "ty": {
+                    "type": "Default",
+                    "len": {
+                      "type": "Mm"
+                    },
+                    "angle": {
+                      "type": "Degrees"
+                    }
+                  }
+                }
+              ]
+            }
+          }
+        },
+        "sourceRange": []
+      }
+    },
+    "sourceRange": []
+  },
+  {
+    "type": "GroupEnd"
   },
   {
     "type": "GroupEnd"
