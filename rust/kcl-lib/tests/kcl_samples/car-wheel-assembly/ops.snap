--- conflicted
+++ resolved
@@ -8,12 +8,7 @@
     "group": {
       "type": "ModuleInstance",
       "name": "carRotor",
-<<<<<<< HEAD
       "moduleId": 7
-    },
-    "sourceRange": []
-=======
-      "moduleId": 6
     },
     "sourceRange": []
   },
@@ -714,7 +709,6 @@
       },
       "sourceRange": []
     }
->>>>>>> 22dd4a67
   },
   {
     "type": "GroupEnd"
@@ -2600,9 +2594,6 @@
     "group": {
       "type": "ModuleInstance",
       "name": "brakeCaliper",
-<<<<<<< HEAD
-      "moduleId": 8
-=======
       "moduleId": 7
     },
     "sourceRange": []
@@ -2726,7 +2717,6 @@
         },
         "sourceRange": []
       }
->>>>>>> 22dd4a67
     },
     "sourceRange": []
   },
@@ -2738,9 +2728,6 @@
     "group": {
       "type": "ModuleInstance",
       "name": "carTire",
-<<<<<<< HEAD
-      "moduleId": 10
-=======
       "moduleId": 9
     },
     "sourceRange": []
@@ -2848,7 +2835,6 @@
         },
         "sourceRange": []
       }
->>>>>>> 22dd4a67
     },
     "sourceRange": []
   },
