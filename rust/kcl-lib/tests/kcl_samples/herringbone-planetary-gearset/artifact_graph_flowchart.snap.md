--- conflicted
+++ resolved
@@ -2,41 +2,6 @@
 flowchart LR
   subgraph path17 [Path]
     17["Path<br>[1219, 1289, 0]"]
-<<<<<<< HEAD
-      %% [ProgramBodyItem { index: 0 }, VariableDeclarationDeclaration, VariableDeclarationInit, FunctionExpressionBody, FunctionExpressionBodyItem { index: 5 }, VariableDeclarationDeclaration, VariableDeclarationInit, FunctionExpressionBody, FunctionExpressionBodyItem { index: 1 }, VariableDeclarationDeclaration, VariableDeclarationInit, PipeBodyItem { index: 1 }]
-    29["Segment<br>[1299, 1465, 0]"]
-      %% [ProgramBodyItem { index: 0 }, VariableDeclarationDeclaration, VariableDeclarationInit, FunctionExpressionBody, FunctionExpressionBodyItem { index: 5 }, VariableDeclarationDeclaration, VariableDeclarationInit, FunctionExpressionBody, FunctionExpressionBodyItem { index: 1 }, VariableDeclarationDeclaration, VariableDeclarationInit, PipeBodyItem { index: 2 }]
-    35["Segment<br>[1475, 1560, 0]"]
-      %% [ProgramBodyItem { index: 0 }, VariableDeclarationDeclaration, VariableDeclarationInit, FunctionExpressionBody, FunctionExpressionBodyItem { index: 5 }, VariableDeclarationDeclaration, VariableDeclarationInit, FunctionExpressionBody, FunctionExpressionBodyItem { index: 1 }, VariableDeclarationDeclaration, VariableDeclarationInit, PipeBodyItem { index: 3 }]
-    38["Segment<br>[1570, 1791, 0]"]
-      %% [ProgramBodyItem { index: 0 }, VariableDeclarationDeclaration, VariableDeclarationInit, FunctionExpressionBody, FunctionExpressionBodyItem { index: 5 }, VariableDeclarationDeclaration, VariableDeclarationInit, FunctionExpressionBody, FunctionExpressionBodyItem { index: 1 }, VariableDeclarationDeclaration, VariableDeclarationInit, PipeBodyItem { index: 4 }]
-    42["Segment<br>[1878, 1964, 0]"]
-      %% [ProgramBodyItem { index: 0 }, VariableDeclarationDeclaration, VariableDeclarationInit, FunctionExpressionBody, FunctionExpressionBodyItem { index: 5 }, VariableDeclarationDeclaration, VariableDeclarationInit, FunctionExpressionBody, FunctionExpressionBodyItem { index: 1 }, VariableDeclarationDeclaration, VariableDeclarationInit, PipeBodyItem { index: 5 }]
-    45["Segment<br>[2253, 2260, 0]"]
-      %% [ProgramBodyItem { index: 0 }, VariableDeclarationDeclaration, VariableDeclarationInit, FunctionExpressionBody, FunctionExpressionBodyItem { index: 5 }, VariableDeclarationDeclaration, VariableDeclarationInit, FunctionExpressionBody, FunctionExpressionBodyItem { index: 1 }, VariableDeclarationDeclaration, VariableDeclarationInit, PipeBodyItem { index: 7 }]
-    67[Solid2d]
-  end
-  subgraph path18 [Path]
-    18["Path<br>[1219, 1289, 0]"]
-      %% [ProgramBodyItem { index: 0 }, VariableDeclarationDeclaration, VariableDeclarationInit, FunctionExpressionBody, FunctionExpressionBodyItem { index: 5 }, VariableDeclarationDeclaration, VariableDeclarationInit, FunctionExpressionBody, FunctionExpressionBodyItem { index: 1 }, VariableDeclarationDeclaration, VariableDeclarationInit, PipeBodyItem { index: 1 }]
-    31["Segment<br>[1299, 1465, 0]"]
-      %% [ProgramBodyItem { index: 0 }, VariableDeclarationDeclaration, VariableDeclarationInit, FunctionExpressionBody, FunctionExpressionBodyItem { index: 5 }, VariableDeclarationDeclaration, VariableDeclarationInit, FunctionExpressionBody, FunctionExpressionBodyItem { index: 1 }, VariableDeclarationDeclaration, VariableDeclarationInit, PipeBodyItem { index: 2 }]
-    36["Segment<br>[1475, 1560, 0]"]
-      %% [ProgramBodyItem { index: 0 }, VariableDeclarationDeclaration, VariableDeclarationInit, FunctionExpressionBody, FunctionExpressionBodyItem { index: 5 }, VariableDeclarationDeclaration, VariableDeclarationInit, FunctionExpressionBody, FunctionExpressionBodyItem { index: 1 }, VariableDeclarationDeclaration, VariableDeclarationInit, PipeBodyItem { index: 3 }]
-    39["Segment<br>[1570, 1791, 0]"]
-      %% [ProgramBodyItem { index: 0 }, VariableDeclarationDeclaration, VariableDeclarationInit, FunctionExpressionBody, FunctionExpressionBodyItem { index: 5 }, VariableDeclarationDeclaration, VariableDeclarationInit, FunctionExpressionBody, FunctionExpressionBodyItem { index: 1 }, VariableDeclarationDeclaration, VariableDeclarationInit, PipeBodyItem { index: 4 }]
-    41["Segment<br>[1878, 1964, 0]"]
-      %% [ProgramBodyItem { index: 0 }, VariableDeclarationDeclaration, VariableDeclarationInit, FunctionExpressionBody, FunctionExpressionBodyItem { index: 5 }, VariableDeclarationDeclaration, VariableDeclarationInit, FunctionExpressionBody, FunctionExpressionBodyItem { index: 1 }, VariableDeclarationDeclaration, VariableDeclarationInit, PipeBodyItem { index: 5 }]
-    48["Segment<br>[2253, 2260, 0]"]
-      %% [ProgramBodyItem { index: 0 }, VariableDeclarationDeclaration, VariableDeclarationInit, FunctionExpressionBody, FunctionExpressionBodyItem { index: 5 }, VariableDeclarationDeclaration, VariableDeclarationInit, FunctionExpressionBody, FunctionExpressionBodyItem { index: 1 }, VariableDeclarationDeclaration, VariableDeclarationInit, PipeBodyItem { index: 7 }]
-    68[Solid2d]
-  end
-  subgraph path19 [Path]
-    19["Path<br>[1219, 1289, 0]"]
-      %% [ProgramBodyItem { index: 0 }, VariableDeclarationDeclaration, VariableDeclarationInit, FunctionExpressionBody, FunctionExpressionBodyItem { index: 5 }, VariableDeclarationDeclaration, VariableDeclarationInit, FunctionExpressionBody, FunctionExpressionBodyItem { index: 1 }, VariableDeclarationDeclaration, VariableDeclarationInit, PipeBodyItem { index: 1 }]
-    30["Segment<br>[1299, 1465, 0]"]
-      %% [ProgramBodyItem { index: 0 }, VariableDeclarationDeclaration, VariableDeclarationInit, FunctionExpressionBody, FunctionExpressionBodyItem { index: 5 }, VariableDeclarationDeclaration, VariableDeclarationInit, FunctionExpressionBody, FunctionExpressionBodyItem { index: 1 }, VariableDeclarationDeclaration, VariableDeclarationInit, PipeBodyItem { index: 2 }]
-=======
     30["Segment<br>[1299, 1465, 0]"]
     33["Segment<br>[1475, 1560, 0]"]
     39["Segment<br>[1570, 1791, 0]"]
@@ -56,44 +21,15 @@
   subgraph path19 [Path]
     19["Path<br>[1219, 1289, 0]"]
     31["Segment<br>[1299, 1465, 0]"]
->>>>>>> 811ef3e7
     34["Segment<br>[1475, 1560, 0]"]
-      %% [ProgramBodyItem { index: 0 }, VariableDeclarationDeclaration, VariableDeclarationInit, FunctionExpressionBody, FunctionExpressionBodyItem { index: 5 }, VariableDeclarationDeclaration, VariableDeclarationInit, FunctionExpressionBody, FunctionExpressionBodyItem { index: 1 }, VariableDeclarationDeclaration, VariableDeclarationInit, PipeBodyItem { index: 3 }]
     40["Segment<br>[1570, 1791, 0]"]
-      %% [ProgramBodyItem { index: 0 }, VariableDeclarationDeclaration, VariableDeclarationInit, FunctionExpressionBody, FunctionExpressionBodyItem { index: 5 }, VariableDeclarationDeclaration, VariableDeclarationInit, FunctionExpressionBody, FunctionExpressionBodyItem { index: 1 }, VariableDeclarationDeclaration, VariableDeclarationInit, PipeBodyItem { index: 4 }]
     44["Segment<br>[1878, 1964, 0]"]
-<<<<<<< HEAD
-      %% [ProgramBodyItem { index: 0 }, VariableDeclarationDeclaration, VariableDeclarationInit, FunctionExpressionBody, FunctionExpressionBodyItem { index: 5 }, VariableDeclarationDeclaration, VariableDeclarationInit, FunctionExpressionBody, FunctionExpressionBodyItem { index: 1 }, VariableDeclarationDeclaration, VariableDeclarationInit, PipeBodyItem { index: 5 }]
-    46["Segment<br>[2253, 2260, 0]"]
-      %% [ProgramBodyItem { index: 0 }, VariableDeclarationDeclaration, VariableDeclarationInit, FunctionExpressionBody, FunctionExpressionBodyItem { index: 5 }, VariableDeclarationDeclaration, VariableDeclarationInit, FunctionExpressionBody, FunctionExpressionBodyItem { index: 1 }, VariableDeclarationDeclaration, VariableDeclarationInit, PipeBodyItem { index: 7 }]
-    70[Solid2d]
-=======
     47["Segment<br>[2253, 2260, 0]"]
     73[Solid2d]
->>>>>>> 811ef3e7
   end
   subgraph path20 [Path]
     20["Path<br>[1219, 1289, 0]"]
-      %% [ProgramBodyItem { index: 0 }, VariableDeclarationDeclaration, VariableDeclarationInit, FunctionExpressionBody, FunctionExpressionBodyItem { index: 5 }, VariableDeclarationDeclaration, VariableDeclarationInit, FunctionExpressionBody, FunctionExpressionBodyItem { index: 1 }, VariableDeclarationDeclaration, VariableDeclarationInit, PipeBodyItem { index: 1 }]
     32["Segment<br>[1299, 1465, 0]"]
-<<<<<<< HEAD
-      %% [ProgramBodyItem { index: 0 }, VariableDeclarationDeclaration, VariableDeclarationInit, FunctionExpressionBody, FunctionExpressionBodyItem { index: 5 }, VariableDeclarationDeclaration, VariableDeclarationInit, FunctionExpressionBody, FunctionExpressionBodyItem { index: 1 }, VariableDeclarationDeclaration, VariableDeclarationInit, PipeBodyItem { index: 2 }]
-    33["Segment<br>[1475, 1560, 0]"]
-      %% [ProgramBodyItem { index: 0 }, VariableDeclarationDeclaration, VariableDeclarationInit, FunctionExpressionBody, FunctionExpressionBodyItem { index: 5 }, VariableDeclarationDeclaration, VariableDeclarationInit, FunctionExpressionBody, FunctionExpressionBodyItem { index: 1 }, VariableDeclarationDeclaration, VariableDeclarationInit, PipeBodyItem { index: 3 }]
-    37["Segment<br>[1570, 1791, 0]"]
-      %% [ProgramBodyItem { index: 0 }, VariableDeclarationDeclaration, VariableDeclarationInit, FunctionExpressionBody, FunctionExpressionBodyItem { index: 5 }, VariableDeclarationDeclaration, VariableDeclarationInit, FunctionExpressionBody, FunctionExpressionBodyItem { index: 1 }, VariableDeclarationDeclaration, VariableDeclarationInit, PipeBodyItem { index: 4 }]
-    43["Segment<br>[1878, 1964, 0]"]
-      %% [ProgramBodyItem { index: 0 }, VariableDeclarationDeclaration, VariableDeclarationInit, FunctionExpressionBody, FunctionExpressionBodyItem { index: 5 }, VariableDeclarationDeclaration, VariableDeclarationInit, FunctionExpressionBody, FunctionExpressionBodyItem { index: 1 }, VariableDeclarationDeclaration, VariableDeclarationInit, PipeBodyItem { index: 5 }]
-    47["Segment<br>[2253, 2260, 0]"]
-      %% [ProgramBodyItem { index: 0 }, VariableDeclarationDeclaration, VariableDeclarationInit, FunctionExpressionBody, FunctionExpressionBodyItem { index: 5 }, VariableDeclarationDeclaration, VariableDeclarationInit, FunctionExpressionBody, FunctionExpressionBodyItem { index: 1 }, VariableDeclarationDeclaration, VariableDeclarationInit, PipeBodyItem { index: 7 }]
-    71[Solid2d]
-  end
-  subgraph path21 [Path]
-    21["Path<br>[2339, 2374, 0]"]
-      %% [ProgramBodyItem { index: 0 }, VariableDeclarationDeclaration, VariableDeclarationInit, FunctionExpressionBody, FunctionExpressionBodyItem { index: 5 }, VariableDeclarationDeclaration, VariableDeclarationInit, FunctionExpressionBody, FunctionExpressionBodyItem { index: 1 }, VariableDeclarationDeclaration, VariableDeclarationInit, PipeBodyItem { index: 8 }, CallKwArg { index: 0 }]
-    51["Segment<br>[2339, 2374, 0]"]
-      %% [ProgramBodyItem { index: 0 }, VariableDeclarationDeclaration, VariableDeclarationInit, FunctionExpressionBody, FunctionExpressionBodyItem { index: 5 }, VariableDeclarationDeclaration, VariableDeclarationInit, FunctionExpressionBody, FunctionExpressionBodyItem { index: 1 }, VariableDeclarationDeclaration, VariableDeclarationInit, PipeBodyItem { index: 8 }, CallKwArg { index: 0 }]
-=======
     35["Segment<br>[1475, 1560, 0]"]
     38["Segment<br>[1570, 1791, 0]"]
     41["Segment<br>[1878, 1964, 0]"]
@@ -103,24 +39,10 @@
   subgraph path21 [Path]
     21["Path<br>[2339, 2374, 0]"]
     49["Segment<br>[2339, 2374, 0]"]
->>>>>>> 811ef3e7
     65[Solid2d]
   end
   subgraph path22 [Path]
     22["Path<br>[2339, 2374, 0]"]
-<<<<<<< HEAD
-      %% [ProgramBodyItem { index: 0 }, VariableDeclarationDeclaration, VariableDeclarationInit, FunctionExpressionBody, FunctionExpressionBodyItem { index: 5 }, VariableDeclarationDeclaration, VariableDeclarationInit, FunctionExpressionBody, FunctionExpressionBodyItem { index: 1 }, VariableDeclarationDeclaration, VariableDeclarationInit, PipeBodyItem { index: 8 }, CallKwArg { index: 0 }]
-    49["Segment<br>[2339, 2374, 0]"]
-      %% [ProgramBodyItem { index: 0 }, VariableDeclarationDeclaration, VariableDeclarationInit, FunctionExpressionBody, FunctionExpressionBodyItem { index: 5 }, VariableDeclarationDeclaration, VariableDeclarationInit, FunctionExpressionBody, FunctionExpressionBodyItem { index: 1 }, VariableDeclarationDeclaration, VariableDeclarationInit, PipeBodyItem { index: 8 }, CallKwArg { index: 0 }]
-    72[Solid2d]
-  end
-  subgraph path23 [Path]
-    23["Path<br>[2339, 2374, 0]"]
-      %% [ProgramBodyItem { index: 0 }, VariableDeclarationDeclaration, VariableDeclarationInit, FunctionExpressionBody, FunctionExpressionBodyItem { index: 5 }, VariableDeclarationDeclaration, VariableDeclarationInit, FunctionExpressionBody, FunctionExpressionBodyItem { index: 1 }, VariableDeclarationDeclaration, VariableDeclarationInit, PipeBodyItem { index: 8 }, CallKwArg { index: 0 }]
-    50["Segment<br>[2339, 2374, 0]"]
-      %% [ProgramBodyItem { index: 0 }, VariableDeclarationDeclaration, VariableDeclarationInit, FunctionExpressionBody, FunctionExpressionBodyItem { index: 5 }, VariableDeclarationDeclaration, VariableDeclarationInit, FunctionExpressionBody, FunctionExpressionBodyItem { index: 1 }, VariableDeclarationDeclaration, VariableDeclarationInit, PipeBodyItem { index: 8 }, CallKwArg { index: 0 }]
-    75[Solid2d]
-=======
     50["Segment<br>[2339, 2374, 0]"]
     67[Solid2d]
   end
@@ -128,113 +50,59 @@
     23["Path<br>[2339, 2374, 0]"]
     51["Segment<br>[2339, 2374, 0]"]
     71[Solid2d]
->>>>>>> 811ef3e7
   end
   subgraph path24 [Path]
     24["Path<br>[2339, 2374, 0]"]
-      %% [ProgramBodyItem { index: 0 }, VariableDeclarationDeclaration, VariableDeclarationInit, FunctionExpressionBody, FunctionExpressionBodyItem { index: 5 }, VariableDeclarationDeclaration, VariableDeclarationInit, FunctionExpressionBody, FunctionExpressionBodyItem { index: 1 }, VariableDeclarationDeclaration, VariableDeclarationInit, PipeBodyItem { index: 8 }, CallKwArg { index: 0 }]
     52["Segment<br>[2339, 2374, 0]"]
-<<<<<<< HEAD
-      %% [ProgramBodyItem { index: 0 }, VariableDeclarationDeclaration, VariableDeclarationInit, FunctionExpressionBody, FunctionExpressionBodyItem { index: 5 }, VariableDeclarationDeclaration, VariableDeclarationInit, FunctionExpressionBody, FunctionExpressionBodyItem { index: 1 }, VariableDeclarationDeclaration, VariableDeclarationInit, PipeBodyItem { index: 8 }, CallKwArg { index: 0 }]
-    76[Solid2d]
-=======
     72[Solid2d]
->>>>>>> 811ef3e7
   end
   subgraph path25 [Path]
     25["Path<br>[3843, 3913, 0]"]
-      %% [ProgramBodyItem { index: 1 }, VariableDeclarationDeclaration, VariableDeclarationInit, FunctionExpressionBody, FunctionExpressionBodyItem { index: 5 }, VariableDeclarationDeclaration, VariableDeclarationInit, FunctionExpressionBody, FunctionExpressionBodyItem { index: 1 }, VariableDeclarationDeclaration, VariableDeclarationInit, PipeBodyItem { index: 1 }]
     53["Segment<br>[3923, 4089, 0]"]
-      %% [ProgramBodyItem { index: 1 }, VariableDeclarationDeclaration, VariableDeclarationInit, FunctionExpressionBody, FunctionExpressionBodyItem { index: 5 }, VariableDeclarationDeclaration, VariableDeclarationInit, FunctionExpressionBody, FunctionExpressionBodyItem { index: 1 }, VariableDeclarationDeclaration, VariableDeclarationInit, PipeBodyItem { index: 2 }]
     56["Segment<br>[4099, 4184, 0]"]
-      %% [ProgramBodyItem { index: 1 }, VariableDeclarationDeclaration, VariableDeclarationInit, FunctionExpressionBody, FunctionExpressionBodyItem { index: 5 }, VariableDeclarationDeclaration, VariableDeclarationInit, FunctionExpressionBody, FunctionExpressionBodyItem { index: 1 }, VariableDeclarationDeclaration, VariableDeclarationInit, PipeBodyItem { index: 3 }]
     58["Segment<br>[4194, 4415, 0]"]
-      %% [ProgramBodyItem { index: 1 }, VariableDeclarationDeclaration, VariableDeclarationInit, FunctionExpressionBody, FunctionExpressionBodyItem { index: 5 }, VariableDeclarationDeclaration, VariableDeclarationInit, FunctionExpressionBody, FunctionExpressionBodyItem { index: 1 }, VariableDeclarationDeclaration, VariableDeclarationInit, PipeBodyItem { index: 4 }]
     59["Segment<br>[4502, 4588, 0]"]
-      %% [ProgramBodyItem { index: 1 }, VariableDeclarationDeclaration, VariableDeclarationInit, FunctionExpressionBody, FunctionExpressionBodyItem { index: 5 }, VariableDeclarationDeclaration, VariableDeclarationInit, FunctionExpressionBody, FunctionExpressionBodyItem { index: 1 }, VariableDeclarationDeclaration, VariableDeclarationInit, PipeBodyItem { index: 5 }]
     61["Segment<br>[4877, 4884, 0]"]
-<<<<<<< HEAD
-      %% [ProgramBodyItem { index: 1 }, VariableDeclarationDeclaration, VariableDeclarationInit, FunctionExpressionBody, FunctionExpressionBodyItem { index: 5 }, VariableDeclarationDeclaration, VariableDeclarationInit, FunctionExpressionBody, FunctionExpressionBodyItem { index: 1 }, VariableDeclarationDeclaration, VariableDeclarationInit, PipeBodyItem { index: 7 }]
-    69[Solid2d]
-=======
     70[Solid2d]
->>>>>>> 811ef3e7
   end
   subgraph path26 [Path]
     26["Path<br>[3843, 3913, 0]"]
-      %% [ProgramBodyItem { index: 1 }, VariableDeclarationDeclaration, VariableDeclarationInit, FunctionExpressionBody, FunctionExpressionBodyItem { index: 5 }, VariableDeclarationDeclaration, VariableDeclarationInit, FunctionExpressionBody, FunctionExpressionBodyItem { index: 1 }, VariableDeclarationDeclaration, VariableDeclarationInit, PipeBodyItem { index: 1 }]
     54["Segment<br>[3923, 4089, 0]"]
-      %% [ProgramBodyItem { index: 1 }, VariableDeclarationDeclaration, VariableDeclarationInit, FunctionExpressionBody, FunctionExpressionBodyItem { index: 5 }, VariableDeclarationDeclaration, VariableDeclarationInit, FunctionExpressionBody, FunctionExpressionBodyItem { index: 1 }, VariableDeclarationDeclaration, VariableDeclarationInit, PipeBodyItem { index: 2 }]
     55["Segment<br>[4099, 4184, 0]"]
-      %% [ProgramBodyItem { index: 1 }, VariableDeclarationDeclaration, VariableDeclarationInit, FunctionExpressionBody, FunctionExpressionBodyItem { index: 5 }, VariableDeclarationDeclaration, VariableDeclarationInit, FunctionExpressionBody, FunctionExpressionBodyItem { index: 1 }, VariableDeclarationDeclaration, VariableDeclarationInit, PipeBodyItem { index: 3 }]
     57["Segment<br>[4194, 4415, 0]"]
-      %% [ProgramBodyItem { index: 1 }, VariableDeclarationDeclaration, VariableDeclarationInit, FunctionExpressionBody, FunctionExpressionBodyItem { index: 5 }, VariableDeclarationDeclaration, VariableDeclarationInit, FunctionExpressionBody, FunctionExpressionBodyItem { index: 1 }, VariableDeclarationDeclaration, VariableDeclarationInit, PipeBodyItem { index: 4 }]
     60["Segment<br>[4502, 4588, 0]"]
-      %% [ProgramBodyItem { index: 1 }, VariableDeclarationDeclaration, VariableDeclarationInit, FunctionExpressionBody, FunctionExpressionBodyItem { index: 5 }, VariableDeclarationDeclaration, VariableDeclarationInit, FunctionExpressionBody, FunctionExpressionBodyItem { index: 1 }, VariableDeclarationDeclaration, VariableDeclarationInit, PipeBodyItem { index: 5 }]
     62["Segment<br>[4877, 4884, 0]"]
-<<<<<<< HEAD
-      %% [ProgramBodyItem { index: 1 }, VariableDeclarationDeclaration, VariableDeclarationInit, FunctionExpressionBody, FunctionExpressionBodyItem { index: 5 }, VariableDeclarationDeclaration, VariableDeclarationInit, FunctionExpressionBody, FunctionExpressionBodyItem { index: 1 }, VariableDeclarationDeclaration, VariableDeclarationInit, PipeBodyItem { index: 7 }]
-    74[Solid2d]
-=======
     76[Solid2d]
->>>>>>> 811ef3e7
   end
   subgraph path27 [Path]
     27["Path<br>[5095, 5146, 0]"]
-      %% [ProgramBodyItem { index: 1 }, VariableDeclarationDeclaration, VariableDeclarationInit, FunctionExpressionBody, FunctionExpressionBodyItem { index: 5 }, VariableDeclarationDeclaration, VariableDeclarationInit, FunctionExpressionBody, FunctionExpressionBodyItem { index: 2 }, VariableDeclarationDeclaration, VariableDeclarationInit, PipeBodyItem { index: 1 }]
     64["Segment<br>[5095, 5146, 0]"]
-      %% [ProgramBodyItem { index: 1 }, VariableDeclarationDeclaration, VariableDeclarationInit, FunctionExpressionBody, FunctionExpressionBodyItem { index: 5 }, VariableDeclarationDeclaration, VariableDeclarationInit, FunctionExpressionBody, FunctionExpressionBodyItem { index: 2 }, VariableDeclarationDeclaration, VariableDeclarationInit, PipeBodyItem { index: 1 }]
     66[Solid2d]
   end
   subgraph path28 [Path]
     28["Path<br>[5095, 5146, 0]"]
-      %% [ProgramBodyItem { index: 1 }, VariableDeclarationDeclaration, VariableDeclarationInit, FunctionExpressionBody, FunctionExpressionBodyItem { index: 5 }, VariableDeclarationDeclaration, VariableDeclarationInit, FunctionExpressionBody, FunctionExpressionBodyItem { index: 2 }, VariableDeclarationDeclaration, VariableDeclarationInit, PipeBodyItem { index: 1 }]
     63["Segment<br>[5095, 5146, 0]"]
-<<<<<<< HEAD
-      %% [ProgramBodyItem { index: 1 }, VariableDeclarationDeclaration, VariableDeclarationInit, FunctionExpressionBody, FunctionExpressionBodyItem { index: 5 }, VariableDeclarationDeclaration, VariableDeclarationInit, FunctionExpressionBody, FunctionExpressionBodyItem { index: 2 }, VariableDeclarationDeclaration, VariableDeclarationInit, PipeBodyItem { index: 1 }]
-    73[Solid2d]
-=======
     75[Solid2d]
->>>>>>> 811ef3e7
   end
   1["Plane<br>[1170, 1208, 0]"]
-    %% [ProgramBodyItem { index: 0 }, VariableDeclarationDeclaration, VariableDeclarationInit, FunctionExpressionBody, FunctionExpressionBodyItem { index: 5 }, VariableDeclarationDeclaration, VariableDeclarationInit, FunctionExpressionBody, FunctionExpressionBodyItem { index: 1 }, VariableDeclarationDeclaration, VariableDeclarationInit, PipeBodyItem { index: 0 }, CallKwUnlabeledArg]
   2["Plane<br>[1170, 1208, 0]"]
-    %% [ProgramBodyItem { index: 0 }, VariableDeclarationDeclaration, VariableDeclarationInit, FunctionExpressionBody, FunctionExpressionBodyItem { index: 5 }, VariableDeclarationDeclaration, VariableDeclarationInit, FunctionExpressionBody, FunctionExpressionBodyItem { index: 1 }, VariableDeclarationDeclaration, VariableDeclarationInit, PipeBodyItem { index: 0 }, CallKwUnlabeledArg]
   3["Plane<br>[1170, 1208, 0]"]
-    %% [ProgramBodyItem { index: 0 }, VariableDeclarationDeclaration, VariableDeclarationInit, FunctionExpressionBody, FunctionExpressionBodyItem { index: 5 }, VariableDeclarationDeclaration, VariableDeclarationInit, FunctionExpressionBody, FunctionExpressionBodyItem { index: 1 }, VariableDeclarationDeclaration, VariableDeclarationInit, PipeBodyItem { index: 0 }, CallKwUnlabeledArg]
   4["Plane<br>[1170, 1208, 0]"]
-    %% [ProgramBodyItem { index: 0 }, VariableDeclarationDeclaration, VariableDeclarationInit, FunctionExpressionBody, FunctionExpressionBodyItem { index: 5 }, VariableDeclarationDeclaration, VariableDeclarationInit, FunctionExpressionBody, FunctionExpressionBodyItem { index: 1 }, VariableDeclarationDeclaration, VariableDeclarationInit, PipeBodyItem { index: 0 }, CallKwUnlabeledArg]
   5["Plane<br>[3794, 3832, 0]"]
-    %% [ProgramBodyItem { index: 1 }, VariableDeclarationDeclaration, VariableDeclarationInit, FunctionExpressionBody, FunctionExpressionBodyItem { index: 5 }, VariableDeclarationDeclaration, VariableDeclarationInit, FunctionExpressionBody, FunctionExpressionBodyItem { index: 1 }, VariableDeclarationDeclaration, VariableDeclarationInit, PipeBodyItem { index: 0 }, CallKwUnlabeledArg]
   6["Plane<br>[3794, 3832, 0]"]
-    %% [ProgramBodyItem { index: 1 }, VariableDeclarationDeclaration, VariableDeclarationInit, FunctionExpressionBody, FunctionExpressionBodyItem { index: 5 }, VariableDeclarationDeclaration, VariableDeclarationInit, FunctionExpressionBody, FunctionExpressionBodyItem { index: 1 }, VariableDeclarationDeclaration, VariableDeclarationInit, PipeBodyItem { index: 0 }, CallKwUnlabeledArg]
   7["Plane<br>[5046, 5084, 0]"]
-    %% [ProgramBodyItem { index: 1 }, VariableDeclarationDeclaration, VariableDeclarationInit, FunctionExpressionBody, FunctionExpressionBodyItem { index: 5 }, VariableDeclarationDeclaration, VariableDeclarationInit, FunctionExpressionBody, FunctionExpressionBodyItem { index: 2 }, VariableDeclarationDeclaration, VariableDeclarationInit, PipeBodyItem { index: 0 }, CallKwUnlabeledArg]
   8["Plane<br>[5046, 5084, 0]"]
-    %% [ProgramBodyItem { index: 1 }, VariableDeclarationDeclaration, VariableDeclarationInit, FunctionExpressionBody, FunctionExpressionBodyItem { index: 5 }, VariableDeclarationDeclaration, VariableDeclarationInit, FunctionExpressionBody, FunctionExpressionBodyItem { index: 2 }, VariableDeclarationDeclaration, VariableDeclarationInit, PipeBodyItem { index: 0 }, CallKwUnlabeledArg]
   9["StartSketchOnPlane<br>[1156, 1209, 0]"]
-    %% Missing NodePath
   10["StartSketchOnPlane<br>[1156, 1209, 0]"]
-    %% Missing NodePath
   11["StartSketchOnPlane<br>[3780, 3833, 0]"]
-    %% Missing NodePath
   12["StartSketchOnPlane<br>[5032, 5085, 0]"]
-    %% Missing NodePath
   13["StartSketchOnPlane<br>[3780, 3833, 0]"]
-    %% Missing NodePath
   14["StartSketchOnPlane<br>[1156, 1209, 0]"]
-    %% Missing NodePath
   15["StartSketchOnPlane<br>[1156, 1209, 0]"]
-    %% Missing NodePath
   16["StartSketchOnPlane<br>[5032, 5085, 0]"]
-    %% Missing NodePath
   77["Sweep Loft<br>[2899, 3000, 0]"]
-    %% [ProgramBodyItem { index: 0 }, VariableDeclarationDeclaration, VariableDeclarationInit, FunctionExpressionBody, FunctionExpressionBodyItem { index: 9 }, VariableDeclarationDeclaration, VariableDeclarationInit]
   78["Sweep Loft<br>[2899, 3000, 0]"]
-    %% [ProgramBodyItem { index: 0 }, VariableDeclarationDeclaration, VariableDeclarationInit, FunctionExpressionBody, FunctionExpressionBodyItem { index: 9 }, VariableDeclarationDeclaration, VariableDeclarationInit]
   79["Sweep Loft<br>[5671, 5772, 0]"]
-    %% [ProgramBodyItem { index: 1 }, VariableDeclarationDeclaration, VariableDeclarationInit, FunctionExpressionBody, FunctionExpressionBodyItem { index: 9 }, VariableDeclarationDeclaration, VariableDeclarationInit]
   80[Wall]
   81[Wall]
   82[Wall]
