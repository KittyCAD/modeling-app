---
source: kcl-lib/src/simulation_tests.rs
description: Operations executed gridfinity-baseplate-magnets.kcl
---
[
  {
    "labeledArgs": {
      "offset": {
        "value": {
          "type": "Number",
          "value": 4.0,
          "ty": {
            "type": "Default",
            "len": {
              "type": "Mm"
            },
            "angle": {
              "type": "Degrees"
            }
          }
        },
        "sourceRange": []
      }
    },
    "name": "offsetPlane",
    "sourceRange": [],
    "type": "StdLibCall",
    "unlabeledArg": {
      "value": {
        "type": "Plane",
        "artifact_id": "[uuid]"
      },
      "sourceRange": []
    }
  },
  {
<<<<<<< HEAD
    "type": "UserDefinedFunctionCall",
    "name": "face",
    "functionSourceRange": [
      868,
      1152,
      0
    ],
    "unlabeledArg": null,
    "labeledArgs": {},
=======
    "type": "GroupBegin",
    "group": {
      "type": "FunctionCall",
      "name": "face",
      "functionSourceRange": [
        869,
        1183,
        0
      ],
      "unlabeledArg": null,
      "labeledArgs": {}
    },
>>>>>>> bfdf8bab
    "sourceRange": []
  },
  {
    "labeledArgs": {
      "data": {
        "value": {
          "type": "Plane",
          "artifact_id": "[uuid]"
        },
        "sourceRange": []
      }
    },
    "name": "startSketchOn",
    "sourceRange": [],
    "type": "StdLibCall",
    "unlabeledArg": null
  },
  {
    "type": "GroupEnd"
  },
  {
    "labeledArgs": {
      "length": {
        "value": {
          "type": "Number",
          "value": 34.0,
          "ty": {
            "type": "Unknown"
          }
        },
        "sourceRange": []
      }
    },
    "name": "extrude",
    "sourceRange": [],
    "type": "StdLibCall",
    "unlabeledArg": {
      "value": {
        "type": "Sketch",
        "value": {
          "artifactId": "[uuid]"
        }
      },
      "sourceRange": []
    }
  },
  {
    "labeledArgs": {
      "arcDegrees": {
        "value": {
          "type": "Number",
          "value": 360.0,
          "ty": {
            "type": "Default",
            "len": {
              "type": "Mm"
            },
            "angle": {
              "type": "Degrees"
            }
          }
        },
        "sourceRange": []
      },
      "axis": {
        "value": {
          "type": "Array",
          "value": [
            {
              "type": "Number",
              "value": 0.0,
              "ty": {
                "type": "Default",
                "len": {
                  "type": "Mm"
                },
                "angle": {
                  "type": "Degrees"
                }
              }
            },
            {
              "type": "Number",
              "value": 0.0,
              "ty": {
                "type": "Default",
                "len": {
                  "type": "Mm"
                },
                "angle": {
                  "type": "Degrees"
                }
              }
            },
            {
              "type": "Number",
              "value": 1.0,
              "ty": {
                "type": "Default",
                "len": {
                  "type": "Mm"
                },
                "angle": {
                  "type": "Degrees"
                }
              }
            }
          ]
        },
        "sourceRange": []
      },
      "center": {
        "value": {
          "type": "Array",
          "value": [
            {
              "type": "Number",
              "value": 21.0,
              "ty": {
                "type": "Unknown"
              }
            },
            {
              "type": "Number",
              "value": 21.0,
              "ty": {
                "type": "Unknown"
              }
            },
            {
              "type": "Number",
              "value": 0.0,
              "ty": {
                "type": "Default",
                "len": {
                  "type": "Mm"
                },
                "angle": {
                  "type": "Degrees"
                }
              }
            }
          ]
        },
        "sourceRange": []
      },
      "instances": {
        "value": {
          "type": "Number",
          "value": 4.0,
          "ty": {
            "type": "Default",
            "len": {
              "type": "Mm"
            },
            "angle": {
              "type": "Degrees"
            }
          }
        },
        "sourceRange": []
      },
      "rotateDuplicates": {
        "value": {
          "type": "Bool",
          "value": true
        },
        "sourceRange": []
      }
    },
    "name": "patternCircular3d",
    "sourceRange": [],
    "type": "StdLibCall",
    "unlabeledArg": {
      "value": {
        "type": "Solid",
        "value": {
          "artifactId": "[uuid]"
        }
      },
      "sourceRange": []
    }
  },
  {
    "labeledArgs": {
      "offset": {
        "value": {
          "type": "Number",
          "value": 4.0,
          "ty": {
            "type": "Default",
            "len": {
              "type": "Mm"
            },
            "angle": {
              "type": "Degrees"
            }
          }
        },
        "sourceRange": []
      }
    },
    "name": "offsetPlane",
    "sourceRange": [],
    "type": "StdLibCall",
    "unlabeledArg": {
      "value": {
        "type": "Plane",
        "artifact_id": "[uuid]"
      },
      "sourceRange": []
    }
  },
  {
<<<<<<< HEAD
    "type": "UserDefinedFunctionCall",
    "name": "face",
    "functionSourceRange": [
      868,
      1152,
      0
    ],
    "unlabeledArg": null,
    "labeledArgs": {},
=======
    "type": "GroupBegin",
    "group": {
      "type": "FunctionCall",
      "name": "face",
      "functionSourceRange": [
        869,
        1183,
        0
      ],
      "unlabeledArg": null,
      "labeledArgs": {}
    },
>>>>>>> bfdf8bab
    "sourceRange": []
  },
  {
    "labeledArgs": {
      "data": {
        "value": {
          "type": "Plane",
          "artifact_id": "[uuid]"
        },
        "sourceRange": []
      }
    },
    "name": "startSketchOn",
    "sourceRange": [],
    "type": "StdLibCall",
    "unlabeledArg": null
  },
  {
    "type": "GroupEnd"
  },
  {
    "type": "KclStdLibCall",
    "name": "revolve",
    "unlabeledArg": {
      "value": {
        "type": "Array",
        "value": [
          {
            "type": "Sketch",
            "value": {
              "artifactId": "[uuid]"
            }
          }
        ]
      },
      "sourceRange": []
    },
    "labeledArgs": {
      "angle": {
        "value": {
          "type": "Number",
          "value": -90.0,
          "ty": {
            "type": "Default",
            "len": {
              "type": "Mm"
            },
            "angle": {
              "type": "Degrees"
            }
          }
        },
        "sourceRange": []
      },
      "axis": {
        "value": {
          "type": "Object",
          "value": {
            "direction": {
              "type": "Array",
              "value": [
                {
                  "type": "Number",
                  "value": 0.0,
                  "ty": {
                    "type": "Default",
                    "len": {
                      "type": "Mm"
                    },
                    "angle": {
                      "type": "Degrees"
                    }
                  }
                },
                {
                  "type": "Number",
                  "value": 1.0,
                  "ty": {
                    "type": "Default",
                    "len": {
                      "type": "Mm"
                    },
                    "angle": {
                      "type": "Degrees"
                    }
                  }
                }
              ]
            },
            "origin": {
              "type": "Array",
              "value": [
                {
                  "type": "Number",
                  "value": 4.0,
                  "ty": {
                    "type": "Default",
                    "len": {
                      "type": "Mm"
                    },
                    "angle": {
                      "type": "Degrees"
                    }
                  }
                },
                {
                  "type": "Number",
                  "value": 4.0,
                  "ty": {
                    "type": "Default",
                    "len": {
                      "type": "Mm"
                    },
                    "angle": {
                      "type": "Degrees"
                    }
                  }
                }
              ]
            }
          }
        },
        "sourceRange": []
      }
    },
    "sourceRange": []
  },
  {
    "labeledArgs": {
      "arcDegrees": {
        "value": {
          "type": "Number",
          "value": 360.0,
          "ty": {
            "type": "Default",
            "len": {
              "type": "Mm"
            },
            "angle": {
              "type": "Degrees"
            }
          }
        },
        "sourceRange": []
      },
      "axis": {
        "value": {
          "type": "Array",
          "value": [
            {
              "type": "Number",
              "value": 0.0,
              "ty": {
                "type": "Default",
                "len": {
                  "type": "Mm"
                },
                "angle": {
                  "type": "Degrees"
                }
              }
            },
            {
              "type": "Number",
              "value": 0.0,
              "ty": {
                "type": "Default",
                "len": {
                  "type": "Mm"
                },
                "angle": {
                  "type": "Degrees"
                }
              }
            },
            {
              "type": "Number",
              "value": 1.0,
              "ty": {
                "type": "Default",
                "len": {
                  "type": "Mm"
                },
                "angle": {
                  "type": "Degrees"
                }
              }
            }
          ]
        },
        "sourceRange": []
      },
      "center": {
        "value": {
          "type": "Array",
          "value": [
            {
              "type": "Number",
              "value": 21.0,
              "ty": {
                "type": "Unknown"
              }
            },
            {
              "type": "Number",
              "value": 21.0,
              "ty": {
                "type": "Unknown"
              }
            },
            {
              "type": "Number",
              "value": 0.0,
              "ty": {
                "type": "Default",
                "len": {
                  "type": "Mm"
                },
                "angle": {
                  "type": "Degrees"
                }
              }
            }
          ]
        },
        "sourceRange": []
      },
      "instances": {
        "value": {
          "type": "Number",
          "value": 4.0,
          "ty": {
            "type": "Default",
            "len": {
              "type": "Mm"
            },
            "angle": {
              "type": "Degrees"
            }
          }
        },
        "sourceRange": []
      },
      "rotateDuplicates": {
        "value": {
          "type": "Bool",
          "value": true
        },
        "sourceRange": []
      }
    },
    "name": "patternCircular3d",
    "sourceRange": [],
    "type": "StdLibCall",
    "unlabeledArg": {
      "value": {
        "type": "Solid",
        "value": {
          "artifactId": "[uuid]"
        }
      },
      "sourceRange": []
    }
  },
  {
    "labeledArgs": {
      "axis": {
        "value": {
          "type": "Array",
          "value": [
            {
              "type": "Number",
              "value": 1.0,
              "ty": {
                "type": "Default",
                "len": {
                  "type": "Mm"
                },
                "angle": {
                  "type": "Degrees"
                }
              }
            },
            {
              "type": "Number",
              "value": 0.0,
              "ty": {
                "type": "Default",
                "len": {
                  "type": "Mm"
                },
                "angle": {
                  "type": "Degrees"
                }
              }
            },
            {
              "type": "Number",
              "value": 0.0,
              "ty": {
                "type": "Default",
                "len": {
                  "type": "Mm"
                },
                "angle": {
                  "type": "Degrees"
                }
              }
            }
          ]
        },
        "sourceRange": []
      },
      "distance": {
        "value": {
          "type": "Number",
          "value": 42.0,
          "ty": {
            "type": "Default",
            "len": {
              "type": "Mm"
            },
            "angle": {
              "type": "Degrees"
            }
          }
        },
        "sourceRange": []
      },
      "instances": {
        "value": {
          "type": "Number",
          "value": 2.0,
          "ty": {
            "type": "Default",
            "len": {
              "type": "Mm"
            },
            "angle": {
              "type": "Degrees"
            }
          }
        },
        "sourceRange": []
      }
    },
    "name": "patternLinear3d",
    "sourceRange": [],
    "type": "StdLibCall",
    "unlabeledArg": {
      "value": {
        "type": "Array",
        "value": [
          {
            "type": "Solid",
            "value": {
              "artifactId": "[uuid]"
            }
          },
          {
            "type": "Solid",
            "value": {
              "artifactId": "[uuid]"
            }
          },
          {
            "type": "Solid",
            "value": {
              "artifactId": "[uuid]"
            }
          },
          {
            "type": "Solid",
            "value": {
              "artifactId": "[uuid]"
            }
          }
        ]
      },
      "sourceRange": []
    }
  },
  {
    "labeledArgs": {
      "axis": {
        "value": {
          "type": "Array",
          "value": [
            {
              "type": "Number",
              "value": 0.0,
              "ty": {
                "type": "Default",
                "len": {
                  "type": "Mm"
                },
                "angle": {
                  "type": "Degrees"
                }
              }
            },
            {
              "type": "Number",
              "value": 1.0,
              "ty": {
                "type": "Default",
                "len": {
                  "type": "Mm"
                },
                "angle": {
                  "type": "Degrees"
                }
              }
            },
            {
              "type": "Number",
              "value": 0.0,
              "ty": {
                "type": "Default",
                "len": {
                  "type": "Mm"
                },
                "angle": {
                  "type": "Degrees"
                }
              }
            }
          ]
        },
        "sourceRange": []
      },
      "distance": {
        "value": {
          "type": "Number",
          "value": 42.0,
          "ty": {
            "type": "Default",
            "len": {
              "type": "Mm"
            },
            "angle": {
              "type": "Degrees"
            }
          }
        },
        "sourceRange": []
      },
      "instances": {
        "value": {
          "type": "Number",
          "value": 3.0,
          "ty": {
            "type": "Default",
            "len": {
              "type": "Mm"
            },
            "angle": {
              "type": "Degrees"
            }
          }
        },
        "sourceRange": []
      }
    },
    "name": "patternLinear3d",
    "sourceRange": [],
    "type": "StdLibCall",
    "unlabeledArg": {
      "value": {
        "type": "Array",
        "value": [
          {
            "type": "Solid",
            "value": {
              "artifactId": "[uuid]"
            }
          },
          {
            "type": "Solid",
            "value": {
              "artifactId": "[uuid]"
            }
          },
          {
            "type": "Solid",
            "value": {
              "artifactId": "[uuid]"
            }
          },
          {
            "type": "Solid",
            "value": {
              "artifactId": "[uuid]"
            }
          },
          {
            "type": "Solid",
            "value": {
              "artifactId": "[uuid]"
            }
          },
          {
            "type": "Solid",
            "value": {
              "artifactId": "[uuid]"
            }
          },
          {
            "type": "Solid",
            "value": {
              "artifactId": "[uuid]"
            }
          },
          {
            "type": "Solid",
            "value": {
              "artifactId": "[uuid]"
            }
          }
        ]
      },
      "sourceRange": []
    }
  },
  {
    "labeledArgs": {
      "axis": {
        "value": {
          "type": "Array",
          "value": [
            {
              "type": "Number",
              "value": 1.0,
              "ty": {
                "type": "Default",
                "len": {
                  "type": "Mm"
                },
                "angle": {
                  "type": "Degrees"
                }
              }
            },
            {
              "type": "Number",
              "value": 0.0,
              "ty": {
                "type": "Default",
                "len": {
                  "type": "Mm"
                },
                "angle": {
                  "type": "Degrees"
                }
              }
            },
            {
              "type": "Number",
              "value": 0.0,
              "ty": {
                "type": "Default",
                "len": {
                  "type": "Mm"
                },
                "angle": {
                  "type": "Degrees"
                }
              }
            }
          ]
        },
        "sourceRange": []
      },
      "distance": {
        "value": {
          "type": "Number",
          "value": 42.0,
          "ty": {
            "type": "Default",
            "len": {
              "type": "Mm"
            },
            "angle": {
              "type": "Degrees"
            }
          }
        },
        "sourceRange": []
      },
      "instances": {
        "value": {
          "type": "Number",
          "value": 2.0,
          "ty": {
            "type": "Default",
            "len": {
              "type": "Mm"
            },
            "angle": {
              "type": "Degrees"
            }
          }
        },
        "sourceRange": []
      }
    },
    "name": "patternLinear3d",
    "sourceRange": [],
    "type": "StdLibCall",
    "unlabeledArg": {
      "value": {
        "type": "Array",
        "value": [
          {
            "type": "Solid",
            "value": {
              "artifactId": "[uuid]"
            }
          },
          {
            "type": "Solid",
            "value": {
              "artifactId": "[uuid]"
            }
          },
          {
            "type": "Solid",
            "value": {
              "artifactId": "[uuid]"
            }
          },
          {
            "type": "Solid",
            "value": {
              "artifactId": "[uuid]"
            }
          }
        ]
      },
      "sourceRange": []
    }
  },
  {
    "labeledArgs": {
      "axis": {
        "value": {
          "type": "Array",
          "value": [
            {
              "type": "Number",
              "value": 0.0,
              "ty": {
                "type": "Default",
                "len": {
                  "type": "Mm"
                },
                "angle": {
                  "type": "Degrees"
                }
              }
            },
            {
              "type": "Number",
              "value": 1.0,
              "ty": {
                "type": "Default",
                "len": {
                  "type": "Mm"
                },
                "angle": {
                  "type": "Degrees"
                }
              }
            },
            {
              "type": "Number",
              "value": 0.0,
              "ty": {
                "type": "Default",
                "len": {
                  "type": "Mm"
                },
                "angle": {
                  "type": "Degrees"
                }
              }
            }
          ]
        },
        "sourceRange": []
      },
      "distance": {
        "value": {
          "type": "Number",
          "value": 42.0,
          "ty": {
            "type": "Default",
            "len": {
              "type": "Mm"
            },
            "angle": {
              "type": "Degrees"
            }
          }
        },
        "sourceRange": []
      },
      "instances": {
        "value": {
          "type": "Number",
          "value": 3.0,
          "ty": {
            "type": "Default",
            "len": {
              "type": "Mm"
            },
            "angle": {
              "type": "Degrees"
            }
          }
        },
        "sourceRange": []
      }
    },
    "name": "patternLinear3d",
    "sourceRange": [],
    "type": "StdLibCall",
    "unlabeledArg": {
      "value": {
        "type": "Array",
        "value": [
          {
            "type": "Solid",
            "value": {
              "artifactId": "[uuid]"
            }
          },
          {
            "type": "Solid",
            "value": {
              "artifactId": "[uuid]"
            }
          },
          {
            "type": "Solid",
            "value": {
              "artifactId": "[uuid]"
            }
          },
          {
            "type": "Solid",
            "value": {
              "artifactId": "[uuid]"
            }
          },
          {
            "type": "Solid",
            "value": {
              "artifactId": "[uuid]"
            }
          },
          {
            "type": "Solid",
            "value": {
              "artifactId": "[uuid]"
            }
          },
          {
            "type": "Solid",
            "value": {
              "artifactId": "[uuid]"
            }
          },
          {
            "type": "Solid",
            "value": {
              "artifactId": "[uuid]"
            }
          }
        ]
      },
      "sourceRange": []
    }
  },
  {
    "labeledArgs": {
      "data": {
        "value": {
          "type": "Plane",
          "artifact_id": "[uuid]"
        },
        "sourceRange": []
      }
    },
    "name": "startSketchOn",
    "sourceRange": [],
    "type": "StdLibCall",
    "unlabeledArg": null
  },
  {
    "type": "GroupBegin",
    "group": {
      "type": "FunctionCall",
      "name": "magnetBase",
      "functionSourceRange": [
        4349,
        4691,
        0
      ],
      "unlabeledArg": null,
      "labeledArgs": {}
    },
    "sourceRange": []
  },
  {
<<<<<<< HEAD
    "type": "UserDefinedFunctionReturn"
  },
  {
    "type": "UserDefinedFunctionCall",
    "name": "magnetBase",
    "functionSourceRange": [
      4334,
      4676,
      0
    ],
    "unlabeledArg": null,
    "labeledArgs": {},
    "sourceRange": []
  },
  {
=======
>>>>>>> bfdf8bab
    "labeledArgs": {
      "data": {
        "value": {
          "type": "Plane",
          "artifact_id": "[uuid]"
        },
        "sourceRange": []
      }
    },
    "name": "startSketchOn",
    "sourceRange": [],
    "type": "StdLibCall",
    "unlabeledArg": null
  },
  {
<<<<<<< HEAD
    "type": "UserDefinedFunctionCall",
    "name": "magnetCenterCutout",
    "functionSourceRange": [
      2683,
      4274,
      0
    ],
    "unlabeledArg": null,
    "labeledArgs": {},
=======
    "type": "GroupBegin",
    "group": {
      "type": "FunctionCall",
      "name": "magnetCenterCutout",
      "functionSourceRange": [
        2698,
        4289,
        0
      ],
      "unlabeledArg": null,
      "labeledArgs": {}
    },
>>>>>>> bfdf8bab
    "sourceRange": []
  },
  {
    "labeledArgs": {
      "data": {
        "value": {
          "type": "Plane",
          "artifact_id": "[uuid]"
        },
        "sourceRange": []
      }
    },
    "name": "startSketchOn",
    "sourceRange": [],
    "type": "StdLibCall",
    "unlabeledArg": null
  },
  {
    "type": "GroupEnd"
  },
  {
    "labeledArgs": {
      "holeSketch": {
        "value": {
          "type": "Sketch",
          "value": {
            "artifactId": "[uuid]"
          }
        },
        "sourceRange": []
      },
      "sketch": {
        "value": {
          "type": "Sketch",
          "value": {
            "artifactId": "[uuid]"
          }
        },
        "sourceRange": []
      }
    },
    "name": "hole",
    "sourceRange": [],
    "type": "StdLibCall",
    "unlabeledArg": null
  },
  {
    "type": "GroupEnd"
  },
  {
    "labeledArgs": {
      "holeSketch": {
        "value": {
          "type": "Array",
          "value": [
            {
              "type": "Sketch",
              "value": {
                "artifactId": "[uuid]"
              }
            },
            {
              "type": "Sketch",
              "value": {
                "artifactId": "[uuid]"
              }
            },
            {
              "type": "Sketch",
              "value": {
                "artifactId": "[uuid]"
              }
            },
            {
              "type": "Sketch",
              "value": {
                "artifactId": "[uuid]"
              }
            }
          ]
        },
        "sourceRange": []
      },
      "sketch": {
        "value": {
          "type": "Sketch",
          "value": {
            "artifactId": "[uuid]"
          }
        },
        "sourceRange": []
      }
    },
    "name": "hole",
    "sourceRange": [],
    "type": "StdLibCall",
    "unlabeledArg": null
  },
  {
    "labeledArgs": {
      "length": {
        "value": {
          "type": "Number",
          "value": -2.4,
          "ty": {
            "type": "Default",
            "len": {
              "type": "Mm"
            },
            "angle": {
              "type": "Degrees"
            }
          }
        },
        "sourceRange": []
      }
    },
    "name": "extrude",
    "sourceRange": [],
    "type": "StdLibCall",
    "unlabeledArg": {
      "value": {
        "type": "Sketch",
        "value": {
          "artifactId": "[uuid]"
        }
      },
      "sourceRange": []
    }
  },
  {
    "labeledArgs": {
      "radius": {
        "value": {
          "type": "Number",
          "value": 4.0,
          "ty": {
            "type": "Default",
            "len": {
              "type": "Mm"
            },
            "angle": {
              "type": "Degrees"
            }
          }
        },
        "sourceRange": []
      },
      "tags": {
        "value": {
          "type": "Array",
          "value": [
            {
              "type": "Uuid",
              "value": "[uuid]"
            },
            {
              "type": "Uuid",
              "value": "[uuid]"
            },
            {
              "type": "Uuid",
              "value": "[uuid]"
            },
            {
              "type": "Uuid",
              "value": "[uuid]"
            }
          ]
        },
        "sourceRange": []
      }
    },
    "name": "fillet",
    "sourceRange": [],
    "type": "StdLibCall",
    "unlabeledArg": {
      "value": {
        "type": "Solid",
        "value": {
          "artifactId": "[uuid]"
        }
      },
      "sourceRange": []
    }
  },
  {
    "labeledArgs": {
      "offset": {
        "value": {
          "type": "Number",
          "value": -2.4,
          "ty": {
            "type": "Default",
            "len": {
              "type": "Mm"
            },
            "angle": {
              "type": "Degrees"
            }
          }
        },
        "sourceRange": []
      }
    },
    "name": "offsetPlane",
    "sourceRange": [],
    "type": "StdLibCall",
    "unlabeledArg": {
      "value": {
        "type": "Plane",
        "artifact_id": "[uuid]"
      },
      "sourceRange": []
    }
  },
  {
<<<<<<< HEAD
    "type": "UserDefinedFunctionCall",
    "name": "magnetBase",
    "functionSourceRange": [
      4334,
      4676,
      0
    ],
    "unlabeledArg": null,
    "labeledArgs": {},
=======
    "type": "GroupBegin",
    "group": {
      "type": "FunctionCall",
      "name": "magnetBase",
      "functionSourceRange": [
        4349,
        4691,
        0
      ],
      "unlabeledArg": null,
      "labeledArgs": {}
    },
>>>>>>> bfdf8bab
    "sourceRange": []
  },
  {
    "labeledArgs": {
      "data": {
        "value": {
          "type": "Plane",
          "artifact_id": "[uuid]"
        },
        "sourceRange": []
      }
    },
    "name": "startSketchOn",
    "sourceRange": [],
    "type": "StdLibCall",
    "unlabeledArg": null
  },
  {
<<<<<<< HEAD
    "type": "UserDefinedFunctionCall",
    "name": "magnetCenterCutout",
    "functionSourceRange": [
      2683,
      4274,
      0
    ],
    "unlabeledArg": null,
    "labeledArgs": {},
=======
    "type": "GroupBegin",
    "group": {
      "type": "FunctionCall",
      "name": "magnetCenterCutout",
      "functionSourceRange": [
        2698,
        4289,
        0
      ],
      "unlabeledArg": null,
      "labeledArgs": {}
    },
>>>>>>> bfdf8bab
    "sourceRange": []
  },
  {
    "labeledArgs": {
      "data": {
        "value": {
          "type": "Plane",
          "artifact_id": "[uuid]"
        },
        "sourceRange": []
      }
    },
    "name": "startSketchOn",
    "sourceRange": [],
    "type": "StdLibCall",
    "unlabeledArg": null
  },
  {
    "type": "GroupEnd"
  },
  {
    "labeledArgs": {
      "holeSketch": {
        "value": {
          "type": "Sketch",
          "value": {
            "artifactId": "[uuid]"
          }
        },
        "sourceRange": []
      },
      "sketch": {
        "value": {
          "type": "Sketch",
          "value": {
            "artifactId": "[uuid]"
          }
        },
        "sourceRange": []
      }
    },
    "name": "hole",
    "sourceRange": [],
    "type": "StdLibCall",
    "unlabeledArg": null
  },
  {
    "type": "GroupEnd"
  },
  {
    "labeledArgs": {
      "length": {
        "value": {
          "type": "Number",
          "value": -2.4,
          "ty": {
            "type": "Default",
            "len": {
              "type": "Mm"
            },
            "angle": {
              "type": "Degrees"
            }
          }
        },
        "sourceRange": []
      }
    },
    "name": "extrude",
    "sourceRange": [],
    "type": "StdLibCall",
    "unlabeledArg": {
      "value": {
        "type": "Sketch",
        "value": {
          "artifactId": "[uuid]"
        }
      },
      "sourceRange": []
    }
  },
  {
    "labeledArgs": {
      "radius": {
        "value": {
          "type": "Number",
          "value": 4.0,
          "ty": {
            "type": "Default",
            "len": {
              "type": "Mm"
            },
            "angle": {
              "type": "Degrees"
            }
          }
        },
        "sourceRange": []
      },
      "tags": {
        "value": {
          "type": "Array",
          "value": [
            {
              "type": "Uuid",
              "value": "[uuid]"
            },
            {
              "type": "Uuid",
              "value": "[uuid]"
            },
            {
              "type": "Uuid",
              "value": "[uuid]"
            },
            {
              "type": "Uuid",
              "value": "[uuid]"
            }
          ]
        },
        "sourceRange": []
      }
    },
    "name": "fillet",
    "sourceRange": [],
    "type": "StdLibCall",
    "unlabeledArg": {
      "value": {
        "type": "Solid",
        "value": {
          "artifactId": "[uuid]"
        }
      },
      "sourceRange": []
    }
  },
  {
    "labeledArgs": {
      "axis": {
        "value": {
          "type": "Array",
          "value": [
            {
              "type": "Number",
              "value": 1.0,
              "ty": {
                "type": "Default",
                "len": {
                  "type": "Mm"
                },
                "angle": {
                  "type": "Degrees"
                }
              }
            },
            {
              "type": "Number",
              "value": 0.0,
              "ty": {
                "type": "Default",
                "len": {
                  "type": "Mm"
                },
                "angle": {
                  "type": "Degrees"
                }
              }
            },
            {
              "type": "Number",
              "value": 0.0,
              "ty": {
                "type": "Default",
                "len": {
                  "type": "Mm"
                },
                "angle": {
                  "type": "Degrees"
                }
              }
            }
          ]
        },
        "sourceRange": []
      },
      "distance": {
        "value": {
          "type": "Number",
          "value": 42.0,
          "ty": {
            "type": "Default",
            "len": {
              "type": "Mm"
            },
            "angle": {
              "type": "Degrees"
            }
          }
        },
        "sourceRange": []
      },
      "instances": {
        "value": {
          "type": "Number",
          "value": 2.0,
          "ty": {
            "type": "Default",
            "len": {
              "type": "Mm"
            },
            "angle": {
              "type": "Degrees"
            }
          }
        },
        "sourceRange": []
      }
    },
    "name": "patternLinear3d",
    "sourceRange": [],
    "type": "StdLibCall",
    "unlabeledArg": {
      "value": {
        "type": "Solid",
        "value": {
          "artifactId": "[uuid]"
        }
      },
      "sourceRange": []
    }
  },
  {
    "labeledArgs": {
      "axis": {
        "value": {
          "type": "Array",
          "value": [
            {
              "type": "Number",
              "value": 0.0,
              "ty": {
                "type": "Default",
                "len": {
                  "type": "Mm"
                },
                "angle": {
                  "type": "Degrees"
                }
              }
            },
            {
              "type": "Number",
              "value": 1.0,
              "ty": {
                "type": "Default",
                "len": {
                  "type": "Mm"
                },
                "angle": {
                  "type": "Degrees"
                }
              }
            },
            {
              "type": "Number",
              "value": 0.0,
              "ty": {
                "type": "Default",
                "len": {
                  "type": "Mm"
                },
                "angle": {
                  "type": "Degrees"
                }
              }
            }
          ]
        },
        "sourceRange": []
      },
      "distance": {
        "value": {
          "type": "Number",
          "value": 42.0,
          "ty": {
            "type": "Default",
            "len": {
              "type": "Mm"
            },
            "angle": {
              "type": "Degrees"
            }
          }
        },
        "sourceRange": []
      },
      "instances": {
        "value": {
          "type": "Number",
          "value": 3.0,
          "ty": {
            "type": "Default",
            "len": {
              "type": "Mm"
            },
            "angle": {
              "type": "Degrees"
            }
          }
        },
        "sourceRange": []
      }
    },
    "name": "patternLinear3d",
    "sourceRange": [],
    "type": "StdLibCall",
    "unlabeledArg": {
      "value": {
        "type": "Array",
        "value": [
          {
            "type": "Solid",
            "value": {
              "artifactId": "[uuid]"
            }
          },
          {
            "type": "Solid",
            "value": {
              "artifactId": "[uuid]"
            }
          }
        ]
      },
      "sourceRange": []
    }
  },
  {
    "labeledArgs": {
      "axis": {
        "value": {
          "type": "Array",
          "value": [
            {
              "type": "Number",
              "value": 1.0,
              "ty": {
                "type": "Default",
                "len": {
                  "type": "Mm"
                },
                "angle": {
                  "type": "Degrees"
                }
              }
            },
            {
              "type": "Number",
              "value": 0.0,
              "ty": {
                "type": "Default",
                "len": {
                  "type": "Mm"
                },
                "angle": {
                  "type": "Degrees"
                }
              }
            },
            {
              "type": "Number",
              "value": 0.0,
              "ty": {
                "type": "Default",
                "len": {
                  "type": "Mm"
                },
                "angle": {
                  "type": "Degrees"
                }
              }
            }
          ]
        },
        "sourceRange": []
      },
      "distance": {
        "value": {
          "type": "Number",
          "value": 42.0,
          "ty": {
            "type": "Default",
            "len": {
              "type": "Mm"
            },
            "angle": {
              "type": "Degrees"
            }
          }
        },
        "sourceRange": []
      },
      "instances": {
        "value": {
          "type": "Number",
          "value": 2.0,
          "ty": {
            "type": "Default",
            "len": {
              "type": "Mm"
            },
            "angle": {
              "type": "Degrees"
            }
          }
        },
        "sourceRange": []
      }
    },
    "name": "patternLinear3d",
    "sourceRange": [],
    "type": "StdLibCall",
    "unlabeledArg": {
      "value": {
        "type": "Solid",
        "value": {
          "artifactId": "[uuid]"
        }
      },
      "sourceRange": []
    }
  },
  {
    "labeledArgs": {
      "axis": {
        "value": {
          "type": "Array",
          "value": [
            {
              "type": "Number",
              "value": 0.0,
              "ty": {
                "type": "Default",
                "len": {
                  "type": "Mm"
                },
                "angle": {
                  "type": "Degrees"
                }
              }
            },
            {
              "type": "Number",
              "value": 1.0,
              "ty": {
                "type": "Default",
                "len": {
                  "type": "Mm"
                },
                "angle": {
                  "type": "Degrees"
                }
              }
            },
            {
              "type": "Number",
              "value": 0.0,
              "ty": {
                "type": "Default",
                "len": {
                  "type": "Mm"
                },
                "angle": {
                  "type": "Degrees"
                }
              }
            }
          ]
        },
        "sourceRange": []
      },
      "distance": {
        "value": {
          "type": "Number",
          "value": 42.0,
          "ty": {
            "type": "Default",
            "len": {
              "type": "Mm"
            },
            "angle": {
              "type": "Degrees"
            }
          }
        },
        "sourceRange": []
      },
      "instances": {
        "value": {
          "type": "Number",
          "value": 3.0,
          "ty": {
            "type": "Default",
            "len": {
              "type": "Mm"
            },
            "angle": {
              "type": "Degrees"
            }
          }
        },
        "sourceRange": []
      }
    },
    "name": "patternLinear3d",
    "sourceRange": [],
    "type": "StdLibCall",
    "unlabeledArg": {
      "value": {
        "type": "Array",
        "value": [
          {
            "type": "Solid",
            "value": {
              "artifactId": "[uuid]"
            }
          },
          {
            "type": "Solid",
            "value": {
              "artifactId": "[uuid]"
            }
          }
        ]
      },
      "sourceRange": []
    }
  }
]<|MERGE_RESOLUTION|>--- conflicted
+++ resolved
@@ -34,30 +34,18 @@
     }
   },
   {
-<<<<<<< HEAD
-    "type": "UserDefinedFunctionCall",
-    "name": "face",
-    "functionSourceRange": [
-      868,
-      1152,
-      0
-    ],
-    "unlabeledArg": null,
-    "labeledArgs": {},
-=======
     "type": "GroupBegin",
     "group": {
       "type": "FunctionCall",
       "name": "face",
       "functionSourceRange": [
         869,
-        1183,
+        1153,
         0
       ],
       "unlabeledArg": null,
       "labeledArgs": {}
     },
->>>>>>> bfdf8bab
     "sourceRange": []
   },
   {
@@ -272,30 +260,18 @@
     }
   },
   {
-<<<<<<< HEAD
-    "type": "UserDefinedFunctionCall",
-    "name": "face",
-    "functionSourceRange": [
-      868,
-      1152,
-      0
-    ],
-    "unlabeledArg": null,
-    "labeledArgs": {},
-=======
     "type": "GroupBegin",
     "group": {
       "type": "FunctionCall",
       "name": "face",
       "functionSourceRange": [
         869,
-        1183,
+        1153,
         0
       ],
       "unlabeledArg": null,
       "labeledArgs": {}
     },
->>>>>>> bfdf8bab
     "sourceRange": []
   },
   {
@@ -1101,8 +1077,8 @@
       "type": "FunctionCall",
       "name": "magnetBase",
       "functionSourceRange": [
-        4349,
-        4691,
+        4319,
+        4661,
         0
       ],
       "unlabeledArg": null,
@@ -1111,24 +1087,6 @@
     "sourceRange": []
   },
   {
-<<<<<<< HEAD
-    "type": "UserDefinedFunctionReturn"
-  },
-  {
-    "type": "UserDefinedFunctionCall",
-    "name": "magnetBase",
-    "functionSourceRange": [
-      4334,
-      4676,
-      0
-    ],
-    "unlabeledArg": null,
-    "labeledArgs": {},
-    "sourceRange": []
-  },
-  {
-=======
->>>>>>> bfdf8bab
     "labeledArgs": {
       "data": {
         "value": {
@@ -1144,30 +1102,18 @@
     "unlabeledArg": null
   },
   {
-<<<<<<< HEAD
-    "type": "UserDefinedFunctionCall",
-    "name": "magnetCenterCutout",
-    "functionSourceRange": [
-      2683,
-      4274,
-      0
-    ],
-    "unlabeledArg": null,
-    "labeledArgs": {},
-=======
     "type": "GroupBegin",
     "group": {
       "type": "FunctionCall",
       "name": "magnetCenterCutout",
       "functionSourceRange": [
-        2698,
-        4289,
+        2668,
+        4259,
         0
       ],
       "unlabeledArg": null,
       "labeledArgs": {}
     },
->>>>>>> bfdf8bab
     "sourceRange": []
   },
   {
@@ -1385,30 +1331,18 @@
     }
   },
   {
-<<<<<<< HEAD
-    "type": "UserDefinedFunctionCall",
-    "name": "magnetBase",
-    "functionSourceRange": [
-      4334,
-      4676,
-      0
-    ],
-    "unlabeledArg": null,
-    "labeledArgs": {},
-=======
     "type": "GroupBegin",
     "group": {
       "type": "FunctionCall",
       "name": "magnetBase",
       "functionSourceRange": [
-        4349,
-        4691,
+        4319,
+        4661,
         0
       ],
       "unlabeledArg": null,
       "labeledArgs": {}
     },
->>>>>>> bfdf8bab
     "sourceRange": []
   },
   {
@@ -1427,30 +1361,18 @@
     "unlabeledArg": null
   },
   {
-<<<<<<< HEAD
-    "type": "UserDefinedFunctionCall",
-    "name": "magnetCenterCutout",
-    "functionSourceRange": [
-      2683,
-      4274,
-      0
-    ],
-    "unlabeledArg": null,
-    "labeledArgs": {},
-=======
     "type": "GroupBegin",
     "group": {
       "type": "FunctionCall",
       "name": "magnetCenterCutout",
       "functionSourceRange": [
-        2698,
-        4289,
+        2668,
+        4259,
         0
       ],
       "unlabeledArg": null,
       "labeledArgs": {}
     },
->>>>>>> bfdf8bab
     "sourceRange": []
   },
   {
