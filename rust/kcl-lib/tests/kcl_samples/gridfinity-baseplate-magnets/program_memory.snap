---
source: kcl-lib/src/simulation_tests.rs
description: Variables in memory after executing gridfinity-baseplate-magnets.kcl
---
{
  "axis000": {
    "type": "Object",
    "value": {
      "direction": {
        "type": "MixedArray",
        "value": [
          {
            "type": "Number",
            "value": 0.0,
            "ty": {
              "type": "Default",
              "len": {
                "type": "Mm"
              },
              "angle": {
                "type": "Degrees"
              }
            }
          },
          {
            "type": "Number",
            "value": 1.0,
            "ty": {
              "type": "Default",
              "len": {
                "type": "Mm"
              },
              "angle": {
                "type": "Degrees"
              }
            }
          }
        ]
      },
      "origin": {
        "type": "MixedArray",
        "value": [
          {
            "type": "Number",
            "value": 4.0,
            "ty": {
              "type": "Default",
              "len": {
                "type": "Mm"
              },
              "angle": {
                "type": "Degrees"
              }
            }
          },
          {
            "type": "Number",
            "value": 4.0,
            "ty": {
              "type": "Default",
              "len": {
                "type": "Mm"
              },
              "angle": {
                "type": "Degrees"
              }
            }
          }
        ]
      }
    }
  },
  "basePlateCorners": {
    "type": "HomArray",
    "value": [
      {
        "type": "Solid",
        "value": {
          "type": "Solid",
          "id": "[uuid]",
          "artifactId": "[uuid]",
          "value": [
            {
              "faceId": "[uuid]",
              "id": "[uuid]",
              "sourceRange": [],
              "tag": null,
              "type": "extrudePlane"
            },
            {
              "faceId": "[uuid]",
              "id": "[uuid]",
              "sourceRange": [],
              "tag": null,
              "type": "extrudePlane"
            },
            {
              "faceId": "[uuid]",
              "id": "[uuid]",
              "sourceRange": [],
              "tag": null,
              "type": "extrudePlane"
            },
            {
              "faceId": "[uuid]",
              "id": "[uuid]",
              "sourceRange": [],
              "tag": null,
              "type": "extrudePlane"
            },
            {
              "faceId": "[uuid]",
              "id": "[uuid]",
              "sourceRange": [],
              "tag": null,
              "type": "extrudePlane"
            }
          ],
          "sketch": {
            "type": "Sketch",
            "id": "[uuid]",
            "paths": [
              {
                "__geoMeta": {
                  "id": "[uuid]",
                  "sourceRange": []
                },
                "from": [
                  0.0,
                  0.0
                ],
                "tag": null,
                "to": [
                  0.0,
                  4.65
                ],
                "type": "ToPoint",
                "units": {
                  "type": "Mm"
                }
              },
              {
                "__geoMeta": {
                  "id": "[uuid]",
                  "sourceRange": []
                },
                "from": [
                  0.0,
                  4.65
                ],
                "tag": null,
                "to": [
                  2.15,
                  2.5
                ],
                "type": "ToPoint",
                "units": {
                  "type": "Mm"
                }
              },
              {
                "__geoMeta": {
                  "id": "[uuid]",
                  "sourceRange": []
                },
                "from": [
                  2.15,
                  2.5
                ],
                "tag": null,
                "to": [
                  2.15,
                  0.7
                ],
                "type": "ToPoint",
                "units": {
                  "type": "Mm"
                }
              },
              {
                "__geoMeta": {
                  "id": "[uuid]",
                  "sourceRange": []
                },
                "from": [
                  2.15,
                  0.7
                ],
                "tag": null,
                "to": [
                  2.85,
                  0.0
                ],
                "type": "ToPoint",
                "units": {
                  "type": "Mm"
                }
              },
              {
                "__geoMeta": {
                  "id": "[uuid]",
                  "sourceRange": []
                },
                "from": [
                  2.85,
                  0.0
                ],
                "tag": null,
                "to": [
                  0.0,
                  0.0
                ],
                "type": "ToPoint",
                "units": {
                  "type": "Mm"
                }
              }
            ],
            "on": {
              "type": "plane",
              "id": "[uuid]",
              "artifactId": "[uuid]",
              "value": "Custom",
              "origin": {
                "x": 4.0,
                "y": 0.0,
                "z": 0.0
              },
              "xAxis": {
                "x": 0.0,
                "y": 1.0,
                "z": 0.0
              },
              "yAxis": {
                "x": 0.0,
                "y": 0.0,
                "z": 1.0
              },
              "zAxis": {
                "x": 1.0,
                "y": 0.0,
                "z": 0.0
              },
              "units": {
                "type": "Mm"
              }
            },
            "start": {
              "from": [
                0.0,
                0.0
              ],
              "to": [
                0.0,
                0.0
              ],
              "units": {
                "type": "Mm"
              },
              "tag": null,
              "__geoMeta": {
                "id": "[uuid]",
                "sourceRange": []
              }
            },
            "artifactId": "[uuid]",
            "originalId": "[uuid]",
            "units": {
              "type": "Mm"
            }
          },
          "height": 0.0,
          "startCapId": "[uuid]",
          "endCapId": "[uuid]",
          "units": {
            "type": "Mm"
          }
        }
      },
      {
        "type": "Solid",
        "value": {
          "type": "Solid",
          "id": "[uuid]",
          "artifactId": "[uuid]",
          "value": [
            {
              "faceId": "[uuid]",
              "id": "[uuid]",
              "sourceRange": [],
              "tag": null,
              "type": "extrudePlane"
            },
            {
              "faceId": "[uuid]",
              "id": "[uuid]",
              "sourceRange": [],
              "tag": null,
              "type": "extrudePlane"
            },
            {
              "faceId": "[uuid]",
              "id": "[uuid]",
              "sourceRange": [],
              "tag": null,
              "type": "extrudePlane"
            },
            {
              "faceId": "[uuid]",
              "id": "[uuid]",
              "sourceRange": [],
              "tag": null,
              "type": "extrudePlane"
            },
            {
              "faceId": "[uuid]",
              "id": "[uuid]",
              "sourceRange": [],
              "tag": null,
              "type": "extrudePlane"
            }
          ],
          "sketch": {
            "type": "Sketch",
            "id": "[uuid]",
            "paths": [
              {
                "__geoMeta": {
                  "id": "[uuid]",
                  "sourceRange": []
                },
                "from": [
                  0.0,
                  0.0
                ],
                "tag": null,
                "to": [
                  0.0,
                  4.65
                ],
                "type": "ToPoint",
                "units": {
                  "type": "Mm"
                }
              },
              {
                "__geoMeta": {
                  "id": "[uuid]",
                  "sourceRange": []
                },
                "from": [
                  0.0,
                  4.65
                ],
                "tag": null,
                "to": [
                  2.15,
                  2.5
                ],
                "type": "ToPoint",
                "units": {
                  "type": "Mm"
                }
              },
              {
                "__geoMeta": {
                  "id": "[uuid]",
                  "sourceRange": []
                },
                "from": [
                  2.15,
                  2.5
                ],
                "tag": null,
                "to": [
                  2.15,
                  0.7
                ],
                "type": "ToPoint",
                "units": {
                  "type": "Mm"
                }
              },
              {
                "__geoMeta": {
                  "id": "[uuid]",
                  "sourceRange": []
                },
                "from": [
                  2.15,
                  0.7
                ],
                "tag": null,
                "to": [
                  2.85,
                  0.0
                ],
                "type": "ToPoint",
                "units": {
                  "type": "Mm"
                }
              },
              {
                "__geoMeta": {
                  "id": "[uuid]",
                  "sourceRange": []
                },
                "from": [
                  2.85,
                  0.0
                ],
                "tag": null,
                "to": [
                  0.0,
                  0.0
                ],
                "type": "ToPoint",
                "units": {
                  "type": "Mm"
                }
              }
            ],
            "on": {
              "type": "plane",
              "id": "[uuid]",
              "artifactId": "[uuid]",
              "value": "Custom",
              "origin": {
                "x": 4.0,
                "y": 0.0,
                "z": 0.0
              },
              "xAxis": {
                "x": 0.0,
                "y": 1.0,
                "z": 0.0
              },
              "yAxis": {
                "x": 0.0,
                "y": 0.0,
                "z": 1.0
              },
              "zAxis": {
                "x": 1.0,
                "y": 0.0,
                "z": 0.0
              },
              "units": {
                "type": "Mm"
              }
            },
            "start": {
              "from": [
                0.0,
                0.0
              ],
              "to": [
                0.0,
                0.0
              ],
              "units": {
                "type": "Mm"
              },
              "tag": null,
              "__geoMeta": {
                "id": "[uuid]",
                "sourceRange": []
              }
            },
            "artifactId": "[uuid]",
            "originalId": "[uuid]",
            "units": {
              "type": "Mm"
            }
          },
          "height": 0.0,
          "startCapId": "[uuid]",
          "endCapId": "[uuid]",
          "units": {
            "type": "Mm"
          }
        }
      },
      {
        "type": "Solid",
        "value": {
          "type": "Solid",
          "id": "[uuid]",
          "artifactId": "[uuid]",
          "value": [
            {
              "faceId": "[uuid]",
              "id": "[uuid]",
              "sourceRange": [],
              "tag": null,
              "type": "extrudePlane"
            },
            {
              "faceId": "[uuid]",
              "id": "[uuid]",
              "sourceRange": [],
              "tag": null,
              "type": "extrudePlane"
            },
            {
              "faceId": "[uuid]",
              "id": "[uuid]",
              "sourceRange": [],
              "tag": null,
              "type": "extrudePlane"
            },
            {
              "faceId": "[uuid]",
              "id": "[uuid]",
              "sourceRange": [],
              "tag": null,
              "type": "extrudePlane"
            },
            {
              "faceId": "[uuid]",
              "id": "[uuid]",
              "sourceRange": [],
              "tag": null,
              "type": "extrudePlane"
            }
          ],
          "sketch": {
            "type": "Sketch",
            "id": "[uuid]",
            "paths": [
              {
                "__geoMeta": {
                  "id": "[uuid]",
                  "sourceRange": []
                },
                "from": [
                  0.0,
                  0.0
                ],
                "tag": null,
                "to": [
                  0.0,
                  4.65
                ],
                "type": "ToPoint",
                "units": {
                  "type": "Mm"
                }
              },
              {
                "__geoMeta": {
                  "id": "[uuid]",
                  "sourceRange": []
                },
                "from": [
                  0.0,
                  4.65
                ],
                "tag": null,
                "to": [
                  2.15,
                  2.5
                ],
                "type": "ToPoint",
                "units": {
                  "type": "Mm"
                }
              },
              {
                "__geoMeta": {
                  "id": "[uuid]",
                  "sourceRange": []
                },
                "from": [
                  2.15,
                  2.5
                ],
                "tag": null,
                "to": [
                  2.15,
                  0.7
                ],
                "type": "ToPoint",
                "units": {
                  "type": "Mm"
                }
              },
              {
                "__geoMeta": {
                  "id": "[uuid]",
                  "sourceRange": []
                },
                "from": [
                  2.15,
                  0.7
                ],
                "tag": null,
                "to": [
                  2.85,
                  0.0
                ],
                "type": "ToPoint",
                "units": {
                  "type": "Mm"
                }
              },
              {
                "__geoMeta": {
                  "id": "[uuid]",
                  "sourceRange": []
                },
                "from": [
                  2.85,
                  0.0
                ],
                "tag": null,
                "to": [
                  0.0,
                  0.0
                ],
                "type": "ToPoint",
                "units": {
                  "type": "Mm"
                }
              }
            ],
            "on": {
              "type": "plane",
              "id": "[uuid]",
              "artifactId": "[uuid]",
              "value": "Custom",
              "origin": {
                "x": 4.0,
                "y": 0.0,
                "z": 0.0
              },
              "xAxis": {
                "x": 0.0,
                "y": 1.0,
                "z": 0.0
              },
              "yAxis": {
                "x": 0.0,
                "y": 0.0,
                "z": 1.0
              },
              "zAxis": {
                "x": 1.0,
                "y": 0.0,
                "z": 0.0
              },
              "units": {
                "type": "Mm"
              }
            },
            "start": {
              "from": [
                0.0,
                0.0
              ],
              "to": [
                0.0,
                0.0
              ],
              "units": {
                "type": "Mm"
              },
              "tag": null,
              "__geoMeta": {
                "id": "[uuid]",
                "sourceRange": []
              }
            },
            "artifactId": "[uuid]",
            "originalId": "[uuid]",
            "units": {
              "type": "Mm"
            }
          },
          "height": 0.0,
          "startCapId": "[uuid]",
          "endCapId": "[uuid]",
          "units": {
            "type": "Mm"
          }
        }
      },
      {
        "type": "Solid",
        "value": {
          "type": "Solid",
          "id": "[uuid]",
          "artifactId": "[uuid]",
          "value": [
            {
              "faceId": "[uuid]",
              "id": "[uuid]",
              "sourceRange": [],
              "tag": null,
              "type": "extrudePlane"
            },
            {
              "faceId": "[uuid]",
              "id": "[uuid]",
              "sourceRange": [],
              "tag": null,
              "type": "extrudePlane"
            },
            {
              "faceId": "[uuid]",
              "id": "[uuid]",
              "sourceRange": [],
              "tag": null,
              "type": "extrudePlane"
            },
            {
              "faceId": "[uuid]",
              "id": "[uuid]",
              "sourceRange": [],
              "tag": null,
              "type": "extrudePlane"
            },
            {
              "faceId": "[uuid]",
              "id": "[uuid]",
              "sourceRange": [],
              "tag": null,
              "type": "extrudePlane"
            }
          ],
          "sketch": {
            "type": "Sketch",
            "id": "[uuid]",
            "paths": [
              {
                "__geoMeta": {
                  "id": "[uuid]",
                  "sourceRange": []
                },
                "from": [
                  0.0,
                  0.0
                ],
                "tag": null,
                "to": [
                  0.0,
                  4.65
                ],
                "type": "ToPoint",
                "units": {
                  "type": "Mm"
                }
              },
              {
                "__geoMeta": {
                  "id": "[uuid]",
                  "sourceRange": []
                },
                "from": [
                  0.0,
                  4.65
                ],
                "tag": null,
                "to": [
                  2.15,
                  2.5
                ],
                "type": "ToPoint",
                "units": {
                  "type": "Mm"
                }
              },
              {
                "__geoMeta": {
                  "id": "[uuid]",
                  "sourceRange": []
                },
                "from": [
                  2.15,
                  2.5
                ],
                "tag": null,
                "to": [
                  2.15,
                  0.7
                ],
                "type": "ToPoint",
                "units": {
                  "type": "Mm"
                }
              },
              {
                "__geoMeta": {
                  "id": "[uuid]",
                  "sourceRange": []
                },
                "from": [
                  2.15,
                  0.7
                ],
                "tag": null,
                "to": [
                  2.85,
                  0.0
                ],
                "type": "ToPoint",
                "units": {
                  "type": "Mm"
                }
              },
              {
                "__geoMeta": {
                  "id": "[uuid]",
                  "sourceRange": []
                },
                "from": [
                  2.85,
                  0.0
                ],
                "tag": null,
                "to": [
                  0.0,
                  0.0
                ],
                "type": "ToPoint",
                "units": {
                  "type": "Mm"
                }
              }
            ],
            "on": {
              "type": "plane",
              "id": "[uuid]",
              "artifactId": "[uuid]",
              "value": "Custom",
              "origin": {
                "x": 4.0,
                "y": 0.0,
                "z": 0.0
              },
              "xAxis": {
                "x": 0.0,
                "y": 1.0,
                "z": 0.0
              },
              "yAxis": {
                "x": 0.0,
                "y": 0.0,
                "z": 1.0
              },
              "zAxis": {
                "x": 1.0,
                "y": 0.0,
                "z": 0.0
              },
              "units": {
                "type": "Mm"
              }
            },
            "start": {
              "from": [
                0.0,
                0.0
              ],
              "to": [
                0.0,
                0.0
              ],
              "units": {
                "type": "Mm"
              },
              "tag": null,
              "__geoMeta": {
                "id": "[uuid]",
                "sourceRange": []
              }
            },
            "artifactId": "[uuid]",
            "originalId": "[uuid]",
            "units": {
              "type": "Mm"
            }
          },
          "height": 0.0,
          "startCapId": "[uuid]",
          "endCapId": "[uuid]",
          "units": {
            "type": "Mm"
          }
        }
      },
      {
        "type": "Solid",
        "value": {
          "type": "Solid",
          "id": "[uuid]",
          "artifactId": "[uuid]",
          "value": [
            {
              "faceId": "[uuid]",
              "id": "[uuid]",
              "sourceRange": [],
              "tag": null,
              "type": "extrudePlane"
            },
            {
              "faceId": "[uuid]",
              "id": "[uuid]",
              "sourceRange": [],
              "tag": null,
              "type": "extrudePlane"
            },
            {
              "faceId": "[uuid]",
              "id": "[uuid]",
              "sourceRange": [],
              "tag": null,
              "type": "extrudePlane"
            },
            {
              "faceId": "[uuid]",
              "id": "[uuid]",
              "sourceRange": [],
              "tag": null,
              "type": "extrudePlane"
            },
            {
              "faceId": "[uuid]",
              "id": "[uuid]",
              "sourceRange": [],
              "tag": null,
              "type": "extrudePlane"
            }
          ],
          "sketch": {
            "type": "Sketch",
            "id": "[uuid]",
            "paths": [
              {
                "__geoMeta": {
                  "id": "[uuid]",
                  "sourceRange": []
                },
                "from": [
                  0.0,
                  0.0
                ],
                "tag": null,
                "to": [
                  0.0,
                  4.65
                ],
                "type": "ToPoint",
                "units": {
                  "type": "Mm"
                }
              },
              {
                "__geoMeta": {
                  "id": "[uuid]",
                  "sourceRange": []
                },
                "from": [
                  0.0,
                  4.65
                ],
                "tag": null,
                "to": [
                  2.15,
                  2.5
                ],
                "type": "ToPoint",
                "units": {
                  "type": "Mm"
                }
              },
              {
                "__geoMeta": {
                  "id": "[uuid]",
                  "sourceRange": []
                },
                "from": [
                  2.15,
                  2.5
                ],
                "tag": null,
                "to": [
                  2.15,
                  0.7
                ],
                "type": "ToPoint",
                "units": {
                  "type": "Mm"
                }
              },
              {
                "__geoMeta": {
                  "id": "[uuid]",
                  "sourceRange": []
                },
                "from": [
                  2.15,
                  0.7
                ],
                "tag": null,
                "to": [
                  2.85,
                  0.0
                ],
                "type": "ToPoint",
                "units": {
                  "type": "Mm"
                }
              },
              {
                "__geoMeta": {
                  "id": "[uuid]",
                  "sourceRange": []
                },
                "from": [
                  2.85,
                  0.0
                ],
                "tag": null,
                "to": [
                  0.0,
                  0.0
                ],
                "type": "ToPoint",
                "units": {
                  "type": "Mm"
                }
              }
            ],
            "on": {
              "type": "plane",
              "id": "[uuid]",
              "artifactId": "[uuid]",
              "value": "Custom",
              "origin": {
                "x": 4.0,
                "y": 0.0,
                "z": 0.0
              },
              "xAxis": {
                "x": 0.0,
                "y": 1.0,
                "z": 0.0
              },
              "yAxis": {
                "x": 0.0,
                "y": 0.0,
                "z": 1.0
              },
              "zAxis": {
                "x": 1.0,
                "y": 0.0,
                "z": 0.0
              },
              "units": {
                "type": "Mm"
              }
            },
            "start": {
              "from": [
                0.0,
                0.0
              ],
              "to": [
                0.0,
                0.0
              ],
              "units": {
                "type": "Mm"
              },
              "tag": null,
              "__geoMeta": {
                "id": "[uuid]",
                "sourceRange": []
              }
            },
            "artifactId": "[uuid]",
            "originalId": "[uuid]",
            "units": {
              "type": "Mm"
            }
          },
          "height": 0.0,
          "startCapId": "[uuid]",
          "endCapId": "[uuid]",
          "units": {
            "type": "Mm"
          }
        }
      },
      {
        "type": "Solid",
        "value": {
          "type": "Solid",
          "id": "[uuid]",
          "artifactId": "[uuid]",
          "value": [
            {
              "faceId": "[uuid]",
              "id": "[uuid]",
              "sourceRange": [],
              "tag": null,
              "type": "extrudePlane"
            },
            {
              "faceId": "[uuid]",
              "id": "[uuid]",
              "sourceRange": [],
              "tag": null,
              "type": "extrudePlane"
            },
            {
              "faceId": "[uuid]",
              "id": "[uuid]",
              "sourceRange": [],
              "tag": null,
              "type": "extrudePlane"
            },
            {
              "faceId": "[uuid]",
              "id": "[uuid]",
              "sourceRange": [],
              "tag": null,
              "type": "extrudePlane"
            },
            {
              "faceId": "[uuid]",
              "id": "[uuid]",
              "sourceRange": [],
              "tag": null,
              "type": "extrudePlane"
            }
          ],
          "sketch": {
            "type": "Sketch",
            "id": "[uuid]",
            "paths": [
              {
                "__geoMeta": {
                  "id": "[uuid]",
                  "sourceRange": []
                },
                "from": [
                  0.0,
                  0.0
                ],
                "tag": null,
                "to": [
                  0.0,
                  4.65
                ],
                "type": "ToPoint",
                "units": {
                  "type": "Mm"
                }
              },
              {
                "__geoMeta": {
                  "id": "[uuid]",
                  "sourceRange": []
                },
                "from": [
                  0.0,
                  4.65
                ],
                "tag": null,
                "to": [
                  2.15,
                  2.5
                ],
                "type": "ToPoint",
                "units": {
                  "type": "Mm"
                }
              },
              {
                "__geoMeta": {
                  "id": "[uuid]",
                  "sourceRange": []
                },
                "from": [
                  2.15,
                  2.5
                ],
                "tag": null,
                "to": [
                  2.15,
                  0.7
                ],
                "type": "ToPoint",
                "units": {
                  "type": "Mm"
                }
              },
              {
                "__geoMeta": {
                  "id": "[uuid]",
                  "sourceRange": []
                },
                "from": [
                  2.15,
                  0.7
                ],
                "tag": null,
                "to": [
                  2.85,
                  0.0
                ],
                "type": "ToPoint",
                "units": {
                  "type": "Mm"
                }
              },
              {
                "__geoMeta": {
                  "id": "[uuid]",
                  "sourceRange": []
                },
                "from": [
                  2.85,
                  0.0
                ],
                "tag": null,
                "to": [
                  0.0,
                  0.0
                ],
                "type": "ToPoint",
                "units": {
                  "type": "Mm"
                }
              }
            ],
            "on": {
              "type": "plane",
              "id": "[uuid]",
              "artifactId": "[uuid]",
              "value": "Custom",
              "origin": {
                "x": 4.0,
                "y": 0.0,
                "z": 0.0
              },
              "xAxis": {
                "x": 0.0,
                "y": 1.0,
                "z": 0.0
              },
              "yAxis": {
                "x": 0.0,
                "y": 0.0,
                "z": 1.0
              },
              "zAxis": {
                "x": 1.0,
                "y": 0.0,
                "z": 0.0
              },
              "units": {
                "type": "Mm"
              }
            },
            "start": {
              "from": [
                0.0,
                0.0
              ],
              "to": [
                0.0,
                0.0
              ],
              "units": {
                "type": "Mm"
              },
              "tag": null,
              "__geoMeta": {
                "id": "[uuid]",
                "sourceRange": []
              }
            },
            "artifactId": "[uuid]",
            "originalId": "[uuid]",
            "units": {
              "type": "Mm"
            }
          },
          "height": 0.0,
          "startCapId": "[uuid]",
          "endCapId": "[uuid]",
          "units": {
            "type": "Mm"
          }
        }
      },
      {
        "type": "Solid",
        "value": {
          "type": "Solid",
          "id": "[uuid]",
          "artifactId": "[uuid]",
          "value": [
            {
              "faceId": "[uuid]",
              "id": "[uuid]",
              "sourceRange": [],
              "tag": null,
              "type": "extrudePlane"
            },
            {
              "faceId": "[uuid]",
              "id": "[uuid]",
              "sourceRange": [],
              "tag": null,
              "type": "extrudePlane"
            },
            {
              "faceId": "[uuid]",
              "id": "[uuid]",
              "sourceRange": [],
              "tag": null,
              "type": "extrudePlane"
            },
            {
              "faceId": "[uuid]",
              "id": "[uuid]",
              "sourceRange": [],
              "tag": null,
              "type": "extrudePlane"
            },
            {
              "faceId": "[uuid]",
              "id": "[uuid]",
              "sourceRange": [],
              "tag": null,
              "type": "extrudePlane"
            }
          ],
          "sketch": {
            "type": "Sketch",
            "id": "[uuid]",
            "paths": [
              {
                "__geoMeta": {
                  "id": "[uuid]",
                  "sourceRange": []
                },
                "from": [
                  0.0,
                  0.0
                ],
                "tag": null,
                "to": [
                  0.0,
                  4.65
                ],
                "type": "ToPoint",
                "units": {
                  "type": "Mm"
                }
              },
              {
                "__geoMeta": {
                  "id": "[uuid]",
                  "sourceRange": []
                },
                "from": [
                  0.0,
                  4.65
                ],
                "tag": null,
                "to": [
                  2.15,
                  2.5
                ],
                "type": "ToPoint",
                "units": {
                  "type": "Mm"
                }
              },
              {
                "__geoMeta": {
                  "id": "[uuid]",
                  "sourceRange": []
                },
                "from": [
                  2.15,
                  2.5
                ],
                "tag": null,
                "to": [
                  2.15,
                  0.7
                ],
                "type": "ToPoint",
                "units": {
                  "type": "Mm"
                }
              },
              {
                "__geoMeta": {
                  "id": "[uuid]",
                  "sourceRange": []
                },
                "from": [
                  2.15,
                  0.7
                ],
                "tag": null,
                "to": [
                  2.85,
                  0.0
                ],
                "type": "ToPoint",
                "units": {
                  "type": "Mm"
                }
              },
              {
                "__geoMeta": {
                  "id": "[uuid]",
                  "sourceRange": []
                },
                "from": [
                  2.85,
                  0.0
                ],
                "tag": null,
                "to": [
                  0.0,
                  0.0
                ],
                "type": "ToPoint",
                "units": {
                  "type": "Mm"
                }
              }
            ],
            "on": {
              "type": "plane",
              "id": "[uuid]",
              "artifactId": "[uuid]",
              "value": "Custom",
              "origin": {
                "x": 4.0,
                "y": 0.0,
                "z": 0.0
              },
              "xAxis": {
                "x": 0.0,
                "y": 1.0,
                "z": 0.0
              },
              "yAxis": {
                "x": 0.0,
                "y": 0.0,
                "z": 1.0
              },
              "zAxis": {
                "x": 1.0,
                "y": 0.0,
                "z": 0.0
              },
              "units": {
                "type": "Mm"
              }
            },
            "start": {
              "from": [
                0.0,
                0.0
              ],
              "to": [
                0.0,
                0.0
              ],
              "units": {
                "type": "Mm"
              },
              "tag": null,
              "__geoMeta": {
                "id": "[uuid]",
                "sourceRange": []
              }
            },
            "artifactId": "[uuid]",
            "originalId": "[uuid]",
            "units": {
              "type": "Mm"
            }
          },
          "height": 0.0,
          "startCapId": "[uuid]",
          "endCapId": "[uuid]",
          "units": {
            "type": "Mm"
          }
        }
      },
      {
        "type": "Solid",
        "value": {
          "type": "Solid",
          "id": "[uuid]",
          "artifactId": "[uuid]",
          "value": [
            {
              "faceId": "[uuid]",
              "id": "[uuid]",
              "sourceRange": [],
              "tag": null,
              "type": "extrudePlane"
            },
            {
              "faceId": "[uuid]",
              "id": "[uuid]",
              "sourceRange": [],
              "tag": null,
              "type": "extrudePlane"
            },
            {
              "faceId": "[uuid]",
              "id": "[uuid]",
              "sourceRange": [],
              "tag": null,
              "type": "extrudePlane"
            },
            {
              "faceId": "[uuid]",
              "id": "[uuid]",
              "sourceRange": [],
              "tag": null,
              "type": "extrudePlane"
            },
            {
              "faceId": "[uuid]",
              "id": "[uuid]",
              "sourceRange": [],
              "tag": null,
              "type": "extrudePlane"
            }
          ],
          "sketch": {
            "type": "Sketch",
            "id": "[uuid]",
            "paths": [
              {
                "__geoMeta": {
                  "id": "[uuid]",
                  "sourceRange": []
                },
                "from": [
                  0.0,
                  0.0
                ],
                "tag": null,
                "to": [
                  0.0,
                  4.65
                ],
                "type": "ToPoint",
                "units": {
                  "type": "Mm"
                }
              },
              {
                "__geoMeta": {
                  "id": "[uuid]",
                  "sourceRange": []
                },
                "from": [
                  0.0,
                  4.65
                ],
                "tag": null,
                "to": [
                  2.15,
                  2.5
                ],
                "type": "ToPoint",
                "units": {
                  "type": "Mm"
                }
              },
              {
                "__geoMeta": {
                  "id": "[uuid]",
                  "sourceRange": []
                },
                "from": [
                  2.15,
                  2.5
                ],
                "tag": null,
                "to": [
                  2.15,
                  0.7
                ],
                "type": "ToPoint",
                "units": {
                  "type": "Mm"
                }
              },
              {
                "__geoMeta": {
                  "id": "[uuid]",
                  "sourceRange": []
                },
                "from": [
                  2.15,
                  0.7
                ],
                "tag": null,
                "to": [
                  2.85,
                  0.0
                ],
                "type": "ToPoint",
                "units": {
                  "type": "Mm"
                }
              },
              {
                "__geoMeta": {
                  "id": "[uuid]",
                  "sourceRange": []
                },
                "from": [
                  2.85,
                  0.0
                ],
                "tag": null,
                "to": [
                  0.0,
                  0.0
                ],
                "type": "ToPoint",
                "units": {
                  "type": "Mm"
                }
              }
            ],
            "on": {
              "type": "plane",
              "id": "[uuid]",
              "artifactId": "[uuid]",
              "value": "Custom",
              "origin": {
                "x": 4.0,
                "y": 0.0,
                "z": 0.0
              },
              "xAxis": {
                "x": 0.0,
                "y": 1.0,
                "z": 0.0
              },
              "yAxis": {
                "x": 0.0,
                "y": 0.0,
                "z": 1.0
              },
              "zAxis": {
                "x": 1.0,
                "y": 0.0,
                "z": 0.0
              },
              "units": {
                "type": "Mm"
              }
            },
            "start": {
              "from": [
                0.0,
                0.0
              ],
              "to": [
                0.0,
                0.0
              ],
              "units": {
                "type": "Mm"
              },
              "tag": null,
              "__geoMeta": {
                "id": "[uuid]",
                "sourceRange": []
              }
            },
            "artifactId": "[uuid]",
            "originalId": "[uuid]",
            "units": {
              "type": "Mm"
            }
          },
          "height": 0.0,
          "startCapId": "[uuid]",
          "endCapId": "[uuid]",
          "units": {
            "type": "Mm"
          }
        }
      },
      {
        "type": "Solid",
        "value": {
          "type": "Solid",
          "id": "[uuid]",
          "artifactId": "[uuid]",
          "value": [
            {
              "faceId": "[uuid]",
              "id": "[uuid]",
              "sourceRange": [],
              "tag": null,
              "type": "extrudePlane"
            },
            {
              "faceId": "[uuid]",
              "id": "[uuid]",
              "sourceRange": [],
              "tag": null,
              "type": "extrudePlane"
            },
            {
              "faceId": "[uuid]",
              "id": "[uuid]",
              "sourceRange": [],
              "tag": null,
              "type": "extrudePlane"
            },
            {
              "faceId": "[uuid]",
              "id": "[uuid]",
              "sourceRange": [],
              "tag": null,
              "type": "extrudePlane"
            },
            {
              "faceId": "[uuid]",
              "id": "[uuid]",
              "sourceRange": [],
              "tag": null,
              "type": "extrudePlane"
            }
          ],
          "sketch": {
            "type": "Sketch",
            "id": "[uuid]",
            "paths": [
              {
                "__geoMeta": {
                  "id": "[uuid]",
                  "sourceRange": []
                },
                "from": [
                  0.0,
                  0.0
                ],
                "tag": null,
                "to": [
                  0.0,
                  4.65
                ],
                "type": "ToPoint",
                "units": {
                  "type": "Mm"
                }
              },
              {
                "__geoMeta": {
                  "id": "[uuid]",
                  "sourceRange": []
                },
                "from": [
                  0.0,
                  4.65
                ],
                "tag": null,
                "to": [
                  2.15,
                  2.5
                ],
                "type": "ToPoint",
                "units": {
                  "type": "Mm"
                }
              },
              {
                "__geoMeta": {
                  "id": "[uuid]",
                  "sourceRange": []
                },
                "from": [
                  2.15,
                  2.5
                ],
                "tag": null,
                "to": [
                  2.15,
                  0.7
                ],
                "type": "ToPoint",
                "units": {
                  "type": "Mm"
                }
              },
              {
                "__geoMeta": {
                  "id": "[uuid]",
                  "sourceRange": []
                },
                "from": [
                  2.15,
                  0.7
                ],
                "tag": null,
                "to": [
                  2.85,
                  0.0
                ],
                "type": "ToPoint",
                "units": {
                  "type": "Mm"
                }
              },
              {
                "__geoMeta": {
                  "id": "[uuid]",
                  "sourceRange": []
                },
                "from": [
                  2.85,
                  0.0
                ],
                "tag": null,
                "to": [
                  0.0,
                  0.0
                ],
                "type": "ToPoint",
                "units": {
                  "type": "Mm"
                }
              }
            ],
            "on": {
              "type": "plane",
              "id": "[uuid]",
              "artifactId": "[uuid]",
              "value": "Custom",
              "origin": {
                "x": 4.0,
                "y": 0.0,
                "z": 0.0
              },
              "xAxis": {
                "x": 0.0,
                "y": 1.0,
                "z": 0.0
              },
              "yAxis": {
                "x": 0.0,
                "y": 0.0,
                "z": 1.0
              },
              "zAxis": {
                "x": 1.0,
                "y": 0.0,
                "z": 0.0
              },
              "units": {
                "type": "Mm"
              }
            },
            "start": {
              "from": [
                0.0,
                0.0
              ],
              "to": [
                0.0,
                0.0
              ],
              "units": {
                "type": "Mm"
              },
              "tag": null,
              "__geoMeta": {
                "id": "[uuid]",
                "sourceRange": []
              }
            },
            "artifactId": "[uuid]",
            "originalId": "[uuid]",
            "units": {
              "type": "Mm"
            }
          },
          "height": 0.0,
          "startCapId": "[uuid]",
          "endCapId": "[uuid]",
          "units": {
            "type": "Mm"
          }
        }
      },
      {
        "type": "Solid",
        "value": {
          "type": "Solid",
          "id": "[uuid]",
          "artifactId": "[uuid]",
          "value": [
            {
              "faceId": "[uuid]",
              "id": "[uuid]",
              "sourceRange": [],
              "tag": null,
              "type": "extrudePlane"
            },
            {
              "faceId": "[uuid]",
              "id": "[uuid]",
              "sourceRange": [],
              "tag": null,
              "type": "extrudePlane"
            },
            {
              "faceId": "[uuid]",
              "id": "[uuid]",
              "sourceRange": [],
              "tag": null,
              "type": "extrudePlane"
            },
            {
              "faceId": "[uuid]",
              "id": "[uuid]",
              "sourceRange": [],
              "tag": null,
              "type": "extrudePlane"
            },
            {
              "faceId": "[uuid]",
              "id": "[uuid]",
              "sourceRange": [],
              "tag": null,
              "type": "extrudePlane"
            }
          ],
          "sketch": {
            "type": "Sketch",
            "id": "[uuid]",
            "paths": [
              {
                "__geoMeta": {
                  "id": "[uuid]",
                  "sourceRange": []
                },
                "from": [
                  0.0,
                  0.0
                ],
                "tag": null,
                "to": [
                  0.0,
                  4.65
                ],
                "type": "ToPoint",
                "units": {
                  "type": "Mm"
                }
              },
              {
                "__geoMeta": {
                  "id": "[uuid]",
                  "sourceRange": []
                },
                "from": [
                  0.0,
                  4.65
                ],
                "tag": null,
                "to": [
                  2.15,
                  2.5
                ],
                "type": "ToPoint",
                "units": {
                  "type": "Mm"
                }
              },
              {
                "__geoMeta": {
                  "id": "[uuid]",
                  "sourceRange": []
                },
                "from": [
                  2.15,
                  2.5
                ],
                "tag": null,
                "to": [
                  2.15,
                  0.7
                ],
                "type": "ToPoint",
                "units": {
                  "type": "Mm"
                }
              },
              {
                "__geoMeta": {
                  "id": "[uuid]",
                  "sourceRange": []
                },
                "from": [
                  2.15,
                  0.7
                ],
                "tag": null,
                "to": [
                  2.85,
                  0.0
                ],
                "type": "ToPoint",
                "units": {
                  "type": "Mm"
                }
              },
              {
                "__geoMeta": {
                  "id": "[uuid]",
                  "sourceRange": []
                },
                "from": [
                  2.85,
                  0.0
                ],
                "tag": null,
                "to": [
                  0.0,
                  0.0
                ],
                "type": "ToPoint",
                "units": {
                  "type": "Mm"
                }
              }
            ],
            "on": {
              "type": "plane",
              "id": "[uuid]",
              "artifactId": "[uuid]",
              "value": "Custom",
              "origin": {
                "x": 4.0,
                "y": 0.0,
                "z": 0.0
              },
              "xAxis": {
                "x": 0.0,
                "y": 1.0,
                "z": 0.0
              },
              "yAxis": {
                "x": 0.0,
                "y": 0.0,
                "z": 1.0
              },
              "zAxis": {
                "x": 1.0,
                "y": 0.0,
                "z": 0.0
              },
              "units": {
                "type": "Mm"
              }
            },
            "start": {
              "from": [
                0.0,
                0.0
              ],
              "to": [
                0.0,
                0.0
              ],
              "units": {
                "type": "Mm"
              },
              "tag": null,
              "__geoMeta": {
                "id": "[uuid]",
                "sourceRange": []
              }
            },
            "artifactId": "[uuid]",
            "originalId": "[uuid]",
            "units": {
              "type": "Mm"
            }
          },
          "height": 0.0,
          "startCapId": "[uuid]",
          "endCapId": "[uuid]",
          "units": {
            "type": "Mm"
          }
        }
      },
      {
        "type": "Solid",
        "value": {
          "type": "Solid",
          "id": "[uuid]",
          "artifactId": "[uuid]",
          "value": [
            {
              "faceId": "[uuid]",
              "id": "[uuid]",
              "sourceRange": [],
              "tag": null,
              "type": "extrudePlane"
            },
            {
              "faceId": "[uuid]",
              "id": "[uuid]",
              "sourceRange": [],
              "tag": null,
              "type": "extrudePlane"
            },
            {
              "faceId": "[uuid]",
              "id": "[uuid]",
              "sourceRange": [],
              "tag": null,
              "type": "extrudePlane"
            },
            {
              "faceId": "[uuid]",
              "id": "[uuid]",
              "sourceRange": [],
              "tag": null,
              "type": "extrudePlane"
            },
            {
              "faceId": "[uuid]",
              "id": "[uuid]",
              "sourceRange": [],
              "tag": null,
              "type": "extrudePlane"
            }
          ],
          "sketch": {
            "type": "Sketch",
            "id": "[uuid]",
            "paths": [
              {
                "__geoMeta": {
                  "id": "[uuid]",
                  "sourceRange": []
                },
                "from": [
                  0.0,
                  0.0
                ],
                "tag": null,
                "to": [
                  0.0,
                  4.65
                ],
                "type": "ToPoint",
                "units": {
                  "type": "Mm"
                }
              },
              {
                "__geoMeta": {
                  "id": "[uuid]",
                  "sourceRange": []
                },
                "from": [
                  0.0,
                  4.65
                ],
                "tag": null,
                "to": [
                  2.15,
                  2.5
                ],
                "type": "ToPoint",
                "units": {
                  "type": "Mm"
                }
              },
              {
                "__geoMeta": {
                  "id": "[uuid]",
                  "sourceRange": []
                },
                "from": [
                  2.15,
                  2.5
                ],
                "tag": null,
                "to": [
                  2.15,
                  0.7
                ],
                "type": "ToPoint",
                "units": {
                  "type": "Mm"
                }
              },
              {
                "__geoMeta": {
                  "id": "[uuid]",
                  "sourceRange": []
                },
                "from": [
                  2.15,
                  0.7
                ],
                "tag": null,
                "to": [
                  2.85,
                  0.0
                ],
                "type": "ToPoint",
                "units": {
                  "type": "Mm"
                }
              },
              {
                "__geoMeta": {
                  "id": "[uuid]",
                  "sourceRange": []
                },
                "from": [
                  2.85,
                  0.0
                ],
                "tag": null,
                "to": [
                  0.0,
                  0.0
                ],
                "type": "ToPoint",
                "units": {
                  "type": "Mm"
                }
              }
            ],
            "on": {
              "type": "plane",
              "id": "[uuid]",
              "artifactId": "[uuid]",
              "value": "Custom",
              "origin": {
                "x": 4.0,
                "y": 0.0,
                "z": 0.0
              },
              "xAxis": {
                "x": 0.0,
                "y": 1.0,
                "z": 0.0
              },
              "yAxis": {
                "x": 0.0,
                "y": 0.0,
                "z": 1.0
              },
              "zAxis": {
                "x": 1.0,
                "y": 0.0,
                "z": 0.0
              },
              "units": {
                "type": "Mm"
              }
            },
            "start": {
              "from": [
                0.0,
                0.0
              ],
              "to": [
                0.0,
                0.0
              ],
              "units": {
                "type": "Mm"
              },
              "tag": null,
              "__geoMeta": {
                "id": "[uuid]",
                "sourceRange": []
              }
            },
            "artifactId": "[uuid]",
            "originalId": "[uuid]",
            "units": {
              "type": "Mm"
            }
          },
          "height": 0.0,
          "startCapId": "[uuid]",
          "endCapId": "[uuid]",
          "units": {
            "type": "Mm"
          }
        }
      },
      {
        "type": "Solid",
        "value": {
          "type": "Solid",
          "id": "[uuid]",
          "artifactId": "[uuid]",
          "value": [
            {
              "faceId": "[uuid]",
              "id": "[uuid]",
              "sourceRange": [],
              "tag": null,
              "type": "extrudePlane"
            },
            {
              "faceId": "[uuid]",
              "id": "[uuid]",
              "sourceRange": [],
              "tag": null,
              "type": "extrudePlane"
            },
            {
              "faceId": "[uuid]",
              "id": "[uuid]",
              "sourceRange": [],
              "tag": null,
              "type": "extrudePlane"
            },
            {
              "faceId": "[uuid]",
              "id": "[uuid]",
              "sourceRange": [],
              "tag": null,
              "type": "extrudePlane"
            },
            {
              "faceId": "[uuid]",
              "id": "[uuid]",
              "sourceRange": [],
              "tag": null,
              "type": "extrudePlane"
            }
          ],
          "sketch": {
            "type": "Sketch",
            "id": "[uuid]",
            "paths": [
              {
                "__geoMeta": {
                  "id": "[uuid]",
                  "sourceRange": []
                },
                "from": [
                  0.0,
                  0.0
                ],
                "tag": null,
                "to": [
                  0.0,
                  4.65
                ],
                "type": "ToPoint",
                "units": {
                  "type": "Mm"
                }
              },
              {
                "__geoMeta": {
                  "id": "[uuid]",
                  "sourceRange": []
                },
                "from": [
                  0.0,
                  4.65
                ],
                "tag": null,
                "to": [
                  2.15,
                  2.5
                ],
                "type": "ToPoint",
                "units": {
                  "type": "Mm"
                }
              },
              {
                "__geoMeta": {
                  "id": "[uuid]",
                  "sourceRange": []
                },
                "from": [
                  2.15,
                  2.5
                ],
                "tag": null,
                "to": [
                  2.15,
                  0.7
                ],
                "type": "ToPoint",
                "units": {
                  "type": "Mm"
                }
              },
              {
                "__geoMeta": {
                  "id": "[uuid]",
                  "sourceRange": []
                },
                "from": [
                  2.15,
                  0.7
                ],
                "tag": null,
                "to": [
                  2.85,
                  0.0
                ],
                "type": "ToPoint",
                "units": {
                  "type": "Mm"
                }
              },
              {
                "__geoMeta": {
                  "id": "[uuid]",
                  "sourceRange": []
                },
                "from": [
                  2.85,
                  0.0
                ],
                "tag": null,
                "to": [
                  0.0,
                  0.0
                ],
                "type": "ToPoint",
                "units": {
                  "type": "Mm"
                }
              }
            ],
            "on": {
              "type": "plane",
              "id": "[uuid]",
              "artifactId": "[uuid]",
              "value": "Custom",
              "origin": {
                "x": 4.0,
                "y": 0.0,
                "z": 0.0
              },
              "xAxis": {
                "x": 0.0,
                "y": 1.0,
                "z": 0.0
              },
              "yAxis": {
                "x": 0.0,
                "y": 0.0,
                "z": 1.0
              },
              "zAxis": {
                "x": 1.0,
                "y": 0.0,
                "z": 0.0
              },
              "units": {
                "type": "Mm"
              }
            },
            "start": {
              "from": [
                0.0,
                0.0
              ],
              "to": [
                0.0,
                0.0
              ],
              "units": {
                "type": "Mm"
              },
              "tag": null,
              "__geoMeta": {
                "id": "[uuid]",
                "sourceRange": []
              }
            },
            "artifactId": "[uuid]",
            "originalId": "[uuid]",
            "units": {
              "type": "Mm"
            }
          },
          "height": 0.0,
          "startCapId": "[uuid]",
          "endCapId": "[uuid]",
          "units": {
            "type": "Mm"
          }
        }
      },
      {
        "type": "Solid",
        "value": {
          "type": "Solid",
          "id": "[uuid]",
          "artifactId": "[uuid]",
          "value": [
            {
              "faceId": "[uuid]",
              "id": "[uuid]",
              "sourceRange": [],
              "tag": null,
              "type": "extrudePlane"
            },
            {
              "faceId": "[uuid]",
              "id": "[uuid]",
              "sourceRange": [],
              "tag": null,
              "type": "extrudePlane"
            },
            {
              "faceId": "[uuid]",
              "id": "[uuid]",
              "sourceRange": [],
              "tag": null,
              "type": "extrudePlane"
            },
            {
              "faceId": "[uuid]",
              "id": "[uuid]",
              "sourceRange": [],
              "tag": null,
              "type": "extrudePlane"
            },
            {
              "faceId": "[uuid]",
              "id": "[uuid]",
              "sourceRange": [],
              "tag": null,
              "type": "extrudePlane"
            }
          ],
          "sketch": {
            "type": "Sketch",
            "id": "[uuid]",
            "paths": [
              {
                "__geoMeta": {
                  "id": "[uuid]",
                  "sourceRange": []
                },
                "from": [
                  0.0,
                  0.0
                ],
                "tag": null,
                "to": [
                  0.0,
                  4.65
                ],
                "type": "ToPoint",
                "units": {
                  "type": "Mm"
                }
              },
              {
                "__geoMeta": {
                  "id": "[uuid]",
                  "sourceRange": []
                },
                "from": [
                  0.0,
                  4.65
                ],
                "tag": null,
                "to": [
                  2.15,
                  2.5
                ],
                "type": "ToPoint",
                "units": {
                  "type": "Mm"
                }
              },
              {
                "__geoMeta": {
                  "id": "[uuid]",
                  "sourceRange": []
                },
                "from": [
                  2.15,
                  2.5
                ],
                "tag": null,
                "to": [
                  2.15,
                  0.7
                ],
                "type": "ToPoint",
                "units": {
                  "type": "Mm"
                }
              },
              {
                "__geoMeta": {
                  "id": "[uuid]",
                  "sourceRange": []
                },
                "from": [
                  2.15,
                  0.7
                ],
                "tag": null,
                "to": [
                  2.85,
                  0.0
                ],
                "type": "ToPoint",
                "units": {
                  "type": "Mm"
                }
              },
              {
                "__geoMeta": {
                  "id": "[uuid]",
                  "sourceRange": []
                },
                "from": [
                  2.85,
                  0.0
                ],
                "tag": null,
                "to": [
                  0.0,
                  0.0
                ],
                "type": "ToPoint",
                "units": {
                  "type": "Mm"
                }
              }
            ],
            "on": {
              "type": "plane",
              "id": "[uuid]",
              "artifactId": "[uuid]",
              "value": "Custom",
              "origin": {
                "x": 4.0,
                "y": 0.0,
                "z": 0.0
              },
              "xAxis": {
                "x": 0.0,
                "y": 1.0,
                "z": 0.0
              },
              "yAxis": {
                "x": 0.0,
                "y": 0.0,
                "z": 1.0
              },
              "zAxis": {
                "x": 1.0,
                "y": 0.0,
                "z": 0.0
              },
              "units": {
                "type": "Mm"
              }
            },
            "start": {
              "from": [
                0.0,
                0.0
              ],
              "to": [
                0.0,
                0.0
              ],
              "units": {
                "type": "Mm"
              },
              "tag": null,
              "__geoMeta": {
                "id": "[uuid]",
                "sourceRange": []
              }
            },
            "artifactId": "[uuid]",
            "originalId": "[uuid]",
            "units": {
              "type": "Mm"
            }
          },
          "height": 0.0,
          "startCapId": "[uuid]",
          "endCapId": "[uuid]",
          "units": {
            "type": "Mm"
          }
        }
      },
      {
        "type": "Solid",
        "value": {
          "type": "Solid",
          "id": "[uuid]",
          "artifactId": "[uuid]",
          "value": [
            {
              "faceId": "[uuid]",
              "id": "[uuid]",
              "sourceRange": [],
              "tag": null,
              "type": "extrudePlane"
            },
            {
              "faceId": "[uuid]",
              "id": "[uuid]",
              "sourceRange": [],
              "tag": null,
              "type": "extrudePlane"
            },
            {
              "faceId": "[uuid]",
              "id": "[uuid]",
              "sourceRange": [],
              "tag": null,
              "type": "extrudePlane"
            },
            {
              "faceId": "[uuid]",
              "id": "[uuid]",
              "sourceRange": [],
              "tag": null,
              "type": "extrudePlane"
            },
            {
              "faceId": "[uuid]",
              "id": "[uuid]",
              "sourceRange": [],
              "tag": null,
              "type": "extrudePlane"
            }
          ],
          "sketch": {
            "type": "Sketch",
            "id": "[uuid]",
            "paths": [
              {
                "__geoMeta": {
                  "id": "[uuid]",
                  "sourceRange": []
                },
                "from": [
                  0.0,
                  0.0
                ],
                "tag": null,
                "to": [
                  0.0,
                  4.65
                ],
                "type": "ToPoint",
                "units": {
                  "type": "Mm"
                }
              },
              {
                "__geoMeta": {
                  "id": "[uuid]",
                  "sourceRange": []
                },
                "from": [
                  0.0,
                  4.65
                ],
                "tag": null,
                "to": [
                  2.15,
                  2.5
                ],
                "type": "ToPoint",
                "units": {
                  "type": "Mm"
                }
              },
              {
                "__geoMeta": {
                  "id": "[uuid]",
                  "sourceRange": []
                },
                "from": [
                  2.15,
                  2.5
                ],
                "tag": null,
                "to": [
                  2.15,
                  0.7
                ],
                "type": "ToPoint",
                "units": {
                  "type": "Mm"
                }
              },
              {
                "__geoMeta": {
                  "id": "[uuid]",
                  "sourceRange": []
                },
                "from": [
                  2.15,
                  0.7
                ],
                "tag": null,
                "to": [
                  2.85,
                  0.0
                ],
                "type": "ToPoint",
                "units": {
                  "type": "Mm"
                }
              },
              {
                "__geoMeta": {
                  "id": "[uuid]",
                  "sourceRange": []
                },
                "from": [
                  2.85,
                  0.0
                ],
                "tag": null,
                "to": [
                  0.0,
                  0.0
                ],
                "type": "ToPoint",
                "units": {
                  "type": "Mm"
                }
              }
            ],
            "on": {
              "type": "plane",
              "id": "[uuid]",
              "artifactId": "[uuid]",
              "value": "Custom",
              "origin": {
                "x": 4.0,
                "y": 0.0,
                "z": 0.0
              },
              "xAxis": {
                "x": 0.0,
                "y": 1.0,
                "z": 0.0
              },
              "yAxis": {
                "x": 0.0,
                "y": 0.0,
                "z": 1.0
              },
              "zAxis": {
                "x": 1.0,
                "y": 0.0,
                "z": 0.0
              },
              "units": {
                "type": "Mm"
              }
            },
            "start": {
              "from": [
                0.0,
                0.0
              ],
              "to": [
                0.0,
                0.0
              ],
              "units": {
                "type": "Mm"
              },
              "tag": null,
              "__geoMeta": {
                "id": "[uuid]",
                "sourceRange": []
              }
            },
            "artifactId": "[uuid]",
            "originalId": "[uuid]",
            "units": {
              "type": "Mm"
            }
          },
          "height": 0.0,
          "startCapId": "[uuid]",
          "endCapId": "[uuid]",
          "units": {
            "type": "Mm"
          }
        }
      },
      {
        "type": "Solid",
        "value": {
          "type": "Solid",
          "id": "[uuid]",
          "artifactId": "[uuid]",
          "value": [
            {
              "faceId": "[uuid]",
              "id": "[uuid]",
              "sourceRange": [],
              "tag": null,
              "type": "extrudePlane"
            },
            {
              "faceId": "[uuid]",
              "id": "[uuid]",
              "sourceRange": [],
              "tag": null,
              "type": "extrudePlane"
            },
            {
              "faceId": "[uuid]",
              "id": "[uuid]",
              "sourceRange": [],
              "tag": null,
              "type": "extrudePlane"
            },
            {
              "faceId": "[uuid]",
              "id": "[uuid]",
              "sourceRange": [],
              "tag": null,
              "type": "extrudePlane"
            },
            {
              "faceId": "[uuid]",
              "id": "[uuid]",
              "sourceRange": [],
              "tag": null,
              "type": "extrudePlane"
            }
          ],
          "sketch": {
            "type": "Sketch",
            "id": "[uuid]",
            "paths": [
              {
                "__geoMeta": {
                  "id": "[uuid]",
                  "sourceRange": []
                },
                "from": [
                  0.0,
                  0.0
                ],
                "tag": null,
                "to": [
                  0.0,
                  4.65
                ],
                "type": "ToPoint",
                "units": {
                  "type": "Mm"
                }
              },
              {
                "__geoMeta": {
                  "id": "[uuid]",
                  "sourceRange": []
                },
                "from": [
                  0.0,
                  4.65
                ],
                "tag": null,
                "to": [
                  2.15,
                  2.5
                ],
                "type": "ToPoint",
                "units": {
                  "type": "Mm"
                }
              },
              {
                "__geoMeta": {
                  "id": "[uuid]",
                  "sourceRange": []
                },
                "from": [
                  2.15,
                  2.5
                ],
                "tag": null,
                "to": [
                  2.15,
                  0.7
                ],
                "type": "ToPoint",
                "units": {
                  "type": "Mm"
                }
              },
              {
                "__geoMeta": {
                  "id": "[uuid]",
                  "sourceRange": []
                },
                "from": [
                  2.15,
                  0.7
                ],
                "tag": null,
                "to": [
                  2.85,
                  0.0
                ],
                "type": "ToPoint",
                "units": {
                  "type": "Mm"
                }
              },
              {
                "__geoMeta": {
                  "id": "[uuid]",
                  "sourceRange": []
                },
                "from": [
                  2.85,
                  0.0
                ],
                "tag": null,
                "to": [
                  0.0,
                  0.0
                ],
                "type": "ToPoint",
                "units": {
                  "type": "Mm"
                }
              }
            ],
            "on": {
              "type": "plane",
              "id": "[uuid]",
              "artifactId": "[uuid]",
              "value": "Custom",
              "origin": {
                "x": 4.0,
                "y": 0.0,
                "z": 0.0
              },
              "xAxis": {
                "x": 0.0,
                "y": 1.0,
                "z": 0.0
              },
              "yAxis": {
                "x": 0.0,
                "y": 0.0,
                "z": 1.0
              },
              "zAxis": {
                "x": 1.0,
                "y": 0.0,
                "z": 0.0
              },
              "units": {
                "type": "Mm"
              }
            },
            "start": {
              "from": [
                0.0,
                0.0
              ],
              "to": [
                0.0,
                0.0
              ],
              "units": {
                "type": "Mm"
              },
              "tag": null,
              "__geoMeta": {
                "id": "[uuid]",
                "sourceRange": []
              }
            },
            "artifactId": "[uuid]",
            "originalId": "[uuid]",
            "units": {
              "type": "Mm"
            }
          },
          "height": 0.0,
          "startCapId": "[uuid]",
          "endCapId": "[uuid]",
          "units": {
            "type": "Mm"
          }
        }
      },
      {
        "type": "Solid",
        "value": {
          "type": "Solid",
          "id": "[uuid]",
          "artifactId": "[uuid]",
          "value": [
            {
              "faceId": "[uuid]",
              "id": "[uuid]",
              "sourceRange": [],
              "tag": null,
              "type": "extrudePlane"
            },
            {
              "faceId": "[uuid]",
              "id": "[uuid]",
              "sourceRange": [],
              "tag": null,
              "type": "extrudePlane"
            },
            {
              "faceId": "[uuid]",
              "id": "[uuid]",
              "sourceRange": [],
              "tag": null,
              "type": "extrudePlane"
            },
            {
              "faceId": "[uuid]",
              "id": "[uuid]",
              "sourceRange": [],
              "tag": null,
              "type": "extrudePlane"
            },
            {
              "faceId": "[uuid]",
              "id": "[uuid]",
              "sourceRange": [],
              "tag": null,
              "type": "extrudePlane"
            }
          ],
          "sketch": {
            "type": "Sketch",
            "id": "[uuid]",
            "paths": [
              {
                "__geoMeta": {
                  "id": "[uuid]",
                  "sourceRange": []
                },
                "from": [
                  0.0,
                  0.0
                ],
                "tag": null,
                "to": [
                  0.0,
                  4.65
                ],
                "type": "ToPoint",
                "units": {
                  "type": "Mm"
                }
              },
              {
                "__geoMeta": {
                  "id": "[uuid]",
                  "sourceRange": []
                },
                "from": [
                  0.0,
                  4.65
                ],
                "tag": null,
                "to": [
                  2.15,
                  2.5
                ],
                "type": "ToPoint",
                "units": {
                  "type": "Mm"
                }
              },
              {
                "__geoMeta": {
                  "id": "[uuid]",
                  "sourceRange": []
                },
                "from": [
                  2.15,
                  2.5
                ],
                "tag": null,
                "to": [
                  2.15,
                  0.7
                ],
                "type": "ToPoint",
                "units": {
                  "type": "Mm"
                }
              },
              {
                "__geoMeta": {
                  "id": "[uuid]",
                  "sourceRange": []
                },
                "from": [
                  2.15,
                  0.7
                ],
                "tag": null,
                "to": [
                  2.85,
                  0.0
                ],
                "type": "ToPoint",
                "units": {
                  "type": "Mm"
                }
              },
              {
                "__geoMeta": {
                  "id": "[uuid]",
                  "sourceRange": []
                },
                "from": [
                  2.85,
                  0.0
                ],
                "tag": null,
                "to": [
                  0.0,
                  0.0
                ],
                "type": "ToPoint",
                "units": {
                  "type": "Mm"
                }
              }
            ],
            "on": {
              "type": "plane",
              "id": "[uuid]",
              "artifactId": "[uuid]",
              "value": "Custom",
              "origin": {
                "x": 4.0,
                "y": 0.0,
                "z": 0.0
              },
              "xAxis": {
                "x": 0.0,
                "y": 1.0,
                "z": 0.0
              },
              "yAxis": {
                "x": 0.0,
                "y": 0.0,
                "z": 1.0
              },
              "zAxis": {
                "x": 1.0,
                "y": 0.0,
                "z": 0.0
              },
              "units": {
                "type": "Mm"
              }
            },
            "start": {
              "from": [
                0.0,
                0.0
              ],
              "to": [
                0.0,
                0.0
              ],
              "units": {
                "type": "Mm"
              },
              "tag": null,
              "__geoMeta": {
                "id": "[uuid]",
                "sourceRange": []
              }
            },
            "artifactId": "[uuid]",
            "originalId": "[uuid]",
            "units": {
              "type": "Mm"
            }
          },
          "height": 0.0,
          "startCapId": "[uuid]",
          "endCapId": "[uuid]",
          "units": {
            "type": "Mm"
          }
        }
      },
      {
        "type": "Solid",
        "value": {
          "type": "Solid",
          "id": "[uuid]",
          "artifactId": "[uuid]",
          "value": [
            {
              "faceId": "[uuid]",
              "id": "[uuid]",
              "sourceRange": [],
              "tag": null,
              "type": "extrudePlane"
            },
            {
              "faceId": "[uuid]",
              "id": "[uuid]",
              "sourceRange": [],
              "tag": null,
              "type": "extrudePlane"
            },
            {
              "faceId": "[uuid]",
              "id": "[uuid]",
              "sourceRange": [],
              "tag": null,
              "type": "extrudePlane"
            },
            {
              "faceId": "[uuid]",
              "id": "[uuid]",
              "sourceRange": [],
              "tag": null,
              "type": "extrudePlane"
            },
            {
              "faceId": "[uuid]",
              "id": "[uuid]",
              "sourceRange": [],
              "tag": null,
              "type": "extrudePlane"
            }
          ],
          "sketch": {
            "type": "Sketch",
            "id": "[uuid]",
            "paths": [
              {
                "__geoMeta": {
                  "id": "[uuid]",
                  "sourceRange": []
                },
                "from": [
                  0.0,
                  0.0
                ],
                "tag": null,
                "to": [
                  0.0,
                  4.65
                ],
                "type": "ToPoint",
                "units": {
                  "type": "Mm"
                }
              },
              {
                "__geoMeta": {
                  "id": "[uuid]",
                  "sourceRange": []
                },
                "from": [
                  0.0,
                  4.65
                ],
                "tag": null,
                "to": [
                  2.15,
                  2.5
                ],
                "type": "ToPoint",
                "units": {
                  "type": "Mm"
                }
              },
              {
                "__geoMeta": {
                  "id": "[uuid]",
                  "sourceRange": []
                },
                "from": [
                  2.15,
                  2.5
                ],
                "tag": null,
                "to": [
                  2.15,
                  0.7
                ],
                "type": "ToPoint",
                "units": {
                  "type": "Mm"
                }
              },
              {
                "__geoMeta": {
                  "id": "[uuid]",
                  "sourceRange": []
                },
                "from": [
                  2.15,
                  0.7
                ],
                "tag": null,
                "to": [
                  2.85,
                  0.0
                ],
                "type": "ToPoint",
                "units": {
                  "type": "Mm"
                }
              },
              {
                "__geoMeta": {
                  "id": "[uuid]",
                  "sourceRange": []
                },
                "from": [
                  2.85,
                  0.0
                ],
                "tag": null,
                "to": [
                  0.0,
                  0.0
                ],
                "type": "ToPoint",
                "units": {
                  "type": "Mm"
                }
              }
            ],
            "on": {
              "type": "plane",
              "id": "[uuid]",
              "artifactId": "[uuid]",
              "value": "Custom",
              "origin": {
                "x": 4.0,
                "y": 0.0,
                "z": 0.0
              },
              "xAxis": {
                "x": 0.0,
                "y": 1.0,
                "z": 0.0
              },
              "yAxis": {
                "x": 0.0,
                "y": 0.0,
                "z": 1.0
              },
              "zAxis": {
                "x": 1.0,
                "y": 0.0,
                "z": 0.0
              },
              "units": {
                "type": "Mm"
              }
            },
            "start": {
              "from": [
                0.0,
                0.0
              ],
              "to": [
                0.0,
                0.0
              ],
              "units": {
                "type": "Mm"
              },
              "tag": null,
              "__geoMeta": {
                "id": "[uuid]",
                "sourceRange": []
              }
            },
            "artifactId": "[uuid]",
            "originalId": "[uuid]",
            "units": {
              "type": "Mm"
            }
          },
          "height": 0.0,
          "startCapId": "[uuid]",
          "endCapId": "[uuid]",
          "units": {
            "type": "Mm"
          }
        }
      },
      {
        "type": "Solid",
        "value": {
          "type": "Solid",
          "id": "[uuid]",
          "artifactId": "[uuid]",
          "value": [
            {
              "faceId": "[uuid]",
              "id": "[uuid]",
              "sourceRange": [],
              "tag": null,
              "type": "extrudePlane"
            },
            {
              "faceId": "[uuid]",
              "id": "[uuid]",
              "sourceRange": [],
              "tag": null,
              "type": "extrudePlane"
            },
            {
              "faceId": "[uuid]",
              "id": "[uuid]",
              "sourceRange": [],
              "tag": null,
              "type": "extrudePlane"
            },
            {
              "faceId": "[uuid]",
              "id": "[uuid]",
              "sourceRange": [],
              "tag": null,
              "type": "extrudePlane"
            },
            {
              "faceId": "[uuid]",
              "id": "[uuid]",
              "sourceRange": [],
              "tag": null,
              "type": "extrudePlane"
            }
          ],
          "sketch": {
            "type": "Sketch",
            "id": "[uuid]",
            "paths": [
              {
                "__geoMeta": {
                  "id": "[uuid]",
                  "sourceRange": []
                },
                "from": [
                  0.0,
                  0.0
                ],
                "tag": null,
                "to": [
                  0.0,
                  4.65
                ],
                "type": "ToPoint",
                "units": {
                  "type": "Mm"
                }
              },
              {
                "__geoMeta": {
                  "id": "[uuid]",
                  "sourceRange": []
                },
                "from": [
                  0.0,
                  4.65
                ],
                "tag": null,
                "to": [
                  2.15,
                  2.5
                ],
                "type": "ToPoint",
                "units": {
                  "type": "Mm"
                }
              },
              {
                "__geoMeta": {
                  "id": "[uuid]",
                  "sourceRange": []
                },
                "from": [
                  2.15,
                  2.5
                ],
                "tag": null,
                "to": [
                  2.15,
                  0.7
                ],
                "type": "ToPoint",
                "units": {
                  "type": "Mm"
                }
              },
              {
                "__geoMeta": {
                  "id": "[uuid]",
                  "sourceRange": []
                },
                "from": [
                  2.15,
                  0.7
                ],
                "tag": null,
                "to": [
                  2.85,
                  0.0
                ],
                "type": "ToPoint",
                "units": {
                  "type": "Mm"
                }
              },
              {
                "__geoMeta": {
                  "id": "[uuid]",
                  "sourceRange": []
                },
                "from": [
                  2.85,
                  0.0
                ],
                "tag": null,
                "to": [
                  0.0,
                  0.0
                ],
                "type": "ToPoint",
                "units": {
                  "type": "Mm"
                }
              }
            ],
            "on": {
              "type": "plane",
              "id": "[uuid]",
              "artifactId": "[uuid]",
              "value": "Custom",
              "origin": {
                "x": 4.0,
                "y": 0.0,
                "z": 0.0
              },
              "xAxis": {
                "x": 0.0,
                "y": 1.0,
                "z": 0.0
              },
              "yAxis": {
                "x": 0.0,
                "y": 0.0,
                "z": 1.0
              },
              "zAxis": {
                "x": 1.0,
                "y": 0.0,
                "z": 0.0
              },
              "units": {
                "type": "Mm"
              }
            },
            "start": {
              "from": [
                0.0,
                0.0
              ],
              "to": [
                0.0,
                0.0
              ],
              "units": {
                "type": "Mm"
              },
              "tag": null,
              "__geoMeta": {
                "id": "[uuid]",
                "sourceRange": []
              }
            },
            "artifactId": "[uuid]",
            "originalId": "[uuid]",
            "units": {
              "type": "Mm"
            }
          },
          "height": 0.0,
          "startCapId": "[uuid]",
          "endCapId": "[uuid]",
          "units": {
            "type": "Mm"
          }
        }
      },
      {
        "type": "Solid",
        "value": {
          "type": "Solid",
          "id": "[uuid]",
          "artifactId": "[uuid]",
          "value": [
            {
              "faceId": "[uuid]",
              "id": "[uuid]",
              "sourceRange": [],
              "tag": null,
              "type": "extrudePlane"
            },
            {
              "faceId": "[uuid]",
              "id": "[uuid]",
              "sourceRange": [],
              "tag": null,
              "type": "extrudePlane"
            },
            {
              "faceId": "[uuid]",
              "id": "[uuid]",
              "sourceRange": [],
              "tag": null,
              "type": "extrudePlane"
            },
            {
              "faceId": "[uuid]",
              "id": "[uuid]",
              "sourceRange": [],
              "tag": null,
              "type": "extrudePlane"
            },
            {
              "faceId": "[uuid]",
              "id": "[uuid]",
              "sourceRange": [],
              "tag": null,
              "type": "extrudePlane"
            }
          ],
          "sketch": {
            "type": "Sketch",
            "id": "[uuid]",
            "paths": [
              {
                "__geoMeta": {
                  "id": "[uuid]",
                  "sourceRange": []
                },
                "from": [
                  0.0,
                  0.0
                ],
                "tag": null,
                "to": [
                  0.0,
                  4.65
                ],
                "type": "ToPoint",
                "units": {
                  "type": "Mm"
                }
              },
              {
                "__geoMeta": {
                  "id": "[uuid]",
                  "sourceRange": []
                },
                "from": [
                  0.0,
                  4.65
                ],
                "tag": null,
                "to": [
                  2.15,
                  2.5
                ],
                "type": "ToPoint",
                "units": {
                  "type": "Mm"
                }
              },
              {
                "__geoMeta": {
                  "id": "[uuid]",
                  "sourceRange": []
                },
                "from": [
                  2.15,
                  2.5
                ],
                "tag": null,
                "to": [
                  2.15,
                  0.7
                ],
                "type": "ToPoint",
                "units": {
                  "type": "Mm"
                }
              },
              {
                "__geoMeta": {
                  "id": "[uuid]",
                  "sourceRange": []
                },
                "from": [
                  2.15,
                  0.7
                ],
                "tag": null,
                "to": [
                  2.85,
                  0.0
                ],
                "type": "ToPoint",
                "units": {
                  "type": "Mm"
                }
              },
              {
                "__geoMeta": {
                  "id": "[uuid]",
                  "sourceRange": []
                },
                "from": [
                  2.85,
                  0.0
                ],
                "tag": null,
                "to": [
                  0.0,
                  0.0
                ],
                "type": "ToPoint",
                "units": {
                  "type": "Mm"
                }
              }
            ],
            "on": {
              "type": "plane",
              "id": "[uuid]",
              "artifactId": "[uuid]",
              "value": "Custom",
              "origin": {
                "x": 4.0,
                "y": 0.0,
                "z": 0.0
              },
              "xAxis": {
                "x": 0.0,
                "y": 1.0,
                "z": 0.0
              },
              "yAxis": {
                "x": 0.0,
                "y": 0.0,
                "z": 1.0
              },
              "zAxis": {
                "x": 1.0,
                "y": 0.0,
                "z": 0.0
              },
              "units": {
                "type": "Mm"
              }
            },
            "start": {
              "from": [
                0.0,
                0.0
              ],
              "to": [
                0.0,
                0.0
              ],
              "units": {
                "type": "Mm"
              },
              "tag": null,
              "__geoMeta": {
                "id": "[uuid]",
                "sourceRange": []
              }
            },
            "artifactId": "[uuid]",
            "originalId": "[uuid]",
            "units": {
              "type": "Mm"
            }
          },
          "height": 0.0,
          "startCapId": "[uuid]",
          "endCapId": "[uuid]",
          "units": {
            "type": "Mm"
          }
        }
      },
      {
        "type": "Solid",
        "value": {
          "type": "Solid",
          "id": "[uuid]",
          "artifactId": "[uuid]",
          "value": [
            {
              "faceId": "[uuid]",
              "id": "[uuid]",
              "sourceRange": [],
              "tag": null,
              "type": "extrudePlane"
            },
            {
              "faceId": "[uuid]",
              "id": "[uuid]",
              "sourceRange": [],
              "tag": null,
              "type": "extrudePlane"
            },
            {
              "faceId": "[uuid]",
              "id": "[uuid]",
              "sourceRange": [],
              "tag": null,
              "type": "extrudePlane"
            },
            {
              "faceId": "[uuid]",
              "id": "[uuid]",
              "sourceRange": [],
              "tag": null,
              "type": "extrudePlane"
            },
            {
              "faceId": "[uuid]",
              "id": "[uuid]",
              "sourceRange": [],
              "tag": null,
              "type": "extrudePlane"
            }
          ],
          "sketch": {
            "type": "Sketch",
            "id": "[uuid]",
            "paths": [
              {
                "__geoMeta": {
                  "id": "[uuid]",
                  "sourceRange": []
                },
                "from": [
                  0.0,
                  0.0
                ],
                "tag": null,
                "to": [
                  0.0,
                  4.65
                ],
                "type": "ToPoint",
                "units": {
                  "type": "Mm"
                }
              },
              {
                "__geoMeta": {
                  "id": "[uuid]",
                  "sourceRange": []
                },
                "from": [
                  0.0,
                  4.65
                ],
                "tag": null,
                "to": [
                  2.15,
                  2.5
                ],
                "type": "ToPoint",
                "units": {
                  "type": "Mm"
                }
              },
              {
                "__geoMeta": {
                  "id": "[uuid]",
                  "sourceRange": []
                },
                "from": [
                  2.15,
                  2.5
                ],
                "tag": null,
                "to": [
                  2.15,
                  0.7
                ],
                "type": "ToPoint",
                "units": {
                  "type": "Mm"
                }
              },
              {
                "__geoMeta": {
                  "id": "[uuid]",
                  "sourceRange": []
                },
                "from": [
                  2.15,
                  0.7
                ],
                "tag": null,
                "to": [
                  2.85,
                  0.0
                ],
                "type": "ToPoint",
                "units": {
                  "type": "Mm"
                }
              },
              {
                "__geoMeta": {
                  "id": "[uuid]",
                  "sourceRange": []
                },
                "from": [
                  2.85,
                  0.0
                ],
                "tag": null,
                "to": [
                  0.0,
                  0.0
                ],
                "type": "ToPoint",
                "units": {
                  "type": "Mm"
                }
              }
            ],
            "on": {
              "type": "plane",
              "id": "[uuid]",
              "artifactId": "[uuid]",
              "value": "Custom",
              "origin": {
                "x": 4.0,
                "y": 0.0,
                "z": 0.0
              },
              "xAxis": {
                "x": 0.0,
                "y": 1.0,
                "z": 0.0
              },
              "yAxis": {
                "x": 0.0,
                "y": 0.0,
                "z": 1.0
              },
              "zAxis": {
                "x": 1.0,
                "y": 0.0,
                "z": 0.0
              },
              "units": {
                "type": "Mm"
              }
            },
            "start": {
              "from": [
                0.0,
                0.0
              ],
              "to": [
                0.0,
                0.0
              ],
              "units": {
                "type": "Mm"
              },
              "tag": null,
              "__geoMeta": {
                "id": "[uuid]",
                "sourceRange": []
              }
            },
            "artifactId": "[uuid]",
            "originalId": "[uuid]",
            "units": {
              "type": "Mm"
            }
          },
          "height": 0.0,
          "startCapId": "[uuid]",
          "endCapId": "[uuid]",
          "units": {
            "type": "Mm"
          }
        }
      },
      {
        "type": "Solid",
        "value": {
          "type": "Solid",
          "id": "[uuid]",
          "artifactId": "[uuid]",
          "value": [
            {
              "faceId": "[uuid]",
              "id": "[uuid]",
              "sourceRange": [],
              "tag": null,
              "type": "extrudePlane"
            },
            {
              "faceId": "[uuid]",
              "id": "[uuid]",
              "sourceRange": [],
              "tag": null,
              "type": "extrudePlane"
            },
            {
              "faceId": "[uuid]",
              "id": "[uuid]",
              "sourceRange": [],
              "tag": null,
              "type": "extrudePlane"
            },
            {
              "faceId": "[uuid]",
              "id": "[uuid]",
              "sourceRange": [],
              "tag": null,
              "type": "extrudePlane"
            },
            {
              "faceId": "[uuid]",
              "id": "[uuid]",
              "sourceRange": [],
              "tag": null,
              "type": "extrudePlane"
            }
          ],
          "sketch": {
            "type": "Sketch",
            "id": "[uuid]",
            "paths": [
              {
                "__geoMeta": {
                  "id": "[uuid]",
                  "sourceRange": []
                },
                "from": [
                  0.0,
                  0.0
                ],
                "tag": null,
                "to": [
                  0.0,
                  4.65
                ],
                "type": "ToPoint",
                "units": {
                  "type": "Mm"
                }
              },
              {
                "__geoMeta": {
                  "id": "[uuid]",
                  "sourceRange": []
                },
                "from": [
                  0.0,
                  4.65
                ],
                "tag": null,
                "to": [
                  2.15,
                  2.5
                ],
                "type": "ToPoint",
                "units": {
                  "type": "Mm"
                }
              },
              {
                "__geoMeta": {
                  "id": "[uuid]",
                  "sourceRange": []
                },
                "from": [
                  2.15,
                  2.5
                ],
                "tag": null,
                "to": [
                  2.15,
                  0.7
                ],
                "type": "ToPoint",
                "units": {
                  "type": "Mm"
                }
              },
              {
                "__geoMeta": {
                  "id": "[uuid]",
                  "sourceRange": []
                },
                "from": [
                  2.15,
                  0.7
                ],
                "tag": null,
                "to": [
                  2.85,
                  0.0
                ],
                "type": "ToPoint",
                "units": {
                  "type": "Mm"
                }
              },
              {
                "__geoMeta": {
                  "id": "[uuid]",
                  "sourceRange": []
                },
                "from": [
                  2.85,
                  0.0
                ],
                "tag": null,
                "to": [
                  0.0,
                  0.0
                ],
                "type": "ToPoint",
                "units": {
                  "type": "Mm"
                }
              }
            ],
            "on": {
              "type": "plane",
              "id": "[uuid]",
              "artifactId": "[uuid]",
              "value": "Custom",
              "origin": {
                "x": 4.0,
                "y": 0.0,
                "z": 0.0
              },
              "xAxis": {
                "x": 0.0,
                "y": 1.0,
                "z": 0.0
              },
              "yAxis": {
                "x": 0.0,
                "y": 0.0,
                "z": 1.0
              },
              "zAxis": {
                "x": 1.0,
                "y": 0.0,
                "z": 0.0
              },
              "units": {
                "type": "Mm"
              }
            },
            "start": {
              "from": [
                0.0,
                0.0
              ],
              "to": [
                0.0,
                0.0
              ],
              "units": {
                "type": "Mm"
              },
              "tag": null,
              "__geoMeta": {
                "id": "[uuid]",
                "sourceRange": []
              }
            },
            "artifactId": "[uuid]",
            "originalId": "[uuid]",
            "units": {
              "type": "Mm"
            }
          },
          "height": 0.0,
          "startCapId": "[uuid]",
          "endCapId": "[uuid]",
          "units": {
            "type": "Mm"
          }
        }
      },
      {
        "type": "Solid",
        "value": {
          "type": "Solid",
          "id": "[uuid]",
          "artifactId": "[uuid]",
          "value": [
            {
              "faceId": "[uuid]",
              "id": "[uuid]",
              "sourceRange": [],
              "tag": null,
              "type": "extrudePlane"
            },
            {
              "faceId": "[uuid]",
              "id": "[uuid]",
              "sourceRange": [],
              "tag": null,
              "type": "extrudePlane"
            },
            {
              "faceId": "[uuid]",
              "id": "[uuid]",
              "sourceRange": [],
              "tag": null,
              "type": "extrudePlane"
            },
            {
              "faceId": "[uuid]",
              "id": "[uuid]",
              "sourceRange": [],
              "tag": null,
              "type": "extrudePlane"
            },
            {
              "faceId": "[uuid]",
              "id": "[uuid]",
              "sourceRange": [],
              "tag": null,
              "type": "extrudePlane"
            }
          ],
          "sketch": {
            "type": "Sketch",
            "id": "[uuid]",
            "paths": [
              {
                "__geoMeta": {
                  "id": "[uuid]",
                  "sourceRange": []
                },
                "from": [
                  0.0,
                  0.0
                ],
                "tag": null,
                "to": [
                  0.0,
                  4.65
                ],
                "type": "ToPoint",
                "units": {
                  "type": "Mm"
                }
              },
              {
                "__geoMeta": {
                  "id": "[uuid]",
                  "sourceRange": []
                },
                "from": [
                  0.0,
                  4.65
                ],
                "tag": null,
                "to": [
                  2.15,
                  2.5
                ],
                "type": "ToPoint",
                "units": {
                  "type": "Mm"
                }
              },
              {
                "__geoMeta": {
                  "id": "[uuid]",
                  "sourceRange": []
                },
                "from": [
                  2.15,
                  2.5
                ],
                "tag": null,
                "to": [
                  2.15,
                  0.7
                ],
                "type": "ToPoint",
                "units": {
                  "type": "Mm"
                }
              },
              {
                "__geoMeta": {
                  "id": "[uuid]",
                  "sourceRange": []
                },
                "from": [
                  2.15,
                  0.7
                ],
                "tag": null,
                "to": [
                  2.85,
                  0.0
                ],
                "type": "ToPoint",
                "units": {
                  "type": "Mm"
                }
              },
              {
                "__geoMeta": {
                  "id": "[uuid]",
                  "sourceRange": []
                },
                "from": [
                  2.85,
                  0.0
                ],
                "tag": null,
                "to": [
                  0.0,
                  0.0
                ],
                "type": "ToPoint",
                "units": {
                  "type": "Mm"
                }
              }
            ],
            "on": {
              "type": "plane",
              "id": "[uuid]",
              "artifactId": "[uuid]",
              "value": "Custom",
              "origin": {
                "x": 4.0,
                "y": 0.0,
                "z": 0.0
              },
              "xAxis": {
                "x": 0.0,
                "y": 1.0,
                "z": 0.0
              },
              "yAxis": {
                "x": 0.0,
                "y": 0.0,
                "z": 1.0
              },
              "zAxis": {
                "x": 1.0,
                "y": 0.0,
                "z": 0.0
              },
              "units": {
                "type": "Mm"
              }
            },
            "start": {
              "from": [
                0.0,
                0.0
              ],
              "to": [
                0.0,
                0.0
              ],
              "units": {
                "type": "Mm"
              },
              "tag": null,
              "__geoMeta": {
                "id": "[uuid]",
                "sourceRange": []
              }
            },
            "artifactId": "[uuid]",
            "originalId": "[uuid]",
            "units": {
              "type": "Mm"
            }
          },
          "height": 0.0,
          "startCapId": "[uuid]",
          "endCapId": "[uuid]",
          "units": {
            "type": "Mm"
          }
        }
      },
      {
        "type": "Solid",
        "value": {
          "type": "Solid",
          "id": "[uuid]",
          "artifactId": "[uuid]",
          "value": [
            {
              "faceId": "[uuid]",
              "id": "[uuid]",
              "sourceRange": [],
              "tag": null,
              "type": "extrudePlane"
            },
            {
              "faceId": "[uuid]",
              "id": "[uuid]",
              "sourceRange": [],
              "tag": null,
              "type": "extrudePlane"
            },
            {
              "faceId": "[uuid]",
              "id": "[uuid]",
              "sourceRange": [],
              "tag": null,
              "type": "extrudePlane"
            },
            {
              "faceId": "[uuid]",
              "id": "[uuid]",
              "sourceRange": [],
              "tag": null,
              "type": "extrudePlane"
            },
            {
              "faceId": "[uuid]",
              "id": "[uuid]",
              "sourceRange": [],
              "tag": null,
              "type": "extrudePlane"
            }
          ],
          "sketch": {
            "type": "Sketch",
            "id": "[uuid]",
            "paths": [
              {
                "__geoMeta": {
                  "id": "[uuid]",
                  "sourceRange": []
                },
                "from": [
                  0.0,
                  0.0
                ],
                "tag": null,
                "to": [
                  0.0,
                  4.65
                ],
                "type": "ToPoint",
                "units": {
                  "type": "Mm"
                }
              },
              {
                "__geoMeta": {
                  "id": "[uuid]",
                  "sourceRange": []
                },
                "from": [
                  0.0,
                  4.65
                ],
                "tag": null,
                "to": [
                  2.15,
                  2.5
                ],
                "type": "ToPoint",
                "units": {
                  "type": "Mm"
                }
              },
              {
                "__geoMeta": {
                  "id": "[uuid]",
                  "sourceRange": []
                },
                "from": [
                  2.15,
                  2.5
                ],
                "tag": null,
                "to": [
                  2.15,
                  0.7
                ],
                "type": "ToPoint",
                "units": {
                  "type": "Mm"
                }
              },
              {
                "__geoMeta": {
                  "id": "[uuid]",
                  "sourceRange": []
                },
                "from": [
                  2.15,
                  0.7
                ],
                "tag": null,
                "to": [
                  2.85,
                  0.0
                ],
                "type": "ToPoint",
                "units": {
                  "type": "Mm"
                }
              },
              {
                "__geoMeta": {
                  "id": "[uuid]",
                  "sourceRange": []
                },
                "from": [
                  2.85,
                  0.0
                ],
                "tag": null,
                "to": [
                  0.0,
                  0.0
                ],
                "type": "ToPoint",
                "units": {
                  "type": "Mm"
                }
              }
            ],
            "on": {
              "type": "plane",
              "id": "[uuid]",
              "artifactId": "[uuid]",
              "value": "Custom",
              "origin": {
                "x": 4.0,
                "y": 0.0,
                "z": 0.0
              },
              "xAxis": {
                "x": 0.0,
                "y": 1.0,
                "z": 0.0
              },
              "yAxis": {
                "x": 0.0,
                "y": 0.0,
                "z": 1.0
              },
              "zAxis": {
                "x": 1.0,
                "y": 0.0,
                "z": 0.0
              },
              "units": {
                "type": "Mm"
              }
            },
            "start": {
              "from": [
                0.0,
                0.0
              ],
              "to": [
                0.0,
                0.0
              ],
              "units": {
                "type": "Mm"
              },
              "tag": null,
              "__geoMeta": {
                "id": "[uuid]",
                "sourceRange": []
              }
            },
            "artifactId": "[uuid]",
            "originalId": "[uuid]",
            "units": {
              "type": "Mm"
            }
          },
          "height": 0.0,
          "startCapId": "[uuid]",
          "endCapId": "[uuid]",
          "units": {
            "type": "Mm"
          }
        }
      },
      {
        "type": "Solid",
        "value": {
          "type": "Solid",
          "id": "[uuid]",
          "artifactId": "[uuid]",
          "value": [
            {
              "faceId": "[uuid]",
              "id": "[uuid]",
              "sourceRange": [],
              "tag": null,
              "type": "extrudePlane"
            },
            {
              "faceId": "[uuid]",
              "id": "[uuid]",
              "sourceRange": [],
              "tag": null,
              "type": "extrudePlane"
            },
            {
              "faceId": "[uuid]",
              "id": "[uuid]",
              "sourceRange": [],
              "tag": null,
              "type": "extrudePlane"
            },
            {
              "faceId": "[uuid]",
              "id": "[uuid]",
              "sourceRange": [],
              "tag": null,
              "type": "extrudePlane"
            },
            {
              "faceId": "[uuid]",
              "id": "[uuid]",
              "sourceRange": [],
              "tag": null,
              "type": "extrudePlane"
            }
          ],
          "sketch": {
            "type": "Sketch",
            "id": "[uuid]",
            "paths": [
              {
                "__geoMeta": {
                  "id": "[uuid]",
                  "sourceRange": []
                },
                "from": [
                  0.0,
                  0.0
                ],
                "tag": null,
                "to": [
                  0.0,
                  4.65
                ],
                "type": "ToPoint",
                "units": {
                  "type": "Mm"
                }
              },
              {
                "__geoMeta": {
                  "id": "[uuid]",
                  "sourceRange": []
                },
                "from": [
                  0.0,
                  4.65
                ],
                "tag": null,
                "to": [
                  2.15,
                  2.5
                ],
                "type": "ToPoint",
                "units": {
                  "type": "Mm"
                }
              },
              {
                "__geoMeta": {
                  "id": "[uuid]",
                  "sourceRange": []
                },
                "from": [
                  2.15,
                  2.5
                ],
                "tag": null,
                "to": [
                  2.15,
                  0.7
                ],
                "type": "ToPoint",
                "units": {
                  "type": "Mm"
                }
              },
              {
                "__geoMeta": {
                  "id": "[uuid]",
                  "sourceRange": []
                },
                "from": [
                  2.15,
                  0.7
                ],
                "tag": null,
                "to": [
                  2.85,
                  0.0
                ],
                "type": "ToPoint",
                "units": {
                  "type": "Mm"
                }
              },
              {
                "__geoMeta": {
                  "id": "[uuid]",
                  "sourceRange": []
                },
                "from": [
                  2.85,
                  0.0
                ],
                "tag": null,
                "to": [
                  0.0,
                  0.0
                ],
                "type": "ToPoint",
                "units": {
                  "type": "Mm"
                }
              }
            ],
            "on": {
              "type": "plane",
              "id": "[uuid]",
              "artifactId": "[uuid]",
              "value": "Custom",
              "origin": {
                "x": 4.0,
                "y": 0.0,
                "z": 0.0
              },
              "xAxis": {
                "x": 0.0,
                "y": 1.0,
                "z": 0.0
              },
              "yAxis": {
                "x": 0.0,
                "y": 0.0,
                "z": 1.0
              },
              "zAxis": {
                "x": 1.0,
                "y": 0.0,
                "z": 0.0
              },
              "units": {
                "type": "Mm"
              }
            },
            "start": {
              "from": [
                0.0,
                0.0
              ],
              "to": [
                0.0,
                0.0
              ],
              "units": {
                "type": "Mm"
              },
              "tag": null,
              "__geoMeta": {
                "id": "[uuid]",
                "sourceRange": []
              }
            },
            "artifactId": "[uuid]",
            "originalId": "[uuid]",
            "units": {
              "type": "Mm"
            }
          },
          "height": 0.0,
          "startCapId": "[uuid]",
          "endCapId": "[uuid]",
          "units": {
            "type": "Mm"
          }
        }
      }
    ]
  },
  "basePlateSides": {
    "type": "HomArray",
    "value": [
      {
        "type": "Solid",
        "value": {
          "type": "Solid",
          "id": "[uuid]",
          "artifactId": "[uuid]",
          "value": [
            {
              "faceId": "[uuid]",
              "id": "[uuid]",
              "sourceRange": [],
              "tag": null,
              "type": "extrudePlane"
            },
            {
              "faceId": "[uuid]",
              "id": "[uuid]",
              "sourceRange": [],
              "tag": null,
              "type": "extrudePlane"
            },
            {
              "faceId": "[uuid]",
              "id": "[uuid]",
              "sourceRange": [],
              "tag": null,
              "type": "extrudePlane"
            },
            {
              "faceId": "[uuid]",
              "id": "[uuid]",
              "sourceRange": [],
              "tag": null,
              "type": "extrudePlane"
            },
            {
              "faceId": "[uuid]",
              "id": "[uuid]",
              "sourceRange": [],
              "tag": null,
              "type": "extrudePlane"
            }
          ],
          "sketch": {
            "type": "Sketch",
            "id": "[uuid]",
            "paths": [
              {
                "__geoMeta": {
                  "id": "[uuid]",
                  "sourceRange": []
                },
                "from": [
                  0.0,
                  0.0
                ],
                "tag": null,
                "to": [
                  0.0,
                  4.65
                ],
                "type": "ToPoint",
                "units": {
                  "type": "Mm"
                }
              },
              {
                "__geoMeta": {
                  "id": "[uuid]",
                  "sourceRange": []
                },
                "from": [
                  0.0,
                  4.65
                ],
                "tag": null,
                "to": [
                  2.15,
                  2.5
                ],
                "type": "ToPoint",
                "units": {
                  "type": "Mm"
                }
              },
              {
                "__geoMeta": {
                  "id": "[uuid]",
                  "sourceRange": []
                },
                "from": [
                  2.15,
                  2.5
                ],
                "tag": null,
                "to": [
                  2.15,
                  0.7
                ],
                "type": "ToPoint",
                "units": {
                  "type": "Mm"
                }
              },
              {
                "__geoMeta": {
                  "id": "[uuid]",
                  "sourceRange": []
                },
                "from": [
                  2.15,
                  0.7
                ],
                "tag": null,
                "to": [
                  2.85,
                  0.0
                ],
                "type": "ToPoint",
                "units": {
                  "type": "Mm"
                }
              },
              {
                "__geoMeta": {
                  "id": "[uuid]",
                  "sourceRange": []
                },
                "from": [
                  2.85,
                  0.0
                ],
                "tag": null,
                "to": [
                  0.0,
                  0.0
                ],
                "type": "ToPoint",
                "units": {
                  "type": "Mm"
                }
              }
            ],
            "on": {
              "type": "plane",
              "id": "[uuid]",
              "artifactId": "[uuid]",
              "value": "Custom",
              "origin": {
                "x": 4.0,
                "y": 0.0,
                "z": 0.0
              },
              "xAxis": {
                "x": 0.0,
                "y": 1.0,
                "z": 0.0
              },
              "yAxis": {
                "x": 0.0,
                "y": 0.0,
                "z": 1.0
              },
              "zAxis": {
                "x": 1.0,
                "y": 0.0,
                "z": 0.0
              },
              "units": {
                "type": "Mm"
              }
            },
            "start": {
              "from": [
                0.0,
                0.0
              ],
              "to": [
                0.0,
                0.0
              ],
              "units": {
                "type": "Mm"
              },
              "tag": null,
              "__geoMeta": {
                "id": "[uuid]",
                "sourceRange": []
              }
            },
            "artifactId": "[uuid]",
            "originalId": "[uuid]",
            "units": {
              "type": "Mm"
            }
          },
          "height": 34.0,
          "startCapId": "[uuid]",
          "endCapId": "[uuid]",
          "units": {
            "type": "Mm"
          }
        }
      },
      {
        "type": "Solid",
        "value": {
          "type": "Solid",
          "id": "[uuid]",
          "artifactId": "[uuid]",
          "value": [
            {
              "faceId": "[uuid]",
              "id": "[uuid]",
              "sourceRange": [],
              "tag": null,
              "type": "extrudePlane"
            },
            {
              "faceId": "[uuid]",
              "id": "[uuid]",
              "sourceRange": [],
              "tag": null,
              "type": "extrudePlane"
            },
            {
              "faceId": "[uuid]",
              "id": "[uuid]",
              "sourceRange": [],
              "tag": null,
              "type": "extrudePlane"
            },
            {
              "faceId": "[uuid]",
              "id": "[uuid]",
              "sourceRange": [],
              "tag": null,
              "type": "extrudePlane"
            },
            {
              "faceId": "[uuid]",
              "id": "[uuid]",
              "sourceRange": [],
              "tag": null,
              "type": "extrudePlane"
            }
          ],
          "sketch": {
            "type": "Sketch",
            "id": "[uuid]",
            "paths": [
              {
                "__geoMeta": {
                  "id": "[uuid]",
                  "sourceRange": []
                },
                "from": [
                  0.0,
                  0.0
                ],
                "tag": null,
                "to": [
                  0.0,
                  4.65
                ],
                "type": "ToPoint",
                "units": {
                  "type": "Mm"
                }
              },
              {
                "__geoMeta": {
                  "id": "[uuid]",
                  "sourceRange": []
                },
                "from": [
                  0.0,
                  4.65
                ],
                "tag": null,
                "to": [
                  2.15,
                  2.5
                ],
                "type": "ToPoint",
                "units": {
                  "type": "Mm"
                }
              },
              {
                "__geoMeta": {
                  "id": "[uuid]",
                  "sourceRange": []
                },
                "from": [
                  2.15,
                  2.5
                ],
                "tag": null,
                "to": [
                  2.15,
                  0.7
                ],
                "type": "ToPoint",
                "units": {
                  "type": "Mm"
                }
              },
              {
                "__geoMeta": {
                  "id": "[uuid]",
                  "sourceRange": []
                },
                "from": [
                  2.15,
                  0.7
                ],
                "tag": null,
                "to": [
                  2.85,
                  0.0
                ],
                "type": "ToPoint",
                "units": {
                  "type": "Mm"
                }
              },
              {
                "__geoMeta": {
                  "id": "[uuid]",
                  "sourceRange": []
                },
                "from": [
                  2.85,
                  0.0
                ],
                "tag": null,
                "to": [
                  0.0,
                  0.0
                ],
                "type": "ToPoint",
                "units": {
                  "type": "Mm"
                }
              }
            ],
            "on": {
              "type": "plane",
              "id": "[uuid]",
              "artifactId": "[uuid]",
              "value": "Custom",
              "origin": {
                "x": 4.0,
                "y": 0.0,
                "z": 0.0
              },
              "xAxis": {
                "x": 0.0,
                "y": 1.0,
                "z": 0.0
              },
              "yAxis": {
                "x": 0.0,
                "y": 0.0,
                "z": 1.0
              },
              "zAxis": {
                "x": 1.0,
                "y": 0.0,
                "z": 0.0
              },
              "units": {
                "type": "Mm"
              }
            },
            "start": {
              "from": [
                0.0,
                0.0
              ],
              "to": [
                0.0,
                0.0
              ],
              "units": {
                "type": "Mm"
              },
              "tag": null,
              "__geoMeta": {
                "id": "[uuid]",
                "sourceRange": []
              }
            },
            "artifactId": "[uuid]",
            "originalId": "[uuid]",
            "units": {
              "type": "Mm"
            }
          },
          "height": 34.0,
          "startCapId": "[uuid]",
          "endCapId": "[uuid]",
          "units": {
            "type": "Mm"
          }
        }
      },
      {
        "type": "Solid",
        "value": {
          "type": "Solid",
          "id": "[uuid]",
          "artifactId": "[uuid]",
          "value": [
            {
              "faceId": "[uuid]",
              "id": "[uuid]",
              "sourceRange": [],
              "tag": null,
              "type": "extrudePlane"
            },
            {
              "faceId": "[uuid]",
              "id": "[uuid]",
              "sourceRange": [],
              "tag": null,
              "type": "extrudePlane"
            },
            {
              "faceId": "[uuid]",
              "id": "[uuid]",
              "sourceRange": [],
              "tag": null,
              "type": "extrudePlane"
            },
            {
              "faceId": "[uuid]",
              "id": "[uuid]",
              "sourceRange": [],
              "tag": null,
              "type": "extrudePlane"
            },
            {
              "faceId": "[uuid]",
              "id": "[uuid]",
              "sourceRange": [],
              "tag": null,
              "type": "extrudePlane"
            }
          ],
          "sketch": {
            "type": "Sketch",
            "id": "[uuid]",
            "paths": [
              {
                "__geoMeta": {
                  "id": "[uuid]",
                  "sourceRange": []
                },
                "from": [
                  0.0,
                  0.0
                ],
                "tag": null,
                "to": [
                  0.0,
                  4.65
                ],
                "type": "ToPoint",
                "units": {
                  "type": "Mm"
                }
              },
              {
                "__geoMeta": {
                  "id": "[uuid]",
                  "sourceRange": []
                },
                "from": [
                  0.0,
                  4.65
                ],
                "tag": null,
                "to": [
                  2.15,
                  2.5
                ],
                "type": "ToPoint",
                "units": {
                  "type": "Mm"
                }
              },
              {
                "__geoMeta": {
                  "id": "[uuid]",
                  "sourceRange": []
                },
                "from": [
                  2.15,
                  2.5
                ],
                "tag": null,
                "to": [
                  2.15,
                  0.7
                ],
                "type": "ToPoint",
                "units": {
                  "type": "Mm"
                }
              },
              {
                "__geoMeta": {
                  "id": "[uuid]",
                  "sourceRange": []
                },
                "from": [
                  2.15,
                  0.7
                ],
                "tag": null,
                "to": [
                  2.85,
                  0.0
                ],
                "type": "ToPoint",
                "units": {
                  "type": "Mm"
                }
              },
              {
                "__geoMeta": {
                  "id": "[uuid]",
                  "sourceRange": []
                },
                "from": [
                  2.85,
                  0.0
                ],
                "tag": null,
                "to": [
                  0.0,
                  0.0
                ],
                "type": "ToPoint",
                "units": {
                  "type": "Mm"
                }
              }
            ],
            "on": {
              "type": "plane",
              "id": "[uuid]",
              "artifactId": "[uuid]",
              "value": "Custom",
              "origin": {
                "x": 4.0,
                "y": 0.0,
                "z": 0.0
              },
              "xAxis": {
                "x": 0.0,
                "y": 1.0,
                "z": 0.0
              },
              "yAxis": {
                "x": 0.0,
                "y": 0.0,
                "z": 1.0
              },
              "zAxis": {
                "x": 1.0,
                "y": 0.0,
                "z": 0.0
              },
              "units": {
                "type": "Mm"
              }
            },
            "start": {
              "from": [
                0.0,
                0.0
              ],
              "to": [
                0.0,
                0.0
              ],
              "units": {
                "type": "Mm"
              },
              "tag": null,
              "__geoMeta": {
                "id": "[uuid]",
                "sourceRange": []
              }
            },
            "artifactId": "[uuid]",
            "originalId": "[uuid]",
            "units": {
              "type": "Mm"
            }
          },
          "height": 34.0,
          "startCapId": "[uuid]",
          "endCapId": "[uuid]",
          "units": {
            "type": "Mm"
          }
        }
      },
      {
        "type": "Solid",
        "value": {
          "type": "Solid",
          "id": "[uuid]",
          "artifactId": "[uuid]",
          "value": [
            {
              "faceId": "[uuid]",
              "id": "[uuid]",
              "sourceRange": [],
              "tag": null,
              "type": "extrudePlane"
            },
            {
              "faceId": "[uuid]",
              "id": "[uuid]",
              "sourceRange": [],
              "tag": null,
              "type": "extrudePlane"
            },
            {
              "faceId": "[uuid]",
              "id": "[uuid]",
              "sourceRange": [],
              "tag": null,
              "type": "extrudePlane"
            },
            {
              "faceId": "[uuid]",
              "id": "[uuid]",
              "sourceRange": [],
              "tag": null,
              "type": "extrudePlane"
            },
            {
              "faceId": "[uuid]",
              "id": "[uuid]",
              "sourceRange": [],
              "tag": null,
              "type": "extrudePlane"
            }
          ],
          "sketch": {
            "type": "Sketch",
            "id": "[uuid]",
            "paths": [
              {
                "__geoMeta": {
                  "id": "[uuid]",
                  "sourceRange": []
                },
                "from": [
                  0.0,
                  0.0
                ],
                "tag": null,
                "to": [
                  0.0,
                  4.65
                ],
                "type": "ToPoint",
                "units": {
                  "type": "Mm"
                }
              },
              {
                "__geoMeta": {
                  "id": "[uuid]",
                  "sourceRange": []
                },
                "from": [
                  0.0,
                  4.65
                ],
                "tag": null,
                "to": [
                  2.15,
                  2.5
                ],
                "type": "ToPoint",
                "units": {
                  "type": "Mm"
                }
              },
              {
                "__geoMeta": {
                  "id": "[uuid]",
                  "sourceRange": []
                },
                "from": [
                  2.15,
                  2.5
                ],
                "tag": null,
                "to": [
                  2.15,
                  0.7
                ],
                "type": "ToPoint",
                "units": {
                  "type": "Mm"
                }
              },
              {
                "__geoMeta": {
                  "id": "[uuid]",
                  "sourceRange": []
                },
                "from": [
                  2.15,
                  0.7
                ],
                "tag": null,
                "to": [
                  2.85,
                  0.0
                ],
                "type": "ToPoint",
                "units": {
                  "type": "Mm"
                }
              },
              {
                "__geoMeta": {
                  "id": "[uuid]",
                  "sourceRange": []
                },
                "from": [
                  2.85,
                  0.0
                ],
                "tag": null,
                "to": [
                  0.0,
                  0.0
                ],
                "type": "ToPoint",
                "units": {
                  "type": "Mm"
                }
              }
            ],
            "on": {
              "type": "plane",
              "id": "[uuid]",
              "artifactId": "[uuid]",
              "value": "Custom",
              "origin": {
                "x": 4.0,
                "y": 0.0,
                "z": 0.0
              },
              "xAxis": {
                "x": 0.0,
                "y": 1.0,
                "z": 0.0
              },
              "yAxis": {
                "x": 0.0,
                "y": 0.0,
                "z": 1.0
              },
              "zAxis": {
                "x": 1.0,
                "y": 0.0,
                "z": 0.0
              },
              "units": {
                "type": "Mm"
              }
            },
            "start": {
              "from": [
                0.0,
                0.0
              ],
              "to": [
                0.0,
                0.0
              ],
              "units": {
                "type": "Mm"
              },
              "tag": null,
              "__geoMeta": {
                "id": "[uuid]",
                "sourceRange": []
              }
            },
            "artifactId": "[uuid]",
            "originalId": "[uuid]",
            "units": {
              "type": "Mm"
            }
          },
          "height": 34.0,
          "startCapId": "[uuid]",
          "endCapId": "[uuid]",
          "units": {
            "type": "Mm"
          }
        }
      },
      {
        "type": "Solid",
        "value": {
          "type": "Solid",
          "id": "[uuid]",
          "artifactId": "[uuid]",
          "value": [
            {
              "faceId": "[uuid]",
              "id": "[uuid]",
              "sourceRange": [],
              "tag": null,
              "type": "extrudePlane"
            },
            {
              "faceId": "[uuid]",
              "id": "[uuid]",
              "sourceRange": [],
              "tag": null,
              "type": "extrudePlane"
            },
            {
              "faceId": "[uuid]",
              "id": "[uuid]",
              "sourceRange": [],
              "tag": null,
              "type": "extrudePlane"
            },
            {
              "faceId": "[uuid]",
              "id": "[uuid]",
              "sourceRange": [],
              "tag": null,
              "type": "extrudePlane"
            },
            {
              "faceId": "[uuid]",
              "id": "[uuid]",
              "sourceRange": [],
              "tag": null,
              "type": "extrudePlane"
            }
          ],
          "sketch": {
            "type": "Sketch",
            "id": "[uuid]",
            "paths": [
              {
                "__geoMeta": {
                  "id": "[uuid]",
                  "sourceRange": []
                },
                "from": [
                  0.0,
                  0.0
                ],
                "tag": null,
                "to": [
                  0.0,
                  4.65
                ],
                "type": "ToPoint",
                "units": {
                  "type": "Mm"
                }
              },
              {
                "__geoMeta": {
                  "id": "[uuid]",
                  "sourceRange": []
                },
                "from": [
                  0.0,
                  4.65
                ],
                "tag": null,
                "to": [
                  2.15,
                  2.5
                ],
                "type": "ToPoint",
                "units": {
                  "type": "Mm"
                }
              },
              {
                "__geoMeta": {
                  "id": "[uuid]",
                  "sourceRange": []
                },
                "from": [
                  2.15,
                  2.5
                ],
                "tag": null,
                "to": [
                  2.15,
                  0.7
                ],
                "type": "ToPoint",
                "units": {
                  "type": "Mm"
                }
              },
              {
                "__geoMeta": {
                  "id": "[uuid]",
                  "sourceRange": []
                },
                "from": [
                  2.15,
                  0.7
                ],
                "tag": null,
                "to": [
                  2.85,
                  0.0
                ],
                "type": "ToPoint",
                "units": {
                  "type": "Mm"
                }
              },
              {
                "__geoMeta": {
                  "id": "[uuid]",
                  "sourceRange": []
                },
                "from": [
                  2.85,
                  0.0
                ],
                "tag": null,
                "to": [
                  0.0,
                  0.0
                ],
                "type": "ToPoint",
                "units": {
                  "type": "Mm"
                }
              }
            ],
            "on": {
              "type": "plane",
              "id": "[uuid]",
              "artifactId": "[uuid]",
              "value": "Custom",
              "origin": {
                "x": 4.0,
                "y": 0.0,
                "z": 0.0
              },
              "xAxis": {
                "x": 0.0,
                "y": 1.0,
                "z": 0.0
              },
              "yAxis": {
                "x": 0.0,
                "y": 0.0,
                "z": 1.0
              },
              "zAxis": {
                "x": 1.0,
                "y": 0.0,
                "z": 0.0
              },
              "units": {
                "type": "Mm"
              }
            },
            "start": {
              "from": [
                0.0,
                0.0
              ],
              "to": [
                0.0,
                0.0
              ],
              "units": {
                "type": "Mm"
              },
              "tag": null,
              "__geoMeta": {
                "id": "[uuid]",
                "sourceRange": []
              }
            },
            "artifactId": "[uuid]",
            "originalId": "[uuid]",
            "units": {
              "type": "Mm"
            }
          },
          "height": 34.0,
          "startCapId": "[uuid]",
          "endCapId": "[uuid]",
          "units": {
            "type": "Mm"
          }
        }
      },
      {
        "type": "Solid",
        "value": {
          "type": "Solid",
          "id": "[uuid]",
          "artifactId": "[uuid]",
          "value": [
            {
              "faceId": "[uuid]",
              "id": "[uuid]",
              "sourceRange": [],
              "tag": null,
              "type": "extrudePlane"
            },
            {
              "faceId": "[uuid]",
              "id": "[uuid]",
              "sourceRange": [],
              "tag": null,
              "type": "extrudePlane"
            },
            {
              "faceId": "[uuid]",
              "id": "[uuid]",
              "sourceRange": [],
              "tag": null,
              "type": "extrudePlane"
            },
            {
              "faceId": "[uuid]",
              "id": "[uuid]",
              "sourceRange": [],
              "tag": null,
              "type": "extrudePlane"
            },
            {
              "faceId": "[uuid]",
              "id": "[uuid]",
              "sourceRange": [],
              "tag": null,
              "type": "extrudePlane"
            }
          ],
          "sketch": {
            "type": "Sketch",
            "id": "[uuid]",
            "paths": [
              {
                "__geoMeta": {
                  "id": "[uuid]",
                  "sourceRange": []
                },
                "from": [
                  0.0,
                  0.0
                ],
                "tag": null,
                "to": [
                  0.0,
                  4.65
                ],
                "type": "ToPoint",
                "units": {
                  "type": "Mm"
                }
              },
              {
                "__geoMeta": {
                  "id": "[uuid]",
                  "sourceRange": []
                },
                "from": [
                  0.0,
                  4.65
                ],
                "tag": null,
                "to": [
                  2.15,
                  2.5
                ],
                "type": "ToPoint",
                "units": {
                  "type": "Mm"
                }
              },
              {
                "__geoMeta": {
                  "id": "[uuid]",
                  "sourceRange": []
                },
                "from": [
                  2.15,
                  2.5
                ],
                "tag": null,
                "to": [
                  2.15,
                  0.7
                ],
                "type": "ToPoint",
                "units": {
                  "type": "Mm"
                }
              },
              {
                "__geoMeta": {
                  "id": "[uuid]",
                  "sourceRange": []
                },
                "from": [
                  2.15,
                  0.7
                ],
                "tag": null,
                "to": [
                  2.85,
                  0.0
                ],
                "type": "ToPoint",
                "units": {
                  "type": "Mm"
                }
              },
              {
                "__geoMeta": {
                  "id": "[uuid]",
                  "sourceRange": []
                },
                "from": [
                  2.85,
                  0.0
                ],
                "tag": null,
                "to": [
                  0.0,
                  0.0
                ],
                "type": "ToPoint",
                "units": {
                  "type": "Mm"
                }
              }
            ],
            "on": {
              "type": "plane",
              "id": "[uuid]",
              "artifactId": "[uuid]",
              "value": "Custom",
              "origin": {
                "x": 4.0,
                "y": 0.0,
                "z": 0.0
              },
              "xAxis": {
                "x": 0.0,
                "y": 1.0,
                "z": 0.0
              },
              "yAxis": {
                "x": 0.0,
                "y": 0.0,
                "z": 1.0
              },
              "zAxis": {
                "x": 1.0,
                "y": 0.0,
                "z": 0.0
              },
              "units": {
                "type": "Mm"
              }
            },
            "start": {
              "from": [
                0.0,
                0.0
              ],
              "to": [
                0.0,
                0.0
              ],
              "units": {
                "type": "Mm"
              },
              "tag": null,
              "__geoMeta": {
                "id": "[uuid]",
                "sourceRange": []
              }
            },
            "artifactId": "[uuid]",
            "originalId": "[uuid]",
            "units": {
              "type": "Mm"
            }
          },
          "height": 34.0,
          "startCapId": "[uuid]",
          "endCapId": "[uuid]",
          "units": {
            "type": "Mm"
          }
        }
      },
      {
        "type": "Solid",
        "value": {
          "type": "Solid",
          "id": "[uuid]",
          "artifactId": "[uuid]",
          "value": [
            {
              "faceId": "[uuid]",
              "id": "[uuid]",
              "sourceRange": [],
              "tag": null,
              "type": "extrudePlane"
            },
            {
              "faceId": "[uuid]",
              "id": "[uuid]",
              "sourceRange": [],
              "tag": null,
              "type": "extrudePlane"
            },
            {
              "faceId": "[uuid]",
              "id": "[uuid]",
              "sourceRange": [],
              "tag": null,
              "type": "extrudePlane"
            },
            {
              "faceId": "[uuid]",
              "id": "[uuid]",
              "sourceRange": [],
              "tag": null,
              "type": "extrudePlane"
            },
            {
              "faceId": "[uuid]",
              "id": "[uuid]",
              "sourceRange": [],
              "tag": null,
              "type": "extrudePlane"
            }
          ],
          "sketch": {
            "type": "Sketch",
            "id": "[uuid]",
            "paths": [
              {
                "__geoMeta": {
                  "id": "[uuid]",
                  "sourceRange": []
                },
                "from": [
                  0.0,
                  0.0
                ],
                "tag": null,
                "to": [
                  0.0,
                  4.65
                ],
                "type": "ToPoint",
                "units": {
                  "type": "Mm"
                }
              },
              {
                "__geoMeta": {
                  "id": "[uuid]",
                  "sourceRange": []
                },
                "from": [
                  0.0,
                  4.65
                ],
                "tag": null,
                "to": [
                  2.15,
                  2.5
                ],
                "type": "ToPoint",
                "units": {
                  "type": "Mm"
                }
              },
              {
                "__geoMeta": {
                  "id": "[uuid]",
                  "sourceRange": []
                },
                "from": [
                  2.15,
                  2.5
                ],
                "tag": null,
                "to": [
                  2.15,
                  0.7
                ],
                "type": "ToPoint",
                "units": {
                  "type": "Mm"
                }
              },
              {
                "__geoMeta": {
                  "id": "[uuid]",
                  "sourceRange": []
                },
                "from": [
                  2.15,
                  0.7
                ],
                "tag": null,
                "to": [
                  2.85,
                  0.0
                ],
                "type": "ToPoint",
                "units": {
                  "type": "Mm"
                }
              },
              {
                "__geoMeta": {
                  "id": "[uuid]",
                  "sourceRange": []
                },
                "from": [
                  2.85,
                  0.0
                ],
                "tag": null,
                "to": [
                  0.0,
                  0.0
                ],
                "type": "ToPoint",
                "units": {
                  "type": "Mm"
                }
              }
            ],
            "on": {
              "type": "plane",
              "id": "[uuid]",
              "artifactId": "[uuid]",
              "value": "Custom",
              "origin": {
                "x": 4.0,
                "y": 0.0,
                "z": 0.0
              },
              "xAxis": {
                "x": 0.0,
                "y": 1.0,
                "z": 0.0
              },
              "yAxis": {
                "x": 0.0,
                "y": 0.0,
                "z": 1.0
              },
              "zAxis": {
                "x": 1.0,
                "y": 0.0,
                "z": 0.0
              },
              "units": {
                "type": "Mm"
              }
            },
            "start": {
              "from": [
                0.0,
                0.0
              ],
              "to": [
                0.0,
                0.0
              ],
              "units": {
                "type": "Mm"
              },
              "tag": null,
              "__geoMeta": {
                "id": "[uuid]",
                "sourceRange": []
              }
            },
            "artifactId": "[uuid]",
            "originalId": "[uuid]",
            "units": {
              "type": "Mm"
            }
          },
          "height": 34.0,
          "startCapId": "[uuid]",
          "endCapId": "[uuid]",
          "units": {
            "type": "Mm"
          }
        }
      },
      {
        "type": "Solid",
        "value": {
          "type": "Solid",
          "id": "[uuid]",
          "artifactId": "[uuid]",
          "value": [
            {
              "faceId": "[uuid]",
              "id": "[uuid]",
              "sourceRange": [],
              "tag": null,
              "type": "extrudePlane"
            },
            {
              "faceId": "[uuid]",
              "id": "[uuid]",
              "sourceRange": [],
              "tag": null,
              "type": "extrudePlane"
            },
            {
              "faceId": "[uuid]",
              "id": "[uuid]",
              "sourceRange": [],
              "tag": null,
              "type": "extrudePlane"
            },
            {
              "faceId": "[uuid]",
              "id": "[uuid]",
              "sourceRange": [],
              "tag": null,
              "type": "extrudePlane"
            },
            {
              "faceId": "[uuid]",
              "id": "[uuid]",
              "sourceRange": [],
              "tag": null,
              "type": "extrudePlane"
            }
          ],
          "sketch": {
            "type": "Sketch",
            "id": "[uuid]",
            "paths": [
              {
                "__geoMeta": {
                  "id": "[uuid]",
                  "sourceRange": []
                },
                "from": [
                  0.0,
                  0.0
                ],
                "tag": null,
                "to": [
                  0.0,
                  4.65
                ],
                "type": "ToPoint",
                "units": {
                  "type": "Mm"
                }
              },
              {
                "__geoMeta": {
                  "id": "[uuid]",
                  "sourceRange": []
                },
                "from": [
                  0.0,
                  4.65
                ],
                "tag": null,
                "to": [
                  2.15,
                  2.5
                ],
                "type": "ToPoint",
                "units": {
                  "type": "Mm"
                }
              },
              {
                "__geoMeta": {
                  "id": "[uuid]",
                  "sourceRange": []
                },
                "from": [
                  2.15,
                  2.5
                ],
                "tag": null,
                "to": [
                  2.15,
                  0.7
                ],
                "type": "ToPoint",
                "units": {
                  "type": "Mm"
                }
              },
              {
                "__geoMeta": {
                  "id": "[uuid]",
                  "sourceRange": []
                },
                "from": [
                  2.15,
                  0.7
                ],
                "tag": null,
                "to": [
                  2.85,
                  0.0
                ],
                "type": "ToPoint",
                "units": {
                  "type": "Mm"
                }
              },
              {
                "__geoMeta": {
                  "id": "[uuid]",
                  "sourceRange": []
                },
                "from": [
                  2.85,
                  0.0
                ],
                "tag": null,
                "to": [
                  0.0,
                  0.0
                ],
                "type": "ToPoint",
                "units": {
                  "type": "Mm"
                }
              }
            ],
            "on": {
              "type": "plane",
              "id": "[uuid]",
              "artifactId": "[uuid]",
              "value": "Custom",
              "origin": {
                "x": 4.0,
                "y": 0.0,
                "z": 0.0
              },
              "xAxis": {
                "x": 0.0,
                "y": 1.0,
                "z": 0.0
              },
              "yAxis": {
                "x": 0.0,
                "y": 0.0,
                "z": 1.0
              },
              "zAxis": {
                "x": 1.0,
                "y": 0.0,
                "z": 0.0
              },
              "units": {
                "type": "Mm"
              }
            },
            "start": {
              "from": [
                0.0,
                0.0
              ],
              "to": [
                0.0,
                0.0
              ],
              "units": {
                "type": "Mm"
              },
              "tag": null,
              "__geoMeta": {
                "id": "[uuid]",
                "sourceRange": []
              }
            },
            "artifactId": "[uuid]",
            "originalId": "[uuid]",
            "units": {
              "type": "Mm"
            }
          },
          "height": 34.0,
          "startCapId": "[uuid]",
          "endCapId": "[uuid]",
          "units": {
            "type": "Mm"
          }
        }
      },
      {
        "type": "Solid",
        "value": {
          "type": "Solid",
          "id": "[uuid]",
          "artifactId": "[uuid]",
          "value": [
            {
              "faceId": "[uuid]",
              "id": "[uuid]",
              "sourceRange": [],
              "tag": null,
              "type": "extrudePlane"
            },
            {
              "faceId": "[uuid]",
              "id": "[uuid]",
              "sourceRange": [],
              "tag": null,
              "type": "extrudePlane"
            },
            {
              "faceId": "[uuid]",
              "id": "[uuid]",
              "sourceRange": [],
              "tag": null,
              "type": "extrudePlane"
            },
            {
              "faceId": "[uuid]",
              "id": "[uuid]",
              "sourceRange": [],
              "tag": null,
              "type": "extrudePlane"
            },
            {
              "faceId": "[uuid]",
              "id": "[uuid]",
              "sourceRange": [],
              "tag": null,
              "type": "extrudePlane"
            }
          ],
          "sketch": {
            "type": "Sketch",
            "id": "[uuid]",
            "paths": [
              {
                "__geoMeta": {
                  "id": "[uuid]",
                  "sourceRange": []
                },
                "from": [
                  0.0,
                  0.0
                ],
                "tag": null,
                "to": [
                  0.0,
                  4.65
                ],
                "type": "ToPoint",
                "units": {
                  "type": "Mm"
                }
              },
              {
                "__geoMeta": {
                  "id": "[uuid]",
                  "sourceRange": []
                },
                "from": [
                  0.0,
                  4.65
                ],
                "tag": null,
                "to": [
                  2.15,
                  2.5
                ],
                "type": "ToPoint",
                "units": {
                  "type": "Mm"
                }
              },
              {
                "__geoMeta": {
                  "id": "[uuid]",
                  "sourceRange": []
                },
                "from": [
                  2.15,
                  2.5
                ],
                "tag": null,
                "to": [
                  2.15,
                  0.7
                ],
                "type": "ToPoint",
                "units": {
                  "type": "Mm"
                }
              },
              {
                "__geoMeta": {
                  "id": "[uuid]",
                  "sourceRange": []
                },
                "from": [
                  2.15,
                  0.7
                ],
                "tag": null,
                "to": [
                  2.85,
                  0.0
                ],
                "type": "ToPoint",
                "units": {
                  "type": "Mm"
                }
              },
              {
                "__geoMeta": {
                  "id": "[uuid]",
                  "sourceRange": []
                },
                "from": [
                  2.85,
                  0.0
                ],
                "tag": null,
                "to": [
                  0.0,
                  0.0
                ],
                "type": "ToPoint",
                "units": {
                  "type": "Mm"
                }
              }
            ],
            "on": {
              "type": "plane",
              "id": "[uuid]",
              "artifactId": "[uuid]",
              "value": "Custom",
              "origin": {
                "x": 4.0,
                "y": 0.0,
                "z": 0.0
              },
              "xAxis": {
                "x": 0.0,
                "y": 1.0,
                "z": 0.0
              },
              "yAxis": {
                "x": 0.0,
                "y": 0.0,
                "z": 1.0
              },
              "zAxis": {
                "x": 1.0,
                "y": 0.0,
                "z": 0.0
              },
              "units": {
                "type": "Mm"
              }
            },
            "start": {
              "from": [
                0.0,
                0.0
              ],
              "to": [
                0.0,
                0.0
              ],
              "units": {
                "type": "Mm"
              },
              "tag": null,
              "__geoMeta": {
                "id": "[uuid]",
                "sourceRange": []
              }
            },
            "artifactId": "[uuid]",
            "originalId": "[uuid]",
            "units": {
              "type": "Mm"
            }
          },
          "height": 34.0,
          "startCapId": "[uuid]",
          "endCapId": "[uuid]",
          "units": {
            "type": "Mm"
          }
        }
      },
      {
        "type": "Solid",
        "value": {
          "type": "Solid",
          "id": "[uuid]",
          "artifactId": "[uuid]",
          "value": [
            {
              "faceId": "[uuid]",
              "id": "[uuid]",
              "sourceRange": [],
              "tag": null,
              "type": "extrudePlane"
            },
            {
              "faceId": "[uuid]",
              "id": "[uuid]",
              "sourceRange": [],
              "tag": null,
              "type": "extrudePlane"
            },
            {
              "faceId": "[uuid]",
              "id": "[uuid]",
              "sourceRange": [],
              "tag": null,
              "type": "extrudePlane"
            },
            {
              "faceId": "[uuid]",
              "id": "[uuid]",
              "sourceRange": [],
              "tag": null,
              "type": "extrudePlane"
            },
            {
              "faceId": "[uuid]",
              "id": "[uuid]",
              "sourceRange": [],
              "tag": null,
              "type": "extrudePlane"
            }
          ],
          "sketch": {
            "type": "Sketch",
            "id": "[uuid]",
            "paths": [
              {
                "__geoMeta": {
                  "id": "[uuid]",
                  "sourceRange": []
                },
                "from": [
                  0.0,
                  0.0
                ],
                "tag": null,
                "to": [
                  0.0,
                  4.65
                ],
                "type": "ToPoint",
                "units": {
                  "type": "Mm"
                }
              },
              {
                "__geoMeta": {
                  "id": "[uuid]",
                  "sourceRange": []
                },
                "from": [
                  0.0,
                  4.65
                ],
                "tag": null,
                "to": [
                  2.15,
                  2.5
                ],
                "type": "ToPoint",
                "units": {
                  "type": "Mm"
                }
              },
              {
                "__geoMeta": {
                  "id": "[uuid]",
                  "sourceRange": []
                },
                "from": [
                  2.15,
                  2.5
                ],
                "tag": null,
                "to": [
                  2.15,
                  0.7
                ],
                "type": "ToPoint",
                "units": {
                  "type": "Mm"
                }
              },
              {
                "__geoMeta": {
                  "id": "[uuid]",
                  "sourceRange": []
                },
                "from": [
                  2.15,
                  0.7
                ],
                "tag": null,
                "to": [
                  2.85,
                  0.0
                ],
                "type": "ToPoint",
                "units": {
                  "type": "Mm"
                }
              },
              {
                "__geoMeta": {
                  "id": "[uuid]",
                  "sourceRange": []
                },
                "from": [
                  2.85,
                  0.0
                ],
                "tag": null,
                "to": [
                  0.0,
                  0.0
                ],
                "type": "ToPoint",
                "units": {
                  "type": "Mm"
                }
              }
            ],
            "on": {
              "type": "plane",
              "id": "[uuid]",
              "artifactId": "[uuid]",
              "value": "Custom",
              "origin": {
                "x": 4.0,
                "y": 0.0,
                "z": 0.0
              },
              "xAxis": {
                "x": 0.0,
                "y": 1.0,
                "z": 0.0
              },
              "yAxis": {
                "x": 0.0,
                "y": 0.0,
                "z": 1.0
              },
              "zAxis": {
                "x": 1.0,
                "y": 0.0,
                "z": 0.0
              },
              "units": {
                "type": "Mm"
              }
            },
            "start": {
              "from": [
                0.0,
                0.0
              ],
              "to": [
                0.0,
                0.0
              ],
              "units": {
                "type": "Mm"
              },
              "tag": null,
              "__geoMeta": {
                "id": "[uuid]",
                "sourceRange": []
              }
            },
            "artifactId": "[uuid]",
            "originalId": "[uuid]",
            "units": {
              "type": "Mm"
            }
          },
          "height": 34.0,
          "startCapId": "[uuid]",
          "endCapId": "[uuid]",
          "units": {
            "type": "Mm"
          }
        }
      },
      {
        "type": "Solid",
        "value": {
          "type": "Solid",
          "id": "[uuid]",
          "artifactId": "[uuid]",
          "value": [
            {
              "faceId": "[uuid]",
              "id": "[uuid]",
              "sourceRange": [],
              "tag": null,
              "type": "extrudePlane"
            },
            {
              "faceId": "[uuid]",
              "id": "[uuid]",
              "sourceRange": [],
              "tag": null,
              "type": "extrudePlane"
            },
            {
              "faceId": "[uuid]",
              "id": "[uuid]",
              "sourceRange": [],
              "tag": null,
              "type": "extrudePlane"
            },
            {
              "faceId": "[uuid]",
              "id": "[uuid]",
              "sourceRange": [],
              "tag": null,
              "type": "extrudePlane"
            },
            {
              "faceId": "[uuid]",
              "id": "[uuid]",
              "sourceRange": [],
              "tag": null,
              "type": "extrudePlane"
            }
          ],
          "sketch": {
            "type": "Sketch",
            "id": "[uuid]",
            "paths": [
              {
                "__geoMeta": {
                  "id": "[uuid]",
                  "sourceRange": []
                },
                "from": [
                  0.0,
                  0.0
                ],
                "tag": null,
                "to": [
                  0.0,
                  4.65
                ],
                "type": "ToPoint",
                "units": {
                  "type": "Mm"
                }
              },
              {
                "__geoMeta": {
                  "id": "[uuid]",
                  "sourceRange": []
                },
                "from": [
                  0.0,
                  4.65
                ],
                "tag": null,
                "to": [
                  2.15,
                  2.5
                ],
                "type": "ToPoint",
                "units": {
                  "type": "Mm"
                }
              },
              {
                "__geoMeta": {
                  "id": "[uuid]",
                  "sourceRange": []
                },
                "from": [
                  2.15,
                  2.5
                ],
                "tag": null,
                "to": [
                  2.15,
                  0.7
                ],
                "type": "ToPoint",
                "units": {
                  "type": "Mm"
                }
              },
              {
                "__geoMeta": {
                  "id": "[uuid]",
                  "sourceRange": []
                },
                "from": [
                  2.15,
                  0.7
                ],
                "tag": null,
                "to": [
                  2.85,
                  0.0
                ],
                "type": "ToPoint",
                "units": {
                  "type": "Mm"
                }
              },
              {
                "__geoMeta": {
                  "id": "[uuid]",
                  "sourceRange": []
                },
                "from": [
                  2.85,
                  0.0
                ],
                "tag": null,
                "to": [
                  0.0,
                  0.0
                ],
                "type": "ToPoint",
                "units": {
                  "type": "Mm"
                }
              }
            ],
            "on": {
              "type": "plane",
              "id": "[uuid]",
              "artifactId": "[uuid]",
              "value": "Custom",
              "origin": {
                "x": 4.0,
                "y": 0.0,
                "z": 0.0
              },
              "xAxis": {
                "x": 0.0,
                "y": 1.0,
                "z": 0.0
              },
              "yAxis": {
                "x": 0.0,
                "y": 0.0,
                "z": 1.0
              },
              "zAxis": {
                "x": 1.0,
                "y": 0.0,
                "z": 0.0
              },
              "units": {
                "type": "Mm"
              }
            },
            "start": {
              "from": [
                0.0,
                0.0
              ],
              "to": [
                0.0,
                0.0
              ],
              "units": {
                "type": "Mm"
              },
              "tag": null,
              "__geoMeta": {
                "id": "[uuid]",
                "sourceRange": []
              }
            },
            "artifactId": "[uuid]",
            "originalId": "[uuid]",
            "units": {
              "type": "Mm"
            }
          },
          "height": 34.0,
          "startCapId": "[uuid]",
          "endCapId": "[uuid]",
          "units": {
            "type": "Mm"
          }
        }
      },
      {
        "type": "Solid",
        "value": {
          "type": "Solid",
          "id": "[uuid]",
          "artifactId": "[uuid]",
          "value": [
            {
              "faceId": "[uuid]",
              "id": "[uuid]",
              "sourceRange": [],
              "tag": null,
              "type": "extrudePlane"
            },
            {
              "faceId": "[uuid]",
              "id": "[uuid]",
              "sourceRange": [],
              "tag": null,
              "type": "extrudePlane"
            },
            {
              "faceId": "[uuid]",
              "id": "[uuid]",
              "sourceRange": [],
              "tag": null,
              "type": "extrudePlane"
            },
            {
              "faceId": "[uuid]",
              "id": "[uuid]",
              "sourceRange": [],
              "tag": null,
              "type": "extrudePlane"
            },
            {
              "faceId": "[uuid]",
              "id": "[uuid]",
              "sourceRange": [],
              "tag": null,
              "type": "extrudePlane"
            }
          ],
          "sketch": {
            "type": "Sketch",
            "id": "[uuid]",
            "paths": [
              {
                "__geoMeta": {
                  "id": "[uuid]",
                  "sourceRange": []
                },
                "from": [
                  0.0,
                  0.0
                ],
                "tag": null,
                "to": [
                  0.0,
                  4.65
                ],
                "type": "ToPoint",
                "units": {
                  "type": "Mm"
                }
              },
              {
                "__geoMeta": {
                  "id": "[uuid]",
                  "sourceRange": []
                },
                "from": [
                  0.0,
                  4.65
                ],
                "tag": null,
                "to": [
                  2.15,
                  2.5
                ],
                "type": "ToPoint",
                "units": {
                  "type": "Mm"
                }
              },
              {
                "__geoMeta": {
                  "id": "[uuid]",
                  "sourceRange": []
                },
                "from": [
                  2.15,
                  2.5
                ],
                "tag": null,
                "to": [
                  2.15,
                  0.7
                ],
                "type": "ToPoint",
                "units": {
                  "type": "Mm"
                }
              },
              {
                "__geoMeta": {
                  "id": "[uuid]",
                  "sourceRange": []
                },
                "from": [
                  2.15,
                  0.7
                ],
                "tag": null,
                "to": [
                  2.85,
                  0.0
                ],
                "type": "ToPoint",
                "units": {
                  "type": "Mm"
                }
              },
              {
                "__geoMeta": {
                  "id": "[uuid]",
                  "sourceRange": []
                },
                "from": [
                  2.85,
                  0.0
                ],
                "tag": null,
                "to": [
                  0.0,
                  0.0
                ],
                "type": "ToPoint",
                "units": {
                  "type": "Mm"
                }
              }
            ],
            "on": {
              "type": "plane",
              "id": "[uuid]",
              "artifactId": "[uuid]",
              "value": "Custom",
              "origin": {
                "x": 4.0,
                "y": 0.0,
                "z": 0.0
              },
              "xAxis": {
                "x": 0.0,
                "y": 1.0,
                "z": 0.0
              },
              "yAxis": {
                "x": 0.0,
                "y": 0.0,
                "z": 1.0
              },
              "zAxis": {
                "x": 1.0,
                "y": 0.0,
                "z": 0.0
              },
              "units": {
                "type": "Mm"
              }
            },
            "start": {
              "from": [
                0.0,
                0.0
              ],
              "to": [
                0.0,
                0.0
              ],
              "units": {
                "type": "Mm"
              },
              "tag": null,
              "__geoMeta": {
                "id": "[uuid]",
                "sourceRange": []
              }
            },
            "artifactId": "[uuid]",
            "originalId": "[uuid]",
            "units": {
              "type": "Mm"
            }
          },
          "height": 34.0,
          "startCapId": "[uuid]",
          "endCapId": "[uuid]",
          "units": {
            "type": "Mm"
          }
        }
      },
      {
        "type": "Solid",
        "value": {
          "type": "Solid",
          "id": "[uuid]",
          "artifactId": "[uuid]",
          "value": [
            {
              "faceId": "[uuid]",
              "id": "[uuid]",
              "sourceRange": [],
              "tag": null,
              "type": "extrudePlane"
            },
            {
              "faceId": "[uuid]",
              "id": "[uuid]",
              "sourceRange": [],
              "tag": null,
              "type": "extrudePlane"
            },
            {
              "faceId": "[uuid]",
              "id": "[uuid]",
              "sourceRange": [],
              "tag": null,
              "type": "extrudePlane"
            },
            {
              "faceId": "[uuid]",
              "id": "[uuid]",
              "sourceRange": [],
              "tag": null,
              "type": "extrudePlane"
            },
            {
              "faceId": "[uuid]",
              "id": "[uuid]",
              "sourceRange": [],
              "tag": null,
              "type": "extrudePlane"
            }
          ],
          "sketch": {
            "type": "Sketch",
            "id": "[uuid]",
            "paths": [
              {
                "__geoMeta": {
                  "id": "[uuid]",
                  "sourceRange": []
                },
                "from": [
                  0.0,
                  0.0
                ],
                "tag": null,
                "to": [
                  0.0,
                  4.65
                ],
                "type": "ToPoint",
                "units": {
                  "type": "Mm"
                }
              },
              {
                "__geoMeta": {
                  "id": "[uuid]",
                  "sourceRange": []
                },
                "from": [
                  0.0,
                  4.65
                ],
                "tag": null,
                "to": [
                  2.15,
                  2.5
                ],
                "type": "ToPoint",
                "units": {
                  "type": "Mm"
                }
              },
              {
                "__geoMeta": {
                  "id": "[uuid]",
                  "sourceRange": []
                },
                "from": [
                  2.15,
                  2.5
                ],
                "tag": null,
                "to": [
                  2.15,
                  0.7
                ],
                "type": "ToPoint",
                "units": {
                  "type": "Mm"
                }
              },
              {
                "__geoMeta": {
                  "id": "[uuid]",
                  "sourceRange": []
                },
                "from": [
                  2.15,
                  0.7
                ],
                "tag": null,
                "to": [
                  2.85,
                  0.0
                ],
                "type": "ToPoint",
                "units": {
                  "type": "Mm"
                }
              },
              {
                "__geoMeta": {
                  "id": "[uuid]",
                  "sourceRange": []
                },
                "from": [
                  2.85,
                  0.0
                ],
                "tag": null,
                "to": [
                  0.0,
                  0.0
                ],
                "type": "ToPoint",
                "units": {
                  "type": "Mm"
                }
              }
            ],
            "on": {
              "type": "plane",
              "id": "[uuid]",
              "artifactId": "[uuid]",
              "value": "Custom",
              "origin": {
                "x": 4.0,
                "y": 0.0,
                "z": 0.0
              },
              "xAxis": {
                "x": 0.0,
                "y": 1.0,
                "z": 0.0
              },
              "yAxis": {
                "x": 0.0,
                "y": 0.0,
                "z": 1.0
              },
              "zAxis": {
                "x": 1.0,
                "y": 0.0,
                "z": 0.0
              },
              "units": {
                "type": "Mm"
              }
            },
            "start": {
              "from": [
                0.0,
                0.0
              ],
              "to": [
                0.0,
                0.0
              ],
              "units": {
                "type": "Mm"
              },
              "tag": null,
              "__geoMeta": {
                "id": "[uuid]",
                "sourceRange": []
              }
            },
            "artifactId": "[uuid]",
            "originalId": "[uuid]",
            "units": {
              "type": "Mm"
            }
          },
          "height": 34.0,
          "startCapId": "[uuid]",
          "endCapId": "[uuid]",
          "units": {
            "type": "Mm"
          }
        }
      },
      {
        "type": "Solid",
        "value": {
          "type": "Solid",
          "id": "[uuid]",
          "artifactId": "[uuid]",
          "value": [
            {
              "faceId": "[uuid]",
              "id": "[uuid]",
              "sourceRange": [],
              "tag": null,
              "type": "extrudePlane"
            },
            {
              "faceId": "[uuid]",
              "id": "[uuid]",
              "sourceRange": [],
              "tag": null,
              "type": "extrudePlane"
            },
            {
              "faceId": "[uuid]",
              "id": "[uuid]",
              "sourceRange": [],
              "tag": null,
              "type": "extrudePlane"
            },
            {
              "faceId": "[uuid]",
              "id": "[uuid]",
              "sourceRange": [],
              "tag": null,
              "type": "extrudePlane"
            },
            {
              "faceId": "[uuid]",
              "id": "[uuid]",
              "sourceRange": [],
              "tag": null,
              "type": "extrudePlane"
            }
          ],
          "sketch": {
            "type": "Sketch",
            "id": "[uuid]",
            "paths": [
              {
                "__geoMeta": {
                  "id": "[uuid]",
                  "sourceRange": []
                },
                "from": [
                  0.0,
                  0.0
                ],
                "tag": null,
                "to": [
                  0.0,
                  4.65
                ],
                "type": "ToPoint",
                "units": {
                  "type": "Mm"
                }
              },
              {
                "__geoMeta": {
                  "id": "[uuid]",
                  "sourceRange": []
                },
                "from": [
                  0.0,
                  4.65
                ],
                "tag": null,
                "to": [
                  2.15,
                  2.5
                ],
                "type": "ToPoint",
                "units": {
                  "type": "Mm"
                }
              },
              {
                "__geoMeta": {
                  "id": "[uuid]",
                  "sourceRange": []
                },
                "from": [
                  2.15,
                  2.5
                ],
                "tag": null,
                "to": [
                  2.15,
                  0.7
                ],
                "type": "ToPoint",
                "units": {
                  "type": "Mm"
                }
              },
              {
                "__geoMeta": {
                  "id": "[uuid]",
                  "sourceRange": []
                },
                "from": [
                  2.15,
                  0.7
                ],
                "tag": null,
                "to": [
                  2.85,
                  0.0
                ],
                "type": "ToPoint",
                "units": {
                  "type": "Mm"
                }
              },
              {
                "__geoMeta": {
                  "id": "[uuid]",
                  "sourceRange": []
                },
                "from": [
                  2.85,
                  0.0
                ],
                "tag": null,
                "to": [
                  0.0,
                  0.0
                ],
                "type": "ToPoint",
                "units": {
                  "type": "Mm"
                }
              }
            ],
            "on": {
              "type": "plane",
              "id": "[uuid]",
              "artifactId": "[uuid]",
              "value": "Custom",
              "origin": {
                "x": 4.0,
                "y": 0.0,
                "z": 0.0
              },
              "xAxis": {
                "x": 0.0,
                "y": 1.0,
                "z": 0.0
              },
              "yAxis": {
                "x": 0.0,
                "y": 0.0,
                "z": 1.0
              },
              "zAxis": {
                "x": 1.0,
                "y": 0.0,
                "z": 0.0
              },
              "units": {
                "type": "Mm"
              }
            },
            "start": {
              "from": [
                0.0,
                0.0
              ],
              "to": [
                0.0,
                0.0
              ],
              "units": {
                "type": "Mm"
              },
              "tag": null,
              "__geoMeta": {
                "id": "[uuid]",
                "sourceRange": []
              }
            },
            "artifactId": "[uuid]",
            "originalId": "[uuid]",
            "units": {
              "type": "Mm"
            }
          },
          "height": 34.0,
          "startCapId": "[uuid]",
          "endCapId": "[uuid]",
          "units": {
            "type": "Mm"
          }
        }
      },
      {
        "type": "Solid",
        "value": {
          "type": "Solid",
          "id": "[uuid]",
          "artifactId": "[uuid]",
          "value": [
            {
              "faceId": "[uuid]",
              "id": "[uuid]",
              "sourceRange": [],
              "tag": null,
              "type": "extrudePlane"
            },
            {
              "faceId": "[uuid]",
              "id": "[uuid]",
              "sourceRange": [],
              "tag": null,
              "type": "extrudePlane"
            },
            {
              "faceId": "[uuid]",
              "id": "[uuid]",
              "sourceRange": [],
              "tag": null,
              "type": "extrudePlane"
            },
            {
              "faceId": "[uuid]",
              "id": "[uuid]",
              "sourceRange": [],
              "tag": null,
              "type": "extrudePlane"
            },
            {
              "faceId": "[uuid]",
              "id": "[uuid]",
              "sourceRange": [],
              "tag": null,
              "type": "extrudePlane"
            }
          ],
          "sketch": {
            "type": "Sketch",
            "id": "[uuid]",
            "paths": [
              {
                "__geoMeta": {
                  "id": "[uuid]",
                  "sourceRange": []
                },
                "from": [
                  0.0,
                  0.0
                ],
                "tag": null,
                "to": [
                  0.0,
                  4.65
                ],
                "type": "ToPoint",
                "units": {
                  "type": "Mm"
                }
              },
              {
                "__geoMeta": {
                  "id": "[uuid]",
                  "sourceRange": []
                },
                "from": [
                  0.0,
                  4.65
                ],
                "tag": null,
                "to": [
                  2.15,
                  2.5
                ],
                "type": "ToPoint",
                "units": {
                  "type": "Mm"
                }
              },
              {
                "__geoMeta": {
                  "id": "[uuid]",
                  "sourceRange": []
                },
                "from": [
                  2.15,
                  2.5
                ],
                "tag": null,
                "to": [
                  2.15,
                  0.7
                ],
                "type": "ToPoint",
                "units": {
                  "type": "Mm"
                }
              },
              {
                "__geoMeta": {
                  "id": "[uuid]",
                  "sourceRange": []
                },
                "from": [
                  2.15,
                  0.7
                ],
                "tag": null,
                "to": [
                  2.85,
                  0.0
                ],
                "type": "ToPoint",
                "units": {
                  "type": "Mm"
                }
              },
              {
                "__geoMeta": {
                  "id": "[uuid]",
                  "sourceRange": []
                },
                "from": [
                  2.85,
                  0.0
                ],
                "tag": null,
                "to": [
                  0.0,
                  0.0
                ],
                "type": "ToPoint",
                "units": {
                  "type": "Mm"
                }
              }
            ],
            "on": {
              "type": "plane",
              "id": "[uuid]",
              "artifactId": "[uuid]",
              "value": "Custom",
              "origin": {
                "x": 4.0,
                "y": 0.0,
                "z": 0.0
              },
              "xAxis": {
                "x": 0.0,
                "y": 1.0,
                "z": 0.0
              },
              "yAxis": {
                "x": 0.0,
                "y": 0.0,
                "z": 1.0
              },
              "zAxis": {
                "x": 1.0,
                "y": 0.0,
                "z": 0.0
              },
              "units": {
                "type": "Mm"
              }
            },
            "start": {
              "from": [
                0.0,
                0.0
              ],
              "to": [
                0.0,
                0.0
              ],
              "units": {
                "type": "Mm"
              },
              "tag": null,
              "__geoMeta": {
                "id": "[uuid]",
                "sourceRange": []
              }
            },
            "artifactId": "[uuid]",
            "originalId": "[uuid]",
            "units": {
              "type": "Mm"
            }
          },
          "height": 34.0,
          "startCapId": "[uuid]",
          "endCapId": "[uuid]",
          "units": {
            "type": "Mm"
          }
        }
      },
      {
        "type": "Solid",
        "value": {
          "type": "Solid",
          "id": "[uuid]",
          "artifactId": "[uuid]",
          "value": [
            {
              "faceId": "[uuid]",
              "id": "[uuid]",
              "sourceRange": [],
              "tag": null,
              "type": "extrudePlane"
            },
            {
              "faceId": "[uuid]",
              "id": "[uuid]",
              "sourceRange": [],
              "tag": null,
              "type": "extrudePlane"
            },
            {
              "faceId": "[uuid]",
              "id": "[uuid]",
              "sourceRange": [],
              "tag": null,
              "type": "extrudePlane"
            },
            {
              "faceId": "[uuid]",
              "id": "[uuid]",
              "sourceRange": [],
              "tag": null,
              "type": "extrudePlane"
            },
            {
              "faceId": "[uuid]",
              "id": "[uuid]",
              "sourceRange": [],
              "tag": null,
              "type": "extrudePlane"
            }
          ],
          "sketch": {
            "type": "Sketch",
            "id": "[uuid]",
            "paths": [
              {
                "__geoMeta": {
                  "id": "[uuid]",
                  "sourceRange": []
                },
                "from": [
                  0.0,
                  0.0
                ],
                "tag": null,
                "to": [
                  0.0,
                  4.65
                ],
                "type": "ToPoint",
                "units": {
                  "type": "Mm"
                }
              },
              {
                "__geoMeta": {
                  "id": "[uuid]",
                  "sourceRange": []
                },
                "from": [
                  0.0,
                  4.65
                ],
                "tag": null,
                "to": [
                  2.15,
                  2.5
                ],
                "type": "ToPoint",
                "units": {
                  "type": "Mm"
                }
              },
              {
                "__geoMeta": {
                  "id": "[uuid]",
                  "sourceRange": []
                },
                "from": [
                  2.15,
                  2.5
                ],
                "tag": null,
                "to": [
                  2.15,
                  0.7
                ],
                "type": "ToPoint",
                "units": {
                  "type": "Mm"
                }
              },
              {
                "__geoMeta": {
                  "id": "[uuid]",
                  "sourceRange": []
                },
                "from": [
                  2.15,
                  0.7
                ],
                "tag": null,
                "to": [
                  2.85,
                  0.0
                ],
                "type": "ToPoint",
                "units": {
                  "type": "Mm"
                }
              },
              {
                "__geoMeta": {
                  "id": "[uuid]",
                  "sourceRange": []
                },
                "from": [
                  2.85,
                  0.0
                ],
                "tag": null,
                "to": [
                  0.0,
                  0.0
                ],
                "type": "ToPoint",
                "units": {
                  "type": "Mm"
                }
              }
            ],
            "on": {
              "type": "plane",
              "id": "[uuid]",
              "artifactId": "[uuid]",
              "value": "Custom",
              "origin": {
                "x": 4.0,
                "y": 0.0,
                "z": 0.0
              },
              "xAxis": {
                "x": 0.0,
                "y": 1.0,
                "z": 0.0
              },
              "yAxis": {
                "x": 0.0,
                "y": 0.0,
                "z": 1.0
              },
              "zAxis": {
                "x": 1.0,
                "y": 0.0,
                "z": 0.0
              },
              "units": {
                "type": "Mm"
              }
            },
            "start": {
              "from": [
                0.0,
                0.0
              ],
              "to": [
                0.0,
                0.0
              ],
              "units": {
                "type": "Mm"
              },
              "tag": null,
              "__geoMeta": {
                "id": "[uuid]",
                "sourceRange": []
              }
            },
            "artifactId": "[uuid]",
            "originalId": "[uuid]",
            "units": {
              "type": "Mm"
            }
          },
          "height": 34.0,
          "startCapId": "[uuid]",
          "endCapId": "[uuid]",
          "units": {
            "type": "Mm"
          }
        }
      },
      {
        "type": "Solid",
        "value": {
          "type": "Solid",
          "id": "[uuid]",
          "artifactId": "[uuid]",
          "value": [
            {
              "faceId": "[uuid]",
              "id": "[uuid]",
              "sourceRange": [],
              "tag": null,
              "type": "extrudePlane"
            },
            {
              "faceId": "[uuid]",
              "id": "[uuid]",
              "sourceRange": [],
              "tag": null,
              "type": "extrudePlane"
            },
            {
              "faceId": "[uuid]",
              "id": "[uuid]",
              "sourceRange": [],
              "tag": null,
              "type": "extrudePlane"
            },
            {
              "faceId": "[uuid]",
              "id": "[uuid]",
              "sourceRange": [],
              "tag": null,
              "type": "extrudePlane"
            },
            {
              "faceId": "[uuid]",
              "id": "[uuid]",
              "sourceRange": [],
              "tag": null,
              "type": "extrudePlane"
            }
          ],
          "sketch": {
            "type": "Sketch",
            "id": "[uuid]",
            "paths": [
              {
                "__geoMeta": {
                  "id": "[uuid]",
                  "sourceRange": []
                },
                "from": [
                  0.0,
                  0.0
                ],
                "tag": null,
                "to": [
                  0.0,
                  4.65
                ],
                "type": "ToPoint",
                "units": {
                  "type": "Mm"
                }
              },
              {
                "__geoMeta": {
                  "id": "[uuid]",
                  "sourceRange": []
                },
                "from": [
                  0.0,
                  4.65
                ],
                "tag": null,
                "to": [
                  2.15,
                  2.5
                ],
                "type": "ToPoint",
                "units": {
                  "type": "Mm"
                }
              },
              {
                "__geoMeta": {
                  "id": "[uuid]",
                  "sourceRange": []
                },
                "from": [
                  2.15,
                  2.5
                ],
                "tag": null,
                "to": [
                  2.15,
                  0.7
                ],
                "type": "ToPoint",
                "units": {
                  "type": "Mm"
                }
              },
              {
                "__geoMeta": {
                  "id": "[uuid]",
                  "sourceRange": []
                },
                "from": [
                  2.15,
                  0.7
                ],
                "tag": null,
                "to": [
                  2.85,
                  0.0
                ],
                "type": "ToPoint",
                "units": {
                  "type": "Mm"
                }
              },
              {
                "__geoMeta": {
                  "id": "[uuid]",
                  "sourceRange": []
                },
                "from": [
                  2.85,
                  0.0
                ],
                "tag": null,
                "to": [
                  0.0,
                  0.0
                ],
                "type": "ToPoint",
                "units": {
                  "type": "Mm"
                }
              }
            ],
            "on": {
              "type": "plane",
              "id": "[uuid]",
              "artifactId": "[uuid]",
              "value": "Custom",
              "origin": {
                "x": 4.0,
                "y": 0.0,
                "z": 0.0
              },
              "xAxis": {
                "x": 0.0,
                "y": 1.0,
                "z": 0.0
              },
              "yAxis": {
                "x": 0.0,
                "y": 0.0,
                "z": 1.0
              },
              "zAxis": {
                "x": 1.0,
                "y": 0.0,
                "z": 0.0
              },
              "units": {
                "type": "Mm"
              }
            },
            "start": {
              "from": [
                0.0,
                0.0
              ],
              "to": [
                0.0,
                0.0
              ],
              "units": {
                "type": "Mm"
              },
              "tag": null,
              "__geoMeta": {
                "id": "[uuid]",
                "sourceRange": []
              }
            },
            "artifactId": "[uuid]",
            "originalId": "[uuid]",
            "units": {
              "type": "Mm"
            }
          },
          "height": 34.0,
          "startCapId": "[uuid]",
          "endCapId": "[uuid]",
          "units": {
            "type": "Mm"
          }
        }
      },
      {
        "type": "Solid",
        "value": {
          "type": "Solid",
          "id": "[uuid]",
          "artifactId": "[uuid]",
          "value": [
            {
              "faceId": "[uuid]",
              "id": "[uuid]",
              "sourceRange": [],
              "tag": null,
              "type": "extrudePlane"
            },
            {
              "faceId": "[uuid]",
              "id": "[uuid]",
              "sourceRange": [],
              "tag": null,
              "type": "extrudePlane"
            },
            {
              "faceId": "[uuid]",
              "id": "[uuid]",
              "sourceRange": [],
              "tag": null,
              "type": "extrudePlane"
            },
            {
              "faceId": "[uuid]",
              "id": "[uuid]",
              "sourceRange": [],
              "tag": null,
              "type": "extrudePlane"
            },
            {
              "faceId": "[uuid]",
              "id": "[uuid]",
              "sourceRange": [],
              "tag": null,
              "type": "extrudePlane"
            }
          ],
          "sketch": {
            "type": "Sketch",
            "id": "[uuid]",
            "paths": [
              {
                "__geoMeta": {
                  "id": "[uuid]",
                  "sourceRange": []
                },
                "from": [
                  0.0,
                  0.0
                ],
                "tag": null,
                "to": [
                  0.0,
                  4.65
                ],
                "type": "ToPoint",
                "units": {
                  "type": "Mm"
                }
              },
              {
                "__geoMeta": {
                  "id": "[uuid]",
                  "sourceRange": []
                },
                "from": [
                  0.0,
                  4.65
                ],
                "tag": null,
                "to": [
                  2.15,
                  2.5
                ],
                "type": "ToPoint",
                "units": {
                  "type": "Mm"
                }
              },
              {
                "__geoMeta": {
                  "id": "[uuid]",
                  "sourceRange": []
                },
                "from": [
                  2.15,
                  2.5
                ],
                "tag": null,
                "to": [
                  2.15,
                  0.7
                ],
                "type": "ToPoint",
                "units": {
                  "type": "Mm"
                }
              },
              {
                "__geoMeta": {
                  "id": "[uuid]",
                  "sourceRange": []
                },
                "from": [
                  2.15,
                  0.7
                ],
                "tag": null,
                "to": [
                  2.85,
                  0.0
                ],
                "type": "ToPoint",
                "units": {
                  "type": "Mm"
                }
              },
              {
                "__geoMeta": {
                  "id": "[uuid]",
                  "sourceRange": []
                },
                "from": [
                  2.85,
                  0.0
                ],
                "tag": null,
                "to": [
                  0.0,
                  0.0
                ],
                "type": "ToPoint",
                "units": {
                  "type": "Mm"
                }
              }
            ],
            "on": {
              "type": "plane",
              "id": "[uuid]",
              "artifactId": "[uuid]",
              "value": "Custom",
              "origin": {
                "x": 4.0,
                "y": 0.0,
                "z": 0.0
              },
              "xAxis": {
                "x": 0.0,
                "y": 1.0,
                "z": 0.0
              },
              "yAxis": {
                "x": 0.0,
                "y": 0.0,
                "z": 1.0
              },
              "zAxis": {
                "x": 1.0,
                "y": 0.0,
                "z": 0.0
              },
              "units": {
                "type": "Mm"
              }
            },
            "start": {
              "from": [
                0.0,
                0.0
              ],
              "to": [
                0.0,
                0.0
              ],
              "units": {
                "type": "Mm"
              },
              "tag": null,
              "__geoMeta": {
                "id": "[uuid]",
                "sourceRange": []
              }
            },
            "artifactId": "[uuid]",
            "originalId": "[uuid]",
            "units": {
              "type": "Mm"
            }
          },
          "height": 34.0,
          "startCapId": "[uuid]",
          "endCapId": "[uuid]",
          "units": {
            "type": "Mm"
          }
        }
      },
      {
        "type": "Solid",
        "value": {
          "type": "Solid",
          "id": "[uuid]",
          "artifactId": "[uuid]",
          "value": [
            {
              "faceId": "[uuid]",
              "id": "[uuid]",
              "sourceRange": [],
              "tag": null,
              "type": "extrudePlane"
            },
            {
              "faceId": "[uuid]",
              "id": "[uuid]",
              "sourceRange": [],
              "tag": null,
              "type": "extrudePlane"
            },
            {
              "faceId": "[uuid]",
              "id": "[uuid]",
              "sourceRange": [],
              "tag": null,
              "type": "extrudePlane"
            },
            {
              "faceId": "[uuid]",
              "id": "[uuid]",
              "sourceRange": [],
              "tag": null,
              "type": "extrudePlane"
            },
            {
              "faceId": "[uuid]",
              "id": "[uuid]",
              "sourceRange": [],
              "tag": null,
              "type": "extrudePlane"
            }
          ],
          "sketch": {
            "type": "Sketch",
            "id": "[uuid]",
            "paths": [
              {
                "__geoMeta": {
                  "id": "[uuid]",
                  "sourceRange": []
                },
                "from": [
                  0.0,
                  0.0
                ],
                "tag": null,
                "to": [
                  0.0,
                  4.65
                ],
                "type": "ToPoint",
                "units": {
                  "type": "Mm"
                }
              },
              {
                "__geoMeta": {
                  "id": "[uuid]",
                  "sourceRange": []
                },
                "from": [
                  0.0,
                  4.65
                ],
                "tag": null,
                "to": [
                  2.15,
                  2.5
                ],
                "type": "ToPoint",
                "units": {
                  "type": "Mm"
                }
              },
              {
                "__geoMeta": {
                  "id": "[uuid]",
                  "sourceRange": []
                },
                "from": [
                  2.15,
                  2.5
                ],
                "tag": null,
                "to": [
                  2.15,
                  0.7
                ],
                "type": "ToPoint",
                "units": {
                  "type": "Mm"
                }
              },
              {
                "__geoMeta": {
                  "id": "[uuid]",
                  "sourceRange": []
                },
                "from": [
                  2.15,
                  0.7
                ],
                "tag": null,
                "to": [
                  2.85,
                  0.0
                ],
                "type": "ToPoint",
                "units": {
                  "type": "Mm"
                }
              },
              {
                "__geoMeta": {
                  "id": "[uuid]",
                  "sourceRange": []
                },
                "from": [
                  2.85,
                  0.0
                ],
                "tag": null,
                "to": [
                  0.0,
                  0.0
                ],
                "type": "ToPoint",
                "units": {
                  "type": "Mm"
                }
              }
            ],
            "on": {
              "type": "plane",
              "id": "[uuid]",
              "artifactId": "[uuid]",
              "value": "Custom",
              "origin": {
                "x": 4.0,
                "y": 0.0,
                "z": 0.0
              },
              "xAxis": {
                "x": 0.0,
                "y": 1.0,
                "z": 0.0
              },
              "yAxis": {
                "x": 0.0,
                "y": 0.0,
                "z": 1.0
              },
              "zAxis": {
                "x": 1.0,
                "y": 0.0,
                "z": 0.0
              },
              "units": {
                "type": "Mm"
              }
            },
            "start": {
              "from": [
                0.0,
                0.0
              ],
              "to": [
                0.0,
                0.0
              ],
              "units": {
                "type": "Mm"
              },
              "tag": null,
              "__geoMeta": {
                "id": "[uuid]",
                "sourceRange": []
              }
            },
            "artifactId": "[uuid]",
            "originalId": "[uuid]",
            "units": {
              "type": "Mm"
            }
          },
          "height": 34.0,
          "startCapId": "[uuid]",
          "endCapId": "[uuid]",
          "units": {
            "type": "Mm"
          }
        }
      },
      {
        "type": "Solid",
        "value": {
          "type": "Solid",
          "id": "[uuid]",
          "artifactId": "[uuid]",
          "value": [
            {
              "faceId": "[uuid]",
              "id": "[uuid]",
              "sourceRange": [],
              "tag": null,
              "type": "extrudePlane"
            },
            {
              "faceId": "[uuid]",
              "id": "[uuid]",
              "sourceRange": [],
              "tag": null,
              "type": "extrudePlane"
            },
            {
              "faceId": "[uuid]",
              "id": "[uuid]",
              "sourceRange": [],
              "tag": null,
              "type": "extrudePlane"
            },
            {
              "faceId": "[uuid]",
              "id": "[uuid]",
              "sourceRange": [],
              "tag": null,
              "type": "extrudePlane"
            },
            {
              "faceId": "[uuid]",
              "id": "[uuid]",
              "sourceRange": [],
              "tag": null,
              "type": "extrudePlane"
            }
          ],
          "sketch": {
            "type": "Sketch",
            "id": "[uuid]",
            "paths": [
              {
                "__geoMeta": {
                  "id": "[uuid]",
                  "sourceRange": []
                },
                "from": [
                  0.0,
                  0.0
                ],
                "tag": null,
                "to": [
                  0.0,
                  4.65
                ],
                "type": "ToPoint",
                "units": {
                  "type": "Mm"
                }
              },
              {
                "__geoMeta": {
                  "id": "[uuid]",
                  "sourceRange": []
                },
                "from": [
                  0.0,
                  4.65
                ],
                "tag": null,
                "to": [
                  2.15,
                  2.5
                ],
                "type": "ToPoint",
                "units": {
                  "type": "Mm"
                }
              },
              {
                "__geoMeta": {
                  "id": "[uuid]",
                  "sourceRange": []
                },
                "from": [
                  2.15,
                  2.5
                ],
                "tag": null,
                "to": [
                  2.15,
                  0.7
                ],
                "type": "ToPoint",
                "units": {
                  "type": "Mm"
                }
              },
              {
                "__geoMeta": {
                  "id": "[uuid]",
                  "sourceRange": []
                },
                "from": [
                  2.15,
                  0.7
                ],
                "tag": null,
                "to": [
                  2.85,
                  0.0
                ],
                "type": "ToPoint",
                "units": {
                  "type": "Mm"
                }
              },
              {
                "__geoMeta": {
                  "id": "[uuid]",
                  "sourceRange": []
                },
                "from": [
                  2.85,
                  0.0
                ],
                "tag": null,
                "to": [
                  0.0,
                  0.0
                ],
                "type": "ToPoint",
                "units": {
                  "type": "Mm"
                }
              }
            ],
            "on": {
              "type": "plane",
              "id": "[uuid]",
              "artifactId": "[uuid]",
              "value": "Custom",
              "origin": {
                "x": 4.0,
                "y": 0.0,
                "z": 0.0
              },
              "xAxis": {
                "x": 0.0,
                "y": 1.0,
                "z": 0.0
              },
              "yAxis": {
                "x": 0.0,
                "y": 0.0,
                "z": 1.0
              },
              "zAxis": {
                "x": 1.0,
                "y": 0.0,
                "z": 0.0
              },
              "units": {
                "type": "Mm"
              }
            },
            "start": {
              "from": [
                0.0,
                0.0
              ],
              "to": [
                0.0,
                0.0
              ],
              "units": {
                "type": "Mm"
              },
              "tag": null,
              "__geoMeta": {
                "id": "[uuid]",
                "sourceRange": []
              }
            },
            "artifactId": "[uuid]",
            "originalId": "[uuid]",
            "units": {
              "type": "Mm"
            }
          },
          "height": 34.0,
          "startCapId": "[uuid]",
          "endCapId": "[uuid]",
          "units": {
            "type": "Mm"
          }
        }
      },
      {
        "type": "Solid",
        "value": {
          "type": "Solid",
          "id": "[uuid]",
          "artifactId": "[uuid]",
          "value": [
            {
              "faceId": "[uuid]",
              "id": "[uuid]",
              "sourceRange": [],
              "tag": null,
              "type": "extrudePlane"
            },
            {
              "faceId": "[uuid]",
              "id": "[uuid]",
              "sourceRange": [],
              "tag": null,
              "type": "extrudePlane"
            },
            {
              "faceId": "[uuid]",
              "id": "[uuid]",
              "sourceRange": [],
              "tag": null,
              "type": "extrudePlane"
            },
            {
              "faceId": "[uuid]",
              "id": "[uuid]",
              "sourceRange": [],
              "tag": null,
              "type": "extrudePlane"
            },
            {
              "faceId": "[uuid]",
              "id": "[uuid]",
              "sourceRange": [],
              "tag": null,
              "type": "extrudePlane"
            }
          ],
          "sketch": {
            "type": "Sketch",
            "id": "[uuid]",
            "paths": [
              {
                "__geoMeta": {
                  "id": "[uuid]",
                  "sourceRange": []
                },
                "from": [
                  0.0,
                  0.0
                ],
                "tag": null,
                "to": [
                  0.0,
                  4.65
                ],
                "type": "ToPoint",
                "units": {
                  "type": "Mm"
                }
              },
              {
                "__geoMeta": {
                  "id": "[uuid]",
                  "sourceRange": []
                },
                "from": [
                  0.0,
                  4.65
                ],
                "tag": null,
                "to": [
                  2.15,
                  2.5
                ],
                "type": "ToPoint",
                "units": {
                  "type": "Mm"
                }
              },
              {
                "__geoMeta": {
                  "id": "[uuid]",
                  "sourceRange": []
                },
                "from": [
                  2.15,
                  2.5
                ],
                "tag": null,
                "to": [
                  2.15,
                  0.7
                ],
                "type": "ToPoint",
                "units": {
                  "type": "Mm"
                }
              },
              {
                "__geoMeta": {
                  "id": "[uuid]",
                  "sourceRange": []
                },
                "from": [
                  2.15,
                  0.7
                ],
                "tag": null,
                "to": [
                  2.85,
                  0.0
                ],
                "type": "ToPoint",
                "units": {
                  "type": "Mm"
                }
              },
              {
                "__geoMeta": {
                  "id": "[uuid]",
                  "sourceRange": []
                },
                "from": [
                  2.85,
                  0.0
                ],
                "tag": null,
                "to": [
                  0.0,
                  0.0
                ],
                "type": "ToPoint",
                "units": {
                  "type": "Mm"
                }
              }
            ],
            "on": {
              "type": "plane",
              "id": "[uuid]",
              "artifactId": "[uuid]",
              "value": "Custom",
              "origin": {
                "x": 4.0,
                "y": 0.0,
                "z": 0.0
              },
              "xAxis": {
                "x": 0.0,
                "y": 1.0,
                "z": 0.0
              },
              "yAxis": {
                "x": 0.0,
                "y": 0.0,
                "z": 1.0
              },
              "zAxis": {
                "x": 1.0,
                "y": 0.0,
                "z": 0.0
              },
              "units": {
                "type": "Mm"
              }
            },
            "start": {
              "from": [
                0.0,
                0.0
              ],
              "to": [
                0.0,
                0.0
              ],
              "units": {
                "type": "Mm"
              },
              "tag": null,
              "__geoMeta": {
                "id": "[uuid]",
                "sourceRange": []
              }
            },
            "artifactId": "[uuid]",
            "originalId": "[uuid]",
            "units": {
              "type": "Mm"
            }
          },
          "height": 34.0,
          "startCapId": "[uuid]",
          "endCapId": "[uuid]",
          "units": {
            "type": "Mm"
          }
        }
      },
      {
        "type": "Solid",
        "value": {
          "type": "Solid",
          "id": "[uuid]",
          "artifactId": "[uuid]",
          "value": [
            {
              "faceId": "[uuid]",
              "id": "[uuid]",
              "sourceRange": [],
              "tag": null,
              "type": "extrudePlane"
            },
            {
              "faceId": "[uuid]",
              "id": "[uuid]",
              "sourceRange": [],
              "tag": null,
              "type": "extrudePlane"
            },
            {
              "faceId": "[uuid]",
              "id": "[uuid]",
              "sourceRange": [],
              "tag": null,
              "type": "extrudePlane"
            },
            {
              "faceId": "[uuid]",
              "id": "[uuid]",
              "sourceRange": [],
              "tag": null,
              "type": "extrudePlane"
            },
            {
              "faceId": "[uuid]",
              "id": "[uuid]",
              "sourceRange": [],
              "tag": null,
              "type": "extrudePlane"
            }
          ],
          "sketch": {
            "type": "Sketch",
            "id": "[uuid]",
            "paths": [
              {
                "__geoMeta": {
                  "id": "[uuid]",
                  "sourceRange": []
                },
                "from": [
                  0.0,
                  0.0
                ],
                "tag": null,
                "to": [
                  0.0,
                  4.65
                ],
                "type": "ToPoint",
                "units": {
                  "type": "Mm"
                }
              },
              {
                "__geoMeta": {
                  "id": "[uuid]",
                  "sourceRange": []
                },
                "from": [
                  0.0,
                  4.65
                ],
                "tag": null,
                "to": [
                  2.15,
                  2.5
                ],
                "type": "ToPoint",
                "units": {
                  "type": "Mm"
                }
              },
              {
                "__geoMeta": {
                  "id": "[uuid]",
                  "sourceRange": []
                },
                "from": [
                  2.15,
                  2.5
                ],
                "tag": null,
                "to": [
                  2.15,
                  0.7
                ],
                "type": "ToPoint",
                "units": {
                  "type": "Mm"
                }
              },
              {
                "__geoMeta": {
                  "id": "[uuid]",
                  "sourceRange": []
                },
                "from": [
                  2.15,
                  0.7
                ],
                "tag": null,
                "to": [
                  2.85,
                  0.0
                ],
                "type": "ToPoint",
                "units": {
                  "type": "Mm"
                }
              },
              {
                "__geoMeta": {
                  "id": "[uuid]",
                  "sourceRange": []
                },
                "from": [
                  2.85,
                  0.0
                ],
                "tag": null,
                "to": [
                  0.0,
                  0.0
                ],
                "type": "ToPoint",
                "units": {
                  "type": "Mm"
                }
              }
            ],
            "on": {
              "type": "plane",
              "id": "[uuid]",
              "artifactId": "[uuid]",
              "value": "Custom",
              "origin": {
                "x": 4.0,
                "y": 0.0,
                "z": 0.0
              },
              "xAxis": {
                "x": 0.0,
                "y": 1.0,
                "z": 0.0
              },
              "yAxis": {
                "x": 0.0,
                "y": 0.0,
                "z": 1.0
              },
              "zAxis": {
                "x": 1.0,
                "y": 0.0,
                "z": 0.0
              },
              "units": {
                "type": "Mm"
              }
            },
            "start": {
              "from": [
                0.0,
                0.0
              ],
              "to": [
                0.0,
                0.0
              ],
              "units": {
                "type": "Mm"
              },
              "tag": null,
              "__geoMeta": {
                "id": "[uuid]",
                "sourceRange": []
              }
            },
            "artifactId": "[uuid]",
            "originalId": "[uuid]",
            "units": {
              "type": "Mm"
            }
          },
          "height": 34.0,
          "startCapId": "[uuid]",
          "endCapId": "[uuid]",
          "units": {
            "type": "Mm"
          }
        }
      },
      {
        "type": "Solid",
        "value": {
          "type": "Solid",
          "id": "[uuid]",
          "artifactId": "[uuid]",
          "value": [
            {
              "faceId": "[uuid]",
              "id": "[uuid]",
              "sourceRange": [],
              "tag": null,
              "type": "extrudePlane"
            },
            {
              "faceId": "[uuid]",
              "id": "[uuid]",
              "sourceRange": [],
              "tag": null,
              "type": "extrudePlane"
            },
            {
              "faceId": "[uuid]",
              "id": "[uuid]",
              "sourceRange": [],
              "tag": null,
              "type": "extrudePlane"
            },
            {
              "faceId": "[uuid]",
              "id": "[uuid]",
              "sourceRange": [],
              "tag": null,
              "type": "extrudePlane"
            },
            {
              "faceId": "[uuid]",
              "id": "[uuid]",
              "sourceRange": [],
              "tag": null,
              "type": "extrudePlane"
            }
          ],
          "sketch": {
            "type": "Sketch",
            "id": "[uuid]",
            "paths": [
              {
                "__geoMeta": {
                  "id": "[uuid]",
                  "sourceRange": []
                },
                "from": [
                  0.0,
                  0.0
                ],
                "tag": null,
                "to": [
                  0.0,
                  4.65
                ],
                "type": "ToPoint",
                "units": {
                  "type": "Mm"
                }
              },
              {
                "__geoMeta": {
                  "id": "[uuid]",
                  "sourceRange": []
                },
                "from": [
                  0.0,
                  4.65
                ],
                "tag": null,
                "to": [
                  2.15,
                  2.5
                ],
                "type": "ToPoint",
                "units": {
                  "type": "Mm"
                }
              },
              {
                "__geoMeta": {
                  "id": "[uuid]",
                  "sourceRange": []
                },
                "from": [
                  2.15,
                  2.5
                ],
                "tag": null,
                "to": [
                  2.15,
                  0.7
                ],
                "type": "ToPoint",
                "units": {
                  "type": "Mm"
                }
              },
              {
                "__geoMeta": {
                  "id": "[uuid]",
                  "sourceRange": []
                },
                "from": [
                  2.15,
                  0.7
                ],
                "tag": null,
                "to": [
                  2.85,
                  0.0
                ],
                "type": "ToPoint",
                "units": {
                  "type": "Mm"
                }
              },
              {
                "__geoMeta": {
                  "id": "[uuid]",
                  "sourceRange": []
                },
                "from": [
                  2.85,
                  0.0
                ],
                "tag": null,
                "to": [
                  0.0,
                  0.0
                ],
                "type": "ToPoint",
                "units": {
                  "type": "Mm"
                }
              }
            ],
            "on": {
              "type": "plane",
              "id": "[uuid]",
              "artifactId": "[uuid]",
              "value": "Custom",
              "origin": {
                "x": 4.0,
                "y": 0.0,
                "z": 0.0
              },
              "xAxis": {
                "x": 0.0,
                "y": 1.0,
                "z": 0.0
              },
              "yAxis": {
                "x": 0.0,
                "y": 0.0,
                "z": 1.0
              },
              "zAxis": {
                "x": 1.0,
                "y": 0.0,
                "z": 0.0
              },
              "units": {
                "type": "Mm"
              }
            },
            "start": {
              "from": [
                0.0,
                0.0
              ],
              "to": [
                0.0,
                0.0
              ],
              "units": {
                "type": "Mm"
              },
              "tag": null,
              "__geoMeta": {
                "id": "[uuid]",
                "sourceRange": []
              }
            },
            "artifactId": "[uuid]",
            "originalId": "[uuid]",
            "units": {
              "type": "Mm"
            }
          },
          "height": 34.0,
          "startCapId": "[uuid]",
          "endCapId": "[uuid]",
          "units": {
            "type": "Mm"
          }
        }
      },
      {
        "type": "Solid",
        "value": {
          "type": "Solid",
          "id": "[uuid]",
          "artifactId": "[uuid]",
          "value": [
            {
              "faceId": "[uuid]",
              "id": "[uuid]",
              "sourceRange": [],
              "tag": null,
              "type": "extrudePlane"
            },
            {
              "faceId": "[uuid]",
              "id": "[uuid]",
              "sourceRange": [],
              "tag": null,
              "type": "extrudePlane"
            },
            {
              "faceId": "[uuid]",
              "id": "[uuid]",
              "sourceRange": [],
              "tag": null,
              "type": "extrudePlane"
            },
            {
              "faceId": "[uuid]",
              "id": "[uuid]",
              "sourceRange": [],
              "tag": null,
              "type": "extrudePlane"
            },
            {
              "faceId": "[uuid]",
              "id": "[uuid]",
              "sourceRange": [],
              "tag": null,
              "type": "extrudePlane"
            }
          ],
          "sketch": {
            "type": "Sketch",
            "id": "[uuid]",
            "paths": [
              {
                "__geoMeta": {
                  "id": "[uuid]",
                  "sourceRange": []
                },
                "from": [
                  0.0,
                  0.0
                ],
                "tag": null,
                "to": [
                  0.0,
                  4.65
                ],
                "type": "ToPoint",
                "units": {
                  "type": "Mm"
                }
              },
              {
                "__geoMeta": {
                  "id": "[uuid]",
                  "sourceRange": []
                },
                "from": [
                  0.0,
                  4.65
                ],
                "tag": null,
                "to": [
                  2.15,
                  2.5
                ],
                "type": "ToPoint",
                "units": {
                  "type": "Mm"
                }
              },
              {
                "__geoMeta": {
                  "id": "[uuid]",
                  "sourceRange": []
                },
                "from": [
                  2.15,
                  2.5
                ],
                "tag": null,
                "to": [
                  2.15,
                  0.7
                ],
                "type": "ToPoint",
                "units": {
                  "type": "Mm"
                }
              },
              {
                "__geoMeta": {
                  "id": "[uuid]",
                  "sourceRange": []
                },
                "from": [
                  2.15,
                  0.7
                ],
                "tag": null,
                "to": [
                  2.85,
                  0.0
                ],
                "type": "ToPoint",
                "units": {
                  "type": "Mm"
                }
              },
              {
                "__geoMeta": {
                  "id": "[uuid]",
                  "sourceRange": []
                },
                "from": [
                  2.85,
                  0.0
                ],
                "tag": null,
                "to": [
                  0.0,
                  0.0
                ],
                "type": "ToPoint",
                "units": {
                  "type": "Mm"
                }
              }
            ],
            "on": {
              "type": "plane",
              "id": "[uuid]",
              "artifactId": "[uuid]",
              "value": "Custom",
              "origin": {
                "x": 4.0,
                "y": 0.0,
                "z": 0.0
              },
              "xAxis": {
                "x": 0.0,
                "y": 1.0,
                "z": 0.0
              },
              "yAxis": {
                "x": 0.0,
                "y": 0.0,
                "z": 1.0
              },
              "zAxis": {
                "x": 1.0,
                "y": 0.0,
                "z": 0.0
              },
              "units": {
                "type": "Mm"
              }
            },
            "start": {
              "from": [
                0.0,
                0.0
              ],
              "to": [
                0.0,
                0.0
              ],
              "units": {
                "type": "Mm"
              },
              "tag": null,
              "__geoMeta": {
                "id": "[uuid]",
                "sourceRange": []
              }
            },
            "artifactId": "[uuid]",
            "originalId": "[uuid]",
            "units": {
              "type": "Mm"
            }
          },
          "height": 34.0,
          "startCapId": "[uuid]",
          "endCapId": "[uuid]",
          "units": {
            "type": "Mm"
          }
        }
      }
    ]
  },
  "binLength": {
    "type": "Number",
    "value": 42.0,
    "ty": {
      "type": "Default",
      "len": {
        "type": "Mm"
      },
      "angle": {
        "type": "Degrees"
      }
    }
  },
  "cornerRadius": {
    "type": "Number",
    "value": 4.0,
    "ty": {
      "type": "Default",
      "len": {
        "type": "Mm"
      },
      "angle": {
        "type": "Degrees"
      }
    }
  },
  "corners": {
    "type": "HomArray",
    "value": [
      {
        "type": "Solid",
        "value": {
          "type": "Solid",
          "id": "[uuid]",
          "artifactId": "[uuid]",
          "value": [
            {
              "faceId": "[uuid]",
              "id": "[uuid]",
              "sourceRange": [],
              "tag": null,
              "type": "extrudePlane"
            },
            {
              "faceId": "[uuid]",
              "id": "[uuid]",
              "sourceRange": [],
              "tag": null,
              "type": "extrudePlane"
            },
            {
              "faceId": "[uuid]",
              "id": "[uuid]",
              "sourceRange": [],
              "tag": null,
              "type": "extrudePlane"
            },
            {
              "faceId": "[uuid]",
              "id": "[uuid]",
              "sourceRange": [],
              "tag": null,
              "type": "extrudePlane"
            },
            {
              "faceId": "[uuid]",
              "id": "[uuid]",
              "sourceRange": [],
              "tag": null,
              "type": "extrudePlane"
            }
          ],
          "sketch": {
            "type": "Sketch",
            "id": "[uuid]",
            "paths": [
              {
                "__geoMeta": {
                  "id": "[uuid]",
                  "sourceRange": []
                },
                "from": [
                  0.0,
                  0.0
                ],
                "tag": null,
                "to": [
                  0.0,
                  4.65
                ],
                "type": "ToPoint",
                "units": {
                  "type": "Mm"
                }
              },
              {
                "__geoMeta": {
                  "id": "[uuid]",
                  "sourceRange": []
                },
                "from": [
                  0.0,
                  4.65
                ],
                "tag": null,
                "to": [
                  2.15,
                  2.5
                ],
                "type": "ToPoint",
                "units": {
                  "type": "Mm"
                }
              },
              {
                "__geoMeta": {
                  "id": "[uuid]",
                  "sourceRange": []
                },
                "from": [
                  2.15,
                  2.5
                ],
                "tag": null,
                "to": [
                  2.15,
                  0.7
                ],
                "type": "ToPoint",
                "units": {
                  "type": "Mm"
                }
              },
              {
                "__geoMeta": {
                  "id": "[uuid]",
                  "sourceRange": []
                },
                "from": [
                  2.15,
                  0.7
                ],
                "tag": null,
                "to": [
                  2.85,
                  0.0
                ],
                "type": "ToPoint",
                "units": {
                  "type": "Mm"
                }
              },
              {
                "__geoMeta": {
                  "id": "[uuid]",
                  "sourceRange": []
                },
                "from": [
                  2.85,
                  0.0
                ],
                "tag": null,
                "to": [
                  0.0,
                  0.0
                ],
                "type": "ToPoint",
                "units": {
                  "type": "Mm"
                }
              }
            ],
            "on": {
              "type": "plane",
              "id": "[uuid]",
              "artifactId": "[uuid]",
              "value": "Custom",
              "origin": {
                "x": 4.0,
                "y": 0.0,
                "z": 0.0
              },
              "xAxis": {
                "x": 0.0,
                "y": 1.0,
                "z": 0.0
              },
              "yAxis": {
                "x": 0.0,
                "y": 0.0,
                "z": 1.0
              },
              "zAxis": {
                "x": 1.0,
                "y": 0.0,
                "z": 0.0
              },
              "units": {
                "type": "Mm"
              }
            },
            "start": {
              "from": [
                0.0,
                0.0
              ],
              "to": [
                0.0,
                0.0
              ],
              "units": {
                "type": "Mm"
              },
              "tag": null,
              "__geoMeta": {
                "id": "[uuid]",
                "sourceRange": []
              }
            },
            "artifactId": "[uuid]",
            "originalId": "[uuid]",
            "units": {
              "type": "Mm"
            }
          },
          "height": 0.0,
          "startCapId": "[uuid]",
          "endCapId": "[uuid]",
          "units": {
            "type": "Mm"
          }
        }
      },
      {
        "type": "Solid",
        "value": {
          "type": "Solid",
          "id": "[uuid]",
          "artifactId": "[uuid]",
          "value": [
            {
              "faceId": "[uuid]",
              "id": "[uuid]",
              "sourceRange": [],
              "tag": null,
              "type": "extrudePlane"
            },
            {
              "faceId": "[uuid]",
              "id": "[uuid]",
              "sourceRange": [],
              "tag": null,
              "type": "extrudePlane"
            },
            {
              "faceId": "[uuid]",
              "id": "[uuid]",
              "sourceRange": [],
              "tag": null,
              "type": "extrudePlane"
            },
            {
              "faceId": "[uuid]",
              "id": "[uuid]",
              "sourceRange": [],
              "tag": null,
              "type": "extrudePlane"
            },
            {
              "faceId": "[uuid]",
              "id": "[uuid]",
              "sourceRange": [],
              "tag": null,
              "type": "extrudePlane"
            }
          ],
          "sketch": {
            "type": "Sketch",
            "id": "[uuid]",
            "paths": [
              {
                "__geoMeta": {
                  "id": "[uuid]",
                  "sourceRange": []
                },
                "from": [
                  0.0,
                  0.0
                ],
                "tag": null,
                "to": [
                  0.0,
                  4.65
                ],
                "type": "ToPoint",
                "units": {
                  "type": "Mm"
                }
              },
              {
                "__geoMeta": {
                  "id": "[uuid]",
                  "sourceRange": []
                },
                "from": [
                  0.0,
                  4.65
                ],
                "tag": null,
                "to": [
                  2.15,
                  2.5
                ],
                "type": "ToPoint",
                "units": {
                  "type": "Mm"
                }
              },
              {
                "__geoMeta": {
                  "id": "[uuid]",
                  "sourceRange": []
                },
                "from": [
                  2.15,
                  2.5
                ],
                "tag": null,
                "to": [
                  2.15,
                  0.7
                ],
                "type": "ToPoint",
                "units": {
                  "type": "Mm"
                }
              },
              {
                "__geoMeta": {
                  "id": "[uuid]",
                  "sourceRange": []
                },
                "from": [
                  2.15,
                  0.7
                ],
                "tag": null,
                "to": [
                  2.85,
                  0.0
                ],
                "type": "ToPoint",
                "units": {
                  "type": "Mm"
                }
              },
              {
                "__geoMeta": {
                  "id": "[uuid]",
                  "sourceRange": []
                },
                "from": [
                  2.85,
                  0.0
                ],
                "tag": null,
                "to": [
                  0.0,
                  0.0
                ],
                "type": "ToPoint",
                "units": {
                  "type": "Mm"
                }
              }
            ],
            "on": {
              "type": "plane",
              "id": "[uuid]",
              "artifactId": "[uuid]",
              "value": "Custom",
              "origin": {
                "x": 4.0,
                "y": 0.0,
                "z": 0.0
              },
              "xAxis": {
                "x": 0.0,
                "y": 1.0,
                "z": 0.0
              },
              "yAxis": {
                "x": 0.0,
                "y": 0.0,
                "z": 1.0
              },
              "zAxis": {
                "x": 1.0,
                "y": 0.0,
                "z": 0.0
              },
              "units": {
                "type": "Mm"
              }
            },
            "start": {
              "from": [
                0.0,
                0.0
              ],
              "to": [
                0.0,
                0.0
              ],
              "units": {
                "type": "Mm"
              },
              "tag": null,
              "__geoMeta": {
                "id": "[uuid]",
                "sourceRange": []
              }
            },
            "artifactId": "[uuid]",
            "originalId": "[uuid]",
            "units": {
              "type": "Mm"
            }
          },
          "height": 0.0,
          "startCapId": "[uuid]",
          "endCapId": "[uuid]",
          "units": {
            "type": "Mm"
          }
        }
      },
      {
        "type": "Solid",
        "value": {
          "type": "Solid",
          "id": "[uuid]",
          "artifactId": "[uuid]",
          "value": [
            {
              "faceId": "[uuid]",
              "id": "[uuid]",
              "sourceRange": [],
              "tag": null,
              "type": "extrudePlane"
            },
            {
              "faceId": "[uuid]",
              "id": "[uuid]",
              "sourceRange": [],
              "tag": null,
              "type": "extrudePlane"
            },
            {
              "faceId": "[uuid]",
              "id": "[uuid]",
              "sourceRange": [],
              "tag": null,
              "type": "extrudePlane"
            },
            {
              "faceId": "[uuid]",
              "id": "[uuid]",
              "sourceRange": [],
              "tag": null,
              "type": "extrudePlane"
            },
            {
              "faceId": "[uuid]",
              "id": "[uuid]",
              "sourceRange": [],
              "tag": null,
              "type": "extrudePlane"
            }
          ],
          "sketch": {
            "type": "Sketch",
            "id": "[uuid]",
            "paths": [
              {
                "__geoMeta": {
                  "id": "[uuid]",
                  "sourceRange": []
                },
                "from": [
                  0.0,
                  0.0
                ],
                "tag": null,
                "to": [
                  0.0,
                  4.65
                ],
                "type": "ToPoint",
                "units": {
                  "type": "Mm"
                }
              },
              {
                "__geoMeta": {
                  "id": "[uuid]",
                  "sourceRange": []
                },
                "from": [
                  0.0,
                  4.65
                ],
                "tag": null,
                "to": [
                  2.15,
                  2.5
                ],
                "type": "ToPoint",
                "units": {
                  "type": "Mm"
                }
              },
              {
                "__geoMeta": {
                  "id": "[uuid]",
                  "sourceRange": []
                },
                "from": [
                  2.15,
                  2.5
                ],
                "tag": null,
                "to": [
                  2.15,
                  0.7
                ],
                "type": "ToPoint",
                "units": {
                  "type": "Mm"
                }
              },
              {
                "__geoMeta": {
                  "id": "[uuid]",
                  "sourceRange": []
                },
                "from": [
                  2.15,
                  0.7
                ],
                "tag": null,
                "to": [
                  2.85,
                  0.0
                ],
                "type": "ToPoint",
                "units": {
                  "type": "Mm"
                }
              },
              {
                "__geoMeta": {
                  "id": "[uuid]",
                  "sourceRange": []
                },
                "from": [
                  2.85,
                  0.0
                ],
                "tag": null,
                "to": [
                  0.0,
                  0.0
                ],
                "type": "ToPoint",
                "units": {
                  "type": "Mm"
                }
              }
            ],
            "on": {
              "type": "plane",
              "id": "[uuid]",
              "artifactId": "[uuid]",
              "value": "Custom",
              "origin": {
                "x": 4.0,
                "y": 0.0,
                "z": 0.0
              },
              "xAxis": {
                "x": 0.0,
                "y": 1.0,
                "z": 0.0
              },
              "yAxis": {
                "x": 0.0,
                "y": 0.0,
                "z": 1.0
              },
              "zAxis": {
                "x": 1.0,
                "y": 0.0,
                "z": 0.0
              },
              "units": {
                "type": "Mm"
              }
            },
            "start": {
              "from": [
                0.0,
                0.0
              ],
              "to": [
                0.0,
                0.0
              ],
              "units": {
                "type": "Mm"
              },
              "tag": null,
              "__geoMeta": {
                "id": "[uuid]",
                "sourceRange": []
              }
            },
            "artifactId": "[uuid]",
            "originalId": "[uuid]",
            "units": {
              "type": "Mm"
            }
          },
          "height": 0.0,
          "startCapId": "[uuid]",
          "endCapId": "[uuid]",
          "units": {
            "type": "Mm"
          }
        }
      },
      {
        "type": "Solid",
        "value": {
          "type": "Solid",
          "id": "[uuid]",
          "artifactId": "[uuid]",
          "value": [
            {
              "faceId": "[uuid]",
              "id": "[uuid]",
              "sourceRange": [],
              "tag": null,
              "type": "extrudePlane"
            },
            {
              "faceId": "[uuid]",
              "id": "[uuid]",
              "sourceRange": [],
              "tag": null,
              "type": "extrudePlane"
            },
            {
              "faceId": "[uuid]",
              "id": "[uuid]",
              "sourceRange": [],
              "tag": null,
              "type": "extrudePlane"
            },
            {
              "faceId": "[uuid]",
              "id": "[uuid]",
              "sourceRange": [],
              "tag": null,
              "type": "extrudePlane"
            },
            {
              "faceId": "[uuid]",
              "id": "[uuid]",
              "sourceRange": [],
              "tag": null,
              "type": "extrudePlane"
            }
          ],
          "sketch": {
            "type": "Sketch",
            "id": "[uuid]",
            "paths": [
              {
                "__geoMeta": {
                  "id": "[uuid]",
                  "sourceRange": []
                },
                "from": [
                  0.0,
                  0.0
                ],
                "tag": null,
                "to": [
                  0.0,
                  4.65
                ],
                "type": "ToPoint",
                "units": {
                  "type": "Mm"
                }
              },
              {
                "__geoMeta": {
                  "id": "[uuid]",
                  "sourceRange": []
                },
                "from": [
                  0.0,
                  4.65
                ],
                "tag": null,
                "to": [
                  2.15,
                  2.5
                ],
                "type": "ToPoint",
                "units": {
                  "type": "Mm"
                }
              },
              {
                "__geoMeta": {
                  "id": "[uuid]",
                  "sourceRange": []
                },
                "from": [
                  2.15,
                  2.5
                ],
                "tag": null,
                "to": [
                  2.15,
                  0.7
                ],
                "type": "ToPoint",
                "units": {
                  "type": "Mm"
                }
              },
              {
                "__geoMeta": {
                  "id": "[uuid]",
                  "sourceRange": []
                },
                "from": [
                  2.15,
                  0.7
                ],
                "tag": null,
                "to": [
                  2.85,
                  0.0
                ],
                "type": "ToPoint",
                "units": {
                  "type": "Mm"
                }
              },
              {
                "__geoMeta": {
                  "id": "[uuid]",
                  "sourceRange": []
                },
                "from": [
                  2.85,
                  0.0
                ],
                "tag": null,
                "to": [
                  0.0,
                  0.0
                ],
                "type": "ToPoint",
                "units": {
                  "type": "Mm"
                }
              }
            ],
            "on": {
              "type": "plane",
              "id": "[uuid]",
              "artifactId": "[uuid]",
              "value": "Custom",
              "origin": {
                "x": 4.0,
                "y": 0.0,
                "z": 0.0
              },
              "xAxis": {
                "x": 0.0,
                "y": 1.0,
                "z": 0.0
              },
              "yAxis": {
                "x": 0.0,
                "y": 0.0,
                "z": 1.0
              },
              "zAxis": {
                "x": 1.0,
                "y": 0.0,
                "z": 0.0
              },
              "units": {
                "type": "Mm"
              }
            },
            "start": {
              "from": [
                0.0,
                0.0
              ],
              "to": [
                0.0,
                0.0
              ],
              "units": {
                "type": "Mm"
              },
              "tag": null,
              "__geoMeta": {
                "id": "[uuid]",
                "sourceRange": []
              }
            },
            "artifactId": "[uuid]",
            "originalId": "[uuid]",
            "units": {
              "type": "Mm"
            }
          },
          "height": 0.0,
          "startCapId": "[uuid]",
          "endCapId": "[uuid]",
          "units": {
            "type": "Mm"
          }
        }
      }
    ]
  },
  "countBinLength": {
    "type": "Number",
    "value": 3.0,
    "ty": {
      "type": "Default",
      "len": {
        "type": "Mm"
      },
      "angle": {
        "type": "Degrees"
      }
    }
  },
  "countBinWidth": {
    "type": "Number",
    "value": 2.0,
    "ty": {
      "type": "Default",
      "len": {
        "type": "Mm"
      },
      "angle": {
        "type": "Degrees"
      }
    }
  },
  "face": {
    "type": "Function"
  },
  "firstStep": {
    "type": "Number",
    "value": 0.7,
    "ty": {
      "type": "Default",
      "len": {
        "type": "Mm"
      },
      "angle": {
        "type": "Degrees"
      }
    }
  },
  "height": {
    "type": "Number",
    "value": 4.65,
    "ty": {
      "type": "Default",
      "len": {
        "type": "Mm"
      },
      "angle": {
        "type": "Degrees"
      }
    }
  },
  "line001": {
    "type": "TagIdentifier",
    "type": "TagIdentifier",
    "value": "line001"
  },
  "line002": {
    "type": "TagIdentifier",
    "type": "TagIdentifier",
    "value": "line002"
  },
  "line003": {
    "type": "TagIdentifier",
    "type": "TagIdentifier",
    "value": "line003"
  },
  "line004": {
    "type": "TagIdentifier",
    "type": "TagIdentifier",
    "value": "line004"
  },
  "magDepth": {
    "type": "Number",
    "value": 2.4,
    "ty": {
      "type": "Default",
      "len": {
        "type": "Mm"
      },
      "angle": {
        "type": "Degrees"
      }
    }
  },
  "magOffset": {
    "type": "Number",
    "value": 4.8,
    "ty": {
      "type": "Default",
      "len": {
        "type": "Mm"
      },
      "angle": {
        "type": "Degrees"
      }
    }
  },
  "magOuterDiam": {
    "type": "Number",
    "value": 6.5,
    "ty": {
      "type": "Default",
      "len": {
        "type": "Mm"
      },
      "angle": {
        "type": "Degrees"
      }
    }
  },
  "magnetBase": {
    "type": "Function"
  },
  "magnetCenterCutout": {
    "type": "Function"
  },
  "magnetCutoutExtrude": {
    "type": "Solid",
    "value": {
      "type": "Solid",
      "id": "[uuid]",
      "artifactId": "[uuid]",
      "value": [
        {
          "faceId": "[uuid]",
          "id": "[uuid]",
          "sourceRange": [],
          "tag": {
<<<<<<< HEAD
            "commentStart": 4458,
            "end": 4466,
            "start": 4458,
=======
            "commentStart": 4473,
            "end": 4481,
            "start": 4473,
>>>>>>> bfdf8bab
            "type": "TagDeclarator",
            "value": "line001"
          },
          "type": "extrudePlane"
        },
        {
          "faceId": "[uuid]",
          "id": "[uuid]",
          "sourceRange": [],
          "tag": {
<<<<<<< HEAD
            "commentStart": 4507,
            "end": 4515,
            "start": 4507,
=======
            "commentStart": 4522,
            "end": 4530,
            "start": 4522,
>>>>>>> bfdf8bab
            "type": "TagDeclarator",
            "value": "line002"
          },
          "type": "extrudePlane"
        },
        {
          "faceId": "[uuid]",
          "id": "[uuid]",
          "sourceRange": [],
          "tag": {
<<<<<<< HEAD
            "commentStart": 4568,
            "end": 4576,
            "start": 4568,
=======
            "commentStart": 4583,
            "end": 4591,
            "start": 4583,
>>>>>>> bfdf8bab
            "type": "TagDeclarator",
            "value": "line003"
          },
          "type": "extrudePlane"
        },
        {
          "faceId": "[uuid]",
          "id": "[uuid]",
          "sourceRange": [],
          "tag": {
<<<<<<< HEAD
            "commentStart": 4597,
            "end": 4605,
            "start": 4597,
=======
            "commentStart": 4612,
            "end": 4620,
            "start": 4612,
>>>>>>> bfdf8bab
            "type": "TagDeclarator",
            "value": "line004"
          },
          "type": "extrudePlane"
        }
      ],
      "sketch": {
        "type": "Sketch",
        "id": "[uuid]",
        "paths": [
          {
            "__geoMeta": {
              "id": "[uuid]",
              "sourceRange": []
            },
            "from": [
              0.0,
              0.0
            ],
            "tag": {
<<<<<<< HEAD
              "commentStart": 4458,
              "end": 4466,
              "start": 4458,
=======
              "commentStart": 4473,
              "end": 4481,
              "start": 4473,
>>>>>>> bfdf8bab
              "type": "TagDeclarator",
              "value": "line001"
            },
            "to": [
              42.0,
              0.0
            ],
            "type": "ToPoint",
            "units": {
              "type": "Mm"
            }
          },
          {
            "__geoMeta": {
              "id": "[uuid]",
              "sourceRange": []
            },
            "from": [
              42.0,
              0.0
            ],
            "tag": {
<<<<<<< HEAD
              "commentStart": 4507,
              "end": 4515,
              "start": 4507,
=======
              "commentStart": 4522,
              "end": 4530,
              "start": 4522,
>>>>>>> bfdf8bab
              "type": "TagDeclarator",
              "value": "line002"
            },
            "to": [
              42.0,
              42.0
            ],
            "type": "ToPoint",
            "units": {
              "type": "Mm"
            }
          },
          {
            "__geoMeta": {
              "id": "[uuid]",
              "sourceRange": []
            },
            "from": [
              42.0,
              42.0
            ],
            "tag": {
<<<<<<< HEAD
              "commentStart": 4568,
              "end": 4576,
              "start": 4568,
=======
              "commentStart": 4583,
              "end": 4591,
              "start": 4583,
>>>>>>> bfdf8bab
              "type": "TagDeclarator",
              "value": "line003"
            },
            "to": [
              0.0,
              42.0
            ],
            "type": "ToPoint",
            "units": {
              "type": "Mm"
            }
          },
          {
            "__geoMeta": {
              "id": "[uuid]",
              "sourceRange": []
            },
            "from": [
              0.0,
              42.0
            ],
            "tag": {
<<<<<<< HEAD
              "commentStart": 4597,
              "end": 4605,
              "start": 4597,
=======
              "commentStart": 4612,
              "end": 4620,
              "start": 4612,
>>>>>>> bfdf8bab
              "type": "TagDeclarator",
              "value": "line004"
            },
            "to": [
              0.0,
              0.0
            ],
            "type": "ToPoint",
            "units": {
              "type": "Mm"
            }
          }
        ],
        "on": {
          "type": "plane",
          "id": "[uuid]",
          "artifactId": "[uuid]",
          "value": "Custom",
          "origin": {
            "x": 0.0,
            "y": 0.0,
            "z": -2.4
          },
          "xAxis": {
            "x": 1.0,
            "y": 0.0,
            "z": 0.0
          },
          "yAxis": {
            "x": 0.0,
            "y": 1.0,
            "z": 0.0
          },
          "zAxis": {
            "x": 0.0,
            "y": 0.0,
            "z": 1.0
          },
          "units": {
            "type": "Mm"
          }
        },
        "start": {
          "from": [
            0.0,
            0.0
          ],
          "to": [
            0.0,
            0.0
          ],
          "units": {
            "type": "Mm"
          },
          "tag": null,
          "__geoMeta": {
            "id": "[uuid]",
            "sourceRange": []
          }
        },
        "tags": {
          "line001": {
            "type": "TagIdentifier",
            "value": "line001"
          },
          "line002": {
            "type": "TagIdentifier",
            "value": "line002"
          },
          "line003": {
            "type": "TagIdentifier",
            "value": "line003"
          },
          "line004": {
            "type": "TagIdentifier",
            "value": "line004"
          }
        },
        "artifactId": "[uuid]",
        "originalId": "[uuid]",
        "units": {
          "type": "Mm"
        }
      },
      "height": -2.4,
      "startCapId": "[uuid]",
      "endCapId": "[uuid]",
      "units": {
        "type": "Mm"
      }
    }
  },
  "magnetCutoutExtrudeFillets": {
    "type": "Solid",
    "value": {
      "type": "Solid",
      "id": "[uuid]",
      "artifactId": "[uuid]",
      "value": [
        {
          "faceId": "[uuid]",
          "id": "[uuid]",
          "sourceRange": [],
          "tag": {
<<<<<<< HEAD
            "commentStart": 4458,
            "end": 4466,
            "start": 4458,
=======
            "commentStart": 4473,
            "end": 4481,
            "start": 4473,
>>>>>>> bfdf8bab
            "type": "TagDeclarator",
            "value": "line001"
          },
          "type": "extrudePlane"
        },
        {
          "faceId": "[uuid]",
          "id": "[uuid]",
          "sourceRange": [],
          "tag": {
<<<<<<< HEAD
            "commentStart": 4507,
            "end": 4515,
            "start": 4507,
=======
            "commentStart": 4522,
            "end": 4530,
            "start": 4522,
>>>>>>> bfdf8bab
            "type": "TagDeclarator",
            "value": "line002"
          },
          "type": "extrudePlane"
        },
        {
          "faceId": "[uuid]",
          "id": "[uuid]",
          "sourceRange": [],
          "tag": {
<<<<<<< HEAD
            "commentStart": 4568,
            "end": 4576,
            "start": 4568,
=======
            "commentStart": 4583,
            "end": 4591,
            "start": 4583,
>>>>>>> bfdf8bab
            "type": "TagDeclarator",
            "value": "line003"
          },
          "type": "extrudePlane"
        },
        {
          "faceId": "[uuid]",
          "id": "[uuid]",
          "sourceRange": [],
          "tag": {
<<<<<<< HEAD
            "commentStart": 4597,
            "end": 4605,
            "start": 4597,
=======
            "commentStart": 4612,
            "end": 4620,
            "start": 4612,
>>>>>>> bfdf8bab
            "type": "TagDeclarator",
            "value": "line004"
          },
          "type": "extrudePlane"
        }
      ],
      "sketch": {
        "type": "Sketch",
        "id": "[uuid]",
        "paths": [
          {
            "__geoMeta": {
              "id": "[uuid]",
              "sourceRange": []
            },
            "from": [
              0.0,
              0.0
            ],
            "tag": {
<<<<<<< HEAD
              "commentStart": 4458,
              "end": 4466,
              "start": 4458,
=======
              "commentStart": 4473,
              "end": 4481,
              "start": 4473,
>>>>>>> bfdf8bab
              "type": "TagDeclarator",
              "value": "line001"
            },
            "to": [
              42.0,
              0.0
            ],
            "type": "ToPoint",
            "units": {
              "type": "Mm"
            }
          },
          {
            "__geoMeta": {
              "id": "[uuid]",
              "sourceRange": []
            },
            "from": [
              42.0,
              0.0
            ],
            "tag": {
<<<<<<< HEAD
              "commentStart": 4507,
              "end": 4515,
              "start": 4507,
=======
              "commentStart": 4522,
              "end": 4530,
              "start": 4522,
>>>>>>> bfdf8bab
              "type": "TagDeclarator",
              "value": "line002"
            },
            "to": [
              42.0,
              42.0
            ],
            "type": "ToPoint",
            "units": {
              "type": "Mm"
            }
          },
          {
            "__geoMeta": {
              "id": "[uuid]",
              "sourceRange": []
            },
            "from": [
              42.0,
              42.0
            ],
            "tag": {
<<<<<<< HEAD
              "commentStart": 4568,
              "end": 4576,
              "start": 4568,
=======
              "commentStart": 4583,
              "end": 4591,
              "start": 4583,
>>>>>>> bfdf8bab
              "type": "TagDeclarator",
              "value": "line003"
            },
            "to": [
              0.0,
              42.0
            ],
            "type": "ToPoint",
            "units": {
              "type": "Mm"
            }
          },
          {
            "__geoMeta": {
              "id": "[uuid]",
              "sourceRange": []
            },
            "from": [
              0.0,
              42.0
            ],
            "tag": {
<<<<<<< HEAD
              "commentStart": 4597,
              "end": 4605,
              "start": 4597,
=======
              "commentStart": 4612,
              "end": 4620,
              "start": 4612,
>>>>>>> bfdf8bab
              "type": "TagDeclarator",
              "value": "line004"
            },
            "to": [
              0.0,
              0.0
            ],
            "type": "ToPoint",
            "units": {
              "type": "Mm"
            }
          }
        ],
        "on": {
          "type": "plane",
          "id": "[uuid]",
          "artifactId": "[uuid]",
          "value": "Custom",
          "origin": {
            "x": 0.0,
            "y": 0.0,
            "z": -2.4
          },
          "xAxis": {
            "x": 1.0,
            "y": 0.0,
            "z": 0.0
          },
          "yAxis": {
            "x": 0.0,
            "y": 1.0,
            "z": 0.0
          },
          "zAxis": {
            "x": 0.0,
            "y": 0.0,
            "z": 1.0
          },
          "units": {
            "type": "Mm"
          }
        },
        "start": {
          "from": [
            0.0,
            0.0
          ],
          "to": [
            0.0,
            0.0
          ],
          "units": {
            "type": "Mm"
          },
          "tag": null,
          "__geoMeta": {
            "id": "[uuid]",
            "sourceRange": []
          }
        },
        "tags": {
          "line001": {
            "type": "TagIdentifier",
            "value": "line001"
          },
          "line002": {
            "type": "TagIdentifier",
            "value": "line002"
          },
          "line003": {
            "type": "TagIdentifier",
            "value": "line003"
          },
          "line004": {
            "type": "TagIdentifier",
            "value": "line004"
          }
        },
        "artifactId": "[uuid]",
        "originalId": "[uuid]",
        "units": {
          "type": "Mm"
        }
      },
      "height": -2.4,
      "startCapId": "[uuid]",
      "endCapId": "[uuid]",
      "edgeCuts": [
        {
          "type": "fillet",
          "id": "[uuid]",
          "radius": 4.0,
          "edgeId": "[uuid]",
          "tag": null
        },
        {
          "type": "fillet",
          "id": "[uuid]",
          "radius": 4.0,
          "edgeId": "[uuid]",
          "tag": null
        },
        {
          "type": "fillet",
          "id": "[uuid]",
          "radius": 4.0,
          "edgeId": "[uuid]",
          "tag": null
        },
        {
          "type": "fillet",
          "id": "[uuid]",
          "radius": 4.0,
          "edgeId": "[uuid]",
          "tag": null
        }
      ],
      "units": {
        "type": "Mm"
      }
    }
  },
  "magnetHolesExtrude": {
    "type": "Solid",
    "value": {
      "type": "Solid",
      "id": "[uuid]",
      "artifactId": "[uuid]",
      "value": [
        {
          "faceId": "[uuid]",
          "id": "[uuid]",
          "sourceRange": [],
          "tag": {
<<<<<<< HEAD
            "commentStart": 4458,
            "end": 4466,
            "start": 4458,
=======
            "commentStart": 4473,
            "end": 4481,
            "start": 4473,
>>>>>>> bfdf8bab
            "type": "TagDeclarator",
            "value": "line001"
          },
          "type": "extrudePlane"
        },
        {
          "faceId": "[uuid]",
          "id": "[uuid]",
          "sourceRange": [],
          "tag": {
<<<<<<< HEAD
            "commentStart": 4507,
            "end": 4515,
            "start": 4507,
=======
            "commentStart": 4522,
            "end": 4530,
            "start": 4522,
>>>>>>> bfdf8bab
            "type": "TagDeclarator",
            "value": "line002"
          },
          "type": "extrudePlane"
        },
        {
          "faceId": "[uuid]",
          "id": "[uuid]",
          "sourceRange": [],
          "tag": {
<<<<<<< HEAD
            "commentStart": 4568,
            "end": 4576,
            "start": 4568,
=======
            "commentStart": 4583,
            "end": 4591,
            "start": 4583,
>>>>>>> bfdf8bab
            "type": "TagDeclarator",
            "value": "line003"
          },
          "type": "extrudePlane"
        },
        {
          "faceId": "[uuid]",
          "id": "[uuid]",
          "sourceRange": [],
          "tag": {
<<<<<<< HEAD
            "commentStart": 4597,
            "end": 4605,
            "start": 4597,
=======
            "commentStart": 4612,
            "end": 4620,
            "start": 4612,
>>>>>>> bfdf8bab
            "type": "TagDeclarator",
            "value": "line004"
          },
          "type": "extrudePlane"
        }
      ],
      "sketch": {
        "type": "Sketch",
        "id": "[uuid]",
        "paths": [
          {
            "__geoMeta": {
              "id": "[uuid]",
              "sourceRange": []
            },
            "from": [
              0.0,
              0.0
            ],
            "tag": {
<<<<<<< HEAD
              "commentStart": 4458,
              "end": 4466,
              "start": 4458,
=======
              "commentStart": 4473,
              "end": 4481,
              "start": 4473,
>>>>>>> bfdf8bab
              "type": "TagDeclarator",
              "value": "line001"
            },
            "to": [
              42.0,
              0.0
            ],
            "type": "ToPoint",
            "units": {
              "type": "Mm"
            }
          },
          {
            "__geoMeta": {
              "id": "[uuid]",
              "sourceRange": []
            },
            "from": [
              42.0,
              0.0
            ],
            "tag": {
<<<<<<< HEAD
              "commentStart": 4507,
              "end": 4515,
              "start": 4507,
=======
              "commentStart": 4522,
              "end": 4530,
              "start": 4522,
>>>>>>> bfdf8bab
              "type": "TagDeclarator",
              "value": "line002"
            },
            "to": [
              42.0,
              42.0
            ],
            "type": "ToPoint",
            "units": {
              "type": "Mm"
            }
          },
          {
            "__geoMeta": {
              "id": "[uuid]",
              "sourceRange": []
            },
            "from": [
              42.0,
              42.0
            ],
            "tag": {
<<<<<<< HEAD
              "commentStart": 4568,
              "end": 4576,
              "start": 4568,
=======
              "commentStart": 4583,
              "end": 4591,
              "start": 4583,
>>>>>>> bfdf8bab
              "type": "TagDeclarator",
              "value": "line003"
            },
            "to": [
              0.0,
              42.0
            ],
            "type": "ToPoint",
            "units": {
              "type": "Mm"
            }
          },
          {
            "__geoMeta": {
              "id": "[uuid]",
              "sourceRange": []
            },
            "from": [
              0.0,
              42.0
            ],
            "tag": {
<<<<<<< HEAD
              "commentStart": 4597,
              "end": 4605,
              "start": 4597,
=======
              "commentStart": 4612,
              "end": 4620,
              "start": 4612,
>>>>>>> bfdf8bab
              "type": "TagDeclarator",
              "value": "line004"
            },
            "to": [
              0.0,
              0.0
            ],
            "type": "ToPoint",
            "units": {
              "type": "Mm"
            }
          }
        ],
        "on": {
          "type": "plane",
          "id": "[uuid]",
          "artifactId": "[uuid]",
          "value": "XY",
          "origin": {
            "x": 0.0,
            "y": 0.0,
            "z": 0.0
          },
          "xAxis": {
            "x": 1.0,
            "y": 0.0,
            "z": 0.0
          },
          "yAxis": {
            "x": 0.0,
            "y": 1.0,
            "z": 0.0
          },
          "zAxis": {
            "x": 0.0,
            "y": 0.0,
            "z": 1.0
          },
          "units": {
            "type": "Mm"
          }
        },
        "start": {
          "from": [
            0.0,
            0.0
          ],
          "to": [
            0.0,
            0.0
          ],
          "units": {
            "type": "Mm"
          },
          "tag": null,
          "__geoMeta": {
            "id": "[uuid]",
            "sourceRange": []
          }
        },
        "tags": {
          "line001": {
            "type": "TagIdentifier",
            "value": "line001"
          },
          "line002": {
            "type": "TagIdentifier",
            "value": "line002"
          },
          "line003": {
            "type": "TagIdentifier",
            "value": "line003"
          },
          "line004": {
            "type": "TagIdentifier",
            "value": "line004"
          }
        },
        "artifactId": "[uuid]",
        "originalId": "[uuid]",
        "units": {
          "type": "Mm"
        }
      },
      "height": -2.4,
      "startCapId": "[uuid]",
      "endCapId": "[uuid]",
      "units": {
        "type": "Mm"
      }
    }
  },
  "magnetHolesExtrudeFillets": {
    "type": "Solid",
    "value": {
      "type": "Solid",
      "id": "[uuid]",
      "artifactId": "[uuid]",
      "value": [
        {
          "faceId": "[uuid]",
          "id": "[uuid]",
          "sourceRange": [],
          "tag": {
<<<<<<< HEAD
            "commentStart": 4458,
            "end": 4466,
            "start": 4458,
=======
            "commentStart": 4473,
            "end": 4481,
            "start": 4473,
>>>>>>> bfdf8bab
            "type": "TagDeclarator",
            "value": "line001"
          },
          "type": "extrudePlane"
        },
        {
          "faceId": "[uuid]",
          "id": "[uuid]",
          "sourceRange": [],
          "tag": {
<<<<<<< HEAD
            "commentStart": 4507,
            "end": 4515,
            "start": 4507,
=======
            "commentStart": 4522,
            "end": 4530,
            "start": 4522,
>>>>>>> bfdf8bab
            "type": "TagDeclarator",
            "value": "line002"
          },
          "type": "extrudePlane"
        },
        {
          "faceId": "[uuid]",
          "id": "[uuid]",
          "sourceRange": [],
          "tag": {
<<<<<<< HEAD
            "commentStart": 4568,
            "end": 4576,
            "start": 4568,
=======
            "commentStart": 4583,
            "end": 4591,
            "start": 4583,
>>>>>>> bfdf8bab
            "type": "TagDeclarator",
            "value": "line003"
          },
          "type": "extrudePlane"
        },
        {
          "faceId": "[uuid]",
          "id": "[uuid]",
          "sourceRange": [],
          "tag": {
<<<<<<< HEAD
            "commentStart": 4597,
            "end": 4605,
            "start": 4597,
=======
            "commentStart": 4612,
            "end": 4620,
            "start": 4612,
>>>>>>> bfdf8bab
            "type": "TagDeclarator",
            "value": "line004"
          },
          "type": "extrudePlane"
        }
      ],
      "sketch": {
        "type": "Sketch",
        "id": "[uuid]",
        "paths": [
          {
            "__geoMeta": {
              "id": "[uuid]",
              "sourceRange": []
            },
            "from": [
              0.0,
              0.0
            ],
            "tag": {
<<<<<<< HEAD
              "commentStart": 4458,
              "end": 4466,
              "start": 4458,
=======
              "commentStart": 4473,
              "end": 4481,
              "start": 4473,
>>>>>>> bfdf8bab
              "type": "TagDeclarator",
              "value": "line001"
            },
            "to": [
              42.0,
              0.0
            ],
            "type": "ToPoint",
            "units": {
              "type": "Mm"
            }
          },
          {
            "__geoMeta": {
              "id": "[uuid]",
              "sourceRange": []
            },
            "from": [
              42.0,
              0.0
            ],
            "tag": {
<<<<<<< HEAD
              "commentStart": 4507,
              "end": 4515,
              "start": 4507,
=======
              "commentStart": 4522,
              "end": 4530,
              "start": 4522,
>>>>>>> bfdf8bab
              "type": "TagDeclarator",
              "value": "line002"
            },
            "to": [
              42.0,
              42.0
            ],
            "type": "ToPoint",
            "units": {
              "type": "Mm"
            }
          },
          {
            "__geoMeta": {
              "id": "[uuid]",
              "sourceRange": []
            },
            "from": [
              42.0,
              42.0
            ],
            "tag": {
<<<<<<< HEAD
              "commentStart": 4568,
              "end": 4576,
              "start": 4568,
=======
              "commentStart": 4583,
              "end": 4591,
              "start": 4583,
>>>>>>> bfdf8bab
              "type": "TagDeclarator",
              "value": "line003"
            },
            "to": [
              0.0,
              42.0
            ],
            "type": "ToPoint",
            "units": {
              "type": "Mm"
            }
          },
          {
            "__geoMeta": {
              "id": "[uuid]",
              "sourceRange": []
            },
            "from": [
              0.0,
              42.0
            ],
            "tag": {
<<<<<<< HEAD
              "commentStart": 4597,
              "end": 4605,
              "start": 4597,
=======
              "commentStart": 4612,
              "end": 4620,
              "start": 4612,
>>>>>>> bfdf8bab
              "type": "TagDeclarator",
              "value": "line004"
            },
            "to": [
              0.0,
              0.0
            ],
            "type": "ToPoint",
            "units": {
              "type": "Mm"
            }
          }
        ],
        "on": {
          "type": "plane",
          "id": "[uuid]",
          "artifactId": "[uuid]",
          "value": "XY",
          "origin": {
            "x": 0.0,
            "y": 0.0,
            "z": 0.0
          },
          "xAxis": {
            "x": 1.0,
            "y": 0.0,
            "z": 0.0
          },
          "yAxis": {
            "x": 0.0,
            "y": 1.0,
            "z": 0.0
          },
          "zAxis": {
            "x": 0.0,
            "y": 0.0,
            "z": 1.0
          },
          "units": {
            "type": "Mm"
          }
        },
        "start": {
          "from": [
            0.0,
            0.0
          ],
          "to": [
            0.0,
            0.0
          ],
          "units": {
            "type": "Mm"
          },
          "tag": null,
          "__geoMeta": {
            "id": "[uuid]",
            "sourceRange": []
          }
        },
        "tags": {
          "line001": {
            "type": "TagIdentifier",
            "value": "line001"
          },
          "line002": {
            "type": "TagIdentifier",
            "value": "line002"
          },
          "line003": {
            "type": "TagIdentifier",
            "value": "line003"
          },
          "line004": {
            "type": "TagIdentifier",
            "value": "line004"
          }
        },
        "artifactId": "[uuid]",
        "originalId": "[uuid]",
        "units": {
          "type": "Mm"
        }
      },
      "height": -2.4,
      "startCapId": "[uuid]",
      "endCapId": "[uuid]",
      "edgeCuts": [
        {
          "type": "fillet",
          "id": "[uuid]",
          "radius": 4.0,
          "edgeId": "[uuid]",
          "tag": null
        },
        {
          "type": "fillet",
          "id": "[uuid]",
          "radius": 4.0,
          "edgeId": "[uuid]",
          "tag": null
        },
        {
          "type": "fillet",
          "id": "[uuid]",
          "radius": 4.0,
          "edgeId": "[uuid]",
          "tag": null
        },
        {
          "type": "fillet",
          "id": "[uuid]",
          "radius": 4.0,
          "edgeId": "[uuid]",
          "tag": null
        }
      ],
      "units": {
        "type": "Mm"
      }
    }
  },
  "magnetProfile": {
    "type": "Sketch",
    "value": {
      "type": "Sketch",
      "id": "[uuid]",
      "paths": [
        {
          "__geoMeta": {
            "id": "[uuid]",
            "sourceRange": []
          },
          "from": [
            0.0,
            0.0
          ],
          "tag": {
<<<<<<< HEAD
            "commentStart": 4458,
            "end": 4466,
            "start": 4458,
=======
            "commentStart": 4473,
            "end": 4481,
            "start": 4473,
>>>>>>> bfdf8bab
            "type": "TagDeclarator",
            "value": "line001"
          },
          "to": [
            42.0,
            0.0
          ],
          "type": "ToPoint",
          "units": {
            "type": "Mm"
          }
        },
        {
          "__geoMeta": {
            "id": "[uuid]",
            "sourceRange": []
          },
          "from": [
            42.0,
            0.0
          ],
          "tag": {
<<<<<<< HEAD
            "commentStart": 4507,
            "end": 4515,
            "start": 4507,
=======
            "commentStart": 4522,
            "end": 4530,
            "start": 4522,
>>>>>>> bfdf8bab
            "type": "TagDeclarator",
            "value": "line002"
          },
          "to": [
            42.0,
            42.0
          ],
          "type": "ToPoint",
          "units": {
            "type": "Mm"
          }
        },
        {
          "__geoMeta": {
            "id": "[uuid]",
            "sourceRange": []
          },
          "from": [
            42.0,
            42.0
          ],
          "tag": {
<<<<<<< HEAD
            "commentStart": 4568,
            "end": 4576,
            "start": 4568,
=======
            "commentStart": 4583,
            "end": 4591,
            "start": 4583,
>>>>>>> bfdf8bab
            "type": "TagDeclarator",
            "value": "line003"
          },
          "to": [
            0.0,
            42.0
          ],
          "type": "ToPoint",
          "units": {
            "type": "Mm"
          }
        },
        {
          "__geoMeta": {
            "id": "[uuid]",
            "sourceRange": []
          },
          "from": [
            0.0,
            42.0
          ],
          "tag": {
<<<<<<< HEAD
            "commentStart": 4597,
            "end": 4605,
            "start": 4597,
=======
            "commentStart": 4612,
            "end": 4620,
            "start": 4612,
>>>>>>> bfdf8bab
            "type": "TagDeclarator",
            "value": "line004"
          },
          "to": [
            0.0,
            0.0
          ],
          "type": "ToPoint",
          "units": {
            "type": "Mm"
          }
        }
      ],
      "on": {
        "type": "plane",
        "id": "[uuid]",
        "artifactId": "[uuid]",
        "value": "XY",
        "origin": {
          "x": 0.0,
          "y": 0.0,
          "z": 0.0
        },
        "xAxis": {
          "x": 1.0,
          "y": 0.0,
          "z": 0.0
        },
        "yAxis": {
          "x": 0.0,
          "y": 1.0,
          "z": 0.0
        },
        "zAxis": {
          "x": 0.0,
          "y": 0.0,
          "z": 1.0
        },
        "units": {
          "type": "Mm"
        }
      },
      "start": {
        "from": [
          0.0,
          0.0
        ],
        "to": [
          0.0,
          0.0
        ],
        "units": {
          "type": "Mm"
        },
        "tag": null,
        "__geoMeta": {
          "id": "[uuid]",
          "sourceRange": []
        }
      },
      "tags": {
        "line001": {
          "type": "TagIdentifier",
          "value": "line001"
        },
        "line002": {
          "type": "TagIdentifier",
          "value": "line002"
        },
        "line003": {
          "type": "TagIdentifier",
          "value": "line003"
        },
        "line004": {
          "type": "TagIdentifier",
          "value": "line004"
        }
      },
      "artifactId": "[uuid]",
      "originalId": "[uuid]",
      "units": {
        "type": "Mm"
      }
    }
  },
  "magnetProfileNoMagnets": {
    "type": "Sketch",
    "value": {
      "type": "Sketch",
      "id": "[uuid]",
      "paths": [
        {
          "__geoMeta": {
            "id": "[uuid]",
            "sourceRange": []
          },
          "from": [
            0.0,
            0.0
          ],
          "tag": {
<<<<<<< HEAD
            "commentStart": 4458,
            "end": 4466,
            "start": 4458,
=======
            "commentStart": 4473,
            "end": 4481,
            "start": 4473,
>>>>>>> bfdf8bab
            "type": "TagDeclarator",
            "value": "line001"
          },
          "to": [
            42.0,
            0.0
          ],
          "type": "ToPoint",
          "units": {
            "type": "Mm"
          }
        },
        {
          "__geoMeta": {
            "id": "[uuid]",
            "sourceRange": []
          },
          "from": [
            42.0,
            0.0
          ],
          "tag": {
<<<<<<< HEAD
            "commentStart": 4507,
            "end": 4515,
            "start": 4507,
=======
            "commentStart": 4522,
            "end": 4530,
            "start": 4522,
>>>>>>> bfdf8bab
            "type": "TagDeclarator",
            "value": "line002"
          },
          "to": [
            42.0,
            42.0
          ],
          "type": "ToPoint",
          "units": {
            "type": "Mm"
          }
        },
        {
          "__geoMeta": {
            "id": "[uuid]",
            "sourceRange": []
          },
          "from": [
            42.0,
            42.0
          ],
          "tag": {
<<<<<<< HEAD
            "commentStart": 4568,
            "end": 4576,
            "start": 4568,
=======
            "commentStart": 4583,
            "end": 4591,
            "start": 4583,
>>>>>>> bfdf8bab
            "type": "TagDeclarator",
            "value": "line003"
          },
          "to": [
            0.0,
            42.0
          ],
          "type": "ToPoint",
          "units": {
            "type": "Mm"
          }
        },
        {
          "__geoMeta": {
            "id": "[uuid]",
            "sourceRange": []
          },
          "from": [
            0.0,
            42.0
          ],
          "tag": {
<<<<<<< HEAD
            "commentStart": 4597,
            "end": 4605,
            "start": 4597,
=======
            "commentStart": 4612,
            "end": 4620,
            "start": 4612,
>>>>>>> bfdf8bab
            "type": "TagDeclarator",
            "value": "line004"
          },
          "to": [
            0.0,
            0.0
          ],
          "type": "ToPoint",
          "units": {
            "type": "Mm"
          }
        }
      ],
      "on": {
        "type": "plane",
        "id": "[uuid]",
        "artifactId": "[uuid]",
        "value": "Custom",
        "origin": {
          "x": 0.0,
          "y": 0.0,
          "z": -2.4
        },
        "xAxis": {
          "x": 1.0,
          "y": 0.0,
          "z": 0.0
        },
        "yAxis": {
          "x": 0.0,
          "y": 1.0,
          "z": 0.0
        },
        "zAxis": {
          "x": 0.0,
          "y": 0.0,
          "z": 1.0
        },
        "units": {
          "type": "Mm"
        }
      },
      "start": {
        "from": [
          0.0,
          0.0
        ],
        "to": [
          0.0,
          0.0
        ],
        "units": {
          "type": "Mm"
        },
        "tag": null,
        "__geoMeta": {
          "id": "[uuid]",
          "sourceRange": []
        }
      },
      "tags": {
        "line001": {
          "type": "TagIdentifier",
          "value": "line001"
        },
        "line002": {
          "type": "TagIdentifier",
          "value": "line002"
        },
        "line003": {
          "type": "TagIdentifier",
          "value": "line003"
        },
        "line004": {
          "type": "TagIdentifier",
          "value": "line004"
        }
      },
      "artifactId": "[uuid]",
      "originalId": "[uuid]",
      "units": {
        "type": "Mm"
      }
    }
  },
  "magnetsSketch": {
    "type": "HomArray",
    "value": [
      {
        "type": "Sketch",
        "value": {
          "type": "Sketch",
          "id": "[uuid]",
          "paths": [
            {
              "__geoMeta": {
                "id": "[uuid]",
                "sourceRange": []
              },
              "ccw": true,
              "center": [
                8.0,
                8.0
              ],
              "from": [
                11.25,
                8.0
              ],
              "radius": 3.25,
              "tag": null,
              "to": [
                11.25,
                8.0
              ],
              "type": "Circle",
              "units": {
                "type": "Mm"
              }
            }
          ],
          "on": {
            "type": "plane",
            "id": "[uuid]",
            "artifactId": "[uuid]",
            "value": "XY",
            "origin": {
              "x": 0.0,
              "y": 0.0,
              "z": 0.0
            },
            "xAxis": {
              "x": 1.0,
              "y": 0.0,
              "z": 0.0
            },
            "yAxis": {
              "x": 0.0,
              "y": 1.0,
              "z": 0.0
            },
            "zAxis": {
              "x": 0.0,
              "y": 0.0,
              "z": 1.0
            },
            "units": {
              "type": "Mm"
            }
          },
          "start": {
            "from": [
              11.25,
              8.0
            ],
            "to": [
              11.25,
              8.0
            ],
            "units": {
              "type": "Mm"
            },
            "tag": null,
            "__geoMeta": {
              "id": "[uuid]",
              "sourceRange": []
            }
          },
          "artifactId": "[uuid]",
          "originalId": "[uuid]",
          "units": {
            "type": "Mm"
          }
        }
      },
      {
        "type": "Sketch",
        "value": {
          "type": "Sketch",
          "id": "[uuid]",
          "paths": [
            {
              "__geoMeta": {
                "id": "[uuid]",
                "sourceRange": []
              },
              "ccw": true,
              "center": [
                8.0,
                8.0
              ],
              "from": [
                11.25,
                8.0
              ],
              "radius": 3.25,
              "tag": null,
              "to": [
                11.25,
                8.0
              ],
              "type": "Circle",
              "units": {
                "type": "Mm"
              }
            }
          ],
          "on": {
            "type": "plane",
            "id": "[uuid]",
            "artifactId": "[uuid]",
            "value": "XY",
            "origin": {
              "x": 0.0,
              "y": 0.0,
              "z": 0.0
            },
            "xAxis": {
              "x": 1.0,
              "y": 0.0,
              "z": 0.0
            },
            "yAxis": {
              "x": 0.0,
              "y": 1.0,
              "z": 0.0
            },
            "zAxis": {
              "x": 0.0,
              "y": 0.0,
              "z": 1.0
            },
            "units": {
              "type": "Mm"
            }
          },
          "start": {
            "from": [
              11.25,
              8.0
            ],
            "to": [
              11.25,
              8.0
            ],
            "units": {
              "type": "Mm"
            },
            "tag": null,
            "__geoMeta": {
              "id": "[uuid]",
              "sourceRange": []
            }
          },
          "artifactId": "[uuid]",
          "originalId": "[uuid]",
          "units": {
            "type": "Mm"
          }
        }
      },
      {
        "type": "Sketch",
        "value": {
          "type": "Sketch",
          "id": "[uuid]",
          "paths": [
            {
              "__geoMeta": {
                "id": "[uuid]",
                "sourceRange": []
              },
              "ccw": true,
              "center": [
                8.0,
                8.0
              ],
              "from": [
                11.25,
                8.0
              ],
              "radius": 3.25,
              "tag": null,
              "to": [
                11.25,
                8.0
              ],
              "type": "Circle",
              "units": {
                "type": "Mm"
              }
            }
          ],
          "on": {
            "type": "plane",
            "id": "[uuid]",
            "artifactId": "[uuid]",
            "value": "XY",
            "origin": {
              "x": 0.0,
              "y": 0.0,
              "z": 0.0
            },
            "xAxis": {
              "x": 1.0,
              "y": 0.0,
              "z": 0.0
            },
            "yAxis": {
              "x": 0.0,
              "y": 1.0,
              "z": 0.0
            },
            "zAxis": {
              "x": 0.0,
              "y": 0.0,
              "z": 1.0
            },
            "units": {
              "type": "Mm"
            }
          },
          "start": {
            "from": [
              11.25,
              8.0
            ],
            "to": [
              11.25,
              8.0
            ],
            "units": {
              "type": "Mm"
            },
            "tag": null,
            "__geoMeta": {
              "id": "[uuid]",
              "sourceRange": []
            }
          },
          "artifactId": "[uuid]",
          "originalId": "[uuid]",
          "units": {
            "type": "Mm"
          }
        }
      },
      {
        "type": "Sketch",
        "value": {
          "type": "Sketch",
          "id": "[uuid]",
          "paths": [
            {
              "__geoMeta": {
                "id": "[uuid]",
                "sourceRange": []
              },
              "ccw": true,
              "center": [
                8.0,
                8.0
              ],
              "from": [
                11.25,
                8.0
              ],
              "radius": 3.25,
              "tag": null,
              "to": [
                11.25,
                8.0
              ],
              "type": "Circle",
              "units": {
                "type": "Mm"
              }
            }
          ],
          "on": {
            "type": "plane",
            "id": "[uuid]",
            "artifactId": "[uuid]",
            "value": "XY",
            "origin": {
              "x": 0.0,
              "y": 0.0,
              "z": 0.0
            },
            "xAxis": {
              "x": 1.0,
              "y": 0.0,
              "z": 0.0
            },
            "yAxis": {
              "x": 0.0,
              "y": 1.0,
              "z": 0.0
            },
            "zAxis": {
              "x": 0.0,
              "y": 0.0,
              "z": 1.0
            },
            "units": {
              "type": "Mm"
            }
          },
          "start": {
            "from": [
              11.25,
              8.0
            ],
            "to": [
              11.25,
              8.0
            ],
            "units": {
              "type": "Mm"
            },
            "tag": null,
            "__geoMeta": {
              "id": "[uuid]",
              "sourceRange": []
            }
          },
          "artifactId": "[uuid]",
          "originalId": "[uuid]",
          "units": {
            "type": "Mm"
          }
        }
      }
    ]
  },
  "secondStep": {
    "type": "Number",
    "value": 1.8,
    "ty": {
      "type": "Default",
      "len": {
        "type": "Mm"
      },
      "angle": {
        "type": "Degrees"
      }
    }
  },
  "sides": {
    "type": "HomArray",
    "value": [
      {
        "type": "Solid",
        "value": {
          "type": "Solid",
          "id": "[uuid]",
          "artifactId": "[uuid]",
          "value": [
            {
              "faceId": "[uuid]",
              "id": "[uuid]",
              "sourceRange": [],
              "tag": null,
              "type": "extrudePlane"
            },
            {
              "faceId": "[uuid]",
              "id": "[uuid]",
              "sourceRange": [],
              "tag": null,
              "type": "extrudePlane"
            },
            {
              "faceId": "[uuid]",
              "id": "[uuid]",
              "sourceRange": [],
              "tag": null,
              "type": "extrudePlane"
            },
            {
              "faceId": "[uuid]",
              "id": "[uuid]",
              "sourceRange": [],
              "tag": null,
              "type": "extrudePlane"
            },
            {
              "faceId": "[uuid]",
              "id": "[uuid]",
              "sourceRange": [],
              "tag": null,
              "type": "extrudePlane"
            }
          ],
          "sketch": {
            "type": "Sketch",
            "id": "[uuid]",
            "paths": [
              {
                "__geoMeta": {
                  "id": "[uuid]",
                  "sourceRange": []
                },
                "from": [
                  0.0,
                  0.0
                ],
                "tag": null,
                "to": [
                  0.0,
                  4.65
                ],
                "type": "ToPoint",
                "units": {
                  "type": "Mm"
                }
              },
              {
                "__geoMeta": {
                  "id": "[uuid]",
                  "sourceRange": []
                },
                "from": [
                  0.0,
                  4.65
                ],
                "tag": null,
                "to": [
                  2.15,
                  2.5
                ],
                "type": "ToPoint",
                "units": {
                  "type": "Mm"
                }
              },
              {
                "__geoMeta": {
                  "id": "[uuid]",
                  "sourceRange": []
                },
                "from": [
                  2.15,
                  2.5
                ],
                "tag": null,
                "to": [
                  2.15,
                  0.7
                ],
                "type": "ToPoint",
                "units": {
                  "type": "Mm"
                }
              },
              {
                "__geoMeta": {
                  "id": "[uuid]",
                  "sourceRange": []
                },
                "from": [
                  2.15,
                  0.7
                ],
                "tag": null,
                "to": [
                  2.85,
                  0.0
                ],
                "type": "ToPoint",
                "units": {
                  "type": "Mm"
                }
              },
              {
                "__geoMeta": {
                  "id": "[uuid]",
                  "sourceRange": []
                },
                "from": [
                  2.85,
                  0.0
                ],
                "tag": null,
                "to": [
                  0.0,
                  0.0
                ],
                "type": "ToPoint",
                "units": {
                  "type": "Mm"
                }
              }
            ],
            "on": {
              "type": "plane",
              "id": "[uuid]",
              "artifactId": "[uuid]",
              "value": "Custom",
              "origin": {
                "x": 4.0,
                "y": 0.0,
                "z": 0.0
              },
              "xAxis": {
                "x": 0.0,
                "y": 1.0,
                "z": 0.0
              },
              "yAxis": {
                "x": 0.0,
                "y": 0.0,
                "z": 1.0
              },
              "zAxis": {
                "x": 1.0,
                "y": 0.0,
                "z": 0.0
              },
              "units": {
                "type": "Mm"
              }
            },
            "start": {
              "from": [
                0.0,
                0.0
              ],
              "to": [
                0.0,
                0.0
              ],
              "units": {
                "type": "Mm"
              },
              "tag": null,
              "__geoMeta": {
                "id": "[uuid]",
                "sourceRange": []
              }
            },
            "artifactId": "[uuid]",
            "originalId": "[uuid]",
            "units": {
              "type": "Mm"
            }
          },
          "height": 34.0,
          "startCapId": "[uuid]",
          "endCapId": "[uuid]",
          "units": {
            "type": "Mm"
          }
        }
      },
      {
        "type": "Solid",
        "value": {
          "type": "Solid",
          "id": "[uuid]",
          "artifactId": "[uuid]",
          "value": [
            {
              "faceId": "[uuid]",
              "id": "[uuid]",
              "sourceRange": [],
              "tag": null,
              "type": "extrudePlane"
            },
            {
              "faceId": "[uuid]",
              "id": "[uuid]",
              "sourceRange": [],
              "tag": null,
              "type": "extrudePlane"
            },
            {
              "faceId": "[uuid]",
              "id": "[uuid]",
              "sourceRange": [],
              "tag": null,
              "type": "extrudePlane"
            },
            {
              "faceId": "[uuid]",
              "id": "[uuid]",
              "sourceRange": [],
              "tag": null,
              "type": "extrudePlane"
            },
            {
              "faceId": "[uuid]",
              "id": "[uuid]",
              "sourceRange": [],
              "tag": null,
              "type": "extrudePlane"
            }
          ],
          "sketch": {
            "type": "Sketch",
            "id": "[uuid]",
            "paths": [
              {
                "__geoMeta": {
                  "id": "[uuid]",
                  "sourceRange": []
                },
                "from": [
                  0.0,
                  0.0
                ],
                "tag": null,
                "to": [
                  0.0,
                  4.65
                ],
                "type": "ToPoint",
                "units": {
                  "type": "Mm"
                }
              },
              {
                "__geoMeta": {
                  "id": "[uuid]",
                  "sourceRange": []
                },
                "from": [
                  0.0,
                  4.65
                ],
                "tag": null,
                "to": [
                  2.15,
                  2.5
                ],
                "type": "ToPoint",
                "units": {
                  "type": "Mm"
                }
              },
              {
                "__geoMeta": {
                  "id": "[uuid]",
                  "sourceRange": []
                },
                "from": [
                  2.15,
                  2.5
                ],
                "tag": null,
                "to": [
                  2.15,
                  0.7
                ],
                "type": "ToPoint",
                "units": {
                  "type": "Mm"
                }
              },
              {
                "__geoMeta": {
                  "id": "[uuid]",
                  "sourceRange": []
                },
                "from": [
                  2.15,
                  0.7
                ],
                "tag": null,
                "to": [
                  2.85,
                  0.0
                ],
                "type": "ToPoint",
                "units": {
                  "type": "Mm"
                }
              },
              {
                "__geoMeta": {
                  "id": "[uuid]",
                  "sourceRange": []
                },
                "from": [
                  2.85,
                  0.0
                ],
                "tag": null,
                "to": [
                  0.0,
                  0.0
                ],
                "type": "ToPoint",
                "units": {
                  "type": "Mm"
                }
              }
            ],
            "on": {
              "type": "plane",
              "id": "[uuid]",
              "artifactId": "[uuid]",
              "value": "Custom",
              "origin": {
                "x": 4.0,
                "y": 0.0,
                "z": 0.0
              },
              "xAxis": {
                "x": 0.0,
                "y": 1.0,
                "z": 0.0
              },
              "yAxis": {
                "x": 0.0,
                "y": 0.0,
                "z": 1.0
              },
              "zAxis": {
                "x": 1.0,
                "y": 0.0,
                "z": 0.0
              },
              "units": {
                "type": "Mm"
              }
            },
            "start": {
              "from": [
                0.0,
                0.0
              ],
              "to": [
                0.0,
                0.0
              ],
              "units": {
                "type": "Mm"
              },
              "tag": null,
              "__geoMeta": {
                "id": "[uuid]",
                "sourceRange": []
              }
            },
            "artifactId": "[uuid]",
            "originalId": "[uuid]",
            "units": {
              "type": "Mm"
            }
          },
          "height": 34.0,
          "startCapId": "[uuid]",
          "endCapId": "[uuid]",
          "units": {
            "type": "Mm"
          }
        }
      },
      {
        "type": "Solid",
        "value": {
          "type": "Solid",
          "id": "[uuid]",
          "artifactId": "[uuid]",
          "value": [
            {
              "faceId": "[uuid]",
              "id": "[uuid]",
              "sourceRange": [],
              "tag": null,
              "type": "extrudePlane"
            },
            {
              "faceId": "[uuid]",
              "id": "[uuid]",
              "sourceRange": [],
              "tag": null,
              "type": "extrudePlane"
            },
            {
              "faceId": "[uuid]",
              "id": "[uuid]",
              "sourceRange": [],
              "tag": null,
              "type": "extrudePlane"
            },
            {
              "faceId": "[uuid]",
              "id": "[uuid]",
              "sourceRange": [],
              "tag": null,
              "type": "extrudePlane"
            },
            {
              "faceId": "[uuid]",
              "id": "[uuid]",
              "sourceRange": [],
              "tag": null,
              "type": "extrudePlane"
            }
          ],
          "sketch": {
            "type": "Sketch",
            "id": "[uuid]",
            "paths": [
              {
                "__geoMeta": {
                  "id": "[uuid]",
                  "sourceRange": []
                },
                "from": [
                  0.0,
                  0.0
                ],
                "tag": null,
                "to": [
                  0.0,
                  4.65
                ],
                "type": "ToPoint",
                "units": {
                  "type": "Mm"
                }
              },
              {
                "__geoMeta": {
                  "id": "[uuid]",
                  "sourceRange": []
                },
                "from": [
                  0.0,
                  4.65
                ],
                "tag": null,
                "to": [
                  2.15,
                  2.5
                ],
                "type": "ToPoint",
                "units": {
                  "type": "Mm"
                }
              },
              {
                "__geoMeta": {
                  "id": "[uuid]",
                  "sourceRange": []
                },
                "from": [
                  2.15,
                  2.5
                ],
                "tag": null,
                "to": [
                  2.15,
                  0.7
                ],
                "type": "ToPoint",
                "units": {
                  "type": "Mm"
                }
              },
              {
                "__geoMeta": {
                  "id": "[uuid]",
                  "sourceRange": []
                },
                "from": [
                  2.15,
                  0.7
                ],
                "tag": null,
                "to": [
                  2.85,
                  0.0
                ],
                "type": "ToPoint",
                "units": {
                  "type": "Mm"
                }
              },
              {
                "__geoMeta": {
                  "id": "[uuid]",
                  "sourceRange": []
                },
                "from": [
                  2.85,
                  0.0
                ],
                "tag": null,
                "to": [
                  0.0,
                  0.0
                ],
                "type": "ToPoint",
                "units": {
                  "type": "Mm"
                }
              }
            ],
            "on": {
              "type": "plane",
              "id": "[uuid]",
              "artifactId": "[uuid]",
              "value": "Custom",
              "origin": {
                "x": 4.0,
                "y": 0.0,
                "z": 0.0
              },
              "xAxis": {
                "x": 0.0,
                "y": 1.0,
                "z": 0.0
              },
              "yAxis": {
                "x": 0.0,
                "y": 0.0,
                "z": 1.0
              },
              "zAxis": {
                "x": 1.0,
                "y": 0.0,
                "z": 0.0
              },
              "units": {
                "type": "Mm"
              }
            },
            "start": {
              "from": [
                0.0,
                0.0
              ],
              "to": [
                0.0,
                0.0
              ],
              "units": {
                "type": "Mm"
              },
              "tag": null,
              "__geoMeta": {
                "id": "[uuid]",
                "sourceRange": []
              }
            },
            "artifactId": "[uuid]",
            "originalId": "[uuid]",
            "units": {
              "type": "Mm"
            }
          },
          "height": 34.0,
          "startCapId": "[uuid]",
          "endCapId": "[uuid]",
          "units": {
            "type": "Mm"
          }
        }
      },
      {
        "type": "Solid",
        "value": {
          "type": "Solid",
          "id": "[uuid]",
          "artifactId": "[uuid]",
          "value": [
            {
              "faceId": "[uuid]",
              "id": "[uuid]",
              "sourceRange": [],
              "tag": null,
              "type": "extrudePlane"
            },
            {
              "faceId": "[uuid]",
              "id": "[uuid]",
              "sourceRange": [],
              "tag": null,
              "type": "extrudePlane"
            },
            {
              "faceId": "[uuid]",
              "id": "[uuid]",
              "sourceRange": [],
              "tag": null,
              "type": "extrudePlane"
            },
            {
              "faceId": "[uuid]",
              "id": "[uuid]",
              "sourceRange": [],
              "tag": null,
              "type": "extrudePlane"
            },
            {
              "faceId": "[uuid]",
              "id": "[uuid]",
              "sourceRange": [],
              "tag": null,
              "type": "extrudePlane"
            }
          ],
          "sketch": {
            "type": "Sketch",
            "id": "[uuid]",
            "paths": [
              {
                "__geoMeta": {
                  "id": "[uuid]",
                  "sourceRange": []
                },
                "from": [
                  0.0,
                  0.0
                ],
                "tag": null,
                "to": [
                  0.0,
                  4.65
                ],
                "type": "ToPoint",
                "units": {
                  "type": "Mm"
                }
              },
              {
                "__geoMeta": {
                  "id": "[uuid]",
                  "sourceRange": []
                },
                "from": [
                  0.0,
                  4.65
                ],
                "tag": null,
                "to": [
                  2.15,
                  2.5
                ],
                "type": "ToPoint",
                "units": {
                  "type": "Mm"
                }
              },
              {
                "__geoMeta": {
                  "id": "[uuid]",
                  "sourceRange": []
                },
                "from": [
                  2.15,
                  2.5
                ],
                "tag": null,
                "to": [
                  2.15,
                  0.7
                ],
                "type": "ToPoint",
                "units": {
                  "type": "Mm"
                }
              },
              {
                "__geoMeta": {
                  "id": "[uuid]",
                  "sourceRange": []
                },
                "from": [
                  2.15,
                  0.7
                ],
                "tag": null,
                "to": [
                  2.85,
                  0.0
                ],
                "type": "ToPoint",
                "units": {
                  "type": "Mm"
                }
              },
              {
                "__geoMeta": {
                  "id": "[uuid]",
                  "sourceRange": []
                },
                "from": [
                  2.85,
                  0.0
                ],
                "tag": null,
                "to": [
                  0.0,
                  0.0
                ],
                "type": "ToPoint",
                "units": {
                  "type": "Mm"
                }
              }
            ],
            "on": {
              "type": "plane",
              "id": "[uuid]",
              "artifactId": "[uuid]",
              "value": "Custom",
              "origin": {
                "x": 4.0,
                "y": 0.0,
                "z": 0.0
              },
              "xAxis": {
                "x": 0.0,
                "y": 1.0,
                "z": 0.0
              },
              "yAxis": {
                "x": 0.0,
                "y": 0.0,
                "z": 1.0
              },
              "zAxis": {
                "x": 1.0,
                "y": 0.0,
                "z": 0.0
              },
              "units": {
                "type": "Mm"
              }
            },
            "start": {
              "from": [
                0.0,
                0.0
              ],
              "to": [
                0.0,
                0.0
              ],
              "units": {
                "type": "Mm"
              },
              "tag": null,
              "__geoMeta": {
                "id": "[uuid]",
                "sourceRange": []
              }
            },
            "artifactId": "[uuid]",
            "originalId": "[uuid]",
            "units": {
              "type": "Mm"
            }
          },
          "height": 34.0,
          "startCapId": "[uuid]",
          "endCapId": "[uuid]",
          "units": {
            "type": "Mm"
          }
        }
      }
    ]
  },
  "singleCorner": {
    "type": "Solid",
    "value": {
      "type": "Solid",
      "id": "[uuid]",
      "artifactId": "[uuid]",
      "value": [
        {
          "faceId": "[uuid]",
          "id": "[uuid]",
          "sourceRange": [],
          "tag": null,
          "type": "extrudePlane"
        },
        {
          "faceId": "[uuid]",
          "id": "[uuid]",
          "sourceRange": [],
          "tag": null,
          "type": "extrudePlane"
        },
        {
          "faceId": "[uuid]",
          "id": "[uuid]",
          "sourceRange": [],
          "tag": null,
          "type": "extrudePlane"
        },
        {
          "faceId": "[uuid]",
          "id": "[uuid]",
          "sourceRange": [],
          "tag": null,
          "type": "extrudePlane"
        },
        {
          "faceId": "[uuid]",
          "id": "[uuid]",
          "sourceRange": [],
          "tag": null,
          "type": "extrudePlane"
        }
      ],
      "sketch": {
        "type": "Sketch",
        "id": "[uuid]",
        "paths": [
          {
            "__geoMeta": {
              "id": "[uuid]",
              "sourceRange": []
            },
            "from": [
              0.0,
              0.0
            ],
            "tag": null,
            "to": [
              0.0,
              4.65
            ],
            "type": "ToPoint",
            "units": {
              "type": "Mm"
            }
          },
          {
            "__geoMeta": {
              "id": "[uuid]",
              "sourceRange": []
            },
            "from": [
              0.0,
              4.65
            ],
            "tag": null,
            "to": [
              2.15,
              2.5
            ],
            "type": "ToPoint",
            "units": {
              "type": "Mm"
            }
          },
          {
            "__geoMeta": {
              "id": "[uuid]",
              "sourceRange": []
            },
            "from": [
              2.15,
              2.5
            ],
            "tag": null,
            "to": [
              2.15,
              0.7
            ],
            "type": "ToPoint",
            "units": {
              "type": "Mm"
            }
          },
          {
            "__geoMeta": {
              "id": "[uuid]",
              "sourceRange": []
            },
            "from": [
              2.15,
              0.7
            ],
            "tag": null,
            "to": [
              2.85,
              0.0
            ],
            "type": "ToPoint",
            "units": {
              "type": "Mm"
            }
          },
          {
            "__geoMeta": {
              "id": "[uuid]",
              "sourceRange": []
            },
            "from": [
              2.85,
              0.0
            ],
            "tag": null,
            "to": [
              0.0,
              0.0
            ],
            "type": "ToPoint",
            "units": {
              "type": "Mm"
            }
          }
        ],
        "on": {
          "type": "plane",
          "id": "[uuid]",
          "artifactId": "[uuid]",
          "value": "Custom",
          "origin": {
            "x": 4.0,
            "y": 0.0,
            "z": 0.0
          },
          "xAxis": {
            "x": 0.0,
            "y": 1.0,
            "z": 0.0
          },
          "yAxis": {
            "x": 0.0,
            "y": 0.0,
            "z": 1.0
          },
          "zAxis": {
            "x": 1.0,
            "y": 0.0,
            "z": 0.0
          },
          "units": {
            "type": "Mm"
          }
        },
        "start": {
          "from": [
            0.0,
            0.0
          ],
          "to": [
            0.0,
            0.0
          ],
          "units": {
            "type": "Mm"
          },
          "tag": null,
          "__geoMeta": {
            "id": "[uuid]",
            "sourceRange": []
          }
        },
        "artifactId": "[uuid]",
        "originalId": "[uuid]",
        "units": {
          "type": "Mm"
        }
      },
      "height": 0.0,
      "startCapId": "[uuid]",
      "endCapId": "[uuid]",
      "units": {
        "type": "Mm"
      }
    }
  },
  "singleSide": {
    "type": "Solid",
    "value": {
      "type": "Solid",
      "id": "[uuid]",
      "artifactId": "[uuid]",
      "value": [
        {
          "faceId": "[uuid]",
          "id": "[uuid]",
          "sourceRange": [],
          "tag": null,
          "type": "extrudePlane"
        },
        {
          "faceId": "[uuid]",
          "id": "[uuid]",
          "sourceRange": [],
          "tag": null,
          "type": "extrudePlane"
        },
        {
          "faceId": "[uuid]",
          "id": "[uuid]",
          "sourceRange": [],
          "tag": null,
          "type": "extrudePlane"
        },
        {
          "faceId": "[uuid]",
          "id": "[uuid]",
          "sourceRange": [],
          "tag": null,
          "type": "extrudePlane"
        },
        {
          "faceId": "[uuid]",
          "id": "[uuid]",
          "sourceRange": [],
          "tag": null,
          "type": "extrudePlane"
        }
      ],
      "sketch": {
        "type": "Sketch",
        "id": "[uuid]",
        "paths": [
          {
            "__geoMeta": {
              "id": "[uuid]",
              "sourceRange": []
            },
            "from": [
              0.0,
              0.0
            ],
            "tag": null,
            "to": [
              0.0,
              4.65
            ],
            "type": "ToPoint",
            "units": {
              "type": "Mm"
            }
          },
          {
            "__geoMeta": {
              "id": "[uuid]",
              "sourceRange": []
            },
            "from": [
              0.0,
              4.65
            ],
            "tag": null,
            "to": [
              2.15,
              2.5
            ],
            "type": "ToPoint",
            "units": {
              "type": "Mm"
            }
          },
          {
            "__geoMeta": {
              "id": "[uuid]",
              "sourceRange": []
            },
            "from": [
              2.15,
              2.5
            ],
            "tag": null,
            "to": [
              2.15,
              0.7
            ],
            "type": "ToPoint",
            "units": {
              "type": "Mm"
            }
          },
          {
            "__geoMeta": {
              "id": "[uuid]",
              "sourceRange": []
            },
            "from": [
              2.15,
              0.7
            ],
            "tag": null,
            "to": [
              2.85,
              0.0
            ],
            "type": "ToPoint",
            "units": {
              "type": "Mm"
            }
          },
          {
            "__geoMeta": {
              "id": "[uuid]",
              "sourceRange": []
            },
            "from": [
              2.85,
              0.0
            ],
            "tag": null,
            "to": [
              0.0,
              0.0
            ],
            "type": "ToPoint",
            "units": {
              "type": "Mm"
            }
          }
        ],
        "on": {
          "type": "plane",
          "id": "[uuid]",
          "artifactId": "[uuid]",
          "value": "Custom",
          "origin": {
            "x": 4.0,
            "y": 0.0,
            "z": 0.0
          },
          "xAxis": {
            "x": 0.0,
            "y": 1.0,
            "z": 0.0
          },
          "yAxis": {
            "x": 0.0,
            "y": 0.0,
            "z": 1.0
          },
          "zAxis": {
            "x": 1.0,
            "y": 0.0,
            "z": 0.0
          },
          "units": {
            "type": "Mm"
          }
        },
        "start": {
          "from": [
            0.0,
            0.0
          ],
          "to": [
            0.0,
            0.0
          ],
          "units": {
            "type": "Mm"
          },
          "tag": null,
          "__geoMeta": {
            "id": "[uuid]",
            "sourceRange": []
          }
        },
        "artifactId": "[uuid]",
        "originalId": "[uuid]",
        "units": {
          "type": "Mm"
        }
      },
      "height": 34.0,
      "startCapId": "[uuid]",
      "endCapId": "[uuid]",
      "units": {
        "type": "Mm"
      }
    }
  },
  "thirdStep": {
    "type": "Number",
    "value": 2.15,
    "ty": {
      "type": "Default",
      "len": {
        "type": "Mm"
      },
      "angle": {
        "type": "Degrees"
      }
    }
  }
}<|MERGE_RESOLUTION|>--- conflicted
+++ resolved
@@ -10851,15 +10851,9 @@
           "id": "[uuid]",
           "sourceRange": [],
           "tag": {
-<<<<<<< HEAD
-            "commentStart": 4458,
-            "end": 4466,
-            "start": 4458,
-=======
-            "commentStart": 4473,
-            "end": 4481,
-            "start": 4473,
->>>>>>> bfdf8bab
+            "commentStart": 4443,
+            "end": 4451,
+            "start": 4443,
             "type": "TagDeclarator",
             "value": "line001"
           },
@@ -10870,15 +10864,9 @@
           "id": "[uuid]",
           "sourceRange": [],
           "tag": {
-<<<<<<< HEAD
-            "commentStart": 4507,
-            "end": 4515,
-            "start": 4507,
-=======
-            "commentStart": 4522,
-            "end": 4530,
-            "start": 4522,
->>>>>>> bfdf8bab
+            "commentStart": 4492,
+            "end": 4500,
+            "start": 4492,
             "type": "TagDeclarator",
             "value": "line002"
           },
@@ -10889,15 +10877,9 @@
           "id": "[uuid]",
           "sourceRange": [],
           "tag": {
-<<<<<<< HEAD
-            "commentStart": 4568,
-            "end": 4576,
-            "start": 4568,
-=======
-            "commentStart": 4583,
-            "end": 4591,
-            "start": 4583,
->>>>>>> bfdf8bab
+            "commentStart": 4553,
+            "end": 4561,
+            "start": 4553,
             "type": "TagDeclarator",
             "value": "line003"
           },
@@ -10908,15 +10890,9 @@
           "id": "[uuid]",
           "sourceRange": [],
           "tag": {
-<<<<<<< HEAD
-            "commentStart": 4597,
-            "end": 4605,
-            "start": 4597,
-=======
-            "commentStart": 4612,
-            "end": 4620,
-            "start": 4612,
->>>>>>> bfdf8bab
+            "commentStart": 4582,
+            "end": 4590,
+            "start": 4582,
             "type": "TagDeclarator",
             "value": "line004"
           },
@@ -10937,15 +10913,9 @@
               0.0
             ],
             "tag": {
-<<<<<<< HEAD
-              "commentStart": 4458,
-              "end": 4466,
-              "start": 4458,
-=======
-              "commentStart": 4473,
-              "end": 4481,
-              "start": 4473,
->>>>>>> bfdf8bab
+              "commentStart": 4443,
+              "end": 4451,
+              "start": 4443,
               "type": "TagDeclarator",
               "value": "line001"
             },
@@ -10968,15 +10938,9 @@
               0.0
             ],
             "tag": {
-<<<<<<< HEAD
-              "commentStart": 4507,
-              "end": 4515,
-              "start": 4507,
-=======
-              "commentStart": 4522,
-              "end": 4530,
-              "start": 4522,
->>>>>>> bfdf8bab
+              "commentStart": 4492,
+              "end": 4500,
+              "start": 4492,
               "type": "TagDeclarator",
               "value": "line002"
             },
@@ -10999,15 +10963,9 @@
               42.0
             ],
             "tag": {
-<<<<<<< HEAD
-              "commentStart": 4568,
-              "end": 4576,
-              "start": 4568,
-=======
-              "commentStart": 4583,
-              "end": 4591,
-              "start": 4583,
->>>>>>> bfdf8bab
+              "commentStart": 4553,
+              "end": 4561,
+              "start": 4553,
               "type": "TagDeclarator",
               "value": "line003"
             },
@@ -11030,15 +10988,9 @@
               42.0
             ],
             "tag": {
-<<<<<<< HEAD
-              "commentStart": 4597,
-              "end": 4605,
-              "start": 4597,
-=======
-              "commentStart": 4612,
-              "end": 4620,
-              "start": 4612,
->>>>>>> bfdf8bab
+              "commentStart": 4582,
+              "end": 4590,
+              "start": 4582,
               "type": "TagDeclarator",
               "value": "line004"
             },
@@ -11143,15 +11095,9 @@
           "id": "[uuid]",
           "sourceRange": [],
           "tag": {
-<<<<<<< HEAD
-            "commentStart": 4458,
-            "end": 4466,
-            "start": 4458,
-=======
-            "commentStart": 4473,
-            "end": 4481,
-            "start": 4473,
->>>>>>> bfdf8bab
+            "commentStart": 4443,
+            "end": 4451,
+            "start": 4443,
             "type": "TagDeclarator",
             "value": "line001"
           },
@@ -11162,15 +11108,9 @@
           "id": "[uuid]",
           "sourceRange": [],
           "tag": {
-<<<<<<< HEAD
-            "commentStart": 4507,
-            "end": 4515,
-            "start": 4507,
-=======
-            "commentStart": 4522,
-            "end": 4530,
-            "start": 4522,
->>>>>>> bfdf8bab
+            "commentStart": 4492,
+            "end": 4500,
+            "start": 4492,
             "type": "TagDeclarator",
             "value": "line002"
           },
@@ -11181,15 +11121,9 @@
           "id": "[uuid]",
           "sourceRange": [],
           "tag": {
-<<<<<<< HEAD
-            "commentStart": 4568,
-            "end": 4576,
-            "start": 4568,
-=======
-            "commentStart": 4583,
-            "end": 4591,
-            "start": 4583,
->>>>>>> bfdf8bab
+            "commentStart": 4553,
+            "end": 4561,
+            "start": 4553,
             "type": "TagDeclarator",
             "value": "line003"
           },
@@ -11200,15 +11134,9 @@
           "id": "[uuid]",
           "sourceRange": [],
           "tag": {
-<<<<<<< HEAD
-            "commentStart": 4597,
-            "end": 4605,
-            "start": 4597,
-=======
-            "commentStart": 4612,
-            "end": 4620,
-            "start": 4612,
->>>>>>> bfdf8bab
+            "commentStart": 4582,
+            "end": 4590,
+            "start": 4582,
             "type": "TagDeclarator",
             "value": "line004"
           },
@@ -11229,15 +11157,9 @@
               0.0
             ],
             "tag": {
-<<<<<<< HEAD
-              "commentStart": 4458,
-              "end": 4466,
-              "start": 4458,
-=======
-              "commentStart": 4473,
-              "end": 4481,
-              "start": 4473,
->>>>>>> bfdf8bab
+              "commentStart": 4443,
+              "end": 4451,
+              "start": 4443,
               "type": "TagDeclarator",
               "value": "line001"
             },
@@ -11260,15 +11182,9 @@
               0.0
             ],
             "tag": {
-<<<<<<< HEAD
-              "commentStart": 4507,
-              "end": 4515,
-              "start": 4507,
-=======
-              "commentStart": 4522,
-              "end": 4530,
-              "start": 4522,
->>>>>>> bfdf8bab
+              "commentStart": 4492,
+              "end": 4500,
+              "start": 4492,
               "type": "TagDeclarator",
               "value": "line002"
             },
@@ -11291,15 +11207,9 @@
               42.0
             ],
             "tag": {
-<<<<<<< HEAD
-              "commentStart": 4568,
-              "end": 4576,
-              "start": 4568,
-=======
-              "commentStart": 4583,
-              "end": 4591,
-              "start": 4583,
->>>>>>> bfdf8bab
+              "commentStart": 4553,
+              "end": 4561,
+              "start": 4553,
               "type": "TagDeclarator",
               "value": "line003"
             },
@@ -11322,15 +11232,9 @@
               42.0
             ],
             "tag": {
-<<<<<<< HEAD
-              "commentStart": 4597,
-              "end": 4605,
-              "start": 4597,
-=======
-              "commentStart": 4612,
-              "end": 4620,
-              "start": 4612,
->>>>>>> bfdf8bab
+              "commentStart": 4582,
+              "end": 4590,
+              "start": 4582,
               "type": "TagDeclarator",
               "value": "line004"
             },
@@ -11465,15 +11369,9 @@
           "id": "[uuid]",
           "sourceRange": [],
           "tag": {
-<<<<<<< HEAD
-            "commentStart": 4458,
-            "end": 4466,
-            "start": 4458,
-=======
-            "commentStart": 4473,
-            "end": 4481,
-            "start": 4473,
->>>>>>> bfdf8bab
+            "commentStart": 4443,
+            "end": 4451,
+            "start": 4443,
             "type": "TagDeclarator",
             "value": "line001"
           },
@@ -11484,15 +11382,9 @@
           "id": "[uuid]",
           "sourceRange": [],
           "tag": {
-<<<<<<< HEAD
-            "commentStart": 4507,
-            "end": 4515,
-            "start": 4507,
-=======
-            "commentStart": 4522,
-            "end": 4530,
-            "start": 4522,
->>>>>>> bfdf8bab
+            "commentStart": 4492,
+            "end": 4500,
+            "start": 4492,
             "type": "TagDeclarator",
             "value": "line002"
           },
@@ -11503,15 +11395,9 @@
           "id": "[uuid]",
           "sourceRange": [],
           "tag": {
-<<<<<<< HEAD
-            "commentStart": 4568,
-            "end": 4576,
-            "start": 4568,
-=======
-            "commentStart": 4583,
-            "end": 4591,
-            "start": 4583,
->>>>>>> bfdf8bab
+            "commentStart": 4553,
+            "end": 4561,
+            "start": 4553,
             "type": "TagDeclarator",
             "value": "line003"
           },
@@ -11522,15 +11408,9 @@
           "id": "[uuid]",
           "sourceRange": [],
           "tag": {
-<<<<<<< HEAD
-            "commentStart": 4597,
-            "end": 4605,
-            "start": 4597,
-=======
-            "commentStart": 4612,
-            "end": 4620,
-            "start": 4612,
->>>>>>> bfdf8bab
+            "commentStart": 4582,
+            "end": 4590,
+            "start": 4582,
             "type": "TagDeclarator",
             "value": "line004"
           },
@@ -11551,15 +11431,9 @@
               0.0
             ],
             "tag": {
-<<<<<<< HEAD
-              "commentStart": 4458,
-              "end": 4466,
-              "start": 4458,
-=======
-              "commentStart": 4473,
-              "end": 4481,
-              "start": 4473,
->>>>>>> bfdf8bab
+              "commentStart": 4443,
+              "end": 4451,
+              "start": 4443,
               "type": "TagDeclarator",
               "value": "line001"
             },
@@ -11582,15 +11456,9 @@
               0.0
             ],
             "tag": {
-<<<<<<< HEAD
-              "commentStart": 4507,
-              "end": 4515,
-              "start": 4507,
-=======
-              "commentStart": 4522,
-              "end": 4530,
-              "start": 4522,
->>>>>>> bfdf8bab
+              "commentStart": 4492,
+              "end": 4500,
+              "start": 4492,
               "type": "TagDeclarator",
               "value": "line002"
             },
@@ -11613,15 +11481,9 @@
               42.0
             ],
             "tag": {
-<<<<<<< HEAD
-              "commentStart": 4568,
-              "end": 4576,
-              "start": 4568,
-=======
-              "commentStart": 4583,
-              "end": 4591,
-              "start": 4583,
->>>>>>> bfdf8bab
+              "commentStart": 4553,
+              "end": 4561,
+              "start": 4553,
               "type": "TagDeclarator",
               "value": "line003"
             },
@@ -11644,15 +11506,9 @@
               42.0
             ],
             "tag": {
-<<<<<<< HEAD
-              "commentStart": 4597,
-              "end": 4605,
-              "start": 4597,
-=======
-              "commentStart": 4612,
-              "end": 4620,
-              "start": 4612,
->>>>>>> bfdf8bab
+              "commentStart": 4582,
+              "end": 4590,
+              "start": 4582,
               "type": "TagDeclarator",
               "value": "line004"
             },
@@ -11757,15 +11613,9 @@
           "id": "[uuid]",
           "sourceRange": [],
           "tag": {
-<<<<<<< HEAD
-            "commentStart": 4458,
-            "end": 4466,
-            "start": 4458,
-=======
-            "commentStart": 4473,
-            "end": 4481,
-            "start": 4473,
->>>>>>> bfdf8bab
+            "commentStart": 4443,
+            "end": 4451,
+            "start": 4443,
             "type": "TagDeclarator",
             "value": "line001"
           },
@@ -11776,15 +11626,9 @@
           "id": "[uuid]",
           "sourceRange": [],
           "tag": {
-<<<<<<< HEAD
-            "commentStart": 4507,
-            "end": 4515,
-            "start": 4507,
-=======
-            "commentStart": 4522,
-            "end": 4530,
-            "start": 4522,
->>>>>>> bfdf8bab
+            "commentStart": 4492,
+            "end": 4500,
+            "start": 4492,
             "type": "TagDeclarator",
             "value": "line002"
           },
@@ -11795,15 +11639,9 @@
           "id": "[uuid]",
           "sourceRange": [],
           "tag": {
-<<<<<<< HEAD
-            "commentStart": 4568,
-            "end": 4576,
-            "start": 4568,
-=======
-            "commentStart": 4583,
-            "end": 4591,
-            "start": 4583,
->>>>>>> bfdf8bab
+            "commentStart": 4553,
+            "end": 4561,
+            "start": 4553,
             "type": "TagDeclarator",
             "value": "line003"
           },
@@ -11814,15 +11652,9 @@
           "id": "[uuid]",
           "sourceRange": [],
           "tag": {
-<<<<<<< HEAD
-            "commentStart": 4597,
-            "end": 4605,
-            "start": 4597,
-=======
-            "commentStart": 4612,
-            "end": 4620,
-            "start": 4612,
->>>>>>> bfdf8bab
+            "commentStart": 4582,
+            "end": 4590,
+            "start": 4582,
             "type": "TagDeclarator",
             "value": "line004"
           },
@@ -11843,15 +11675,9 @@
               0.0
             ],
             "tag": {
-<<<<<<< HEAD
-              "commentStart": 4458,
-              "end": 4466,
-              "start": 4458,
-=======
-              "commentStart": 4473,
-              "end": 4481,
-              "start": 4473,
->>>>>>> bfdf8bab
+              "commentStart": 4443,
+              "end": 4451,
+              "start": 4443,
               "type": "TagDeclarator",
               "value": "line001"
             },
@@ -11874,15 +11700,9 @@
               0.0
             ],
             "tag": {
-<<<<<<< HEAD
-              "commentStart": 4507,
-              "end": 4515,
-              "start": 4507,
-=======
-              "commentStart": 4522,
-              "end": 4530,
-              "start": 4522,
->>>>>>> bfdf8bab
+              "commentStart": 4492,
+              "end": 4500,
+              "start": 4492,
               "type": "TagDeclarator",
               "value": "line002"
             },
@@ -11905,15 +11725,9 @@
               42.0
             ],
             "tag": {
-<<<<<<< HEAD
-              "commentStart": 4568,
-              "end": 4576,
-              "start": 4568,
-=======
-              "commentStart": 4583,
-              "end": 4591,
-              "start": 4583,
->>>>>>> bfdf8bab
+              "commentStart": 4553,
+              "end": 4561,
+              "start": 4553,
               "type": "TagDeclarator",
               "value": "line003"
             },
@@ -11936,15 +11750,9 @@
               42.0
             ],
             "tag": {
-<<<<<<< HEAD
-              "commentStart": 4597,
-              "end": 4605,
-              "start": 4597,
-=======
-              "commentStart": 4612,
-              "end": 4620,
-              "start": 4612,
->>>>>>> bfdf8bab
+              "commentStart": 4582,
+              "end": 4590,
+              "start": 4582,
               "type": "TagDeclarator",
               "value": "line004"
             },
@@ -12083,15 +11891,9 @@
             0.0
           ],
           "tag": {
-<<<<<<< HEAD
-            "commentStart": 4458,
-            "end": 4466,
-            "start": 4458,
-=======
-            "commentStart": 4473,
-            "end": 4481,
-            "start": 4473,
->>>>>>> bfdf8bab
+            "commentStart": 4443,
+            "end": 4451,
+            "start": 4443,
             "type": "TagDeclarator",
             "value": "line001"
           },
@@ -12114,15 +11916,9 @@
             0.0
           ],
           "tag": {
-<<<<<<< HEAD
-            "commentStart": 4507,
-            "end": 4515,
-            "start": 4507,
-=======
-            "commentStart": 4522,
-            "end": 4530,
-            "start": 4522,
->>>>>>> bfdf8bab
+            "commentStart": 4492,
+            "end": 4500,
+            "start": 4492,
             "type": "TagDeclarator",
             "value": "line002"
           },
@@ -12145,15 +11941,9 @@
             42.0
           ],
           "tag": {
-<<<<<<< HEAD
-            "commentStart": 4568,
-            "end": 4576,
-            "start": 4568,
-=======
-            "commentStart": 4583,
-            "end": 4591,
-            "start": 4583,
->>>>>>> bfdf8bab
+            "commentStart": 4553,
+            "end": 4561,
+            "start": 4553,
             "type": "TagDeclarator",
             "value": "line003"
           },
@@ -12176,15 +11966,9 @@
             42.0
           ],
           "tag": {
-<<<<<<< HEAD
-            "commentStart": 4597,
-            "end": 4605,
-            "start": 4597,
-=======
-            "commentStart": 4612,
-            "end": 4620,
-            "start": 4612,
->>>>>>> bfdf8bab
+            "commentStart": 4582,
+            "end": 4590,
+            "start": 4582,
             "type": "TagDeclarator",
             "value": "line004"
           },
@@ -12286,15 +12070,9 @@
             0.0
           ],
           "tag": {
-<<<<<<< HEAD
-            "commentStart": 4458,
-            "end": 4466,
-            "start": 4458,
-=======
-            "commentStart": 4473,
-            "end": 4481,
-            "start": 4473,
->>>>>>> bfdf8bab
+            "commentStart": 4443,
+            "end": 4451,
+            "start": 4443,
             "type": "TagDeclarator",
             "value": "line001"
           },
@@ -12317,15 +12095,9 @@
             0.0
           ],
           "tag": {
-<<<<<<< HEAD
-            "commentStart": 4507,
-            "end": 4515,
-            "start": 4507,
-=======
-            "commentStart": 4522,
-            "end": 4530,
-            "start": 4522,
->>>>>>> bfdf8bab
+            "commentStart": 4492,
+            "end": 4500,
+            "start": 4492,
             "type": "TagDeclarator",
             "value": "line002"
           },
@@ -12348,15 +12120,9 @@
             42.0
           ],
           "tag": {
-<<<<<<< HEAD
-            "commentStart": 4568,
-            "end": 4576,
-            "start": 4568,
-=======
-            "commentStart": 4583,
-            "end": 4591,
-            "start": 4583,
->>>>>>> bfdf8bab
+            "commentStart": 4553,
+            "end": 4561,
+            "start": 4553,
             "type": "TagDeclarator",
             "value": "line003"
           },
@@ -12379,15 +12145,9 @@
             42.0
           ],
           "tag": {
-<<<<<<< HEAD
-            "commentStart": 4597,
-            "end": 4605,
-            "start": 4597,
-=======
-            "commentStart": 4612,
-            "end": 4620,
-            "start": 4612,
->>>>>>> bfdf8bab
+            "commentStart": 4582,
+            "end": 4590,
+            "start": 4582,
             "type": "TagDeclarator",
             "value": "line004"
           },
