```mermaid
flowchart LR
  subgraph path4 [Path]
    4["Path<br>[337, 407, 0]"]
      %% [ProgramBodyItem { index: 7 }, VariableDeclarationDeclaration, VariableDeclarationInit, FunctionExpressionBody, FunctionExpressionBodyItem { index: 0 }, VariableDeclarationDeclaration, VariableDeclarationInit, PipeBodyItem { index: 1 }]
    7["Segment<br>[337, 407, 0]"]
<<<<<<< HEAD
      %% [ProgramBodyItem { index: 7 }, VariableDeclarationDeclaration, VariableDeclarationInit, FunctionExpressionBody, FunctionExpressionBodyItem { index: 0 }, VariableDeclarationDeclaration, VariableDeclarationInit, PipeBodyItem { index: 1 }]
    16[Solid2d]
=======
    15[Solid2d]
>>>>>>> 811ef3e7
  end
  subgraph path5 [Path]
    5["Path<br>[652, 712, 0]"]
      %% [ProgramBodyItem { index: 7 }, VariableDeclarationDeclaration, VariableDeclarationInit, FunctionExpressionBody, FunctionExpressionBodyItem { index: 1 }, VariableDeclarationDeclaration, VariableDeclarationInit, PipeBodyItem { index: 1 }]
    8["Segment<br>[720, 799, 0]"]
      %% [ProgramBodyItem { index: 7 }, VariableDeclarationDeclaration, VariableDeclarationInit, FunctionExpressionBody, FunctionExpressionBodyItem { index: 1 }, VariableDeclarationDeclaration, VariableDeclarationInit, PipeBodyItem { index: 2 }]
    9["Segment<br>[807, 886, 0]"]
      %% [ProgramBodyItem { index: 7 }, VariableDeclarationDeclaration, VariableDeclarationInit, FunctionExpressionBody, FunctionExpressionBodyItem { index: 1 }, VariableDeclarationDeclaration, VariableDeclarationInit, PipeBodyItem { index: 3 }]
    10["Segment<br>[894, 973, 0]"]
      %% [ProgramBodyItem { index: 7 }, VariableDeclarationDeclaration, VariableDeclarationInit, FunctionExpressionBody, FunctionExpressionBodyItem { index: 1 }, VariableDeclarationDeclaration, VariableDeclarationInit, PipeBodyItem { index: 4 }]
    11["Segment<br>[981, 1059, 0]"]
      %% [ProgramBodyItem { index: 7 }, VariableDeclarationDeclaration, VariableDeclarationInit, FunctionExpressionBody, FunctionExpressionBodyItem { index: 1 }, VariableDeclarationDeclaration, VariableDeclarationInit, PipeBodyItem { index: 5 }]
    12["Segment<br>[1067, 1145, 0]"]
      %% [ProgramBodyItem { index: 7 }, VariableDeclarationDeclaration, VariableDeclarationInit, FunctionExpressionBody, FunctionExpressionBodyItem { index: 1 }, VariableDeclarationDeclaration, VariableDeclarationInit, PipeBodyItem { index: 6 }]
    13["Segment<br>[1153, 1160, 0]"]
<<<<<<< HEAD
      %% [ProgramBodyItem { index: 7 }, VariableDeclarationDeclaration, VariableDeclarationInit, FunctionExpressionBody, FunctionExpressionBodyItem { index: 1 }, VariableDeclarationDeclaration, VariableDeclarationInit, PipeBodyItem { index: 7 }]
    15[Solid2d]
=======
    17[Solid2d]
>>>>>>> 811ef3e7
  end
  subgraph path6 [Path]
    6["Path<br>[1268, 1337, 0]"]
      %% [ProgramBodyItem { index: 7 }, VariableDeclarationDeclaration, VariableDeclarationInit, FunctionExpressionBody, FunctionExpressionBodyItem { index: 2 }, VariableDeclarationDeclaration, VariableDeclarationInit, PipeBodyItem { index: 1 }]
    14["Segment<br>[1268, 1337, 0]"]
<<<<<<< HEAD
      %% [ProgramBodyItem { index: 7 }, VariableDeclarationDeclaration, VariableDeclarationInit, FunctionExpressionBody, FunctionExpressionBodyItem { index: 2 }, VariableDeclarationDeclaration, VariableDeclarationInit, PipeBodyItem { index: 1 }]
    17[Solid2d]
=======
    16[Solid2d]
>>>>>>> 811ef3e7
  end
  1["Plane<br>[312, 329, 0]"]
    %% [ProgramBodyItem { index: 7 }, VariableDeclarationDeclaration, VariableDeclarationInit, FunctionExpressionBody, FunctionExpressionBodyItem { index: 0 }, VariableDeclarationDeclaration, VariableDeclarationInit, PipeBodyItem { index: 0 }]
  2["StartSketchOnFace<br>[605, 644, 0]"]
    %% Missing NodePath
  3["StartSketchOnFace<br>[1223, 1260, 0]"]
    %% Missing NodePath
  18["Sweep Extrusion<br>[415, 448, 0]"]
    %% [ProgramBodyItem { index: 7 }, VariableDeclarationDeclaration, VariableDeclarationInit, FunctionExpressionBody, FunctionExpressionBodyItem { index: 0 }, VariableDeclarationDeclaration, VariableDeclarationInit, PipeBodyItem { index: 2 }]
  19["Sweep Extrusion<br>[1168, 1208, 0]"]
    %% [ProgramBodyItem { index: 7 }, VariableDeclarationDeclaration, VariableDeclarationInit, FunctionExpressionBody, FunctionExpressionBodyItem { index: 1 }, VariableDeclarationDeclaration, VariableDeclarationInit, PipeBodyItem { index: 8 }]
  20["Sweep Extrusion<br>[1345, 1373, 0]"]
    %% [ProgramBodyItem { index: 7 }, VariableDeclarationDeclaration, VariableDeclarationInit, FunctionExpressionBody, FunctionExpressionBodyItem { index: 2 }, VariableDeclarationDeclaration, VariableDeclarationInit, PipeBodyItem { index: 2 }]
  21[Wall]
  22[Wall]
  23[Wall]
  24[Wall]
  25[Wall]
  26[Wall]
  27[Wall]
  28[Wall]
  29["Cap Start"]
  30["Cap Start"]
  31["Cap End"]
  32["Cap End"]
  33["SweepEdge Opposite"]
  34["SweepEdge Opposite"]
  35["SweepEdge Opposite"]
  36["SweepEdge Opposite"]
  37["SweepEdge Opposite"]
  38["SweepEdge Opposite"]
  39["SweepEdge Opposite"]
  40["SweepEdge Opposite"]
  41["SweepEdge Adjacent"]
  42["SweepEdge Adjacent"]
  43["SweepEdge Adjacent"]
  44["SweepEdge Adjacent"]
  45["SweepEdge Adjacent"]
  46["SweepEdge Adjacent"]
  47["SweepEdge Adjacent"]
  48["SweepEdge Adjacent"]
  49["EdgeCut Fillet<br>[456, 522, 0]"]
    %% [ProgramBodyItem { index: 7 }, VariableDeclarationDeclaration, VariableDeclarationInit, FunctionExpressionBody, FunctionExpressionBodyItem { index: 0 }, VariableDeclarationDeclaration, VariableDeclarationInit, PipeBodyItem { index: 3 }]
  50["EdgeCut Fillet<br>[456, 522, 0]"]
    %% [ProgramBodyItem { index: 7 }, VariableDeclarationDeclaration, VariableDeclarationInit, FunctionExpressionBody, FunctionExpressionBodyItem { index: 0 }, VariableDeclarationDeclaration, VariableDeclarationInit, PipeBodyItem { index: 3 }]
  51["EdgeCut Fillet<br>[1381, 1440, 0]"]
    %% [ProgramBodyItem { index: 7 }, VariableDeclarationDeclaration, VariableDeclarationInit, FunctionExpressionBody, FunctionExpressionBodyItem { index: 2 }, VariableDeclarationDeclaration, VariableDeclarationInit, PipeBodyItem { index: 3 }]
  1 --- 4
  29 x--> 2
  31 x--> 3
  4 --- 7
  4 --- 15
  4 ---- 18
  5 --- 8
  5 --- 9
  5 --- 10
  5 --- 11
  5 --- 12
  5 --- 13
  5 --- 17
  5 ---- 19
  29 --- 5
  6 --- 14
  6 --- 16
  6 ---- 20
  31 --- 6
  7 --- 28
  7 x--> 31
  7 --- 40
  7 --- 48
  7 --- 50
  8 --- 26
  8 x--> 29
  8 --- 39
  8 --- 47
  9 --- 23
  9 x--> 29
  9 --- 38
  9 --- 46
  10 --- 27
  10 x--> 29
  10 --- 37
  10 --- 45
  11 --- 22
  11 x--> 29
  11 --- 36
  11 --- 44
  12 --- 24
  12 x--> 29
  12 --- 35
  12 --- 43
  13 --- 25
  13 x--> 29
  13 --- 34
  13 --- 42
  14 --- 21
  14 x--> 31
  14 --- 33
  14 --- 41
  18 --- 28
  18 --- 29
  18 --- 31
  18 --- 40
  18 --- 48
  19 --- 22
  19 --- 23
  19 --- 24
  19 --- 25
  19 --- 26
  19 --- 27
  19 --- 30
  19 --- 34
  19 --- 35
  19 --- 36
  19 --- 37
  19 --- 38
  19 --- 39
  19 --- 42
  19 --- 43
  19 --- 44
  19 --- 45
  19 --- 46
  19 --- 47
  20 --- 21
  20 --- 32
  20 --- 33
  20 --- 41
  21 --- 33
  21 --- 41
  22 --- 36
  22 --- 44
  45 <--x 22
  23 --- 38
  23 --- 46
  47 <--x 23
  24 --- 35
  24 --- 43
  44 <--x 24
  25 --- 34
  25 --- 42
  43 <--x 25
  26 --- 39
  42 <--x 26
  26 --- 47
  27 --- 37
  27 --- 45
  46 <--x 27
  28 --- 40
  28 --- 48
  40 <--x 29
  34 <--x 30
  35 <--x 30
  36 <--x 30
  37 <--x 30
  38 <--x 30
  39 <--x 30
  33 <--x 32
  33 <--x 51
  40 <--x 49
```<|MERGE_RESOLUTION|>--- conflicted
+++ resolved
@@ -2,59 +2,30 @@
 flowchart LR
   subgraph path4 [Path]
     4["Path<br>[337, 407, 0]"]
-      %% [ProgramBodyItem { index: 7 }, VariableDeclarationDeclaration, VariableDeclarationInit, FunctionExpressionBody, FunctionExpressionBodyItem { index: 0 }, VariableDeclarationDeclaration, VariableDeclarationInit, PipeBodyItem { index: 1 }]
     7["Segment<br>[337, 407, 0]"]
-<<<<<<< HEAD
-      %% [ProgramBodyItem { index: 7 }, VariableDeclarationDeclaration, VariableDeclarationInit, FunctionExpressionBody, FunctionExpressionBodyItem { index: 0 }, VariableDeclarationDeclaration, VariableDeclarationInit, PipeBodyItem { index: 1 }]
-    16[Solid2d]
-=======
     15[Solid2d]
->>>>>>> 811ef3e7
   end
   subgraph path5 [Path]
     5["Path<br>[652, 712, 0]"]
-      %% [ProgramBodyItem { index: 7 }, VariableDeclarationDeclaration, VariableDeclarationInit, FunctionExpressionBody, FunctionExpressionBodyItem { index: 1 }, VariableDeclarationDeclaration, VariableDeclarationInit, PipeBodyItem { index: 1 }]
     8["Segment<br>[720, 799, 0]"]
-      %% [ProgramBodyItem { index: 7 }, VariableDeclarationDeclaration, VariableDeclarationInit, FunctionExpressionBody, FunctionExpressionBodyItem { index: 1 }, VariableDeclarationDeclaration, VariableDeclarationInit, PipeBodyItem { index: 2 }]
     9["Segment<br>[807, 886, 0]"]
-      %% [ProgramBodyItem { index: 7 }, VariableDeclarationDeclaration, VariableDeclarationInit, FunctionExpressionBody, FunctionExpressionBodyItem { index: 1 }, VariableDeclarationDeclaration, VariableDeclarationInit, PipeBodyItem { index: 3 }]
     10["Segment<br>[894, 973, 0]"]
-      %% [ProgramBodyItem { index: 7 }, VariableDeclarationDeclaration, VariableDeclarationInit, FunctionExpressionBody, FunctionExpressionBodyItem { index: 1 }, VariableDeclarationDeclaration, VariableDeclarationInit, PipeBodyItem { index: 4 }]
     11["Segment<br>[981, 1059, 0]"]
-      %% [ProgramBodyItem { index: 7 }, VariableDeclarationDeclaration, VariableDeclarationInit, FunctionExpressionBody, FunctionExpressionBodyItem { index: 1 }, VariableDeclarationDeclaration, VariableDeclarationInit, PipeBodyItem { index: 5 }]
     12["Segment<br>[1067, 1145, 0]"]
-      %% [ProgramBodyItem { index: 7 }, VariableDeclarationDeclaration, VariableDeclarationInit, FunctionExpressionBody, FunctionExpressionBodyItem { index: 1 }, VariableDeclarationDeclaration, VariableDeclarationInit, PipeBodyItem { index: 6 }]
     13["Segment<br>[1153, 1160, 0]"]
-<<<<<<< HEAD
-      %% [ProgramBodyItem { index: 7 }, VariableDeclarationDeclaration, VariableDeclarationInit, FunctionExpressionBody, FunctionExpressionBodyItem { index: 1 }, VariableDeclarationDeclaration, VariableDeclarationInit, PipeBodyItem { index: 7 }]
-    15[Solid2d]
-=======
     17[Solid2d]
->>>>>>> 811ef3e7
   end
   subgraph path6 [Path]
     6["Path<br>[1268, 1337, 0]"]
-      %% [ProgramBodyItem { index: 7 }, VariableDeclarationDeclaration, VariableDeclarationInit, FunctionExpressionBody, FunctionExpressionBodyItem { index: 2 }, VariableDeclarationDeclaration, VariableDeclarationInit, PipeBodyItem { index: 1 }]
     14["Segment<br>[1268, 1337, 0]"]
-<<<<<<< HEAD
-      %% [ProgramBodyItem { index: 7 }, VariableDeclarationDeclaration, VariableDeclarationInit, FunctionExpressionBody, FunctionExpressionBodyItem { index: 2 }, VariableDeclarationDeclaration, VariableDeclarationInit, PipeBodyItem { index: 1 }]
-    17[Solid2d]
-=======
     16[Solid2d]
->>>>>>> 811ef3e7
   end
   1["Plane<br>[312, 329, 0]"]
-    %% [ProgramBodyItem { index: 7 }, VariableDeclarationDeclaration, VariableDeclarationInit, FunctionExpressionBody, FunctionExpressionBodyItem { index: 0 }, VariableDeclarationDeclaration, VariableDeclarationInit, PipeBodyItem { index: 0 }]
   2["StartSketchOnFace<br>[605, 644, 0]"]
-    %% Missing NodePath
   3["StartSketchOnFace<br>[1223, 1260, 0]"]
-    %% Missing NodePath
   18["Sweep Extrusion<br>[415, 448, 0]"]
-    %% [ProgramBodyItem { index: 7 }, VariableDeclarationDeclaration, VariableDeclarationInit, FunctionExpressionBody, FunctionExpressionBodyItem { index: 0 }, VariableDeclarationDeclaration, VariableDeclarationInit, PipeBodyItem { index: 2 }]
   19["Sweep Extrusion<br>[1168, 1208, 0]"]
-    %% [ProgramBodyItem { index: 7 }, VariableDeclarationDeclaration, VariableDeclarationInit, FunctionExpressionBody, FunctionExpressionBodyItem { index: 1 }, VariableDeclarationDeclaration, VariableDeclarationInit, PipeBodyItem { index: 8 }]
   20["Sweep Extrusion<br>[1345, 1373, 0]"]
-    %% [ProgramBodyItem { index: 7 }, VariableDeclarationDeclaration, VariableDeclarationInit, FunctionExpressionBody, FunctionExpressionBodyItem { index: 2 }, VariableDeclarationDeclaration, VariableDeclarationInit, PipeBodyItem { index: 2 }]
   21[Wall]
   22[Wall]
   23[Wall]
@@ -84,11 +55,8 @@
   47["SweepEdge Adjacent"]
   48["SweepEdge Adjacent"]
   49["EdgeCut Fillet<br>[456, 522, 0]"]
-    %% [ProgramBodyItem { index: 7 }, VariableDeclarationDeclaration, VariableDeclarationInit, FunctionExpressionBody, FunctionExpressionBodyItem { index: 0 }, VariableDeclarationDeclaration, VariableDeclarationInit, PipeBodyItem { index: 3 }]
   50["EdgeCut Fillet<br>[456, 522, 0]"]
-    %% [ProgramBodyItem { index: 7 }, VariableDeclarationDeclaration, VariableDeclarationInit, FunctionExpressionBody, FunctionExpressionBodyItem { index: 0 }, VariableDeclarationDeclaration, VariableDeclarationInit, PipeBodyItem { index: 3 }]
   51["EdgeCut Fillet<br>[1381, 1440, 0]"]
-    %% [ProgramBodyItem { index: 7 }, VariableDeclarationDeclaration, VariableDeclarationInit, FunctionExpressionBody, FunctionExpressionBodyItem { index: 2 }, VariableDeclarationDeclaration, VariableDeclarationInit, PipeBodyItem { index: 3 }]
   1 --- 4
   29 x--> 2
   31 x--> 3
