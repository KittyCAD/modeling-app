---
title: "KCL Standard Library"
excerpt: "Documentation for the KCL standard library for the Zoo Design Studio."
layout: manual
---

## Table of Contents

### Language

* [`Types`](kcl/types)
* [`Modules`](kcl/modules)
* [`Settings`](kcl/settings)
* [`Known Issues`](kcl/known-issues)
* [`Constants`](kcl/consts)

### Standard library

* **Primitive types**
  * [`bool`](kcl/types/bool)
  * [`number`](kcl/types/number)
  * [`string`](kcl/types/string)
  * [`tag`](kcl/types/tag)
* **std**
  * [`Axis2d`](kcl/types/Axis2d)
  * [`Axis3d`](kcl/types/Axis3d)
  * [`Edge`](kcl/types/Edge)
  * [`Face`](kcl/types/Face)
  * [`Helix`](kcl/types/Helix)
  * [`Plane`](kcl/types/Plane)
  * [`Point2d`](kcl/types/Point2d)
  * [`Point3d`](kcl/types/Point3d)
  * [`Sketch`](kcl/types/Sketch)
  * [`Solid`](kcl/types/Solid)
  * [`X`](kcl/consts/std-X)
  * [`XY`](kcl/consts/std-XY)
  * [`XZ`](kcl/consts/std-XZ)
  * [`Y`](kcl/consts/std-Y)
  * [`YZ`](kcl/consts/std-YZ)
  * [`Z`](kcl/consts/std-Z)
  * [`abs`](kcl/abs)
  * [`acos`](kcl/acos)
  * [`angleToMatchLengthX`](kcl/angleToMatchLengthX)
  * [`angleToMatchLengthY`](kcl/angleToMatchLengthY)
  * [`angledLine`](kcl/angledLine)
  * [`angledLineThatIntersects`](kcl/angledLineThatIntersects)
  * [`appearance`](kcl/appearance)
  * [`arc`](kcl/arc)
  * [`arcTo`](kcl/arcTo)
  * [`asin`](kcl/asin)
  * [`assert`](kcl/assert)
  * [`assertEqual`](kcl/assertEqual)
  * [`assertGreaterThan`](kcl/assertGreaterThan)
  * [`assertGreaterThanOrEq`](kcl/assertGreaterThanOrEq)
  * [`assertLessThan`](kcl/assertLessThan)
  * [`assertLessThanOrEq`](kcl/assertLessThanOrEq)
  * [`atan`](kcl/atan)
  * [`atan2`](kcl/atan2)
  * [`bezierCurve`](kcl/bezierCurve)
  * [`ceil`](kcl/ceil)
  * [`chamfer`](kcl/chamfer)
  * [`circleThreePoint`](kcl/circleThreePoint)
  * [`close`](kcl/close)
  * [`extrude`](kcl/extrude)
  * [`fillet`](kcl/fillet)
  * [`floor`](kcl/floor)
  * [`fromCm`](kcl/fromCm)
  * [`fromFt`](kcl/fromFt)
  * [`fromInches`](kcl/fromInches)
  * [`fromM`](kcl/fromM)
  * [`fromMm`](kcl/fromMm)
  * [`fromYd`](kcl/fromYd)
  * [`getCommonEdge`](kcl/getCommonEdge)
  * [`getNextAdjacentEdge`](kcl/getNextAdjacentEdge)
  * [`getOppositeEdge`](kcl/getOppositeEdge)
  * [`getPreviousAdjacentEdge`](kcl/getPreviousAdjacentEdge)
  * [`helix`](kcl/std-helix)
  * [`hole`](kcl/hole)
  * [`hollow`](kcl/hollow)
<<<<<<< HEAD
  * [`involuteCircular`](kcl/involuteCircular)
=======
  * [`intersect`](kcl/intersect)
>>>>>>> 1f6b90d3
  * [`lastSegX`](kcl/lastSegX)
  * [`lastSegY`](kcl/lastSegY)
  * [`legAngX`](kcl/legAngX)
  * [`legAngY`](kcl/legAngY)
  * [`legLen`](kcl/legLen)
  * [`line`](kcl/line)
  * [`ln`](kcl/ln)
  * [`loft`](kcl/loft)
  * [`log`](kcl/log)
  * [`log10`](kcl/log10)
  * [`log2`](kcl/log2)
  * [`map`](kcl/map)
  * [`max`](kcl/max)
  * [`min`](kcl/min)
  * [`offsetPlane`](kcl/offsetPlane)
  * [`patternCircular2d`](kcl/patternCircular2d)
  * [`patternCircular3d`](kcl/patternCircular3d)
  * [`patternLinear2d`](kcl/patternLinear2d)
  * [`patternLinear3d`](kcl/patternLinear3d)
  * [`patternTransform`](kcl/patternTransform)
  * [`patternTransform2d`](kcl/patternTransform2d)
  * [`polygon`](kcl/polygon)
  * [`pop`](kcl/pop)
  * [`pow`](kcl/pow)
  * [`profileStart`](kcl/profileStart)
  * [`profileStartX`](kcl/profileStartX)
  * [`profileStartY`](kcl/profileStartY)
  * [`push`](kcl/push)
  * [`reduce`](kcl/reduce)
  * [`rem`](kcl/rem)
  * [`revolve`](kcl/std-revolve)
  * [`rotate`](kcl/rotate)
  * [`round`](kcl/round)
  * [`scale`](kcl/scale)
  * [`segAng`](kcl/segAng)
  * [`segEnd`](kcl/segEnd)
  * [`segEndX`](kcl/segEndX)
  * [`segEndY`](kcl/segEndY)
  * [`segLen`](kcl/segLen)
  * [`segStart`](kcl/segStart)
  * [`segStartX`](kcl/segStartX)
  * [`segStartY`](kcl/segStartY)
  * [`shell`](kcl/shell)
  * [`sqrt`](kcl/sqrt)
  * [`startProfileAt`](kcl/startProfileAt)
  * [`startSketchOn`](kcl/startSketchOn)
  * [`subtract`](kcl/subtract)
  * [`sweep`](kcl/sweep)
  * [`tangentToEnd`](kcl/tangentToEnd)
  * [`tangentialArc`](kcl/tangentialArc)
  * [`tangentialArcTo`](kcl/tangentialArcTo)
  * [`tangentialArcToRelative`](kcl/tangentialArcToRelative)
  * [`toDegrees`](kcl/toDegrees)
  * [`toRadians`](kcl/toRadians)
  * [`translate`](kcl/translate)
  * [`union`](kcl/union)
  * [`xLine`](kcl/xLine)
  * [`yLine`](kcl/yLine)
* **std::math**
  * [`E`](kcl/consts/std-math-E)
  * [`PI`](kcl/consts/std-math-PI)
  * [`TAU`](kcl/consts/std-math-TAU)
  * [`cos`](kcl/std-math-cos)
  * [`polar`](kcl/std-math-polar)
  * [`sin`](kcl/std-math-sin)
  * [`tan`](kcl/std-math-tan)
* **std::sketch**
  * [`circle`](kcl/std-sketch-circle)
  * [`mirror2d`](kcl/std-sketch-mirror2d)
* **std::turns**
  * [`turns::HALF_TURN`](kcl/consts/std-turns-HALF_TURN)
  * [`turns::QUARTER_TURN`](kcl/consts/std-turns-QUARTER_TURN)
  * [`turns::THREE_QUARTER_TURN`](kcl/consts/std-turns-THREE_QUARTER_TURN)
  * [`turns::ZERO`](kcl/consts/std-turns-ZERO)<|MERGE_RESOLUTION|>--- conflicted
+++ resolved
@@ -77,11 +77,8 @@
   * [`helix`](kcl/std-helix)
   * [`hole`](kcl/hole)
   * [`hollow`](kcl/hollow)
-<<<<<<< HEAD
+  * [`intersect`](kcl/intersect)
   * [`involuteCircular`](kcl/involuteCircular)
-=======
-  * [`intersect`](kcl/intersect)
->>>>>>> 1f6b90d3
   * [`lastSegX`](kcl/lastSegX)
   * [`lastSegY`](kcl/lastSegY)
   * [`legAngX`](kcl/legAngX)
