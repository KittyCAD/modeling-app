---
title: "Project Settings"
excerpt: "Project specific settings for the app. These live in `project.toml` in the base of the project directory. Updating the settings for the project in the app will update this file automatically. Do not edit this file manually, as it may be overwritten by the app. Manual edits can cause corruption of the settings file."
layout: manual
---

Project specific settings for the app. These live in `project.toml` in the base of the project directory. Updating the settings for the project in the app will update this file automatically. Do not edit this file manually, as it may be overwritten by the app. Manual edits can cause corruption of the settings file.

## Project Configuration Structure

```toml
[settings.app]
# Set the appearance of the application
name = "My Awesome Project"

[settings.app.appearance]
# Use dark mode theme
theme = "dark" 
# Set the app color to blue (240.0 = blue, 0.0 = red, 120.0 = green)
color = 240.0

[settings.modeling]
# Use inches as the default measurement unit
base_unit = "in"

```

## Available Settings

### settings



#### app

The settings for the Design Studio.


**Default:** None

This setting has the following nested options:

##### allow_orbit_in_sketch_mode

When the user is idle, and this is true, the stream will be torn down.


**Default:** None

##### named_views

Settings that affect the behavior of the command bar.


**Default:** None

<<<<<<< HEAD
=======
##### onboarding_status

The onboarding status of the app.


**Default:** None

##### show_debug_panel
>>>>>>> 0814d6f1

Whether to show the debug panel, which lets you see various states of the app to aid in development.


**Default:** None

##### stream_idle_mode

When the user is idle, and this is true, the stream will be torn down.


**Default:** None


#### command_bar

Settings that affect the behavior of the command bar.


**Default:** None

This setting has the following nested options:

##### include_settings

Whether to include settings in the command bar.


**Default:** None


#### meta

Information about the project itself. Choices about how settings are merged have prevent me (lee) from easily moving this out of the settings structure.


**Default:** None

This setting has the following nested options:

##### enable_zookeeper

Enable the conversational agent in Text-to-CAD for this project.


**Default:** None

##### id




**Default:** None


#### modeling

Settings that affect the behavior while modeling.


**Default:** None

This setting has the following nested options:

##### base_unit

The default unit to use in modeling dimensions.


**Default:** None

##### enable_ssao

Whether or not Screen Space Ambient Occlusion (SSAO) is enabled.


**Default:** None

##### fixed_size_grid

When enabled, the grid will use a fixed size based on your selected units rather than automatically scaling with zoom level. If true, the grid cells will be fixed-size, where the width is your default length unit. If false, the grid will get larger as you zoom out, and smaller as you zoom in.


**Default:** None

##### highlight_edges

Highlight edges of 3D objects?


**Default:** None

##### major_grid_spacing

The space between major grid lines, specified in the current unit.


**Default:** None

##### minor_grids_per_major

The number of minor grid lines per major grid line.


**Default:** None

##### snap_to_grid

When enabled, tools like line, rectangle, etc. will snap to the grid.


**Default:** None

##### snaps_per_minor

The number of snaps between minor grid lines. 1 means snapping to each minor grid line.


**Default:** None


#### text_editor

Settings that affect the behavior of the KCL text editor.


**Default:** None

This setting has the following nested options:

##### blinking_cursor

Whether to make the cursor blink in the editor.


**Default:** None

##### text_wrapping

Whether to wrap text in the editor or overflow with scroll.


**Default:** None




## Complete Example

```toml
[settings.app]
# Set the appearance of the application
name = "My Awesome Project"

[settings.app.appearance]
# Use dark mode theme
theme = "dark" 
# Set the app color to blue (240.0 = blue, 0.0 = red, 120.0 = green)
color = 240.0

[settings.modeling]
# Use inches as the default measurement unit
base_unit = "in"

```<|MERGE_RESOLUTION|>--- conflicted
+++ resolved
@@ -54,8 +54,6 @@
 
 **Default:** None
 
-<<<<<<< HEAD
-=======
 ##### onboarding_status
 
 The onboarding status of the app.
@@ -64,7 +62,6 @@
 **Default:** None
 
 ##### show_debug_panel
->>>>>>> 0814d6f1
 
 Whether to show the debug panel, which lets you see various states of the app to aid in development.
 
