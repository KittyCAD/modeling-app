{
  "$schema": "../node_modules/@tauri-apps/cli/schema.json",
  "build": {
    "beforeBuildCommand": "yarn build:both",
    "beforeDevCommand": "yarn start",
    "devPath": "http://localhost:3000",
    "distDir": "../build"
  },
  "package": {
<<<<<<< HEAD
    "productName": "kittycad-modeling",
    "version": "0.2.0"
=======
    "productName": "kittycad-modeling-app",
    "version": "0.3.0"
>>>>>>> cccedcee
  },
  "tauri": {
    "allowlist": {
      "all": false,
      "dialog": {
        "all": true,
        "ask": true,
        "confirm": true,
        "message": true,
        "open": true,
        "save": true
      },
      "fs": {
        "scope": [
          "$HOME/**/*",
          "$APPDATA/**/*"
        ],
        "all": true
      },
      "http": {
        "request": true,
        "scope": [
          "https://dev.kittycad.io/*",
          "https://kittycad.io/*",
          "https://api.dev.kittycad.io/*"
        ]
      },
      "shell": {
        "open": true
      },
      "path": {
        "all": true
      }
    },
    "bundle": {
      "active": true,
      "category": "DeveloperTool",
      "copyright": "",
      "deb": {
        "depends": []
      },
      "externalBin": [],
      "icon": [
        "icons/32x32.png",
        "icons/128x128.png",
        "icons/128x128@2x.png",
        "icons/icon.icns",
        "icons/icon.ico"
      ],
      "identifier": "io.kittycad.modeling-app",
      "longDescription": "",
      "macOS": {
        "entitlements": null,
        "exceptionDomain": "",
        "frameworks": [],
        "providerShortName": null,
        "signingIdentity": null
      },
      "resources": [],
      "shortDescription": "",
      "targets": "all",
      "windows": {
        "certificateThumbprint": null,
        "digestAlgorithm": "sha256",
        "timestampUrl": ""
      }
    },
    "security": {
      "csp": null
    },
    "updater": {
      "active": true,
      "endpoints": [
        "https://dl.kittycad.io/releases/modeling-app/last_update.json"
      ],
      "dialog": true,
      "pubkey": "dW50cnVzdGVkIGNvbW1lbnQ6IG1pbmlzaWduIHB1YmxpYyBrZXk6IEUzNzA4MjBEQjFBRTY4NzYKUldSMmFLNnhEWUp3NCtsT21Jd05wQktOaGVkOVp6MUFma0hNTDRDSnI2RkJJTEZOWG1ncFhqcU8K"
    },
    "windows": [
      {
        "fullscreen": false,
        "height": 1200,
        "resizable": true,
        "title": "KittyCAD Modeling",
        "width": 1800
      }
    ]
  }
}<|MERGE_RESOLUTION|>--- conflicted
+++ resolved
@@ -7,13 +7,8 @@
     "distDir": "../build"
   },
   "package": {
-<<<<<<< HEAD
     "productName": "kittycad-modeling",
-    "version": "0.2.0"
-=======
-    "productName": "kittycad-modeling-app",
     "version": "0.3.0"
->>>>>>> cccedcee
   },
   "tauri": {
     "allowlist": {
