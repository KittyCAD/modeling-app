{
  "$schema": "../node_modules/@tauri-apps/cli/schema.json",
<<<<<<< HEAD
  "app": {
=======
  "build": {
    "beforeDevCommand": "yarn start",
    "devPath": "http://localhost:3000",
    "distDir": "../build"
  },
  "package": {
    "productName": "zoo-modeling-app",
    "version": "0.15.5"
  },
  "tauri": {
    "allowlist": {
      "all": false,
      "dialog": {
        "all": true,
        "ask": true,
        "confirm": true,
        "message": true,
        "open": true,
        "save": true
      },
      "fs": {
        "scope": [
          "$HOME/**/*",
          "$APPDATA/**/*"
        ],
        "all": true
      },
      "http": {
        "request": true,
        "scope": [
          "https://dev.kittycad.io/*",
          "https://kittycad.io/*",
          "https://api.dev.kittycad.io/*"
        ]
      },
      "os": {
        "all": true
      },
      "shell": {
        "open": true
      },
      "path": {
        "all": true
      }
    },
    "bundle": {
      "active": true,
      "category": "DeveloperTool",
      "copyright": "",
      "deb": {
        "depends": []
      },
      "externalBin": [],
      "icon": [
        "icons/32x32.png",
        "icons/128x128.png",
        "icons/128x128@2x.png",
        "icons/icon.icns",
        "icons/icon.ico"
      ],
      "identifier": "io.kittycad.modeling-app",
      "longDescription": "",
      "macOS": {
        "entitlements": null,
        "exceptionDomain": "",
        "frameworks": [],
        "providerShortName": null,
        "signingIdentity": null
      },
      "resources": [],
      "shortDescription": "",
      "targets": "all"
    },
>>>>>>> 42b247bc
    "security": {
      "csp": null
    },
    "windows": [
      {
        "fullscreen": false,
        "height": 1200,
        "resizable": true,
        "title": "Zoo Modeling App",
        "width": 1800
      }
    ]
  },
  "build": {
    "beforeDevCommand": "yarn start",
    "devUrl": "http://localhost:3000",
    "frontendDist": "../build"
  },
  "bundle": {
    "active": true,
    "category": "DeveloperTool",
    "copyright": "",
    "externalBin": [],
    "icon": [
      "icons/32x32.png",
      "icons/128x128.png",
      "icons/128x128@2x.png",
      "icons/icon.icns",
      "icons/icon.ico"
    ],
    "linux": {
      "deb": {
        "depends": []
      }
    },
    "longDescription": "",
    "macOS": {
      "entitlements": null,
      "exceptionDomain": "",
      "frameworks": [],
      "providerShortName": null,
      "signingIdentity": null
    },
    "resources": [],
    "shortDescription": "",
    "targets": "all"
  },
  "identifier": "io.kittycad.modeling-app",
  "plugins": {
    "shell": {
      "open": true
    }
  },
  "productName": "zoo-modeling-app",
  "version": "0.15.4"
}<|MERGE_RESOLUTION|>--- conflicted
+++ resolved
@@ -1,82 +1,6 @@
 {
   "$schema": "../node_modules/@tauri-apps/cli/schema.json",
-<<<<<<< HEAD
   "app": {
-=======
-  "build": {
-    "beforeDevCommand": "yarn start",
-    "devPath": "http://localhost:3000",
-    "distDir": "../build"
-  },
-  "package": {
-    "productName": "zoo-modeling-app",
-    "version": "0.15.5"
-  },
-  "tauri": {
-    "allowlist": {
-      "all": false,
-      "dialog": {
-        "all": true,
-        "ask": true,
-        "confirm": true,
-        "message": true,
-        "open": true,
-        "save": true
-      },
-      "fs": {
-        "scope": [
-          "$HOME/**/*",
-          "$APPDATA/**/*"
-        ],
-        "all": true
-      },
-      "http": {
-        "request": true,
-        "scope": [
-          "https://dev.kittycad.io/*",
-          "https://kittycad.io/*",
-          "https://api.dev.kittycad.io/*"
-        ]
-      },
-      "os": {
-        "all": true
-      },
-      "shell": {
-        "open": true
-      },
-      "path": {
-        "all": true
-      }
-    },
-    "bundle": {
-      "active": true,
-      "category": "DeveloperTool",
-      "copyright": "",
-      "deb": {
-        "depends": []
-      },
-      "externalBin": [],
-      "icon": [
-        "icons/32x32.png",
-        "icons/128x128.png",
-        "icons/128x128@2x.png",
-        "icons/icon.icns",
-        "icons/icon.ico"
-      ],
-      "identifier": "io.kittycad.modeling-app",
-      "longDescription": "",
-      "macOS": {
-        "entitlements": null,
-        "exceptionDomain": "",
-        "frameworks": [],
-        "providerShortName": null,
-        "signingIdentity": null
-      },
-      "resources": [],
-      "shortDescription": "",
-      "targets": "all"
-    },
->>>>>>> 42b247bc
     "security": {
       "csp": null
     },
@@ -131,5 +55,5 @@
     }
   },
   "productName": "zoo-modeling-app",
-  "version": "0.15.4"
+  "version": "0.15.5"
 }