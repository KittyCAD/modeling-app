--- conflicted
+++ resolved
@@ -20,7 +20,6 @@
 oauth2 = "4.4.2"
 serde = { version = "1.0", features = ["derive"] }
 serde_json = "1.0"
-<<<<<<< HEAD
 tauri = { version = "2.0.0-beta", features = [ "devtools", "unstable"] }
 tauri-plugin-dialog = { version = "2.0.0-beta.0" }
 tauri-plugin-fs = { version = "2.0.0-beta.0" }
@@ -28,10 +27,6 @@
 tauri-plugin-os = { version = "2.0.0-beta.0" }
 tauri-plugin-shell = { version = "2.0.0-beta.0" }
 tauri-plugin-updater = { version = "2.0.0-beta.0" }
-=======
-tauri = { version = "1.6.0", features = [ "os-all", "dialog-all", "fs-all", "http-request", "path-all", "shell-open", "shell-open-api", "devtools"] }
-tauri-plugin-fs-extra = { git = "https://github.com/tauri-apps/plugins-workspace", branch = "v1" }
->>>>>>> 42b247bc
 tokio = { version = "1.36.0", features = ["time"] }
 toml = "0.8.2"
 
