--- conflicted
+++ resolved
@@ -19,11 +19,7 @@
 oauth2 = "4.4.1"
 serde = { version = "1.0", features = ["derive"] }
 serde_json = "1.0"
-<<<<<<< HEAD
-tauri = { version = "1.3.0", features = [ "updater", "dialog-all", "fs-all", "http-request", "shell-open", "shell-open-api"] }
-=======
-tauri = { version = "1.3.0", features = [ "path-all", "dialog-all", "fs-all", "http-request", "shell-open", "shell-open-api"] }
->>>>>>> 7866686a
+tauri = { version = "1.3.0", features = [ "updater", "path-all", "dialog-all", "fs-all", "http-request", "shell-open", "shell-open-api"] }
 tokio = { version = "1.29.1", features = ["time"] }
 toml = "0.6.0"
 tauri-plugin-fs-extra = { git = "https://github.com/tauri-apps/plugins-workspace", branch = "v1" }
