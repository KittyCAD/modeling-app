--- conflicted
+++ resolved
@@ -15,17 +15,6 @@
       ],
       "dialog": true,
       "pubkey": "dW50cnVzdGVkIGNvbW1lbnQ6IG1pbmlzaWduIHB1YmxpYyBrZXk6IEUzNzA4MjBEQjFBRTY4NzYKUldSMmFLNnhEWUp3NCtsT21Jd05wQktOaGVkOVp6MUFma0hNTDRDSnI2RkJJTEZOWG1ncFhqcU8K"
-<<<<<<< HEAD
-    },
-    "bundle": {
-      "identifier": "dev.zoo.modeling-app-nightly",
-      "windows": {
-        "certificateThumbprint": "F4C9A52FF7BC26EE5E054946F6B11DEEA94C748D",
-        "digestAlgorithm": "sha256",
-        "timestampUrl": "http://timestamp.digicert.com"
-      }
-=======
->>>>>>> 8fc27cbf
     }
   }
 }