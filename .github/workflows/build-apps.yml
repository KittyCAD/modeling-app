name: build-apps

on:
  pull_request:
  push:
    branches:
      - main
    tags:
      - 'v[0-9]+.[0-9]+.[0-9]+'
      - 'nightly-v[0-9]+.[0-9]+.[0-9]+'

env:
  IS_RELEASE: ${{ github.ref_type == 'tag' && startsWith(github.ref_name, 'v') }}
  IS_NIGHTLY: ${{ github.ref_type == 'tag' && startsWith(github.ref_name, 'nightly-v') }}

concurrency:
  group: ${{ github.workflow }}-${{ github.head_ref || github.run_id }}
  cancel-in-progress: true

jobs:
  prepare-files:
    runs-on: ubuntu-22.04  # seperate job on Ubuntu for easy string manipulations (compared to Windows)
    outputs:
      version: ${{ steps.export_version.outputs.version }}
      notes: ${{ steps.export_notes.outputs.notes }}
    steps:
      - uses: actions/checkout@v4

      - run: corepack enable

      - uses: actions/setup-node@v4
        with:
          node-version-file: '.nvmrc'
          cache: 'yarn'

      - run: yarn install

      - name: Setup Rust
        uses: dtolnay/rust-toolchain@stable

      - uses: Swatinem/rust-cache@v2
        with:
          workspaces: './src/wasm-lib'

      # TODO: see if we can fetch from main instead if no diff at src/wasm-lib
      - uses: taiki-e/install-action@2dbeb927f58939d3aa13bf06ba0c0a34b76b9bfb
        with:
          tool: wasm-pack

      - name: Run build:wasm
        run: "yarn build:wasm"

      - name: Set nightly version, product name, release notes, and icons
        if: ${{ env.IS_NIGHTLY == 'true' }}
        run: |
          export VERSION=${GITHUB_REF_NAME#nightly-v}
          yarn files:set-version
          yarn files:flip-to-nightly

      - name: Set release version
        if: ${{ env.IS_RELEASE == 'true' }}
        run: |
          export VERSION=${GITHUB_REF_NAME#v}
          yarn files:set-version

      - uses: actions/upload-artifact@v4
        with:
          name: prepared-files
          path: |
            package.json
            electron-builder.yml
            src/wasm-lib/pkg/wasm_lib*
            release-notes.md
            assets/icon.ico
            assets/icon.png

      - id: export_version
        run: echo "version=`cat package.json | jq -r '.version'`" >> "$GITHUB_OUTPUT"

      - id: export_notes
        run: echo "notes=`cat release-notes.md`" >> "$GITHUB_OUTPUT"

      - name: Prepare electron-builder.yml file for updater test
        if: ${{ env.IS_RELEASE == 'true' }}
        run: |
          yq -i '.publish[0].url = "https://dl.zoo.dev/releases/modeling-app/updater-test"' electron-builder.yml

      - uses: actions/upload-artifact@v4
        if: ${{ env.IS_RELEASE == 'true' }}
        with:
          name: prepared-files-updater-test
          path: |
            electron-builder.yml


  build-apps:
    needs: [prepare-files]
    strategy:
      fail-fast: false
      matrix:
        include:
          - os: macos-14
            platform: mac
          - os: windows-2022
            platform: win
          - os: ubuntu-22.04
            platform: linux
    runs-on: ${{ matrix.os }}
    env:
      VERSION_NO_V: ${{ needs.prepare-files.outputs.version }}
    steps:
      - uses: actions/checkout@v4

      - uses: actions/download-artifact@v4
        name: prepared-files

      - name: Copy prepared files
        run: |
          ls -R prepared-files
          cp prepared-files/package.json package.json
          cp prepared-files/electron-builder.yml electron-builder.yml
          cp prepared-files/src/wasm-lib/pkg/wasm_lib_bg.wasm public
          mkdir src/wasm-lib/pkg
          cp prepared-files/src/wasm-lib/pkg/wasm_lib* src/wasm-lib/pkg
          cp prepared-files/release-notes.md release-notes.md
          cp prepared-files/assets/icon.ico assets/icon.ico
          cp prepared-files/assets/icon.png assets/icon.png

<<<<<<< HEAD
      - run: corepack enable

      - uses: actions/setup-node@v4
=======
      - name: Sync node version and setup cache
        uses: actions/setup-node@v4
>>>>>>> ded97eda
        with:
          node-version-file: '.nvmrc'
          cache: 'yarn' # Set this to npm, yarn or pnpm.

      - name: yarn install
        # Windows is picky sometimes and fails on fetch. Step takes about ~30s
        uses: nick-fields/retry@v3.0.1
        with:
          timeout_minutes: 2
          max_attempts: 3
          command: yarn install

      - name: Prepare certificate and variables (Windows only)
        if: ${{ (env.IS_RELEASE == 'true' || env.IS_NIGHTLY == 'true') && matrix.os == 'windows-2022' }}
        run: |
          echo "${{secrets.SM_CLIENT_CERT_FILE_B64 }}" | base64 --decode > /d/Certificate_pkcs12.p12
          cat /d/Certificate_pkcs12.p12
          echo "::set-output name=version::${GITHUB_REF#refs/tags/v}"
          echo "SM_HOST=${{ secrets.SM_HOST }}" >> "$GITHUB_ENV"
          echo "SM_API_KEY=${{ secrets.SM_API_KEY }}" >> "$GITHUB_ENV"
          echo "SM_CLIENT_CERT_FILE=D:\\Certificate_pkcs12.p12" >> "$GITHUB_ENV"
          echo "SM_CLIENT_CERT_PASSWORD=${{ secrets.SM_CLIENT_CERT_PASSWORD }}" >> "$GITHUB_ENV"
          echo "C:\Program Files (x86)\Windows Kits\10\App Certification Kit" >> $GITHUB_PATH
          echo "C:\Program Files (x86)\Microsoft SDKs\Windows\v10.0A\bin\NETFX 4.8 Tools" >> $GITHUB_PATH
          echo "C:\Program Files\DigiCert\DigiCert One Signing Manager Tools" >> $GITHUB_PATH
        shell: bash

      - name: Setup certicate with SSM KSP (Windows only)
        if: ${{ (env.IS_RELEASE == 'true' || env.IS_NIGHTLY == 'true') && matrix.os == 'windows-2022' }}
        run: |
          curl -X GET  https://one.digicert.com/signingmanager/api-ui/v1/releases/smtools-windows-x64.msi/download -H "x-api-key:%SM_API_KEY%" -o smtools-windows-x64.msi
          msiexec /i smtools-windows-x64.msi /quiet /qn
          smksp_registrar.exe list
          smctl.exe keypair ls
          C:\Windows\System32\certutil.exe -csp "DigiCert Signing Manager KSP" -key -user
          smksp_cert_sync.exe
        shell: cmd

      - name: Build the app (debug)
        if: ${{ env.IS_RELEASE == 'false' && env.IS_NIGHTLY == 'false' }}
        # electron-builder doesn't have a concept of release vs debug,
        # this is just not doing any codesign or release yml generation, and points to dev infra
        run: yarn tronb:package:dev

      - name: Build the app (release)
        if: ${{ env.IS_RELEASE == 'true' || env.IS_NIGHTLY == 'true' }}
        env:
          APPLE_ID: ${{ secrets.APPLE_ID }}
          APPLE_PASSWORD: ${{ secrets.APPLE_PASSWORD }}
          APPLE_APP_SPECIFIC_PASSWORD: ${{ secrets.APPLE_PASSWORD }}
          APPLE_TEAM_ID: ${{ secrets.APPLE_TEAM_ID }}
          CSC_LINK: ${{ secrets.APPLE_CERTIFICATE }}
          CSC_KEY_PASSWORD: ${{ secrets.APPLE_CERTIFICATE_PASSWORD }}
          CSC_KEYCHAIN: ${{ secrets.APPLE_SIGNING_IDENTITY }}
          WINDOWS_CERTIFICATE_THUMBPRINT: ${{ secrets.WINDOWS_CERTIFICATE_THUMBPRINT }}
          DEBUG: "electron-notarize*"
        # TODO: Fix electron-notarize flakes. The logs above should help gather more data on failures
        uses: nick-fields/retry@v3.0.1
        with:
          timeout_minutes: 10
          max_attempts: 3
          command: yarn tronb:package:prod

      - name: List artifacts in out/
        run: ls -R out

      - uses: actions/upload-artifact@v4
        with:
          name: out-arm64-${{ matrix.platform }}
          # first two will pick both Zoo Modeling App-$VERSION-arm64-win.exe and Zoo Modeling App-$VERSION-win.exe
          path: |
            out/*-${{ env.VERSION_NO_V }}-win.*
            out/*-${{ env.VERSION_NO_V }}-arm64-win.*
            out/*-arm64-mac.*
            out/*-arm64-linux.*

      - uses: actions/upload-artifact@v4
        with:
          name: out-x64-${{ matrix.platform }}
          path: |
            out/*-x64-win.*
            out/*-x64-mac.*
            out/*-x86_64-linux.*

      - uses: actions/upload-artifact@v4
        if: ${{ env.IS_RELEASE == 'true' || env.IS_NIGHTLY == 'true' }}
        with:
          name: out-yml-${{ matrix.platform }}
          path: |
            out/latest*.yml

      # TODO: add the 'Build for Mac TestFlight (nightly)' stage back

      # The steps below are for updater-test builds, only on release

      - uses: actions/download-artifact@v4
        if: ${{ env.IS_RELEASE == 'true' }}
        name: prepared-files-updater-test

      - name: Copy updated electron-builder.yml file for updater test
        if: ${{ env.IS_RELEASE == 'true' }}
        run: |
          ls -R prepared-files-updater-test
          cp prepared-files-updater-test/electron-builder.yml electron-builder.yml

      - name: Build the app (updater-test)
        if: ${{ env.IS_RELEASE == 'true' }}
        env:
          APPLE_ID: ${{ secrets.APPLE_ID }}
          APPLE_PASSWORD: ${{ secrets.APPLE_PASSWORD }}
          APPLE_APP_SPECIFIC_PASSWORD: ${{ secrets.APPLE_PASSWORD }}
          APPLE_TEAM_ID: ${{ secrets.APPLE_TEAM_ID }}
          CSC_LINK: ${{ secrets.APPLE_CERTIFICATE }}
          CSC_KEY_PASSWORD: ${{ secrets.APPLE_CERTIFICATE_PASSWORD }}
          CSC_KEYCHAIN: ${{ secrets.APPLE_SIGNING_IDENTITY }}
          WINDOWS_CERTIFICATE_THUMBPRINT: ${{ secrets.WINDOWS_CERTIFICATE_THUMBPRINT }}
          DEBUG: "electron-notarize*"
        # TODO: Fix electron-notarize flakes. The logs above should help gather more data on failures
        uses: nick-fields/retry@v3.0.1
        with:
          timeout_minutes: 10
          max_attempts: 3
          command: yarn tronb:package:prod

      - uses: actions/upload-artifact@v4
        if: ${{ env.IS_RELEASE == 'true' }}
        with:
          name: updater-test-arm64-${{ matrix.platform }}
          path: |
            out/*-arm64-win.exe
            out/*-arm64-mac.dmg
            out/*-arm64-linux.AppImage

      - uses: actions/upload-artifact@v4
        if: ${{ env.IS_RELEASE == 'true' }}
        with:
          name: updater-test-x64-${{ matrix.platform }}
          path: |
            out/*-x64-win.exe
            out/*-x64-mac.dmg
            out/*-x86_64-linux.AppImage


  upload-apps-release:
    runs-on: ubuntu-22.04
    permissions:
      contents: write
    if: ${{ github.ref_type == 'tag' }}
    env:
      VERSION_NO_V: ${{ needs.prepare-files.outputs.version }}
      VERSION: ${{ format('v{0}', needs.prepare-files.outputs.version) }}
    needs: [prepare-files, build-apps]
    steps:
      - uses: actions/checkout@v4

      - uses: actions/download-artifact@v4
        with:
          name: out-arm64-win
          path: out

      - uses: actions/download-artifact@v4
        with:
          name: out-x64-win
          path: out

      - uses: actions/download-artifact@v4
        with:
          name: out-yml-win
          path: out

      - uses: actions/download-artifact@v4
        with:
          name: out-arm64-mac
          path: out

      - uses: actions/download-artifact@v4
        with:
          name: out-x64-mac
          path: out

      - uses: actions/download-artifact@v4
        with:
          name: out-yml-mac
          path: out

      - uses: actions/download-artifact@v4
        with:
          name: out-arm64-linux
          path: out

      - uses: actions/download-artifact@v4
        with:
          name: out-x64-linux
          path: out

      - uses: actions/download-artifact@v4
        with:
          name: out-yml-linux
          path: out

      - name: Generate the download static endpoint
        env:
          NOTES: ${{ needs.prepare-files.outputs.notes }}
          PUB_DATE: ${{ github.event.repository.updated_at }}
          WEBSITE_DIR: ${{ env.IS_NIGHTLY == 'true' && 'dl.zoo.dev/releases/modeling-app/nightly' || 'dl.zoo.dev/releases/modeling-app' }}
          URL_CODED_NAME: ${{ env.IS_NIGHTLY == 'true' && 'Zoo%20Modeling%20App%20%28Nightly%29' || 'Zoo%20Modeling%20App' }}
        run: |
          RELEASE_DIR=https://${WEBSITE_DIR}
          jq --null-input \
            --arg version "${VERSION}" \
            --arg pub_date "${PUB_DATE}" \
            --arg notes "${NOTES}" \
            --arg mac_arm64_url "$RELEASE_DIR/${{ env.URL_CODED_NAME }}-${VERSION_NO_V}-arm64-mac.dmg" \
            --arg mac_x64_url "$RELEASE_DIR/${{ env.URL_CODED_NAME }}-${VERSION_NO_V}-x64-mac.dmg" \
            --arg windows_arm64_url "$RELEASE_DIR/${{ env.URL_CODED_NAME }}-${VERSION_NO_V}-arm64-win.exe" \
            --arg windows_x64_url "$RELEASE_DIR/${{ env.URL_CODED_NAME }}-${VERSION_NO_V}-x64-win.exe" \
            --arg linux_arm64_url "$RELEASE_DIR/${{ env.URL_CODED_NAME }}-${VERSION_NO_V}-arm64-linux.AppImage" \
            --arg linux_x64_url "$RELEASE_DIR/${{ env.URL_CODED_NAME }}-${VERSION_NO_V}-x86_64-linux.AppImage" \
            '{
              "version": $version,
              "pub_date": $pub_date,
              "notes": $notes,
              "platforms": {
                "dmg-arm64": {
                  "url": $mac_arm64_url
                },
                "dmg-x64": {
                  "url": $mac_x64_url
                },
                "exe-arm64": {
                  "url": $windows_arm64_url
                },
                "exe-x64": {
                  "url": $windows_x64_url
                },
                "appimage-arm64": {
                  "url": $linux_arm64_url
                },
                "appimage-x64": {
                  "url": $linux_x64_url
                }
              }
            }' > out/last_download.json
            cat out/last_download.json

      - uses: actions/upload-artifact@v4
        with:
          name: out-download-json
          path: out/last_download.json

      - name: List artifacts
        run: "ls -R out"

      - name: Set more complete nightly release notes
        if: ${{ env.IS_NIGHTLY == 'true' }}
        run: |
          # Note: preferred going this way instead of a full clone in the checkout step,
          # see https://github.com/actions/checkout/issues/1471
          git fetch --prune --unshallow --tags
          export TAG="nightly-${VERSION}"
          export PREVIOUS_TAG=$(git describe --tags --match="nightly-v[0-9]*" --abbrev=0)
          export NOTES=$(./scripts/get-nightly-changelog.sh)
          yarn files:set-notes

      - name: Authenticate to Google Cloud
        if: ${{ env.IS_NIGHTLY == 'true' }}
        uses: 'google-github-actions/auth@v2.1.8'
        with:
          credentials_json: '${{ secrets.GOOGLE_CLOUD_DL_SA }}'

      - name: Set up Google Cloud SDK
        if: ${{ env.IS_NIGHTLY == 'true' }}
        uses: google-github-actions/setup-gcloud@v2.1.4
        with:
          project_id: ${{ env.GOOGLE_CLOUD_PROJECT_ID }}

      - name: Upload nightly files to public bucket
        if: ${{ env.IS_NIGHTLY == 'true' }}
        uses: google-github-actions/upload-cloud-storage@v2.2.2
        with:
          path: out
          glob: '*'
          parent: false
          destination: 'dl.kittycad.io/releases/modeling-app/nightly'

      - name: Invalidate bucket cache on latest*.yml and last_download.json files
        if: ${{ env.IS_NIGHTLY == 'true' }}
        run: yarn files:invalidate-bucket:nightly<|MERGE_RESOLUTION|>--- conflicted
+++ resolved
@@ -126,14 +126,10 @@
           cp prepared-files/assets/icon.ico assets/icon.ico
           cp prepared-files/assets/icon.png assets/icon.png
 
-<<<<<<< HEAD
       - run: corepack enable
 
-      - uses: actions/setup-node@v4
-=======
       - name: Sync node version and setup cache
         uses: actions/setup-node@v4
->>>>>>> ded97eda
         with:
           node-version-file: '.nvmrc'
           cache: 'yarn' # Set this to npm, yarn or pnpm.
