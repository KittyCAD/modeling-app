--- conflicted
+++ resolved
@@ -9,14 +9,9 @@
       - 'v[0-9]+.[0-9]+.[0-9]+'
 
 env:
-<<<<<<< HEAD
   # IS_RELEASE: ${{ github.ref_type == 'tag' && startsWith(github.ref_name, 'v') }}
   IS_RELEASE: true
-  IS_NIGHTLY: ${{ github.ref_type == 'tag' && startsWith(github.ref_name, 'nightly-v') }}
-=======
-  IS_RELEASE: ${{ github.ref_type == 'tag' && startsWith(github.ref_name, 'v') }}
   IS_STAGING: ${{ github.event_name == 'push' && github.ref == 'refs/heads/main' }}
->>>>>>> a8134280
 
 concurrency:
   group: ${{ github.workflow }}-${{ github.ref }}
@@ -106,19 +101,11 @@
           npm run files:set-version
           npm run files:flip-to-staging
 
-<<<<<<< HEAD
       # - name: Set release version
       #   if: ${{ env.IS_RELEASE == 'true' }}
       #   run: |
       #     export VERSION=${GITHUB_REF_NAME#v}
-      #     yarn files:set-version
-=======
-      - name: Set release version
-        if: ${{ env.IS_RELEASE == 'true' }}
-        run: |
-          export VERSION=${GITHUB_REF_NAME#v}
-          npm run files:set-version
->>>>>>> a8134280
+      #     npm run files:set-version
 
       - uses: actions/upload-artifact@v4
         with:
@@ -185,22 +172,12 @@
       - name: Prepare certificate and variables (Windows only)
         if: ${{ (env.IS_RELEASE == 'true' || env.IS_STAGING == 'true') && matrix.platform == 'windows' }}
         run: |
-<<<<<<< HEAD
           CERTIFICATE_PATH=$RUNNER_TEMP/certificate.p12
-          echo "$SM_CLIENT_CERT_FILE_B64" | base64 --decode > $CERTIFICATE_PATH
+          echo "${{secrets.SM_SERVICE_CLIENT_CERT_FILE_B64 }}" | base64 --decode > $CERTIFICATE_PATH
           echo "SM_CLIENT_CERT_FILE=$CERTIFICATE_PATH" >> "$GITHUB_ENV"
           echo "SM_HOST=${{ secrets.SM_HOST }}" >> "$GITHUB_ENV"
-          echo "SM_API_KEY=${{ secrets.SM_API_KEY }}" >> "$GITHUB_ENV"
-          echo "SM_CLIENT_CERT_PASSWORD=${{ secrets.SM_CLIENT_CERT_PASSWORD }}" >> "$GITHUB_ENV"
-=======
-          echo "${{secrets.SM_SERVICE_CLIENT_CERT_FILE_B64 }}" | base64 --decode > /c/Certificate_pkcs12.p12
-          cat /c/Certificate_pkcs12.p12
-          echo "::set-output name=version::${GITHUB_REF#refs/tags/v}"
-          echo "SM_HOST=${{ secrets.SM_HOST }}" >> "$GITHUB_ENV"
           echo "SM_API_KEY=${{ secrets.SM_SERVICE_API_KEY }}" >> "$GITHUB_ENV"
-          echo "SM_CLIENT_CERT_FILE=C:\\Certificate_pkcs12.p12" >> "$GITHUB_ENV"
           echo "SM_CLIENT_CERT_PASSWORD=${{ secrets.SM_SERVICE_CLIENT_CERT_PASSWORD }}" >> "$GITHUB_ENV"
->>>>>>> a8134280
           echo "C:\Program Files (x86)\Windows Kits\10\App Certification Kit" >> $GITHUB_PATH
           echo "C:\Program Files (x86)\Microsoft SDKs\Windows\v10.0A\bin\NETFX 4.8 Tools" >> $GITHUB_PATH
           echo "C:\Program Files\DigiCert\DigiCert Keylocker Tools" >> $GITHUB_PATH
@@ -215,9 +192,6 @@
           smctl.exe keypair ls
           C:\Windows\System32\certutil.exe -csp "DigiCert Signing Manager KSP" -key -user
           smksp_cert_sync.exe
-<<<<<<< HEAD
-          smctl windows certsync
-=======
           smctl windows certsync --keypair-alias=${{ secrets.WINDOWS_CERTIFICATE_ZOO_KEYPAIR_ALIAS }}
         # This last line `smctl windows certsync` was added after windows codesign failures started happening
         # with staging-v25.4.10. It looks like `smksp_cert_sync.exe` used to do the sync to the local cert store,
@@ -225,7 +199,6 @@
         # https://docs.digicert.com/en/digicert-keylocker/code-signing/sign-with-third-party-signing-tools/windows-applications/sign-azure-apps-with-signtool-using-ksp-library.html#sync-certificates--windows-only--618365
         # seems to be doing that extra sync that we need for scripts/sign-win.js to work.
         # TODO: we still need to make sign-win.js errors fail the workflow, see issue #6276
->>>>>>> a8134280
         shell: cmd
 
       - name: Build the app (debug)
@@ -244,20 +217,8 @@
           CSC_LINK: ${{ secrets.APPLE_CERTIFICATE }}
           CSC_KEY_PASSWORD: ${{ secrets.APPLE_CERTIFICATE_PASSWORD }}
           CSC_KEYCHAIN: ${{ secrets.APPLE_SIGNING_IDENTITY }}
-<<<<<<< HEAD
-          # DEBUG: "electron-notarize*"
-          DEBUG: electron-builder
-        # TODO: Fix electron-notarize flakes. The logs above should help gather more data on failures
-        uses: nick-fields/retry@v3.0.2
-        with:
-          shell: bash
-          timeout_minutes: 10
-          max_attempts: 3
-          command: yarn tronb:package:prod
-=======
           WINDOWS_CERTIFICATE_THUMBPRINT: ${{ secrets.WINDOWS_CERTIFICATE_ZOO_THUMBPRINT }}
         run: npm run tronb:package:${{ env.IS_STAGING == 'true' && 'dev' || 'prod' }}
->>>>>>> a8134280
 
       - name: List artifacts in out/
         run: ls -R out
