name: build-apps

on:
  pull_request:
  push:
    branches:
      - main
      - updater-test
    tags:
      - 'v[0-9]+.[0-9]+.[0-9]+'
      - 'nightly-v[0-9]+.[0-9]+.[0-9]+'

env:
<<<<<<< HEAD
  # IS_RELEASE: ${{ github.ref_type == 'tag' }}
  IS_RELEASE: true
  IS_NIGHTLY: ${{ github.event_name == 'schedule' }}
=======
  IS_RELEASE: ${{ github.ref_type == 'tag' && startsWith(github.ref_name, 'v') }}
  IS_NIGHTLY: ${{ github.ref_type == 'tag' && startsWith(github.ref_name, 'nightly-v') }}
>>>>>>> 10c1f3a8

concurrency:
  group: ${{ github.workflow }}-${{ github.head_ref || github.run_id }}
  cancel-in-progress: true

jobs:
  prepare-files:
    runs-on: ubuntu-22.04  # seperate job on Ubuntu for easy string manipulations (compared to Windows)
    outputs:
      version: ${{ steps.export_version.outputs.version }}
      notes: ${{ steps.export_notes.outputs.notes }}
    steps:
      - uses: actions/checkout@v4

      - uses: actions/setup-node@v4
        with:
          node-version-file: '.nvmrc'
          cache: 'yarn'

      - run: yarn install

      - id: filter
        name: Check for Rust changes
        uses: dorny/paths-filter@v3
        with:
          filters: |
            rust:
              - 'rust/**'

      - name: Download Wasm Cache
        id: download-wasm
        if: ${{ github.event_name == 'pull_request' && steps.filter.outputs.rust == 'false' }}
        uses: dawidd6/action-download-artifact@v7
        continue-on-error: true
        with:
          github_token: ${{secrets.GITHUB_TOKEN}}
          name: wasm-bundle
          workflow: build-and-store-wasm.yml
          branch: main
          path: rust/kcl-wasm-lib/pkg

      - name: Build WASM condition
        id: wasm
        run: |
          set -euox pipefail
          # Build wasm if this is a push to main or tag, there are Rust changes, or
          # downloading from the wasm cache failed.
          if [[ ${{github.event_name}} == 'push' || ${{steps.filter.outputs.rust}} == 'true' || ${{steps.download-wasm.outcome}} == 'failure' ]]; then
            echo "should-build-wasm=true" >> $GITHUB_OUTPUT
          else
            echo "should-build-wasm=false" >> $GITHUB_OUTPUT
          fi

      - name: Use correct Rust toolchain
        if: ${{ steps.wasm.outputs.should-build-wasm == 'true' }}
        shell: bash
        run: |
          [ -e rust-toolchain.toml ] || cp rust/rust-toolchain.toml ./

      - name: Install rust
        if: ${{ steps.wasm.outputs.should-build-wasm == 'true' }}
        uses: actions-rust-lang/setup-rust-toolchain@v1
        with:
          cache: false # Configured below.

      - uses: taiki-e/install-action@37bdc826eaedac215f638a96472df572feab0f9b
        if: ${{ steps.wasm.outputs.should-build-wasm == 'true' }}
        with:
          tool: wasm-pack

      - name: Rust Cache
        if: ${{ steps.wasm.outputs.should-build-wasm == 'true' }}
        uses: Swatinem/rust-cache@v2
        with:
          workspaces: rust

      - name: Run build:wasm
        if: ${{ steps.wasm.outputs.should-build-wasm == 'true' }}
        run: "yarn build:wasm"

      - name: Set nightly version, product name, release notes, and icons
        if: ${{ env.IS_NIGHTLY == 'true' }}
        run: |
          export VERSION=${GITHUB_REF_NAME#nightly-v}
          yarn files:set-version
          yarn files:flip-to-nightly

      # - name: Set release version
      #   if: ${{ env.IS_RELEASE == 'true' }}
      #   run: |
      #     export VERSION=${GITHUB_REF_NAME#v}
      #     yarn files:set-version

      - uses: actions/upload-artifact@v4
        with:
          name: prepared-files
          path: |
            package.json
            electron-builder.yml
            rust/kcl-wasm-lib/pkg/kcl_wasm_lib*
            release-notes.md
            assets/icon.ico
            assets/icon.png

      - id: export_version
        run: echo "version=`cat package.json | jq -r '.version'`" >> "$GITHUB_OUTPUT"

      - id: export_notes
        run: echo "notes=`cat release-notes.md`" >> "$GITHUB_OUTPUT"

      # - name: Prepare electron-builder.yml file for updater test
      #   if: ${{ env.IS_RELEASE == 'true' }}
      #   run: |
      #     yq -i '.publish[0].url = "https://dl.zoo.dev/releases/modeling-app/updater-test"' electron-builder.yml

      # - uses: actions/upload-artifact@v4
      #   if: ${{ env.IS_RELEASE == 'true' }}
      #   with:
      #     name: prepared-files-updater-test
      #     path: |
      #       electron-builder.yml


  build-apps:
    needs: [prepare-files]
    strategy:
      fail-fast: false
      matrix:
        include:
          - os: macos-14
            platform: mac
          - os: windows-2022
            platform: win
          - os: ubuntu-22.04
            platform: linux
    runs-on: ${{ matrix.os }}
    env:
      VERSION_NO_V: ${{ needs.prepare-files.outputs.version }}
    steps:
      - uses: actions/checkout@v4

      - uses: actions/download-artifact@v4
        name: prepared-files

      - name: Copy prepared files
        run: |
          ls -R prepared-files
          cp prepared-files/package.json package.json
          cp prepared-files/electron-builder.yml electron-builder.yml
          cp prepared-files/rust/kcl-wasm-lib/pkg/kcl_wasm_lib_bg.wasm public
          mkdir rust/kcl-wasm-lib/pkg
          cp prepared-files/rust/kcl-wasm-lib/pkg/kcl_wasm_lib* rust/kcl-wasm-lib/pkg
          cp prepared-files/release-notes.md release-notes.md
          cp prepared-files/assets/icon.ico assets/icon.ico
          cp prepared-files/assets/icon.png assets/icon.png

      - name: Sync node version and setup cache
        uses: actions/setup-node@v4
        with:
          node-version-file: '.nvmrc'
          cache: 'yarn' # Set this to npm, yarn or pnpm.

      - name: yarn install
        # Windows is picky sometimes and fails on fetch. Step takes about ~30s
        uses: nick-fields/retry@v3.0.2
        with:
          shell: bash
          timeout_minutes: 2
          max_attempts: 3
          command: yarn install

      - name: Prepare certificate and variables (Windows only)
        if: ${{ (env.IS_RELEASE == 'true' || env.IS_NIGHTLY == 'true') && matrix.os == 'windows-2022' }}
        run: |
          echo "${{secrets.SM_CLIENT_CERT_FILE_B64 }}" | base64 --decode > /d/Certificate_pkcs12.p12
          cat /d/Certificate_pkcs12.p12
          echo "::set-output name=version::${GITHUB_REF#refs/tags/v}"
          echo "SM_HOST=${{ secrets.SM_HOST }}" >> "$GITHUB_ENV"
          echo "SM_API_KEY=${{ secrets.SM_API_KEY }}" >> "$GITHUB_ENV"
          echo "SM_CLIENT_CERT_FILE=D:\\Certificate_pkcs12.p12" >> "$GITHUB_ENV"
          echo "SM_CLIENT_CERT_PASSWORD=${{ secrets.SM_CLIENT_CERT_PASSWORD }}" >> "$GITHUB_ENV"
          echo "C:\Program Files (x86)\Windows Kits\10\App Certification Kit" >> $GITHUB_PATH
          echo "C:\Program Files (x86)\Microsoft SDKs\Windows\v10.0A\bin\NETFX 4.8 Tools" >> $GITHUB_PATH
          echo "C:\Program Files\DigiCert\DigiCert One Signing Manager Tools" >> $GITHUB_PATH
        shell: bash

      - name: Setup certicate with SSM KSP (Windows only)
        if: ${{ (env.IS_RELEASE == 'true' || env.IS_NIGHTLY == 'true') && matrix.os == 'windows-2022' }}
        run: |
          curl -X GET  https://one.digicert.com/signingmanager/api-ui/v1/releases/smtools-windows-x64.msi/download -H "x-api-key:%SM_API_KEY%" -o smtools-windows-x64.msi
          msiexec /i smtools-windows-x64.msi /quiet /qn
          smksp_registrar.exe list
          smctl.exe keypair ls
          C:\Windows\System32\certutil.exe -csp "DigiCert Signing Manager KSP" -key -user
          smksp_cert_sync.exe
        shell: cmd

      - name: Build the app (debug)
        if: ${{ env.IS_RELEASE == 'false' && env.IS_NIGHTLY == 'false' }}
        # electron-builder doesn't have a concept of release vs debug,
        # this is just not doing any codesign or release yml generation, and points to dev infra
        run: yarn tronb:package:dev

      - name: Build the app (release)
        if: ${{ env.IS_RELEASE == 'true' || env.IS_NIGHTLY == 'true' }}
        env:
          APPLE_ID: ${{ secrets.APPLE_ID }}
          APPLE_PASSWORD: ${{ secrets.APPLE_PASSWORD }}
          APPLE_APP_SPECIFIC_PASSWORD: ${{ secrets.APPLE_PASSWORD }}
          APPLE_TEAM_ID: ${{ secrets.APPLE_TEAM_ID }}
          CSC_LINK: ${{ secrets.APPLE_CERTIFICATE }}
          CSC_KEY_PASSWORD: ${{ secrets.APPLE_CERTIFICATE_PASSWORD }}
          CSC_KEYCHAIN: ${{ secrets.APPLE_SIGNING_IDENTITY }}
          WINDOWS_CERTIFICATE_THUMBPRINT: ${{ secrets.WINDOWS_CERTIFICATE_THUMBPRINT }}
          DEBUG: "electron-notarize*"
        # TODO: Fix electron-notarize flakes. The logs above should help gather more data on failures
        uses: nick-fields/retry@v3.0.2
        with:
          shell: bash
          timeout_minutes: 10
          max_attempts: 3
          command: yarn tronb:package:prod

      - name: List artifacts in out/
        run: ls -R out

      - uses: actions/upload-artifact@v4
        with:
          name: out-arm64-${{ matrix.platform }}
          # first two will pick both Zoo Modeling App-$VERSION-arm64-win.exe and Zoo Modeling App-$VERSION-win.exe
          path: |
            out/*-${{ env.VERSION_NO_V }}-win.*
            out/*-${{ env.VERSION_NO_V }}-arm64-win.*
            out/*-arm64-mac.*
            out/*-arm64-linux.*

      - uses: actions/upload-artifact@v4
        with:
          name: out-x64-${{ matrix.platform }}
          path: |
            out/*-x64-win.*
            out/*-x64-mac.*
            out/*-x86_64-linux.*

      - uses: actions/upload-artifact@v4
        if: ${{ env.IS_RELEASE == 'true' || env.IS_NIGHTLY == 'true' }}
        with:
          name: out-yml-${{ matrix.platform }}
          path: |
            out/latest*.yml

      # TODO: add the 'Build for Mac TestFlight (nightly)' stage back

      # The steps below are for updater-test builds, only on release

<<<<<<< HEAD
      # - uses: actions/download-artifact@v4
      #   if: ${{ env.IS_RELEASE == 'true' }}
      #   name: prepared-files-updater-test

      # - name: Copy updated electron-builder.yml file for updater test
      #   if: ${{ env.IS_RELEASE == 'true' }}
      #   run: |
      #     ls -R prepared-files-updater-test
      #     cp prepared-files-updater-test/electron-builder.yml electron-builder.yml

      # - name: Build the app (updater-test)
      #   if: ${{ env.IS_RELEASE == 'true' }}
      #   env:
      #     APPLE_ID: ${{ secrets.APPLE_ID }}
      #     APPLE_PASSWORD: ${{ secrets.APPLE_PASSWORD }}
      #     APPLE_APP_SPECIFIC_PASSWORD: ${{ secrets.APPLE_PASSWORD }}
      #     APPLE_TEAM_ID: ${{ secrets.APPLE_TEAM_ID }}
      #     CSC_LINK: ${{ secrets.APPLE_CERTIFICATE }}
      #     CSC_KEY_PASSWORD: ${{ secrets.APPLE_CERTIFICATE_PASSWORD }}
      #     CSC_KEYCHAIN: ${{ secrets.APPLE_SIGNING_IDENTITY }}
      #     WINDOWS_CERTIFICATE_THUMBPRINT: ${{ secrets.WINDOWS_CERTIFICATE_THUMBPRINT }}
      #     DEBUG: "electron-notarize*"
      #   # TODO: Fix electron-notarize flakes. The logs above should help gather more data on failures
      #   uses: nick-fields/retry@v3.0.0
      #   with:
      #     timeout_minutes: 10
      #     max_attempts: 3
      #     command: yarn electron-builder --config --publish always

      # - uses: actions/upload-artifact@v4
      #   if: ${{ env.IS_RELEASE == 'true' }}
      #   with:
      #     name: updater-test-arm64-${{ matrix.platform }}
      #     path: |
      #       out/*-arm64-win.exe
      #       out/*-arm64-mac.dmg
      #       out/*-arm64-linux.AppImage

      # - uses: actions/upload-artifact@v4
      #   if: ${{ env.IS_RELEASE == 'true' }}
      #   with:
      #     name: updater-test-x64-${{ matrix.platform }}
      #     path: |
      #       out/*-x64-win.exe
      #       out/*-x64-mac.dmg
      #       out/*-x86_64-linux.AppImage
=======
      - uses: actions/download-artifact@v4
        if: ${{ env.IS_RELEASE == 'true' }}
        name: prepared-files-updater-test

      - name: Copy updated electron-builder.yml file for updater test
        if: ${{ env.IS_RELEASE == 'true' }}
        run: |
          ls -R prepared-files-updater-test
          cp prepared-files-updater-test/electron-builder.yml electron-builder.yml

      - name: Build the app (updater-test)
        if: ${{ env.IS_RELEASE == 'true' }}
        env:
          APPLE_ID: ${{ secrets.APPLE_ID }}
          APPLE_PASSWORD: ${{ secrets.APPLE_PASSWORD }}
          APPLE_APP_SPECIFIC_PASSWORD: ${{ secrets.APPLE_PASSWORD }}
          APPLE_TEAM_ID: ${{ secrets.APPLE_TEAM_ID }}
          CSC_LINK: ${{ secrets.APPLE_CERTIFICATE }}
          CSC_KEY_PASSWORD: ${{ secrets.APPLE_CERTIFICATE_PASSWORD }}
          CSC_KEYCHAIN: ${{ secrets.APPLE_SIGNING_IDENTITY }}
          WINDOWS_CERTIFICATE_THUMBPRINT: ${{ secrets.WINDOWS_CERTIFICATE_THUMBPRINT }}
          DEBUG: "electron-notarize*"
        # TODO: Fix electron-notarize flakes. The logs above should help gather more data on failures
        uses: nick-fields/retry@v3.0.2
        with:
          shell: bash
          timeout_minutes: 10
          max_attempts: 3
          command: yarn tronb:package:prod

      - uses: actions/upload-artifact@v4
        if: ${{ env.IS_RELEASE == 'true' }}
        with:
          name: updater-test-arm64-${{ matrix.platform }}
          path: |
            out/*-arm64-win.exe
            out/*-arm64-mac.dmg
            out/*-arm64-linux.AppImage

      - uses: actions/upload-artifact@v4
        if: ${{ env.IS_RELEASE == 'true' }}
        with:
          name: updater-test-x64-${{ matrix.platform }}
          path: |
            out/*-x64-win.exe
            out/*-x64-mac.dmg
            out/*-x86_64-linux.AppImage
>>>>>>> 10c1f3a8


  upload-apps-release:
    runs-on: ubuntu-22.04
    permissions:
      contents: write
<<<<<<< HEAD
    # if: ${{ github.ref_type == 'tag' || github.event_name == 'schedule' }}
=======
    if: ${{ github.ref_type == 'tag' }}
>>>>>>> 10c1f3a8
    env:
      VERSION_NO_V: ${{ needs.prepare-files.outputs.version }}
      VERSION: ${{ format('v{0}', needs.prepare-files.outputs.version) }}
    needs: [prepare-files, build-apps]
    steps:
      - uses: actions/checkout@v4

      - uses: actions/download-artifact@v4
        with:
          name: out-arm64-win
          path: out

      - uses: actions/download-artifact@v4
        with:
          name: out-x64-win
          path: out

      - uses: actions/download-artifact@v4
        with:
          name: out-yml-win
          path: out

      - uses: actions/download-artifact@v4
        with:
          name: out-arm64-mac
          path: out

      - uses: actions/download-artifact@v4
        with:
          name: out-x64-mac
          path: out

      - uses: actions/download-artifact@v4
        with:
          name: out-yml-mac
          path: out

      - uses: actions/download-artifact@v4
        with:
          name: out-arm64-linux
          path: out

      - uses: actions/download-artifact@v4
        with:
          name: out-x64-linux
          path: out

      - uses: actions/download-artifact@v4
        with:
          name: out-yml-linux
          path: out

      - name: Generate the download static endpoint
        env:
          NOTES: ${{ needs.prepare-files.outputs.notes }}
          PUB_DATE: ${{ github.event.repository.updated_at }}
          WEBSITE_DIR: ${{ env.IS_NIGHTLY == 'true' && 'dl.zoo.dev/releases/modeling-app/nightly' || 'dl.zoo.dev/releases/modeling-app' }}
          URL_CODED_NAME: ${{ env.IS_NIGHTLY == 'true' && 'Zoo%20Modeling%20App%20%28Nightly%29' || 'Zoo%20Modeling%20App' }}
        run: |
          RELEASE_DIR=https://${WEBSITE_DIR}
          jq --null-input \
            --arg version "${VERSION}" \
            --arg pub_date "${PUB_DATE}" \
            --arg notes "${NOTES}" \
            --arg mac_arm64_url "$RELEASE_DIR/${{ env.URL_CODED_NAME }}-${VERSION_NO_V}-arm64-mac.dmg" \
            --arg mac_x64_url "$RELEASE_DIR/${{ env.URL_CODED_NAME }}-${VERSION_NO_V}-x64-mac.dmg" \
            --arg windows_arm64_url "$RELEASE_DIR/${{ env.URL_CODED_NAME }}-${VERSION_NO_V}-arm64-win.exe" \
            --arg windows_x64_url "$RELEASE_DIR/${{ env.URL_CODED_NAME }}-${VERSION_NO_V}-x64-win.exe" \
            --arg linux_arm64_url "$RELEASE_DIR/${{ env.URL_CODED_NAME }}-${VERSION_NO_V}-arm64-linux.AppImage" \
            --arg linux_x64_url "$RELEASE_DIR/${{ env.URL_CODED_NAME }}-${VERSION_NO_V}-x86_64-linux.AppImage" \
            '{
              "version": $version,
              "pub_date": $pub_date,
              "notes": $notes,
              "platforms": {
                "dmg-arm64": {
                  "url": $mac_arm64_url
                },
                "dmg-x64": {
                  "url": $mac_x64_url
                },
                "exe-arm64": {
                  "url": $windows_arm64_url
                },
                "exe-x64": {
                  "url": $windows_x64_url
                },
                "appimage-arm64": {
                  "url": $linux_arm64_url
                },
                "appimage-x64": {
                  "url": $linux_x64_url
                }
              }
            }' > out/last_download.json
            cat out/last_download.json

      - uses: actions/upload-artifact@v4
        with:
          name: out-download-json
          path: out/last_download.json

      - name: List artifacts
        run: "ls -R out"

      - name: Set more complete nightly release notes
        if: ${{ env.IS_NIGHTLY == 'true' }}
        run: |
          # Note: preferred going this way instead of a full clone in the checkout step,
          # see https://github.com/actions/checkout/issues/1471
          git fetch --prune --unshallow --tags
          export TAG="nightly-${VERSION}"
          export PREVIOUS_TAG=$(git tag --list --sort=-committerdate "nightly-v[0-9]*" | head -n2 | tail -n1)
          export NOTES=$(./scripts/get-nightly-changelog.sh)
          yarn files:set-notes

      - name: Authenticate to Google Cloud
<<<<<<< HEAD
        uses: 'google-github-actions/auth@v2.1.7'
=======
        if: ${{ env.IS_NIGHTLY == 'true' }}
        uses: 'google-github-actions/auth@v2.1.8'
>>>>>>> 10c1f3a8
        with:
          credentials_json: '${{ secrets.GOOGLE_CLOUD_DL_SA }}'

      - name: Set up Google Cloud SDK
<<<<<<< HEAD
        uses: google-github-actions/setup-gcloud@v2.1.2
=======
        if: ${{ env.IS_NIGHTLY == 'true' }}
        uses: google-github-actions/setup-gcloud@v2.1.4
>>>>>>> 10c1f3a8
        with:
          project_id: ${{ env.GOOGLE_CLOUD_PROJECT_ID }}

      - name: Upload nightly files to public bucket
        if: ${{ env.IS_NIGHTLY == 'true' }}
        uses: google-github-actions/upload-cloud-storage@v2.2.2
        with:
          path: out
          glob: '*'
          parent: false
          destination: 'dl.kittycad.io/releases/modeling-app/nightly'

      - name: Upload updater-test files to public bucket
        uses: google-github-actions/upload-cloud-storage@v2.2.1
        with:
          path: out
          glob: '*'
          parent: false
          destination: 'dl.kittycad.io/releases/modeling-app/updater-test'

      - name: Invalidate bucket cache on latest*.yml and last_download.json files
        if: ${{ env.IS_NIGHTLY == 'true' }}
        run: yarn files:invalidate-bucket:nightly<|MERGE_RESOLUTION|>--- conflicted
+++ resolved
@@ -11,14 +11,9 @@
       - 'nightly-v[0-9]+.[0-9]+.[0-9]+'
 
 env:
-<<<<<<< HEAD
-  # IS_RELEASE: ${{ github.ref_type == 'tag' }}
+  # IS_RELEASE: ${{ github.ref_type == 'tag' && startsWith(github.ref_name, 'v') }}
   IS_RELEASE: true
-  IS_NIGHTLY: ${{ github.event_name == 'schedule' }}
-=======
-  IS_RELEASE: ${{ github.ref_type == 'tag' && startsWith(github.ref_name, 'v') }}
   IS_NIGHTLY: ${{ github.ref_type == 'tag' && startsWith(github.ref_name, 'nightly-v') }}
->>>>>>> 10c1f3a8
 
 concurrency:
   group: ${{ github.workflow }}-${{ github.head_ref || github.run_id }}
@@ -274,7 +269,6 @@
 
       # The steps below are for updater-test builds, only on release
 
-<<<<<<< HEAD
       # - uses: actions/download-artifact@v4
       #   if: ${{ env.IS_RELEASE == 'true' }}
       #   name: prepared-files-updater-test
@@ -298,11 +292,12 @@
       #     WINDOWS_CERTIFICATE_THUMBPRINT: ${{ secrets.WINDOWS_CERTIFICATE_THUMBPRINT }}
       #     DEBUG: "electron-notarize*"
       #   # TODO: Fix electron-notarize flakes. The logs above should help gather more data on failures
-      #   uses: nick-fields/retry@v3.0.0
+      #   uses: nick-fields/retry@v3.0.2
       #   with:
+      #     shell: bash
       #     timeout_minutes: 10
       #     max_attempts: 3
-      #     command: yarn electron-builder --config --publish always
+      #     command: yarn tronb:package:prod
 
       # - uses: actions/upload-artifact@v4
       #   if: ${{ env.IS_RELEASE == 'true' }}
@@ -321,66 +316,13 @@
       #       out/*-x64-win.exe
       #       out/*-x64-mac.dmg
       #       out/*-x86_64-linux.AppImage
-=======
-      - uses: actions/download-artifact@v4
-        if: ${{ env.IS_RELEASE == 'true' }}
-        name: prepared-files-updater-test
-
-      - name: Copy updated electron-builder.yml file for updater test
-        if: ${{ env.IS_RELEASE == 'true' }}
-        run: |
-          ls -R prepared-files-updater-test
-          cp prepared-files-updater-test/electron-builder.yml electron-builder.yml
-
-      - name: Build the app (updater-test)
-        if: ${{ env.IS_RELEASE == 'true' }}
-        env:
-          APPLE_ID: ${{ secrets.APPLE_ID }}
-          APPLE_PASSWORD: ${{ secrets.APPLE_PASSWORD }}
-          APPLE_APP_SPECIFIC_PASSWORD: ${{ secrets.APPLE_PASSWORD }}
-          APPLE_TEAM_ID: ${{ secrets.APPLE_TEAM_ID }}
-          CSC_LINK: ${{ secrets.APPLE_CERTIFICATE }}
-          CSC_KEY_PASSWORD: ${{ secrets.APPLE_CERTIFICATE_PASSWORD }}
-          CSC_KEYCHAIN: ${{ secrets.APPLE_SIGNING_IDENTITY }}
-          WINDOWS_CERTIFICATE_THUMBPRINT: ${{ secrets.WINDOWS_CERTIFICATE_THUMBPRINT }}
-          DEBUG: "electron-notarize*"
-        # TODO: Fix electron-notarize flakes. The logs above should help gather more data on failures
-        uses: nick-fields/retry@v3.0.2
-        with:
-          shell: bash
-          timeout_minutes: 10
-          max_attempts: 3
-          command: yarn tronb:package:prod
-
-      - uses: actions/upload-artifact@v4
-        if: ${{ env.IS_RELEASE == 'true' }}
-        with:
-          name: updater-test-arm64-${{ matrix.platform }}
-          path: |
-            out/*-arm64-win.exe
-            out/*-arm64-mac.dmg
-            out/*-arm64-linux.AppImage
-
-      - uses: actions/upload-artifact@v4
-        if: ${{ env.IS_RELEASE == 'true' }}
-        with:
-          name: updater-test-x64-${{ matrix.platform }}
-          path: |
-            out/*-x64-win.exe
-            out/*-x64-mac.dmg
-            out/*-x86_64-linux.AppImage
->>>>>>> 10c1f3a8
 
 
   upload-apps-release:
     runs-on: ubuntu-22.04
     permissions:
       contents: write
-<<<<<<< HEAD
-    # if: ${{ github.ref_type == 'tag' || github.event_name == 'schedule' }}
-=======
-    if: ${{ github.ref_type == 'tag' }}
->>>>>>> 10c1f3a8
+    # if: ${{ github.ref_type == 'tag' }}
     env:
       VERSION_NO_V: ${{ needs.prepare-files.outputs.version }}
       VERSION: ${{ format('v{0}', needs.prepare-files.outputs.version) }}
@@ -498,22 +440,14 @@
           yarn files:set-notes
 
       - name: Authenticate to Google Cloud
-<<<<<<< HEAD
-        uses: 'google-github-actions/auth@v2.1.7'
-=======
-        if: ${{ env.IS_NIGHTLY == 'true' }}
+        # if: ${{ env.IS_NIGHTLY == 'true' }}
         uses: 'google-github-actions/auth@v2.1.8'
->>>>>>> 10c1f3a8
         with:
           credentials_json: '${{ secrets.GOOGLE_CLOUD_DL_SA }}'
 
       - name: Set up Google Cloud SDK
-<<<<<<< HEAD
-        uses: google-github-actions/setup-gcloud@v2.1.2
-=======
-        if: ${{ env.IS_NIGHTLY == 'true' }}
+        # if: ${{ env.IS_NIGHTLY == 'true' }}
         uses: google-github-actions/setup-gcloud@v2.1.4
->>>>>>> 10c1f3a8
         with:
           project_id: ${{ env.GOOGLE_CLOUD_PROJECT_ID }}
 
