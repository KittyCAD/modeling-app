name: CI

on:
  pull_request:
  push:
    branches:
      - main
  release:
    types: [published]
  schedule:
    - cron: '0 4 * * *'
  # Daily at 04:00 AM UTC
  # Will checkout the last commit from the default branch (main as of 2023-10-04)

env:
  BUILD_RELEASE: ${{ github.event_name == 'release' || github.event_name == 'schedule' || github.event_name == 'pull_request' && (contains(github.event.pull_request.title, 'Cut release v')) }}

# concurrency:
#   group: ${{ github.workflow }}-${{ github.head_ref || github.run_id }}
#   cancel-in-progress: true

jobs:
  check-format:
    runs-on: 'ubuntu-22.04'
    steps:
      - uses: actions/checkout@v4
      - uses: actions/setup-node@v4
        with:
          node-version-file: '.nvmrc'
          cache: 'yarn'
      - run: yarn install
      - run: yarn fmt-check

  check-types:
    runs-on: ubuntu-22.04

    steps:
      - uses: actions/checkout@v4
      - uses: actions/setup-node@v4
        with:
          node-version-file: '.nvmrc'
          cache: 'yarn'
      - run: yarn install
      - uses: Swatinem/rust-cache@v2
        with:
          workspaces: './src/wasm-lib'

      - run: yarn build:wasm
      - run: yarn xstate:typegen
      - run: yarn tsc


  check-typos:
    runs-on: ubuntu-22.04
    steps:
      - name: Checkout
        uses: actions/checkout@v4
      - name: Set up Python
        uses: actions/setup-python@v5
      - name: Install codespell
        run: |
            python -m pip install codespell
      - name: Run codespell
        run: codespell --config .codespellrc # Edit this file to tweak the typo list and other configuration.


  build-test-web:
    runs-on: ubuntu-22.04
    steps:
      - uses: actions/checkout@v4

      - uses: actions/setup-node@v4
        with:
          node-version-file: '.nvmrc'
          cache: 'yarn'

      - run: yarn install

      - uses: Swatinem/rust-cache@v2
        with:
          workspaces: './src/wasm-lib'

      - run: yarn build:wasm

      - run: yarn simpleserver:ci

      - run: yarn test:nowatch


  prepare-json-files:
    runs-on: ubuntu-22.04  # seperate job on Ubuntu for easy string manipulations (compared to Windows)
    outputs:
      version: ${{ steps.export_version.outputs.version }}
    steps:
      - uses: actions/checkout@v4

      - uses: actions/setup-node@v4
        with:
          node-version-file: '.nvmrc'
          cache: 'yarn'

      - name: Set nightly version
        if: github.event_name == 'schedule'
        run: |
          VERSION=$(date +'%-y.%-m.%-d') yarn bump-jsons
          echo "$(jq --arg url 'https://dl.zoo.dev/releases/modeling-app/nightly/last_update.json' \
            '.plugins.updater.endpoints[]=$url' src-tauri/tauri.release.conf.json --indent 2)" > src-tauri/tauri.release.conf.json
          echo "$(jq --arg id 'dev.zoo.modeling-app-nightly' \
            '.identifier=$id' src-tauri/tauri.release.conf.json --indent 2)" > src-tauri/tauri.release.conf.json
          echo "$(jq --arg name 'Zoo Modeling App (Nightly)' \
            '.productName=$name' src-tauri/tauri.release.conf.json --indent 2)" > src-tauri/tauri.release.conf.json

      - uses: actions/upload-artifact@v3
        if: github.event_name == 'schedule'
        with:
          path: |
            package.json
            src-tauri/tauri.conf.json
            src-tauri/tauri.release.conf.json

      - id: export_version
        run: echo "version=`cat package.json | jq -r '.version'`" >> "$GITHUB_OUTPUT"


  build-app-macos:
    needs: [prepare-json-files]
    runs-on: macos-14
    steps:
      - uses: actions/checkout@v4

      - uses: actions/download-artifact@v3

      - name: Copy updated .json files
        if: github.event_name == 'schedule'
        run: |
          ls -l artifact
          cp artifact/package.json package.json
          cp artifact/src-tauri/tauri.conf.json src-tauri/tauri.conf.json
          cp artifact/src-tauri/tauri.release.conf.json src-tauri/tauri.release.conf.json

      - name: Sync node version and setup cache
        uses: actions/setup-node@v4
        with:
          node-version-file: '.nvmrc'
          cache: 'yarn' # Set this to npm, yarn or pnpm.

      - run: yarn install

      - name: Setup Rust
        uses: dtolnay/rust-toolchain@stable

      - name: Setup Rust cache
        uses: swatinem/rust-cache@v2
        with:
          workspaces: './src-tauri -> target'

      - uses: Swatinem/rust-cache@v2
        with:
          workspaces: './src/wasm-lib'

      - name: Run build:wasm
        run: "yarn build:wasm${{ env.BUILD_RELEASE == 'true' && '-dev' || ''}}"

      - name: Run vite build
        run: yarn vite build --mode ${{ env.BUILD_RELEASE == 'true' && 'production' || 'development' }}

      - name: Fix format
        run: yarn fmt

      - name: Install x86 target for Universal builds
        run: |
          rustup target add x86_64-apple-darwin

      - name: Build the app (debug)
        if: ${{ env.BUILD_RELEASE == 'false' }}
<<<<<<< HEAD
        run: "yarn tauri build --debug --target universal-apple-darwin"
=======
        run: "yarn tauri build --debug ${{ env.TAURI_ARGS_MACOS }} ${{ env.TAURI_ARGS_UBUNTU }}"
>>>>>>> 220fe5b2

      - name: Build for Mac TestFlight (nightly)
        if: ${{ github.event_name == 'schedule' }}
        shell: bash
        run: |
          unset APPLE_SIGNING_IDENTITY
          unset APPLE_CERTIFICATE
          sign_app="3rd Party Mac Developer Application: KittyCAD Inc (${APPLE_TEAM_ID})"
          sign_install="3rd Party Mac Developer Installer: KittyCAD Inc (${APPLE_TEAM_ID})"
          profile="src-tauri/entitlements/Mac_App_Distribution.provisionprofile"

          mkdir -p src-tauri/entitlements
          echo -n "${APPLE_STORE_PROVISIONING_PROFILE}" | base64 --decode -o "${profile}"

          echo -n "${APPLE_STORE_DISTRIBUTION_CERT}" | base64 --decode -o "dist.cer"
          echo -n "${APPLE_STORE_INSTALLER_CERT}" | base64 --decode -o "installer.cer"

          KEYCHAIN_PATH=$RUNNER_TEMP/app-signing.keychain-db
          KEYCHAIN_PASSWORD="password"

          # create temporary keychain
          security create-keychain -p "$KEYCHAIN_PASSWORD" $KEYCHAIN_PATH
          security set-keychain-settings -lut 21600 $KEYCHAIN_PATH
          security unlock-keychain -p "$KEYCHAIN_PASSWORD" $KEYCHAIN_PATH

          # import certificate to keychain
          security import "dist.cer" -P "$APPLE_STORE_P12_PASSWORD" -k $KEYCHAIN_PATH -f pkcs12 -t cert -A
          security import "installer.cer" -P "$APPLE_STORE_P12_PASSWORD" -k $KEYCHAIN_PATH -f pkcs12 -t cert -A

          security set-key-partition-list -S apple-tool:,apple: -k "$KEYCHAIN_PASSWORD" $KEYCHAIN_PATH
          security list-keychain -d user -s $KEYCHAIN_PATH

          target="universal-apple-darwin"

          # Turn off the default target
          # We don't want to install the updater for the apple store build
          sed -i.bu "s/default =/# default =/" src-tauri/Cargo.toml
          rm src-tauri/Cargo.toml.bu
          git diff src-tauri/Cargo.toml

          yarn tauri build --target "${target}" --verbose --config src-tauri/tauri.app-store.conf.json

          app_path="src-tauri/target/${target}/release/bundle/macos/Zoo Modeling App.app"
          build_name="src-tauri/target/${target}/release/bundle/macos/Zoo Modeling App.pkg"
          cp_dir="src-tauri/target/${target}/release/bundle/macos/Zoo Modeling App.app/Contents/embedded.provisionprofile"
          entitlements="src-tauri/entitlements/app-store.entitlements"

          cp "${profile}" "${cp_dir}"

          codesign --deep --force -s "${sign_app}" --entitlements "${entitlements}" "${app_path}"

          productbuild --component "${app_path}" /Applications/ --sign "${sign_install}" "${build_name}"

          # Undo the changes to the Cargo.toml
          git checkout src-tauri/Cargo.toml

        env:
          APPLE_TEAM_ID: ${{ secrets.APPLE_TEAM_ID }}
          APPLE_STORE_PROVISIONING_PROFILE: ${{ secrets.APPLE_STORE_PROVISIONING_PROFILE }}
          APPLE_STORE_DISTRIBUTION_CERT: ${{ secrets.APPLE_STORE_DISTRIBUTION_CERT }}
          APPLE_STORE_INSTALLER_CERT: ${{ secrets.APPLE_STORE_INSTALLER_CERT }}
          APPLE_STORE_P12_PASSWORD: ${{ secrets.APPLE_STORE_P12_PASSWORD }}


      - name: 'Upload to Mac TestFlight (nightly)'
        uses: apple-actions/upload-testflight-build@v1
        if: ${{ github.event_name == 'schedule' }}
        with:
          app-path: 'src-tauri/target/universal-apple-darwin/release/bundle/macos/Zoo Modeling App.pkg'
          issuer-id: ${{ secrets.APPLE_STORE_ISSUER_ID }}
          api-key-id: ${{ secrets.APPLE_STORE_API_KEY_ID }}
          api-private-key: ${{ secrets.APPLE_STORE_API_PRIVATE_KEY }}
          app-type: osx


      - name: Clean up after Mac TestFlight (nightly)
        if: ${{ github.event_name == 'schedule' }}
        shell: bash
        run: |
          git status
          # remove our target builds because we want to make sure the later build
          # includes the updater, and that anything we changed with the target
          # does not persist
          rm -rf src-tauri/target
          # Lets get rid of the info.plist for the normal mac builds since its
          # being sketchy.
          rm src-tauri/Info.plist

      # We do this after the apple store because the apple store build is
      # specific and we want to overwrite it with the this new build after and
      # not upload the apple store build to the public bucket
      - name: Build the app (release) and sign
        if: ${{ env.BUILD_RELEASE == 'true' }}
        env:
          TAURI_SIGNING_PRIVATE_KEY: ${{ secrets.TAURI_SIGNING_PRIVATE_KEY }}
          TAURI_SIGNING_PRIVATE_KEY_PASSWORD: ${{ secrets.TAURI_SIGNING_PRIVATE_KEY_PASSWORD }}
          APPLE_CERTIFICATE: ${{ secrets.APPLE_CERTIFICATE }}
          APPLE_CERTIFICATE_PASSWORD: ${{ secrets.APPLE_CERTIFICATE_PASSWORD }}
          APPLE_SIGNING_IDENTITY: ${{ secrets.APPLE_SIGNING_IDENTITY }}
          APPLE_ID: ${{ secrets.APPLE_ID }}
          APPLE_PASSWORD: ${{ secrets.APPLE_PASSWORD }}
          APPLE_TEAM_ID: ${{ secrets.APPLE_TEAM_ID }}
<<<<<<< HEAD
        run: "yarn tauri build --config --target universal-apple-darwin"
=======
          TAURI_CONF_ARGS: "--config ${{ matrix.os == 'windows-latest' && 'src-tauri\\tauri.release.conf.json' || 'src-tauri/tauri.release.conf.json' }}"
        run: "yarn tauri build ${{ env.TAURI_CONF_ARGS }} ${{ env.TAURI_ARGS_MACOS }} ${{ env.TAURI_ARGS_UBUNTU }}"
>>>>>>> 220fe5b2

      - uses: actions/upload-artifact@v3
        with:
          path: "src-tauri/target/universal-apple-darwin/${{ env.BUILD_RELEASE == 'true' && 'release' || 'debug' }}/bundle/*/*"


  build-test-app-windows:
    needs: [prepare-json-files]
    runs-on: windows-2022
    steps:
      - uses: actions/checkout@v4

      - uses: actions/download-artifact@v3

      - name: Copy updated .json files
        if: github.event_name == 'schedule'
        run: |
          ls -l artifact
          cp artifact/package.json package.json
          cp artifact/src-tauri/tauri.conf.json src-tauri/tauri.conf.json
          cp artifact/src-tauri/tauri.release.conf.json src-tauri/tauri.release.conf.json

      - name: Update WebView2 on Windows
        # Workaround needed to build the tauri windows app with matching edge version.
        # From https://github.com/actions/runner-images/issues/9538
        run: |
          Invoke-WebRequest -Uri 'https://go.microsoft.com/fwlink/p/?LinkId=2124703' -OutFile 'setup.exe'
          Start-Process -FilePath setup.exe -Verb RunAs -Wait

      - name: Sync node version and setup cache
        uses: actions/setup-node@v4
        with:
          node-version-file: '.nvmrc'
          cache: 'yarn' # Set this to npm, yarn or pnpm.

      - run: yarn install

      - name: Setup Rust
        uses: dtolnay/rust-toolchain@stable

      - name: Setup Rust cache
        uses: swatinem/rust-cache@v2
        with:
          workspaces: './src-tauri -> target'

      - uses: Swatinem/rust-cache@v2
        with:
          workspaces: './src/wasm-lib'

      - name: Install arm target
        run: |
          rustup target add aarch64-pc-windows-msvc
          rustup target list

      - name: Run build:wasm manually
        shell: bash
        env:
<<<<<<< HEAD
          MODE: ${{ env.BUILD_RELEASE == 'true' && '--release' || '--debug' }}
        run: |
          mkdir src/wasm-lib/pkg; cd src/wasm-lib
          echo "building with ${{ env.MODE }}"
          npx wasm-pack build --target web --out-dir pkg ${{ env.MODE }}
          cd ../../
          cp src/wasm-lib/pkg/wasm_lib_bg.wasm public

      - name: Run vite build
        run: yarn vite build --mode ${{ env.BUILD_RELEASE == 'true' && 'production' || 'development' }}

      - name: Fix format
        run: yarn fmt

      - name: Prepare certificate and variables (Windows only)
        if: ${{ env.BUILD_RELEASE == 'true' }}
        run: |
          echo "${{secrets.SM_CLIENT_CERT_FILE_B64 }}" | base64 --decode > /d/Certificate_pkcs12.p12
          cat /d/Certificate_pkcs12.p12
          echo "::set-output name=version::${GITHUB_REF#refs/tags/v}"
          echo "SM_HOST=${{ secrets.SM_HOST }}" >> "$GITHUB_ENV"
          echo "SM_API_KEY=${{ secrets.SM_API_KEY }}" >> "$GITHUB_ENV"
          echo "SM_CLIENT_CERT_FILE=D:\\Certificate_pkcs12.p12" >> "$GITHUB_ENV"
          echo "SM_CLIENT_CERT_PASSWORD=${{ secrets.SM_CLIENT_CERT_PASSWORD }}" >> "$GITHUB_ENV"
          echo "C:\Program Files (x86)\Windows Kits\10\App Certification Kit" >> $GITHUB_PATH
          echo "C:\Program Files (x86)\Microsoft SDKs\Windows\v10.0A\bin\NETFX 4.8 Tools" >> $GITHUB_PATH
          echo "C:\Program Files\DigiCert\DigiCert One Signing Manager Tools" >> $GITHUB_PATH
        shell: bash

      - name: Setup certicate with SSM KSP (Windows only)
        if: ${{ env.BUILD_RELEASE == 'true' }}
        run: |
          curl -X GET  https://one.digicert.com/signingmanager/api-ui/v1/releases/smtools-windows-x64.msi/download -H "x-api-key:%SM_API_KEY%" -o smtools-windows-x64.msi
          msiexec /i smtools-windows-x64.msi /quiet /qn
          smksp_registrar.exe list
          smctl.exe keypair ls
          C:\Windows\System32\certutil.exe -csp "DigiCert Signing Manager KSP" -key -user
          smksp_cert_sync.exe
        shell: cmd

      - name: Build the app (debug) x86_64
        if: ${{ env.BUILD_RELEASE == 'false' }}
        run: "yarn run tauri build --debug"

      - name: Build the app (release) and sign
        if: ${{ env.BUILD_RELEASE == 'true' }}
        env:
          TAURI_SIGNING_PRIVATE_KEY: ${{ secrets.TAURI_SIGNING_PRIVATE_KEY }}
          TAURI_SIGNING_PRIVATE_KEY_PASSWORD: ${{ secrets.TAURI_SIGNING_PRIVATE_KEY_PASSWORD }}
        run: "yarn tauri build --config src-tauri\\tauri.release.conf.json"

      - uses: actions/upload-artifact@v3
        with:
          path: "src-tauri/target/${{ env.BUILD_RELEASE == 'true' && 'release' || 'debug' }}/bundle/*/*"

      - name: Build the app (debug) for aarch64
        if: ${{ env.BUILD_RELEASE == 'false' }}
        # .msi bundles aren't supported by tauri on aarch64
        run: yarn run tauri build --debug --target aarch64-pc-windows-msvc --bundles

      - uses: actions/upload-artifact@v3
        if: ${{ env.BUILD_RELEASE == 'false' }}
        name: aarch64-pc-windows-msvc
        with:
          path: src-tauri/target/aarch64-pc-windows-msvc/debug/app.exe
=======
          E2E_APPLICATION: "./src-tauri/target/${{ env.BUILD_RELEASE == 'true' && 'release' || 'debug' }}/zoo-modeling-app"
          KITTYCAD_API_TOKEN: ${{ env.BUILD_RELEASE == 'true' && secrets.KITTYCAD_API_TOKEN || secrets.KITTYCAD_API_TOKEN_DEV }}
>>>>>>> 220fe5b2

      - name: Run e2e tests
        if: ${{ github.event_name != 'release' && github.event_name != 'schedule' }}
        run: |
          cargo install tauri-driver --force
          yarn wdio run wdio.conf.ts
        env:
          E2E_APPLICATION: ".\\src-tauri\\target\\${{ env.BUILD_RELEASE == 'true' && 'release' || 'debug' }}\\Zoo Modeling App.exe"
          KITTYCAD_API_TOKEN: ${{ env.BUILD_RELEASE == 'true' && secrets.KITTYCAD_API_TOKEN || secrets.KITTYCAD_API_TOKEN_DEV }}
          VITE_KC_API_BASE_URL: ${{ env.BUILD_RELEASE == 'true' && 'https://api.zoo.dev' || 'https://api.dev.zoo.dev' }}
          E2E_TAURI_ENABLED: true
          TS_NODE_COMPILER_OPTIONS: '{"module": "commonjs"}'


  build-test-app-ubuntu:
    needs: [prepare-json-files]
    runs-on: ubuntu-22.04
    if: ${{ github.event_name != 'release' && github.event_name != 'schedule' }}
    steps:
      - uses: actions/checkout@v4

      - uses: actions/download-artifact@v3

      - name: Install ubuntu system dependencies
        run: |
          sudo apt-get update
          sudo apt-get install -y \
            libgtk-3-dev \
            libayatana-appindicator3-dev \
            webkit2gtk-driver \
            libsoup-3.0-dev \
            libjavascriptcoregtk-4.1-dev \
            libwebkit2gtk-4.1-dev \
            at-spi2-core \
            xvfb

      - name: Sync node version and setup cache
        uses: actions/setup-node@v4
        with:
          node-version-file: '.nvmrc'
          cache: 'yarn' # Set this to npm, yarn or pnpm.

      - run: yarn install

      - name: Setup Rust
        uses: dtolnay/rust-toolchain@stable

      - name: Setup Rust cache
        uses: swatinem/rust-cache@v2
        with:
          workspaces: './src-tauri -> target'

      - uses: Swatinem/rust-cache@v2
        with:
          workspaces: './src/wasm-lib'

      - name: Run build:wasm
        run: yarn build:wasm-dev

      - name: Run vite build
        run: yarn vite build --mode development

      - name: Fix format
        run: yarn fmt

      - name: Build the app (debug)
        run: yarn tauri build --debug --bundles

      - name: Run e2e tests
        run: |
          cargo install tauri-driver --force
          source .env.development
          export VITE_KC_API_BASE_URL
          xvfb-run yarn test:e2e:tauri
        env:
          E2E_APPLICATION: "./src-tauri/target/debug/app"
          KITTYCAD_API_TOKEN: ${{ secrets.KITTYCAD_API_TOKEN_DEV }}


  publish-apps-release:
<<<<<<< HEAD
    runs-on: ubuntu-22.04
=======
    permissions:
      contents: write
    runs-on: ubuntu-latest
>>>>>>> 220fe5b2
    if: ${{ github.event_name == 'release' || github.event_name == 'schedule' }}
    needs: [check-format, check-types, check-typos, build-test-web, prepare-json-files, build-app-macos, build-test-app-windows]
    env:
      VERSION_NO_V: ${{ needs.prepare-json-files.outputs.version }}
      VERSION: ${{ github.event_name == 'release' && format('v{0}', needs.prepare-json-files.outputs.version) || needs.prepare-json-files.outputs.version }}
      PUB_DATE: ${{ github.event_name == 'release' && github.event.release.created_at || github.event.repository.updated_at }}
      NOTES: ${{ github.event_name == 'release' && github.event.release.body || format('Nightly build, commit {0}', github.sha) }}
      BUCKET_DIR: ${{ github.event_name == 'release' && 'dl.kittycad.io/releases/modeling-app' || 'dl.kittycad.io/releases/modeling-app/nightly' }}
      WEBSITE_DIR: ${{ github.event_name == 'release' && 'dl.zoo.dev/releases/modeling-app' || 'dl.zoo.dev/releases/modeling-app/nightly' }}
      URL_CODED_NAME: ${{ github.event_name == 'schedule' && 'Zoo%20Modeling%20App%20%28Nightly%29' || 'Zoo%20Modeling%20App' }}
    steps:
      - uses: actions/download-artifact@v3

      - name: Generate the update static endpoint
        run: |
          ls -l artifact/*/*oo*
          DARWIN_SIG=`cat artifact/macos/*.app.tar.gz.sig`
          WINDOWS_SIG=`cat artifact/msi/*.msi.zip.sig`
          RELEASE_DIR=https://${WEBSITE_DIR}/${VERSION}
          jq --null-input \
            --arg version "${VERSION}" \
            --arg pub_date "${PUB_DATE}" \
            --arg notes "${NOTES}" \
            --arg darwin_sig "$DARWIN_SIG" \
            --arg darwin_url "$RELEASE_DIR/macos/${{ env.URL_CODED_NAME }}.app.tar.gz" \
            --arg windows_sig "$WINDOWS_SIG" \
            --arg windows_url "$RELEASE_DIR/msi/${{ env.URL_CODED_NAME }}_${VERSION_NO_V}_x64_en-US.msi.zip" \
            '{
              "version": $version,
              "pub_date": $pub_date,
              "notes": $notes,
              "platforms": {
                "darwin-x86_64": {
                  "signature": $darwin_sig,
                  "url": $darwin_url
                },
                "darwin-aarch64": {
                  "signature": $darwin_sig,
                  "url": $darwin_url
                },
                "windows-x86_64": {
                  "signature": $windows_sig,
                  "url": $windows_url
                }
              }
            }' > last_update.json
            cat last_update.json

      - name: Generate the download static endpoint
        run: |
          RELEASE_DIR=https://${WEBSITE_DIR}/${VERSION}
          jq --null-input \
            --arg version "${VERSION}" \
            --arg pub_date "${PUB_DATE}" \
            --arg notes "${NOTES}" \
            --arg darwin_url "$RELEASE_DIR/dmg/${{ env.URL_CODED_NAME }}_${VERSION_NO_V}_universal.dmg" \
            --arg windows_url "$RELEASE_DIR/msi/${{ env.URL_CODED_NAME }}_${VERSION_NO_V}_x64_en-US.msi" \
            '{
              "version": $version,
              "pub_date": $pub_date,
              "notes": $notes,
              "platforms": {
                "dmg-universal": {
                  "url": $darwin_url
                },
                "msi-x86_64": {
                  "url": $windows_url
                }
              }
            }' > last_download.json
            cat last_download.json

      - name: Authenticate to Google Cloud
        uses: 'google-github-actions/auth@v2.1.3'
        with:
          credentials_json: '${{ secrets.GOOGLE_CLOUD_DL_SA }}'

      - name: Set up Google Cloud SDK
        uses: google-github-actions/setup-gcloud@v2.1.0
        with:
          project_id: kittycadapi

      - name: Upload release files to public bucket
        uses: google-github-actions/upload-cloud-storage@v2.1.0
        with:
          path: artifact
          glob: '*/Zoo*'
          parent: false
          destination: ${{ env.BUCKET_DIR }}/${{ env.VERSION }}

      - name: Upload update endpoint to public bucket
        uses: google-github-actions/upload-cloud-storage@v2.1.0
        with:
          path: last_update.json
          destination: ${{ env.BUCKET_DIR }}

      - name: Upload download endpoint to public bucket
        uses: google-github-actions/upload-cloud-storage@v2.1.0
        with:
          path: last_download.json
          destination: ${{ env.BUCKET_DIR }}

      - name: Upload release files to Github
        if: ${{ github.event_name == 'release' }}
        uses: softprops/action-gh-release@v2
        with:
          files: 'artifact/*/Zoo*'

  announce_release:
    needs: [publish-apps-release]
    runs-on: ubuntu-22.04
    if: github.event_name == 'release'
    steps:
      - name: Check out code
        uses: actions/checkout@v4

      - name: Set up Python
        uses: actions/setup-python@v5
        with:
          python-version: '3.x'

      - name: Install dependencies
        run: |
          python -m pip install --upgrade pip
          pip install requests

      - name: Announce Release
        env:
          DISCORD_WEBHOOK_URL: ${{ secrets.DISCORD_WEBHOOK_URL }}
          RELEASE_VERSION: ${{ github.event.release.tag_name }}
          RELEASE_BODY: ${{ github.event.release.body}}
        run: python public/announce_release.py<|MERGE_RESOLUTION|>--- conflicted
+++ resolved
@@ -173,11 +173,7 @@
 
       - name: Build the app (debug)
         if: ${{ env.BUILD_RELEASE == 'false' }}
-<<<<<<< HEAD
         run: "yarn tauri build --debug --target universal-apple-darwin"
-=======
-        run: "yarn tauri build --debug ${{ env.TAURI_ARGS_MACOS }} ${{ env.TAURI_ARGS_UBUNTU }}"
->>>>>>> 220fe5b2
 
       - name: Build for Mac TestFlight (nightly)
         if: ${{ github.event_name == 'schedule' }}
@@ -280,12 +276,7 @@
           APPLE_ID: ${{ secrets.APPLE_ID }}
           APPLE_PASSWORD: ${{ secrets.APPLE_PASSWORD }}
           APPLE_TEAM_ID: ${{ secrets.APPLE_TEAM_ID }}
-<<<<<<< HEAD
         run: "yarn tauri build --config --target universal-apple-darwin"
-=======
-          TAURI_CONF_ARGS: "--config ${{ matrix.os == 'windows-latest' && 'src-tauri\\tauri.release.conf.json' || 'src-tauri/tauri.release.conf.json' }}"
-        run: "yarn tauri build ${{ env.TAURI_CONF_ARGS }} ${{ env.TAURI_ARGS_MACOS }} ${{ env.TAURI_ARGS_UBUNTU }}"
->>>>>>> 220fe5b2
 
       - uses: actions/upload-artifact@v3
         with:
@@ -343,7 +334,6 @@
       - name: Run build:wasm manually
         shell: bash
         env:
-<<<<<<< HEAD
           MODE: ${{ env.BUILD_RELEASE == 'true' && '--release' || '--debug' }}
         run: |
           mkdir src/wasm-lib/pkg; cd src/wasm-lib
@@ -408,11 +398,7 @@
         if: ${{ env.BUILD_RELEASE == 'false' }}
         name: aarch64-pc-windows-msvc
         with:
-          path: src-tauri/target/aarch64-pc-windows-msvc/debug/app.exe
-=======
-          E2E_APPLICATION: "./src-tauri/target/${{ env.BUILD_RELEASE == 'true' && 'release' || 'debug' }}/zoo-modeling-app"
-          KITTYCAD_API_TOKEN: ${{ env.BUILD_RELEASE == 'true' && secrets.KITTYCAD_API_TOKEN || secrets.KITTYCAD_API_TOKEN_DEV }}
->>>>>>> 220fe5b2
+          path: src-tauri/target/aarch64-pc-windows-msvc/debug/Zoo Modeling App.exe
 
       - name: Run e2e tests
         if: ${{ github.event_name != 'release' && github.event_name != 'schedule' }}
@@ -488,18 +474,14 @@
           export VITE_KC_API_BASE_URL
           xvfb-run yarn test:e2e:tauri
         env:
-          E2E_APPLICATION: "./src-tauri/target/debug/app"
+          E2E_APPLICATION: "./src-tauri/target/debug/zoo-modeling-app"
           KITTYCAD_API_TOKEN: ${{ secrets.KITTYCAD_API_TOKEN_DEV }}
 
 
   publish-apps-release:
-<<<<<<< HEAD
     runs-on: ubuntu-22.04
-=======
     permissions:
       contents: write
-    runs-on: ubuntu-latest
->>>>>>> 220fe5b2
     if: ${{ github.event_name == 'release' || github.event_name == 'schedule' }}
     needs: [check-format, check-types, check-typos, build-test-web, prepare-json-files, build-app-macos, build-test-app-windows]
     env:
