name: CI

on:
  pull_request:
  push:
    branches:
      - main
  release:
    types: [published]
  schedule:
    - cron: '0 4 * * *'
  # Daily at 04:00 AM UTC
  # Will checkout the last commit from the default branch (main as of 2023-10-04)

env:
  CUT_RELEASE_PR: ${{ github.event_name == 'pull_request' && (contains(github.event.pull_request.title, 'Cut release v')) }}
  BUILD_RELEASE: ${{ github.event_name == 'release' || github.event_name == 'schedule' || github.event_name == 'pull_request' && (contains(github.event.pull_request.title, 'Cut release v')) }}

# concurrency:
#   group: ${{ github.workflow }}-${{ github.head_ref || github.run_id }}
#   cancel-in-progress: true

jobs:
  check-format:
    runs-on: 'ubuntu-22.04'
    steps:
      - uses: actions/checkout@v4
      - uses: actions/setup-node@v4
        with:
          node-version-file: '.nvmrc'
          cache: 'yarn'
      - run: yarn install
      - run: yarn fmt-check

  check-types:
    runs-on: ubuntu-22.04

    steps:
      - uses: actions/checkout@v4
      - uses: actions/setup-node@v4
        with:
          node-version-file: '.nvmrc'
          cache: 'yarn'
      - run: yarn install
      - uses: Swatinem/rust-cache@v2
        with:
          workspaces: './src/wasm-lib'

      - run: yarn build:wasm
      - run: yarn xstate:typegen
      - run: yarn tsc


  check-typos:
    runs-on: ubuntu-22.04
    steps:
      - name: Checkout
        uses: actions/checkout@v4
      - name: Set up Python
        uses: actions/setup-python@v5
      - name: Install codespell
        run: |
            python -m pip install codespell
      - name: Run codespell
        run: codespell --config .codespellrc # Edit this file to tweak the typo list and other configuration.


  build-test-web:
    runs-on: ubuntu-22.04
    steps:
      - uses: actions/checkout@v4

      - uses: actions/setup-node@v4
        with:
          node-version-file: '.nvmrc'
          cache: 'yarn'

      - run: yarn install

      - uses: Swatinem/rust-cache@v2
        with:
          workspaces: './src/wasm-lib'

      - run: yarn build:wasm

      - run: yarn simpleserver:ci

      - run: yarn test:nowatch


  prepare-json-files:
    runs-on: ubuntu-22.04  # seperate job on Ubuntu for easy string manipulations (compared to Windows)
    outputs:
      version: ${{ steps.export_version.outputs.version }}
    steps:
      - uses: actions/checkout@v4

      - uses: actions/setup-node@v4
        with:
          node-version-file: '.nvmrc'
          cache: 'yarn'

      - name: Set nightly version
        if: github.event_name == 'schedule'
        run: |
          VERSION=$(date +'%-y.%-m.%-d') yarn bump-jsons
          echo "$(jq --arg url 'https://dl.zoo.dev/releases/modeling-app/nightly/last_update.json' \
            '.plugins.updater.endpoints[]=$url' src-tauri/tauri.release.conf.json --indent 2)" > src-tauri/tauri.release.conf.json
          echo "$(jq --arg id 'dev.zoo.modeling-app-nightly' \
            '.identifier=$id' src-tauri/tauri.release.conf.json --indent 2)" > src-tauri/tauri.release.conf.json
          echo "$(jq --arg name 'Zoo Modeling App (Nightly)' \
            '.productName=$name' src-tauri/tauri.release.conf.json --indent 2)" > src-tauri/tauri.release.conf.json

      - name: Set updater test version
        if: env.CUT_RELEASE_PR
        run: |
          echo "$(jq --arg url 'https://dl.zoo.dev/releases/modeling-app/test/last_update.json' \
            '.plugins.updater.endpoints[]=$url' src-tauri/tauri.release.conf.json --indent 2)" > src-tauri/tauri.release.conf.json

      - uses: actions/upload-artifact@v3
        if: ${{ github.event_name == 'schedule' || env.CUT_RELEASE_PR }}
        with:
          path: |
            package.json
            src-tauri/tauri.conf.json
            src-tauri/tauri.release.conf.json

      - id: export_version
        run: echo "version=`cat package.json | jq -r '.version'`" >> "$GITHUB_OUTPUT"


  build-app-macos:
    needs: [prepare-json-files]
    runs-on: macos-14
    steps:
      - uses: actions/checkout@v4

      - uses: actions/download-artifact@v3
        if: github.event_name == 'schedule'

      - name: Copy updated .json files
        if: github.event_name == 'schedule'
        run: |
          ls -l artifact
          cp artifact/package.json package.json
          cp artifact/src-tauri/tauri.conf.json src-tauri/tauri.conf.json
          cp artifact/src-tauri/tauri.release.conf.json src-tauri/tauri.release.conf.json

      - name: Sync node version and setup cache
        uses: actions/setup-node@v4
        with:
          node-version-file: '.nvmrc'
          cache: 'yarn' # Set this to npm, yarn or pnpm.

      - run: yarn install

      - name: Setup Rust
        uses: dtolnay/rust-toolchain@stable

      - name: Setup Rust cache
        uses: swatinem/rust-cache@v2
        with:
          workspaces: './src-tauri -> target'

      - uses: Swatinem/rust-cache@v2
        with:
          workspaces: './src/wasm-lib'

      - name: Run build:wasm
        run: "yarn build:wasm${{ env.BUILD_RELEASE == 'true' && '-dev' || ''}}"

      - name: Run vite build
        run: yarn vite build --mode ${{ env.BUILD_RELEASE == 'true' && 'production' || 'development' }}

      - name: Fix format
        run: yarn fmt

      - name: Install x86 target for Universal builds
        run: |
          rustup target add x86_64-apple-darwin

      - name: Build the app (debug)
        if: ${{ env.BUILD_RELEASE == 'false' }}
        run: "yarn tauri build --debug --target universal-apple-darwin"

      - name: Build for Mac TestFlight (nightly)
        if: ${{ github.event_name == 'schedule' }}
        shell: bash
        run: |
          unset APPLE_SIGNING_IDENTITY
          unset APPLE_CERTIFICATE
          sign_app="3rd Party Mac Developer Application: KittyCAD Inc (${APPLE_TEAM_ID})"
          sign_install="3rd Party Mac Developer Installer: KittyCAD Inc (${APPLE_TEAM_ID})"
          profile="src-tauri/entitlements/Mac_App_Distribution.provisionprofile"

          mkdir -p src-tauri/entitlements
          echo -n "${APPLE_STORE_PROVISIONING_PROFILE}" | base64 --decode -o "${profile}"

          echo -n "${APPLE_STORE_DISTRIBUTION_CERT}" | base64 --decode -o "dist.cer"
          echo -n "${APPLE_STORE_INSTALLER_CERT}" | base64 --decode -o "installer.cer"

          KEYCHAIN_PATH=$RUNNER_TEMP/app-signing.keychain-db
          KEYCHAIN_PASSWORD="password"

          # create temporary keychain
          security create-keychain -p "$KEYCHAIN_PASSWORD" $KEYCHAIN_PATH
          security set-keychain-settings -lut 21600 $KEYCHAIN_PATH
          security unlock-keychain -p "$KEYCHAIN_PASSWORD" $KEYCHAIN_PATH

          # import certificate to keychain
          security import "dist.cer" -P "$APPLE_STORE_P12_PASSWORD" -k $KEYCHAIN_PATH -f pkcs12 -t cert -A
          security import "installer.cer" -P "$APPLE_STORE_P12_PASSWORD" -k $KEYCHAIN_PATH -f pkcs12 -t cert -A

          security set-key-partition-list -S apple-tool:,apple: -k "$KEYCHAIN_PASSWORD" $KEYCHAIN_PATH
          security list-keychain -d user -s $KEYCHAIN_PATH

          target="universal-apple-darwin"

          # Turn off the default target
          # We don't want to install the updater for the apple store build
          sed -i.bu "s/default =/# default =/" src-tauri/Cargo.toml
          rm src-tauri/Cargo.toml.bu
          git diff src-tauri/Cargo.toml

          yarn tauri build --target "${target}" --verbose --config src-tauri/tauri.app-store.conf.json

          app_path="src-tauri/target/${target}/release/bundle/macos/Zoo Modeling App.app"
          build_name="src-tauri/target/${target}/release/bundle/macos/Zoo Modeling App.pkg"
          cp_dir="src-tauri/target/${target}/release/bundle/macos/Zoo Modeling App.app/Contents/embedded.provisionprofile"
          entitlements="src-tauri/entitlements/app-store.entitlements"

          cp "${profile}" "${cp_dir}"

          codesign --deep --force -s "${sign_app}" --entitlements "${entitlements}" "${app_path}"

          productbuild --component "${app_path}" /Applications/ --sign "${sign_install}" "${build_name}"

          # Undo the changes to the Cargo.toml
          git checkout src-tauri/Cargo.toml

        env:
          APPLE_TEAM_ID: ${{ secrets.APPLE_TEAM_ID }}
          APPLE_STORE_PROVISIONING_PROFILE: ${{ secrets.APPLE_STORE_PROVISIONING_PROFILE }}
          APPLE_STORE_DISTRIBUTION_CERT: ${{ secrets.APPLE_STORE_DISTRIBUTION_CERT }}
          APPLE_STORE_INSTALLER_CERT: ${{ secrets.APPLE_STORE_INSTALLER_CERT }}
          APPLE_STORE_P12_PASSWORD: ${{ secrets.APPLE_STORE_P12_PASSWORD }}


      - name: 'Upload to Mac TestFlight (nightly)'
        uses: apple-actions/upload-testflight-build@v1
        if: ${{ github.event_name == 'schedule' }}
        with:
          app-path: 'src-tauri/target/universal-apple-darwin/release/bundle/macos/Zoo Modeling App.pkg'
          issuer-id: ${{ secrets.APPLE_STORE_ISSUER_ID }}
          api-key-id: ${{ secrets.APPLE_STORE_API_KEY_ID }}
          api-private-key: ${{ secrets.APPLE_STORE_API_PRIVATE_KEY }}
          app-type: osx


      - name: Clean up after Mac TestFlight (nightly)
        if: ${{ github.event_name == 'schedule' }}
        shell: bash
        run: |
          git status
          # remove our target builds because we want to make sure the later build
          # includes the updater, and that anything we changed with the target
          # does not persist
          rm -rf src-tauri/target
          # Lets get rid of the info.plist for the normal mac builds since its
          # being sketchy.
          rm src-tauri/Info.plist

      # We do this after the apple store because the apple store build is
      # specific and we want to overwrite it with the this new build after and
      # not upload the apple store build to the public bucket
      - name: Build the app (release) and sign
        if: ${{ env.BUILD_RELEASE == 'true' }}
        env:
          TAURI_SIGNING_PRIVATE_KEY: ${{ secrets.TAURI_SIGNING_PRIVATE_KEY }}
          TAURI_SIGNING_PRIVATE_KEY_PASSWORD: ${{ secrets.TAURI_SIGNING_PRIVATE_KEY_PASSWORD }}
          APPLE_CERTIFICATE: ${{ secrets.APPLE_CERTIFICATE }}
          APPLE_CERTIFICATE_PASSWORD: ${{ secrets.APPLE_CERTIFICATE_PASSWORD }}
          APPLE_SIGNING_IDENTITY: ${{ secrets.APPLE_SIGNING_IDENTITY }}
          APPLE_ID: ${{ secrets.APPLE_ID }}
          APPLE_PASSWORD: ${{ secrets.APPLE_PASSWORD }}
          APPLE_TEAM_ID: ${{ secrets.APPLE_TEAM_ID }}
        run: "yarn tauri build --config --target universal-apple-darwin"

      - uses: actions/upload-artifact@v3
        with:
          path: "src-tauri/target/universal-apple-darwin/${{ env.BUILD_RELEASE == 'true' && 'release' || 'debug' }}/bundle/*/*"


  build-test-app-windows:
    needs: [prepare-json-files]
    runs-on: windows-2022
    steps:
      - uses: actions/checkout@v4

      - uses: actions/download-artifact@v3

      - name: Copy updated .json files
        if: github.event_name == 'schedule'
        run: |
          ls -l artifact
          cp artifact/package.json package.json
          cp artifact/src-tauri/tauri.conf.json src-tauri/tauri.conf.json
          cp artifact/src-tauri/tauri.release.conf.json src-tauri/tauri.release.conf.json

      - name: Update WebView2 on Windows
        # Workaround needed to build the tauri windows app with matching edge version.
        # From https://github.com/actions/runner-images/issues/9538
        run: |
          Invoke-WebRequest -Uri 'https://go.microsoft.com/fwlink/p/?LinkId=2124703' -OutFile 'setup.exe'
          Start-Process -FilePath setup.exe -Verb RunAs -Wait

      - name: Sync node version and setup cache
        uses: actions/setup-node@v4
        with:
          node-version-file: '.nvmrc'
          cache: 'yarn' # Set this to npm, yarn or pnpm.

      - run: yarn install

      - name: Setup Rust
        uses: dtolnay/rust-toolchain@stable

      - name: Setup Rust cache
        uses: swatinem/rust-cache@v2
        with:
          workspaces: './src-tauri -> target'

      - uses: Swatinem/rust-cache@v2
        with:
          workspaces: './src/wasm-lib'

      - name: Install arm target
        run: |
          rustup target add aarch64-pc-windows-msvc
          rustup target list

      - name: Run build:wasm manually
        shell: bash
        env:
          MODE: ${{ env.BUILD_RELEASE == 'true' && '--release' || '--debug' }}
        run: |
          mkdir src/wasm-lib/pkg; cd src/wasm-lib
          echo "building with ${{ env.MODE }}"
          npx wasm-pack build --target web --out-dir pkg ${{ env.MODE }}
          cd ../../
          cp src/wasm-lib/pkg/wasm_lib_bg.wasm public

      - name: Run vite build
        run: yarn vite build --mode ${{ env.BUILD_RELEASE == 'true' && 'production' || 'development' }}

      - name: Fix format
        run: yarn fmt

      - name: Prepare certificate and variables (Windows only)
        if: ${{ env.BUILD_RELEASE == 'true' }}
        run: |
          echo "${{secrets.SM_CLIENT_CERT_FILE_B64 }}" | base64 --decode > /d/Certificate_pkcs12.p12
          cat /d/Certificate_pkcs12.p12
          echo "::set-output name=version::${GITHUB_REF#refs/tags/v}"
          echo "SM_HOST=${{ secrets.SM_HOST }}" >> "$GITHUB_ENV"
          echo "SM_API_KEY=${{ secrets.SM_API_KEY }}" >> "$GITHUB_ENV"
          echo "SM_CLIENT_CERT_FILE=D:\\Certificate_pkcs12.p12" >> "$GITHUB_ENV"
          echo "SM_CLIENT_CERT_PASSWORD=${{ secrets.SM_CLIENT_CERT_PASSWORD }}" >> "$GITHUB_ENV"
          echo "C:\Program Files (x86)\Windows Kits\10\App Certification Kit" >> $GITHUB_PATH
          echo "C:\Program Files (x86)\Microsoft SDKs\Windows\v10.0A\bin\NETFX 4.8 Tools" >> $GITHUB_PATH
          echo "C:\Program Files\DigiCert\DigiCert One Signing Manager Tools" >> $GITHUB_PATH
        shell: bash

      - name: Setup certicate with SSM KSP (Windows only)
        if: ${{ env.BUILD_RELEASE == 'true' }}
        run: |
          curl -X GET  https://one.digicert.com/signingmanager/api-ui/v1/releases/smtools-windows-x64.msi/download -H "x-api-key:%SM_API_KEY%" -o smtools-windows-x64.msi
          msiexec /i smtools-windows-x64.msi /quiet /qn
          smksp_registrar.exe list
          smctl.exe keypair ls
          C:\Windows\System32\certutil.exe -csp "DigiCert Signing Manager KSP" -key -user
          smksp_cert_sync.exe
        shell: cmd

      - name: Build the app (debug) x86_64
        if: ${{ env.BUILD_RELEASE == 'false' }}
        run: "yarn run tauri build --debug"

      - name: Build the app (release) and sign
        if: ${{ env.BUILD_RELEASE == 'true' }}
        env:
          TAURI_SIGNING_PRIVATE_KEY: ${{ secrets.TAURI_SIGNING_PRIVATE_KEY }}
          TAURI_SIGNING_PRIVATE_KEY_PASSWORD: ${{ secrets.TAURI_SIGNING_PRIVATE_KEY_PASSWORD }}
        run: "yarn tauri build --config src-tauri\\tauri.release.conf.json"

      - uses: actions/upload-artifact@v3
        with:
          path: "src-tauri/target/${{ env.BUILD_RELEASE == 'true' && 'release' || 'debug' }}/bundle/*/*"

      - name: Build the app (debug) for aarch64
        if: ${{ env.BUILD_RELEASE == 'false' }}
        # .msi bundles aren't supported by tauri on aarch64
        run: yarn run tauri build --debug --target aarch64-pc-windows-msvc --bundles

      - uses: actions/upload-artifact@v3
        if: ${{ env.BUILD_RELEASE == 'false' }}
        name: aarch64-pc-windows-msvc
        with:
          path: src-tauri/target/aarch64-pc-windows-msvc/debug/Zoo Modeling App.exe

      - name: Run e2e tests
        if: ${{ github.event_name != 'release' && github.event_name != 'schedule' }}
        run: |
          cargo install tauri-driver --force
          yarn wdio run wdio.conf.ts
        env:
          E2E_APPLICATION: ".\\src-tauri\\target\\${{ env.BUILD_RELEASE == 'true' && 'release' || 'debug' }}\\Zoo Modeling App.exe"
          KITTYCAD_API_TOKEN: ${{ env.BUILD_RELEASE == 'true' && secrets.KITTYCAD_API_TOKEN || secrets.KITTYCAD_API_TOKEN_DEV }}
          VITE_KC_API_BASE_URL: ${{ env.BUILD_RELEASE == 'true' && 'https://api.zoo.dev' || 'https://api.dev.zoo.dev' }}
          E2E_TAURI_ENABLED: true
          TS_NODE_COMPILER_OPTIONS: '{"module": "commonjs"}'

<<<<<<< HEAD

  build-test-app-ubuntu:
    needs: [prepare-json-files]
    runs-on: ubuntu-22.04
    if: ${{ github.event_name != 'release' && github.event_name != 'schedule' }}
    steps:
      - uses: actions/checkout@v4

      - uses: actions/download-artifact@v3

      - name: Install ubuntu system dependencies
        run: |
          sudo apt-get update
          sudo apt-get install -y \
            libgtk-3-dev \
            libayatana-appindicator3-dev \
            webkit2gtk-driver \
            libsoup-3.0-dev \
            libjavascriptcoregtk-4.1-dev \
            libwebkit2gtk-4.1-dev \
            at-spi2-core \
            xvfb

      - name: Sync node version and setup cache
        uses: actions/setup-node@v4
        with:
          node-version-file: '.nvmrc'
          cache: 'yarn' # Set this to npm, yarn or pnpm.

      - run: yarn install

      - name: Setup Rust
        uses: dtolnay/rust-toolchain@stable

      - name: Setup Rust cache
        uses: swatinem/rust-cache@v2
        with:
          workspaces: './src-tauri -> target'

      - uses: Swatinem/rust-cache@v2
        with:
          workspaces: './src/wasm-lib'

      - name: Run build:wasm
        run: yarn build:wasm-dev

      - name: Run vite build
        run: yarn vite build --mode development

      - name: Fix format
        run: yarn fmt

      - name: Build the app (debug)
        run: yarn tauri build --debug --bundles

      - name: Run e2e tests
        run: |
          cargo install tauri-driver --force
          source .env.development
          export VITE_KC_API_BASE_URL
          xvfb-run yarn test:e2e:tauri
        env:
          E2E_APPLICATION: "./src-tauri/target/debug/zoo-modeling-app"
          KITTYCAD_API_TOKEN: ${{ secrets.KITTYCAD_API_TOKEN_DEV }}
=======
      - uses: actions/download-artifact@v3
        if: env.CUT_RELEASE_PR

      - name: Copy updated .json file for updater test
        if: env.CUT_RELEASE_PR
        run: |
          ls -l artifact
          cp artifact/src-tauri/tauri.release.conf.json src-tauri/tauri.release.conf.json
          cat src-tauri/tauri.release.conf.json

      - name: Build the app (release, updater test)
        if: ${{ env.CUT_RELEASE_PR && matrix.os != 'ubuntu-latest' }}
        env:
          TAURI_CONF_ARGS: "-c ${{ matrix.os == 'windows-latest' && 'src-tauri\\tauri.release.conf.json' || 'src-tauri/tauri.release.conf.json' }}"
          TAURI_BUNDLE_ARGS: "-b ${{ matrix.os == 'windows-latest' && 'msi' || 'dmg' }}"
        run: "yarn tauri build ${{ env.TAURI_CONF_ARGS }} ${{ env.TAURI_BUNDLE_ARGS }} ${{ env.TAURI_ARGS_MACOS }}"

      - uses: actions/upload-artifact@v3
        if: ${{ env.CUT_RELEASE_PR && matrix.os != 'ubuntu-latest' }}
        with:
          path: "${{ matrix.os == 'macos-14' && 'src-tauri/target/universal-apple-darwin/release/bundle/dmg/*.dmg' || 'src-tauri/target/release/bundle/msi/*.msi' }}"
          name: updater-test
>>>>>>> ff86e412


  publish-apps-release:
    runs-on: ubuntu-22.04
    permissions:
      contents: write
    if: ${{ github.event_name == 'release' || github.event_name == 'schedule' }}
    needs: [check-format, check-types, check-typos, build-test-web, prepare-json-files, build-app-macos, build-test-app-windows]
    env:
      VERSION_NO_V: ${{ needs.prepare-json-files.outputs.version }}
      VERSION: ${{ github.event_name == 'release' && format('v{0}', needs.prepare-json-files.outputs.version) || needs.prepare-json-files.outputs.version }}
      PUB_DATE: ${{ github.event_name == 'release' && github.event.release.created_at || github.event.repository.updated_at }}
      NOTES: ${{ github.event_name == 'release' && github.event.release.body || format('Nightly build, commit {0}', github.sha) }}
      BUCKET_DIR: ${{ github.event_name == 'release' && 'dl.kittycad.io/releases/modeling-app' || 'dl.kittycad.io/releases/modeling-app/nightly' }}
      WEBSITE_DIR: ${{ github.event_name == 'release' && 'dl.zoo.dev/releases/modeling-app' || 'dl.zoo.dev/releases/modeling-app/nightly' }}
      URL_CODED_NAME: ${{ github.event_name == 'schedule' && 'Zoo%20Modeling%20App%20%28Nightly%29' || 'Zoo%20Modeling%20App' }}
    steps:
      - uses: actions/download-artifact@v3

      - name: Generate the update static endpoint
        run: |
          ls -l artifact/*/*oo*
          DARWIN_SIG=`cat artifact/macos/*.app.tar.gz.sig`
          WINDOWS_SIG=`cat artifact/msi/*.msi.zip.sig`
          RELEASE_DIR=https://${WEBSITE_DIR}/${VERSION}
          jq --null-input \
            --arg version "${VERSION}" \
            --arg pub_date "${PUB_DATE}" \
            --arg notes "${NOTES}" \
            --arg darwin_sig "$DARWIN_SIG" \
            --arg darwin_url "$RELEASE_DIR/macos/${{ env.URL_CODED_NAME }}.app.tar.gz" \
            --arg windows_sig "$WINDOWS_SIG" \
            --arg windows_url "$RELEASE_DIR/msi/${{ env.URL_CODED_NAME }}_${VERSION_NO_V}_x64_en-US.msi.zip" \
            '{
              "version": $version,
              "pub_date": $pub_date,
              "notes": $notes,
              "platforms": {
                "darwin-x86_64": {
                  "signature": $darwin_sig,
                  "url": $darwin_url
                },
                "darwin-aarch64": {
                  "signature": $darwin_sig,
                  "url": $darwin_url
                },
                "windows-x86_64": {
                  "signature": $windows_sig,
                  "url": $windows_url
                }
              }
            }' > last_update.json
            cat last_update.json

      - name: Generate the download static endpoint
        run: |
          RELEASE_DIR=https://${WEBSITE_DIR}/${VERSION}
          jq --null-input \
            --arg version "${VERSION}" \
            --arg pub_date "${PUB_DATE}" \
            --arg notes "${NOTES}" \
            --arg darwin_url "$RELEASE_DIR/dmg/${{ env.URL_CODED_NAME }}_${VERSION_NO_V}_universal.dmg" \
            --arg windows_url "$RELEASE_DIR/msi/${{ env.URL_CODED_NAME }}_${VERSION_NO_V}_x64_en-US.msi" \
            '{
              "version": $version,
              "pub_date": $pub_date,
              "notes": $notes,
              "platforms": {
                "dmg-universal": {
                  "url": $darwin_url
                },
                "msi-x86_64": {
                  "url": $windows_url
                }
              }
            }' > last_download.json
            cat last_download.json

      - name: Authenticate to Google Cloud
        uses: 'google-github-actions/auth@v2.1.3'
        with:
          credentials_json: '${{ secrets.GOOGLE_CLOUD_DL_SA }}'

      - name: Set up Google Cloud SDK
        uses: google-github-actions/setup-gcloud@v2.1.0
        with:
          project_id: kittycadapi

      - name: Upload release files to public bucket
        uses: google-github-actions/upload-cloud-storage@v2.1.0
        with:
          path: artifact
          glob: '*/Zoo*'
          parent: false
          destination: ${{ env.BUCKET_DIR }}/${{ env.VERSION }}

      - name: Upload update endpoint to public bucket
        uses: google-github-actions/upload-cloud-storage@v2.1.0
        with:
          path: last_update.json
          destination: ${{ env.BUCKET_DIR }}

      - name: Upload download endpoint to public bucket
        uses: google-github-actions/upload-cloud-storage@v2.1.0
        with:
          path: last_download.json
          destination: ${{ env.BUCKET_DIR }}

      - name: Upload release files to Github
        if: ${{ github.event_name == 'release' }}
        uses: softprops/action-gh-release@v2
        with:
          files: 'artifact/*/Zoo*'

  announce_release:
    needs: [publish-apps-release]
    runs-on: ubuntu-22.04
    if: github.event_name == 'release'
    steps:
      - name: Check out code
        uses: actions/checkout@v4

      - name: Set up Python
        uses: actions/setup-python@v5
        with:
          python-version: '3.x'

      - name: Install dependencies
        run: |
          python -m pip install --upgrade pip
          pip install requests

      - name: Announce Release
        env:
          DISCORD_WEBHOOK_URL: ${{ secrets.DISCORD_WEBHOOK_URL }}
          RELEASE_VERSION: ${{ github.event.release.tag_name }}
          RELEASE_BODY: ${{ github.event.release.body}}
        run: python public/announce_release.py<|MERGE_RESOLUTION|>--- conflicted
+++ resolved
@@ -290,6 +290,23 @@
         with:
           path: "src-tauri/target/universal-apple-darwin/${{ env.BUILD_RELEASE == 'true' && 'release' || 'debug' }}/bundle/*/*"
 
+      - uses: actions/download-artifact@v3
+        if: env.CUT_RELEASE_PR
+
+      - name: Copy updated .json file for updater test
+        if: env.CUT_RELEASE_PR
+        run: "cp artifact/src-tauri/tauri.release.conf.json src-tauri/tauri.release.conf.json"
+
+      - name: Build the app (release, updater test)
+        if: env.CUT_RELEASE_PR
+        run: "yarn tauri build -c src-tauri/tauri.release.conf.json -b dmg --target universal-apple-darwin"
+
+      - uses: actions/upload-artifact@v3
+        if: env.CUT_RELEASE_PR
+        with:
+          path: "src-tauri/target/universal-apple-darwin/release/bundle/dmg/*.dmg"
+          name: updater-test
+
 
   build-test-app-windows:
     needs: [prepare-json-files]
@@ -420,7 +437,23 @@
           E2E_TAURI_ENABLED: true
           TS_NODE_COMPILER_OPTIONS: '{"module": "commonjs"}'
 
-<<<<<<< HEAD
+      - uses: actions/download-artifact@v3
+        if: env.CUT_RELEASE_PR
+
+      - name: Copy updated .json file for updater test
+        if: env.CUT_RELEASE_PR
+        run: "cp artifact/src-tauri/tauri.release.conf.json src-tauri/tauri.release.conf.json"
+
+      - name: Build the app (release, updater test)
+        if: env.CUT_RELEASE_PR
+        run: "yarn tauri build -c src-tauri\\tauri.release.conf.json -b msi"
+
+      - uses: actions/upload-artifact@v3
+        if: env.CUT_RELEASE_PR
+        with:
+          path: "src-tauri/target/release/bundle/msi/*.msi"
+          name: updater-test
+
 
   build-test-app-ubuntu:
     needs: [prepare-json-files]
@@ -485,30 +518,6 @@
         env:
           E2E_APPLICATION: "./src-tauri/target/debug/zoo-modeling-app"
           KITTYCAD_API_TOKEN: ${{ secrets.KITTYCAD_API_TOKEN_DEV }}
-=======
-      - uses: actions/download-artifact@v3
-        if: env.CUT_RELEASE_PR
-
-      - name: Copy updated .json file for updater test
-        if: env.CUT_RELEASE_PR
-        run: |
-          ls -l artifact
-          cp artifact/src-tauri/tauri.release.conf.json src-tauri/tauri.release.conf.json
-          cat src-tauri/tauri.release.conf.json
-
-      - name: Build the app (release, updater test)
-        if: ${{ env.CUT_RELEASE_PR && matrix.os != 'ubuntu-latest' }}
-        env:
-          TAURI_CONF_ARGS: "-c ${{ matrix.os == 'windows-latest' && 'src-tauri\\tauri.release.conf.json' || 'src-tauri/tauri.release.conf.json' }}"
-          TAURI_BUNDLE_ARGS: "-b ${{ matrix.os == 'windows-latest' && 'msi' || 'dmg' }}"
-        run: "yarn tauri build ${{ env.TAURI_CONF_ARGS }} ${{ env.TAURI_BUNDLE_ARGS }} ${{ env.TAURI_ARGS_MACOS }}"
-
-      - uses: actions/upload-artifact@v3
-        if: ${{ env.CUT_RELEASE_PR && matrix.os != 'ubuntu-latest' }}
-        with:
-          path: "${{ matrix.os == 'macos-14' && 'src-tauri/target/universal-apple-darwin/release/bundle/dmg/*.dmg' || 'src-tauri/target/release/bundle/msi/*.msi' }}"
-          name: updater-test
->>>>>>> ff86e412
 
 
   publish-apps-release:
