--- conflicted
+++ resolved
@@ -232,13 +232,10 @@
         exit 0
       env:
         CI: true
-<<<<<<< HEAD
         FAIL_ON_CONSOLE_ERRORS: true
-=======
         NODE_ENV: development
         VITE_KC_DEV_TOKEN: ${{ secrets.KITTYCAD_API_TOKEN_DEV }}
         VITE_KC_SKIP_AUTH: true
->>>>>>> 9d71900c
         token: ${{ secrets.KITTYCAD_API_TOKEN_DEV }}
     - name: send to axiom
       if: ${{ !cancelled() && (success() || failure()) && !startsWith(matrix.os, 'windows') }}
@@ -414,10 +411,7 @@
         exit 0
       env:
         CI: true
-<<<<<<< HEAD
         FAIL_ON_CONSOLE_ERRORS: true
-        token: ${{ secrets.KITTYCAD_API_TOKEN_DEV }}
-=======
         NODE_ENV: development
         VITE_KC_DEV_TOKEN: ${{ secrets.KITTYCAD_API_TOKEN_DEV }}
         VITE_KC_SKIP_AUTH: true
@@ -428,7 +422,6 @@
       shell: bash
       run: |
         node playwrightProcess.mjs | tee /tmp/github-actions.log
->>>>>>> 9d71900c
     - uses: actions/upload-artifact@v4
       if: ${{ !cancelled() && (success() || failure()) }}
       with:
