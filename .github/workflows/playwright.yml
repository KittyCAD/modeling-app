--- conflicted
+++ resolved
@@ -257,7 +257,7 @@
         retention-days: 30
         overwrite: true
     - uses: actions/upload-artifact@v4
-      if: always()
+      if: ${{ !cancelled() && (success() || failure()) }}
       with:
         name: playwright-coverage-ubuntu-${{ matrix.shardIndex }}-${{ github.sha }}
         path: .nyc_output/
@@ -418,21 +418,17 @@
         exit 0
       env:
         CI: true
-<<<<<<< HEAD
-        token: ${{ secrets.KITTYCAD_API_TOKEN_DEV }}
-        GENERATE_PLAYWRIGHT_COVERAGE: true
-=======
         NODE_ENV: development
         VITE_KC_DEV_TOKEN: ${{ secrets.KITTYCAD_API_TOKEN_DEV }}
         VITE_KC_SKIP_AUTH: true
         IS_UBUNTU: ${{ startsWith(matrix.os, 'ubuntu') && 'true' || 'false' }}
+        GENERATE_PLAYWRIGHT_COVERAGE: true
         #DEBUG: 'pw:browser*'
     - name: send to axiom
       if: ${{ !cancelled() && (success() || failure()) && !startsWith(matrix.os, 'windows') }}
       shell: bash
       run: |
         node playwrightProcess.mjs | tee /tmp/github-actions.log
->>>>>>> a89d8bb8
     - uses: actions/upload-artifact@v4
       if: ${{ !cancelled() && (success() || failure()) }}
       with:
