--- conflicted
+++ resolved
@@ -70,8 +70,9 @@
         run: |
           cargo install cargo-insta
       - name: Rust Cache
-<<<<<<< HEAD
         uses: Swatinem/rust-cache@v2
+        with:
+          workspaces: rust
       - name: cargo test only kcl-samples
         id: cargo-test-kcl-samples
         if: needs.path-changes.outputs.outside-kcl-samples == 'false'
@@ -100,11 +101,6 @@
           git checkout ${{ github.head_ref }}
           git commit -m "Update kcl-samples simulation test output" || true
           git push origin ${{ github.head_ref }}
-=======
-        uses: Swatinem/rust-cache@v2.6.1
-        with:
-          workspaces: rust
->>>>>>> 725c56ea
       - name: cargo test
         if: needs.path-changes.outputs.outside-kcl-samples == 'true'
         shell: bash
