--- conflicted
+++ resolved
@@ -102,19 +102,14 @@
       - run: npm run simpleserver:bg
         if: ${{ github.event_name != 'release' && github.event_name != 'schedule' }}
 
-      # TODO: Determine if integration tests need a token
       - name: Install Chromium Browser
         if: ${{ github.event_name != 'release' && github.event_name != 'schedule' }}
         run: npm run playwright install chromium --with-deps
 
       - name: npm run test:integration
         if: ${{ github.event_name != 'release' && github.event_name != 'schedule' }}
-<<<<<<< HEAD
         run: xvfb-run -a npm run test:integration
-        # TODO: Determine if unit tests need a token
-=======
-        run: xvfb-run -a npm run test
->>>>>>> 0fa02073
+        # TODO: Determine if integration tests need a token
         env:
           VITE_KITTYCAD_API_TOKEN: ${{ secrets.KITTYCAD_API_TOKEN_DEV }}
 
