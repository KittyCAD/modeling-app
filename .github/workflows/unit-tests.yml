--- conflicted
+++ resolved
@@ -96,53 +96,4 @@
           # TODO when webkit works on ubuntu remove the os part of the commit message
           git commit -am "Look at this (photo)Graph *in the voice of Nickelback*" || true
           git push
-<<<<<<< HEAD
-          git push origin ${{ github.head_ref }}
-=======
-          git push origin ${{ github.head_ref }}
-
-  npm-test-unit-components:
-    runs-on: namespace-profile-ubuntu-2-cores
-    needs: npm-build-wasm
-    steps:
-      - uses: actions/checkout@v4
-
-      - uses: actions/setup-node@v4
-        with:
-          node-version-file: '.nvmrc'
-          cache: 'npm'
-
-      - run: npm install
-      - uses: taiki-e/install-action@c07504cae06f832dc8de08911c9a9c5cddb0d2d3
-        with:
-          tool: wasm-pack
-
-      - name: Download all artifacts
-        uses: actions/download-artifact@v4
-
-      - name: Copy prepared wasm
-        run: |
-          ls -R prepared-wasm
-          cp prepared-wasm/kcl_wasm_lib_bg.wasm public
-          mkdir rust/kcl-wasm-lib/pkg
-          cp prepared-wasm/kcl_wasm_lib* rust/kcl-wasm-lib/pkg
-
-      - name: Copy prepared ts-rs bindings
-        run: |
-          ls -R prepared-ts-rs-bindings
-          mkdir rust/kcl-lib/bindings
-          cp -r prepared-ts-rs-bindings/* rust/kcl-lib/bindings/
-
-      - name: Run component tests
-        run: npm run test:unit:components
-
-      - name: Upload results
-        if: always()
-        run: .github/ci-cd-scripts/upload-results.sh
-        env:
-          TAB_API_URL: ${{ secrets.TAB_API_URL }}
-          TAB_API_KEY: ${{ secrets.TAB_API_KEY }}
-          CI_COMMIT_SHA: ${{ github.event.pull_request.head.sha }}
-          CI_PR_NUMBER: ${{ github.event.pull_request.number }}
-          CI_SUITE: unit:components
->>>>>>> da1d9335
+          git push origin ${{ github.head_ref }}