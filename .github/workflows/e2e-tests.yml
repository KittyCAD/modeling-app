name: E2E Tests
on:
  push:
    branches: [ main ]
  pull_request:
  schedule:
    - cron: 0 * * * *  # hourly

concurrency:
  group: ${{ github.workflow }}-${{ github.head_ref || github.run_id }}
  cancel-in-progress: true

permissions:
  contents: write
  pull-requests: write
  actions: read


jobs:

  conditions:
    runs-on: ubuntu-latest
    outputs:
      significant: ${{ steps.path-changes.outputs.significant }}
      should-run: ${{ steps.should-run.outputs.should-run }}

    steps:
      - uses: actions/checkout@v4

      - name: Fetch the base branch
        if: ${{ github.event_name == 'pull_request' }}
        run: git fetch origin ${{ github.base_ref }} --depth=1

      - name: Check for path changes
        id: path-changes
        shell: bash
        run: |
          set -euo pipefail

          # Manual runs or push should run all tests.
          if [[ ${{ github.event_name }} != 'pull_request' ]]; then
            echo "significant=true" >> $GITHUB_OUTPUT
            exit 0
          fi

          changed_files=$(git diff --name-only origin/${{ github.base_ref }})
          echo "$changed_files"
          if grep -Evq '^README.md|^public/kcl-samples/|^rust/kcl-lib/tests/kcl_samples/' <<< "$changed_files" ; then
            echo "significant=true" >> $GITHUB_OUTPUT
          else
            echo "significant=false" >> $GITHUB_OUTPUT
          fi

      - name: Should run
        id: should-run
        shell: bash
        run: |
          set -euo pipefail
          # We should run when this is a scheduled run or if there are
          # significant changes in the diff.
          if [[ ${{ github.event_name }} == 'schedule' || ${{ steps.path-changes.outputs.significant }} == 'true' ]]; then
            echo "should-run=true" >> $GITHUB_OUTPUT
          else
            echo "should-run=false" >> $GITHUB_OUTPUT
          fi

      - name: Display conditions
        shell: bash
        run: |
          # For debugging purposes.
          set -euo pipefail
          echo "significant: ${{ steps.path-changes.outputs.significant }}"
          echo "should-run: ${{ steps.should-run.outputs.should-run }}"


  prepare-wasm:
    # seperate job on Ubuntu to build or fetch the wasm blob once on the fastest runner
    runs-on: namespace-profile-ubuntu-8-cores
    needs: conditions
<<<<<<< HEAD
    if: needs.conditions.outputs.should-run == 'true'
    steps:
      - uses: actions/checkout@v4

      - id: filter
=======
    steps:
      - uses: actions/checkout@v4
        if: needs.conditions.outputs.should-run == 'true'

      - id: filter
        if: needs.conditions.outputs.should-run == 'true'
>>>>>>> b8a0ad71
        name: Check for Rust changes
        uses: dorny/paths-filter@v3
        with:
          filters: |
            rust:
              - 'rust/**'

      - uses: actions/setup-node@v4
<<<<<<< HEAD
=======
        if: needs.conditions.outputs.should-run == 'true'
>>>>>>> b8a0ad71
        with:
          node-version-file: '.nvmrc'
          cache: 'yarn'

<<<<<<< HEAD
      - run: yarn install

      - name: Download Wasm Cache
        id: download-wasm
        if: ${{ github.event_name != 'schedule' && steps.filter.outputs.rust == 'false' }}
=======
      - name: Install dependencies
        if: needs.conditions.outputs.should-run == 'true'
        run: yarn

      - name: Download Wasm Cache
        id: download-wasm
        if: ${{ needs.conditions.outputs.should-run == 'true' && github.event_name != 'schedule' && steps.filter.outputs.rust == 'false' }}
>>>>>>> b8a0ad71
        uses: dawidd6/action-download-artifact@v7
        continue-on-error: true
        with:
          github_token: ${{secrets.GITHUB_TOKEN}}
          name: wasm-bundle
          workflow: build-and-store-wasm.yml
          branch: main
          path: rust/kcl-wasm-lib/pkg

      - name: Build WASM condition
        id: wasm
<<<<<<< HEAD
=======
        if: needs.conditions.outputs.should-run == 'true'
>>>>>>> b8a0ad71
        run: |
          set -euox pipefail
          # Build wasm if this is a scheduled run, there are Rust changes, or
          # downloading from the wasm cache failed.
          if [[ ${{github.event_name}} == 'schedule' || ${{steps.filter.outputs.rust}} == 'true' || ${{steps.download-wasm.outcome}} == 'failure' ]]; then
            echo "should-build-wasm=true" >> $GITHUB_OUTPUT
          else
            echo "should-build-wasm=false" >> $GITHUB_OUTPUT
          fi

      - name: Use correct Rust toolchain
        if: ${{ needs.conditions.outputs.should-run == 'true' && steps.wasm.outputs.should-build-wasm == 'true' }}
        shell: bash
        run: |
          [ -e rust-toolchain.toml ] || cp rust/rust-toolchain.toml ./

      - name: Install rust
        if: ${{ needs.conditions.outputs.should-run == 'true' && steps.wasm.outputs.should-build-wasm == 'true' }}
        uses: actions-rust-lang/setup-rust-toolchain@v1
        with:
          cache: false # Configured below.

      - uses: taiki-e/install-action@955a6ff1416eae278c9f833008a9beb4b7f9afe3
        if: ${{ needs.conditions.outputs.should-run == 'true' && steps.wasm.outputs.should-build-wasm == 'true' }}
        with:
          tool: wasm-pack

      - name: Rust Cache
        if: ${{ needs.conditions.outputs.should-run == 'true' && steps.wasm.outputs.should-build-wasm == 'true' }}
        uses: Swatinem/rust-cache@v2
        with:
          workspaces: './rust'

      - name: Build Wasm
        if: ${{ needs.conditions.outputs.should-run == 'true' && steps.wasm.outputs.should-build-wasm == 'true' }}
        shell: bash
        run: yarn build:wasm

      - uses: actions/upload-artifact@v4
<<<<<<< HEAD
=======
        if: needs.conditions.outputs.should-run == 'true'
>>>>>>> b8a0ad71
        with:
          name: prepared-wasm
          path: |
            rust/kcl-wasm-lib/pkg/kcl_wasm_lib*
  

  snapshots:
    name: playwright:snapshots:ubuntu
    runs-on: namespace-profile-ubuntu-8-cores
    needs: [conditions, prepare-wasm]
    steps:
      - uses: actions/create-github-app-token@v1
<<<<<<< HEAD
=======
        if: needs.conditions.outputs.should-run == 'true'
>>>>>>> b8a0ad71
        id: app-token
        with:
          app-id: ${{ secrets.MODELING_APP_GH_APP_ID }}
          private-key: ${{ secrets.MODELING_APP_GH_APP_PRIVATE_KEY }}
          owner: ${{ github.repository_owner }}

      - uses: actions/checkout@v4
<<<<<<< HEAD
=======
        if: needs.conditions.outputs.should-run == 'true'
>>>>>>> b8a0ad71
        with:
          token: ${{ steps.app-token.outputs.token }}

      - uses: actions/download-artifact@v4
<<<<<<< HEAD
        name: prepared-wasm

      - name: Copy prepared wasm
=======
        if: needs.conditions.outputs.should-run == 'true'
        name: prepared-wasm

      - name: Copy prepared wasm
        if: needs.conditions.outputs.should-run == 'true'
>>>>>>> b8a0ad71
        run: |
          ls -R prepared-wasm
          cp prepared-wasm/kcl_wasm_lib_bg.wasm public
          mkdir rust/kcl-wasm-lib/pkg
          cp prepared-wasm/kcl_wasm_lib* rust/kcl-wasm-lib/pkg

      - uses: actions/setup-node@v4
<<<<<<< HEAD
=======
        if: needs.conditions.outputs.should-run == 'true'
>>>>>>> b8a0ad71
        with:
          node-version-file: '.nvmrc'
          cache: 'yarn'

<<<<<<< HEAD
      - run: yarn install

      - name: Cache Playwright Browsers
=======
      - name: Install dependencies
        id: deps-install
        if: needs.conditions.outputs.should-run == 'true'
        run: yarn

      - name: Cache Playwright Browsers
        if: needs.conditions.outputs.should-run == 'true'
>>>>>>> b8a0ad71
        uses: actions/cache@v4
        with:
          path: |
            ~/.cache/ms-playwright/
          key: ${{ runner.os }}-playwright-${{ hashFiles('yarn.lock') }}

      - name: Install Playwright Browsers
<<<<<<< HEAD
        run: yarn playwright install --with-deps

      - run: yarn tronb:vite:dev

      - run: yarn test:snapshots
=======
        if: needs.conditions.outputs.should-run == 'true'
        run: yarn playwright install --with-deps

      - name: build web
        if: needs.conditions.outputs.should-run == 'true'
        run: yarn tronb:vite:dev

      - name: Run ubuntu/chrome snapshots
        if: needs.conditions.outputs.should-run == 'true'
        run: |
          yarn test:snapshots
>>>>>>> b8a0ad71
        env:
          CI: true
          NODE_ENV: development
          VITE_KC_DEV_TOKEN: ${{ secrets.KITTYCAD_API_TOKEN_DEV }}
          VITE_KC_SKIP_AUTH: true
          token: ${{ secrets.KITTYCAD_API_TOKEN_DEV }}
          snapshottoken: ${{ secrets.KITTYCAD_API_TOKEN }}

      - uses: actions/upload-artifact@v4
        if: ${{ needs.conditions.outputs.should-run == 'true' && !cancelled() && (success() || failure()) }}
        with:
          name: playwright-report-snapshots-${{ matrix.os }}-snapshot-${{ matrix.shardIndex }}-${{ github.sha }}
          path: playwright-report/
          include-hidden-files: true
          retention-days: 30
          overwrite: true

      - name: Clean up test-results
        if: ${{ needs.conditions.outputs.should-run == 'true' && !cancelled() && (success() || failure()) }}
        continue-on-error: true
        run: rm -r test-results

      - name: check for changes
        if: ${{ needs.conditions.outputs.should-run == 'true' && matrix.os == 'namespace-profile-ubuntu-8-cores' && matrix.shardIndex == 1 && github.ref != 'refs/heads/main' }}
        shell: bash
        id: git-check
        run: |
            git add e2e/playwright/snapshot-tests.spec.ts-snapshots e2e/playwright/snapshots
            if git status | grep -q "Changes to be committed"
            then echo "modified=true" >> $GITHUB_OUTPUT
            else echo "modified=false" >> $GITHUB_OUTPUT
            fi

      - name: Commit changes, if any
        if: ${{ needs.conditions.outputs.should-run == 'true' && steps.git-check.outputs.modified == 'true' }}
        shell: bash
        run: |
          git add e2e/playwright/snapshot-tests.spec.ts-snapshots e2e/playwright/snapshots
          git config --local user.email "github-actions[bot]@users.noreply.github.com"
          git config --local user.name "github-actions[bot]"
          git remote set-url origin https://${{ github.actor }}:${{ secrets.GITHUB_TOKEN }}@github.com/${{ github.repository }}.git
          git fetch origin
          echo ${{ github.head_ref }}
          git checkout ${{ github.head_ref }}
          git commit -m "A snapshot a day keeps the bugs away! 📷🐛 (OS: ${{matrix.os}})" || true
          git push
          git push origin ${{ github.head_ref }}

      # only upload artifacts if there's actually changes
      - uses: actions/upload-artifact@v4
        if: ${{ needs.conditions.outputs.should-run == 'true' && steps.git-check.outputs.modified == 'true' }}
        with:
          name: playwright-report-ubuntu-${{ github.sha }}
          path: playwright-report/
          include-hidden-files: true
          retention-days: 30


  electron:
    needs: [conditions, prepare-wasm]
    timeout-minutes: 60
    name: playwright:electron:${{ matrix.os }} ${{ matrix.shardIndex }} ${{ matrix.shardTotal }}
    strategy:
      fail-fast: false
      matrix:
        # TODO: enable self-hosted-windows-8-cores once available
        os: [namespace-profile-ubuntu-8-cores, namespace-profile-macos-8-cores, windows-16-cores]
        shardIndex: [1, 2, 3, 4]
        shardTotal: [4]
        # TODO: add ref here for main and latest release tag
    runs-on: ${{ matrix.os }}
    steps:
      - uses: actions/checkout@v4
<<<<<<< HEAD

      - uses: actions/download-artifact@v4
        name: prepared-wasm

      - name: Copy prepared wasm
=======
        if: needs.conditions.outputs.should-run == 'true'

      - uses: actions/download-artifact@v4
        if: needs.conditions.outputs.should-run == 'true'
        name: prepared-wasm

      - name: Copy prepared wasm
        if: needs.conditions.outputs.should-run == 'true'
>>>>>>> b8a0ad71
        run: |
          ls -R prepared-wasm
          cp prepared-wasm/kcl_wasm_lib_bg.wasm public
          mkdir rust/kcl-wasm-lib/pkg
          cp prepared-wasm/kcl_wasm_lib* rust/kcl-wasm-lib/pkg

      - uses: actions/setup-node@v4
<<<<<<< HEAD
=======
        if: needs.conditions.outputs.should-run == 'true'
>>>>>>> b8a0ad71
        with:
          node-version-file: '.nvmrc'
          cache: 'yarn'

<<<<<<< HEAD
      - run: yarn install
=======
      - name: Install dependencies
        id: deps-install
        if: needs.conditions.outputs.should-run == 'true'
        run: yarn
>>>>>>> b8a0ad71

      - name: Cache Playwright Browsers
        uses: actions/cache@v4
        with:
          path: |
            ~/.cache/ms-playwright/
          key: ${{ runner.os }}-playwright-${{ hashFiles('yarn.lock') }}

      - name: Install Playwright Browsers
        run: yarn playwright install --with-deps

<<<<<<< HEAD
      - run: yarn tronb:vite:dev

      - name: install good sed
=======
      - name: Build web
        if: needs.conditions.outputs.should-run == 'true'
        run: yarn tronb:vite:dev

      - name: Install good sed
>>>>>>> b8a0ad71
        if: startsWith(matrix.os, 'macos')
        shell: bash
        run: |
          brew install gnu-sed
          echo "/opt/homebrew/opt/gnu-sed/libexec/gnubin" >> $GITHUB_PATH

<<<<<<< HEAD
      - name: Install vector
        shell: bash
        # TODO: figure out what to do with this, it's failing
        if: false
        run: |
          curl --proto '=https' --tlsv1.2 -sSfL https://sh.vector.dev > /tmp/vector.sh
          chmod +x /tmp/vector.sh
          /tmp/vector.sh -y -no-modify-path
          mkdir -p /tmp/vector
          cp .github/workflows/vector.toml /tmp/vector.toml
          sed -i "s#GITHUB_WORKFLOW#${GITHUB_WORKFLOW}#g" /tmp/vector.toml
          sed -i "s#GITHUB_REPOSITORY#${GITHUB_REPOSITORY}#g" /tmp/vector.toml
          sed -i "s#GITHUB_SHA#${GITHUB_SHA}#g" /tmp/vector.toml
          sed -i "s#GITHUB_REF_NAME#${GITHUB_REF_NAME}#g" /tmp/vector.toml
          sed -i "s#GH_ACTIONS_AXIOM_TOKEN#${{secrets.GH_ACTIONS_AXIOM_TOKEN}}#g" /tmp/vector.toml
          cat /tmp/vector.toml
          ${HOME}/.vector/bin/vector --config /tmp/vector.toml &

      - uses: actions/download-artifact@v4
=======
        # TODO: Add back axiom logs

      - uses: actions/download-artifact@v4
        if: ${{ needs.conditions.outputs.should-run == 'true' && !cancelled() && (success() || failure()) }}
>>>>>>> b8a0ad71
        continue-on-error: true
        with:
          name: test-results-${{ matrix.os }}-${{ matrix.shardIndex }}-${{ github.sha }}
          path: test-results/

      - name: Run playwright/electron flow (with retries)
        id: retry
<<<<<<< HEAD
=======
        if: ${{ needs.conditions.outputs.should-run == 'true' && !cancelled() && steps.deps-install.outcome == 'success' }}
>>>>>>> b8a0ad71
        uses: nick-fields/retry@v3.0.2
        with:
          shell: bash
          command: .github/ci-cd-scripts/playwright-electron.sh ${{matrix.shardIndex}} ${{matrix.shardTotal}} ${{matrix.os}}
          timeout_minutes: 30
          max_attempts: 25
        env:
          CI: true
          FAIL_ON_CONSOLE_ERRORS: true
          NODE_ENV: development
          VITE_KC_DEV_TOKEN: ${{ secrets.KITTYCAD_API_TOKEN_DEV }}
          VITE_KC_SKIP_AUTH: true
          token: ${{ secrets.KITTYCAD_API_TOKEN_DEV }}

      - uses: actions/upload-artifact@v4
<<<<<<< HEAD
        if: always()
=======
        if: ${{ needs.conditions.outputs.should-run == 'true' && always() }}
>>>>>>> b8a0ad71
        with:
          name: test-results-${{ matrix.os }}-${{ matrix.shardIndex }}-${{ github.sha }}
          path: test-results/
          include-hidden-files: true
          retention-days: 30
          overwrite: true

      - uses: actions/upload-artifact@v4
<<<<<<< HEAD
        if: always()
=======
        if: ${{ needs.conditions.outputs.should-run == 'true' && always() }}
>>>>>>> b8a0ad71
        with:
          name: playwright-report-${{ matrix.os }}-${{ matrix.shardIndex }}-${{ github.sha }}
          path: playwright-report/
          include-hidden-files: true
          retention-days: 30
          overwrite: true<|MERGE_RESOLUTION|>--- conflicted
+++ resolved
@@ -77,20 +77,12 @@
     # seperate job on Ubuntu to build or fetch the wasm blob once on the fastest runner
     runs-on: namespace-profile-ubuntu-8-cores
     needs: conditions
-<<<<<<< HEAD
-    if: needs.conditions.outputs.should-run == 'true'
     steps:
       - uses: actions/checkout@v4
+        if: needs.conditions.outputs.should-run == 'true'
 
       - id: filter
-=======
-    steps:
-      - uses: actions/checkout@v4
-        if: needs.conditions.outputs.should-run == 'true'
-
-      - id: filter
-        if: needs.conditions.outputs.should-run == 'true'
->>>>>>> b8a0ad71
+        if: needs.conditions.outputs.should-run == 'true'
         name: Check for Rust changes
         uses: dorny/paths-filter@v3
         with:
@@ -99,21 +91,11 @@
               - 'rust/**'
 
       - uses: actions/setup-node@v4
-<<<<<<< HEAD
-=======
-        if: needs.conditions.outputs.should-run == 'true'
->>>>>>> b8a0ad71
+        if: needs.conditions.outputs.should-run == 'true'
         with:
           node-version-file: '.nvmrc'
           cache: 'yarn'
 
-<<<<<<< HEAD
-      - run: yarn install
-
-      - name: Download Wasm Cache
-        id: download-wasm
-        if: ${{ github.event_name != 'schedule' && steps.filter.outputs.rust == 'false' }}
-=======
       - name: Install dependencies
         if: needs.conditions.outputs.should-run == 'true'
         run: yarn
@@ -121,7 +103,6 @@
       - name: Download Wasm Cache
         id: download-wasm
         if: ${{ needs.conditions.outputs.should-run == 'true' && github.event_name != 'schedule' && steps.filter.outputs.rust == 'false' }}
->>>>>>> b8a0ad71
         uses: dawidd6/action-download-artifact@v7
         continue-on-error: true
         with:
@@ -133,10 +114,7 @@
 
       - name: Build WASM condition
         id: wasm
-<<<<<<< HEAD
-=======
-        if: needs.conditions.outputs.should-run == 'true'
->>>>>>> b8a0ad71
+        if: needs.conditions.outputs.should-run == 'true'
         run: |
           set -euox pipefail
           # Build wasm if this is a scheduled run, there are Rust changes, or
@@ -176,10 +154,7 @@
         run: yarn build:wasm
 
       - uses: actions/upload-artifact@v4
-<<<<<<< HEAD
-=======
-        if: needs.conditions.outputs.should-run == 'true'
->>>>>>> b8a0ad71
+        if: needs.conditions.outputs.should-run == 'true'
         with:
           name: prepared-wasm
           path: |
@@ -192,10 +167,7 @@
     needs: [conditions, prepare-wasm]
     steps:
       - uses: actions/create-github-app-token@v1
-<<<<<<< HEAD
-=======
-        if: needs.conditions.outputs.should-run == 'true'
->>>>>>> b8a0ad71
+        if: needs.conditions.outputs.should-run == 'true'
         id: app-token
         with:
           app-id: ${{ secrets.MODELING_APP_GH_APP_ID }}
@@ -203,25 +175,16 @@
           owner: ${{ github.repository_owner }}
 
       - uses: actions/checkout@v4
-<<<<<<< HEAD
-=======
-        if: needs.conditions.outputs.should-run == 'true'
->>>>>>> b8a0ad71
+        if: needs.conditions.outputs.should-run == 'true'
         with:
           token: ${{ steps.app-token.outputs.token }}
 
       - uses: actions/download-artifact@v4
-<<<<<<< HEAD
+        if: needs.conditions.outputs.should-run == 'true'
         name: prepared-wasm
 
       - name: Copy prepared wasm
-=======
-        if: needs.conditions.outputs.should-run == 'true'
-        name: prepared-wasm
-
-      - name: Copy prepared wasm
-        if: needs.conditions.outputs.should-run == 'true'
->>>>>>> b8a0ad71
+        if: needs.conditions.outputs.should-run == 'true'
         run: |
           ls -R prepared-wasm
           cp prepared-wasm/kcl_wasm_lib_bg.wasm public
@@ -229,19 +192,11 @@
           cp prepared-wasm/kcl_wasm_lib* rust/kcl-wasm-lib/pkg
 
       - uses: actions/setup-node@v4
-<<<<<<< HEAD
-=======
-        if: needs.conditions.outputs.should-run == 'true'
->>>>>>> b8a0ad71
+        if: needs.conditions.outputs.should-run == 'true'
         with:
           node-version-file: '.nvmrc'
           cache: 'yarn'
 
-<<<<<<< HEAD
-      - run: yarn install
-
-      - name: Cache Playwright Browsers
-=======
       - name: Install dependencies
         id: deps-install
         if: needs.conditions.outputs.should-run == 'true'
@@ -249,7 +204,6 @@
 
       - name: Cache Playwright Browsers
         if: needs.conditions.outputs.should-run == 'true'
->>>>>>> b8a0ad71
         uses: actions/cache@v4
         with:
           path: |
@@ -257,16 +211,9 @@
           key: ${{ runner.os }}-playwright-${{ hashFiles('yarn.lock') }}
 
       - name: Install Playwright Browsers
-<<<<<<< HEAD
+        if: needs.conditions.outputs.should-run == 'true'
         run: yarn playwright install --with-deps
 
-      - run: yarn tronb:vite:dev
-
-      - run: yarn test:snapshots
-=======
-        if: needs.conditions.outputs.should-run == 'true'
-        run: yarn playwright install --with-deps
-
       - name: build web
         if: needs.conditions.outputs.should-run == 'true'
         run: yarn tronb:vite:dev
@@ -275,7 +222,6 @@
         if: needs.conditions.outputs.should-run == 'true'
         run: |
           yarn test:snapshots
->>>>>>> b8a0ad71
         env:
           CI: true
           NODE_ENV: development
@@ -349,22 +295,14 @@
     runs-on: ${{ matrix.os }}
     steps:
       - uses: actions/checkout@v4
-<<<<<<< HEAD
+        if: needs.conditions.outputs.should-run == 'true'
 
       - uses: actions/download-artifact@v4
+        if: needs.conditions.outputs.should-run == 'true'
         name: prepared-wasm
 
       - name: Copy prepared wasm
-=======
-        if: needs.conditions.outputs.should-run == 'true'
-
-      - uses: actions/download-artifact@v4
-        if: needs.conditions.outputs.should-run == 'true'
-        name: prepared-wasm
-
-      - name: Copy prepared wasm
-        if: needs.conditions.outputs.should-run == 'true'
->>>>>>> b8a0ad71
+        if: needs.conditions.outputs.should-run == 'true'
         run: |
           ls -R prepared-wasm
           cp prepared-wasm/kcl_wasm_lib_bg.wasm public
@@ -372,22 +310,15 @@
           cp prepared-wasm/kcl_wasm_lib* rust/kcl-wasm-lib/pkg
 
       - uses: actions/setup-node@v4
-<<<<<<< HEAD
-=======
-        if: needs.conditions.outputs.should-run == 'true'
->>>>>>> b8a0ad71
+        if: needs.conditions.outputs.should-run == 'true'
         with:
           node-version-file: '.nvmrc'
           cache: 'yarn'
 
-<<<<<<< HEAD
-      - run: yarn install
-=======
       - name: Install dependencies
         id: deps-install
         if: needs.conditions.outputs.should-run == 'true'
         run: yarn
->>>>>>> b8a0ad71
 
       - name: Cache Playwright Browsers
         uses: actions/cache@v4
@@ -399,49 +330,21 @@
       - name: Install Playwright Browsers
         run: yarn playwright install --with-deps
 
-<<<<<<< HEAD
-      - run: yarn tronb:vite:dev
-
-      - name: install good sed
-=======
       - name: Build web
         if: needs.conditions.outputs.should-run == 'true'
         run: yarn tronb:vite:dev
 
       - name: Install good sed
->>>>>>> b8a0ad71
         if: startsWith(matrix.os, 'macos')
         shell: bash
         run: |
           brew install gnu-sed
           echo "/opt/homebrew/opt/gnu-sed/libexec/gnubin" >> $GITHUB_PATH
 
-<<<<<<< HEAD
-      - name: Install vector
-        shell: bash
-        # TODO: figure out what to do with this, it's failing
-        if: false
-        run: |
-          curl --proto '=https' --tlsv1.2 -sSfL https://sh.vector.dev > /tmp/vector.sh
-          chmod +x /tmp/vector.sh
-          /tmp/vector.sh -y -no-modify-path
-          mkdir -p /tmp/vector
-          cp .github/workflows/vector.toml /tmp/vector.toml
-          sed -i "s#GITHUB_WORKFLOW#${GITHUB_WORKFLOW}#g" /tmp/vector.toml
-          sed -i "s#GITHUB_REPOSITORY#${GITHUB_REPOSITORY}#g" /tmp/vector.toml
-          sed -i "s#GITHUB_SHA#${GITHUB_SHA}#g" /tmp/vector.toml
-          sed -i "s#GITHUB_REF_NAME#${GITHUB_REF_NAME}#g" /tmp/vector.toml
-          sed -i "s#GH_ACTIONS_AXIOM_TOKEN#${{secrets.GH_ACTIONS_AXIOM_TOKEN}}#g" /tmp/vector.toml
-          cat /tmp/vector.toml
-          ${HOME}/.vector/bin/vector --config /tmp/vector.toml &
-
-      - uses: actions/download-artifact@v4
-=======
         # TODO: Add back axiom logs
 
       - uses: actions/download-artifact@v4
         if: ${{ needs.conditions.outputs.should-run == 'true' && !cancelled() && (success() || failure()) }}
->>>>>>> b8a0ad71
         continue-on-error: true
         with:
           name: test-results-${{ matrix.os }}-${{ matrix.shardIndex }}-${{ github.sha }}
@@ -449,10 +352,7 @@
 
       - name: Run playwright/electron flow (with retries)
         id: retry
-<<<<<<< HEAD
-=======
         if: ${{ needs.conditions.outputs.should-run == 'true' && !cancelled() && steps.deps-install.outcome == 'success' }}
->>>>>>> b8a0ad71
         uses: nick-fields/retry@v3.0.2
         with:
           shell: bash
@@ -468,11 +368,7 @@
           token: ${{ secrets.KITTYCAD_API_TOKEN_DEV }}
 
       - uses: actions/upload-artifact@v4
-<<<<<<< HEAD
-        if: always()
-=======
         if: ${{ needs.conditions.outputs.should-run == 'true' && always() }}
->>>>>>> b8a0ad71
         with:
           name: test-results-${{ matrix.os }}-${{ matrix.shardIndex }}-${{ github.sha }}
           path: test-results/
@@ -481,11 +377,7 @@
           overwrite: true
 
       - uses: actions/upload-artifact@v4
-<<<<<<< HEAD
-        if: always()
-=======
         if: ${{ needs.conditions.outputs.should-run == 'true' && always() }}
->>>>>>> b8a0ad71
         with:
           name: playwright-report-${{ matrix.os }}-${{ matrix.shardIndex }}-${{ github.sha }}
           path: playwright-report/
