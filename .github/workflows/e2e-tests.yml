--- conflicted
+++ resolved
@@ -39,12 +39,8 @@
     strategy:
       fail-fast: false
       matrix:
-<<<<<<< HEAD
-        os: [namespace-profile-ubuntu-8-cores, namespace-profile-macos-8-cores, self-hosted-windows-8-cores]
-=======
         # TODO: enable self-hosted-windows-8-cores once available
         os: [namespace-profile-ubuntu-8-cores, namespace-profile-macos-8-cores, windows-16-cores]
->>>>>>> a572a33a
         shardIndex: [1, 2, 3, 4]
         shardTotal: [4]
     runs-on: ${{ matrix.os }}
