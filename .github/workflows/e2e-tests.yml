--- conflicted
+++ resolved
@@ -17,23 +17,6 @@
 
 
 jobs:
-<<<<<<< HEAD
-
-  check-rust-changes:
-    runs-on: ubuntu-latest
-    outputs:
-      rust-changed: ${{ steps.filter.outputs.rust }}
-
-    steps:
-      - uses: actions/checkout@v4
-
-      - id: filter
-        name: Check for Rust changes
-        uses: dorny/paths-filter@v3
-        with:
-          filters: |
-            rust:
-              - 'src/wasm-lib/**'
 
   path-changes:
     runs-on: ubuntu-latest
@@ -57,8 +40,6 @@
         run: |
           echo "Significant changes: ${{ steps.filter.outputs.significant }}"
 
-=======
->>>>>>> 69a14731
   electron:
     timeout-minutes: 60
     name: playwright:electron:${{ matrix.os }} ${{ matrix.shardIndex }} ${{ matrix.shardTotal }}
@@ -71,11 +52,8 @@
         shardTotal: [4]
         # TODO: add ref here for main and latest release tag
     runs-on: ${{ matrix.os }}
-<<<<<<< HEAD
-    needs: [check-rust-changes, path-changes]
+    needs: path-changes
     if: ${{ needs.path-changes.outputs.significant == 'true' }}
-=======
->>>>>>> 69a14731
     steps:
     - uses: actions/create-github-app-token@v1
       id: app-token
