--- conflicted
+++ resolved
@@ -220,34 +220,15 @@
         with:
           project_id: ${{ env.GOOGLE_CLOUD_PROJECT_ID }}
 
-<<<<<<< HEAD
       - name: Sync node version and setup cache
         uses: actions/setup-node@v4
-=======
-      - name: Upload release files to public bucket
-        uses: google-github-actions/upload-cloud-storage@v2.1.3
->>>>>>> 925f5cc2
         with:
           node-version-file: '.nvmrc'
           cache: 'yarn' # Set this to npm, yarn or pnpm.
 
-<<<<<<< HEAD
       - run: yarn install
 
       - run: yarn electron-forge publish --from-dry-run
-=======
-      - name: Upload update endpoint to public bucket
-        uses: google-github-actions/upload-cloud-storage@v2.1.3
-        with:
-          path: last_update.json
-          destination: ${{ env.BUCKET_DIR }}
-
-      - name: Upload download endpoint to public bucket
-        uses: google-github-actions/upload-cloud-storage@v2.1.3
-        with:
-          path: last_download.json
-          destination: ${{ env.BUCKET_DIR }}
->>>>>>> 925f5cc2
 
       # TODO: Add GitHub publisher
 
