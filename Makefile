.PHONY: all
all: install check build

###############################################################################
# INSTALL

ifeq ($(OS),Windows_NT)
export WINDOWS := true
ifndef MSYSTEM
export POWERSHELL := true
endif
endif

ifdef WINDOWS
CARGO ?= $(USERPROFILE)/.cargo/bin/cargo.exe
WASM_PACK ?= $(USERPROFILE)/.cargo/bin/wasm-pack.exe
else
CARGO ?= $(shell which cargo || echo ~/.cargo/bin/cargo)
WASM_PACK ?= $(shell which wasm-pack || echo ~/.cargo/bin/wasm-pack)
endif

.PHONY: install
install: node_modules/.package-lock.json $(CARGO) $(WASM_PACK) ## Install dependencies

node_modules/.package-lock.json: package.json package-lock.json
	npm prune
	npm install

$(CARGO):
ifdef WINDOWS
	npm run install:rust:windows
else
	npm run install:rust
endif

$(WASM_PACK):
ifdef WINDOWS
	npm run install:wasm-pack:cargo
else
	npm run install:wasm-pack:sh
endif

###############################################################################
# BUILD

CARGO_SOURCES := rust/.cargo/config.toml $(wildcard rust/Cargo.*) $(wildcard rust/**/Cargo.*)
KCL_SOURCES := $(wildcard public/kcl-samples/**/*.kcl)
RUST_SOURCES := $(wildcard rust/**/*.rs)

REACT_SOURCES := $(wildcard src/*.tsx) $(wildcard src/**/*.tsx)
TYPESCRIPT_SOURCES := tsconfig.* $(wildcard src/*.ts) $(wildcard src/**/*.ts)
VITE_SOURCES := $(wildcard vite.*) $(wildcard vite/**/*.tsx) .env*

.PHONY: build
build: install public/kcl_wasm_lib_bg.wasm public/kcl-samples/manifest.json .vite/build/main.js

public/kcl_wasm_lib_bg.wasm: $(CARGO_SOURCES) $(RUST_SOURCES)
ifdef WINDOWS
	npm run build:wasm:dev:windows
else
	npm run build:wasm:dev
endif

public/kcl-samples/manifest.json: $(KCL_SOURCES)
ifndef WINDOWS
	cd rust/kcl-lib && EXPECTORATE=overwrite cargo test generate_manifest
	@ touch $@
endif

.vite/build/main.js: $(REACT_SOURCES) $(TYPESCRIPT_SOURCES) $(VITE_SOURCES)
	npm run tronb:vite:dev

###############################################################################
# CHECK

.PHONY: check
check: format lint

.PHONY: format
format: install ## Format the code
	npm run fmt

.PHONY: lint
lint: install ## Lint the code
	npm run tsc
	npm run lint

###############################################################################
# RUN

TARGET ?= desktop

.PHONY: run
run: run-$(TARGET)

.PHONY: run-web
run-web: install build ## Start the web app
	npm run start

.PHONY: run-desktop
run-desktop: install build ## Start the desktop app
	npm run tron:start

###############################################################################
# TEST

E2E_GREP ?=
E2E_WORKERS ?=
E2E_FAILURES ?= 1

.PHONY: test
test: test-unit test-e2e

.PHONY: test-unit
test-unit: install ## Run the unit tests
	npm run test:rust
	npm run test:unit:components
	@ curl -fs localhost:3000 >/dev/null || ( echo "Error: localhost:3000 not available, 'make run-web' first" && exit 1 )
	npm run test:unit

.PHONY: test-e2e
test-e2e: test-e2e-$(TARGET)

.PHONY: test-e2e-web
test-e2e-web: install build ## Run the web e2e tests
ifdef E2E_GREP
	npm run test:e2e:web -- --headed --grep="$(E2E_GREP)" --max-failures=$(E2E_FAILURES)
else
	npm run test:e2e:web -- --headed --workers='100%'
endif

.PHONY: test-e2e-desktop
test-e2e-desktop: install build ## Run the desktop e2e tests
ifdef E2E_GREP
	npm run test:e2e:desktop -- --grep="$(E2E_GREP)" --max-failures=$(E2E_FAILURES)
else
	npm run test:e2e:desktop -- --workers='100%'
endif

###############################################################################
# CLEAN

.PHONY: clean
clean: ## Delete all artifacts
ifdef POWERSHELL
	git clean --force -d -x --exclude=.env* --exclude=**/*.env
else
<<<<<<< HEAD
	rm -rf .vite/ build/ out/
	rm -rf trace.zip playwright-report/ test-results/
=======
	rm -rf .vite/ build/
	rm -rf trace.zip playwright-report/ test-results/ e2e/playwright/temp*
>>>>>>> 14c850c0
	rm -rf public/kcl_wasm_lib_bg.wasm
	rm -rf rust/*/bindings/ rust/*/pkg/ rust/target/
	rm -rf node_modules/ packages/*/node_modules/ rust/*/node_modules/
endif

.PHONY: help
help: install
ifdef POWERSHELL
	@ powershell -Command "Get-Content $(MAKEFILE_LIST) | Select-String -Pattern '^[^\s]+:.*##\s.*$$' | ForEach-Object { $$line = $$_.Line -split ':.*?##\s+'; Write-Host -NoNewline $$line[0].PadRight(30) -ForegroundColor Cyan; Write-Host $$line[1] }"
else
	@ grep -E '^[^[:space:]]+:.*## .*$$' $(MAKEFILE_LIST) | awk 'BEGIN {FS = ":.*?## "}; {printf "\033[36m%-30s\033[0m %s\n", $$1, $$2}'
endif

.DEFAULT_GOAL := help

###############################################################################

# I'm sorry this is so specific to my setup you may as well ignore this.
# This is so you don't have to deal with electron windows popping up constantly.
# It should work for you other Linux users.
lee-electron-test:
	Xephyr -br -ac -noreset -screen 1200x500 :2 &
	DISPLAY=:2 NODE_ENV=development PW_TEST_CONNECT_WS_ENDPOINT=ws://127.0.0.1:4444/ npm run tron:test -g "when using the file tree"
	killall Xephyr<|MERGE_RESOLUTION|>--- conflicted
+++ resolved
@@ -145,13 +145,8 @@
 ifdef POWERSHELL
 	git clean --force -d -x --exclude=.env* --exclude=**/*.env
 else
-<<<<<<< HEAD
 	rm -rf .vite/ build/ out/
-	rm -rf trace.zip playwright-report/ test-results/
-=======
-	rm -rf .vite/ build/
 	rm -rf trace.zip playwright-report/ test-results/ e2e/playwright/temp*
->>>>>>> 14c850c0
 	rm -rf public/kcl_wasm_lib_bg.wasm
 	rm -rf rust/*/bindings/ rust/*/pkg/ rust/target/
 	rm -rf node_modules/ packages/*/node_modules/ rust/*/node_modules/
