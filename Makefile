.PHONY: all
all: install check build

###############################################################################
# INSTALL

ifeq ($(OS),Windows_NT)
export WINDOWS := true
ifndef MSYSTEM
export POWERSHELL := true
endif
endif

ifdef WINDOWS
PLATFORM := Windows
else
PLATFORM := $(shell uname -s)
ifeq ($(PLATFORM),Linux)
export LINUX := true
endif
endif

ifdef WINDOWS
CARGO ?= $(USERPROFILE)/.cargo/bin/cargo.exe
WASM_PACK ?= $(USERPROFILE)/.cargo/bin/wasm-pack.exe
else
CARGO ?= $(shell which cargo || echo ~/.cargo/bin/cargo)
WASM_PACK ?= $(shell which wasm-pack || echo ~/.cargo/bin/wasm-pack)
endif

.PHONY: install
install: node_modules/.package-lock.json $(CARGO) $(WASM_PACK) ## Install dependencies

node_modules/.package-lock.json: package.json package-lock.json
	npm prune
	npm install

$(CARGO):
ifdef WINDOWS
	npm run install:rust:windows
else
	npm run install:rust
endif

$(WASM_PACK):
ifdef WINDOWS
	npm run install:wasm-pack:cargo
else
	npm run install:wasm-pack:sh
endif

###############################################################################
# BUILD

CARGO_SOURCES := rust/.cargo/config.toml $(wildcard rust/Cargo.*) $(wildcard rust/*/Cargo.*)
KCL_SOURCES := $(wildcard public/kcl-samples/*/*.kcl)
RUST_SOURCES := $(wildcard rust/*.rs rust/*/*.rs rust/*/*/*.rs rust/*/*/*/*.rs rust/*/*/*/*/*.rs)

REACT_SOURCES := $(wildcard src/*.tsx src/*/*.tsx src/*/*/*.tsx src/*/*/*/*.tsx)
E2E_SOURCES := $(wildcard e2e/*.spec.ts e2e/*/*.spec.ts e2e/*/*/*.spec.ts e2e/*/*/*/*.spec.ts)
TYPESCRIPT_SOURCES := tsconfig.* $(wildcard src/*.ts src/*/*.ts src/*/*/*.ts src/*/*/*/*.ts)
VITE_SOURCES := .env* $(wildcard vite.*)

.PHONY: build
build: install public/kcl_wasm_lib_bg.wasm public/kcl-samples/manifest.json .vite/build/main.js

public/kcl_wasm_lib_bg.wasm: $(CARGO_SOURCES) $(RUST_SOURCES)
ifdef WINDOWS
	npm run build:wasm:dev:windows
else
	npm run build:wasm:dev
endif

public/kcl-samples/manifest.json: $(KCL_SOURCES)
ifndef WINDOWS
	cd rust/kcl-lib && EXPECTORATE=overwrite cargo test generate_manifest
	@ touch $@
endif

.vite/build/main.js: $(REACT_SOURCES) $(TYPESCRIPT_SOURCES) $(VITE_SOURCES) $(E2E_SOURCES)
	npm run tronb:vite:dev

###############################################################################
# CHECK

.PHONY: check
check: format lint

.PHONY: format
format: install ## Format the code
	npm run fmt

.PHONY: lint
lint: install ## Lint the code
	npm run tsc
	npm run lint

###############################################################################
# RUN

TARGET ?= desktop

.PHONY: run
run: run-$(TARGET)

.PHONY: run-web
run-web: install build ## Start the web app
	npm run start

.PHONY: run-desktop
run-desktop: install build ## Start the desktop app
	npm run tron:start

###############################################################################
# TEST

PW_ARGS ?=

E2E_GREP ?=
E2E_WORKERS ?=
E2E_FAILURES ?= 1

ifdef LINUX
E2E_MODE ?= changed
else
E2E_MODE ?= none
endif

.PHONY: test
test: test-unit test-e2e

.PHONY: test-unit
test-unit: install ## Run the unit tests
	npm run test:unit
	@ curl -fs localhost:3000 >/dev/null || ( echo "Error: localhost:3000 not available, 'make run-web' first" && exit 1 )
	npm run test:integration

.PHONY: test-e2e
test-e2e: test-e2e-$(TARGET)
	npm run test:e2e:kcl

.PHONY: test-e2e-web
test-e2e-web: install build ## Run the web e2e tests
ifdef E2E_GREP
	npm run test:e2e:web -- --headed --grep="$(E2E_GREP)" --max-failures=$(E2E_FAILURES) "$(PW_ARGS)"
else
	npm run test:e2e:web -- --headed --workers='100%' "$(PW_ARGS)"
endif

.PHONY: test-e2e-desktop
test-e2e-desktop: install build ## Run the desktop e2e tests
ifdef E2E_GREP
<<<<<<< HEAD
	npm run test:e2e:desktop -- --grep="$(E2E_GREP)" --max-failures=$(E2E_FAILURES) --retries 5 $(PW_ARGS)
=======
	npm run test:e2e:desktop -- --grep="$(E2E_GREP)" --max-failures=$(E2E_FAILURES) "$(PW_ARGS)"
>>>>>>> d273ecc7
else
	npm run test:e2e:desktop -- --workers='100%' "$(PW_ARGS)"
endif

.PHONY: test-snapshots
test-snapshots: install build ## Run the snapshot tests
ifndef LINUX
	@ echo "NOTE: Snapshots cannot be updated on $(PLATFORM)"
endif
ifdef E2E_GREP
	npm run test:snapshots -- --headed --update-snapshots=$(E2E_MODE) --grep="$(E2E_GREP)"
else
	npm run test:snapshots -- --headed --update-snapshots=$(E2E_MODE)
endif

###############################################################################
# CLEAN

.PHONY: clean
clean: ## Delete all artifacts
ifdef POWERSHELL
	git clean --force -d -x --exclude=.env* --exclude=**/*.env
else
	rm -rf .vite/ build/ out/
	rm -rf trace.zip playwright-report/ test-results/ e2e/playwright/temp*.png
	rm -rf public/kcl_wasm_lib_bg.wasm
	rm -rf rust/*/bindings/ rust/*/pkg/ rust/target/
	rm -rf node_modules/ packages/*/node_modules/ rust/*/node_modules/
endif

.PHONY: help
help: install
ifdef POWERSHELL
	@ powershell -Command "Get-Content $(MAKEFILE_LIST) | Select-String -Pattern '^[^\s]+:.*##\s.*$$' | ForEach-Object { $$line = $$_.Line -split ':.*?##\s+'; Write-Host -NoNewline $$line[0].PadRight(30) -ForegroundColor Cyan; Write-Host $$line[1] }"
else
	@ grep -E '^[^[:space:]]+:.*## .*$$' $(MAKEFILE_LIST) | awk 'BEGIN {FS = ":.*?## "}; {printf "\033[36m%-30s\033[0m %s\n", $$1, $$2}'
endif

.DEFAULT_GOAL := help

###############################################################################

# I'm sorry this is so specific to my setup you may as well ignore this.
# This is so you don't have to deal with electron windows popping up constantly.
# It should work for you other Linux users.
lee-electron-test:
	Xephyr -br -ac -noreset -screen 1200x500 :2 &
	DISPLAY=:2 NODE_ENV=development PW_TEST_CONNECT_WS_ENDPOINT=ws://127.0.0.1:4444/ npm run tron:test -g "when using the file tree"
	killall Xephyr<|MERGE_RESOLUTION|>--- conflicted
+++ resolved
@@ -150,11 +150,7 @@
 .PHONY: test-e2e-desktop
 test-e2e-desktop: install build ## Run the desktop e2e tests
 ifdef E2E_GREP
-<<<<<<< HEAD
-	npm run test:e2e:desktop -- --grep="$(E2E_GREP)" --max-failures=$(E2E_FAILURES) --retries 5 $(PW_ARGS)
-=======
 	npm run test:e2e:desktop -- --grep="$(E2E_GREP)" --max-failures=$(E2E_FAILURES) "$(PW_ARGS)"
->>>>>>> d273ecc7
 else
 	npm run test:e2e:desktop -- --workers='100%' "$(PW_ARGS)"
 endif
