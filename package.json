--- conflicted
+++ resolved
@@ -165,11 +165,7 @@
     "@iarna/toml": "^2.2.5",
     "@lezer/generator": "^1.7.3",
     "@nabla/vite-plugin-eslint": "^2.0.6",
-<<<<<<< HEAD
-    "@playwright/test": "^1.52.0",
-=======
     "@playwright/test": "^1.57.0",
->>>>>>> 7d0aa107
     "@preact/signals-react-transform": "^0.6.0",
     "@testing-library/jest-dom": "^6.8.0",
     "@testing-library/react": "^15.0.7",
