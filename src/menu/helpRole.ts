--- conflicted
+++ resolved
@@ -5,11 +5,7 @@
 import { typeSafeWebContentsSend } from '@src/menu/channels'
 import type { ZooMenuItemConstructorOptions } from '@src/menu/roles'
 import { getAutoUpdater } from '@src/updater'
-<<<<<<< HEAD
-import { withSiteBaseURLNode } from '@src/lib/withBaseURLNode'
-=======
 import { withSiteBaseURL } from '@src/lib/withBaseURL'
->>>>>>> caeda31c
 
 export const helpRole = (
   mainWindow: BrowserWindow
@@ -31,11 +27,7 @@
         id: 'Help.KCL code samples',
         click: () => {
           shell
-<<<<<<< HEAD
-            .openExternal(withSiteBaseURLNode('/docs/kcl-samples'))
-=======
             .openExternal(withSiteBaseURL('/docs/kcl-samples'))
->>>>>>> caeda31c
             .catch(reportRejection)
         },
       },
@@ -43,11 +35,7 @@
         label: 'KCL Docs',
         click: () => {
           shell
-<<<<<<< HEAD
-            .openExternal(withSiteBaseURLNode('/docs/kcl'))
-=======
             .openExternal(withSiteBaseURL('/docs/kcl'))
->>>>>>> caeda31c
             .catch(reportRejection)
         },
       },
@@ -131,13 +119,7 @@
       {
         label: 'Manage Account',
         click: () => {
-<<<<<<< HEAD
-          shell
-            .openExternal(withSiteBaseURLNode('/account'))
-            .catch(reportRejection)
-=======
           shell.openExternal(withSiteBaseURL('/account')).catch(reportRejection)
->>>>>>> caeda31c
         },
       },
     ],
