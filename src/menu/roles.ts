--- conflicted
+++ resolved
@@ -21,16 +21,13 @@
   | 'Sign out'
   | 'Theme'
   | 'Theme color'
-<<<<<<< HEAD
   | 'Export current part'
   | 'Create new file'
   | 'Create new folder'
   | 'Share current part (via Zoo link)'
   | 'Project settings'
   | 'Load a sample model'
-=======
   | 'User default units'
->>>>>>> b2f063e6
 
 type EditRoleLabel =
   | 'Rename project'
