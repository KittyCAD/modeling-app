import type { MachineManager } from '@src/components/MachineManagerProvider'
import type { PathToNode } from '@src/lang/wasm'
import type { Artifact, CodeRef } from '@src/lang/std/artifactGraph'
import type { DefaultPlaneStr } from '@src/lib/planes'
import type { Coords2d } from '@src/lang/util'
import type { CameraProjectionType } from '@rust/kcl-lib/bindings/CameraProjectionType'
import type { Setting } from '@src/lib/settings/initialSettings'
import type { ToolbarModeName } from '@src/lib/toolbar'
import type { EquipTool } from '@src/machines/sketchSolve/sketchSolveImpl'
import type { KclManager } from '@src/lang/KclManager'
import type { ConnectionManager } from '@src/network/connectionManager'
import type { SceneInfra } from '@src/clientSideScene/sceneInfra'
import type { SceneEntities } from '@src/clientSideScene/sceneEntities'
import type { ModuleType } from '@src/lib/wasm_lib_wrapper'
import type { kclEditorMachine } from '@src/machines/kclEditorMachine'
import type { ActorRefFrom } from 'xstate'
import type RustContext from '@src/lib/rustContext'
import type { SceneGraphDelta } from '@rust/kcl-lib/bindings/FrontendApi'

export type Axis = 'y-axis' | 'x-axis' | 'z-axis'

export type DefaultPlaneSelection = {
  name: DefaultPlaneStr
  id: string
}

export type NonCodeSelection = Axis | DefaultPlaneSelection

export interface Selection {
  artifact?: Artifact
  codeRef: CodeRef
}

export type Selections = {
  otherSelections: Array<NonCodeSelection>
  graphSelections: Array<Selection>
}

export type SetSelections =
  | {
      selectionType: 'singleCodeCursor'
      selection?: Selection
      scrollIntoView?: boolean
    }
  | {
      selectionType: 'axisSelection'
      selection: Axis
    }
  | {
      selectionType: 'defaultPlaneSelection'
      selection: DefaultPlaneSelection
    }
  | {
      selectionType: 'completeSelection'
      selection: Selections
      updatedSketchEntryNodePath?: PathToNode
      updatedSketchNodePaths?: PathToNode[]
      updatedPlaneNodePath?: PathToNode
    }
  | {
      selectionType: 'mirrorCodeMirrorSelections'
      selection: Selections
    }

export type MouseState =
  | {
      type: 'idle'
    }
  | {
      type: 'isHovering'
      on: any
    }
  | {
      type: 'isDragging'
      on: any
    }
  | {
      type: 'timeoutEnd'
      pathToNodeString: string
    }

export interface SketchDetails {
  // there is no artifactGraph in sketch mode, so this is only used as vital information when entering sketch mode
  // or on full/nonMock execution in sketch mode (manual code edit) as the entry point, as it will be accurate in these situations
  sketchEntryNodePath: PathToNode
  sketchNodePaths: PathToNode[]
  planeNodePath: PathToNode
  zAxis: [number, number, number]
  yAxis: [number, number, number]
  origin: [number, number, number]
  // face id or plane id, both are strings
  animateTargetId?: string
  // this is the expression that was added when as sketch tool was used but not completed
  // i.e first click for the center of the circle, but not the second click for the radius
  // we added a circle to editor, but they bailed out early so we should remove it, set to -1 to ignore
  expressionIndexToDelete?: number
}

export interface SketchDetailsUpdate {
  updatedEntryNodePath: PathToNode
  updatedSketchNodePaths: PathToNode[]
  updatedPlaneNodePath?: PathToNode
  // see comment in SketchDetails
  expressionIndexToDelete: number
}

export interface SegmentOverlay {
  windowCoords: Coords2d
  angle: number
  group: any
  pathToNode: PathToNode
  visible: boolean
  hasThreeDotMenu: boolean
  filterValue?: string
}

export interface SegmentOverlays {
  [pathToNodeString: string]: SegmentOverlay[]
}

export interface EdgeCutInfo {
  type: 'edgeCut'
  tagName: string
  subType: 'base' | 'opposite' | 'adjacent'
}

export interface CapInfo {
  type: 'cap'
  subType: 'start' | 'end'
}

export type ExtrudeFacePlane = {
  type: 'extrudeFace'
  position: [number, number, number]
  sketchPathToNode: PathToNode
  extrudePathToNode: PathToNode
  faceInfo:
    | {
        type: 'wall'
      }
    | CapInfo
    | EdgeCutInfo
  faceId: string
  zAxis: [number, number, number]
  yAxis: [number, number, number]
}

export type DefaultPlane = {
  type: 'defaultPlane'
  plane: DefaultPlaneStr
  planeId: string
  zAxis: [number, number, number]
  yAxis: [number, number, number]
}

export type OffsetPlane = {
  type: 'offsetPlane'
  position: [number, number, number]
  planeId: string
  pathToNode: PathToNode
  zAxis: [number, number, number]
  yAxis: [number, number, number]
  negated: boolean
}

export type SegmentOverlayPayload =
  | {
      type: 'set-one'
      pathToNodeString: string
      seg: SegmentOverlay[]
    }
  | {
      type: 'delete-one'
      pathToNodeString: string
    }
  | { type: 'clear' }
  | {
      type: 'set-many'
      overlays: SegmentOverlays
    }

export interface Store {
  videoElement?: HTMLVideoElement
  cameraProjection?: Setting<CameraProjectionType>
  useNewSketchMode?: Setting<boolean>
}

export type SketchTool =
  | 'line'
  | 'tangentialArc'
  | 'rectangle'
  | 'center rectangle'
  | 'circle'
  | 'circleThreePoint'
  | 'arc'
  | 'arcThreePoint'
  | 'none'

export type MoveDesc = { line: number; snippet: string }

/** Input into the Modeling machine consists of its external dependencies */
export type ModelingMachineInput = {
  kclManager: KclManager
  engineCommandManager: ConnectionManager
  sceneInfra: SceneInfra
  sceneEntitiesManager: SceneEntities
  rustContext: RustContext
  machineManager: MachineManager
  wasmInstance?: ModuleType
  store?: Store
}
export type ModelingMachineInternalContext = {
  currentMode: ToolbarModeName
  currentTool: SketchTool
  toastId: string | null
  selection: string[]
  selectionRanges: Selections
  sketchDetails: SketchDetails | null
  // Data returned by 'animate-to-sketch-solve' to initialize sketch solve
  sketchPlaneId: string
  sketchEnginePathId: string
  moveDescs: MoveDesc[]
  mouseState: MouseState
  segmentOverlays: SegmentOverlays
  segmentHoverMap: { [pathToNodeString: string]: number }
  store: Store
  defaultPlaneVisibility: PlaneVisibilityMap
  savedDefaultPlaneVisibility: PlaneVisibilityMap
  planesInitialized: boolean
<<<<<<< HEAD
  kclManager: KclManager
  engineCommandManager?: ConnectionManager
  sceneInfra?: SceneInfra
  sceneEntitiesManager?: SceneEntities
  wasmInstance?: ModuleType
  kclEditorMachine?: ActorRefFrom<typeof kclEditorMachine>
  rustContext?: RustContext
  // sketch solve context
  sketchSolveInit?: DefaultPlane | OffsetPlane | ExtrudeFacePlane | null
  sketchSolveId?: number
  initialSceneGraphDelta?: SceneGraphDelta
  // TODO are these both used?
  sketchSolveTool: EquipTool | null
=======
  sketchSolveTool: EquipTool | null
  kclEditorMachine?: ActorRefFrom<typeof kclEditorMachine>
>>>>>>> cbae169d
  sketchSolveToolName: EquipTool | null
}
export type ModelingMachineContext = ModelingMachineInput &
  ModelingMachineInternalContext

export type PlaneVisibilityMap = {
  xy: boolean
  xz: boolean
  yz: boolean
}<|MERGE_RESOLUTION|>--- conflicted
+++ resolved
@@ -227,24 +227,13 @@
   defaultPlaneVisibility: PlaneVisibilityMap
   savedDefaultPlaneVisibility: PlaneVisibilityMap
   planesInitialized: boolean
-<<<<<<< HEAD
-  kclManager: KclManager
-  engineCommandManager?: ConnectionManager
-  sceneInfra?: SceneInfra
-  sceneEntitiesManager?: SceneEntities
-  wasmInstance?: ModuleType
   kclEditorMachine?: ActorRefFrom<typeof kclEditorMachine>
-  rustContext?: RustContext
   // sketch solve context
   sketchSolveInit?: DefaultPlane | OffsetPlane | ExtrudeFacePlane | null
   sketchSolveId?: number
   initialSceneGraphDelta?: SceneGraphDelta
   // TODO are these both used?
   sketchSolveTool: EquipTool | null
-=======
-  sketchSolveTool: EquipTool | null
-  kclEditorMachine?: ActorRefFrom<typeof kclEditorMachine>
->>>>>>> cbae169d
   sketchSolveToolName: EquipTool | null
 }
 export type ModelingMachineContext = ModelingMachineInput &
