--- conflicted
+++ resolved
@@ -218,11 +218,6 @@
   defaultPlaneVisibility: PlaneVisibilityMap
   savedDefaultPlaneVisibility: PlaneVisibilityMap
   planesInitialized: boolean
-<<<<<<< HEAD
-  codeManager?: CodeManager
-=======
-  sketchSolveTool: EquipTool | null
->>>>>>> 486b7355
   kclManager?: KclManager
   engineCommandManager?: ConnectionManager
   sceneInfra?: SceneInfra
