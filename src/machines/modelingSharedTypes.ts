--- conflicted
+++ resolved
@@ -217,12 +217,7 @@
   defaultPlaneVisibility: PlaneVisibilityMap
   savedDefaultPlaneVisibility: PlaneVisibilityMap
   planesInitialized: boolean
-<<<<<<< HEAD
-  kclManager?: KclManager
-=======
-  sketchSolveTool: EquipTool | null
   kclManager: KclManager
->>>>>>> 02a2d847
   engineCommandManager?: ConnectionManager
   sceneInfra?: SceneInfra
   sceneEntitiesManager?: SceneEntities
