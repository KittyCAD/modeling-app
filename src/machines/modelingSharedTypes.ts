import type { MachineManager } from '@src/components/MachineManagerProvider'
import type { PathToNode } from '@src/lang/wasm'
import type { Artifact, CodeRef } from '@src/lang/std/artifactGraph'
import type { DefaultPlaneStr } from '@src/lib/planes'
import type { Coords2d } from '@src/lang/util'
import type { CameraProjectionType } from '@rust/kcl-lib/bindings/CameraProjectionType'
import type { Setting } from '@src/lib/settings/initialSettings'
import type { ToolbarModeName } from '@src/lib/toolbar'
import type { EquipTool } from '@src/machines/sketchSolve/sketchSolveImpl'
import type { KclManager } from '@src/lang/KclManager'
import type { ConnectionManager } from '@src/network/connectionManager'
import type { SceneInfra } from '@src/clientSideScene/sceneInfra'
import type { SceneEntities } from '@src/clientSideScene/sceneEntities'
import type { ModuleType } from '@src/lib/wasm_lib_wrapper'
import type { kclEditorMachine } from '@src/machines/kclEditorMachine'
import type { ActorRefFrom } from 'xstate'
import type RustContext from '@src/lib/rustContext'
import type { SceneGraphDelta } from '@rust/kcl-lib/bindings/FrontendApi'

export type Axis = 'y-axis' | 'x-axis' | 'z-axis'

export type DefaultPlaneSelection = {
  name: DefaultPlaneStr
  id: string
}

export type NonCodeSelection = Axis | DefaultPlaneSelection

export interface Selection {
  artifact?: Artifact
  codeRef: CodeRef
}

export type Selections = {
  otherSelections: Array<NonCodeSelection>
  graphSelections: Array<Selection>
}

export type SetSelections =
  | {
      selectionType: 'singleCodeCursor'
      selection?: Selection
      scrollIntoView?: boolean
    }
  | {
      selectionType: 'axisSelection'
      selection: Axis
    }
  | {
      selectionType: 'defaultPlaneSelection'
      selection: DefaultPlaneSelection
    }
  | {
      selectionType: 'completeSelection'
      selection: Selections
      updatedSketchEntryNodePath?: PathToNode
      updatedSketchNodePaths?: PathToNode[]
      updatedPlaneNodePath?: PathToNode
    }
  | {
      selectionType: 'mirrorCodeMirrorSelections'
      selection: Selections
    }

export type MouseState =
  | {
      type: 'idle'
    }
  | {
      type: 'isHovering'
      on: any
    }
  | {
      type: 'isDragging'
      on: any
    }
  | {
      type: 'timeoutEnd'
      pathToNodeString: string
    }

export interface SketchDetails {
  // there is no artifactGraph in sketch mode, so this is only used as vital information when entering sketch mode
  // or on full/nonMock execution in sketch mode (manual code edit) as the entry point, as it will be accurate in these situations
  sketchEntryNodePath: PathToNode
  sketchNodePaths: PathToNode[]
  planeNodePath: PathToNode
  zAxis: [number, number, number]
  yAxis: [number, number, number]
  origin: [number, number, number]
  // face id or plane id, both are strings
  animateTargetId?: string
  // this is the expression that was added when as sketch tool was used but not completed
  // i.e first click for the center of the circle, but not the second click for the radius
  // we added a circle to editor, but they bailed out early so we should remove it, set to -1 to ignore
  expressionIndexToDelete?: number
}

export interface SketchDetailsUpdate {
  updatedEntryNodePath: PathToNode
  updatedSketchNodePaths: PathToNode[]
  updatedPlaneNodePath?: PathToNode
  // see comment in SketchDetails
  expressionIndexToDelete: number
}

export interface SegmentOverlay {
  windowCoords: Coords2d
  angle: number
  group: any
  pathToNode: PathToNode
  visible: boolean
  hasThreeDotMenu: boolean
  filterValue?: string
}

export interface SegmentOverlays {
  [pathToNodeString: string]: SegmentOverlay[]
}

export interface EdgeCutInfo {
  type: 'edgeCut'
  tagName: string
  subType: 'base' | 'opposite' | 'adjacent'
}

export interface CapInfo {
  type: 'cap'
  subType: 'start' | 'end'
}

export type ExtrudeFacePlane = {
  type: 'extrudeFace'
  position: [number, number, number]
  sketchPathToNode: PathToNode
  extrudePathToNode: PathToNode
  faceInfo:
    | {
        type: 'wall'
      }
    | CapInfo
    | EdgeCutInfo
  faceId: string
  zAxis: [number, number, number]
  yAxis: [number, number, number]
}

export type DefaultPlane = {
  type: 'defaultPlane'
  plane: DefaultPlaneStr
  planeId: string
  zAxis: [number, number, number]
  yAxis: [number, number, number]
}

export type OffsetPlane = {
  type: 'offsetPlane'
  position: [number, number, number]
  planeId: string
  pathToNode: PathToNode
  zAxis: [number, number, number]
  yAxis: [number, number, number]
  negated: boolean
}

export type SegmentOverlayPayload =
  | {
      type: 'set-one'
      pathToNodeString: string
      seg: SegmentOverlay[]
    }
  | {
      type: 'delete-one'
      pathToNodeString: string
    }
  | { type: 'clear' }
  | {
      type: 'set-many'
      overlays: SegmentOverlays
    }

export interface Store {
  videoElement?: HTMLVideoElement
  cameraProjection?: Setting<CameraProjectionType>
  useNewSketchMode?: Setting<boolean>
}

export type SketchTool =
  | 'line'
  | 'tangentialArc'
  | 'rectangle'
  | 'center rectangle'
  | 'circle'
  | 'circleThreePoint'
  | 'arc'
  | 'arcThreePoint'
  | 'none'

export type MoveDesc = { line: number; snippet: string }

/** Input into the Modeling machine consists of its external dependencies */
export type ModelingMachineInput = {
  kclManager: KclManager
  engineCommandManager: ConnectionManager
  sceneInfra: SceneInfra
  sceneEntitiesManager: SceneEntities
  rustContext: RustContext
  machineManager: MachineManager
  wasmInstance?: ModuleType
  store?: Store
}
export type ModelingMachineInternalContext = {
  currentMode: ToolbarModeName
  currentTool: SketchTool
  toastId: string | null
  selection: string[]
  selectionRanges: Selections
  sketchDetails: SketchDetails | null
  // Data returned by 'animate-to-sketch-solve' to initialize sketch solve
  sketchPlaneId: string
  sketchEnginePathId: string
  moveDescs: MoveDesc[]
  mouseState: MouseState
  segmentOverlays: SegmentOverlays
  segmentHoverMap: { [pathToNodeString: string]: number }
  store: Store
  defaultPlaneVisibility: PlaneVisibilityMap
  savedDefaultPlaneVisibility: PlaneVisibilityMap
  planesInitialized: boolean
<<<<<<< HEAD
  kclEditorMachine?: ActorRefFrom<typeof kclEditorMachine>
  // sketch solve context
  sketchSolveInit?: DefaultPlane | OffsetPlane | ExtrudeFacePlane | null
  sketchSolveId?: number
  initialSceneGraphDelta?: SceneGraphDelta
  // TODO are these both used?
  sketchSolveTool: EquipTool | null
=======
  sketchSolveTool: EquipTool | null
  kclEditorMachine?: ActorRefFrom<typeof kclEditorMachine>
>>>>>>> f06be460
  sketchSolveToolName: EquipTool | null
}
export type ModelingMachineContext = ModelingMachineInput &
  ModelingMachineInternalContext

export type PlaneVisibilityMap = {
  xy: boolean
  xz: boolean
  yz: boolean
}<|MERGE_RESOLUTION|>--- conflicted
+++ resolved
@@ -227,18 +227,13 @@
   defaultPlaneVisibility: PlaneVisibilityMap
   savedDefaultPlaneVisibility: PlaneVisibilityMap
   planesInitialized: boolean
-<<<<<<< HEAD
-  kclEditorMachine?: ActorRefFrom<typeof kclEditorMachine>
   // sketch solve context
   sketchSolveInit?: DefaultPlane | OffsetPlane | ExtrudeFacePlane | null
   sketchSolveId?: number
   initialSceneGraphDelta?: SceneGraphDelta
   // TODO are these both used?
   sketchSolveTool: EquipTool | null
-=======
-  sketchSolveTool: EquipTool | null
   kclEditorMachine?: ActorRefFrom<typeof kclEditorMachine>
->>>>>>> f06be460
   sketchSolveToolName: EquipTool | null
 }
 export type ModelingMachineContext = ModelingMachineInput &
