--- conflicted
+++ resolved
@@ -212,11 +212,10 @@
       data: [x: number, y: number]
     }
   | {
-      type:
-        | 'xstate.done.actor.animate-to-face'
-        | 'xstate.done.actor.animate-to-sketch'
-      data: SketchDetails
-    }
+      type: 'xstate.done.actor.animate-to-face'
+      output: SketchDetails
+    }
+  | { type: 'xstate.done.actor.animate-to-sketch'; output: SketchDetails }
   | { type: 'Set mouse state'; data: MouseState }
   | { type: 'Set context'; data: Partial<Store> }
   | {
@@ -503,12 +502,19 @@
           up: { x: 0, y: 0, z: 1 },
         },
       }),
-    'set new sketch metadata': assign(({ event: { data } }) => ({
-      sketchDetails: data,
-    })),
+    'set new sketch metadata': assign(({ event }) => {
+      const _event = event as Extract<
+        ModelingMachineEvent,
+        { type: 'xstate.done.actor.animate-to-face' }
+      >
+      return {
+        sketchDetails: _event.output,
+      }
+    }),
     'AST extrude': async ({ context: { store }, event }) => {
-      if (!event.data) return
-      const { selection, distance } = event.data
+      const _event = event as Extract<ModelingMachineEvent, { type: 'Extrude' }>
+      if (!_event.data) return
+      const { selection, distance } = _event.data
       let ast = kclManager.ast
       if (
         'variableName' in distance &&
@@ -537,13 +543,11 @@
       store.videoElement?.pause()
       const updatedAst = await kclManager.updateAst(modifiedAst, true, {
         focusPath: pathToExtrudeArg,
-        // commented out as a part of https://github.com/KittyCAD/modeling-app/issues/3270
-        // looking to add back in the future
-        // zoomToFit: true,
-        // zoomOnRangeAndType: {
-        //   range: selection.codeBasedSelections[0].range,
-        //   type: 'path',
-        // },
+        zoomToFit: true,
+        zoomOnRangeAndType: {
+          range: selection.codeBasedSelections[0].range,
+          type: 'path',
+        },
       })
       if (!engineCommandManager.engineConnection?.idleMode) {
         store.videoElement?.play().catch((e) => {
@@ -577,7 +581,7 @@
 
       await kclManager.updateAst(modifiedAst, true)
     },
-    'AST fillet': async ({ event }) => {
+    'AST fillet': async (_, event) => {
       const _event = event as Extract<ModelingMachineEvent, { type: 'Fillet' }>
       if (!_event.data) return
 
@@ -740,7 +744,10 @@
         { type: 'Delete segment' }
       >
       if (!sketchDetails || !_event.data) return
-      deleteSegment({ pathToNode: _event.data, sketchDetails })
+      return deleteSegment({
+        pathToNode: _event.data,
+        sketchDetails,
+      })
     },
     'Reset Segment Overlays': () => sceneEntitiesManager.resetOverlays(),
     'Set context': assign({
@@ -781,7 +788,6 @@
     'Set sketchDetails': () => {},
     'sketch exit execute': () => {},
   },
-<<<<<<< HEAD
   // end actions
   actors: {
     'do-constrain-remove-constraint': fromPromise(
@@ -792,285 +798,6 @@
           ModelingMachineContext,
           'selectionRanges' | 'sketchDetails'
         > & { data?: PathToNode }
-=======
-  {
-    guards: {
-      'has made first point': ({ sketchDetails }) => {
-        if (!sketchDetails?.sketchPathToNode) return false
-        const variableDeclaration = getNodeFromPath<VariableDeclarator>(
-          kclManager.ast,
-          sketchDetails.sketchPathToNode,
-          'VariableDeclarator'
-        )
-        if (err(variableDeclaration)) return false
-        if (variableDeclaration.node.type !== 'VariableDeclarator') return false
-        const pipeExpression = variableDeclaration.node.init
-        if (pipeExpression.type !== 'PipeExpression') return false
-        const hasStartSketchOn = pipeExpression.body.some(
-          (item) =>
-            item.type === 'CallExpression' &&
-            item.callee.name === 'startSketchOn'
-        )
-        return hasStartSketchOn && pipeExpression.body.length > 1
-      },
-      'is editing existing sketch': ({ sketchDetails }) =>
-        isEditingExistingSketch({ sketchDetails }),
-      'Can make selection horizontal': ({ selectionRanges }) => {
-        const info = horzVertInfo(selectionRanges, 'horizontal')
-        if (trap(info)) return false
-        return info.enabled
-      },
-      'Can make selection vertical': ({ selectionRanges }) => {
-        const info = horzVertInfo(selectionRanges, 'vertical')
-        if (trap(info)) return false
-        return info.enabled
-      },
-      'Can constrain horizontal distance': ({ selectionRanges }) => {
-        const info = horzVertDistanceInfo({
-          selectionRanges,
-          constraint: 'setHorzDistance',
-        })
-        if (trap(info)) return false
-        return info.enabled
-      },
-      'Can constrain vertical distance': ({ selectionRanges }) => {
-        const info = horzVertDistanceInfo({
-          selectionRanges,
-          constraint: 'setVertDistance',
-        })
-        if (trap(info)) return false
-        return info.enabled
-      },
-      'Can constrain ABS X': ({ selectionRanges }) => {
-        const info = absDistanceInfo({ selectionRanges, constraint: 'xAbs' })
-        if (trap(info)) return false
-        return info.enabled
-      },
-      'Can constrain ABS Y': ({ selectionRanges }) => {
-        const info = absDistanceInfo({ selectionRanges, constraint: 'yAbs' })
-        if (trap(info)) return false
-        return info.enabled
-      },
-      'Can constrain angle': ({ selectionRanges }) => {
-        const angleBetween = angleBetweenInfo({ selectionRanges })
-        if (trap(angleBetween)) return false
-        const angleLength = angleLengthInfo({
-          selectionRanges,
-          angleOrLength: 'setAngle',
-        })
-        if (trap(angleLength)) return false
-        return angleBetween.enabled || angleLength.enabled
-      },
-      'Can constrain length': ({ selectionRanges }) => {
-        const angleLength = angleLengthInfo({ selectionRanges })
-        if (trap(angleLength)) return false
-        return angleLength.enabled
-      },
-      'Can constrain perpendicular distance': ({ selectionRanges }) => {
-        const info = intersectInfo({ selectionRanges })
-        if (trap(info)) return false
-        return info.enabled
-      },
-      'Can constrain horizontally align': ({ selectionRanges }) => {
-        const info = horzVertDistanceInfo({
-          selectionRanges,
-          constraint: 'setHorzDistance',
-        })
-        if (trap(info)) return false
-        return info.enabled
-      },
-      'Can constrain vertically align': ({ selectionRanges }) => {
-        const info = horzVertDistanceInfo({
-          selectionRanges,
-          constraint: 'setHorzDistance',
-        })
-        if (trap(info)) return false
-        return info.enabled
-      },
-      'Can constrain snap to X': ({ selectionRanges }) => {
-        const info = absDistanceInfo({
-          selectionRanges,
-          constraint: 'snapToXAxis',
-        })
-        if (trap(info)) return false
-        return info.enabled
-      },
-      'Can constrain snap to Y': ({ selectionRanges }) => {
-        const info = absDistanceInfo({
-          selectionRanges,
-          constraint: 'snapToYAxis',
-        })
-        if (trap(info)) return false
-        return info.enabled
-      },
-      'Can constrain equal length': ({ selectionRanges }) => {
-        const info = setEqualLengthInfo({ selectionRanges })
-        if (trap(info)) return false
-        return info.enabled
-      },
-      'Can canstrain parallel': ({ selectionRanges }) => {
-        const info = equalAngleInfo({ selectionRanges })
-        if (err(info)) return false
-        return info.enabled
-      },
-      'Can constrain remove constraints': ({ selectionRanges }, { data }) => {
-        const info = removeConstrainingValuesInfo({
-          selectionRanges,
-          pathToNodes: data && [data],
-        })
-        if (trap(info)) return false
-        return info.enabled
-      },
-      'Can convert to variable': (_, { data }) => {
-        if (!data) return false
-        const ast = parse(recast(kclManager.ast))
-        if (err(ast)) return false
-        const isSafeRetVal = isNodeSafeToReplacePath(ast, data.pathToNode)
-        if (err(isSafeRetVal)) return false
-        return isSafeRetVal.isSafe
-      },
-      'next is tangential arc': ({ sketchDetails }, _, { state }) =>
-        (state?.event as any).data.tool === 'tangentialArc' &&
-        isEditingExistingSketch({ sketchDetails }),
-      'next is rectangle': ({ sketchDetails }, _, { state }) => {
-        if ((state?.event as any).data.tool !== 'rectangle') return false
-        return canRectangleTool({ sketchDetails })
-      },
-      'next is line': (_, __, { state }) =>
-        (state?.event as any).data.tool === 'line',
-      'next is none': (_, __, { state }) =>
-        (state?.event as any).data.tool === 'none',
-    },
-    // end guards
-    actions: {
-      'set sketchMetadata from pathToNode': assign(({ sketchDetails }) => {
-        if (!sketchDetails?.sketchPathToNode || !sketchDetails) return {}
-        return {
-          sketchDetails: {
-            ...sketchDetails,
-            sketchPathToNode: sketchDetails.sketchPathToNode,
-          },
-        }
-      }),
-      'hide default planes': () => kclManager.hidePlanes(),
-      'reset sketch metadata': assign({
-        sketchDetails: null,
-        sketchEnginePathId: '',
-        sketchPlaneId: '',
-      }),
-      'reset camera position': () =>
-        engineCommandManager.sendSceneCommand({
-          type: 'modeling_cmd_req',
-          cmd_id: uuidv4(),
-          cmd: {
-            type: 'default_camera_look_at',
-            center: { x: 0, y: 0, z: 0 },
-            vantage: { x: 0, y: -1250, z: 580 },
-            up: { x: 0, y: 0, z: 1 },
-          },
-        }),
-      'set new sketch metadata': assign((_, { data }) => ({
-        sketchDetails: data,
-      })),
-      'AST extrude': async ({ store }, event) => {
-        if (!event.data) return
-        const { selection, distance } = event.data
-        let ast = kclManager.ast
-        if (
-          'variableName' in distance &&
-          distance.variableName &&
-          distance.insertIndex !== undefined
-        ) {
-          const newBody = [...ast.body]
-          newBody.splice(
-            distance.insertIndex,
-            0,
-            distance.variableDeclarationAst
-          )
-          ast.body = newBody
-        }
-        const pathToNode = getNodePathFromSourceRange(
-          ast,
-          selection.codeBasedSelections[0].range
-        )
-        const extrudeSketchRes = extrudeSketch(
-          ast,
-          pathToNode,
-          false,
-          'variableName' in distance
-            ? distance.variableIdentifierAst
-            : distance.valueAst
-        )
-        if (trap(extrudeSketchRes)) return
-        const { modifiedAst, pathToExtrudeArg } = extrudeSketchRes
-
-        store.videoElement?.pause()
-        const updatedAst = await kclManager.updateAst(modifiedAst, true, {
-          focusPath: pathToExtrudeArg,
-          zoomToFit: true,
-          zoomOnRangeAndType: {
-            range: selection.codeBasedSelections[0].range,
-            type: 'path',
-          },
-        })
-        if (!engineCommandManager.engineConnection?.idleMode) {
-          store.videoElement?.play().catch((e) => {
-            console.warn('Video playing was prevented', e)
-          })
-        }
-        if (updatedAst?.selections) {
-          editorManager.selectRange(updatedAst?.selections)
-        }
-      },
-      'AST delete selection': async ({ selectionRanges }) => {
-        let ast = kclManager.ast
-
-        const modifiedAst = await deleteFromSelection(
-          ast,
-          selectionRanges.codeBasedSelections[0],
-          kclManager.programMemory,
-          getFaceDetails
-        )
-        if (err(modifiedAst)) return
-
-        const testExecute = await executeAst({
-          ast: modifiedAst,
-          useFakeExecutor: true,
-          engineCommandManager,
-        })
-        if (testExecute.errors.length) {
-          toast.error('Unable to delete part')
-          return
-        }
-
-        await kclManager.updateAst(modifiedAst, true)
-      },
-      'AST fillet': async (_, event) => {
-        if (!event.data) return
-
-        // Extract inputs
-        const { selection, radius } = event.data
-
-        // Apply fillet to selection
-        const applyFilletToSelectionResult = applyFilletToSelection(
-          selection,
-          radius
-        )
-        if (err(applyFilletToSelectionResult))
-          return applyFilletToSelectionResult
-      },
-      'conditionally equip line tool': (_, { type }) => {
-        if (type === 'done.invoke.animate-to-face') {
-          sceneInfra.modelingSend({
-            type: 'change tool',
-            data: { tool: 'line' },
-          })
-        }
-      },
-      'setup client side sketch segments': ({
-        sketchDetails,
-        selectionRanges,
->>>>>>> 27baf135
       }) => {
         const constraint = applyRemoveConstrainingValues({
           selectionRanges,
