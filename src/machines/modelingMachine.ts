--- conflicted
+++ resolved
@@ -335,39 +335,6 @@
       )
       return hasStartSketchOn && pipeExpression.body.length > 1
     },
-<<<<<<< HEAD
-
-    states: {
-      idle: {
-        on: {
-          'Enter sketch': [
-            {
-              target: 'animating to existing sketch',
-              cond: 'Selection is on face',
-            },
-            'Sketch no face',
-          ],
-
-          Extrude: {
-            target: 'idle',
-            cond: 'has valid extrude selection',
-            actions: ['AST extrude'],
-            internal: true,
-          },
-
-          Revolve: {
-            target: 'idle',
-            cond: 'has valid revolve selection',
-            actions: ['AST revolve'],
-            internal: true,
-          },
-
-          Fillet: {
-            target: 'idle',
-            cond: 'has valid fillet selection', // TODO: fix selections
-            actions: ['AST fillet'],
-            internal: true,
-=======
     'is editing existing sketch': ({ context: { sketchDetails } }) =>
       isEditingExistingSketch({ sketchDetails }),
     'Can make selection horizontal': ({ context: { selectionRanges } }) => {
@@ -517,7 +484,6 @@
           sketchDetails: {
             ...sketchDetails,
             sketchPathToNode: sketchDetails.sketchPathToNode,
->>>>>>> 61c7d984
           },
         }
       }
@@ -604,6 +570,50 @@
           editorManager.selectRange(updatedAst?.selections)
         }
       })().catch(reportRejection)
+    },
+    'AST revolve': async ({ store }, event) => {
+      if (!event.data) return
+      const { selection, angle } = event.data
+      let ast = kclManager.ast
+      if (
+        'variableName' in angle &&
+        angle.variableName &&
+        angle.insertIndex !== undefined
+      ) {
+        const newBody = [...ast.body]
+        newBody.splice(angle.insertIndex, 0, angle.variableDeclarationAst)
+        ast.body = newBody
+      }
+      const pathToNode = getNodePathFromSourceRange(
+        ast,
+        selection.codeBasedSelections[0].range
+      )
+      const revolveSketchRes = revolveSketch(
+        ast,
+        pathToNode,
+        false,
+        'variableName' in angle ? angle.variableIdentifierAst : angle.valueAst
+      )
+      if (trap(revolveSketchRes)) return
+      const { modifiedAst, pathToRevolveArg } = revolveSketchRes
+
+      store.videoElement?.pause()
+      const updatedAst = await kclManager.updateAst(modifiedAst, true, {
+        focusPath: pathToRevolveArg,
+        zoomToFit: true,
+        zoomOnRangeAndType: {
+          range: selection.codeBasedSelections[0].range,
+          type: 'path',
+        },
+      })
+      if (!engineCommandManager.engineConnection?.idleMode) {
+        store.videoElement?.play().catch((e) => {
+          console.warn('Video playing was prevented', e)
+        })
+      }
+      if (updatedAst?.selections) {
+        editorManager.selectRange(updatedAst?.selections)
+      }
     },
     'AST delete selection': ({ context: { selectionRanges } }) => {
       ;(async () => {
@@ -999,405 +1009,6 @@
           selectionRanges,
           constraint: 'setHorzDistance',
         })
-<<<<<<< HEAD
-        if (trap(info)) return false
-        return info.enabled
-      },
-      'Can constrain snap to X': ({ selectionRanges }) => {
-        const info = absDistanceInfo({
-          selectionRanges,
-          constraint: 'snapToXAxis',
-        })
-        if (trap(info)) return false
-        return info.enabled
-      },
-      'Can constrain snap to Y': ({ selectionRanges }) => {
-        const info = absDistanceInfo({
-          selectionRanges,
-          constraint: 'snapToYAxis',
-        })
-        if (trap(info)) return false
-        return info.enabled
-      },
-      'Can constrain equal length': ({ selectionRanges }) => {
-        const info = setEqualLengthInfo({ selectionRanges })
-        if (trap(info)) return false
-        return info.enabled
-      },
-      'Can canstrain parallel': ({ selectionRanges }) => {
-        const info = equalAngleInfo({ selectionRanges })
-        if (err(info)) return false
-        return info.enabled
-      },
-      'Can constrain remove constraints': ({ selectionRanges }, { data }) => {
-        const info = removeConstrainingValuesInfo({
-          selectionRanges,
-          pathToNodes: data && [data],
-        })
-        if (trap(info)) return false
-        return info.enabled
-      },
-      'Can convert to variable': (_, { data }) => {
-        if (!data) return false
-        const ast = parse(recast(kclManager.ast))
-        if (err(ast)) return false
-        const isSafeRetVal = isNodeSafeToReplacePath(ast, data.pathToNode)
-        if (err(isSafeRetVal)) return false
-        return isSafeRetVal.isSafe
-      },
-      'next is tangential arc': ({ sketchDetails }, _, { state }) =>
-        (state?.event as any).data.tool === 'tangentialArc' &&
-        isEditingExistingSketch({ sketchDetails }),
-      'next is rectangle': ({ sketchDetails }, _, { state }) => {
-        if ((state?.event as any).data.tool !== 'rectangle') return false
-        return canRectangleTool({ sketchDetails })
-      },
-      'next is line': (_, __, { state }) =>
-        (state?.event as any).data.tool === 'line',
-      'next is none': (_, __, { state }) =>
-        (state?.event as any).data.tool === 'none',
-    },
-    // end guards
-    actions: {
-      'set sketchMetadata from pathToNode': assign(({ sketchDetails }) => {
-        if (!sketchDetails?.sketchPathToNode || !sketchDetails) return {}
-        return {
-          sketchDetails: {
-            ...sketchDetails,
-            sketchPathToNode: sketchDetails.sketchPathToNode,
-          },
-        }
-      }),
-      'hide default planes': () => kclManager.hidePlanes(),
-      'reset sketch metadata': assign({
-        sketchDetails: null,
-        sketchEnginePathId: '',
-        sketchPlaneId: '',
-      }),
-      'reset camera position': () =>
-        engineCommandManager.sendSceneCommand({
-          type: 'modeling_cmd_req',
-          cmd_id: uuidv4(),
-          cmd: {
-            type: 'default_camera_look_at',
-            center: { x: 0, y: 0, z: 0 },
-            vantage: { x: 0, y: -1250, z: 580 },
-            up: { x: 0, y: 0, z: 1 },
-          },
-        }),
-      'set new sketch metadata': assign((_, { data }) => ({
-        sketchDetails: data,
-      })),
-      'AST extrude': async ({ store }, event) => {
-        if (!event.data) return
-        const { selection, distance } = event.data
-        let ast = kclManager.ast
-        if (
-          'variableName' in distance &&
-          distance.variableName &&
-          distance.insertIndex !== undefined
-        ) {
-          const newBody = [...ast.body]
-          newBody.splice(
-            distance.insertIndex,
-            0,
-            distance.variableDeclarationAst
-          )
-          ast.body = newBody
-        }
-        const pathToNode = getNodePathFromSourceRange(
-          ast,
-          selection.codeBasedSelections[0].range
-        )
-        const extrudeSketchRes = extrudeSketch(
-          ast,
-          pathToNode,
-          false,
-          'variableName' in distance
-            ? distance.variableIdentifierAst
-            : distance.valueAst
-        )
-        if (trap(extrudeSketchRes)) return
-        const { modifiedAst, pathToExtrudeArg } = extrudeSketchRes
-
-        store.videoElement?.pause()
-        const updatedAst = await kclManager.updateAst(modifiedAst, true, {
-          focusPath: pathToExtrudeArg,
-          zoomToFit: true,
-          zoomOnRangeAndType: {
-            range: selection.codeBasedSelections[0].range,
-            type: 'path',
-          },
-        })
-        if (!engineCommandManager.engineConnection?.idleMode) {
-          store.videoElement?.play().catch((e) => {
-            console.warn('Video playing was prevented', e)
-          })
-        }
-        if (updatedAst?.selections) {
-          editorManager.selectRange(updatedAst?.selections)
-        }
-      },
-      'AST revolve': async ({ store }, event) => {
-        if (!event.data) return
-        const { selection, angle } = event.data
-        let ast = kclManager.ast
-        if (
-          'variableName' in angle &&
-          angle.variableName &&
-          angle.insertIndex !== undefined
-        ) {
-          const newBody = [...ast.body]
-          newBody.splice(angle.insertIndex, 0, angle.variableDeclarationAst)
-          ast.body = newBody
-        }
-        const pathToNode = getNodePathFromSourceRange(
-          ast,
-          selection.codeBasedSelections[0].range
-        )
-        const revolveSketchRes = revolveSketch(
-          ast,
-          pathToNode,
-          false,
-          'variableName' in angle ? angle.variableIdentifierAst : angle.valueAst
-        )
-        if (trap(revolveSketchRes)) return
-        const { modifiedAst, pathToRevolveArg } = revolveSketchRes
-
-        store.videoElement?.pause()
-        const updatedAst = await kclManager.updateAst(modifiedAst, true, {
-          focusPath: pathToRevolveArg,
-          zoomToFit: true,
-          zoomOnRangeAndType: {
-            range: selection.codeBasedSelections[0].range,
-            type: 'path',
-          },
-        })
-        if (!engineCommandManager.engineConnection?.idleMode) {
-          store.videoElement?.play().catch((e) => {
-            console.warn('Video playing was prevented', e)
-          })
-        }
-        if (updatedAst?.selections) {
-          editorManager.selectRange(updatedAst?.selections)
-        }
-      },
-      'AST delete selection': async ({ selectionRanges }) => {
-        let ast = kclManager.ast
-
-        const modifiedAst = await deleteFromSelection(
-          ast,
-          selectionRanges.codeBasedSelections[0],
-          kclManager.programMemory,
-          getFaceDetails
-        )
-        if (err(modifiedAst)) return
-
-        const testExecute = await executeAst({
-          ast: modifiedAst,
-          useFakeExecutor: true,
-          engineCommandManager,
-        })
-        if (testExecute.errors.length) {
-          toast.error('Unable to delete part')
-          return
-        }
-
-        await kclManager.updateAst(modifiedAst, true)
-      },
-      'AST fillet': async (_, event) => {
-        if (!event.data) return
-
-        // Extract inputs
-        const { selection, radius } = event.data
-
-        // Apply fillet to selection
-        const applyFilletToSelectionResult = applyFilletToSelection(
-          selection,
-          radius
-        )
-        if (err(applyFilletToSelectionResult))
-          return applyFilletToSelectionResult
-      },
-      'conditionally equip line tool': (_, { type }) => {
-        if (type === 'done.invoke.animate-to-face') {
-          sceneInfra.modelingSend({
-            type: 'change tool',
-            data: { tool: 'line' },
-          })
-        }
-      },
-      'setup client side sketch segments': ({
-        sketchDetails,
-        selectionRanges,
-      }) => {
-        if (!sketchDetails) return
-        ;(async () => {
-          if (Object.keys(sceneEntitiesManager.activeSegments).length > 0) {
-            await sceneEntitiesManager.tearDownSketch({ removeAxis: false })
-          }
-          sceneInfra.resetMouseListeners()
-          await sceneEntitiesManager.setupSketch({
-            sketchPathToNode: sketchDetails?.sketchPathToNode || [],
-            forward: sketchDetails.zAxis,
-            up: sketchDetails.yAxis,
-            position: sketchDetails.origin,
-            maybeModdedAst: kclManager.ast,
-            selectionRanges,
-          })
-          sceneInfra.resetMouseListeners()
-          sceneEntitiesManager.setupSketchIdleCallbacks({
-            pathToNode: sketchDetails?.sketchPathToNode || [],
-            forward: sketchDetails.zAxis,
-            up: sketchDetails.yAxis,
-            position: sketchDetails.origin,
-          })
-        })()
-      },
-      'tear down client sketch': () => {
-        if (sceneEntitiesManager.activeSegments) {
-          sceneEntitiesManager.tearDownSketch({ removeAxis: false })
-        }
-      },
-      'remove sketch grid': () => sceneEntitiesManager.removeSketchGrid(),
-      'set up draft line': ({ sketchDetails }) => {
-        if (!sketchDetails) return
-        sceneEntitiesManager.setUpDraftSegment(
-          sketchDetails.sketchPathToNode,
-          sketchDetails.zAxis,
-          sketchDetails.yAxis,
-          sketchDetails.origin,
-          'line'
-        )
-      },
-      'set up draft arc': ({ sketchDetails }) => {
-        if (!sketchDetails) return
-        sceneEntitiesManager.setUpDraftSegment(
-          sketchDetails.sketchPathToNode,
-          sketchDetails.zAxis,
-          sketchDetails.yAxis,
-          sketchDetails.origin,
-          'tangentialArcTo'
-        )
-      },
-      'listen for rectangle origin': ({ sketchDetails }) => {
-        if (!sketchDetails) return
-        sceneEntitiesManager.setupNoPointsListener({
-          sketchDetails,
-          afterClick: (args) => {
-            const twoD = args.intersectionPoint?.twoD
-            if (twoD) {
-              sceneInfra.modelingSend({
-                type: 'Add rectangle origin',
-                data: [twoD.x, twoD.y],
-              })
-            } else {
-              console.error('No intersection point found')
-            }
-          },
-        })
-      },
-      'set up draft rectangle': ({ sketchDetails }, { data }) => {
-        if (!sketchDetails || !data) return
-        sceneEntitiesManager.setupDraftRectangle(
-          sketchDetails.sketchPathToNode,
-          sketchDetails.zAxis,
-          sketchDetails.yAxis,
-          sketchDetails.origin,
-          data
-        )
-      },
-      'set up draft line without teardown': ({ sketchDetails }) => {
-        if (!sketchDetails) return
-        sceneEntitiesManager.setUpDraftSegment(
-          sketchDetails.sketchPathToNode,
-          sketchDetails.zAxis,
-          sketchDetails.yAxis,
-          sketchDetails.origin,
-          'line',
-          false
-        )
-      },
-      'show default planes': () => kclManager.showPlanes(),
-      'setup noPoints onClick listener': ({ sketchDetails }) => {
-        if (!sketchDetails) return
-
-        sceneEntitiesManager.setupNoPointsListener({
-          sketchDetails,
-          afterClick: () => sceneInfra.modelingSend('Add start point'),
-        })
-      },
-      'add axis n grid': ({ sketchDetails }) => {
-        if (!sketchDetails) return
-        if (localStorage.getItem('disableAxis')) return
-        sceneEntitiesManager.createSketchAxis(
-          sketchDetails.sketchPathToNode || [],
-          sketchDetails.zAxis,
-          sketchDetails.yAxis,
-          sketchDetails.origin
-        )
-      },
-      'reset client scene mouse handlers': () => {
-        // when not in sketch mode we don't need any mouse listeners
-        // (note the orbit controls are always active though)
-        sceneInfra.resetMouseListeners()
-      },
-      'clientToEngine cam sync direction': () => {
-        sceneInfra.camControls.syncDirection = 'clientToEngine'
-      },
-      'engineToClient cam sync direction': () => {
-        sceneInfra.camControls.syncDirection = 'engineToClient'
-      },
-      'set selection filter to faces only': () =>
-        engineCommandManager.sendSceneCommand({
-          type: 'modeling_cmd_req',
-          cmd_id: uuidv4(),
-          cmd: {
-            type: 'set_selection_filter',
-            filter: ['face', 'object'],
-          },
-        }),
-      'set selection filter to defaults': () =>
-        kclManager.defaultSelectionFilter(),
-      'Delete segment': ({ sketchDetails }, { data: pathToNode }) =>
-        deleteSegment({ pathToNode, sketchDetails }),
-      'Reset Segment Overlays': () => sceneEntitiesManager.resetOverlays(),
-      'Set context': assign({
-        store: ({ store }, { data }) => {
-          if (data.streamDimensions) {
-            sceneInfra._streamDimensions = data.streamDimensions
-          }
-
-          const result = {
-            ...store,
-            ...data,
-          }
-          const persistedContext: Partial<PersistedModelingContext> = {}
-          for (const key of PersistedValues) {
-            persistedContext[key] = result[key]
-          }
-          if (typeof window !== 'undefined') {
-            window.localStorage.setItem(
-              PERSIST_MODELING_CONTEXT,
-              JSON.stringify(persistedContext)
-            )
-          }
-          return result
-        },
-      }),
-    },
-    // end actions
-    services: {
-      'do-constrain-remove-constraint': async (
-        { selectionRanges, sketchDetails },
-        { data }
-      ) => {
-        const constraint = applyRemoveConstrainingValues({
-          selectionRanges,
-          pathToNodes: data && [data],
-        })
-=======
->>>>>>> 61c7d984
         if (trap(constraint)) return
         const { modifiedAst, pathToNodeMap } = constraint
         if (!sketchDetails) return
@@ -1676,6 +1287,13 @@
           reenter: false,
         },
 
+        Revolve: {
+          target: 'idle',
+          guard: 'has valid revolve selection',
+          actions: ['AST revolve'],
+          internal: true,
+        },
+
         Fillet: {
           target: 'idle',
           guard: 'has valid fillet selection', // TODO: fix selections
