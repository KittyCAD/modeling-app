import {
  PathToNode,
  ProgramMemory,
  VariableDeclaration,
  VariableDeclarator,
  parse,
  recast,
  resultIsOk,
} from 'lang/wasm'
import {
  Axis,
  DefaultPlaneSelection,
  Selections,
  Selection,
  updateSelections,
} from 'lib/selections'
import { assign, fromPromise, setup } from 'xstate'
import { SidebarType } from 'components/ModelingSidebar/ModelingPanes'
import {
  isNodeSafeToReplacePath,
  getNodePathFromSourceRange,
} from 'lang/queryAst'
import {
  kclManager,
  sceneInfra,
  sceneEntitiesManager,
  engineCommandManager,
  editorManager,
  codeManager,
} from 'lib/singletons'
import {
  horzVertInfo,
  applyConstraintHorzVert,
} from 'components/Toolbar/HorzVert'
import {
  applyConstraintHorzVertAlign,
  horzVertDistanceInfo,
} from 'components/Toolbar/SetHorzVertDistance'
import { angleBetweenInfo } from 'components/Toolbar/SetAngleBetween'
import { angleLengthInfo } from 'components/Toolbar/setAngleLength'
import {
  applyConstraintEqualLength,
  setEqualLengthInfo,
} from 'components/Toolbar/EqualLength'
import { revolveSketch } from 'lang/modifyAst/addRevolve'
import {
  addOffsetPlane,
  deleteFromSelection,
  extrudeSketch,
  loftSketches,
} from 'lang/modifyAst'
import {
  applyEdgeTreatmentToSelection,
  EdgeTreatmentType,
  FilletParameters,
} from 'lang/modifyAst/addEdgeTreatment'
import { getNodeFromPath } from '../lang/queryAst'
import {
  applyConstraintEqualAngle,
  equalAngleInfo,
} from 'components/Toolbar/EqualAngle'
import {
  applyRemoveConstrainingValues,
  removeConstrainingValuesInfo,
} from 'components/Toolbar/RemoveConstrainingValues'
import { intersectInfo } from 'components/Toolbar/Intersect'
import {
  absDistanceInfo,
  applyConstraintAxisAlign,
} from 'components/Toolbar/SetAbsDistance'
import { ModelingCommandSchema } from 'lib/commandBarConfigs/modelingCommandConfig'
import { err, reportRejection, trap } from 'lib/trap'
import { DefaultPlaneStr, getFaceDetails } from 'clientSideScene/sceneEntities'
import { uuidv4 } from 'lib/utils'
import { Coords2d } from 'lang/std/sketch'
import { deleteSegment } from 'clientSideScene/ClientSideSceneComp'
import { executeAst } from 'lang/langHelpers'
import toast from 'react-hot-toast'
import { ToolbarModeName } from 'lib/toolbar'
import { quaternionFromUpNForward } from 'clientSideScene/helpers'
import { Vector3 } from 'three'
import { MachineManager } from 'components/MachineManagerProvider'
import { addShell } from 'lang/modifyAst/addShell'
import { KclCommandValue } from 'lib/commandTypes'

export const MODELING_PERSIST_KEY = 'MODELING_PERSIST_KEY'

export type SetSelections =
  | {
      selectionType: 'singleCodeCursor'
      selection?: Selection
      scrollIntoView?: boolean
    }
  | {
      selectionType: 'axisSelection'
      selection: Axis
    }
  | {
      selectionType: 'defaultPlaneSelection'
      selection: DefaultPlaneSelection
    }
  | {
      selectionType: 'completeSelection'
      selection: Selections
      updatedPathToNode?: PathToNode
    }
  | {
      selectionType: 'mirrorCodeMirrorSelections'
      selection: Selections
    }

export type MouseState =
  | {
      type: 'idle'
    }
  | {
      type: 'isHovering'
      on: any
    }
  | {
      type: 'isDragging'
      on: any
    }
  | {
      type: 'timeoutEnd'
      pathToNodeString: string
    }

export interface SketchDetails {
  sketchPathToNode: PathToNode
  zAxis: [number, number, number]
  yAxis: [number, number, number]
  origin: [number, number, number]
}

export interface SegmentOverlay {
  windowCoords: Coords2d
  angle: number
  group: any
  pathToNode: PathToNode
  visible: boolean
}

export interface SegmentOverlays {
  [pathToNodeString: string]: SegmentOverlay
}

export interface EdgeCutInfo {
  type: 'edgeCut'
  tagName: string
  subType: 'base' | 'opposite' | 'adjacent'
}

export interface CapInfo {
  type: 'cap'
  subType: 'start' | 'end'
}

export type ExtrudeFacePlane = {
  type: 'extrudeFace'
  position: [number, number, number]
  sketchPathToNode: PathToNode
  extrudePathToNode: PathToNode
  faceInfo:
    | {
        type: 'wall'
      }
    | CapInfo
    | EdgeCutInfo
  faceId: string
  zAxis: [number, number, number]
  yAxis: [number, number, number]
}

export type DefaultPlane = {
  type: 'defaultPlane'
  plane: DefaultPlaneStr
  planeId: string
  zAxis: [number, number, number]
  yAxis: [number, number, number]
}

export type OffsetPlane = {
  type: 'offsetPlane'
  position: [number, number, number]
  planeId: string
  pathToNode: PathToNode
  zAxis: [number, number, number]
  yAxis: [number, number, number]
}

export type SegmentOverlayPayload =
  | {
      type: 'set-one'
      pathToNodeString: string
      seg: SegmentOverlay
    }
  | {
      type: 'delete-one'
      pathToNodeString: string
    }
  | { type: 'clear' }
  | {
      type: 'set-many'
      overlays: SegmentOverlays
    }

export interface Store {
  videoElement?: HTMLVideoElement
  openPanes: SidebarType[]
}

export type SketchTool =
  | 'line'
  | 'tangentialArc'
  | 'rectangle'
  | 'center rectangle'
  | 'circle'
  | 'circle3Points'
  | 'none'

export type ModelingMachineEvent =
  | {
      type: 'Enter sketch'
      data?: {
        forceNewSketch?: boolean
      }
    }
  | { type: 'Sketch On Face' }
  | {
      type: 'Select default plane'
      data: DefaultPlane | ExtrudeFacePlane | OffsetPlane
    }
  | {
      type: 'Set selection'
      data: SetSelections
    }
  | {
      type: 'Delete selection'
      data?: ModelingCommandSchema['Delete selection']
    }
  | { type: 'Sketch no face' }
  | { type: 'Toggle gui mode' }
  | { type: 'Cancel'; cleanup?: () => void }
  | { type: 'CancelSketch' }
  | { type: 'Add start point' }
  | { type: 'Make segment horizontal' }
  | { type: 'Make segment vertical' }
  | { type: 'Constrain horizontal distance' }
  | { type: 'Constrain ABS X' }
  | { type: 'Constrain ABS Y' }
  | { type: 'Constrain vertical distance' }
  | { type: 'Constrain angle' }
  | { type: 'Constrain perpendicular distance' }
  | { type: 'Constrain horizontally align' }
  | { type: 'Constrain vertically align' }
  | { type: 'Constrain snap to X' }
  | { type: 'Constrain snap to Y' }
  | {
      type: 'Constrain length'
      data: ModelingCommandSchema['Constrain length']
    }
  | { type: 'Constrain equal length' }
  | { type: 'Constrain parallel' }
  | { type: 'Constrain remove constraints'; data?: PathToNode }
  | { type: 'Re-execute' }
  | { type: 'Export'; data: ModelingCommandSchema['Export'] }
  | { type: 'Make'; data: ModelingCommandSchema['Make'] }
  | { type: 'Extrude'; data?: ModelingCommandSchema['Extrude'] }
  | { type: 'Loft'; data?: ModelingCommandSchema['Loft'] }
  | { type: 'Shell'; data?: ModelingCommandSchema['Shell'] }
  | { type: 'Revolve'; data?: ModelingCommandSchema['Revolve'] }
  | { type: 'Fillet'; data?: ModelingCommandSchema['Fillet'] }
  | { type: 'Offset plane'; data: ModelingCommandSchema['Offset plane'] }
  | { type: 'Text-to-CAD'; data: ModelingCommandSchema['Text-to-CAD'] }
  | { type: 'Prompt-to-edit'; data: ModelingCommandSchema['Prompt-to-edit'] }
  | {
      type: 'Add rectangle origin'
      data: [x: number, y: number]
    }
  | {
      type: 'Add center rectangle origin'
      data: [x: number, y: number]
    }
  | {
      type: 'Add circle origin'
      data: [x: number, y: number]
    }
  | {
      type: 'xstate.done.actor.animate-to-face'
      output: SketchDetails
    }
  | { type: 'xstate.done.actor.animate-to-sketch'; output: SketchDetails }
  | { type: `xstate.done.actor.do-constrain${string}`; output: SetSelections }
  | { type: 'Set mouse state'; data: MouseState }
  | { type: 'Set context'; data: Partial<Store> }
  | {
      type: 'Set Segment Overlays'
      data: SegmentOverlayPayload
    }
  | {
      type: 'Center camera on selection'
    }
  | {
      type: 'Delete segment'
      data: PathToNode
    }
  | {
      type: 'code edit during sketch'
    }
  | {
      type: 'Constrain with named value'
      data: ModelingCommandSchema['Constrain with named value']
    }
  | {
      type: 'change tool'
      data: {
        tool: SketchTool
      }
    }
  | { type: 'Finish rectangle' }
  | { type: 'Finish center rectangle' }
  | { type: 'Finish circle' }
  | { type: 'circle3PointsFinished'; cleanup?: () => void }
  | { type: 'Artifact graph populated' }
  | { type: 'Artifact graph emptied' }

export type MoveDesc = { line: number; snippet: string }

export const PERSIST_MODELING_CONTEXT = 'persistModelingContext'
interface PersistedModelingContext {
  openPanes: Store['openPanes']
}

type PersistedKeys = keyof PersistedModelingContext
export const PersistedValues: PersistedKeys[] = ['openPanes']

export const getPersistedContext = (): Partial<PersistedModelingContext> => {
  const c = (typeof window !== 'undefined' &&
    JSON.parse(localStorage.getItem(PERSIST_MODELING_CONTEXT) || '{}')) || {
    openPanes: ['code'],
  }
  return c
}

export interface ModelingMachineContext {
  currentMode: ToolbarModeName
  currentTool: SketchTool
  machineManager: MachineManager
  selection: string[]
  selectionRanges: Selections
  sketchDetails: SketchDetails | null
  sketchPlaneId: string
  sketchEnginePathId: string
  moveDescs: MoveDesc[]
  mouseState: MouseState
  segmentOverlays: SegmentOverlays
  segmentHoverMap: { [pathToNodeString: string]: number }
  store: Store
}
export const modelingMachineDefaultContext: ModelingMachineContext = {
  currentMode: 'modeling',
  currentTool: 'none',
  machineManager: {
    machines: [],
    machineApiIp: null,
    currentMachine: null,
    setCurrentMachine: () => {},
    noMachinesReason: () => undefined,
  },
  selection: [],
  selectionRanges: {
    otherSelections: [],
    graphSelections: [],
  },
  sketchDetails: {
    sketchPathToNode: [],
    zAxis: [0, 0, 1],
    yAxis: [0, 1, 0],
    origin: [0, 0, 0],
  },
  sketchPlaneId: '',
  sketchEnginePathId: '',
  moveDescs: [],
  mouseState: { type: 'idle' },
  segmentOverlays: {},
  segmentHoverMap: {},
  store: {
    openPanes: getPersistedContext().openPanes || ['code'],
  },
}

export const modelingMachine = setup({
  types: {
    context: {} as ModelingMachineContext,
    events: {} as ModelingMachineEvent,
    input: {} as ModelingMachineContext,
  },
  guards: {
    'Selection is on face': () => false,
    'Has exportable geometry': () => false,
    'has valid selection for deletion': () => false,
    'has made first point': ({ context }) => {
      if (!context.sketchDetails?.sketchPathToNode) return false
      const variableDeclaration = getNodeFromPath<VariableDeclarator>(
        kclManager.ast,
        context.sketchDetails.sketchPathToNode,
        'VariableDeclarator'
      )
      if (err(variableDeclaration)) return false
      if (variableDeclaration.node.type !== 'VariableDeclarator') return false
      const pipeExpression = variableDeclaration.node.init
      if (pipeExpression.type !== 'PipeExpression') return false
      const hasStartSketchOn = pipeExpression.body.some(
        (item) =>
          item.type === 'CallExpression' && item.callee.name === 'startSketchOn'
      )
      return hasStartSketchOn && pipeExpression.body.length > 1
    },
    'is editing existing sketch': ({ context: { sketchDetails } }) =>
      isEditingExistingSketch({ sketchDetails }),
    'Can make selection horizontal': ({ context: { selectionRanges } }) => {
      const info = horzVertInfo(selectionRanges, 'horizontal')
      if (trap(info)) return false
      return info.enabled
    },
    'Can make selection vertical': ({ context: { selectionRanges } }) => {
      const info = horzVertInfo(selectionRanges, 'vertical')
      if (trap(info)) return false
      return info.enabled
    },
    'Can constrain horizontal distance': ({ context: { selectionRanges } }) => {
      const info = horzVertDistanceInfo({
        selectionRanges: selectionRanges,
        constraint: 'setHorzDistance',
      })
      if (trap(info)) return false
      return info.enabled
    },
    'Can constrain vertical distance': ({ context: { selectionRanges } }) => {
      const info = horzVertDistanceInfo({
        selectionRanges: selectionRanges,
        constraint: 'setVertDistance',
      })
      if (trap(info)) return false
      return info.enabled
    },
    'Can constrain ABS X': ({ context: { selectionRanges } }) => {
      const info = absDistanceInfo({
        selectionRanges,
        constraint: 'xAbs',
      })
      if (trap(info)) return false
      return info.enabled
    },
    'Can constrain ABS Y': ({ context: { selectionRanges } }) => {
      const info = absDistanceInfo({
        selectionRanges,
        constraint: 'yAbs',
      })
      if (trap(info)) return false
      return info.enabled
    },
    'Can constrain angle': ({ context: { selectionRanges } }) => {
      const angleBetween = angleBetweenInfo({
        selectionRanges,
      })
      if (trap(angleBetween)) return false
      const angleLength = angleLengthInfo({
        selectionRanges,
        angleOrLength: 'setAngle',
      })
      if (trap(angleLength)) return false
      return angleBetween.enabled || angleLength.enabled
    },
    'Can constrain length': ({ context: { selectionRanges } }) => {
      const angleLength = angleLengthInfo({
        selectionRanges,
      })
      if (trap(angleLength)) return false
      return angleLength.enabled
    },
    'Can constrain perpendicular distance': ({
      context: { selectionRanges },
    }) => {
      const info = intersectInfo({ selectionRanges })
      if (trap(info)) return false
      return info.enabled
    },
    'Can constrain horizontally align': ({ context: { selectionRanges } }) => {
      const info = horzVertDistanceInfo({
        selectionRanges: selectionRanges,
        constraint: 'setHorzDistance',
      })
      if (trap(info)) return false
      return info.enabled
    },
    'Can constrain vertically align': ({ context: { selectionRanges } }) => {
      const info = horzVertDistanceInfo({
        selectionRanges: selectionRanges,
        constraint: 'setHorzDistance',
      })
      if (trap(info)) return false
      return info.enabled
    },
    'Can constrain snap to X': ({ context: { selectionRanges } }) => {
      const info = absDistanceInfo({
        selectionRanges,
        constraint: 'snapToXAxis',
      })
      if (trap(info)) return false
      return info.enabled
    },
    'Can constrain snap to Y': ({ context: { selectionRanges } }) => {
      const info = absDistanceInfo({
        selectionRanges,
        constraint: 'snapToYAxis',
      })
      if (trap(info)) return false
      return info.enabled
    },
    'Can constrain equal length': ({ context: { selectionRanges } }) => {
      const info = setEqualLengthInfo({
        selectionRanges,
      })
      if (trap(info)) return false
      return info.enabled
    },
    'Can canstrain parallel': ({ context: { selectionRanges } }) => {
      const info = equalAngleInfo({
        selectionRanges,
      })
      if (err(info)) return false
      return info.enabled
    },
    'Can constrain remove constraints': ({
      context: { selectionRanges },
      event,
    }) => {
      if (event.type !== 'Constrain remove constraints') return false
      const info = removeConstrainingValuesInfo({
        selectionRanges,
        pathToNodes: event.data && [event.data],
      })
      if (trap(info)) return false
      return info.enabled
    },
    'Can convert to named value': ({ event }) => {
      if (event.type !== 'Constrain with named value') return false
      if (!event.data) return false
      const ast = parse(recast(kclManager.ast))
      if (err(ast) || !ast.program || ast.errors.length > 0) return false
      const isSafeRetVal = isNodeSafeToReplacePath(
        ast.program,

        event.data.currentValue.pathToNode
      )
      if (err(isSafeRetVal)) return false
      return isSafeRetVal.isSafe
    },
    'next is tangential arc': ({ context: { sketchDetails, currentTool } }) =>
      currentTool === 'tangentialArc' &&
      isEditingExistingSketch({ sketchDetails }),

    'next is rectangle': ({ context: { sketchDetails, currentTool } }) =>
      currentTool === 'rectangle' &&
      canRectangleOrCircleTool({ sketchDetails }),
    'next is center rectangle': ({ context: { sketchDetails, currentTool } }) =>
      currentTool === 'center rectangle' &&
      canRectangleOrCircleTool({ sketchDetails }),
    'next is circle': ({ context: { sketchDetails, currentTool } }) =>
      currentTool === 'circle' && canRectangleOrCircleTool({ sketchDetails }),
    'next is circle 3 point': ({ context: { sketchDetails, currentTool } }) =>
      currentTool === 'circle3Points' &&
      canRectangleOrCircleTool({ sketchDetails }),
    'next is line': ({ context }) => context.currentTool === 'line',
    'next is none': ({ context }) => context.currentTool === 'none',
  },
  // end guards
  actions: {
    'assign tool in context': assign({
      currentTool: ({ event }) =>
        'data' in event && event.data && 'tool' in event.data
          ? event.data.tool
          : 'none',
    }),
    'reset selections': assign({
      selectionRanges: { graphSelections: [], otherSelections: [] },
    }),
    'enter sketching mode': assign({ currentMode: 'sketching' }),
    'enter modeling mode': assign({ currentMode: 'modeling' }),
    'set sketchMetadata from pathToNode': assign(
      ({ context: { sketchDetails } }) => {
        if (!sketchDetails?.sketchPathToNode || !sketchDetails) return {}
        return {
          sketchDetails: {
            ...sketchDetails,
            sketchPathToNode: sketchDetails.sketchPathToNode,
          },
        }
      }
    ),
    'hide default planes': () => {
      // eslint-disable-next-line @typescript-eslint/no-floating-promises
      kclManager.hidePlanes()
    },
    'reset sketch metadata': assign({
      sketchDetails: null,
      sketchEnginePathId: '',
      sketchPlaneId: '',
    }),
    'reset camera position': () => {
      // eslint-disable-next-line @typescript-eslint/no-floating-promises
      engineCommandManager.sendSceneCommand({
        type: 'modeling_cmd_req',
        cmd_id: uuidv4(),
        cmd: {
          type: 'default_camera_look_at',
          center: { x: 0, y: 0, z: 0 },
          vantage: { x: 0, y: -1250, z: 580 },
          up: { x: 0, y: 0, z: 1 },
        },
      })
    },
    'set new sketch metadata': assign(({ event }) => {
      if (
        event.type !== 'xstate.done.actor.animate-to-sketch' &&
        event.type !== 'xstate.done.actor.animate-to-face'
      )
        return {}
      return {
        sketchDetails: event.output,
      }
    }),
    'AST extrude': ({ context: { store }, event }) => {
      if (event.type !== 'Extrude') return
      ;(async () => {
        if (!event.data) return
        const { selection, distance } = event.data
        let ast = kclManager.ast
        if (
          'variableName' in distance &&
          distance.variableName &&
          distance.insertIndex !== undefined
        ) {
          const newBody = [...ast.body]
          newBody.splice(
            distance.insertIndex,
            0,
            distance.variableDeclarationAst
          )
          ast.body = newBody
        }
        const pathToNode = getNodePathFromSourceRange(
          ast,
          selection.graphSelections[0]?.codeRef.range
        )
        const extrudeSketchRes = extrudeSketch(
          ast,
          pathToNode,
          false,
          'variableName' in distance
            ? distance.variableIdentifierAst
            : distance.valueAst
        )
        if (trap(extrudeSketchRes)) return
        const { modifiedAst, pathToExtrudeArg } = extrudeSketchRes

        const updatedAst = await kclManager.updateAst(modifiedAst, true, {
          focusPath: [pathToExtrudeArg],
          zoomToFit: true,
          zoomOnRangeAndType: {
            range: selection.graphSelections[0]?.codeRef.range,
            type: 'path',
          },
        })

        await codeManager.updateEditorWithAstAndWriteToFile(updatedAst.newAst)

        if (updatedAst?.selections) {
          editorManager.selectRange(updatedAst?.selections)
        }
      })().catch(reportRejection)
    },
    'AST revolve': ({ context: { store }, event }) => {
      if (event.type !== 'Revolve') return
      ;(async () => {
        if (!event.data) return
        const { selection, angle, axis } = event.data
        let ast = kclManager.ast
        if (
          'variableName' in angle &&
          angle.variableName &&
          angle.insertIndex !== undefined
        ) {
          const newBody = [...ast.body]
          newBody.splice(angle.insertIndex, 0, angle.variableDeclarationAst)
          ast.body = newBody
        }

        // This is the selection of the sketch that will be revolved
        const pathToNode = getNodePathFromSourceRange(
          ast,
          selection.graphSelections[0]?.codeRef.range
        )

        const revolveSketchRes = revolveSketch(
          ast,
          pathToNode,
          false,
          'variableName' in angle
            ? angle.variableIdentifierAst
            : angle.valueAst,
          axis
        )
        if (trap(revolveSketchRes)) return
        const { modifiedAst, pathToRevolveArg } = revolveSketchRes

        const updatedAst = await kclManager.updateAst(modifiedAst, true, {
          focusPath: [pathToRevolveArg],
          zoomToFit: true,
          zoomOnRangeAndType: {
            range: selection.graphSelections[0]?.codeRef.range,
            type: 'path',
          },
        })

        await codeManager.updateEditorWithAstAndWriteToFile(updatedAst.newAst)

        if (updatedAst?.selections) {
          editorManager.selectRange(updatedAst?.selections)
        }
      })().catch(reportRejection)
    },
<<<<<<< HEAD
=======
    'AST delete selection': ({ context: { selectionRanges } }) => {
      ;(async () => {
        const errorMessage =
          'Unable to delete selection. Please edit manually in code pane.'
        let ast = kclManager.ast

        const modifiedAst = await deleteFromSelection(
          ast,
          selectionRanges.graphSelections[0],
          kclManager.programMemory,
          getFaceDetails
        )
        if (err(modifiedAst)) {
          toast.error(errorMessage)
          return
        }

        const testExecute = await executeAst({
          ast: modifiedAst,
          engineCommandManager,
          // We make sure to send an empty program memory to denote we mean mock mode.
          programMemoryOverride: ProgramMemory.empty(),
        })
        if (testExecute.errors.length) {
          toast.error(errorMessage)
          return
        }

        await kclManager.updateAst(modifiedAst, true)
        await codeManager.updateEditorWithAstAndWriteToFile(modifiedAst)
      })().catch(reportRejection)
    },
>>>>>>> 30c2acd1
    'AST fillet': ({ event }) => {
      if (event.type !== 'Fillet') return
      if (!event.data) return

      // Extract inputs
      const ast = kclManager.ast
      const { selection, radius } = event.data
      const parameters: FilletParameters = {
        type: EdgeTreatmentType.Fillet,
        radius,
      }

      // Apply fillet to selection
      const applyEdgeTreatmentToSelectionResult = applyEdgeTreatmentToSelection(
        ast,
        selection,
        parameters
      )
      if (err(applyEdgeTreatmentToSelectionResult))
        return applyEdgeTreatmentToSelectionResult

      // eslint-disable-next-line @typescript-eslint/no-floating-promises
      codeManager.updateEditorWithAstAndWriteToFile(kclManager.ast)
    },
    'set selection filter to curves only': () => {
      ;(async () => {
        await engineCommandManager.sendSceneCommand({
          type: 'modeling_cmd_req',
          cmd_id: uuidv4(),
          cmd: {
            type: 'set_selection_filter',
            filter: ['curve'],
          },
        })
      })().catch(reportRejection)
    },
    'setup client side sketch segments': ({
      context: { sketchDetails, selectionRanges },
    }) => {
      if (!sketchDetails) return
      ;(async () => {
        if (Object.keys(sceneEntitiesManager.activeSegments).length > 0) {
          await sceneEntitiesManager.tearDownSketch({ removeAxis: false })
        }
        sceneInfra.resetMouseListeners()
        await sceneEntitiesManager.setupSketch({
          sketchPathToNode: sketchDetails?.sketchPathToNode || [],
          forward: sketchDetails.zAxis,
          up: sketchDetails.yAxis,
          position: sketchDetails.origin,
          maybeModdedAst: kclManager.ast,
          selectionRanges,
        })
        sceneInfra.resetMouseListeners()
        sceneEntitiesManager.setupSketchIdleCallbacks({
          pathToNode: sketchDetails?.sketchPathToNode || [],
          forward: sketchDetails.zAxis,
          up: sketchDetails.yAxis,
          position: sketchDetails.origin,
        })
      })().catch(reportRejection)
    },
    'tear down client sketch': () => {
      if (sceneEntitiesManager.activeSegments) {
        // eslint-disable-next-line @typescript-eslint/no-floating-promises
        sceneEntitiesManager.tearDownSketch({ removeAxis: false })
      }
    },
    'remove sketch grid': () => sceneEntitiesManager.removeSketchGrid(),
    'set up draft line': ({ context: { sketchDetails } }) => {
      if (!sketchDetails) return

      // eslint-disable-next-line @typescript-eslint/no-floating-promises
      sceneEntitiesManager
        .setupDraftSegment(
          sketchDetails.sketchPathToNode,
          sketchDetails.zAxis,
          sketchDetails.yAxis,
          sketchDetails.origin,
          'line'
        )
        .then(() => {
          return codeManager.updateEditorWithAstAndWriteToFile(kclManager.ast)
        })
    },
    'set up draft arc': ({ context: { sketchDetails } }) => {
      if (!sketchDetails) return

      // eslint-disable-next-line @typescript-eslint/no-floating-promises
      sceneEntitiesManager
        .setupDraftSegment(
          sketchDetails.sketchPathToNode,
          sketchDetails.zAxis,
          sketchDetails.yAxis,
          sketchDetails.origin,
          'tangentialArcTo'
        )
        .then(() => {
          return codeManager.updateEditorWithAstAndWriteToFile(kclManager.ast)
        })
    },
    'listen for rectangle origin': ({ context: { sketchDetails } }) => {
      if (!sketchDetails) return
      sceneEntitiesManager.setupNoPointsListener({
        sketchDetails,
        afterClick: (args) => {
          const twoD = args.intersectionPoint?.twoD
          if (twoD) {
            sceneInfra.modelingSend({
              type: 'Add rectangle origin',
              data: [twoD.x, twoD.y],
            })
          } else {
            console.error('No intersection point found')
          }
        },
      })
    },

    'listen for center rectangle origin': ({ context: { sketchDetails } }) => {
      if (!sketchDetails) return
      // setupNoPointsListener has the code for startProfileAt onClick
      sceneEntitiesManager.setupNoPointsListener({
        sketchDetails,
        afterClick: (args) => {
          const twoD = args.intersectionPoint?.twoD
          if (twoD) {
            sceneInfra.modelingSend({
              type: 'Add center rectangle origin',
              data: [twoD.x, twoD.y],
            })
          } else {
            console.error('No intersection point found')
          }
        },
      })
    },

    'listen for circle origin': ({ context: { sketchDetails } }) => {
      if (!sketchDetails) return
      const quaternion = quaternionFromUpNForward(
        new Vector3(...sketchDetails.yAxis),
        new Vector3(...sketchDetails.zAxis)
      )

      // Position the click raycast plane
      if (sceneEntitiesManager.intersectionPlane) {
        sceneEntitiesManager.intersectionPlane.setRotationFromQuaternion(
          quaternion
        )
        sceneEntitiesManager.intersectionPlane.position.copy(
          new Vector3(...(sketchDetails?.origin || [0, 0, 0]))
        )
      }
      sceneInfra.setCallbacks({
        onClick: (args) => {
          if (!args) return
          if (args.mouseEvent.which !== 1) return
          const { intersectionPoint } = args
          if (!intersectionPoint?.twoD || !sketchDetails?.sketchPathToNode)
            return
          const twoD = args.intersectionPoint?.twoD
          if (twoD) {
            sceneInfra.modelingSend({
              type: 'Add circle origin',
              data: [twoD.x, twoD.y],
            })
          } else {
            console.error('No intersection point found')
          }
        },
      })
    },
    'set up draft rectangle': ({ context: { sketchDetails }, event }) => {
      if (event.type !== 'Add rectangle origin') return
      if (!sketchDetails || !event.data) return

      // eslint-disable-next-line @typescript-eslint/no-floating-promises
      sceneEntitiesManager
        .setupDraftRectangle(
          sketchDetails.sketchPathToNode,
          sketchDetails.zAxis,
          sketchDetails.yAxis,
          sketchDetails.origin,
          event.data
        )
        .then(() => {
          return codeManager.updateEditorWithAstAndWriteToFile(kclManager.ast)
        })
    },
    'set up draft center rectangle': ({
      context: { sketchDetails },
      event,
    }) => {
      if (event.type !== 'Add center rectangle origin') return
      if (!sketchDetails || !event.data) return
      // eslint-disable-next-line @typescript-eslint/no-floating-promises
      sceneEntitiesManager.setupDraftCenterRectangle(
        sketchDetails.sketchPathToNode,
        sketchDetails.zAxis,
        sketchDetails.yAxis,
        sketchDetails.origin,
        event.data
      )
    },
    'set up draft circle': ({ context: { sketchDetails }, event }) => {
      if (event.type !== 'Add circle origin') return
      if (!sketchDetails || !event.data) return

      // eslint-disable-next-line @typescript-eslint/no-floating-promises
      sceneEntitiesManager
        .setupDraftCircle(
          sketchDetails.sketchPathToNode,
          sketchDetails.zAxis,
          sketchDetails.yAxis,
          sketchDetails.origin,
          event.data
        )
        .then(() => {
          return codeManager.updateEditorWithAstAndWriteToFile(kclManager.ast)
        })
    },
    entryDraftCircle3Point: ({ context: { sketchDetails }, event }) => {
      if (event.type !== 'change tool') return
      if (event.data?.tool !== 'circle3Points') return
      if (!sketchDetails) return

      // eslint-disable-next-line @typescript-eslint/no-floating-promises
      sceneEntitiesManager.entryDraftCircle3Point(
        sketchDetails.sketchPathToNode,
        new Vector3(...sketchDetails.zAxis),
        new Vector3(...sketchDetails.yAxis),
        new Vector3(...sketchDetails.origin)
      )
    },
    exitDraftCircle3Point: ({ event }) => {
      if (event.type !== 'circle3PointsFinished' && event.type !== 'Cancel')
        return
      if (!event.cleanup) return
      event.cleanup()
    },
    'set up draft line without teardown': ({ context: { sketchDetails } }) => {
      if (!sketchDetails) return

      // eslint-disable-next-line @typescript-eslint/no-floating-promises
      sceneEntitiesManager
        .setupDraftSegment(
          sketchDetails.sketchPathToNode,
          sketchDetails.zAxis,
          sketchDetails.yAxis,
          sketchDetails.origin,
          'line',
          false
        )
        .then(() => {
          return codeManager.updateEditorWithAstAndWriteToFile(kclManager.ast)
        })
    },
    'show default planes': () => {
      // eslint-disable-next-line @typescript-eslint/no-floating-promises
      kclManager.showPlanes()
    },
    'setup noPoints onClick listener': ({ context: { sketchDetails } }) => {
      if (!sketchDetails) return
      sceneEntitiesManager.setupNoPointsListener({
        sketchDetails,
        afterClick: () => sceneInfra.modelingSend({ type: 'Add start point' }),
      })
    },
    'add axis n grid': ({ context: { sketchDetails } }) => {
      if (!sketchDetails) return
      if (localStorage.getItem('disableAxis')) return

      // eslint-disable-next-line @typescript-eslint/no-floating-promises
      sceneEntitiesManager.createSketchAxis(
        sketchDetails.sketchPathToNode || [],
        sketchDetails.zAxis,
        sketchDetails.yAxis,
        sketchDetails.origin
      )

      // eslint-disable-next-line @typescript-eslint/no-floating-promises
      codeManager.updateEditorWithAstAndWriteToFile(kclManager.ast)
    },
    'reset client scene mouse handlers': () => {
      // when not in sketch mode we don't need any mouse listeners
      // (note the orbit controls are always active though)
      sceneInfra.resetMouseListeners()
    },
    'clientToEngine cam sync direction': () => {
      sceneInfra.camControls.syncDirection = 'clientToEngine'
    },
    'engineToClient cam sync direction': () => {
      sceneInfra.camControls.syncDirection = 'engineToClient'
    },
    /** TODO: this action is hiding unawaited asynchronous code */
    'set selection filter to faces only': () => {
      kclManager.setSelectionFilter(['face', 'object'])
    },
    /** TODO: this action is hiding unawaited asynchronous code */
    'set selection filter to defaults': () =>
      kclManager.defaultSelectionFilter(),
    'Delete segment': ({ context: { sketchDetails }, event }) => {
      if (event.type !== 'Delete segment') return
      if (!sketchDetails || !event.data) return

      // eslint-disable-next-line @typescript-eslint/no-floating-promises
      deleteSegment({
        pathToNode: event.data,
        sketchDetails,
      }).then(() => {
        return codeManager.updateEditorWithAstAndWriteToFile(kclManager.ast)
      })
    },
    'Reset Segment Overlays': () => sceneEntitiesManager.resetOverlays(),
    'Set context': assign({
      store: ({ context: { store }, event }) => {
        if (event.type !== 'Set context') return store
        if (!event.data) return store

        const result = {
          ...store,
          ...event.data,
        }
        const persistedContext: Partial<PersistedModelingContext> = {}
        for (const key of PersistedValues) {
          persistedContext[key] = result[key]
        }
        if (typeof window !== 'undefined') {
          window.localStorage.setItem(
            PERSIST_MODELING_CONTEXT,
            JSON.stringify(persistedContext)
          )
        }
        return result
      },
    }),
    Make: () => {},
    'enable copilot': () => {},
    'disable copilot': () => {},
    'Set selection': () => {},
    'Set mouse state': () => {},
    'Set Segment Overlays': () => {},
    'Center camera on selection': () => {},
    'Engine export': () => {},
    'Submit to Text-to-CAD API': () => {},
    'Set sketchDetails': () => {},
    'sketch exit execute': () => {},
  },
  // end actions
  actors: {
    'do-constrain-remove-constraint': fromPromise(
      async ({
        input: { selectionRanges, sketchDetails, data },
      }: {
        input: Pick<
          ModelingMachineContext,
          'selectionRanges' | 'sketchDetails'
        > & { data?: PathToNode }
      }) => {
        const constraint = applyRemoveConstrainingValues({
          selectionRanges,
          pathToNodes: data && [data],
        })
        if (trap(constraint)) return
        const { pathToNodeMap } = constraint
        if (!sketchDetails) return
        let updatedAst = await sceneEntitiesManager.updateAstAndRejigSketch(
          pathToNodeMap[0],
          constraint.modifiedAst,
          sketchDetails.zAxis,
          sketchDetails.yAxis,
          sketchDetails.origin
        )
        if (trap(updatedAst, { suppress: true })) return
        if (!updatedAst) return

        await codeManager.updateEditorWithAstAndWriteToFile(updatedAst.newAst)

        return {
          selectionType: 'completeSelection',
          selection: updateSelections(
            pathToNodeMap,
            selectionRanges,
            updatedAst.newAst
          ),
        }
      }
    ),
    'do-constrain-horizontally': fromPromise(
      async ({
        input: { selectionRanges, sketchDetails },
      }: {
        input: Pick<ModelingMachineContext, 'selectionRanges' | 'sketchDetails'>
      }) => {
        const constraint = applyConstraintHorzVert(
          selectionRanges,
          'horizontal',
          kclManager.ast,
          kclManager.programMemory
        )
        if (trap(constraint)) return false
        const { modifiedAst, pathToNodeMap } = constraint
        if (!sketchDetails) return
        const updatedAst = await sceneEntitiesManager.updateAstAndRejigSketch(
          sketchDetails.sketchPathToNode,
          modifiedAst,
          sketchDetails.zAxis,
          sketchDetails.yAxis,
          sketchDetails.origin
        )
        if (trap(updatedAst, { suppress: true })) return
        if (!updatedAst) return
        await codeManager.updateEditorWithAstAndWriteToFile(updatedAst.newAst)
        return {
          selectionType: 'completeSelection',
          selection: updateSelections(
            pathToNodeMap,
            selectionRanges,
            updatedAst.newAst
          ),
        }
      }
    ),
    'do-constrain-vertically': fromPromise(
      async ({
        input: { selectionRanges, sketchDetails },
      }: {
        input: Pick<ModelingMachineContext, 'selectionRanges' | 'sketchDetails'>
      }) => {
        const constraint = applyConstraintHorzVert(
          selectionRanges,
          'vertical',
          kclManager.ast,
          kclManager.programMemory
        )
        if (trap(constraint)) return false
        const { modifiedAst, pathToNodeMap } = constraint
        if (!sketchDetails) return
        const updatedAst = await sceneEntitiesManager.updateAstAndRejigSketch(
          sketchDetails.sketchPathToNode || [],
          modifiedAst,
          sketchDetails.zAxis,
          sketchDetails.yAxis,
          sketchDetails.origin
        )
        if (trap(updatedAst, { suppress: true })) return
        if (!updatedAst) return
        await codeManager.updateEditorWithAstAndWriteToFile(updatedAst.newAst)
        return {
          selectionType: 'completeSelection',
          selection: updateSelections(
            pathToNodeMap,
            selectionRanges,
            updatedAst.newAst
          ),
        }
      }
    ),
    'do-constrain-horizontally-align': fromPromise(
      async ({
        input: { selectionRanges, sketchDetails },
      }: {
        input: Pick<ModelingMachineContext, 'selectionRanges' | 'sketchDetails'>
      }) => {
        const constraint = applyConstraintHorzVertAlign({
          selectionRanges: selectionRanges,
          constraint: 'setVertDistance',
        })
        if (trap(constraint)) return
        const { modifiedAst, pathToNodeMap } = constraint
        if (!sketchDetails) return
        const updatedAst = await sceneEntitiesManager.updateAstAndRejigSketch(
          sketchDetails?.sketchPathToNode || [],
          modifiedAst,
          sketchDetails.zAxis,
          sketchDetails.yAxis,
          sketchDetails.origin
        )
        if (trap(updatedAst, { suppress: true })) return
        if (!updatedAst) return
        await codeManager.updateEditorWithAstAndWriteToFile(updatedAst.newAst)
        const updatedSelectionRanges = updateSelections(
          pathToNodeMap,
          selectionRanges,
          updatedAst.newAst
        )
        return {
          selectionType: 'completeSelection',
          selection: updatedSelectionRanges,
        }
      }
    ),
    'do-constrain-vertically-align': fromPromise(
      async ({
        input: { selectionRanges, sketchDetails },
      }: {
        input: Pick<ModelingMachineContext, 'selectionRanges' | 'sketchDetails'>
      }) => {
        const constraint = applyConstraintHorzVertAlign({
          selectionRanges: selectionRanges,
          constraint: 'setHorzDistance',
        })
        if (trap(constraint)) return
        const { modifiedAst, pathToNodeMap } = constraint
        if (!sketchDetails) return
        const updatedAst = await sceneEntitiesManager.updateAstAndRejigSketch(
          sketchDetails?.sketchPathToNode || [],
          modifiedAst,
          sketchDetails.zAxis,
          sketchDetails.yAxis,
          sketchDetails.origin
        )
        if (trap(updatedAst, { suppress: true })) return
        if (!updatedAst) return
        await codeManager.updateEditorWithAstAndWriteToFile(updatedAst.newAst)
        const updatedSelectionRanges = updateSelections(
          pathToNodeMap,
          selectionRanges,
          updatedAst.newAst
        )
        return {
          selectionType: 'completeSelection',
          selection: updatedSelectionRanges,
        }
      }
    ),
    'do-constrain-snap-to-x': fromPromise(
      async ({
        input: { selectionRanges, sketchDetails },
      }: {
        input: Pick<ModelingMachineContext, 'selectionRanges' | 'sketchDetails'>
      }) => {
        const constraint = applyConstraintAxisAlign({
          selectionRanges,
          constraint: 'snapToXAxis',
        })
        if (err(constraint)) return false
        const { modifiedAst, pathToNodeMap } = constraint
        if (!sketchDetails) return
        const updatedAst = await sceneEntitiesManager.updateAstAndRejigSketch(
          sketchDetails?.sketchPathToNode || [],
          modifiedAst,
          sketchDetails.zAxis,
          sketchDetails.yAxis,
          sketchDetails.origin
        )
        if (trap(updatedAst, { suppress: true })) return
        if (!updatedAst) return
        await codeManager.updateEditorWithAstAndWriteToFile(updatedAst.newAst)
        const updatedSelectionRanges = updateSelections(
          pathToNodeMap,
          selectionRanges,
          updatedAst.newAst
        )
        return {
          selectionType: 'completeSelection',
          selection: updatedSelectionRanges,
        }
      }
    ),
    'do-constrain-snap-to-y': fromPromise(
      async ({
        input: { selectionRanges, sketchDetails },
      }: {
        input: Pick<ModelingMachineContext, 'selectionRanges' | 'sketchDetails'>
      }) => {
        const constraint = applyConstraintAxisAlign({
          selectionRanges,
          constraint: 'snapToYAxis',
        })
        if (trap(constraint)) return false
        const { modifiedAst, pathToNodeMap } = constraint
        if (!sketchDetails) return
        const updatedAst = await sceneEntitiesManager.updateAstAndRejigSketch(
          sketchDetails?.sketchPathToNode || [],
          modifiedAst,
          sketchDetails.zAxis,
          sketchDetails.yAxis,
          sketchDetails.origin
        )
        if (trap(updatedAst, { suppress: true })) return
        if (!updatedAst) return
        await codeManager.updateEditorWithAstAndWriteToFile(updatedAst.newAst)
        const updatedSelectionRanges = updateSelections(
          pathToNodeMap,
          selectionRanges,
          updatedAst.newAst
        )
        return {
          selectionType: 'completeSelection',
          selection: updatedSelectionRanges,
        }
      }
    ),
    'do-constrain-parallel': fromPromise(
      async ({
        input: { selectionRanges, sketchDetails },
      }: {
        input: Pick<ModelingMachineContext, 'selectionRanges' | 'sketchDetails'>
      }) => {
        const constraint = applyConstraintEqualAngle({
          selectionRanges,
        })
        if (trap(constraint)) return false
        const { modifiedAst, pathToNodeMap } = constraint

        if (!sketchDetails) {
          trap(new Error('No sketch details'))
          return
        }

        const recastAst = parse(recast(modifiedAst))
        if (err(recastAst) || !resultIsOk(recastAst)) return

        const updatedAst = await sceneEntitiesManager.updateAstAndRejigSketch(
          sketchDetails?.sketchPathToNode || [],
          recastAst.program,
          sketchDetails.zAxis,
          sketchDetails.yAxis,
          sketchDetails.origin
        )
        if (trap(updatedAst, { suppress: true })) return
        if (!updatedAst) return
        await codeManager.updateEditorWithAstAndWriteToFile(updatedAst.newAst)

        const updatedSelectionRanges = updateSelections(
          pathToNodeMap,
          selectionRanges,
          updatedAst.newAst
        )
        return {
          selectionType: 'completeSelection',
          selection: updatedSelectionRanges,
        }
      }
    ),
    'do-constrain-equal-length': fromPromise(
      async ({
        input: { selectionRanges, sketchDetails },
      }: {
        input: Pick<ModelingMachineContext, 'selectionRanges' | 'sketchDetails'>
      }) => {
        const constraint = applyConstraintEqualLength({
          selectionRanges,
        })
        if (trap(constraint)) return false
        const { modifiedAst, pathToNodeMap } = constraint
        if (!sketchDetails) return
        const updatedAst = await sceneEntitiesManager.updateAstAndRejigSketch(
          sketchDetails?.sketchPathToNode || [],
          modifiedAst,
          sketchDetails.zAxis,
          sketchDetails.yAxis,
          sketchDetails.origin
        )
        if (trap(updatedAst, { suppress: true })) return
        if (!updatedAst) return
        await codeManager.updateEditorWithAstAndWriteToFile(updatedAst.newAst)
        const updatedSelectionRanges = updateSelections(
          pathToNodeMap,
          selectionRanges,
          updatedAst.newAst
        )
        return {
          selectionType: 'completeSelection',
          selection: updatedSelectionRanges,
        }
      }
    ),
    'Get vertical info': fromPromise(
      async (_: {
        input: Pick<ModelingMachineContext, 'selectionRanges' | 'sketchDetails'>
      }) => {
        return {} as SetSelections
      }
    ),
    'Get ABS X info': fromPromise(
      async (_: {
        input: Pick<ModelingMachineContext, 'selectionRanges' | 'sketchDetails'>
      }) => {
        return {} as SetSelections
      }
    ),
    'Get ABS Y info': fromPromise(
      async (_: {
        input: Pick<ModelingMachineContext, 'selectionRanges' | 'sketchDetails'>
      }) => {
        return {} as SetSelections
      }
    ),
    'Get angle info': fromPromise(
      async (_: {
        input: Pick<ModelingMachineContext, 'selectionRanges' | 'sketchDetails'>
      }) => {
        return {} as SetSelections
      }
    ),
    'Get perpendicular distance info': fromPromise(
      async (_: {
        input: Pick<ModelingMachineContext, 'selectionRanges' | 'sketchDetails'>
      }) => {
        return {} as SetSelections
      }
    ),
    'AST-undo-startSketchOn': fromPromise(
      async (_: { input: Pick<ModelingMachineContext, 'sketchDetails'> }) => {
        return undefined
      }
    ),
    'animate-to-face': fromPromise(
      async (_: { input?: ExtrudeFacePlane | DefaultPlane | OffsetPlane }) => {
        return {} as
          | undefined
          | {
              sketchPathToNode: PathToNode
              zAxis: [number, number, number]
              yAxis: [number, number, number]
              origin: [number, number, number]
            }
      }
    ),
    'animate-to-sketch': fromPromise(
      async (_: { input: Pick<ModelingMachineContext, 'selectionRanges'> }) => {
        return {} as {
          sketchPathToNode: PathToNode
          zAxis: [number, number, number]
          yAxis: [number, number, number]
          origin: [number, number, number]
        }
      }
    ),
    'Get horizontal info': fromPromise(
      async (_: {
        input: Pick<ModelingMachineContext, 'sketchDetails' | 'selectionRanges'>
      }) => {
        return {} as SetSelections
      }
    ),
    astConstrainLength: fromPromise(
      async (_: {
        input: Pick<
          ModelingMachineContext,
          'sketchDetails' | 'selectionRanges'
        > & {
          lengthValue?: KclCommandValue
        }
      }) => {
        return {} as SetSelections
      }
    ),
    'Apply named value constraint': fromPromise(
      async (_: {
        input: Pick<
          ModelingMachineContext,
          'sketchDetails' | 'selectionRanges'
        > & {
          data?: ModelingCommandSchema['Constrain with named value']
        }
      }) => {
        return {} as SetSelections
      }
    ),
    offsetPlaneAstMod: fromPromise(
      async ({
        input,
      }: {
        input: ModelingCommandSchema['Offset plane'] | undefined
      }) => {
        if (!input) return new Error('No input provided')
        // Extract inputs
        const ast = kclManager.ast
        const { plane: selection, distance } = input

        // Extract the default plane from selection
        const plane = selection.otherSelections[0]
        if (!(plane && plane instanceof Object && 'name' in plane))
          return trap('No plane selected')

        // Insert the distance variable if it exists
        if (
          'variableName' in distance &&
          distance.variableName &&
          distance.insertIndex !== undefined
        ) {
          const newBody = [...ast.body]
          newBody.splice(
            distance.insertIndex,
            0,
            distance.variableDeclarationAst
          )
          ast.body = newBody
        }

        // Get the default plane name from the selection

        const offsetPlaneResult = addOffsetPlane({
          node: ast,
          defaultPlane: plane.name,
          offset:
            'variableName' in distance
              ? distance.variableIdentifierAst
              : distance.valueAst,
        })

        const updateAstResult = await kclManager.updateAst(
          offsetPlaneResult.modifiedAst,
          true,
          {
            focusPath: [offsetPlaneResult.pathToNode],
          }
        )

        await codeManager.updateEditorWithAstAndWriteToFile(
          updateAstResult.newAst
        )

        if (updateAstResult?.selections) {
          editorManager.selectRange(updateAstResult?.selections)
        }
      }
    ),
    loftAstMod: fromPromise(
      async ({
        input,
      }: {
        input: ModelingCommandSchema['Loft'] | undefined
      }) => {
        if (!input) return new Error('No input provided')
        // Extract inputs
        const ast = kclManager.ast
        const { selection } = input
        const declarators = selection.graphSelections.flatMap((s) => {
          const path = getNodePathFromSourceRange(ast, s?.codeRef.range)
          const nodeFromPath = getNodeFromPath<VariableDeclarator>(
            ast,
            path,
            'VariableDeclarator'
          )
          return err(nodeFromPath) ? [] : nodeFromPath.node
        })

        // TODO: add better validation on selection
        if (!(declarators && declarators.length > 1)) {
          trap('Not enough sketches selected')
        }

        // Perform the loft
        const loftSketchesRes = loftSketches(ast, declarators)
        const updateAstResult = await kclManager.updateAst(
          loftSketchesRes.modifiedAst,
          true,
          {
            focusPath: [loftSketchesRes.pathToNode],
          }
        )

        await codeManager.updateEditorWithAstAndWriteToFile(
          updateAstResult.newAst
        )

        if (updateAstResult?.selections) {
          editorManager.selectRange(updateAstResult?.selections)
        }
      }
    ),
    shellAstMod: fromPromise(
      async ({
        input,
      }: {
        input: ModelingCommandSchema['Shell'] | undefined
      }) => {
        if (!input) {
          return new Error('No input provided')
        }

        // Extract inputs
        const ast = kclManager.ast
        const { selection, thickness } = input

        // Insert the thickness variable if it exists
        if (
          'variableName' in thickness &&
          thickness.variableName &&
          thickness.insertIndex !== undefined
        ) {
          const newBody = [...ast.body]
          newBody.splice(
            thickness.insertIndex,
            0,
            thickness.variableDeclarationAst
          )
          ast.body = newBody
        }

        // Perform the shell op
        const shellResult = addShell({
          node: ast,
          selection,
          artifactGraph: engineCommandManager.artifactGraph,
          thickness:
            'variableName' in thickness
              ? thickness.variableIdentifierAst
              : thickness.valueAst,
        })
        if (err(shellResult)) {
          return err(shellResult)
        }

        const updateAstResult = await kclManager.updateAst(
          shellResult.modifiedAst,
          true,
          {
            focusPath: [shellResult.pathToNode],
          }
        )

        await codeManager.updateEditorWithAstAndWriteToFile(
          updateAstResult.newAst
        )

        if (updateAstResult?.selections) {
          editorManager.selectRange(updateAstResult?.selections)
        }
      }
    ),
<<<<<<< HEAD
    deleteSelectionAstMod: fromPromise(
      async ({
        input,
      }: {
        input: ModelingCommandSchema['Delete selection'] | undefined
      }) => {
        console.log('input', input)
        if (!input) {
          return new Error('No input provided')
        }

        // Extract inputs
        const ast = kclManager.ast
        const { selection } = input

        const modifiedAst = await deleteFromSelection(
          ast,
          selection.graphSelections[0],
          kclManager.programMemory,
          getFaceDetails
        )
        if (err(modifiedAst)) {
          return
        }

        const testExecute = await executeAst({
          ast: modifiedAst,
          engineCommandManager,
          // We make sure to send an empty program memory to denote we mean mock mode.
          programMemoryOverride: ProgramMemory.empty(),
        })
        if (testExecute.errors.length) {
          toast.error('Unable to delete part')
          return
        }

        await kclManager.updateAst(modifiedAst, true)
        await codeManager.updateEditorWithAstAndWriteToFile(modifiedAst)
=======
    'submit-prompt-edit': fromPromise(
      async ({ input }: { input: ModelingCommandSchema['Prompt-to-edit'] }) => {
        console.log('doing thing', input)
>>>>>>> 30c2acd1
      }
    ),
  },
  // end services
}).createMachine({
  /** @xstate-layout N4IgpgJg5mDOIC5QFkD2EwBsCWA7KAxAMICGuAxlgNoAMAuoqAA6qzYAu2qujIAHogC0ANhoBWAHQAOAMwB2KQEY5AFgCcGqWqkAaEAE9Ew0RLEqa64TIBMKmTUXCAvk71oMOfAQDKYdgAJYLDByTm5aBiQQFjYwniiBBEE1OWEJazVbYRVrRWsxZV0DRC0JGhpZCrkFNRo1ZRc3dCw8Ql8AgFtUAFcgwPYSdjAI3hiOLnjQRMEpKRp02alzOUV5cTU9QwQZMXmxWvMxaxkNGXlGkHcWr3b-cm4hvnYRqLG43mmpKwkVI9m1I4qYSZTZGWwSeyKRTqOTlOTWCwXK6eNp+fy+KAdMC4AIAeQAbmAAE6YEj6WAvZiscbcD5CTJpE5yE71WRiMTA0EIdSSZTsqRHDliWaKJHNFHEbFDIl3EhYokkfzcQLBUITSnRanvKJbQQc6zSKz1GjCOS7FSzPSJGRfRQSRRaOqwxQ0M1qMUeVoSbAQTBgAgAURxxMCAGs-OQABYat4TOlJfJ29QyYQuh22TJiLnwtQSBQKKTVL4qPJiD3XKDe33+oPSsMR6OKSJU2JxhJCazghTWYRSXIpWbCI5c4x29kFRy-OTaerllFVv2Bp5E7oYGNattTIRieF54Q937lNQls5cvlSCEcuqzGid11l1yXcVen2LgBKYHxqEwhPXrdp7ZJDuY7WH2cwWioCgyGeAoXrsag7AhSw2DIc4vtWBAADKoAAZs89CjBuAFbggoFyPaWi5KmUImq6XJ6r8EgMksyg7LI2hofgC7+t4kZYJgf40pM-CIGRFGZI4UIuqIcj0fsMhMT2LHMsKJxSJxlavv6ABi2CYH6+HNpq-7CdMO4KceN7GMy5SdmeKjmHm+SujIeQ2scGncUuLBEoZhEmfGeqqBCijmT2xwIbeZ5DheCJaNOCI2BooqPsi6GLsgJDhoJ2okUFki-BaKRHKI7LQcUCChUCEimkC9jZGI8iqJ5WkEAAIsEQwqn6arhARrxEaZ27MtILqusYrkOhYZ4AheOQIakCJ1BkqGpc+XGtQAKmATyCOwqCCEQACCbU5ZuIlAcFNRKCcDkyDkZ73fMWiZsKHIOSWLUYbiOE4UEARMKSuDDP1LZCYFO6SDQ9g7nYWg2NkXIIvu0iyOYFQCoo9SrU0nobRhAAKRKoB0TDsHtB2QBwZ3ERdYkOhJ1HSXRFUiCWim9iWKnsepa145p1YSJGPpgATQNwAQR2+dgOEkKE-hQAqTCRv4LBMN0pJDBANNDUkpU1RarqQRYfbwmeJoqBCvYKNCjWprYX1+hIsCRqgADuYtkBLUucLL8uKyQyv+GApOcJAOsQ9oeaw9Y1R5KaUUVXkDo1RYAKZD21Qpp53jhuwUbEGQlCYLnDYR4BAKW8YXOFqFtcbEnnYKfuLlWEcPaNTnecFx1BlgCqmJSuXJG22U2SFrHtR3uVurHJIoH7NDaimvCZFdw2BD3BgwcQBw-gQN0RKtPW+fRqDxng4BUkWdbrniNJKhcikBr2xo0NKBauTr6fEil6fACSGFMrhgHliHE-hCTS3ICQAS59Yy00SC6fYeYTg7lkFjXYO57LsmkA4AE4h0G1F5rjCsv9u6RjIQ2QBGUsr9yCIPcBrsj4AC8HgwOHhdF0dh7RDjOLDPsQJHpmDKJBfcxgP5iO-lGShACMJEG4LAdgCo8D+CYdgVhOIYH72wIoouIMjLwN1i6Tspg37mGNkyLMFVbA2lMDHdkdQjjQykRQv+UZqH+nkbgRRyjcAQOJJwaBmBtG6IoPo-yl8R7Q3IvBYUnZUgchnqJVyaRbypmvLHU0OMnz8xkdItxkYPHEAUUokgKijoACFvD+AABocMQeICyx5bDsmsisJGGhyK-ELOIcaNpXQuLyYUuRJTfH+EqdUgAmvUxASCFLTn+K5CcOwuSuVcukWOoihz1AKNktKXEClDKKV4nxZS-FkCgH6GZlUpJMUOPsXIKYdyyWsWYXMqRemgVdAiOQgyCnHNGWc-wfp8DsDPgYwa8YaKSAzmcFIK8kJI1HOkFY90MgAlsCoP55CAXeNKSopgxJCW4F3uQDWJAZS71CZQa5nSyhXjsNEuFj9rECnIp2dMsdVACgfCQ+chz-kjLxWMtRGiBj6X0P4GB2AoC4GuS6dZJYjihW0BjKxWxQrCjzCkaoXLpywl+XzUhAqcVCtOSoyBgSYGYEldK2V8qLDkRnOk0KDpmQNw1eIso9R4TyDOLdQ1fKvQmqoWa-FfjYC4EDv4fatSHVKGkAiRqy9VgrAUEjColt4RukcPqYhOTjXkKOWGsZkbo2xumXAyFV8Kh2isPYC08h8hgSRljeYvShx1FNLXQNBb+VFsFYuE54bg4AEduhaJBVAMFDqUaulddDZYNgWUat1UxGwnYCgmnhc4I1-aGzFqHYCglFLrXUCrQFGtAJTCyHuoOSC8EZq1HtFCY8dQbSWCxXu4NA7TVHuFUCokIdUCEjuMenEFIL2RM4Q4cijhWTAixlYF5GrCwKQKLMQqaMkLYtDe+MAggdohG6EMeVT0fhpwdKFV0JphDmyWGUVBux7qrFabh2Ri4t79ypgEA+R98AnyjPKqElsl49NvOaPI5sUw1RsMyKwdg027qDQc39eHPHgf8G7DgKso1YggBAmB3RwkDUvSPUQls7bqGhDZjQ1guRmHmMvD9y950IRSipysIaOP+ijBc-u+1vzXM7OCDMSxIK-FUmeB0kgrC5Ght8+EVhBlHTdmUgIoq2HBKpQMMJ-g8A4VQAQCA3AwDelwF+cMEgYDk0y5ozAggCuoGCy5Mo0NoTRLMByJGQIDQ7Ai32JD2QUtpb3nV8VITcuUHy7gQrBBiTEyJBIQGgxCtEg6NVvwghxswMa7N5rUHcp01a6aETWM5ipCWD18EZh8j5HMCkpYI30v+KgVonLeiZtzZK8DcrlWys1cEJa7AQS9uFZa3MGqx4zBjUzqFJGCMIRxzjmyacvK+0-oPall7wOgmTc+01+bRJFvLc1mtjbgPce7aaxDu0KZbBaCUKsLGSNQJV1NEcVQNpgQ7me3vCZtSvtFZ+2VvA-3NvkxIAAI1gIIPgYODsQrM8dgUIU0OgUdG9VZ5Qq45BY42xdvb9leaLdj-nVTBeE4W6gJbK32Dk4l4IaXsv5c08O+dRIcUYW1FTDkHsaT1WiVmoacQNt2ShWG9+1TWPRsBAF5MoXxXSt-dQFVwHzvBD6AVxDy29QGdDnHo1VZNE2tVESfdX3fO48W4T1b4nNvSerZtxTrbGes9u6V9Bz3FRJDCjsKaWo6ZoarORqYFYwobLKGnHs9aJuY8vYuX6RPIuU9p9b-gP02f3cINEj36QaCYqVwyEULY+QNA-GXeFE0sd0fG6GRIM3ARF-9zryTu3Dv08b4Ix3iJR3u+FnSFEFgjNGQ3ECRnZFzFTDeUaiPHuhSyYEBklSnTBTAwAzwHYCT1+zF1TzKyOm8E2kEHuDQNwEEGQPBV-w9131kCYi0DyENmXiUED1ImzVMCHFsFsGTgwXgMQOBWxGnRViIPNRxCJzfzJ2bwf3wMIPA1IL4JnW311jiirh3AxjmFQUUCRVV0nBLF+B7AdBn1yUOUf1ViJWxFJXJUpR0Smxf320wNFwqxwMd0JSJGJTMNJCJEEA+zCS307z-133WQKEwUFCUFTCSVIi+HIjQxOEnFOFjir2MOcNMJB3MPxzy1fwb3f3EMBycJcKSLcI8MsL0W8IoJ31Ina1MGo3ZGbUklCNAixmkGZCiOyBiKN1n3v0wjwAC1QG-E3kjH8xjS6NgR8MoNIjkyYmMH3AQnMEyGXifjnT7HSTsDqlAkGXaOBn6O-AkH-lwA4AIBa3EAhAxQtBzGZBP0QF9TzHMGLAxixg4ijznx-lWM6I2K2J2KoCbGKIUIcAUhOESgH0ZzsgqkqFMDOFg0cTNGcTuLaI6PWMwAkAADlUB-ACZUB0DYBJYIADNdFfJVYUScRgsSw7RfVbZbpzQ6MKpYRUllAYozBgQLMVjoTAtYSESkTcT2A0TSAwlBiPioVUwYlaC8gbIzgzRsxuFNAoRZA4sDVBkXiMDrkFAoYchFjbATQRQzwb8xiAQJxpJx9pTtjZT3jTMu8SgEQfhREdhM4LRHp7oFhs0oRUhB9BlNp-McRsAtEKVyB+iei+jGTrk0VyIEk5hagzQ1hQiEp0h2tqgKh4kPMMdo8f5ugSVESsT2AClcRcBbDV9cDJCEyStBBkzUy5V5CoUUwxxCx4RbYBQNAV0ziCgeEsM0FIJjxBkPxQhn8YSvT8AniuTDTfCwjcgx92Q0cslnNzZvhlB1BQJJzWQWiDCi0WzctLkuyH9Y9j4ggiCDN7giRgYiQCBdJtiXZ-AgNWyv9fToRRMTiOQ3RUh1CKpahJARQLAzgBRPpITDl5y2zGTlz0tj4bcZU8B0SDMjyFyl9fyoA8BTzjh7R5MdUIplARTm4ex9x4p5pZhmyQhgKly9ydE+IDN3yv9diiyr4chCTHBexCxOczZbyUgfhwTUxewe9fhBkiApQQw8LFz2y-NOyYSOFdRVgFIvhaT9wH1hQyTEhIsmIMUqhzBjgHImKWKZQ2Kl9PzH9j5Nztzdy8BsK7h5LDz0Ln9fTIQDjcghRdVaMzwCgs0W5UhIRshljXyi1mLgwFK9Kv8YSvzxgBNQL-yjoMTtKnLdLjz2KvLCyhiSikp5454Uk7Nqh7JjA9wfkrAHBbL8079DlHK6xFLMLNKXZIB-B0rWKXLFyCLQqFDsg61QI31VBoZ8gzwDVcF51mNMllNYz7jpFyA-QyBAhNZ-RhNqDHBOxaCOR3NTibkcFdhVDG07BtBmrUqHLuBgcBNY09Ncr8QjN-QV9sCqsSBFFh1fE4S5RIAAA1NalrbhayTsByXNaSkfVMKHAUe6ZNRqawJi+agJY+Jag6gzVazAYzEQ9IsQ9bCQba9gXas5fa-TY6n6kzMGXspNXMRdP3fIDkTVVZaSiEDIR87ndMOIwQkdIDLoUDXG3xNkjMzasrXMoms5QQfGkDAjSm9A06g0fBfqnQ48KTJOcIwA5kFYBCTFW4zze-Iw+mvxHbCVUm+wqrCm6Q0Wm1FrWEe0O2Wod+SiR6BycM0QKoM-aoHGzTKnMWjaiW8mg6YWoHN6oJWWwikiH5CIoqOYR1HYFZJOS6xSC0aETZGknW4g1RX8sVa1W1HAWVcW8XKW4g7bH2rLG1J3AOkK7kwCZGO0b5fIfcKImEcy2shyAvM-DOW8T2oQ17K1CVKVaOoOhwkOoQ02t7CVKOmVGOns4YhEbhBwCoY8KwaiFIaKaqL4I4KeAcZeW-Voww2PVAvOstJgfo2pEuyW426Q0eimOXFrYEe0TID6aEPsWwDNaoGqGxCk+KVYXOkdUe8eyZSeo2qQ0O2e-aTPOWqGUCUQaEG0Y8VtXsRNYi4M44FSfesZMAcdSdWQyME+iQMu8NQjH+hrMghe+YV2z+PilMByWqrVNgsqd6YESCT+oFJgU9fSLAABoB3xQQDBhULB7smG+u10LpNuZnPPLBJOVVFBdzLIB5Gagehy3orizaAY4q2Oq23rC-EsJKu09mjVUsdIBCfYC7TdDyeyg9IgVhmAfwdh7ot4kq+MHsGTXNU0fIAsROIR-IERxCcRu7fQwtaR2R-uBRzAXY6wZRuOnpMfJYI4NSfsaLXRlaMRxOjDJi0x+RjhqgGQaxkiOFXMKEYwa-N6ZkZx+eUR1VVeBxzxvo8x3YlQfxumVQiEX4eqWEWoBCMkoRvsaOVFHmtBZqKRn+GR+JnxsQZJz3VJh6jJuod9HJ2ZZUjZE0ayrGDdJh2c6R7AIkdqrsjsuRn0y2i6cSjQJxQsaS+6aspIKjQ0QS2wM0ESpinpvptylSzyo+MC9MnyjclZkCzZ8C4Z60PfcPLnD6R0FDXfKON1CY2OUKKCZZ3ppSgY9yzgATN8EgXeXoDS-cgQvZ6Gi+Xs+wBCdIRq1YTRpgu8b3DINg50VjR51Zz8rCnKgzIgf5zhuukopOu0H1MZyCPQk0Wq10eq8faq1ITp4x0+fwXAREv2HiVUXjMAWWDWAGcWa5QQDBOxEI5eIEZVaZxCrmnYccXIWObOSEsgbADoQYd6xElbYGABiVqVoYOeul65C0NIY0XFtmgEGo00Pcbm0sO+SPAWxV6Vxa2V8WP623AGjbU15Vy+1Vo5pp+ebIIsd+DIURVZaihTYi7QO5nsTyO1mV4OPgSw1c8hBV7YpVgjS+2AchNVr4JiF0WaNMDkWkkcOdQ4PICTL5fu3JI6BAm1H836f6VWS1g28XXCP6PwT2YGI6RRdweVHBCqoV3mnYbIflnQsofVO81pl8gWgtxA4t6t1lr2K1xve3cQqt-6WtsAet9gRtp1m5RkLW34dJNBGo+CUxVQd1FMDnTyQdotgTTAXCDAithwk9vCedxdqpjsTegcNkEVoSyFk0e82DYwY8acDQCl+cQ9-QY+S9jA63a1pvQGwD699AdlrlJiAsc0+OFpVtcEUQBqD6L95eA9wt-9gTHK-SABnDzACD7WJdwQcKNreJf1591taggk2zRs79jDod7DviXD4Didh3fDwjqDudW8WOCjhD6xdg9IOuD1uj9DyEv94+ImEmMmOenjPD7oKXDoDgfB4mUOQjXePyTF3WDl3cB+DIZGBJaEBHBwMoJNeDUTn9r0CTgTKTtTy+uT1jjIwG2ABTpT8mJgVTmTnjdl5QA0PTzIVpocIz6xRCRNJxVDjQMTx8GljAeAKIY3Lhi6QQWEKGBCRxo8AheiHMdIGEewYy6oC0R2MARL6YIccid9dL+p4ULkWg+0CqkLEqEUIroWEWWduLkhkokQOob1OFPsDL6rpOV9eo5iYEWok4Zrl2d2NrkroQc0vMF6B7SoL982Fxxg28FIV0CeFxGb7kYlsZuKKqmS6ZwQGECSrGdQZSZCdjdxasHbgR-fHIOoALghRpyqY4NIbIJZDkFiF0FK5h+fMbcO+rFI6bJrO71uiSyMyYgRD1USRY6QSCTdHm7tSzuM6RIwvWkH6wwrcH3YPMRwVQLmKk9ugTzIUwXQ19+DPvOIgXGpIXcH26o0SszpHcGY6xFICyCfGiauAvGnmvenrTnk26nvFmk4btS57YF0f0zZeYicsVgWwehfVysHwXq+auCiFeB7dGEapGunTRuYGKdrbgm1Xg0FAQ8DdgXHi8VzGFrDdJpFacPRvPHML4c4Ep9Hoe7IxIslNwrHgXjroxfcSQB2iKCwCwB6VlULXIBQR7luIx-dB4hkgYu72uWTBwaoxY00EcFOFByM1piTPNyl6RR4tymUu7+oSAyEDPivCX5kdneYhg6HWS93ihEvz8ml9bGBHbzsOKxddYcfO217rnCSpnCUuTAZFviQNvl55k5E1E7vjlaQNSfMG0cfGriweb+wdyfpNjSfsv1XkiMCcM4yoEE4iXvISCqylMc0juePzHH+J0zsl0t03p-onbqZgqMrzQeoVMEarJDZd7u02OBIZBkOZJMgMF8gFk7u3Sb1Byn3CooRMDmWYGMRcwyR2mMZWagekyowlu+UEERp2BbrcoqoI4brhFjhzAhXIf3Lpj-GwHKUVy2HEINwA3I25ty3fdBPgI9a1RGC0zexqaQ4LHA7ar6NCoFWeYbF1mUAJUAc2EiGIVGrvelEFx45RFa+Z1RChVVUDH4qBRfChLQJebIscK-gTKmwJwTPxwiBqY4MPlvKOQcguyHYGkiiJyV-KOg78N320BwYe8V+aiKET4ovwu0eQbQOmH2AOCMqhVUQbCXEFgYtyxId-tDF5DuCW4ng8ytCHip9IkqOQTQQn2kT5VnKIgpcuEOCrRCdg9oOIfHVWAd1cw92PPPYFgzpD7+mQnSk4NhJ6DcqWQgwSEOK4H8LoW-WIQKA8FQgvBeAndtymPyopBkfTTqrAG6p3d+q3qZ+PmDLLTRBuJoH4M+wcB3gUgX6BXnNQqxvVzW1LT6oZihrg9dGOwFYP8ATgZAJeCMA0DyjLLftbwM5LQa82Hp41gMhNC3u10BbDFJIBodJuIDuhnYmCMWAqAhAYIiZMMaDFRDLS2AB8eSeQH4DATMB2ARM9mJOGcB+E2Bdg26PihgP+4-whautM2n7XB5wjfhiIyaBHw1QOR5gKSZMDCCREQiRaQPcVCbztTSDq05mEkTASVoYYYqScZNDVBsi7IsRhfDIRQnxFe09aLI6OsSJ+FcjygPI1INFEKF1BxyF2ZjAyMCBRox6saGpEcOD7KEYhCMc0hmiHD74e8IIqqjULR5iih6wtTUeWkRKTI9Rl4WEIaNUbDhrEygZ6E9E1J54xOmwgHgEDtHf0J0wSMgjKPhHAt5Rbqc-u6nXQDVokPqDIBqIIZnpMARw+ZE3SWDQwnyhYGaM-T7qWRKg8MOJmw2T4dDPcDkJ1OMRWhTEYW0WVXK42iYSM7+1oiQGiyeZdlcBm9fvNzQBC+djA+Y0TDsFzT9jryz1Sfh2MRYvM8hUgtgbo17HyAxxiFDNNc0LC3Nx8DzScf8zWb0CJBHzL5h8JkE2MFxKYPsQUCSyvcm4L8cCLC3T47AEWoQiQE0NRb-N5xBUM8UuIvEriQuerViJCCUhNEXE1LWlnLHaEwjAIJHI4DVCHBHE-cS8UIicH4q8Ik0-YOzCKK9BBtdhcrcCZ8JKIAFk6+4e+r2Hpy6tgRPxdQH3VUCo9KwWEiQbGh2hhtsO5CHbo72nCRZxENgFiK917BpA7wbkZYH0IY5HsJB07NEDhJ24kd1AczdiLmnGixwespo0qOLxWjaBWxlYazhIMA6SSyuPXSrneRGr6N98E+L9qIEyTCSsOEg-DjpJ3B6S-W-XQyQoHmCap+sqYAEMlnE6YdJOnncmPZw042TyuaXeyVV0Mkpp4RjaOgsC15guAgAA */
  id: 'Modeling',

  context: ({ input }) => ({
    ...modelingMachineDefaultContext,
    ...input,
  }),

  states: {
    idle: {
      on: {
        'Enter sketch': [
          {
            target: 'animating to existing sketch',
            guard: 'Selection is on face',
          },
          'Sketch no face',
        ],

        Extrude: {
          target: 'idle',
          actions: ['AST extrude'],
          reenter: false,
        },

        Revolve: {
          target: 'idle',
          actions: ['AST revolve'],
          reenter: false,
        },

        Loft: {
          target: 'Applying loft',
          reenter: true,
        },

        Shell: {
          target: 'Applying shell',
          reenter: true,
        },

        Fillet: {
          target: 'idle',
          actions: ['AST fillet'],
          reenter: false,
        },

        Export: {
          target: 'idle',
          reenter: false,
          guard: 'Has exportable geometry',
          actions: 'Engine export',
        },

        Make: {
          target: 'idle',
          reenter: false,
          guard: 'Has exportable geometry',
          actions: 'Make',
        },

        'Delete selection': {
          target: 'Applying selection delete',
          guard: 'has valid selection for deletion',
          reenter: true,
        },

        'Text-to-CAD': {
          target: 'idle',
          reenter: false,
          actions: ['Submit to Text-to-CAD API'],
        },

        'Offset plane': {
          target: 'Applying offset plane',
          reenter: true,
        },

        'Prompt-to-edit': 'Applying Prompt-to-edit',
      },

      entry: 'reset client scene mouse handlers',

      states: {
        hidePlanes: {
          on: {
            'Artifact graph populated': 'showPlanes',
          },

          entry: 'hide default planes',
        },

        showPlanes: {
          on: {
            'Artifact graph emptied': 'hidePlanes',
          },

          entry: [
            'show default planes',
            'reset camera position',
            'set selection filter to curves only',
          ],
          description: `We want to disable selections and hover highlights here, because users can't do anything with that information until they actually add something to the scene. The planes are just for orientation here.`,
          exit: 'set selection filter to defaults',
        },
      },

      initial: 'hidePlanes',
    },

    Sketch: {
      states: {
        SketchIdle: {
          on: {
            'Make segment vertical': {
              guard: 'Can make selection vertical',
              target: 'Await constrain vertically',
            },

            'Make segment horizontal': {
              guard: 'Can make selection horizontal',
              target: 'Await constrain horizontally',
            },

            'Constrain horizontal distance': {
              target: 'Await horizontal distance info',
              guard: 'Can constrain horizontal distance',
            },

            'Constrain vertical distance': {
              target: 'Await vertical distance info',
              guard: 'Can constrain vertical distance',
            },

            'Constrain ABS X': {
              target: 'Await ABS X info',
              guard: 'Can constrain ABS X',
            },

            'Constrain ABS Y': {
              target: 'Await ABS Y info',
              guard: 'Can constrain ABS Y',
            },

            'Constrain angle': {
              target: 'Await angle info',
              guard: 'Can constrain angle',
            },

            'Constrain length': {
              target: 'Apply length constraint',
              guard: 'Can constrain length',
            },

            'Constrain perpendicular distance': {
              target: 'Await perpendicular distance info',
              guard: 'Can constrain perpendicular distance',
            },

            'Constrain horizontally align': {
              guard: 'Can constrain horizontally align',
              target: 'Await constrain horizontally align',
            },

            'Constrain vertically align': {
              guard: 'Can constrain vertically align',
              target: 'Await constrain vertically align',
            },

            'Constrain snap to X': {
              guard: 'Can constrain snap to X',
              target: 'Await constrain snap to X',
            },

            'Constrain snap to Y': {
              guard: 'Can constrain snap to Y',
              target: 'Await constrain snap to Y',
            },

            'Constrain equal length': {
              guard: 'Can constrain equal length',
              target: 'Await constrain equal length',
            },

            'Constrain parallel': {
              target: 'Await constrain parallel',
              guard: 'Can canstrain parallel',
            },

            'Constrain remove constraints': {
              guard: 'Can constrain remove constraints',
              target: 'Await constrain remove constraints',
            },

            'Re-execute': {
              target: 'SketchIdle',
              reenter: false,
              actions: ['set sketchMetadata from pathToNode'],
            },

            'code edit during sketch': 'clean slate',

            'Constrain with named value': {
              target: 'Converting to named value',
              guard: 'Can convert to named value',
            },

            'change tool': {
              target: 'Change Tool',
            },
          },

          entry: ['setup client side sketch segments'],
        },

        'Await horizontal distance info': {
          invoke: {
            src: 'Get horizontal info',
            id: 'get-horizontal-info',
            input: ({ context: { selectionRanges, sketchDetails } }) => ({
              selectionRanges,
              sketchDetails,
            }),
            onDone: {
              target: 'SketchIdle',
              actions: 'Set selection',
            },
            onError: 'SketchIdle',
          },
        },

        'Await vertical distance info': {
          invoke: {
            src: 'Get vertical info',
            id: 'get-vertical-info',
            input: ({ context: { selectionRanges, sketchDetails } }) => ({
              selectionRanges,
              sketchDetails,
            }),
            onDone: {
              target: 'SketchIdle',
              actions: 'Set selection',
            },
            onError: 'SketchIdle',
          },
        },

        'Await ABS X info': {
          invoke: {
            src: 'Get ABS X info',
            id: 'get-abs-x-info',
            input: ({ context: { selectionRanges, sketchDetails } }) => ({
              selectionRanges,
              sketchDetails,
            }),
            onDone: {
              target: 'SketchIdle',
              actions: 'Set selection',
            },
            onError: 'SketchIdle',
          },
        },

        'Await ABS Y info': {
          invoke: {
            src: 'Get ABS Y info',
            id: 'get-abs-y-info',
            input: ({ context: { selectionRanges, sketchDetails } }) => ({
              selectionRanges,
              sketchDetails,
            }),
            onDone: {
              target: 'SketchIdle',
              actions: 'Set selection',
            },
            onError: 'SketchIdle',
          },
        },

        'Await angle info': {
          invoke: {
            src: 'Get angle info',
            id: 'get-angle-info',
            input: ({ context: { selectionRanges, sketchDetails } }) => ({
              selectionRanges,
              sketchDetails,
            }),
            onDone: {
              target: 'SketchIdle',
              actions: 'Set selection',
            },
            onError: 'SketchIdle',
          },
        },

        'Apply length constraint': {
          invoke: {
            src: 'astConstrainLength',
            id: 'AST-constrain-length',
            input: ({ context: { selectionRanges, sketchDetails }, event }) => {
              const data =
                event.type === 'Constrain length' ? event.data : undefined
              return {
                selectionRanges,
                sketchDetails,
                lengthValue: data?.length,
              }
            },
            onDone: {
              target: 'SketchIdle',
              actions: 'Set selection',
            },
            onError: 'SketchIdle',
          },
        },

        'Await perpendicular distance info': {
          invoke: {
            src: 'Get perpendicular distance info',
            id: 'get-perpendicular-distance-info',
            input: ({ context: { selectionRanges, sketchDetails } }) => ({
              selectionRanges,
              sketchDetails,
            }),
            onDone: {
              target: 'SketchIdle',
              actions: 'Set selection',
            },
            onError: 'SketchIdle',
          },
        },

        'Line tool': {
          exit: [],

          states: {
            Init: {
              always: [
                {
                  target: 'normal',
                  guard: 'has made first point',
                  actions: 'set up draft line',
                },
                'No Points',
              ],
            },

            normal: {},

            'No Points': {
              entry: 'setup noPoints onClick listener',

              on: {
                'Add start point': {
                  target: 'normal',
                  actions: 'set up draft line without teardown',
                },

                Cancel: '#Modeling.Sketch.undo startSketchOn',
              },
            },
          },

          initial: 'Init',

          on: {
            'change tool': {
              target: 'Change Tool',
            },
          },
        },

        Init: {
          always: [
            {
              target: 'SketchIdle',
              guard: 'is editing existing sketch',
            },
            'Line tool',
          ],
        },

        'Tangential arc to': {
          entry: 'set up draft arc',

          on: {
            'change tool': {
              target: 'Change Tool',
            },
          },
        },

        'undo startSketchOn': {
          invoke: {
            src: 'AST-undo-startSketchOn',
            id: 'AST-undo-startSketchOn',
            input: ({ context: { sketchDetails } }) => ({ sketchDetails }),
            onDone: {
              target: '#Modeling.idle',
              actions: 'enter modeling mode',
            },
          },
        },

        'Rectangle tool': {
          entry: ['listen for rectangle origin'],

          states: {
            'Awaiting second corner': {
              on: {
                'Finish rectangle': 'Finished Rectangle',
              },
            },

            'Awaiting origin': {
              on: {
                'Add rectangle origin': {
                  target: 'Awaiting second corner',
                  actions: 'set up draft rectangle',
                },
              },
            },

            'Finished Rectangle': {
              always: '#Modeling.Sketch.SketchIdle',
            },
          },

          initial: 'Awaiting origin',

          on: {
            'change tool': {
              target: 'Change Tool',
            },
          },
        },

        'Center Rectangle tool': {
          entry: ['listen for center rectangle origin'],

          states: {
            'Awaiting corner': {
              on: {
                'Finish center rectangle': 'Finished Center Rectangle',
              },
            },

            'Awaiting origin': {
              on: {
                'Add center rectangle origin': {
                  target: 'Awaiting corner',
                  // TODO
                  actions: 'set up draft center rectangle',
                },
              },
            },

            'Finished Center Rectangle': {
              always: '#Modeling.Sketch.SketchIdle',
            },
          },

          initial: 'Awaiting origin',

          on: {
            'change tool': {
              target: 'Change Tool',
            },
          },
        },

        'clean slate': {
          always: 'SketchIdle',
        },

        'Converting to named value': {
          invoke: {
            src: 'Apply named value constraint',
            id: 'astConstrainNamedValue',
            input: ({ context: { selectionRanges, sketchDetails }, event }) => {
              if (event.type !== 'Constrain with named value') {
                return {
                  selectionRanges,
                  sketchDetails,
                  data: undefined,
                }
              }
              return {
                selectionRanges,
                sketchDetails,
                data: event.data,
              }
            },
            onError: 'SketchIdle',
            onDone: {
              target: 'SketchIdle',
              actions: 'Set selection',
            },
          },
        },

        'Await constrain remove constraints': {
          invoke: {
            src: 'do-constrain-remove-constraint',
            id: 'do-constrain-remove-constraint',
            input: ({ context: { selectionRanges, sketchDetails }, event }) => {
              return {
                selectionRanges,
                sketchDetails,
                data:
                  event.type === 'Constrain remove constraints'
                    ? event.data
                    : undefined,
              }
            },
            onDone: {
              target: 'SketchIdle',
              actions: 'Set selection',
            },
          },
        },

        'Await constrain horizontally': {
          invoke: {
            src: 'do-constrain-horizontally',
            id: 'do-constrain-horizontally',
            input: ({ context: { selectionRanges, sketchDetails } }) => ({
              selectionRanges,
              sketchDetails,
            }),
            onDone: {
              target: 'SketchIdle',
              actions: 'Set selection',
            },
          },
        },

        'Await constrain vertically': {
          invoke: {
            src: 'do-constrain-vertically',
            id: 'do-constrain-vertically',
            input: ({ context: { selectionRanges, sketchDetails } }) => ({
              selectionRanges,
              sketchDetails,
            }),
            onDone: {
              target: 'SketchIdle',
              actions: 'Set selection',
            },
          },
        },

        'Await constrain horizontally align': {
          invoke: {
            src: 'do-constrain-horizontally-align',
            id: 'do-constrain-horizontally-align',
            input: ({ context }) => ({
              selectionRanges: context.selectionRanges,
              sketchDetails: context.sketchDetails,
            }),
            onDone: {
              target: 'SketchIdle',
              actions: 'Set selection',
            },
          },
        },

        'Await constrain vertically align': {
          invoke: {
            src: 'do-constrain-vertically-align',
            id: 'do-constrain-vertically-align',
            input: ({ context }) => ({
              selectionRanges: context.selectionRanges,
              sketchDetails: context.sketchDetails,
            }),
            onDone: {
              target: 'SketchIdle',
              actions: 'Set selection',
            },
          },
        },

        'Await constrain snap to X': {
          invoke: {
            src: 'do-constrain-snap-to-x',
            id: 'do-constrain-snap-to-x',
            input: ({ context }) => ({
              selectionRanges: context.selectionRanges,
              sketchDetails: context.sketchDetails,
            }),
            onDone: {
              target: 'SketchIdle',
              actions: 'Set selection',
            },
          },
        },

        'Await constrain snap to Y': {
          invoke: {
            src: 'do-constrain-snap-to-y',
            id: 'do-constrain-snap-to-y',
            input: ({ context }) => ({
              selectionRanges: context.selectionRanges,
              sketchDetails: context.sketchDetails,
            }),
            onDone: {
              target: 'SketchIdle',
              actions: 'Set selection',
            },
          },
        },

        'Await constrain equal length': {
          invoke: {
            src: 'do-constrain-equal-length',
            id: 'do-constrain-equal-length',
            input: ({ context }) => ({
              selectionRanges: context.selectionRanges,
              sketchDetails: context.sketchDetails,
            }),
            onDone: {
              target: 'SketchIdle',
              actions: 'Set selection',
            },
          },
        },

        'Await constrain parallel': {
          invoke: {
            src: 'do-constrain-parallel',
            id: 'do-constrain-parallel',
            input: ({ context }) => ({
              selectionRanges: context.selectionRanges,
              sketchDetails: context.sketchDetails,
            }),
            onDone: {
              target: 'SketchIdle',
              actions: 'Set selection',
            },
          },
        },

        'Change Tool': {
          always: [
            {
              target: 'SketchIdle',
              guard: 'next is none',
            },
            {
              target: 'Line tool',
              guard: 'next is line',
            },
            {
              target: 'Rectangle tool',
              guard: 'next is rectangle',
            },
            {
              target: 'Tangential arc to',
              guard: 'next is tangential arc',
            },
            {
              target: 'Circle tool',
              guard: 'next is circle',
            },
            {
              target: 'Center Rectangle tool',
              guard: 'next is center rectangle',
            },
            {
              target: 'circle3PointToolSelect',
              guard: 'next is circle 3 point',
            },
          ],

          entry: ['assign tool in context', 'reset selections'],
        },
        'Circle tool': {
          on: {
            'change tool': 'Change Tool',
          },

          states: {
            'Awaiting origin': {
              on: {
                'Add circle origin': {
                  target: 'Awaiting Radius',
                  actions: 'set up draft circle',
                },
              },
            },

            'Awaiting Radius': {
              on: {
                'Finish circle': 'Finished Circle',
              },
            },

            'Finished Circle': {
              always: '#Modeling.Sketch.SketchIdle',
            },
          },

          initial: 'Awaiting origin',
          entry: 'listen for circle origin',
        },
        circle3PointToolSelect: {
          on: {
            'change tool': 'Change Tool',
          },

          states: {
            circle3PointsAwaiting: {
              on: {
                circle3PointsFinished: {
                  target: '#Modeling.Sketch.SketchIdle',
                },
              },
            },
          },

          initial: 'circle3PointsAwaiting',
          entry: 'entryDraftCircle3Point',
          exit: 'exitDraftCircle3Point',
        },
      },

      initial: 'Init',

      on: {
        CancelSketch: '.SketchIdle',

        'Delete segment': {
          reenter: false,
          actions: ['Delete segment', 'Set sketchDetails'],
        },
        'code edit during sketch': '.clean slate',
      },

      exit: [
        'sketch exit execute',
        'tear down client sketch',
        'remove sketch grid',
        'engineToClient cam sync direction',
        'Reset Segment Overlays',
        'enable copilot',
      ],

      entry: ['add axis n grid', 'clientToEngine cam sync direction'],
    },

    'Sketch no face': {
      entry: [
        'disable copilot',
        'show default planes',
        'set selection filter to faces only',
        'enter sketching mode',
      ],

      exit: ['hide default planes', 'set selection filter to defaults'],
      on: {
        'Select default plane': {
          target: 'animating to plane',
          actions: ['reset sketch metadata'],
        },
      },
    },

    'animating to plane': {
      invoke: {
        src: 'animate-to-face',
        id: 'animate-to-face',

        input: ({ event }) => {
          if (event.type !== 'Select default plane') return undefined
          return event.data
        },

        onDone: {
          target: 'Sketch',
          actions: 'set new sketch metadata',
        },

        onError: 'Sketch no face',
      },
    },

    'animating to existing sketch': {
      invoke: {
        src: 'animate-to-sketch',
        id: 'animate-to-sketch',
        input: ({ context }) => ({
          selectionRanges: context.selectionRanges,
          sketchDetails: context.sketchDetails,
        }),
        onDone: {
          target: 'Sketch',
          actions: [
            'disable copilot',
            'set new sketch metadata',
            'enter sketching mode',
          ],
        },
      },
    },

    'Applying offset plane': {
      invoke: {
        src: 'offsetPlaneAstMod',
        id: 'offsetPlaneAstMod',
        input: ({ event }) => {
          if (event.type !== 'Offset plane') return undefined
          return event.data
        },
        onDone: ['idle'],
        onError: ['idle'],
      },
    },

    'Applying loft': {
      invoke: {
        src: 'loftAstMod',
        id: 'loftAstMod',
        input: ({ event }) => {
          if (event.type !== 'Loft') return undefined
          return event.data
        },
        onDone: ['idle'],
        onError: ['idle'],
      },
    },

    'Applying shell': {
      invoke: {
        src: 'shellAstMod',
        id: 'shellAstMod',
        input: ({ event }) => {
          if (event.type !== 'Shell') return undefined
          return event.data
        },
        onDone: ['idle'],
        onError: ['idle'],
      },
    },

<<<<<<< HEAD
    'Applying selection delete': {
      invoke: {
        src: 'deleteSelectionAstMod',
        id: 'deleteSelectionAstMod',
        input: ({ event, context }) => {
          console.log('event', event)
          if (event.type !== 'Delete selection') return undefined
          // TODO: there has to be a better way to pass `context` right?
          if (!context.selectionRanges) return undefined
          return { selection: context.selectionRanges }
        },
        onDone: ['idle'],
        onError: ['idle'],
=======
    'Applying Prompt-to-edit': {
      invoke: {
        src: 'submit-prompt-edit',
        id: 'submit-prompt-edit',

        input: ({ event }) => {
          if (event.type !== 'Prompt-to-edit' || !event.data) {
            return {
              prompt: '',
              selection: { graphSelections: [], otherSelections: [] },
            }
          }
          return event.data
        },

        onDone: 'idle',
        onError: 'idle',
>>>>>>> 30c2acd1
      },
    },
  },

  initial: 'idle',

  on: {
    Cancel: {
      target: '.idle',
      // TODO what if we're existing extrude equipped, should these actions still be fired?
      // maybe cancel needs to have a guard for if else logic?
      actions: [
        'reset sketch metadata',
        'enable copilot',
        'enter modeling mode',
      ],
    },

    'Set selection': {
      reenter: false,
      actions: 'Set selection',
    },

    'Set mouse state': {
      reenter: false,
      actions: 'Set mouse state',
    },
    'Set context': {
      reenter: false,
      actions: 'Set context',
    },
    'Set Segment Overlays': {
      reenter: false,
      actions: 'Set Segment Overlays',
    },
    'Center camera on selection': {
      reenter: false,
      actions: 'Center camera on selection',
    },
  },
})

export function isEditingExistingSketch({
  sketchDetails,
}: {
  sketchDetails: SketchDetails | null
}): boolean {
  // should check that the variable declaration is a pipeExpression
  // and that the pipeExpression contains a "startProfileAt" callExpression
  if (!sketchDetails?.sketchPathToNode) return false
  const variableDeclaration = getNodeFromPath<VariableDeclarator>(
    kclManager.ast,
    sketchDetails.sketchPathToNode,
    'VariableDeclarator'
  )
  if (err(variableDeclaration)) return false
  if (variableDeclaration.node.type !== 'VariableDeclarator') return false
  const pipeExpression = variableDeclaration.node.init
  if (pipeExpression.type !== 'PipeExpression') return false
  const hasStartProfileAt = pipeExpression.body.some(
    (item) =>
      item.type === 'CallExpression' && item.callee.name === 'startProfileAt'
  )
  const hasCircle = pipeExpression.body.some(
    (item) => item.type === 'CallExpression' && item.callee.name === 'circle'
  )
  return (hasStartProfileAt && pipeExpression.body.length > 2) || hasCircle
}
export function pipeHasCircle({
  sketchDetails,
}: {
  sketchDetails: SketchDetails | null
}): boolean {
  if (!sketchDetails?.sketchPathToNode) return false
  const variableDeclaration = getNodeFromPath<VariableDeclarator>(
    kclManager.ast,
    sketchDetails.sketchPathToNode,
    'VariableDeclarator'
  )
  if (err(variableDeclaration)) return false
  if (variableDeclaration.node.type !== 'VariableDeclarator') return false
  const pipeExpression = variableDeclaration.node.init
  if (pipeExpression.type !== 'PipeExpression') return false
  const hasCircle = pipeExpression.body.some(
    (item) => item.type === 'CallExpression' && item.callee.name === 'circle'
  )
  return hasCircle
}

export function canRectangleOrCircleTool({
  sketchDetails,
}: {
  sketchDetails: SketchDetails | null
}): boolean {
  const node = getNodeFromPath<VariableDeclaration>(
    kclManager.ast,
    sketchDetails?.sketchPathToNode || [],
    'VariableDeclaration'
  )
  // This should not be returning false, and it should be caught
  // but we need to simulate old behavior to move on.
  if (err(node)) return false
  return node.node?.declaration.init.type !== 'PipeExpression'
}

/** If the sketch contains `close` or `circle` stdlib functions it must be closed */
export function isClosedSketch({
  sketchDetails,
}: {
  sketchDetails: SketchDetails | null
}): boolean {
  const node = getNodeFromPath<VariableDeclaration>(
    kclManager.ast,
    sketchDetails?.sketchPathToNode || [],
    'VariableDeclaration'
  )
  // This should not be returning false, and it should be caught
  // but we need to simulate old behavior to move on.
  if (err(node)) return false
  if (node.node?.declaration?.init?.type !== 'PipeExpression') return false
  return node.node.declaration.init.body.some(
    (node) =>
      node.type === 'CallExpression' &&
      (node.callee.name === 'close' || node.callee.name === 'circle')
  )
}<|MERGE_RESOLUTION|>--- conflicted
+++ resolved
@@ -732,41 +732,6 @@
         }
       })().catch(reportRejection)
     },
-<<<<<<< HEAD
-=======
-    'AST delete selection': ({ context: { selectionRanges } }) => {
-      ;(async () => {
-        const errorMessage =
-          'Unable to delete selection. Please edit manually in code pane.'
-        let ast = kclManager.ast
-
-        const modifiedAst = await deleteFromSelection(
-          ast,
-          selectionRanges.graphSelections[0],
-          kclManager.programMemory,
-          getFaceDetails
-        )
-        if (err(modifiedAst)) {
-          toast.error(errorMessage)
-          return
-        }
-
-        const testExecute = await executeAst({
-          ast: modifiedAst,
-          engineCommandManager,
-          // We make sure to send an empty program memory to denote we mean mock mode.
-          programMemoryOverride: ProgramMemory.empty(),
-        })
-        if (testExecute.errors.length) {
-          toast.error(errorMessage)
-          return
-        }
-
-        await kclManager.updateAst(modifiedAst, true)
-        await codeManager.updateEditorWithAstAndWriteToFile(modifiedAst)
-      })().catch(reportRejection)
-    },
->>>>>>> 30c2acd1
     'AST fillet': ({ event }) => {
       if (event.type !== 'Fillet') return
       if (!event.data) return
@@ -1693,7 +1658,6 @@
         }
       }
     ),
-<<<<<<< HEAD
     deleteSelectionAstMod: fromPromise(
       async ({
         input,
@@ -1732,11 +1696,11 @@
 
         await kclManager.updateAst(modifiedAst, true)
         await codeManager.updateEditorWithAstAndWriteToFile(modifiedAst)
-=======
+      }
+    ),
     'submit-prompt-edit': fromPromise(
       async ({ input }: { input: ModelingCommandSchema['Prompt-to-edit'] }) => {
         console.log('doing thing', input)
->>>>>>> 30c2acd1
       }
     ),
   },
@@ -2586,7 +2550,6 @@
       },
     },
 
-<<<<<<< HEAD
     'Applying selection delete': {
       invoke: {
         src: 'deleteSelectionAstMod',
@@ -2600,7 +2563,9 @@
         },
         onDone: ['idle'],
         onError: ['idle'],
-=======
+      },
+    },
+
     'Applying Prompt-to-edit': {
       invoke: {
         src: 'submit-prompt-edit',
@@ -2618,7 +2583,6 @@
 
         onDone: 'idle',
         onError: 'idle',
->>>>>>> 30c2acd1
       },
     },
   },
