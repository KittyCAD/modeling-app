--- conflicted
+++ resolved
@@ -1450,7 +1450,6 @@
       }
     ),
     extrudeAstMod: fromPromise<
-<<<<<<< HEAD
       unknown,
       ModelingCommandSchema['Extrude'] | undefined
     >(async ({ input }) => {
@@ -1481,22 +1480,11 @@
         ast.body = newBody
       }
 
-=======
-      void,
-      ModelingCommandSchema['Extrude'] | undefined
-    >(async ({ input }) => {
-      if (!input) return Promise.reject('No input provided')
-      const { selection, distance } = input
-      let ast = structuredClone(kclManager.ast)
-      let extrudeName: string | undefined = undefined
-
->>>>>>> ce62fe67
       const pathToNode = getNodePathFromSourceRange(
         ast,
         selection.graphSelections[0]?.codeRef.range
       )
       // Add an extrude statement to the AST
-<<<<<<< HEAD
       const extrudeSketchRes = extrudeSketch({
         node: ast,
         pathToNode,
@@ -1508,17 +1496,6 @@
         extrudeName,
       })
       if (err(extrudeSketchRes)) return extrudeSketchRes
-=======
-      const extrudeSketchRes = extrudeSketch(
-        ast,
-        pathToNode,
-        false,
-        'variableName' in distance
-          ? distance.variableIdentifierAst
-          : distance.valueAst
-      )
-      if (err(extrudeSketchRes)) return Promise.reject(extrudeSketchRes)
->>>>>>> ce62fe67
       const { modifiedAst, pathToExtrudeArg } = extrudeSketchRes
 
       // Insert the distance variable if the user has provided a variable name
