import toast from 'react-hot-toast'
import { Mesh, Vector2, Vector3 } from 'three'
import { assign, fromPromise, sendTo, setup } from 'xstate'

import type {
  SetSelections,
  MouseState,
  SegmentOverlayPayload,
  SketchDetails,
  SketchDetailsUpdate,
  ExtrudeFacePlane,
  DefaultPlane,
  OffsetPlane,
  Store,
  SketchTool,
  PlaneVisibilityMap,
  ModelingMachineContext,
} from '@src/machines/modelingSharedTypes'
import { modelingMachineDefaultContext } from '@src/machines/modelingSharedContext'

import type { Node } from '@rust/kcl-lib/bindings/Node'

import type { Point3d } from '@rust/kcl-lib/bindings/ModelingCmd'
import type { Plane } from '@rust/kcl-lib/bindings/Plane'
import { letEngineAnimateAndSyncCamAfter } from '@src/clientSideScene/CameraControls'
import { deleteSegmentsOrProfiles } from '@src/clientSideScene/deleteSegment'
import {
  orthoScale,
  quaternionFromUpNForward,
} from '@src/clientSideScene/helpers'
import { DRAFT_DASHED_LINE } from '@src/clientSideScene/sceneConstants'
import type {
  OnMoveCallbackArgs,
  SceneInfra,
} from '@src/clientSideScene/sceneInfra'
import { DRAFT_POINT } from '@src/clientSideScene/sceneUtils'
import { createProfileStartHandle } from '@src/clientSideScene/segments'
import type { MachineManager } from '@src/components/MachineManagerProvider'
import {
  applyConstraintEqualAngle,
  equalAngleInfo,
} from '@src/components/Toolbar/EqualAngle'
import {
  applyConstraintEqualLength,
  setEqualLengthInfo,
} from '@src/components/Toolbar/EqualLength'
import {
  applyConstraintHorzVert,
  horzVertInfo,
} from '@src/components/Toolbar/HorzVert'
import { intersectInfo } from '@src/components/Toolbar/Intersect'
import {
  applyRemoveConstrainingValues,
  removeConstrainingValuesInfo,
} from '@src/components/Toolbar/RemoveConstrainingValues'
import {
  absDistanceInfo,
  applyConstraintAxisAlign,
} from '@src/components/Toolbar/SetAbsDistance'
import { angleBetweenInfo } from '@src/components/Toolbar/SetAngleBetween'
import {
  applyConstraintHorzVertAlign,
  horzVertDistanceInfo,
} from '@src/components/Toolbar/SetHorzVertDistance'
import { angleLengthInfo } from '@src/components/Toolbar/angleLengthInfo'
import { updateModelingState } from '@src/lang/modelingWorkflows'
import {
  insertNamedConstant,
  replaceValueAtNodePath,
} from '@src/lang/modifyAst'
import type {
  ChamferParameters,
  FilletParameters,
} from '@src/lang/modifyAst/addEdgeTreatment'
import {
  EdgeTreatmentType,
  editEdgeTreatment,
  modifyAstWithEdgeTreatmentAndTag,
} from '@src/lang/modifyAst/addEdgeTreatment'
import {
  addIntersect,
  addSubtract,
  addUnion,
} from '@src/lang/modifyAst/boolean'
import {
  deleteSelectionPromise,
  deletionErrorMessage,
} from '@src/lang/modifyAst/deleteSelection'
import { addOffsetPlane, addShell, addHole } from '@src/lang/modifyAst/faces'
import { addHelix } from '@src/lang/modifyAst/geometry'
import {
  addExtrude,
  addLoft,
  addRevolve,
  addSweep,
} from '@src/lang/modifyAst/sweeps'
import {
  addPatternCircular3D,
  addPatternLinear3D,
} from '@src/lang/modifyAst/pattern3D'
import {
  addAppearance,
  addClone,
  addRotate,
  addScale,
  addTranslate,
} from '@src/lang/modifyAst/transforms'
import {
  artifactIsPlaneWithPaths,
  getNodeFromPath,
  isCursorInFunctionDefinition,
  isNodeSafeToReplacePath,
  stringifyPathToNode,
  updatePathToNodesAfterEdit,
} from '@src/lang/queryAst'
import { getNodePathFromSourceRange } from '@src/lang/queryAstNodePathUtils'
import {
  getFaceCodeRef,
  getPathsFromArtifact,
  getPathsFromPlaneArtifact,
  getPlaneFromArtifact,
} from '@src/lang/std/artifactGraph'
import {
  crossProduct,
  isCursorInSketchCommandRange,
  updateSketchDetailsNodePaths,
} from '@src/lang/util'
import type {
  Artifact,
  ArtifactId,
  KclValue,
  PathToNode,
  Program,
  VariableDeclaration,
  VariableDeclarator,
} from '@src/lang/wasm'
import { parse, recast, resultIsOk, sketchFromKclValue } from '@src/lang/wasm'
import type { ModelingCommandSchema } from '@src/lib/commandBarConfigs/modelingCommandConfig'
import type { KclCommandValue } from '@src/lib/commandTypes'
import { EXECUTION_TYPE_REAL, VALID_PANE_IDS } from '@src/lib/constants'
import { isDesktop } from '@src/lib/isDesktop'
import type { Selections } from '@src/machines/modelingSharedTypes'
import {
  getEventForSegmentSelection,
  handleSelectionBatch,
  updateExtraSegments,
  updateSelections,
} from '@src/lib/selections'
import {
  codeManager,
  editorManager,
  engineCommandManager,
  kclManager,
  rustContext,
  sceneEntitiesManager,
  sceneInfra,
} from '@src/lib/singletons'
import { err, reportRejection, trap } from '@src/lib/trap'
import { uuidv4 } from '@src/lib/utils'
import { kclEditorActor } from '@src/machines/kclEditorMachine'
import {
  type EquipTool,
  sketchSolveMachine,
} from '@src/machines/sketchSolve/sketchSolveMode'
<<<<<<< HEAD
import { setExperimentalFeatures } from '@src/lib/kclHelpers'
=======
import type CodeManager from '@src/lang/codeManager'
import type EditorManager from '@src/editor/manager'
import type { KclManager } from '@src/lang/KclSingleton'
import type { ConnectionManager } from '@src/network/connectionManager'
import type { SceneEntities } from '@src/clientSideScene/sceneEntities'
import type { ModuleType } from '@src/lib/wasm_lib_wrapper'
import type RustContext from '@src/lib/rustContext'
>>>>>>> 954e9bc9

export type ModelingMachineEvent =
  | {
      type: 'Enter sketch'
      data?: {
        forceNewSketch?: boolean
      }
    }
  | { type: 'Sketch On Face' }
  | {
      type: 'Select sketch plane'
      data: DefaultPlane | ExtrudeFacePlane | OffsetPlane
    }
  | {
      type: 'Select sketch solve plane'
      data: ArtifactId
    }
  | {
      type: 'Set selection'
      data: SetSelections
    }
  | {
      type: 'Delete selection'
    }
  | { type: 'Sketch no face' }
  | { type: 'Cancel'; cleanup?: () => void }
  | {
      type: 'Add start point' | 'Continue existing profile'
      data: {
        sketchNodePaths: PathToNode[]
        sketchEntryNodePath: PathToNode
      }
    }
  | { type: 'Close sketch' }
  | { type: 'Make segment horizontal' }
  | { type: 'Make segment vertical' }
  | { type: 'Constrain horizontal distance' }
  | { type: 'Constrain ABS X' }
  | { type: 'Constrain ABS Y' }
  | { type: 'Constrain vertical distance' }
  | { type: 'Constrain angle' }
  | { type: 'Constrain perpendicular distance' }
  | { type: 'Constrain horizontally align' }
  | { type: 'Constrain vertically align' }
  | { type: 'Constrain snap to X' }
  | { type: 'Constrain snap to Y' }
  | {
      type: 'Constrain length'
      data: ModelingCommandSchema['Constrain length']
    }
  | { type: 'Constrain equal length' }
  | { type: 'Constrain parallel' }
  | { type: 'Constrain remove constraints'; data?: PathToNode }
  | { type: 'Export'; data: ModelingCommandSchema['Export'] }
  | {
      type: 'Boolean Subtract'
      data: ModelingCommandSchema['Boolean Subtract']
    }
  | {
      type: 'Boolean Union'
      data: ModelingCommandSchema['Boolean Union']
    }
  | {
      type: 'Boolean Intersect'
      data: ModelingCommandSchema['Boolean Intersect']
    }
  | {
      type: 'Pattern Circular 3D'
      data: ModelingCommandSchema['Pattern Circular 3D']
    }
  | {
      type: 'Pattern Linear 3D'
      data: ModelingCommandSchema['Pattern Linear 3D']
    }
  | { type: 'Make'; data: ModelingCommandSchema['Make'] }
  | { type: 'Extrude'; data?: ModelingCommandSchema['Extrude'] }
  | { type: 'Sweep'; data?: ModelingCommandSchema['Sweep'] }
  | { type: 'Loft'; data?: ModelingCommandSchema['Loft'] }
  | { type: 'Shell'; data?: ModelingCommandSchema['Shell'] }
  | { type: 'Hole'; data?: ModelingCommandSchema['Hole'] }
  | { type: 'Revolve'; data?: ModelingCommandSchema['Revolve'] }
  | { type: 'Fillet'; data?: ModelingCommandSchema['Fillet'] }
  | { type: 'Chamfer'; data?: ModelingCommandSchema['Chamfer'] }
  | { type: 'Offset plane'; data: ModelingCommandSchema['Offset plane'] }
  | { type: 'Helix'; data: ModelingCommandSchema['Helix'] }
  | { type: 'Prompt-to-edit'; data: ModelingCommandSchema['Prompt-to-edit'] }
  | {
      type: 'Delete selection'
      data: ModelingCommandSchema['Delete selection']
    }
  | {
      type: 'Update sketch details'
      data: Partial<SketchDetails>
    }
  | { type: 'Appearance'; data: ModelingCommandSchema['Appearance'] }
  | { type: 'Translate'; data: ModelingCommandSchema['Translate'] }
  | { type: 'Rotate'; data: ModelingCommandSchema['Rotate'] }
  | { type: 'Scale'; data: ModelingCommandSchema['Scale'] }
  | { type: 'Clone'; data: ModelingCommandSchema['Clone'] }
  | {
      type:
        | 'Add circle origin'
        | 'Add circle center'
        | 'Add center rectangle origin'
        | 'click in scene'
        | 'Add first point'
      data: [x: number, y: number]
    }
  | {
      type: 'Add second point'
      data: {
        p1: [x: number, y: number]
        p2: [x: number, y: number]
      }
    }
  | {
      type: 'xstate.done.actor.animate-to-face'
      output: SketchDetails
    }
  | { type: 'xstate.done.actor.animate-to-sketch'; output: SketchDetails }
  | { type: `xstate.done.actor.do-constrain${string}`; output: SetSelections }
  | {
      type:
        | 'xstate.done.actor.set-up-draft-circle'
        | 'xstate.done.actor.set-up-draft-rectangle'
        | 'xstate.done.actor.set-up-draft-center-rectangle'
        | 'xstate.done.actor.set-up-draft-circle-three-point'
        | 'xstate.done.actor.set-up-draft-arc'
        | 'xstate.done.actor.set-up-draft-arc-three-point'
        | 'xstate.done.actor.split-sketch-pipe-if-needed'
        | 'xstate.done.actor.actor-circle-three-point'
        | 'xstate.done.actor.reeval-node-paths'

      output: SketchDetailsUpdate
    }
  | {
      type: 'xstate.done.actor.setup-client-side-sketch-segments9'
    }
  | { type: 'Set mouse state'; data: MouseState }
  | { type: 'Set context'; data: Partial<Store> }
  | {
      type: 'Set Segment Overlays'
      data: SegmentOverlayPayload
    }
  | {
      type: 'Center camera on selection'
    }
  | {
      type: 'Delete segments'
      data: PathToNode[]
    }
  | {
      type: 'code edit during sketch'
    }
  | {
      type: 'Constrain with named value'
      data: ModelingCommandSchema['Constrain with named value']
    }
  | {
      type: 'change tool'
      data: {
        tool: SketchTool
      }
    }
  | { type: 'Finish rectangle' }
  | { type: 'Finish center rectangle' }
  | { type: 'Finish circle' }
  | { type: 'Finish circle three point' }
  | { type: 'Finish arc' }
  | { type: 'Artifact graph populated' }
  | { type: 'Artifact graph emptied' }
  | { type: 'Artifact graph initialized' }
  | {
      type: 'Toggle default plane visibility'
      planeId: string
      planeKey: keyof PlaneVisibilityMap
    }
  | {
      type: 'Save default plane visibility'
      planeId: string
      planeKey: keyof PlaneVisibilityMap
    }
  | {
      type: 'Restore default plane visibility'
    }
  | {
      type: 'equip tool'
      data: { tool: EquipTool }
    }
  | { type: 'unequip tool' }
  | {
      type: 'sketch solve tool changed'
      data: { tool: EquipTool | null }
    }

// export type MoveDesc = { line: number; snippet: string }

export const PERSIST_MODELING_CONTEXT = 'persistModelingContext'

interface PersistedModelingContext {
  openPanes: Store['openPanes']
}

type PersistedKeys = keyof PersistedModelingContext
export const PersistedValues: PersistedKeys[] = ['openPanes']

export const getPersistedContext = (): Partial<PersistedModelingContext> => {
  const fallbackContextObject = {
    openPanes: isDesktop()
      ? (['feature-tree', 'code', 'files'] satisfies Store['openPanes'])
      : (['feature-tree', 'code'] satisfies Store['openPanes']),
  }

  try {
    const c: Partial<PersistedModelingContext> =
      (typeof window !== 'undefined' &&
        JSON.parse(localStorage.getItem(PERSIST_MODELING_CONTEXT) || '{}')) ||
      fallbackContextObject

    // filter out any invalid IDs at read time
    if (c.openPanes) {
      c.openPanes = c.openPanes.filter((p) => VALID_PANE_IDS.includes(p))
    }
    return c
  } catch (e) {
    console.error(e)
    return fallbackContextObject
  }
}

const NO_INPUT_PROVIDED_MESSAGE = 'No input provided'

export const modelingMachine = setup({
  types: {
    context: {} as ModelingMachineContext,
    events: {} as ModelingMachineEvent,
    input: {} as ModelingMachineContext,
  },
  guards: {
    'should use new sketch mode': ({ context }) => {
      return context.store.useNewSketchMode?.current === true
    },
    'Selection is on face': ({
      context: { selectionRanges, kclManager: providedKclManager },
      event,
    }): boolean => {
      if (event.type !== 'Enter sketch') return false
      if (event.data?.forceNewSketch) return false
      const theKclManager = providedKclManager ? providedKclManager : kclManager
      if (artifactIsPlaneWithPaths(selectionRanges)) {
        return true
      } else if (selectionRanges.graphSelections[0]?.artifact) {
        // See if the selection is "close enough" to be coerced to the plane later
        const maybePlane = getPlaneFromArtifact(
          selectionRanges.graphSelections[0].artifact,
          theKclManager.artifactGraph
        )
        return !err(maybePlane)
      }
      if (
        isCursorInFunctionDefinition(
          theKclManager.ast,
          selectionRanges.graphSelections[0]
        )
      ) {
        return false
      }
      return !!isCursorInSketchCommandRange(
        theKclManager.artifactGraph,
        selectionRanges
      )
    },
    'Has exportable geometry': () => false,
    'has valid selection for deletion': () => false,
    'is-error-free': ({ context }): boolean => {
      const theKclManager = context.kclManager ? context.kclManager : kclManager
      return theKclManager.errors.length === 0 && !theKclManager.hasErrors()
    },
    'no kcl errors': ({ context }) => {
      const theKclManager = context.kclManager ? context.kclManager : kclManager
      return !theKclManager.hasErrors()
    },
    'is editing existing sketch': ({
      context: { sketchDetails, kclManager: providedKclManager },
    }) => {
      const theKclManager = providedKclManager ? providedKclManager : kclManager
      return isEditingExistingSketch({
        sketchDetails,
        kclManager: theKclManager,
      })
    },
    'Can make selection horizontal': ({ context: { selectionRanges } }) => {
      const info = horzVertInfo(selectionRanges, 'horizontal')
      if (err(info)) return false
      return info.enabled
    },
    'Can make selection vertical': ({ context: { selectionRanges } }) => {
      const info = horzVertInfo(selectionRanges, 'vertical')
      if (err(info)) return false
      return info.enabled
    },
    'Can constrain horizontal distance': ({ context: { selectionRanges } }) => {
      const info = horzVertDistanceInfo({
        selectionRanges: selectionRanges,
        constraint: 'setHorzDistance',
      })
      if (err(info)) return false
      return info.enabled
    },
    'Can constrain vertical distance': ({ context: { selectionRanges } }) => {
      const info = horzVertDistanceInfo({
        selectionRanges: selectionRanges,
        constraint: 'setVertDistance',
      })
      if (err(info)) return false
      return info.enabled
    },
    'Can constrain ABS X': ({ context: { selectionRanges } }) => {
      const info = absDistanceInfo({
        selectionRanges,
        constraint: 'xAbs',
      })
      if (err(info)) return false
      return info.enabled
    },
    'Can constrain ABS Y': ({ context: { selectionRanges } }) => {
      const info = absDistanceInfo({
        selectionRanges,
        constraint: 'yAbs',
      })
      if (err(info)) return false
      return info.enabled
    },
    'Can constrain angle': ({
      context: { selectionRanges, kclManager: providedKclManager },
    }) => {
      const angleBetween = angleBetweenInfo({
        selectionRanges,
      })
      if (err(angleBetween)) return false
      const theKclManager = providedKclManager ? providedKclManager : kclManager
      const angleLength = angleLengthInfo({
        selectionRanges,
        angleOrLength: 'setAngle',
        kclManager: theKclManager,
      })
      if (err(angleLength)) return false
      return angleBetween.enabled || angleLength.enabled
    },
    'Can constrain length': ({
      context: { selectionRanges, kclManager: providedKclManager },
    }) => {
      const theKclManager = providedKclManager ? providedKclManager : kclManager
      const angleLength = angleLengthInfo({
        selectionRanges,
        kclManager: theKclManager,
      })
      if (err(angleLength)) return false
      return angleLength.enabled
    },
    'Can constrain perpendicular distance': ({
      context: { selectionRanges },
    }) => {
      const info = intersectInfo({ selectionRanges })
      if (err(info)) return false
      return info.enabled
    },
    'Can constrain horizontally align': ({ context: { selectionRanges } }) => {
      const info = horzVertDistanceInfo({
        selectionRanges: selectionRanges,
        constraint: 'setHorzDistance',
      })
      if (err(info)) return false
      return info.enabled
    },
    'Can constrain vertically align': ({ context: { selectionRanges } }) => {
      const info = horzVertDistanceInfo({
        selectionRanges: selectionRanges,
        constraint: 'setHorzDistance',
      })
      if (err(info)) return false
      return info.enabled
    },
    'Can constrain snap to X': ({ context: { selectionRanges } }) => {
      const info = absDistanceInfo({
        selectionRanges,
        constraint: 'snapToXAxis',
      })
      if (err(info)) return false
      return info.enabled
    },
    'Can constrain snap to Y': ({ context: { selectionRanges } }) => {
      const info = absDistanceInfo({
        selectionRanges,
        constraint: 'snapToYAxis',
      })
      if (err(info)) return false
      return info.enabled
    },
    'Can constrain equal length': ({ context: { selectionRanges } }) => {
      const info = setEqualLengthInfo({
        selectionRanges,
      })
      if (err(info)) return false
      return info.enabled
    },
    'Can constrain parallel': ({ context: { selectionRanges } }) => {
      const info = equalAngleInfo({
        selectionRanges,
      })
      if (err(info)) return false
      return info.enabled
    },
    'Can constrain remove constraints': ({
      context: {
        selectionRanges,
        kclManager: providedKclManager,
        wasmInstance,
      },
      event,
    }) => {
      if (event.type !== 'Constrain remove constraints') return false

      const pathToNodes = event.data
        ? [event.data]
        : selectionRanges.graphSelections.map(({ codeRef }) => {
            return codeRef.pathToNode
          })
      const info = removeConstrainingValuesInfo(
        pathToNodes,
        providedKclManager,
        wasmInstance
      )
      if (err(info)) return false
      return info.enabled
    },
    'Can convert to named value': ({ context, event }) => {
      if (event.type !== 'Constrain with named value') return false
      if (!event.data) return false

      const theKclManager = context.kclManager ? context.kclManager : kclManager
      const wasmInstance = context.wasmInstance

      const ast = parse(recast(theKclManager.ast, wasmInstance), wasmInstance)
      if (err(ast) || !ast.program || ast.errors.length > 0) return false
      const isSafeRetVal = isNodeSafeToReplacePath(
        ast.program,

        event.data.currentValue.pathToNode
      )
      if (err(isSafeRetVal)) return false
      return isSafeRetVal.isSafe
    },
    'next is tangential arc': ({
      context: { sketchDetails, currentTool, kclManager: providedKclManager },
    }) => {
      const theKclManager = providedKclManager ? providedKclManager : kclManager
      return (
        currentTool === 'tangentialArc' &&
        isEditingExistingSketch({ sketchDetails, kclManager: theKclManager })
      )
    },
    'next is rectangle': ({ context: { currentTool } }) =>
      currentTool === 'rectangle',
    'next is center rectangle': ({ context: { currentTool } }) =>
      currentTool === 'center rectangle',
    'next is circle': ({ context: { currentTool } }) =>
      currentTool === 'circle',
    'next is circle three point': ({ context: { currentTool } }) =>
      currentTool === 'circleThreePoint',
    'next is circle three point neo': ({ context: { currentTool } }) =>
      currentTool === 'circleThreePoint',
    'next is line': ({ context }) => context.currentTool === 'line',
    'next is none': ({ context }) => context.currentTool === 'none',
    'next is arc': ({ context }) => context.currentTool === 'arc',
    'next is arc three point': ({ context }) =>
      context.currentTool === 'arcThreePoint',
  },
  // end guards
  actions: {
    toastError: ({ event }) => {
      if ('output' in event && event.output instanceof Error) {
        console.error(event.output)
        toast.error(event.output.message)
      } else if ('data' in event && event.data instanceof Error) {
        console.error(event.data)
        toast.error(event.data.message)
      } else if ('error' in event && event.error instanceof Error) {
        console.error(event.error)
        toast.error(event.error.message)
      }
    },
    toastErrorAndExitSketch: ({ event, context }) => {
      if ('output' in event && event.output instanceof Error) {
        console.error(event.output)
        toast.error(event.output.message)
      } else if ('data' in event && event.data instanceof Error) {
        console.error(event.data)
        toast.error(event.data.message)
      } else if ('error' in event && event.error instanceof Error) {
        console.error(event.error)
        toast.error(event.error.message)
      }

      const theSceneEntitiesManager = context.sceneEntitiesManager
        ? context.sceneEntitiesManager
        : sceneEntitiesManager
      // Clean up the THREE.js sketch scene
      theSceneEntitiesManager.tearDownSketch({ removeAxis: false })
      theSceneEntitiesManager.removeSketchGrid()
      theSceneEntitiesManager.resetOverlays()
    },
    'assign tool in context': assign({
      currentTool: ({ event }) =>
        event.type === 'change tool' ? event.data.tool || 'none' : 'none',
    }),
    'reset selections': assign({
      selectionRanges: { graphSelections: [], otherSelections: [] },
    }),
    'enter sketching mode': assign({ currentMode: 'sketching' }),
    'enter modeling mode': assign({ currentMode: 'modeling' }),
    'set sketchMetadata from pathToNode': assign(
      ({ context: { sketchDetails } }) => {
        if (!sketchDetails?.sketchEntryNodePath || !sketchDetails) return {}
        return {
          sketchDetails: {
            ...sketchDetails,
            sketchEntryNodePath: sketchDetails.sketchEntryNodePath,
          },
        }
      }
    ),
    'hide default planes': assign({
      defaultPlaneVisibility: ({ context }) => {
        const theKclManager = context.kclManager
          ? context.kclManager
          : kclManager
        // eslint-disable-next-line @typescript-eslint/no-floating-promises
        theKclManager.hidePlanes()
        return { xy: false, xz: false, yz: false }
      },
    }),
    'reset sketch metadata': assign({
      sketchDetails: null,
      sketchEnginePathId: '',
      sketchPlaneId: '',
    }),
    'reset camera position': (context) => {
      const theEngineCommandManager = context.context.engineCommandManager
        ? context.context.engineCommandManager
        : engineCommandManager
      // eslint-disable-next-line @typescript-eslint/no-floating-promises
      theEngineCommandManager.sendSceneCommand({
        type: 'modeling_cmd_req',
        cmd_id: uuidv4(),
        cmd: {
          type: 'default_camera_look_at',
          center: { x: 0, y: 0, z: 0 },
          vantage: { x: 0, y: -1250, z: 580 },
          up: { x: 0, y: 0, z: 1 },
        },
      })
    },
    'set new sketch metadata': assign(({ event }) => {
      if (
        event.type !== 'xstate.done.actor.animate-to-sketch' &&
        event.type !== 'xstate.done.actor.animate-to-face'
      )
        return {}
      return {
        sketchDetails: event.output,
      }
    }),
    'set up draft line': assign(
      ({
        context: {
          sketchDetails,
          codeManager: providedCodeManager,
          sceneEntitiesManager: providedSceneEntitiesManager,
          kclManager: providedKclManager,
          wasmInstance,
        },
        event,
      }) => {
        if (!sketchDetails) return {}
        if (event.type !== 'Add start point') return {}
        const theSceneEntitiesManager = providedSceneEntitiesManager
          ? providedSceneEntitiesManager
          : sceneEntitiesManager
        const theKclManager = providedKclManager
          ? providedKclManager
          : kclManager

        // eslint-disable-next-line @typescript-eslint/no-floating-promises
        theSceneEntitiesManager
          .setupDraftSegment(
            event.data.sketchEntryNodePath || sketchDetails.sketchEntryNodePath,
            event.data.sketchNodePaths || sketchDetails.sketchNodePaths,
            sketchDetails.planeNodePath,
            sketchDetails.zAxis,
            sketchDetails.yAxis,
            sketchDetails.origin,
            'line'
          )
          .then(() => {
            const theCodeManager = providedCodeManager
              ? providedCodeManager
              : codeManager
            return theCodeManager.updateEditorWithAstAndWriteToFile(
              theKclManager.ast,
              undefined,
              wasmInstance
            )
          })
        return {
          sketchDetails: {
            ...sketchDetails,
            sketchEntryNodePath: event.data.sketchEntryNodePath,
            sketchNodePaths: event.data.sketchNodePaths,
          },
        }
      }
    ),
    'set up draft arc': assign(
      ({
        context: {
          sketchDetails,
          codeManager: providedCodeManager,
          sceneEntitiesManager: providedSceneEntitiesManager,
          kclManager: providedKclManager,
          wasmInstance,
        },
        event,
      }) => {
        if (!sketchDetails) return {}
        if (event.type !== 'Continue existing profile') return {}
        const theSceneEntitiesManager = providedSceneEntitiesManager
          ? providedSceneEntitiesManager
          : sceneEntitiesManager
        const theKclManager = providedKclManager
          ? providedKclManager
          : kclManager

        // eslint-disable-next-line @typescript-eslint/no-floating-promises
        theSceneEntitiesManager
          .setupDraftSegment(
            event.data.sketchEntryNodePath || sketchDetails.sketchEntryNodePath,
            event.data.sketchNodePaths || sketchDetails.sketchNodePaths,
            sketchDetails.planeNodePath,
            sketchDetails.zAxis,
            sketchDetails.yAxis,
            sketchDetails.origin,
            'tangentialArc'
          )
          .then(() => {
            const theCodeManager = providedCodeManager
              ? providedCodeManager
              : codeManager
            return theCodeManager.updateEditorWithAstAndWriteToFile(
              theKclManager.ast,
              undefined,
              wasmInstance
            )
          })
        return {
          sketchDetails: {
            ...sketchDetails,
            sketchEntryNodePath: event.data.sketchEntryNodePath,
            sketchNodePaths: event.data.sketchNodePaths,
          },
        }
      }
    ),
    'listen for rectangle origin': ({
      context: {
        sketchDetails,
        sceneEntitiesManager: providedSceneEntitiesManager,
        sceneInfra: providedSceneInfra,
      },
    }) => {
      if (!sketchDetails) return
      const quaternion = quaternionFromUpNForward(
        new Vector3(...sketchDetails.yAxis),
        new Vector3(...sketchDetails.zAxis)
      )

      const theSceneEntitiesManager = providedSceneEntitiesManager
        ? providedSceneEntitiesManager
        : sceneEntitiesManager
      const theSceneInfra = providedSceneInfra ? providedSceneInfra : sceneInfra
      // Position the click raycast plane

      theSceneEntitiesManager.intersectionPlane.setRotationFromQuaternion(
        quaternion
      )
      theSceneEntitiesManager.intersectionPlane.position.copy(
        new Vector3(...(sketchDetails?.origin || [0, 0, 0]))
      )

      theSceneInfra.setCallbacks({
        onMove: (args) => {
          listenForOriginMove(args, sketchDetails, theSceneEntitiesManager)
        },
        onClick: (args) => {
          theSceneEntitiesManager.removeDraftPoint()
          if (!args) return
          if (args.mouseEvent.which !== 1) return
          const twoD = args.intersectionPoint?.twoD
          if (twoD) {
            theSceneInfra.modelingSend({
              type: 'click in scene',
              data: theSceneEntitiesManager.getSnappedDragPoint(
                twoD,
                args.intersects,
                args.mouseEvent
              ).snappedPoint,
            })
          } else {
            console.error('No intersection point found')
          }
        },
      })
    },

    'listen for center rectangle origin': ({
      context: {
        sketchDetails,
        sceneEntitiesManager: providedSceneEntitiesManager,
        sceneInfra: providedSceneInfra,
      },
    }) => {
      if (!sketchDetails) return
      const quaternion = quaternionFromUpNForward(
        new Vector3(...sketchDetails.yAxis),
        new Vector3(...sketchDetails.zAxis)
      )
      const theSceneEntitiesManager = providedSceneEntitiesManager
        ? providedSceneEntitiesManager
        : sceneEntitiesManager
      const theSceneInfra = providedSceneInfra ? providedSceneInfra : sceneInfra
      // Position the click raycast plane

      theSceneEntitiesManager.intersectionPlane.setRotationFromQuaternion(
        quaternion
      )
      theSceneEntitiesManager.intersectionPlane.position.copy(
        new Vector3(...(sketchDetails?.origin || [0, 0, 0]))
      )

      theSceneInfra.setCallbacks({
        onMove: (args) => {
          listenForOriginMove(args, sketchDetails, theSceneEntitiesManager)
        },
        onClick: (args) => {
          theSceneEntitiesManager.removeDraftPoint()
          if (!args) return
          if (args.mouseEvent.which !== 1) return
          const twoD = args.intersectionPoint?.twoD
          if (twoD) {
            theSceneInfra.modelingSend({
              type: 'Add center rectangle origin',
              data: theSceneEntitiesManager.getSnappedDragPoint(
                twoD,
                args.intersects,
                args.mouseEvent
              ).snappedPoint,
            })
          } else {
            console.error('No intersection point found')
          }
        },
      })
    },

    'listen for circle origin': ({
      context: {
        sketchDetails,
        sceneEntitiesManager: providedSceneEntitiesManager,
        sceneInfra: providedSceneInfra,
      },
    }) => {
      if (!sketchDetails) return
      const quaternion = quaternionFromUpNForward(
        new Vector3(...sketchDetails.yAxis),
        new Vector3(...sketchDetails.zAxis)
      )
      const theSceneEntitiesManager = providedSceneEntitiesManager
        ? providedSceneEntitiesManager
        : sceneEntitiesManager
      const theSceneInfra = providedSceneInfra ? providedSceneInfra : sceneInfra
      // Position the click raycast plane

      theSceneEntitiesManager.intersectionPlane.setRotationFromQuaternion(
        quaternion
      )
      theSceneEntitiesManager.intersectionPlane.position.copy(
        new Vector3(...(sketchDetails?.origin || [0, 0, 0]))
      )

      theSceneInfra.setCallbacks({
        onMove: (args) => {
          listenForOriginMove(args, sketchDetails, theSceneEntitiesManager)
        },
        onClick: (args) => {
          if (!args) return
          if (args.mouseEvent.which !== 1) return
          const { intersectionPoint } = args
          if (!intersectionPoint?.twoD) return
          const twoD = args.intersectionPoint?.twoD
          if (twoD) {
            theSceneInfra.modelingSend({
              type: 'Add circle origin',
              data: theSceneEntitiesManager.getSnappedDragPoint(
                twoD,
                args.intersects,
                args.mouseEvent
              ).snappedPoint,
            })
          } else {
            console.error('No intersection point found')
          }
        },
      })
    },
    'listen for circle first point': ({
      context: {
        sketchDetails,
        sceneEntitiesManager: providedSceneEntitiesManager,
        sceneInfra: providedSceneInfra,
      },
    }) => {
      if (!sketchDetails) return
      const quaternion = quaternionFromUpNForward(
        new Vector3(...sketchDetails.yAxis),
        new Vector3(...sketchDetails.zAxis)
      )
      const theSceneEntitiesManager = providedSceneEntitiesManager
        ? providedSceneEntitiesManager
        : sceneEntitiesManager
      const theSceneInfra = providedSceneInfra ? providedSceneInfra : sceneInfra
      // Position the click raycast plane

      theSceneEntitiesManager.intersectionPlane.setRotationFromQuaternion(
        quaternion
      )
      theSceneEntitiesManager.intersectionPlane.position.copy(
        new Vector3(...(sketchDetails?.origin || [0, 0, 0]))
      )

      theSceneInfra.setCallbacks({
        onMove: (args) => {
          listenForOriginMove(args, sketchDetails, theSceneEntitiesManager)
        },
        onClick: (args) => {
          if (!args) return
          if (args.mouseEvent.which !== 1) return
          const { intersectionPoint } = args
          if (!intersectionPoint?.twoD) return
          const twoD = args.intersectionPoint?.twoD
          if (twoD) {
            theSceneInfra.modelingSend({
              type: 'Add first point',
              data: theSceneEntitiesManager.getSnappedDragPoint(
                twoD,
                args.intersects,
                args.mouseEvent
              ).snappedPoint,
            })
          } else {
            console.error('No intersection point found')
          }
        },
      })
    },
    'listen for circle second point': ({
      context: {
        sketchDetails,
        sceneEntitiesManager: providedSceneEntitiesManager,
        sceneInfra: providedSceneInfra,
      },
      event,
    }) => {
      if (!sketchDetails) return
      if (event.type !== 'Add first point') return
      const quaternion = quaternionFromUpNForward(
        new Vector3(...sketchDetails.yAxis),
        new Vector3(...sketchDetails.zAxis)
      )
      const theSceneEntitiesManager = providedSceneEntitiesManager
        ? providedSceneEntitiesManager
        : sceneEntitiesManager
      const theSceneInfra = providedSceneInfra ? providedSceneInfra : sceneInfra
      // Position the click raycast plane

      theSceneEntitiesManager.intersectionPlane.setRotationFromQuaternion(
        quaternion
      )
      theSceneEntitiesManager.intersectionPlane.position.copy(
        new Vector3(...(sketchDetails?.origin || [0, 0, 0]))
      )

      const dummy = new Mesh()
      dummy.position.set(0, 0, 0)
      const scale = theSceneInfra.getClientSceneScaleFactor(dummy)
      const position = new Vector3(event.data[0], event.data[1], 0)
      position.applyQuaternion(quaternion)
      const draftPoint = createProfileStartHandle({
        isDraft: true,
        from: event.data,
        scale,
        theme: theSceneInfra.theme,
      })
      draftPoint.position.copy(position)
      theSceneInfra.scene.add(draftPoint)

      theSceneInfra.setCallbacks({
        onMove: (args) => {
          listenForOriginMove(args, sketchDetails, theSceneEntitiesManager)
        },
        onClick: (args) => {
          if (!args) return
          if (args.mouseEvent.which !== 1) return
          const { intersectionPoint } = args
          if (!intersectionPoint?.twoD) return
          const twoD = args.intersectionPoint?.twoD
          if (twoD) {
            theSceneInfra.modelingSend({
              type: 'Add second point',
              data: {
                p1: event.data,
                p2: theSceneEntitiesManager.getSnappedDragPoint(
                  twoD,
                  args.intersects,
                  args.mouseEvent
                ).snappedPoint,
              },
            })
          } else {
            console.error('No intersection point found')
          }
        },
      })
    },
    'update sketchDetails': assign(({ event, context }) => {
      if (
        event.type !== 'xstate.done.actor.actor-circle-three-point' &&
        event.type !== 'xstate.done.actor.set-up-draft-circle' &&
        event.type !== 'xstate.done.actor.set-up-draft-arc' &&
        event.type !== 'xstate.done.actor.set-up-draft-arc-three-point' &&
        event.type !== 'xstate.done.actor.set-up-draft-circle-three-point' &&
        event.type !== 'xstate.done.actor.set-up-draft-rectangle' &&
        event.type !== 'xstate.done.actor.set-up-draft-center-rectangle' &&
        event.type !== 'xstate.done.actor.split-sketch-pipe-if-needed' &&
        event.type !== 'xstate.done.actor.reeval-node-paths'
      ) {
        return {}
      }

      if (!context.sketchDetails) return {}
      return {
        sketchDetails: {
          ...context.sketchDetails,
          planeNodePath:
            event.output.updatedPlaneNodePath ||
            context.sketchDetails?.planeNodePath ||
            [],
          sketchEntryNodePath: event.output.updatedEntryNodePath,
          sketchNodePaths: event.output.updatedSketchNodePaths,
          expressionIndexToDelete: event.output.expressionIndexToDelete,
        },
      }
    }),
    'update sketchDetails arc': assign(({ event, context }) => {
      if (event.type !== 'Add start point') return {}
      if (!context.sketchDetails) return {}
      return {
        sketchDetails: {
          ...context.sketchDetails,
          sketchEntryNodePath: event.data.sketchEntryNodePath,
          sketchNodePaths: event.data.sketchNodePaths,
        },
      }
    }),
    'show default planes': assign({
      defaultPlaneVisibility: ({ context }) => {
        const theKclManager = context.kclManager
          ? context.kclManager
          : kclManager
        // eslint-disable-next-line @typescript-eslint/no-floating-promises
        theKclManager.showPlanes()
        return { xy: true, xz: true, yz: true }
      },
    }),
    'show default planes if no errors': assign({
      defaultPlaneVisibility: ({ context }) => {
        const theKclManager = context.kclManager
          ? context.kclManager
          : kclManager
        if (!theKclManager.hasErrors()) {
          // eslint-disable-next-line @typescript-eslint/no-floating-promises
          theKclManager.showPlanes()
          return { xy: true, xz: true, yz: true }
        }
        return { ...context.defaultPlaneVisibility }
      },
    }),
    'setup noPoints onClick listener': ({
      context: {
        sketchDetails,
        currentTool,
        sceneEntitiesManager: providedSceneEntitiesManager,
        sceneInfra: providedSceneInfra,
      },
    }) => {
      if (!sketchDetails) return
      const theSceneEntitiesManager = providedSceneEntitiesManager
        ? providedSceneEntitiesManager
        : sceneEntitiesManager
      const theSceneInfra = providedSceneInfra ? providedSceneInfra : sceneInfra
      theSceneEntitiesManager.setupNoPointsListener({
        sketchDetails,
        currentTool,
        afterClick: (_, data) =>
          theSceneInfra.modelingSend(
            currentTool === 'tangentialArc'
              ? { type: 'Continue existing profile', data }
              : currentTool === 'arc'
                ? { type: 'Add start point', data }
                : { type: 'Add start point', data }
          ),
      })
    },
    'add axis n grid': ({
      context: {
        sketchDetails,
        codeManager: providedCodeManager,
        sceneEntitiesManager: providedSceneEntitiesManager,
        kclManager: providedKclManager,
        wasmInstance,
      },
    }) => {
      if (!sketchDetails) return
      if (localStorage.getItem('disableAxis')) return
      const theSceneEntitiesManager = providedSceneEntitiesManager
        ? providedSceneEntitiesManager
        : sceneEntitiesManager
      const theKclManager = providedKclManager ? providedKclManager : kclManager
      // eslint-disable-next-line @typescript-eslint/no-floating-promises
      theSceneEntitiesManager.createSketchAxis(
        sketchDetails.zAxis,
        sketchDetails.yAxis,
        sketchDetails.origin
      )

      const theCodeManager = providedCodeManager
        ? providedCodeManager
        : codeManager
      // eslint-disable-next-line @typescript-eslint/no-floating-promises
      theCodeManager.updateEditorWithAstAndWriteToFile(
        theKclManager.ast,
        undefined,
        wasmInstance
      )
    },
    'reset client scene mouse handlers': ({ context }) => {
      // when not in sketch mode we don't need any mouse listeners
      // (note the orbit controls are always active though)
      const theSceneInfra = context.sceneInfra ? context.sceneInfra : sceneInfra
      theSceneInfra.resetMouseListeners()
    },
    'clientToEngine cam sync direction': ({ context }) => {
      const theSceneInfra = context.sceneInfra ? context.sceneInfra : sceneInfra
      theSceneInfra.camControls.syncDirection = 'clientToEngine'
    },
    /** TODO: this action is hiding unawaited asynchronous code */
    'set selection filter to faces only': ({ context }) => {
      const theKclManager = context.kclManager ? context.kclManager : kclManager
      theKclManager.setSelectionFilter(['face', 'object'])
    },
    /** TODO: this action is hiding unawaited asynchronous code */
    'set selection filter to defaults': ({ context }) => {
      const theKclManager = context.kclManager ? context.kclManager : kclManager
      theKclManager.setSelectionFilterToDefault()
    },
    'Delete segments': ({
      context: {
        sketchDetails,
        codeManager: providedCodeManager,
        kclManager: providedKclManager,
        wasmInstance,
        rustContext: providedRustContext,
        sceneEntitiesManager: providedSceneEntitiesManager,
        sceneInfra: providedSceneInfra,
      },
      event,
    }) => {
      if (event.type !== 'Delete segments') return
      if (!sketchDetails || !event.data) return
      const theKclManager = providedKclManager ? providedKclManager : kclManager
      const theCodeManager = providedCodeManager
        ? providedCodeManager
        : codeManager
      const theRustContext = providedRustContext
        ? providedRustContext
        : rustContext
      const theSceneEntitiesManager = providedSceneEntitiesManager
        ? providedSceneEntitiesManager
        : sceneEntitiesManager
      const theSceneInfra = providedSceneInfra ? providedSceneInfra : sceneInfra
      // eslint-disable-next-line @typescript-eslint/no-floating-promises
      deleteSegmentsOrProfiles({
        pathToNodes: event.data,
        sketchDetails,
        dependencies: {
          kclManager: theKclManager,
          codeManager: theCodeManager,
          wasmInstance,
          rustContext: theRustContext,
          sceneEntitiesManager: theSceneEntitiesManager,
          sceneInfra: theSceneInfra,
        },
      })
        .then(() => {
          return theCodeManager.updateEditorWithAstAndWriteToFile(
            theKclManager.ast,
            undefined,
            wasmInstance
          )
        })
        .catch((e) => {
          console.warn('error', e)
        })
    },
    'Set context': assign({
      store: ({ context: { store }, event }) => {
        if (event.type !== 'Set context') return store
        if (!event.data) return store

        const result = {
          ...store,
          ...event.data,
        }
        const persistedContext: Partial<PersistedModelingContext> = {}
        for (const key of PersistedValues) {
          persistedContext[key] = result[key]
        }
        if (typeof window !== 'undefined') {
          window.localStorage.setItem(
            PERSIST_MODELING_CONTEXT,
            JSON.stringify(persistedContext)
          )
        }
        return result
      },
    }),
    'remove draft entities': ({ context }) => {
      const theSceneInfra = context.sceneInfra ? context.sceneInfra : sceneInfra
      const draftPoint = theSceneInfra.scene.getObjectByName(DRAFT_POINT)
      if (draftPoint) {
        theSceneInfra.scene.remove(draftPoint)
      }
      const draftLine = theSceneInfra.scene.getObjectByName(DRAFT_DASHED_LINE)
      if (draftLine) {
        theSceneInfra.scene.remove(draftLine)
      }
    },
    'add draft line': ({ event, context }) => {
      if (
        event.type !== 'Add start point' &&
        event.type !== 'xstate.done.actor.setup-client-side-sketch-segments9'
      )
        return

      const theSceneEntitiesManager = context.sceneEntitiesManager
        ? context.sceneEntitiesManager
        : sceneEntitiesManager
      const theSceneInfra = context.sceneInfra ? context.sceneInfra : sceneInfra
      const theKclManager = context.kclManager ? context.kclManager : kclManager
      let sketchEntryNodePath: PathToNode | undefined

      if (event.type === 'Add start point') {
        sketchEntryNodePath = event.data?.sketchEntryNodePath
      } else if (
        event.type === 'xstate.done.actor.setup-client-side-sketch-segments9'
      ) {
        sketchEntryNodePath =
          context.sketchDetails?.sketchNodePaths.slice(-1)[0]
      }
      if (!sketchEntryNodePath) return
      const varDec = getNodeFromPath<VariableDeclaration>(
        theKclManager.ast,
        sketchEntryNodePath,
        'VariableDeclaration'
      )
      if (err(varDec)) return
      const varName = varDec.node.declaration.id.name
      const sg = sketchFromKclValue(theKclManager.variables[varName], varName)
      if (err(sg)) return
      const lastSegment = sg.paths[sg.paths.length - 1] || sg.start
      const to = lastSegment.to

      const { group, updater } = theSceneEntitiesManager.drawDashedLine({
        from: to,
        to: [to[0] + 0.001, to[1] + 0.001],
      })
      theSceneInfra.scene.add(group)
      const orthoFactor = orthoScale(theSceneInfra.camControls.camera)
      theSceneInfra.setCallbacks({
        onMove: (args) => {
          const { intersectionPoint } = args
          if (!intersectionPoint?.twoD) return
          if (!context.sketchDetails) return
          const { snappedPoint, isSnapped } =
            theSceneEntitiesManager.getSnappedDragPoint(
              intersectionPoint.twoD,
              args.intersects,
              args.mouseEvent
            )
          if (isSnapped) {
            theSceneEntitiesManager.positionDraftPoint({
              snappedPoint: new Vector2(...snappedPoint),
              origin: context.sketchDetails.origin,
              yAxis: context.sketchDetails.yAxis,
              zAxis: context.sketchDetails.zAxis,
            })
          } else {
            theSceneEntitiesManager.removeDraftPoint()
          }
          updater(group, snappedPoint, orthoFactor)
        },
      })
    },
    'reset deleteIndex': assign(({ context: { sketchDetails } }) => {
      if (!sketchDetails) return {}
      return {
        sketchDetails: {
          ...sketchDetails,
          expressionIndexToDelete: -1,
        },
      }
    }),
    'enable copilot': () => {},
    'disable copilot': () => {},
    'Set selection': assign(
      ({
        context: {
          selectionRanges,
          sketchDetails,
          engineCommandManager: providedEngineCommandManager,
          editorManager: providedEditorManager,
          kclEditorMachine: providedKclEditorMachine,
        },
        event,
      }) => {
        // this was needed for ts after adding 'Set selection' action to on done modal events
        const setSelections =
          ('data' in event &&
            typeof event.data === 'object' &&
            'selectionType' in event.data &&
            event.data) ||
          ('output' in event &&
            event.output &&
            'selectionType' in event.output &&
            event.output) ||
          null
        if (!setSelections) return {}
        const theEditorManager = providedEditorManager
          ? providedEditorManager
          : editorManager
        const theKclEditorMachine = providedKclEditorMachine
          ? providedKclEditorMachine
          : kclEditorActor

        let selections: Selections = {
          graphSelections: [],
          otherSelections: [],
        }
        if (setSelections.selectionType === 'singleCodeCursor') {
          if (!setSelections.selection && theEditorManager.isShiftDown) {
            // if the user is holding shift, but they didn't select anything
            // don't nuke their other selections (frustrating to have one bad click ruin your
            // whole selection)
            selections = {
              graphSelections: selectionRanges.graphSelections,
              otherSelections: selectionRanges.otherSelections,
            }
          } else if (
            !setSelections.selection &&
            !theEditorManager.isShiftDown
          ) {
            selections = {
              graphSelections: [],
              otherSelections: [],
            }
          } else if (setSelections.selection && !theEditorManager.isShiftDown) {
            selections = {
              graphSelections: [setSelections.selection],
              otherSelections: [],
            }
          } else if (setSelections.selection && theEditorManager.isShiftDown) {
            // selecting and deselecting multiple objects

            /**
             * There are two scenarios:
             * 1. General case:
             *    When selecting and deselecting edges,
             *    faces or segment (during sketch edit)
             *    we use its artifact ID to identify the selection
             * 2. Initial sketch setup:
             *    The artifact is not yet created
             *    so we use the codeRef.range
             */

            let updatedSelections: typeof selectionRanges.graphSelections

            // 1. General case: Artifact exists, use its ID
            if (setSelections.selection.artifact?.id) {
              // check if already selected
              const alreadySelected = selectionRanges.graphSelections.some(
                (selection) =>
                  selection.artifact?.id ===
                  setSelections.selection?.artifact?.id
              )
              if (alreadySelected && setSelections.selection?.artifact?.id) {
                // remove it
                updatedSelections = selectionRanges.graphSelections.filter(
                  (selection) =>
                    selection.artifact?.id !==
                    setSelections.selection?.artifact?.id
                )
              } else {
                // add it
                updatedSelections = [
                  ...selectionRanges.graphSelections,
                  setSelections.selection,
                ]
              }
            } else {
              // 2. Initial sketch setup: Artifact not yet created – use codeRef.range
              const selectionRange = JSON.stringify(
                setSelections.selection?.codeRef?.range
              )

              // check if already selected
              const alreadySelected = selectionRanges.graphSelections.some(
                (selection) => {
                  const existingRange = JSON.stringify(selection.codeRef?.range)
                  return existingRange === selectionRange
                }
              )

              if (alreadySelected && setSelections.selection?.codeRef?.range) {
                // remove it
                updatedSelections = selectionRanges.graphSelections.filter(
                  (selection) =>
                    JSON.stringify(selection.codeRef?.range) !== selectionRange
                )
              } else {
                // add it
                updatedSelections = [
                  ...selectionRanges.graphSelections,
                  setSelections.selection,
                ]
              }
            }

            selections = {
              graphSelections: updatedSelections,
              otherSelections: selectionRanges.otherSelections,
            }
          }

          const { engineEvents, codeMirrorSelection, updateSceneObjectColors } =
            handleSelectionBatch({
              selections,
            })
          if (codeMirrorSelection) {
            theKclEditorMachine.send({
              type: 'setLastSelectionEvent',
              data: {
                codeMirrorSelection,
                scrollIntoView: setSelections.scrollIntoView ?? false,
              },
            })
          }

          // If there are engine commands that need sent off, send them
          // TODO: This should be handled outside of an action as its own
          // actor, so that the system state is more controlled.
          const theEngineCommandManager = providedEngineCommandManager
            ? providedEngineCommandManager
            : engineCommandManager
          engineEvents &&
            engineEvents.forEach((event) => {
              theEngineCommandManager
                .sendSceneCommand(event)
                .catch(reportRejection)
            })
          updateSceneObjectColors()

          return {
            selectionRanges: selections,
          }
        }

        if (setSelections.selectionType === 'mirrorCodeMirrorSelections') {
          return {
            selectionRanges: setSelections.selection,
          }
        }

        if (
          setSelections.selectionType === 'axisSelection' ||
          setSelections.selectionType === 'defaultPlaneSelection'
        ) {
          if (theEditorManager.isShiftDown) {
            selections = {
              graphSelections: selectionRanges.graphSelections,
              otherSelections: [setSelections.selection],
            }
          } else {
            selections = {
              graphSelections: [],
              otherSelections: [setSelections.selection],
            }
          }
          return {
            selectionRanges: selections,
          }
        }

        if (setSelections.selectionType === 'completeSelection') {
          const codeMirrorSelection = theEditorManager.createEditorSelection(
            setSelections.selection
          )

          // This turns the selection into blue, needed when selecting with ctrl+A
          const { updateSceneObjectColors } = handleSelectionBatch({
            selections: setSelections.selection,
          })
          updateSceneObjectColors()

          theKclEditorMachine.send({
            type: 'setLastSelectionEvent',
            data: {
              codeMirrorSelection,
              scrollIntoView: false,
            },
          })
          if (!sketchDetails)
            return {
              selectionRanges: setSelections.selection,
            }
          return {
            selectionRanges: setSelections.selection,
            sketchDetails: {
              ...sketchDetails,
              sketchEntryNodePath:
                setSelections.updatedSketchEntryNodePath ||
                sketchDetails?.sketchEntryNodePath ||
                [],
              sketchNodePaths:
                setSelections.updatedSketchNodePaths ||
                sketchDetails?.sketchNodePaths ||
                [],
              planeNodePath:
                setSelections.updatedPlaneNodePath ||
                sketchDetails?.planeNodePath ||
                [],
            },
          }
        }

        return {}
      }
    ),
    'Set mouse state': () => {},
    'Set Segment Overlays': () => {},
    'Center camera on selection': () => {},
    'Submit to Text-to-CAD API': () => {},
    'Set sketchDetails': () => {},
    'debug-action': (data) => {
      console.log('re-eval debug-action', data)
    },
    'Toggle default plane visibility': assign(({ context, event }) => {
      if (event.type !== 'Toggle default plane visibility') return {}

      const currentVisibilityMap = context.defaultPlaneVisibility
      const currentVisibility = currentVisibilityMap[event.planeKey]
      const newVisibility = !currentVisibility
      const theKclManager = context.kclManager ? context.kclManager : kclManager

      theKclManager.engineCommandManager
        .setPlaneHidden(event.planeId, !newVisibility)
        .catch(reportRejection)

      return {
        defaultPlaneVisibility: {
          ...currentVisibilityMap,
          [event.planeKey]: newVisibility,
        },
      }
    }),
    // Saves the default plane visibility to be able to restore when going back from sketch mode
    'Save default plane visibility': assign(({ context, event }) => {
      return {
        savedDefaultPlaneVisibility: {
          ...context.defaultPlaneVisibility,
        },
      }
    }),
    'Restore default plane visibility': assign(({ context }) => {
      const theKclManager = context.kclManager ? context.kclManager : kclManager
      for (const planeKey of Object.keys(
        context.savedDefaultPlaneVisibility
      ) as (keyof PlaneVisibilityMap)[]) {
        // eslint-disable-next-line @typescript-eslint/no-floating-promises
        theKclManager.setPlaneVisibilityByKey(
          planeKey,
          context.savedDefaultPlaneVisibility[planeKey]
        )
      }

      return {
        defaultPlaneVisibility: {
          ...context.defaultPlaneVisibility,
          ...context.savedDefaultPlaneVisibility,
        },
      }
    }),
    'show sketch error toast': assign(() => {
      // toast message that stays open until closed programmatically
      const toastId = toast.error(
        "Error in kcl script, sketch cannot be drawn until it's fixed",
        { duration: Infinity }
      )
      return {
        toastId,
      }
    }),
    'remove sketch error toast': assign(({ context }) => {
      if (context.toastId) {
        toast.dismiss(context.toastId)
        return { toastId: null }
      }
      return {}
    }),
  },
  // end actions
  actors: {
    sketchSolveMachine,
    sketchExit: fromPromise(
      async (args: { input: { context: ModelingMachineContext } }) => {
        const context = args.input.context
        const store = context.store

        const theEngineCommandManager = context.engineCommandManager
          ? context.engineCommandManager
          : engineCommandManager
        const theSceneInfra = context.sceneInfra
          ? context.sceneInfra
          : sceneInfra
        const theKclManager = context.kclManager
          ? context.kclManager
          : kclManager
        const theSceneEntitiesManager = context.sceneEntitiesManager
          ? context.sceneEntitiesManager
          : sceneEntitiesManager

        // When cancelling the sketch mode we should disable sketch mode within the engine.
        await theEngineCommandManager.sendSceneCommand({
          type: 'modeling_cmd_req',
          cmd_id: uuidv4(),
          cmd: { type: 'sketch_mode_disable' },
        })

        theSceneInfra.camControls.syncDirection = 'clientToEngine'

        if (store.cameraProjection?.current === 'perspective') {
          await theSceneInfra.camControls.snapToPerspectiveBeforeHandingBackControlToEngine()
        }

        theSceneInfra.camControls.syncDirection = 'engineToClient'

        // TODO: Re-evaluate if this pause/play logic is needed.
        // TODO: Do I need this video element?
        store.videoElement?.pause()

        await theKclManager
          .executeCode()
          .then(() => {
            if (
              !theEngineCommandManager.started &&
              theEngineCommandManager.connection?.websocket?.readyState ===
                WebSocket.CLOSED
            )
              return

            store.videoElement?.play().catch((e: Error) => {
              console.warn('Video playing was prevented', e)
            })
          })
          .catch(reportRejection)
        theSceneEntitiesManager.tearDownSketch({ removeAxis: false })
        theSceneEntitiesManager.removeSketchGrid()
        theSceneInfra.camControls.syncDirection = 'engineToClient'
        theSceneEntitiesManager.resetOverlays()
        theSceneInfra.stop()
      }
    ),
    /* Below are all the do-constrain sketch actors,
     * which aren't using updateModelingState and don't have the 'no kcl errors' guard yet */
    'do-constrain-remove-constraint': fromPromise(
      async ({
        input: {
          selectionRanges,
          sketchDetails,
          data,
          codeManager: providedCodeManager,
          sceneEntitiesManager: providedSceneEntitiesManager,
          kclManager: providedKclManager,
          wasmInstance,
        },
      }: {
        input: Pick<
          ModelingMachineContext,
          | 'selectionRanges'
          | 'sketchDetails'
          | 'codeManager'
          | 'sceneEntitiesManager'
          | 'wasmInstance'
          | 'kclManager'
        > & { data?: PathToNode }
      }) => {
        const constraint = applyRemoveConstrainingValues({
          selectionRanges,
          pathToNodes: data && [data],
          providedKclManager,
          wasmInstance,
        })
        if (trap(constraint)) return
        const { pathToNodeMap } = constraint
        if (!sketchDetails) return
        const theSceneEntitiesManager = providedSceneEntitiesManager
          ? providedSceneEntitiesManager
          : sceneEntitiesManager
        let updatedAst = await theSceneEntitiesManager.updateAstAndRejigSketch(
          pathToNodeMap[0],
          sketchDetails.sketchNodePaths,
          sketchDetails.planeNodePath,
          constraint.modifiedAst,
          sketchDetails.zAxis,
          sketchDetails.yAxis,
          sketchDetails.origin,
          getEventForSegmentSelection,
          updateExtraSegments,
          wasmInstance
        )
        if (trap(updatedAst, { suppress: true })) return
        if (!updatedAst) return

        const theCodeManager = providedCodeManager
          ? providedCodeManager
          : codeManager
        await theCodeManager.updateEditorWithAstAndWriteToFile(
          updatedAst.newAst,
          undefined,
          wasmInstance
        )

        return {
          selectionType: 'completeSelection',
          selection: updateSelections(
            pathToNodeMap,
            selectionRanges,
            updatedAst.newAst
          ),
        }
      }
    ),
    'do-constrain-horizontally': fromPromise(
      async ({
        input: {
          selectionRanges,
          sketchDetails,
          codeManager: providedCodeManager,
          sceneEntitiesManager: providedSceneEntitiesManager,
          wasmInstance,
        },
      }: {
        input: Pick<
          ModelingMachineContext,
          | 'selectionRanges'
          | 'sketchDetails'
          | 'codeManager'
          | 'sceneEntitiesManager'
          | 'wasmInstance'
        >
      }) => {
        const constraint = applyConstraintHorzVert(
          selectionRanges,
          'horizontal',
          kclManager.ast,
          kclManager.variables
        )
        if (trap(constraint)) return false
        const { modifiedAst, pathToNodeMap } = constraint
        if (!sketchDetails) return
        const theSceneEntitiesManager = providedSceneEntitiesManager
          ? providedSceneEntitiesManager
          : sceneEntitiesManager
        const updatedAst =
          await theSceneEntitiesManager.updateAstAndRejigSketch(
            sketchDetails.sketchEntryNodePath,
            sketchDetails.sketchNodePaths,
            sketchDetails.planeNodePath,
            modifiedAst,
            sketchDetails.zAxis,
            sketchDetails.yAxis,
            sketchDetails.origin,
            getEventForSegmentSelection,
            updateExtraSegments,
            wasmInstance
          )
        if (trap(updatedAst, { suppress: true })) return
        if (!updatedAst) return
        const theCodeManager = providedCodeManager
          ? providedCodeManager
          : codeManager
        await theCodeManager.updateEditorWithAstAndWriteToFile(
          updatedAst.newAst,
          undefined,
          wasmInstance
        )
        return {
          selectionType: 'completeSelection',
          selection: updateSelections(
            pathToNodeMap,
            selectionRanges,
            updatedAst.newAst
          ),
        }
      }
    ),
    'do-constrain-vertically': fromPromise(
      async ({
        input: {
          selectionRanges,
          sketchDetails,
          codeManager: providedCodeManager,
          sceneEntitiesManager: providedSceneEntitiesManager,
          wasmInstance,
        },
      }: {
        input: Pick<
          ModelingMachineContext,
          | 'selectionRanges'
          | 'sketchDetails'
          | 'codeManager'
          | 'sceneEntitiesManager'
          | 'wasmInstance'
        >
      }) => {
        const constraint = applyConstraintHorzVert(
          selectionRanges,
          'vertical',
          kclManager.ast,
          kclManager.variables
        )
        if (trap(constraint)) return false
        const { modifiedAst, pathToNodeMap } = constraint
        if (!sketchDetails) return
        const theSceneEntitiesManager = providedSceneEntitiesManager
          ? providedSceneEntitiesManager
          : sceneEntitiesManager
        const updatedAst =
          await theSceneEntitiesManager.updateAstAndRejigSketch(
            sketchDetails.sketchEntryNodePath || [],
            sketchDetails.sketchNodePaths,
            sketchDetails.planeNodePath,
            modifiedAst,
            sketchDetails.zAxis,
            sketchDetails.yAxis,
            sketchDetails.origin,
            getEventForSegmentSelection,
            updateExtraSegments,
            wasmInstance
          )
        if (trap(updatedAst, { suppress: true })) return
        if (!updatedAst) return
        const theCodeManager = providedCodeManager
          ? providedCodeManager
          : codeManager
        await theCodeManager.updateEditorWithAstAndWriteToFile(
          updatedAst.newAst,
          undefined,
          wasmInstance
        )
        return {
          selectionType: 'completeSelection',
          selection: updateSelections(
            pathToNodeMap,
            selectionRanges,
            updatedAst.newAst
          ),
        }
      }
    ),
    'do-constrain-horizontally-align': fromPromise(
      async ({
        input: {
          selectionRanges,
          sketchDetails,
          codeManager: providedCodeManager,
          sceneEntitiesManager: providedSceneEntitiesManager,
          wasmInstance,
        },
      }: {
        input: Pick<
          ModelingMachineContext,
          | 'selectionRanges'
          | 'sketchDetails'
          | 'codeManager'
          | 'sceneEntitiesManager'
          | 'wasmInstance'
        >
      }) => {
        const constraint = applyConstraintHorzVertAlign({
          selectionRanges: selectionRanges,
          constraint: 'setVertDistance',
        })
        if (trap(constraint)) return
        const { modifiedAst, pathToNodeMap } = constraint
        if (!sketchDetails) return
        const theSceneEntitiesManager = providedSceneEntitiesManager
          ? providedSceneEntitiesManager
          : sceneEntitiesManager
        const updatedAst =
          await theSceneEntitiesManager.updateAstAndRejigSketch(
            sketchDetails?.sketchEntryNodePath || [],
            sketchDetails.sketchNodePaths,
            sketchDetails.planeNodePath,
            modifiedAst,
            sketchDetails.zAxis,
            sketchDetails.yAxis,
            sketchDetails.origin,
            getEventForSegmentSelection,
            updateExtraSegments,
            wasmInstance
          )
        if (trap(updatedAst, { suppress: true })) return
        if (!updatedAst) return
        const theCodeManager = providedCodeManager
          ? providedCodeManager
          : codeManager
        await theCodeManager.updateEditorWithAstAndWriteToFile(
          updatedAst.newAst,
          undefined,
          wasmInstance
        )
        const updatedSelectionRanges = updateSelections(
          pathToNodeMap,
          selectionRanges,
          updatedAst.newAst
        )
        return {
          selectionType: 'completeSelection',
          selection: updatedSelectionRanges,
        }
      }
    ),
    'do-constrain-vertically-align': fromPromise(
      async ({
        input: {
          selectionRanges,
          sketchDetails,
          codeManager: providedCodeManager,
          sceneEntitiesManager: providedSceneEntitiesManager,
          wasmInstance,
        },
      }: {
        input: Pick<
          ModelingMachineContext,
          | 'selectionRanges'
          | 'sketchDetails'
          | 'codeManager'
          | 'sceneEntitiesManager'
          | 'wasmInstance'
        >
      }) => {
        const constraint = applyConstraintHorzVertAlign({
          selectionRanges: selectionRanges,
          constraint: 'setHorzDistance',
        })
        if (trap(constraint)) return
        const { modifiedAst, pathToNodeMap } = constraint
        if (!sketchDetails) return
        const theSceneEntitiesManager = providedSceneEntitiesManager
          ? providedSceneEntitiesManager
          : sceneEntitiesManager
        const updatedAst =
          await theSceneEntitiesManager.updateAstAndRejigSketch(
            sketchDetails?.sketchEntryNodePath || [],
            sketchDetails.sketchNodePaths,
            sketchDetails.planeNodePath,
            modifiedAst,
            sketchDetails.zAxis,
            sketchDetails.yAxis,
            sketchDetails.origin,
            getEventForSegmentSelection,
            updateExtraSegments,
            wasmInstance
          )
        if (trap(updatedAst, { suppress: true })) return
        if (!updatedAst) return
        const theCodeManager = providedCodeManager
          ? providedCodeManager
          : codeManager
        await theCodeManager.updateEditorWithAstAndWriteToFile(
          updatedAst.newAst,
          undefined,
          wasmInstance
        )
        const updatedSelectionRanges = updateSelections(
          pathToNodeMap,
          selectionRanges,
          updatedAst.newAst
        )
        return {
          selectionType: 'completeSelection',
          selection: updatedSelectionRanges,
        }
      }
    ),
    'do-constrain-snap-to-x': fromPromise(
      async ({
        input: {
          selectionRanges,
          sketchDetails,
          codeManager: providedCodeManager,
          sceneEntitiesManager: providedSceneEntitiesManager,
          wasmInstance,
        },
      }: {
        input: Pick<
          ModelingMachineContext,
          | 'selectionRanges'
          | 'sketchDetails'
          | 'codeManager'
          | 'sceneEntitiesManager'
          | 'wasmInstance'
        >
      }) => {
        const constraint = applyConstraintAxisAlign({
          selectionRanges,
          constraint: 'snapToXAxis',
        })
        if (err(constraint)) return false
        const { modifiedAst, pathToNodeMap } = constraint
        if (!sketchDetails) return
        const theSceneEntitiesManager = providedSceneEntitiesManager
          ? providedSceneEntitiesManager
          : sceneEntitiesManager
        const updatedAst =
          await theSceneEntitiesManager.updateAstAndRejigSketch(
            sketchDetails?.sketchEntryNodePath || [],
            sketchDetails.sketchNodePaths,
            sketchDetails.planeNodePath,
            modifiedAst,
            sketchDetails.zAxis,
            sketchDetails.yAxis,
            sketchDetails.origin,
            getEventForSegmentSelection,
            updateExtraSegments,
            wasmInstance
          )
        if (trap(updatedAst, { suppress: true })) return
        if (!updatedAst) return
        const theCodeManager = providedCodeManager
          ? providedCodeManager
          : codeManager
        await theCodeManager.updateEditorWithAstAndWriteToFile(
          updatedAst.newAst,
          undefined,
          wasmInstance
        )
        const updatedSelectionRanges = updateSelections(
          pathToNodeMap,
          selectionRanges,
          updatedAst.newAst
        )
        return {
          selectionType: 'completeSelection',
          selection: updatedSelectionRanges,
        }
      }
    ),
    'do-constrain-snap-to-y': fromPromise(
      async ({
        input: {
          selectionRanges,
          sketchDetails,
          codeManager: providedCodeManager,
          sceneEntitiesManager: providedSceneEntitiesManager,
          wasmInstance,
        },
      }: {
        input: Pick<
          ModelingMachineContext,
          | 'selectionRanges'
          | 'sketchDetails'
          | 'codeManager'
          | 'sceneEntitiesManager'
          | 'wasmInstance'
        >
      }) => {
        const constraint = applyConstraintAxisAlign({
          selectionRanges,
          constraint: 'snapToYAxis',
        })
        if (trap(constraint)) return false
        const { modifiedAst, pathToNodeMap } = constraint
        if (!sketchDetails) return
        const theSceneEntitiesManager = providedSceneEntitiesManager
          ? providedSceneEntitiesManager
          : sceneEntitiesManager
        const updatedAst =
          await theSceneEntitiesManager.updateAstAndRejigSketch(
            sketchDetails?.sketchEntryNodePath || [],
            sketchDetails.sketchNodePaths,
            sketchDetails.planeNodePath,
            modifiedAst,
            sketchDetails.zAxis,
            sketchDetails.yAxis,
            sketchDetails.origin,
            getEventForSegmentSelection,
            updateExtraSegments,
            wasmInstance
          )
        if (trap(updatedAst, { suppress: true })) return
        if (!updatedAst) return
        const theCodeManager = providedCodeManager
          ? providedCodeManager
          : codeManager
        await theCodeManager.updateEditorWithAstAndWriteToFile(
          updatedAst.newAst,
          undefined,
          wasmInstance
        )
        const updatedSelectionRanges = updateSelections(
          pathToNodeMap,
          selectionRanges,
          updatedAst.newAst
        )
        return {
          selectionType: 'completeSelection',
          selection: updatedSelectionRanges,
        }
      }
    ),
    'do-constrain-parallel': fromPromise(
      async ({
        input: {
          selectionRanges,
          sketchDetails,
          codeManager: providedCodeManager,
          wasmInstance,
          sceneEntitiesManager: providedSceneEntitiesManager,
        },
      }: {
        input: Pick<
          ModelingMachineContext,
          | 'selectionRanges'
          | 'sketchDetails'
          | 'codeManager'
          | 'wasmInstance'
          | 'sceneEntitiesManager'
        >
      }) => {
        const constraint = applyConstraintEqualAngle({
          selectionRanges,
        })
        if (trap(constraint)) return false
        const { modifiedAst, pathToNodeMap } = constraint

        if (!sketchDetails) {
          trap(new Error('No sketch details'))
          return
        }
        const theSceneEntitiesManager = providedSceneEntitiesManager
          ? providedSceneEntitiesManager
          : sceneEntitiesManager
        const recastAst = parse(recast(modifiedAst, wasmInstance), wasmInstance)
        if (err(recastAst) || !resultIsOk(recastAst)) return

        const updatedAst =
          await theSceneEntitiesManager.updateAstAndRejigSketch(
            sketchDetails?.sketchEntryNodePath || [],
            sketchDetails.sketchNodePaths,
            sketchDetails.planeNodePath,
            recastAst.program,
            sketchDetails.zAxis,
            sketchDetails.yAxis,
            sketchDetails.origin,
            getEventForSegmentSelection,
            updateExtraSegments,
            wasmInstance
          )
        if (trap(updatedAst, { suppress: true })) return
        if (!updatedAst) return
        const theCodeManager = providedCodeManager
          ? providedCodeManager
          : codeManager
        await theCodeManager.updateEditorWithAstAndWriteToFile(
          updatedAst.newAst,
          undefined,
          wasmInstance
        )

        const updatedSelectionRanges = updateSelections(
          pathToNodeMap,
          selectionRanges,
          updatedAst.newAst
        )
        return {
          selectionType: 'completeSelection',
          selection: updatedSelectionRanges,
        }
      }
    ),
    'do-constrain-equal-length': fromPromise(
      async ({
        input: {
          selectionRanges,
          sketchDetails,
          codeManager: providedCodeManager,
          sceneEntitiesManager: providedSceneEntitiesManager,
          wasmInstance,
        },
      }: {
        input: Pick<
          ModelingMachineContext,
          | 'selectionRanges'
          | 'sketchDetails'
          | 'codeManager'
          | 'sceneEntitiesManager'
          | 'wasmInstance'
        >
      }) => {
        const constraint = applyConstraintEqualLength({
          selectionRanges,
        })
        if (trap(constraint)) return false
        const { modifiedAst, pathToNodeMap } = constraint
        if (!sketchDetails) return
        const theSceneEntitiesManager = providedSceneEntitiesManager
          ? providedSceneEntitiesManager
          : sceneEntitiesManager
        const updatedAst =
          await theSceneEntitiesManager.updateAstAndRejigSketch(
            sketchDetails?.sketchEntryNodePath || [],
            sketchDetails.sketchNodePaths,
            sketchDetails.planeNodePath,
            modifiedAst,
            sketchDetails.zAxis,
            sketchDetails.yAxis,
            sketchDetails.origin,
            getEventForSegmentSelection,
            updateExtraSegments,
            wasmInstance
          )
        if (trap(updatedAst, { suppress: true })) return
        if (!updatedAst) return
        const theCodeManager = providedCodeManager
          ? providedCodeManager
          : codeManager
        await theCodeManager.updateEditorWithAstAndWriteToFile(
          updatedAst.newAst,
          undefined,
          wasmInstance
        )
        const updatedSelectionRanges = updateSelections(
          pathToNodeMap,
          selectionRanges,
          updatedAst.newAst
        )
        return {
          selectionType: 'completeSelection',
          selection: updatedSelectionRanges,
        }
      }
    ),

    /* Below are actors being defined in src/components/ModelingMachineProvider.tsx
     * which aren't using updateModelingState and don't have the 'no kcl errors' guard yet */
    'Get vertical info': fromPromise(
      async (_: {
        input: Pick<ModelingMachineContext, 'selectionRanges' | 'sketchDetails'>
      }) => {
        return {} as SetSelections
      }
    ),
    'Get ABS X info': fromPromise(
      async (_: {
        input: Pick<ModelingMachineContext, 'selectionRanges' | 'sketchDetails'>
      }) => {
        return {} as SetSelections
      }
    ),
    'Get ABS Y info': fromPromise(
      async (_: {
        input: Pick<ModelingMachineContext, 'selectionRanges' | 'sketchDetails'>
      }) => {
        return {} as SetSelections
      }
    ),
    'Get angle info': fromPromise(
      async (_: {
        input: Pick<ModelingMachineContext, 'selectionRanges' | 'sketchDetails'>
      }) => {
        return {} as SetSelections
      }
    ),
    'Get perpendicular distance info': fromPromise(
      async (_: {
        input: Pick<ModelingMachineContext, 'selectionRanges' | 'sketchDetails'>
      }) => {
        return {} as SetSelections
      }
    ),
    'AST-undo-startSketchOn': fromPromise(
      async (_: { input: Pick<ModelingMachineContext, 'sketchDetails'> }) => {
        return undefined
      }
    ),
    'animate-to-face': fromPromise(
      async (_: { input?: ExtrudeFacePlane | DefaultPlane | OffsetPlane }) => {
        return {} as ModelingMachineContext['sketchDetails']
      }
    ),
    'animate-to-sketch-solve': fromPromise(
      async (_: { input: ArtifactId | undefined }) => {
        return {} as any // TODO
      }
    ),
    'Get horizontal info': fromPromise(
      async (_: {
        input: Pick<ModelingMachineContext, 'sketchDetails' | 'selectionRanges'>
      }) => {
        return {} as SetSelections
      }
    ),
    astConstrainLength: fromPromise(
      async (_: {
        input: Pick<
          ModelingMachineContext,
          'sketchDetails' | 'selectionRanges'
        > & {
          lengthValue?: KclCommandValue
        }
      }) => {
        return {} as SetSelections
      }
    ),
    'setup-client-side-sketch-segments': fromPromise(
      async ({
        input: {
          sketchDetails,
          selectionRanges,
          sceneInfra: providedSceneInfra,
          sceneEntitiesManager: providedSceneEntitiesManager,
          kclManager: providedKclManager,
          wasmInstance,
        },
      }: {
        input: {
          sketchDetails: SketchDetails | null
          selectionRanges: Selections
          sceneInfra?: SceneInfra
          sceneEntitiesManager?: SceneEntities
          kclManager?: KclManager
          wasmInstance?: ModuleType
        }
      }) => {
        if (!sketchDetails) {
          return
        }
        const theSceneInfra = providedSceneInfra
          ? providedSceneInfra
          : sceneInfra
        const theSceneEntitiesManager = providedSceneEntitiesManager
          ? providedSceneEntitiesManager
          : sceneEntitiesManager
        const theKclManager = providedKclManager
          ? providedKclManager
          : kclManager
        if (!sketchDetails.sketchEntryNodePath?.length) {
          // When unequipping eg. the three-point arc tool during placement of the 3rd point, sketchEntryNodePath is
          // empty if its the first profile in a sketch, but we still need to tear down and cancel the current tool properly.
          theSceneInfra.resetMouseListeners()
          theSceneEntitiesManager.tearDownSketch({ removeAxis: false })
          return
        }
        sceneInfra.resetMouseListeners()
        await theSceneEntitiesManager.setupSketch({
          sketchEntryNodePath: sketchDetails.sketchEntryNodePath,
          sketchNodePaths: sketchDetails.sketchNodePaths,
          forward: sketchDetails.zAxis,
          up: sketchDetails.yAxis,
          position: sketchDetails.origin,
          maybeModdedAst: theKclManager.ast,
          selectionRanges,
          wasmInstance,
        })
        theSceneInfra.resetMouseListeners()

        theSceneEntitiesManager.setupSketchIdleCallbacks({
          sketchEntryNodePath: sketchDetails.sketchEntryNodePath,
          forward: sketchDetails.zAxis,
          up: sketchDetails.yAxis,
          position: sketchDetails.origin,
          sketchNodePaths: sketchDetails.sketchNodePaths,
          planeNodePath: sketchDetails.planeNodePath,
          // We will want to pass sketchTools here
          // to add their interactions
          getEventForSegmentSelection,
          updateExtraSegments,
        })

        // We will want to update the context with sketchTools.
        // They'll be used for their .destroy() in tearDownSketch
        return undefined
      }
    ),
    'animate-to-sketch': fromPromise(
      async ({
        input: {
          selectionRanges,
          kclManager: providedKclManager,
          engineCommandManager: providedEngineCommandManager,
          sceneEntitiesManager: providedSceneEntitiesManager,
        },
      }: {
        input: {
          selectionRanges: Selections
          kclManager?: KclManager
          engineCommandManager?: ConnectionManager
          sceneEntitiesManager?: SceneEntities
        }
      }): Promise<ModelingMachineContext['sketchDetails']> => {
        const theKclManager = providedKclManager
          ? providedKclManager
          : kclManager
        const theEngineCommandManager = providedEngineCommandManager
          ? providedEngineCommandManager
          : engineCommandManager
        const theSceneEntitiesManager = providedSceneEntitiesManager
          ? providedSceneEntitiesManager
          : sceneEntitiesManager
        const artifact = selectionRanges.graphSelections[0].artifact
        const plane = getPlaneFromArtifact(
          artifact,
          theKclManager.artifactGraph
        )
        if (err(plane)) return Promise.reject(plane)
        // if the user selected a segment, make sure we enter the right sketch as there can be multiple on a plane
        // but still works if the user selected a plane/face by defaulting to the first path
        const mainPath =
          artifact?.type === 'segment' || artifact?.type === 'solid2d'
            ? artifact?.pathId
            : plane?.pathIds[0]
        let sketch: KclValue | null = null
        let planeVar: Plane | null = null

        for (const variable of Object.values(
          theKclManager.execState.variables
        )) {
          // find programMemory that matches path artifact
          if (
            variable?.type === 'Sketch' &&
            variable.value.artifactId === mainPath
          ) {
            sketch = variable
            break
          }
          if (
            // if the variable is an sweep, check if the underlying sketch matches the artifact
            variable?.type === 'Solid' &&
            variable.value.sketch.on.type === 'plane' &&
            variable.value.sketch.artifactId === mainPath
          ) {
            sketch = {
              type: 'Sketch',
              value: variable.value.sketch,
            }
            break
          }
          if (variable?.type === 'Plane' && plane.id === variable.value.id) {
            planeVar = variable.value
          }
        }

        if (!sketch || sketch.type !== 'Sketch') {
          if (artifact?.type !== 'plane')
            return Promise.reject(new Error('No sketch'))
          const planeCodeRef = getFaceCodeRef(artifact)
          if (planeVar && planeCodeRef) {
            const toTuple = (point: Point3d): [number, number, number] => [
              point.x,
              point.y,
              point.z,
            ]
            const planPath = getNodePathFromSourceRange(
              theKclManager.ast,
              planeCodeRef.range
            )
            await letEngineAnimateAndSyncCamAfter(
              theEngineCommandManager,
              artifact.id
            )
            const normal = crossProduct(planeVar.xAxis, planeVar.yAxis)
            return {
              sketchEntryNodePath: [],
              planeNodePath: planPath,
              sketchNodePaths: [],
              zAxis: toTuple(normal),
              yAxis: toTuple(planeVar.yAxis),
              origin: toTuple(planeVar.origin),
            }
          }
          return Promise.reject(new Error('No sketch'))
        }
        const info = await theSceneEntitiesManager.getSketchOrientationDetails(
          sketch.value
        )
        await letEngineAnimateAndSyncCamAfter(
          theEngineCommandManager,
          info?.sketchDetails?.faceId || ''
        )

        const sketchArtifact = theKclManager.artifactGraph.get(mainPath)
        if (sketchArtifact?.type !== 'path') {
          return Promise.reject(new Error('No sketch artifact'))
        }
        const sketchPaths = getPathsFromArtifact({
          artifact: theKclManager.artifactGraph.get(plane.id),
          sketchPathToNode: sketchArtifact?.codeRef?.pathToNode,
          artifactGraph: theKclManager.artifactGraph,
          ast: theKclManager.ast,
        })
        if (err(sketchPaths)) return Promise.reject(sketchPaths)
        let codeRef = getFaceCodeRef(plane)
        if (!codeRef) return Promise.reject(new Error('No plane codeRef'))
        // codeRef.pathToNode is not always populated correctly
        const planeNodePath = getNodePathFromSourceRange(
          theKclManager.ast,
          codeRef.range
        )
        return {
          sketchEntryNodePath: sketchArtifact.codeRef.pathToNode || [],
          sketchNodePaths: sketchPaths,
          planeNodePath,
          zAxis: info.sketchDetails.zAxis || null,
          yAxis: info.sketchDetails.yAxis || null,
          origin: info.sketchDetails.origin.map(
            (a) => a / sceneInfra.baseUnitMultiplier
          ) as [number, number, number],
          animateTargetId: info?.sketchDetails?.faceId || '',
        }
      }
    ),
    'Apply named value constraint': fromPromise(
      async ({
        input,
      }: {
        input: Pick<
          ModelingMachineContext,
          | 'sketchDetails'
          | 'selectionRanges'
          | 'codeManager'
          | 'wasmInstance'
          | 'kclManager'
          | 'sceneEntitiesManager'
        > & {
          data?: ModelingCommandSchema['Constrain with named value']
        }
      }): Promise<SetSelections> => {
        const { selectionRanges, sketchDetails, data } = input
        if (!sketchDetails) {
          return Promise.reject(new Error('No sketch details'))
        }
        if (!data) {
          return Promise.reject(new Error('No data from command flow'))
        }
        const theKclManager = input.kclManager ? input.kclManager : kclManager
        const theSceneEntitiesManager = input.sceneEntitiesManager
          ? input.sceneEntitiesManager
          : sceneEntitiesManager
        let pResult = parse(
          recast(theKclManager.ast, input.wasmInstance),
          input.wasmInstance
        )
        if (trap(pResult) || !resultIsOk(pResult))
          return Promise.reject(new Error('Unexpected compilation error'))
        let parsed = pResult.program

        let result: {
          modifiedAst: Node<Program>
          pathToReplaced: PathToNode | null
          exprInsertIndex: number
        } = {
          modifiedAst: parsed,
          pathToReplaced: null,
          exprInsertIndex: -1,
        }
        // If the user provided a constant name,
        // we need to insert the named constant
        // and then replace the node with the constant's name.
        if ('variableName' in data.namedValue) {
          const astAfterReplacement = replaceValueAtNodePath({
            ast: parsed,
            pathToNode: data.currentValue.pathToNode,
            newExpressionString: data.namedValue.variableName,
          })
          if (trap(astAfterReplacement)) {
            return Promise.reject(astAfterReplacement)
          }
          const parseResultAfterInsertion = parse(
            recast(
              insertNamedConstant({
                node: astAfterReplacement.modifiedAst,
                newExpression: data.namedValue,
              }),
              input.wasmInstance
            ),
            input.wasmInstance
          )
          result.exprInsertIndex = data.namedValue.insertIndex

          if (
            trap(parseResultAfterInsertion) ||
            !resultIsOk(parseResultAfterInsertion)
          )
            return Promise.reject(parseResultAfterInsertion)
          result = {
            modifiedAst: parseResultAfterInsertion.program,
            pathToReplaced: astAfterReplacement.pathToReplaced,
            exprInsertIndex: result.exprInsertIndex,
          }
        } else if ('valueText' in data.namedValue) {
          // If they didn't provide a constant name,
          // just replace the node with the value.
          const astAfterReplacement = replaceValueAtNodePath({
            ast: parsed,
            pathToNode: data.currentValue.pathToNode,
            newExpressionString: data.namedValue.valueText,
          })
          if (trap(astAfterReplacement)) {
            return Promise.reject(astAfterReplacement)
          }
          // The `replacer` function returns a pathToNode that assumes
          // an identifier is also being inserted into the AST, creating an off-by-one error.
          // This corrects that error, but TODO we should fix this upstream
          // to avoid this kind of error in the future.
          astAfterReplacement.pathToReplaced[1][0] =
            (astAfterReplacement.pathToReplaced[1][0] as number) - 1
          result = astAfterReplacement
        }

        pResult = parse(
          recast(result.modifiedAst, input.wasmInstance),
          input.wasmInstance
        )
        if (trap(pResult) || !resultIsOk(pResult))
          return Promise.reject(new Error('Unexpected compilation error'))
        parsed = pResult.program

        if (trap(parsed)) return Promise.reject(parsed)
        if (!result.pathToReplaced)
          return Promise.reject(new Error('No path to replaced node'))

        const {
          updatedSketchEntryNodePath,
          updatedSketchNodePaths,
          updatedPlaneNodePath,
        } = updateSketchDetailsNodePaths({
          sketchEntryNodePath: sketchDetails.sketchEntryNodePath,
          sketchNodePaths: sketchDetails.sketchNodePaths,
          planeNodePath: sketchDetails.planeNodePath,
          exprInsertIndex: result.exprInsertIndex,
        })

        const updatedAst =
          await theSceneEntitiesManager.updateAstAndRejigSketch(
            updatedSketchEntryNodePath,
            updatedSketchNodePaths,
            updatedPlaneNodePath,
            parsed,
            sketchDetails.zAxis,
            sketchDetails.yAxis,
            sketchDetails.origin,
            getEventForSegmentSelection,
            updateExtraSegments,
            input.wasmInstance
          )
        if (err(updatedAst)) return Promise.reject(updatedAst)

        const theCodeManager = input.codeManager
          ? input.codeManager
          : codeManager
        await theCodeManager.updateEditorWithAstAndWriteToFile(
          updatedAst.newAst,
          undefined,
          input.wasmInstance
        )

        const selection = updateSelections(
          { 0: result.pathToReplaced },
          selectionRanges,
          updatedAst.newAst
        )
        if (err(selection)) return Promise.reject(selection)
        return {
          selectionType: 'completeSelection',
          selection,
          updatedSketchEntryNodePath,
          updatedSketchNodePaths,
          updatedPlaneNodePath,
        }
      }
    ),
    'set-up-draft-circle': fromPromise(
      async (_: {
        input: Pick<ModelingMachineContext, 'sketchDetails'> & {
          data: [x: number, y: number]
        }
      }) => {
        return {} as SketchDetailsUpdate
      }
    ),
    'set-up-draft-circle-three-point': fromPromise(
      async (_: {
        input: Pick<ModelingMachineContext, 'sketchDetails'> & {
          data: { p1: [x: number, y: number]; p2: [x: number, y: number] }
        }
      }) => {
        return {} as SketchDetailsUpdate
      }
    ),
    'set-up-draft-rectangle': fromPromise(
      async (_: {
        input: Pick<ModelingMachineContext, 'sketchDetails'> & {
          data: [x: number, y: number]
        }
      }) => {
        return {} as SketchDetailsUpdate
      }
    ),
    'set-up-draft-center-rectangle': fromPromise(
      async (_: {
        input: Pick<ModelingMachineContext, 'sketchDetails'> & {
          data: [x: number, y: number]
        }
      }) => {
        return {} as SketchDetailsUpdate
      }
    ),
    'set-up-draft-arc': fromPromise(
      async (_: {
        input: Pick<ModelingMachineContext, 'sketchDetails'> & {
          data: [x: number, y: number]
        }
      }) => {
        return {} as SketchDetailsUpdate
      }
    ),
    'set-up-draft-arc-three-point': fromPromise(
      async (_: {
        input: Pick<ModelingMachineContext, 'sketchDetails'> & {
          data: [x: number, y: number]
        }
      }) => {
        return {} as SketchDetailsUpdate
      }
    ),
    'split-sketch-pipe-if-needed': fromPromise(
      async (_: { input: Pick<ModelingMachineContext, 'sketchDetails'> }) => {
        return {} as SketchDetailsUpdate
      }
    ),
    'submit-prompt-edit': fromPromise(
      async ({
        input,
      }: {
        input: ModelingCommandSchema['Prompt-to-edit']
      }) => {}
    ),

    /* Below are recent modeling codemods that are using updateModelinState,
     * trigger toastError on Error, and have the 'no kcl errors' guard yet */
    extrudeAstMod: fromPromise(
      async ({
        input,
      }: {
        input:
          | {
              data: ModelingCommandSchema['Extrude'] | undefined
              codeManager?: CodeManager
              kclManager?: KclManager
              editorManager?: EditorManager
              rustContext?: RustContext
            }
          | undefined
      }) => {
        if (!input || !input.data) {
          return Promise.reject(new Error(NO_INPUT_PROVIDED_MESSAGE))
        }
        const theKclManager = input.kclManager ? input.kclManager : kclManager

        const { ast, artifactGraph } = theKclManager
        const astResult = addExtrude({
          ast,
          artifactGraph,
          ...input.data,
        })
        if (err(astResult)) {
          return Promise.reject(new Error("Couldn't add extrude statement"))
        }

        const { modifiedAst, pathToNode } = astResult
        const theCodeManager = input.codeManager
          ? input.codeManager
          : codeManager
        const theEditorManager = input.editorManager
          ? input.editorManager
          : editorManager
        const theRustContext = input.rustContext
          ? input.rustContext
          : rustContext
        await updateModelingState(
          modifiedAst,
          EXECUTION_TYPE_REAL,
          {
            kclManager: theKclManager,
            editorManager: theEditorManager,
            codeManager: theCodeManager,
            rustContext: theRustContext,
          },
          {
            focusPath: [pathToNode],
          }
        )
      }
    ),
    sweepAstMod: fromPromise(
      async ({
        input,
      }: {
        input:
          | {
              data: ModelingCommandSchema['Sweep'] | undefined
              codeManager?: CodeManager
              kclManager?: KclManager
              editorManager?: EditorManager
              rustContext?: RustContext
            }
          | undefined
      }) => {
        if (!input || !input.data) {
          return Promise.reject(new Error(NO_INPUT_PROVIDED_MESSAGE))
        }
        const theKclManager = input.kclManager ? input.kclManager : kclManager

        const { ast } = theKclManager
        const astResult = addSweep({
          ...input.data,
          ast,
        })
        if (err(astResult)) {
          return Promise.reject(astResult)
        }

        const { modifiedAst, pathToNode } = astResult
        const theCodeManager = input.codeManager
          ? input.codeManager
          : codeManager
        const theEditorManager = input.editorManager
          ? input.editorManager
          : editorManager
        const theRustContext = input.rustContext
          ? input.rustContext
          : rustContext
        await updateModelingState(
          modifiedAst,
          EXECUTION_TYPE_REAL,
          {
            kclManager: theKclManager,
            editorManager: theEditorManager,
            codeManager: theCodeManager,
            rustContext: theRustContext,
          },
          {
            focusPath: [pathToNode],
          }
        )
      }
    ),
    loftAstMod: fromPromise(
      async ({
        input,
      }: {
        input:
          | {
              data: ModelingCommandSchema['Loft'] | undefined
              codeManager?: CodeManager
              kclManager?: KclManager
              editorManager?: EditorManager
              rustContext?: RustContext
            }
          | undefined
      }) => {
        if (!input || !input.data) {
          return Promise.reject(new Error(NO_INPUT_PROVIDED_MESSAGE))
        }
        const theKclManager = input.kclManager ? input.kclManager : kclManager
        const { ast } = theKclManager
        const astResult = addLoft({ ast, ...input.data })
        if (err(astResult)) {
          return Promise.reject(astResult)
        }

        const { modifiedAst, pathToNode } = astResult
        const theCodeManager = input.codeManager
          ? input.codeManager
          : codeManager

        const theEditorManager = input.editorManager
          ? input.editorManager
          : editorManager
        const theRustContext = input.rustContext
          ? input.rustContext
          : rustContext
        await updateModelingState(
          modifiedAst,
          EXECUTION_TYPE_REAL,
          {
            kclManager: theKclManager,
            editorManager: theEditorManager,
            codeManager: theCodeManager,
            rustContext: theRustContext,
          },
          {
            focusPath: [pathToNode],
          }
        )
      }
    ),
    revolveAstMod: fromPromise(
      async ({
        input,
      }: {
        input:
          | {
              data: ModelingCommandSchema['Revolve'] | undefined
              codeManager?: CodeManager
              kclManager?: KclManager
              editorManager?: EditorManager
              rustContext?: RustContext
            }
          | undefined
      }) => {
        if (!input || !input.data) {
          return Promise.reject(new Error(NO_INPUT_PROVIDED_MESSAGE))
        }
        const theKclManager = input.kclManager ? input.kclManager : kclManager

        const { ast } = theKclManager
        const astResult = addRevolve({
          ast,
          ...input.data,
        })
        if (err(astResult)) {
          return Promise.reject(astResult)
        }

        const { modifiedAst, pathToNode } = astResult
        const theCodeManager = input.codeManager
          ? input.codeManager
          : codeManager
        const theEditorManager = input.editorManager
          ? input.editorManager
          : editorManager
        const theRustContext = input.rustContext
          ? input.rustContext
          : rustContext
        await updateModelingState(
          modifiedAst,
          EXECUTION_TYPE_REAL,
          {
            kclManager: theKclManager,
            editorManager: theEditorManager,
            codeManager: theCodeManager,
            rustContext: theRustContext,
          },
          {
            focusPath: [pathToNode],
          }
        )
      }
    ),
    offsetPlaneAstMod: fromPromise(
      async ({
        input,
      }: {
        input:
          | {
              data: ModelingCommandSchema['Offset plane'] | undefined
              codeManager?: CodeManager
              kclManager?: KclManager
              editorManager?: EditorManager
              rustContext?: RustContext
            }
          | undefined
      }) => {
        if (!input || !input.data) {
          return Promise.reject(new Error(NO_INPUT_PROVIDED_MESSAGE))
        }
        const theKclManager = input.kclManager ? input.kclManager : kclManager

        const { ast, artifactGraph, variables } = theKclManager
        const astResult = addOffsetPlane({
          ...input.data,
          ast,
          artifactGraph,
          variables,
        })
        if (err(astResult)) {
          return Promise.reject(astResult)
        }

        const { modifiedAst, pathToNode } = astResult
        const theCodeManager = input.codeManager
          ? input.codeManager
          : codeManager
        const theEditorManager = input.editorManager
          ? input.editorManager
          : editorManager
        const theRustContext = input.rustContext
          ? input.rustContext
          : rustContext
        await updateModelingState(
          modifiedAst,
          EXECUTION_TYPE_REAL,
          {
            kclManager: theKclManager,
            editorManager: theEditorManager,
            codeManager: theCodeManager,
            rustContext: theRustContext,
          },
          {
            focusPath: [pathToNode],
          }
        )
      }
    ),
    helixAstMod: fromPromise(
      async ({
        input,
      }: {
        input:
          | {
              data: ModelingCommandSchema['Helix'] | undefined
              codeManager?: CodeManager
              kclManager?: KclManager
              editorManager?: EditorManager
              rustContext?: RustContext
            }
          | undefined
      }) => {
        if (!input || !input.data) {
          return Promise.reject(new Error(NO_INPUT_PROVIDED_MESSAGE))
        }
        const theKclManager = input.kclManager ? input.kclManager : kclManager

        const { ast, artifactGraph } = theKclManager
        const astResult = addHelix({
          ...input.data,
          ast,
          artifactGraph,
        })
        if (err(astResult)) {
          return Promise.reject(astResult)
        }

        const { modifiedAst, pathToNode } = astResult
        const theCodeManager = input.codeManager
          ? input.codeManager
          : codeManager
        const theEditorManager = input.editorManager
          ? input.editorManager
          : editorManager
        const theRustContext = input.rustContext
          ? input.rustContext
          : rustContext
        await updateModelingState(
          modifiedAst,
          EXECUTION_TYPE_REAL,
          {
            kclManager: theKclManager,
            editorManager: theEditorManager,
            codeManager: theCodeManager,
            rustContext: theRustContext,
          },
          {
            focusPath: [pathToNode],
          }
        )
      }
    ),
    shellAstMod: fromPromise(
      async ({
        input,
      }: {
        input:
          | {
              data: ModelingCommandSchema['Shell'] | undefined
              codeManager?: CodeManager
              kclManager?: KclManager
              editorManager?: EditorManager
              rustContext?: RustContext
            }
          | undefined
      }) => {
        if (!input || !input.data) {
          return Promise.reject(new Error(NO_INPUT_PROVIDED_MESSAGE))
        }
        const theKclManager = input.kclManager ? input.kclManager : kclManager

        const { ast, artifactGraph } = theKclManager
        const astResult = addShell({
          ...input.data,
          ast,
          artifactGraph,
        })
        if (err(astResult)) {
          return Promise.reject(astResult)
        }

        const { modifiedAst, pathToNode } = astResult
        const theCodeManager = input.codeManager
          ? input.codeManager
          : codeManager
        const theEditorManager = input.editorManager
          ? input.editorManager
          : editorManager
        const theRustContext = input.rustContext
          ? input.rustContext
          : rustContext
        await updateModelingState(
          modifiedAst,
          EXECUTION_TYPE_REAL,
          {
            kclManager: theKclManager,
            editorManager: theEditorManager,
            codeManager: theCodeManager,
            rustContext: theRustContext,
          },
          {
            focusPath: [pathToNode],
          }
        )
      }
    ),
    holeAstMod: fromPromise(
      async ({
        input,
      }: {
        input: ModelingCommandSchema['Hole'] | undefined
      }) => {
        if (!input) {
          return Promise.reject(new Error(NO_INPUT_PROVIDED_MESSAGE))
        }

        // Remove once Hole isn't experimental anymore
        if (kclManager.fileSettings.experimentalFeatures?.type !== 'Allow') {
          const result = await setExperimentalFeatures({ type: 'Allow' })
          if (err(result)) {
            return Promise.reject(result)
          }
        }

        const { ast, artifactGraph } = kclManager
        const astResult = addHole({
          ...input,
          ast,
          artifactGraph,
        })
        if (err(astResult)) {
          return Promise.reject(astResult)
        }

        const { modifiedAst, pathToNode } = astResult
        await updateModelingState(
          modifiedAst,
          EXECUTION_TYPE_REAL,
          {
            kclManager,
            editorManager,
            codeManager,
            rustContext,
          },
          {
            focusPath: [pathToNode],
            // This is needed because hole::hole is experimental,
            // and mock exec will fail due to that
            skipErrorsOnMockExecution: true,
          }
        )
      }
    ),
    filletAstMod: fromPromise(
      async ({
        input,
      }: {
        input:
          | {
              data: ModelingCommandSchema['Fillet'] | undefined
              codeManager?: CodeManager
              kclManager?: KclManager
              editorManager?: EditorManager
              rustContext?: RustContext
              engineCommandManager?: ConnectionManager
            }
          | undefined
      }) => {
        if (!input || !input.data) {
          return Promise.reject(new Error(NO_INPUT_PROVIDED_MESSAGE))
        }
        const theKclManager = input.kclManager ? input.kclManager : kclManager

        // Extract inputs
        const ast = theKclManager.ast
        let modifiedAst = structuredClone(ast)
        let focusPath: PathToNode[] = []
        const { nodeToEdit, selection, radius } = input.data

        const parameters: FilletParameters = {
          type: EdgeTreatmentType.Fillet,
          radius,
        }

        const theCodeManager = input.codeManager
          ? input.codeManager
          : codeManager
        const theEditorManager = input.editorManager
          ? input.editorManager
          : editorManager
        const theEngineCommandManager = input.engineCommandManager
          ? input.engineCommandManager
          : engineCommandManager

        const dependencies = {
          kclManager: theKclManager,
          engineCommandManager: theEngineCommandManager,
          editorManager: theEditorManager,
          codeManager: theCodeManager,
        }

        // Apply or edit fillet
        if (nodeToEdit) {
          // Edit existing fillet
          // selection is not the edge treatment itself,
          // but just the first edge in the fillet expression >
          // we need to find the edgeCut artifact
          // and build a new selection from it
          // TODO: this is a bit of a hack, we should be able
          // to get the edgeCut artifact from the selection
          const firstSelection = selection.graphSelections[0]
          const edgeCutArtifact = Array.from(
            theKclManager.artifactGraph.values()
          ).find(
            (artifact) =>
              artifact.type === 'edgeCut' &&
              artifact.consumedEdgeId === firstSelection.artifact?.id
          )
          if (!edgeCutArtifact || edgeCutArtifact.type !== 'edgeCut') {
            return Promise.reject(
              new Error(
                'Failed to retrieve edgeCut artifact from sweepEdge selection'
              )
            )
          }
          const edgeTreatmentSelection = {
            artifact: edgeCutArtifact,
            codeRef: edgeCutArtifact.codeRef,
          }

          const editResult = await editEdgeTreatment(
            ast,
            edgeTreatmentSelection,
            parameters
          )
          if (err(editResult)) return Promise.reject(editResult)

          modifiedAst = editResult.modifiedAst
          focusPath = [editResult.pathToEdgeTreatmentNode]
        } else {
          // Apply fillet to selection
          const filletResult = await modifyAstWithEdgeTreatmentAndTag(
            ast,
            selection,
            parameters,
            dependencies
          )
          if (err(filletResult)) return Promise.reject(filletResult)
          modifiedAst = filletResult.modifiedAst
          focusPath = filletResult.pathToEdgeTreatmentNode
        }
        const theRustContext = input.rustContext
          ? input.rustContext
          : rustContext
        await updateModelingState(
          modifiedAst,
          EXECUTION_TYPE_REAL,
          {
            kclManager: theKclManager,
            editorManager: theEditorManager,
            codeManager: theCodeManager,
            rustContext: theRustContext,
          },
          {
            focusPath: focusPath,
          }
        )
      }
    ),
    chamferAstMod: fromPromise(
      async ({
        input,
      }: {
        input:
          | {
              data: ModelingCommandSchema['Chamfer'] | undefined
              codeManager?: CodeManager
              kclManager?: KclManager
              editorManager?: EditorManager
              rustContext?: RustContext
              engineCommandManager?: ConnectionManager
            }
          | undefined
      }) => {
        if (!input || !input.data) {
          return Promise.reject(new Error(NO_INPUT_PROVIDED_MESSAGE))
        }

        // Extract inputs
        const theKclManager = input.kclManager ? input.kclManager : kclManager

        const ast = theKclManager.ast
        let modifiedAst = structuredClone(ast)
        let focusPath: PathToNode[] = []
        const { nodeToEdit, selection, length } = input.data

        const parameters: ChamferParameters = {
          type: EdgeTreatmentType.Chamfer,
          length,
        }
        const theCodeManager = input.codeManager
          ? input.codeManager
          : codeManager
        const theEditorManager = input.editorManager
          ? input.editorManager
          : editorManager
        const theEngineCommandManager = input.engineCommandManager
          ? input.engineCommandManager
          : engineCommandManager

        const dependencies = {
          kclManager: theKclManager,
          engineCommandManager: theEngineCommandManager,
          editorManager: theEditorManager,
          codeManager: theCodeManager,
        }

        // Apply or edit chamfer
        if (nodeToEdit) {
          // Edit existing chamfer
          // selection is not the edge treatment itself,
          // but just the first edge in the chamfer expression >
          // we need to find the edgeCut artifact
          // and build a new selection from it
          // TODO: this is a bit of a hack, we should be able
          // to get the edgeCut artifact from the selection
          const firstSelection = selection.graphSelections[0]
          const edgeCutArtifact = Array.from(
            theKclManager.artifactGraph.values()
          ).find(
            (artifact) =>
              artifact.type === 'edgeCut' &&
              artifact.consumedEdgeId === firstSelection.artifact?.id
          )
          if (!edgeCutArtifact || edgeCutArtifact.type !== 'edgeCut') {
            return Promise.reject(
              new Error(
                'Failed to retrieve edgeCut artifact from sweepEdge selection'
              )
            )
          }
          const edgeTreatmentSelection = {
            artifact: edgeCutArtifact,
            codeRef: edgeCutArtifact.codeRef,
          }

          const editResult = await editEdgeTreatment(
            ast,
            edgeTreatmentSelection,
            parameters
          )
          if (err(editResult)) return Promise.reject(editResult)

          modifiedAst = editResult.modifiedAst
          focusPath = [editResult.pathToEdgeTreatmentNode]
        } else {
          // Apply chamfer to selection
          const chamferResult = await modifyAstWithEdgeTreatmentAndTag(
            ast,
            selection,
            parameters,
            dependencies
          )
          if (err(chamferResult)) return Promise.reject(chamferResult)
          modifiedAst = chamferResult.modifiedAst
          focusPath = chamferResult.pathToEdgeTreatmentNode
        }
        const theRustContext = input.rustContext
          ? input.rustContext
          : rustContext

        await updateModelingState(
          modifiedAst,
          EXECUTION_TYPE_REAL,
          {
            kclManager: theKclManager,
            editorManager: theEditorManager,
            codeManager: theCodeManager,
            rustContext: theRustContext,
          },
          {
            focusPath: focusPath,
          }
        )
      }
    ),
    deleteSelectionAstMod: fromPromise(
      ({
        input: { selectionRanges },
      }: {
        input: { selectionRanges: Selections }
      }) => {
        return new Promise((resolve, reject) => {
          if (!selectionRanges) {
            reject(new Error(deletionErrorMessage))
          }

          const selection = selectionRanges.graphSelections[0]
          if (!selectionRanges) {
            reject(new Error(deletionErrorMessage))
          }

          deleteSelectionPromise(selection)
            .then((result) => {
              if (err(result)) {
                reject(result)
                return
              }
              resolve(result)
            })
            .catch(reject)
        })
      }
    ),
    appearanceAstMod: fromPromise(
      async ({
        input,
      }: {
        input:
          | {
              data: ModelingCommandSchema['Appearance'] | undefined
              codeManager?: CodeManager
              kclManager?: KclManager
              editorManager?: EditorManager
              rustContext?: RustContext
            }
          | undefined
      }) => {
        if (!input || !input.data) {
          return Promise.reject(new Error(NO_INPUT_PROVIDED_MESSAGE))
        }
        const theKclManager = input.kclManager ? input.kclManager : kclManager
        const ast = theKclManager.ast
        const artifactGraph = kclManager.artifactGraph
        const result = addAppearance({
          ...input.data,
          ast,
          artifactGraph,
        })
        if (err(result)) {
          return Promise.reject(result)
        }
        const theCodeManager = input.codeManager
          ? input.codeManager
          : codeManager
        const theEditorManager = input.editorManager
          ? input.editorManager
          : editorManager
        const theRustContext = input.rustContext
          ? input.rustContext
          : rustContext
        await updateModelingState(
          result.modifiedAst,
          EXECUTION_TYPE_REAL,
          {
            kclManager: theKclManager,
            editorManager: theEditorManager,
            codeManager: theCodeManager,
            rustContext: theRustContext,
          },
          {
            focusPath: [result.pathToNode],
          }
        )
      }
    ),
    translateAstMod: fromPromise(
      async ({
        input,
      }: {
        input:
          | {
              data: ModelingCommandSchema['Translate'] | undefined
              codeManager?: CodeManager
              kclManager?: KclManager
              editorManager?: EditorManager
              rustContext?: RustContext
            }
          | undefined
      }) => {
        if (!input || !input.data) {
          return Promise.reject(new Error(NO_INPUT_PROVIDED_MESSAGE))
        }
        const theKclManager = input.kclManager ? input.kclManager : kclManager

        const ast = theKclManager.ast
        const artifactGraph = kclManager.artifactGraph
        const result = addTranslate({
          ...input.data,
          ast,
          artifactGraph,
        })
        if (err(result)) {
          return Promise.reject(result)
        }
        const theCodeManager = input.codeManager
          ? input.codeManager
          : codeManager
        const theEditorManager = input.editorManager
          ? input.editorManager
          : editorManager
        const theRustContext = input.rustContext
          ? input.rustContext
          : rustContext
        await updateModelingState(
          result.modifiedAst,
          EXECUTION_TYPE_REAL,
          {
            kclManager: theKclManager,
            editorManager: theEditorManager,
            codeManager: theCodeManager,
            rustContext: theRustContext,
          },
          {
            focusPath: [result.pathToNode],
          }
        )
      }
    ),
    rotateAstMod: fromPromise(
      async ({
        input,
      }: {
        input:
          | {
              data: ModelingCommandSchema['Rotate'] | undefined
              codeManager?: CodeManager
              kclManager?: KclManager
              editorManager?: EditorManager
              rustContext?: RustContext
            }
          | undefined
      }) => {
        if (!input || !input.data) {
          return Promise.reject(new Error(NO_INPUT_PROVIDED_MESSAGE))
        }
        const theKclManager = input.kclManager ? input.kclManager : kclManager
        const theRustContext = input.rustContext
          ? input.rustContext
          : rustContext
        const ast = theKclManager.ast
        const artifactGraph = kclManager.artifactGraph
        const result = addRotate({
          ...input.data,
          ast,
          artifactGraph,
        })
        if (err(result)) {
          return Promise.reject(result)
        }

        const theCodeManager = input.codeManager
          ? input.codeManager
          : codeManager
        const theEditorManager = input.editorManager
          ? input.editorManager
          : editorManager

        await updateModelingState(
          result.modifiedAst,
          EXECUTION_TYPE_REAL,
          {
            kclManager: theKclManager,
            editorManager: theEditorManager,
            codeManager: theCodeManager,
            rustContext: theRustContext,
          },
          {
            focusPath: [result.pathToNode],
          }
        )
      }
    ),
    scaleAstMod: fromPromise(
      async ({
        input,
      }: {
        input:
          | {
              data: ModelingCommandSchema['Scale'] | undefined
              codeManager?: CodeManager
              kclManager?: KclManager
              editorManager?: EditorManager
              rustContext?: RustContext
            }
          | undefined
      }) => {
        if (!input || !input.data) {
          return Promise.reject(new Error(NO_INPUT_PROVIDED_MESSAGE))
        }
        const theKclManager = input.kclManager ? input.kclManager : kclManager

        const ast = theKclManager.ast
        const artifactGraph = theKclManager.artifactGraph
        const result = addScale({
          ...input.data,
          ast,
          artifactGraph,
        })
        if (err(result)) {
          return Promise.reject(result)
        }

        const theCodeManager = input.codeManager
          ? input.codeManager
          : codeManager
        const theEditorManager = input.editorManager
          ? input.editorManager
          : editorManager
        const theRustContext = input.rustContext
          ? input.rustContext
          : rustContext
        await updateModelingState(
          result.modifiedAst,
          EXECUTION_TYPE_REAL,
          {
            kclManager: theKclManager,
            editorManager: theEditorManager,
            codeManager: theCodeManager,
            rustContext: theRustContext,
          },
          {
            focusPath: [result.pathToNode],
          }
        )
      }
    ),
    cloneAstMod: fromPromise(
      async ({
        input,
      }: {
        input:
          | {
              data: ModelingCommandSchema['Clone'] | undefined
              codeManager?: CodeManager
              kclManager?: KclManager
              editorManager?: EditorManager
              rustContext?: RustContext
            }
          | undefined
      }) => {
        if (!input || !input.data) {
          return Promise.reject(new Error(NO_INPUT_PROVIDED_MESSAGE))
        }
        const theKclManager = input.kclManager ? input.kclManager : kclManager
        const ast = theKclManager.ast
        const artifactGraph = theKclManager.artifactGraph
        const result = addClone({
          ...input.data,
          ast,
          artifactGraph,
        })
        if (err(result)) {
          return Promise.reject(result)
        }
        const theCodeManager = input.codeManager
          ? input.codeManager
          : codeManager
        const theEditorManager = input.editorManager
          ? input.editorManager
          : editorManager
        const theRustContext = input.rustContext
          ? input.rustContext
          : rustContext
        await updateModelingState(
          result.modifiedAst,
          EXECUTION_TYPE_REAL,
          {
            kclManager: theKclManager,
            editorManager: theEditorManager,
            codeManager: theCodeManager,
            rustContext: theRustContext,
          },
          {
            focusPath: [result.pathToNode],
          }
        )
      }
    ),
    exportFromEngine: fromPromise(
      async ({}: { input?: ModelingCommandSchema['Export'] }) => {
        return undefined as Error | undefined
      }
    ),
    makeFromEngine: fromPromise(
      async ({}: {
        input?: {
          machineManager: MachineManager
        } & ModelingCommandSchema['Make']
      }) => {
        return undefined as Error | undefined
      }
    ),
    boolSubtractAstMod: fromPromise(
      async ({
        input,
      }: {
        input:
          | {
              data: ModelingCommandSchema['Boolean Subtract'] | undefined
              codeManager?: CodeManager
              kclManager?: KclManager
              editorManager?: EditorManager
              rustContext?: RustContext
            }
          | undefined
      }) => {
        if (!input || !input.data) {
          return Promise.reject(new Error(NO_INPUT_PROVIDED_MESSAGE))
        }
        const theKclManager = input.kclManager ? input.kclManager : kclManager
        const ast = theKclManager.ast
        const artifactGraph = theKclManager.artifactGraph
        const result = addSubtract({
          ...input.data,
          ast,
          artifactGraph,
        })
        if (err(result)) {
          return Promise.reject(result)
        }
        const theCodeManager = input.codeManager
          ? input.codeManager
          : codeManager

        const theEditorManager = input.editorManager
          ? input.editorManager
          : editorManager
        const theRustContext = input.rustContext
          ? input.rustContext
          : rustContext
        await updateModelingState(
          result.modifiedAst,
          EXECUTION_TYPE_REAL,
          {
            kclManager: theKclManager,
            editorManager: theEditorManager,
            codeManager: theCodeManager,
            rustContext: theRustContext,
          },
          {
            focusPath: [result.pathToNode],
          }
        )
      }
    ),
    boolUnionAstMod: fromPromise(
      async ({
        input,
      }: {
        input:
          | {
              data: ModelingCommandSchema['Boolean Union'] | undefined
              codeManager?: CodeManager
              kclManager?: KclManager
              editorManager?: EditorManager
              rustContext?: RustContext
            }
          | undefined
      }) => {
        if (!input || !input.data) {
          return Promise.reject(new Error(NO_INPUT_PROVIDED_MESSAGE))
        }
        const theKclManager = input.kclManager ? input.kclManager : kclManager
        const ast = theKclManager.ast
        const artifactGraph = theKclManager.artifactGraph
        const result = addUnion({
          ...input.data,
          ast,
          artifactGraph,
        })
        if (err(result)) {
          return Promise.reject(result)
        }
        const theCodeManager = input.codeManager
          ? input.codeManager
          : codeManager

        const theEditorManager = input.editorManager
          ? input.editorManager
          : editorManager
        const theRustContext = input.rustContext
          ? input.rustContext
          : rustContext
        await updateModelingState(
          result.modifiedAst,
          EXECUTION_TYPE_REAL,
          {
            kclManager: theKclManager,
            editorManager: theEditorManager,
            codeManager: theCodeManager,
            rustContext: theRustContext,
          },
          {
            focusPath: [result.pathToNode],
          }
        )
      }
    ),
    boolIntersectAstMod: fromPromise(
      async ({
        input,
      }: {
        input:
          | {
              data: ModelingCommandSchema['Boolean Intersect'] | undefined
              codeManager?: CodeManager
              kclManager?: KclManager
              editorManager?: EditorManager
              rustContext?: RustContext
            }
          | undefined
      }) => {
        if (!input || !input.data) {
          return Promise.reject(new Error(NO_INPUT_PROVIDED_MESSAGE))
        }
        const theKclManager = input.kclManager ? input.kclManager : kclManager

        const ast = theKclManager.ast
        const artifactGraph = theKclManager.artifactGraph
        const result = addIntersect({
          ...input.data,
          ast,
          artifactGraph,
        })
        if (err(result)) {
          return Promise.reject(new Error(NO_INPUT_PROVIDED_MESSAGE))
        }
        const theCodeManager = input.codeManager
          ? input.codeManager
          : codeManager
        const theEditorManager = input.editorManager
          ? input.editorManager
          : editorManager
        const theRustContext = input.rustContext
          ? input.rustContext
          : rustContext
        await updateModelingState(
          result.modifiedAst,
          EXECUTION_TYPE_REAL,
          {
            kclManager: theKclManager,
            editorManager: theEditorManager,
            codeManager: theCodeManager,
            rustContext: theRustContext,
          },
          {
            focusPath: [result.pathToNode],
          }
        )
      }
    ),

    patternCircular3dAstMod: fromPromise(
      async ({
        input,
      }: {
        input:
          | {
              data: ModelingCommandSchema['Pattern Circular 3D'] | undefined
              codeManager?: CodeManager
              kclManager?: KclManager
              editorManager?: EditorManager
              rustContext?: RustContext
            }
          | undefined
      }) => {
        if (!input || !input.data) {
          return Promise.reject(new Error(NO_INPUT_PROVIDED_MESSAGE))
        }
        const theKclManager = input.kclManager ? input.kclManager : kclManager
        const ast = theKclManager.ast
        const artifactGraph = theKclManager.artifactGraph
        const result = addPatternCircular3D({
          ...input.data,
          ast,
          artifactGraph,
        })
        if (err(result)) {
          return Promise.reject(result)
        }
        const theCodeManager = input.codeManager
          ? input.codeManager
          : codeManager

        const theEditorManager = input.editorManager
          ? input.editorManager
          : editorManager
        const theRustContext = input.rustContext
          ? input.rustContext
          : rustContext
        await updateModelingState(
          result.modifiedAst,
          EXECUTION_TYPE_REAL,
          {
            kclManager: theKclManager,
            editorManager: theEditorManager,
            codeManager: theCodeManager,
            rustContext: theRustContext,
          },
          {
            focusPath: [result.pathToNode],
          }
        )
      }
    ),

    patternLinear3dAstMod: fromPromise(
      async ({
        input,
      }: {
        input:
          | {
              data: ModelingCommandSchema['Pattern Linear 3D'] | undefined
              codeManager?: CodeManager
              kclManager?: KclManager
              editorManager?: EditorManager
              rustContext?: RustContext
            }
          | undefined
      }) => {
        if (!input || !input.data) {
          return Promise.reject(new Error(NO_INPUT_PROVIDED_MESSAGE))
        }
        const theKclManager = input.kclManager ? input.kclManager : kclManager

        const ast = theKclManager.ast
        const artifactGraph = theKclManager.artifactGraph
        const result = addPatternLinear3D({
          ...input.data,
          ast,
          artifactGraph,
        })
        if (err(result)) {
          return Promise.reject(result)
        }
        const theCodeManager = input.codeManager
          ? input.codeManager
          : codeManager
        const theEditorManager = input.editorManager
          ? input.editorManager
          : editorManager
        const theRustContext = input.rustContext
          ? input.rustContext
          : rustContext
        await updateModelingState(
          result.modifiedAst,
          EXECUTION_TYPE_REAL,
          {
            kclManager: theKclManager,
            editorManager: theEditorManager,
            codeManager: theCodeManager,
            rustContext: theRustContext,
          },
          {
            focusPath: [result.pathToNode],
          }
        )
      }
    ),

    /* Pierre: looks like somewhat of a one-off */
    'reeval-node-paths': fromPromise(
      async ({
        input: { sketchDetails, kclManager: providedKclManager },
      }: {
        input: Pick<ModelingMachineContext, 'sketchDetails' | 'kclManager'>
      }) => {
        const errorMessage =
          'Unable to maintain sketch mode - code changes affected sketch references. Please re-enter.'
        if (!sketchDetails) {
          return Promise.reject(new Error(errorMessage))
        }
        const theKclManager = providedKclManager
          ? providedKclManager
          : kclManager

        // hasErrors is for parse errors, errors is for runtime errors
        if (theKclManager.errors.length > 0 || theKclManager.hasErrors()) {
          // if there's an error in the execution, we don't actually want to disable sketch mode
          // instead we'll give the user the chance to fix their error
          return {
            updatedEntryNodePath: sketchDetails.sketchEntryNodePath,
            updatedSketchNodePaths: sketchDetails.sketchNodePaths,
            updatedPlaneNodePath: sketchDetails.planeNodePath,
          }
        }

        const updatedPlaneNodePath = updatePathToNodesAfterEdit(
          theKclManager._lastAst,
          theKclManager.ast,
          sketchDetails.planeNodePath
        )

        if (err(updatedPlaneNodePath)) {
          return Promise.reject(new Error(errorMessage))
        }
        const maybePlaneArtifact = [
          ...theKclManager.artifactGraph.values(),
        ].find((artifact) => {
          const codeRef = getFaceCodeRef(artifact)
          if (!codeRef) return false

          return (
            stringifyPathToNode(codeRef.pathToNode) ===
            stringifyPathToNode(updatedPlaneNodePath)
          )
        })
        if (
          !maybePlaneArtifact ||
          (maybePlaneArtifact.type !== 'plane' &&
            maybePlaneArtifact.type !== 'startSketchOnFace')
        ) {
          return Promise.reject(new Error(errorMessage))
        }
        let planeArtifact: Artifact | undefined
        if (maybePlaneArtifact.type === 'plane') {
          planeArtifact = maybePlaneArtifact
        } else {
          const face = theKclManager.artifactGraph.get(
            maybePlaneArtifact.faceId
          )
          if (face) {
            planeArtifact = face
          }
        }
        if (
          !planeArtifact ||
          (planeArtifact.type !== 'cap' &&
            planeArtifact.type !== 'wall' &&
            planeArtifact.type !== 'plane')
        ) {
          return Promise.reject(new Error(errorMessage))
        }

        const newPaths = getPathsFromPlaneArtifact(
          planeArtifact,
          theKclManager.artifactGraph,
          theKclManager.ast
        )

        return {
          updatedEntryNodePath: newPaths[0],
          updatedSketchNodePaths: newPaths,
          updatedPlaneNodePath,
        }
      }
    ),
  },
  // end actors
}).createMachine({
  /** @xstate-layout N4IgpgJg5mDOIC5QFkD2EwBsCWA7KAxAMICGuAxlgNoAMAuoqAA6qzYAu2qujIAHogC0ANmEBmAHQBGAJwBWABwKpSqTQDsUsQBoQAT0QAmdQBYJYmmPVjDh4YsMKZAX2e60GHPgIBlMOwACWCwwck5uWgYkEBY2cJ5ogQRBNRkzOUsFOTFFGhNZQ10DBBkZCXU7Szl5KRMTWxNXd3QsPEI-QIBbVABXYKD2EnYwSN5Yji4E0CSUqSlDCQUTGRpZefV1GWF1IsQxbYkTOS0FDRo5dRpDKTkmkA9W7w6A8m5hvnZR6PH43hnU4QSVYWbYyMQKdQKRy7BDCfLSYTXQzHUQmJQuNz3Fpedr+AJ+KCdMC4QIAeQAbmAAE6YEh6WBfZisCbcP5COaKCTydQXHkydRwjYw44LSz2YQaWw5ex3B444jE4ZUl4kIlUkgBbhBEJhSaMmLM36JdlSSHmVbGZY5NLCBQw040CSImjKUrZFSy7FtAgAFVQUCgmDAAQwADMSD1MIEmLTcMHydg2AAjbA4dh6fU-SZs5LzNGHGgSmTzCG1Wow+SO11bMQmHKVRqYuVtCTYCBBggAURJ1KCAGt-OQABaZw3Z43JZFSQ5g4RqFSGZbImEVMqQyEQyFw+a3Jte-Ct9tgLs95WwAfsYdUKRRJlxcfTIQNcpQ23XflKeyFfSIUTTuQAXMcIXDIThSJ6ngtm2Hadh8VI9Bgo73qyE4iDQjqbLUpiFhYVgmDChhWJIjhXBcci2ks5EQY8UCHh2PgAO5gGATBISyUz8EI1TqEC2zZHUO7GN+xTXPsBaLjYeQSiYArUTidHHgAMqgoafPQYxjihj7JIogJpFOciGDI1zbDCC6SC6qwmNstaKGiclQUeBAAEpgOSqCYJSbFGtpgiaDxOSaLpwjFlYwgwmIpQKE65E2P5FS1A5B7QcepKhqGwTRrGIzqd8mkcTMc48VcOFgo4NwyGZEqSJW1VOBkhHqEltEpQQAASrR8N5D6cTpKxOjQxZZMYczzARGSOuh5wXFo9SGM1Cm+EOWCYN1Wm9YI1SOsYhbLLUUIqOFP4IKa1zlHk1lOJs2zgXukHJU5ABiqZBmpt4GshBVcf16EZLIlxzcux2GKscgSNUshzvYAFWAtrVEEOqqhtSa1fck1XlJc4gCqaxm2gRi5g-IUViu6813TRi2wSwVJvRpn05n5NiLORyghfyGh2sdFh1ODxZ5EZIMQrWcNOcgJADqjjPWJIpzWhctoCkDIlgtOWTiMo+xHFCjbNPdLVOQAIiEwzakGuoRLld7sYzWSSFIIWXKUcJGXkBH2P+pr1EcpqXLYosdj6YAfII7CoIIRAAIKG1LE5iGI06OKzi7rMc+HHaB06zqB1jHJkGJ65TrUAApUqgnRMOwofh5AHCx75iI8XMAmrFUlFmcWgJOCYoPx5dBdYvri2R0wTBgCQ6oUDl71ZuthXnOU8cbGVKz2DowObNFtYuqY8eWLdhfya1PqT7AtLDPXG0VAsUIQ8ZMl1Ao6-FPkpiLLOyLItUNgB8ezmoIMC+VsPo21QpoBYtpDIQnIpsayUgYT1CWODKEVwLD8glAoX+vhyAkCDJfGYmhAT5GULjbYEk5AIMMjxUopolg8msByLBRBMDcGnvTUBvknZcn5DyOEoE8hyHTi-OsPElhJx9mggezYHodgAEKoA8uPXA+IehJnYOqMI+ChAVCISFOyIj5BHWKPsQa5hBFgjqBocEWgsHyMUWQAIABVXAepgGzzRn5fMWQFCInvo4fIEUKjRSyII7INRbS2IUUGBxABJU8wRNFuPytLaoXJNA2BBlJNEEUlA8R7ouQG8cD6DyLkeCQQ42xgGLtlWABBI602wOGMIAQoDqiYEOAILAmCRiGJALRyRNBmFKNZVY19NZGMQDuMwmhDqmFsJKXWJSj5lNgEOVADFqlkDgHUhpTTAitJIO0gIYAK6cD6UkhmqFTRAjBJFFBg1zgCh2MdNQb9zh1G2CFUQINinSNoj4C8w5iBkEoKtC5HDepaBClyW0c5jD8jmhFOshxITIjqMZEGGwFoAsHEOAgxtXrBmCISRU-SljEUhDYdmj9wQRWnOhFQQU4Tgm2DJbFgK8WvAwMciAHAQw9CpG0fsuL+k3E0ODaxLobiBR5CuTY79gQOzmKsfk7LcXEG4LAdRJA8ABAYhwDpuBVSQACOSXBPQ2F5UudpOYGwuSDVqMiHxS5Krc2kgiUw1l8hit3IfFsOLLxDgkAG4cMSxYSyJWAElJJTXUk4DgsFM9kkThuIuco+iLg8wqEIyZAozBzByJFExwtfn7n+Ry4NHKw0dnFgObU0bAhrMFQALzeLg0VGRooqHqPvaoSIubFAdoiMxxkbhHGLEcNVgbK24urceIgmrtW6qbdgVtJJcEhkTIMKeoq0Q8SKisDcUK6wEVMF3EKVlHAVEsFO4cM7A1zo1bgLV6pdWUgaQmzdWqQWWutj5SFDVwb+OWIrQy-J3ZpqXiFHx5wciCNvUGkNQ5H0LufUu5RkdZE+ACAADQ7bIIEWg5hGQ2NYSEEULBgw2FcMEWQe7iDEAh+9oanKoZfTqjDWGAgAE18PBN9hKci1xRlIsihK1egj9hP0WX85jiGq2scXa+5RZBAy-pAf+pIYq9LVHqN86yhMCLeKBNe4sdl0RNQpvJJDcmUNKY4wEIM+B2AjnBZpyZFxHRpHmBoWhApCwES2GUBwqsNiC22ExpDdm0PKc6dSMeuBeXkB6cqXl36d1uZ6lpgzJm9oXSfoWeB3MHZg2yLWDkhlsg8kiwpjsbH0MBBXWuwYmBMB6ACLg7AUBcC7q2IcbeT9IoqGOAOyZPim6DX2DcACa8auzsUzFhz77424Lax1nA3X8MWRdDJXh-iNAdwFAWIpU5XmWb9QeGzUWFvsd1bAI1TAAhh1wx26yixIo9z9pdI4BEi1AiG6cOskVxBzYfTdhr93DlPdQDx17gIPZmcpeYiZCBFygXMIiQiCKAKCPJhd8tuLbPg9i2AAAjj0DdTmoAuY7cYG5lhSMolKMJIwUqJASU1koay1RQcsbq-Z3VTAJ6reoJlueHmJQDVsA7YwM0BQE3R-Ues-IlWbF58h4nDmqQnNQJSF4AuSQMjF2jfaCwVCnEkyCTIBEVBqx5rWOwtq4Tq8fVy4MtdAgQAFUK88Irjc5jFf+SVyhsi8gocdJYjo0SR8yFkMVLunLDlU8GMOHl+lGVKODQTiJDLx3tPMGF9CcIaxCgnoMEhMoBB6I94lRJDcEAgKw1suB3IDgr-4avghyA4EVIINgGA+8cr71Guv7BYBiFFZWLkihr1ZELDaMyPNzBbEGjJUQ4DhBl7AO3wI1f62j9qY3uMzfW-b8yp37v2Be-97AIP3Fw+G3j+vEm61kK0jRSOIZFOmc6g5pOlYR0KFLGK0PNc7JZf1Cta7cvSvPfWvRUWpakMuKkCQGMIYUMVAKkToHfC-HvEkPvSpO-QNB-A-Cff3MBdCIDB2awayAUJwV1YoHkMwCwawOqL+YwJjSOBiHVRtDA1dNtTAL9bdSgAIPAdAhvJvPAU-CQGAKuJrfgwQUQ1AdPbIaKK4TJDYZ1QiU9S4J0UQeOdmagiLKzCAwnTg7gxrXg5rDdNLIQ4MRQggRAjAlA8+dAzA6Q-wQQOQ9dTABQ3AdA5Q8EJ0FYdCMEYsXOU9ZmOjZuFQF0Y4DgrgvlZbbAT9Gwn9EQvw1AcQ4-SQ1ANvGQwQJIhNXw-wsg7SNFKjWaHbKFcEZ+IwcQMwCiAUaoOFREeI8wwo6wrdNI+wxw5A1A9gVwrA-IjonwxQ5Qt7axQKWwWwLIZ5ESPtNJYsGXB2KwJ+NovlTDbDHDdIsQo-bfHIvIjwkgJMWAQQPgYopQ0o3qL+R0KDdCCwdCZEWohAE7afItK4CUfyPHcAy7CtMwjYrjbYnoqkJA5wtAjAoYo4k4s4i45Q44IEVfNmfYUoPPbmOwJuBKUQMqJ+KRMtOTCQf4wITYnjHYzIvYk-XI7ffI4404vQWEq4pINFMoVWQtfkBwJFFQcwPMOEb1WoGTPEmzQkgIYk7jUkhwkEpw-owY9wquGkwQOksYhkowACR0aqQiMmdcCKNORYJ+U0T4m0b42TQUhIwIVTIMMU8kg4qko4-AIMekl-CFRklUxYJ5eOEEYHcPFWDQcoSxWoUCSKBWdY0020uwjI8U0EqUiEmUwQM02-RUh09zVHACBYeFHRKgpeFnVHcbLkHaSPLcIdDg0eNbKnFzfXRbPAdgLI-YlvSkgknwH0LvA3QQEs1zBMrLZU5YBEzYDFEGOEKECKKoF020BOFQfhQ0gUv4os9rFsss27EkcMyUlwqMyOesxs8s3AZs4kanVs9hRMpkp0PkITP032QLMEFFCUSwXCHxKiYw340wk0uLKkBLJLFLQQ7osMy0msw4quMeJ84kF82kKkQQVIqee03c9s1HEDCVSKWwLEksOlI7btfheoHGbIIMx8585I18kC4Q4EiMpctw-I38zC5LQC4Cro0C+M8C8XSCvrMrDFOC6EYrRwaQJYZC4wOcNC28gnadRSPAFPKJAgJPfAAStPJUhAcdaKaSNEG4OhMEMyHCBEqrFYUJIw-HfEviuMaHDyCQOJDgOpCACAAYCeaMVACs-pQRNQLkmYtIYyUPBS8VBOeOOwEJb1TBbijS-i7SzACQXACE3BYgFhfoX3QNCyt080LGUCXPP-PMLtEGGaSKMEAURjDymzTS0Sny56FxVZTpMuUMVMY8T8qQ8-JgLvXAquG-Qg4cYg+A9QfpNEZmLYZYF0BFI4Z4+YFi3PUKU4P2U0JjdK7yiQLKxMDpJgPKgqhcvogirAkqsqq-PAyqkK6quAw3Oq8SiaYiQROcK4LQNIdqw6GcOcNEJKj48coeGzPSys0VGXaQZYLaHxRcQzF5eYMoYCItUQQsRQJjS6ggZ-aik3EGJg0oS4MmGwGK2QLeCUaqFQWsKGpjH0ZPEkbADdCecgaHISxGES7y+qnPaffzUZSsTMv0wEZK5YTYGC6VeGxGzgFGqkNGsOXSlxSs1DTgXAC1Y5PgLdIVMalSAqsKnxdnQRNqnEiEUbE6ciacG6ERUc+OQyKmkSpG2m+m1AXy-yzAQK1gIlDlCy+jGFciGSSsSwGK0wMGRcTi1cfIa4X1H4niu9BGhWmmgQ1G6HIavAEa3K3mjsIq2s2ay-a-AgpaocGqw3YQeqpwQEPUnWbnH7F5ewAKSPJeRQWjeWmARWp2uml24anKnm-KjsXosEgYqM328q-AgfQO4OsfUO9a0SQ4eYaGXOHkMWodJgnxFYQSa4JwJjHoRLGHb9WmJDUkXAKsiktvFchs7uxvPvQYfujlQe-pEQYsdnZubCW+UwIrF+eE6wLYKEHIS81VVKitCe3u6e9gAeoe-OyMtwsewQI+qekys++ei9cTJ2CwWCz0xASyw4a4MLL2MEJjVyMIWM7yjG5PbG8SuoIyafYwaUSsYsQLAjewaTRlP6NlA+wnAB7dNTQawkn3UIbgIy14KkOMKkAgLOjpbXQBkMsKyXArYmZ2WyulF0dnZYJXTtREeOf+0ITB801PHynB-ATUQVKAPAISnAcgPsdIoISgOMMKnQp+Z1U4NQUQMWxwEGTGeOYyTQHamxNB6dDBoB3h127K5aIy-RkM4eq07A0qv2hagOofFasfHGzkYyWsVcKUewAcsTfIX-a9WsfYFK9SmzMxrBwxkgQyoVCAdUVSAICh7hwqiQr8s-DwzvSJkgVSQQWJ2MsKuwFmfSIaOcfs7mVYeHUW0QACOsHufk86itYJnhqJCQMJ3lAR1J6JzJ8xi+6anfG+0qlpquNptTHG+VQG-iCGuoIzM0Swe+BONOdg3Ru9IgRUXsWpjKkBrG3h+qobdNEhZQNELagiK4LtRg5VT+NEKpymGzBZ08AIZZ7Bk0oVQh4h0ht2nK6RpUGJrhrJ9anuD-B3VlDkcjYGNFJeuYWjFeMAo0itS5t5m5wx-hqAQRrrERyOQyl4RZ5Ufp803g4RnrdamCoIpYZQM9SwZWVnVJXPJYL5NmUtapwnKFpZj5kMwashk1Ol5UZZixxJqxua-2su+xkfeAwwHGzsnkB1I284RcX7b0wsdfT-O6zfOZoNVl65hlkJ+pxpkMKJwIV53sDF+J7IzlzKbp4CzVrvNFjJlVvBXF4yc0YCeoHzaaG3TkOsUdUW5EUwJjJVmFtVlF3p1Fq53Vyagu6Uw1lJk17VoC3VwZ6cSGF0bYD46wfZiELkOKDRvMOoAJm2-E7vJRIIc+PV6sqQ7XNyXBQQPygfIXFzI3NsmilYsGQaAw66IybJF5dCBoy22aL5VmJjbNhxM+XpQNy+rAots1Hwst2-CtocKt-6xmT5Q4aoZQUibiLQ46BYiWuwZEL8aGD17gJIgR57I1IkIykdi1DlqQkgLVerZTAAOWNQgAADVzV1N3EcxkQmHYUHUoQRW5i9hPNCMLQikEpJ0FWJBUNd34X93b3TVH2B3Onz32BL2OMb3D2H3MALVlDOSqs-ZJsVUUd9hshpBV8PqIRhn0LXh1z3nug9cyO5yx9T3azJ7qP0NzXKPb9GPlM6YrVHTlTvSgsaMfFIoXQbceRwZIQV8tGtBFxSODcLCW1+C2s6O28GOmyvCWs2sAiwZToAJPUor6DJkvxwZTRuIMg8O-7gOhS2Ols41kjVs9AFPt8lP1yCirOE01PxK0Ub5tg6FtZJJv2ToRX2ctZLBxWZiM2IX7zzCLPl1LC5P2tOtus7OJAHO5zPDovvC2sYyNscXq20ZP5AQHV5g8PVgSszIsg1xFAbgtABQVg7ApPyORi1s4uh7vbFPw5IuNz6u6TGvlCmGaMlY8hLhryO4AJpBaDNgNAtPO6zOHy2uggHtodcMEukumPIdSqw4ziAizBrgiNptixV5fsshk3qhdMbJDFau5zZuodntuNFvWumyVvq55TxjJoH4KJlhV4UdFw7UtBchxA1BzgZQpuIvpOycKcBCWybu1zkuQeS2WzlDkRwZ7i7r02E59nRAYVvHCIlcNhQuJzwu+UZuhd1RWssAIe2vBBCeRdE1p2Jx3PDgd7TgJRpirACYnAgQMg26JIMEPXMaYAAg-QPIRCMpfrwG3Xzp3O9Nsgib5lFh5wXrZcAfAnIWefgx+eBDGlak-rOPEz6gLgxfccJebAzJjB+MivBZeFrawvp0EZQHVfBeNfDBsucwdeeI-Z9e7BJfF8xIF3iNNHyILfcerfle+eok7ffqxBHeJxne9fvZ3fDeXkPsZfTffeFfM2Lmg-bf1ffqTAI-tIo-XeY+14iajgb5Zeze-fuebeQ-M+qA5Ac-eo8-SIC+PeXk85E+ff5euLFfaX0+q+heqBhA6+kgG-xfY+ibWY2+5fzeceaXA-K+Bfq-1BB-EAdeao49kyE4rhfOZcP8xFYU5h5H3Ku-Z+saM+++FAl+JKniuQ1-c81BjAzJwE6f6hNGe4HYPXsA6a6mPJVnef1nwHNn6EtlHHD7C1KFhygc4UCGzG8S4kZ+8zD-tm1ubcEhUWLJFii3IDwDMWQjPAPzTMB1glUh6frlkC1K2gYoKJA0pRHf6f8MqBJO5gI2chhNsAfQJ5sYxeAYCn2yabSKEm2hVFBY5wVYDkgLw8hu02sR5NP3OaQs2BTLZ5iYwCBEA2BCXYuvNQqp2N78DjWACYCcZUYL0-HbWKIByRgC7+i4WDJsHSSUCEBoTcJs001asCqBCg5Jj0zDZsCda8IQiJv3jhKASEEUUECZllrfdvMh-VPhIKoGDVGmETawegNsEdNwSbhENg4LSZVwIh2bMOjcCdAQM+48wFYlqSQRQglgHISyLcgr4n96msAGMBwFZrwtA6nSbAGPAUGlCKqQ+JgNULjKhhS2zEDABAHTwuUCwPCLHBkFfjCh0cEMcQFKkRDc5ChvPVXhXjqHlDhUgaKoTUKiGF0YhdQqqkHUaFjwFCLQuMJAHOQX9TokgPAX2VzjSRniMCSgiRghCwYecwHa3kUJ0olVZhw4AIK4WAbNckm7AHAkoNLq35y6ag-pGgkkC1hrIlGWwMmXfoSVh0tlCrtvVbjgsA+8zHvvcI7w14OUzwjAsA0WHBtkR3LWxry1UH8tDc-wu-gqk5jWBYKf+MrNIDdZXovwrdMwTwyHBFtOkZlGNLwx-4ZV6qSuGXo4CfhCQ6MCCBPtvSUC4Rl4Z1cQbS0kEuYmRLACsogImACN8qVILVMyIrIGUjKio5UTKJJAWVHABw83P41kAS0EEhMEzKaCsDGAZYcI2AYq0lGMjmIKo1kfUzhbagyORlLUZWWRZGUEk+DB0Rxz-QQVDIcIJeqICOqVgUex0OsJYBG6jlJeJweVkfzgHBCpR9o90SEMsHwtfWiQhkdKJZGVk3hXTUNvEK7xsDQ4do8drmLCqmJc4g0XhEsHqAIJ8gXmdBH6Xqj0iU8ZY30XKJmEuYP+bo3McwPdpZj2xOY8ytXSOx1hvkQ2KSLKgjGh57UFwcdA-D6o3DbRI4x0TpWZYENVxKY-sfmMUE8sfhfLR-HIE0HnlaCY6JOpQkCKIJEQRUXIMiA4IZ02RwlX-lEk5H2BkEM0WNn43BEogSawISsEBBsD+9rRBJJ8U6NoEVCT6votUcZVpi+idRdqcQGijUDmijICCbkNf1WIaN+I8YwIaYXAk6VnRLwocX6yVCiNkiEjO7NI3YGv4kgsYnUk0XJS8jfxq+LkryAThGCsUZnQiXw3TEat4hHWOmnYKriFj0mqNMKgnHZyrgyMgNE2sKFtwGd8kdkawNAkfHK0iJkE45IlkjjmMyGQk8gGFV14bhbQrcFQijlDxmBdSqsV2NvXUlSDjGQqVGiJM+EHjVhFdWAAoHqqaAygpzHekZGvLr0P6RScwDrGRAuNbAVo8UdOnqT00OxqY58UHz-4X9f80UFyp+CEGMphQw0afEo3BCrhncPEuKWuMCCwstJfdUyqqM9FwTKp2o3FvCC-yCJJQIrIKQgAVj5orAZWX6EIPsnJjgwCUiCUgIVHojSJ4bCieI0kawAaJRkiyEcBCiO5iwy7YoDPmCTmJG6u2TQL1Pim5jsG-E31s7T6kwS9x9g41kWNRqlii25PCsdXXRznBRoxfKwKBAGHo4Ian1L9ksC2klSuxQqHsVSD7Gqj9JEk3FrYCdBSZUEdGBNsdDnDMxIQxwc3IwQfFFSns202UWVKGngcKkf0mCcwk1qPCdyWvAMTkHSAgthoPQ3TrCGAlAhchEUrWDAOil3pYpyMr6YYzIZOThJx0j4dYxLqLUjxB+GQDjTSAmYvwcM+wPWKhlAR7U6wZCVsDUr4SYpT4lGeuMyrSCPaudfNiPXeGuTcRh4-EY-jUCDMhk4IHqryNxgwhfE04CoIMgRSgiEMAQPys8JICUBfAOoQIJUNQIyNxK9CUgU5RQqQwxaU2IED3Bow2AKWg0ECfTMNQw4mkx4PwObFdmojYAHkPXO7NolccTonJDYPO0UYhRvUvnQQPCGlaYRl43OfeupTIDYBOgQwH6TDhTkJdy5lc4YA92jn1V+oQWciKrH2gx1B0g0M3PRnBCeZysUU+SPXKrl7sa52UGDtEKwIjzG5a3ZueJR8zL5qMYIJOl-FaneMzECca+ETPdALQZ51cjmlzQEaB065LiBubfjW6B0w6ekVIOV1BhYkUc3yQOXdJBifwLce8s+aPPA4w5g4R8ioRyknlLDp5n82eeHCvniURABwGSGKBBaoUxaIUCyFQjdJjpGUC0QOj4CTlgAHgCgjlBgs8hYLHZFSD2Rf0EA5BooK8vuE1Vdh-5Lo5C19qEi2CoKPK6CzBdgsxFF1cFrCwhfxXnpkLDulCl2CsBoWmAP89C8dAUyHktgWF+CtheTmqFgMSFfCihbWCoVCKEEPVHMhkAYUSK0FnCmRS0AIDd0Qe8i5KdT18hKLC0KiwRW7AjGdwESW84mDou4oEBKhic-Bd5ReDK8OhECuuoAWMir5PshCcEUBBTJ6In4rpLdh5RHgxg9AQqYOOogQjqzLG8S+CBgEjhaoPA-w1QtKHVK7YVFv2eHkLBdjfdvU4c+SNEraxxK4IiSwBdKRSWJL0l7ATJeJUCJVB2GgibHssH25mBgQNgGsJZRuALQKlsS4+UxBYgKCxlTARpc0pSmAi80MCJqgwptx5ACOdlNeMCDKUthhlPuSZbUqLqTLpl6ATkYHMGw2B9gHsHZjbk7JFoJOJkWWbJm2UCMWEqkBLs8vYCHLvFF-XXj3NpkBl387VSEPSjUDR52GU2OmeUqnJCo3leytwm8o+X9JxA4AiwH92-jrByZC4IZDBl8QMYwMQyyFQI21zuR8FCXQlZgvhULzREtGayKyimhOoIo-IMoPcWM4y4fYeKmJUKlJXEr2FbhTlZSHJV7DoofvbHsCtkAtUUc+SRlVejsDQKhYYgiFeyoEYqQMoeIWufmKVWZRNkcYflWYt6jxwfSX8RQBYHJRaAzI5XCVAu1lrjZEZ6lR5fC3VUqqJ53KrAvavYCaqwA2qgmTRVrC1102kU4FXkFanLFzAU4fkK42M6SKDwtqxrJ1AS7LQcAfAD1f6Jor5gcYVXMUM-1MAEQ907OSPPICsAiK5VWy-FfCzjXYA+AMKrAqWoTUZKjl4DaKKmovRawSMf+NFHl1yQ5CNgDVNlZUuPlxr1ae4vtYmo0wBjpk3aaZu-j+hVR5Un1EbJeQuCERu1IyioX2orUV5B1Naz5Tqvom+S46u3HRCwRRz7CZw9CB3PIEXVCpc6r0BLpev8BDrn2E4YbtWCEGAQfJ1kDuPIEIzvge4-jKEOCqLUKr4WN6ysk6okBAa71HA3qORBnDDYKo2QEKN2n2YuCtq3Zb9d4nPUCMk8nQZGCQ3zGYbsN4GuiXsBJp5qQ8aQLaE0QJggyGgPIuykLDObyqe18LPDdSFXXMaqQBGtOVYEOBkJcgrjCEKUAJgfizRW0QsMNBq5RLi1AQUuOXErgPcPcCg1RJ0A4Dk8y4pyQQB7n+Eedm4XOQRAuy35XQfSv3YGkdyA42rJN0mtTWt3k0gbYAim5TTzTU0aaWlkgLqW-JgS-qO4eq1QEgwZQvV0N8LAlP4EjRxzJgi3E2GAFjlcNJgHGxMoICrB6J3Qos-jY4HJmO5-whqwhBdEGUSaANAQQLabGCAhbuAq6zwEFsi0WxcAMWiCnFsWAJaE4SWzYClvdjipzg4Sh2Fls2WRrJNhyMeMLinh1zR448SeJQCq01sI6tgMzPI0tr38N4ygVIUYP0jexC1XW3LT1qG0-pV1a2vrSNo3WipxtRkWSuCGm2+d-E0bb2Kvkep1h-NT2U+HmwS7apn0ebUbTlwtk+Y-G9CfIPyEzKfawYtkY3usuy1mbctD2vtsMFXUg6ntu2tzmDGaoAglwwwmSAgj5JmJXkqxXkfRv-WMaYmACftvmLLiAJ3VUOlKRAkgGXAWCnmZ2MaIFouhX5XOBhBGtohRr8d-bEDczuGDPaA8QyLgd+sIgnBrgAowIlvU-b2AkqnWxnZJqmm4IklBrBNITqaW1qL+aaI2jJEBpQ0gcvnL1I6AuAwZkty4oHVjsl150JSU1KeRXll0c6ae0yKaKBDhTQMtg323TU6CEjDl2GpQa7d3lYQJcPdWqonVup-bSBLKvIUKMJhoUZAu4PiErC9WITu6WEcYVjbHrl0zK-dLxMGK+EyAyV7dtYBsQ7CdArEqUjcf2B5WpgYFyhCXYODTHYCPRVN3YbFqnMTIEZiOWwKrLaFqD8QByiFODSEt8QLqi9fACvd6BA3l6S9Ve8uDXp4VuctddQTePFXyDr5PGgBN7hSyCjA4Fotab0PmMrkDgR9nQMfcQuT2ERj1oUetjDTmCBYmGnai3PVE5jLbaIa+7wCBs31gBt9u+uvRBTTQOwGVVtbPGOkCzDcLQEIAzCZGpaUw7E0SZRLZrUQaJS9+YpMFEh8CqJtUYQC3dpDEjB70IoIEaMNi8FMNWYfZHcLFAWigGc2EBxA6XpA2wGPI8ByA47PeW+7PVaMDIAj0pRwJHqHgrwVBr9IVNZwWnPCbJiIMOJu68owgDAaiTOJotdBpNS9uYZIhOpxwciNDECSBFoZO1MCD3vUr8HlEghsg8bqDZRkKDmAMQ9wGQOQpgktkT6qUGMjchAkpwGXpcHzV57eDeJDQ+kSVAJJoDCTKQvobiSuGuGxhrTGbjIWFgcYlEJQOCPyn0pvk5XPUhU0INRIc2FZakG4YH06HB2EgLw-El8MSHh1NFMoGDUx69l+Y8VelTnqRI7gYK9CD+RXK-nzdXFmCgIN0AwAJdZM+8seXjKCB1GGjYABADkRwTxBIg749nBKFNACIjgmgMWqQrUbfcJtDgJcCLA8otHv5bRtxXrk6OrrmjICg+bUfcWdHujNZXo64joCipIG6bWjBoFGGI6imtWxrcvFtDAiUqmIMdvAGiB-Jk9ggNugiA5jOxn+Ni4oPnO9LiBDIu1cJect-ivGlY3CEZKdHKj7AKwFBcqLMZmjEZf45SSpG6qeOSGZ2piSbHckyQqUm6RtF8LUBF1IgsYyJ1ZOsjROvG4oSK23JLx41mRF5X4UZhoBkgXAEMye+6bdWJixtLtwSlIbZRMhuk+yCcLfBybJrmBEqqQaaEKGereqtu6IX-GqS3w74q8NeAkWPg5OhIJTNCB5Fpy37S5yg+-VSdrFZPKmppxIYMKkwYgcR71NqLhN6j4iLS0Q4gRfLr1OAbtucTgV8GaaHw4INyflKuEmFvxWmbTEGrTB9RE6MoeQjgUYWZGf4Fhd4oqioHLUB58oVOnRdLLhQyL77iRxTBWHyCtonbd4Ae1QOihYLAHrMfxB8iMTfJTxSSOZlIccI5Cfs8O7sCguEr0RNttw6FYkkCWzP0GX2ddGKMRxXpbU-8IclMn7CigCR7IqZoklxlFKKEczOTf1QFLD2f4OSeXAToMjsC7d0KQDJcwOZp4vV2c-3bxmWfBFJxXqREHOYFG+6FkYljmLcqWTa7sBlzNUTCCXnK6ZkAp+6aaKDHG7Aj0KxFf8lhUAq1msz6BffQ8nMAJRdoacQaHSmZhlZzR-pT8P1S8q8Nk9MkJBE1RWBXQ6g2QCsE-Bl59xCYs+6rMBwGqGNLq2F2cMgl3MSIoUDlQEDGapTcgXqjh0CdRfqZ+VMCuCZPeUwChlm6MxwWGUbxkgvgQYVudcxjrvK8VML9TfSTnQKrYXw6DFzuFCEyQksTo-iTGLLl0wpab9+JWi0eZtSwUWYTsTCBOsPX7xygJGDpdNj1Ip1FQyNdOsrTUv5hI6BSUWcEvTZXHbKSuZYC5bToGSXapljE5HzdDs5hMRkKGoo2CXugMc5NcEJ9zmMJig09tVOo7TCsM0+LlczAIJe-hS502V0TWA-xyAxQysaIPIPmrFGVnCcWV1y0rUzoqyVLQYOi31hWDY4hj29B-gXlbiIJUE2PLuj3Rqln0OT6pViqldWBL7M1EYnQjnA2AXlBoNYThpQ1VYeRsL21HMq40FiEQPGwMOOgjy9S6jv6lFjKxIC9aaT0ZLon0Q82pCCWiuvEGYmFiiqZkRyXmUAp8dXwM78S11vhlpJQGhnCNElUCJtw8GPUboAWDeEcARIPw8Y3zNYsBwBtGMRqJqZZnRY-HFNZixCW3HSkXoPUt5w2HxutbiZpimmGY6wbqzouchmigUSBMcGeJXpbic0vtBsD9Ji78SnrC1hlW2urB00orbeIZBipOBVSMGYvoNk75yz5maLZVhta-6A3brD1qkE9YFqNQkzsgejATDewzYpQQRnPB6zluo3nRwNp66YhcoAFCLQ0Q7F2hgxxXKIoao21c1RubjZBxt3m3RYqB09BkkkYvh9xsAWyxEoEeKmhedvQtebFNgSdE3DbvMFbYAL2wsD3RKMYidrZZQ0UGyic0Q8yP6zZh7bgG82mpsTALCOCFZCwBSWE+kGFFvzrgQFm4Tuys6tGD2JqY9gnbMvXEYLYUf7vmudhhGZoHqaldjystncGs2uFjrOXQwan27jJDQHkh8kd07WLoZmysUWDTRWYaylPpbwZnTdpO6Z1rMUEitlFZ7KKAoN2mEwQgqoPcH0t8xtBt0OGc5ie7Fg67QW7UMkU+2IjUAX2XkIip3acC0uZScgI92LHvYa6ZcX7c9w0WemAwldJL4NuEOhEdsXWZbQacztJw67rYusINtOZiggfcgDMdY9qntWOz6Fho4CYy8aSB7kcVu83HDNBf6idTLhe1Rnr9jfgsqZKIrYsEA4czUOrudD24o3SdgTirgWa+VK3tuNSYGVXD3VNDzB7Pmhw4Dk+3g8RB1jENaUusK3RuCM2pHyiCnsT0KvT3WcSgQ026D5J1gccBMO1BaOb2xEkHW9xVoiLV4ZRsLDxWC8CNh0PwGTzMfIIiekiO4AhdjkDpKKiT82Xe2g+osFA5I8RdN1QPNaEXdYrikxg0oQwi2xZPXvbbdOOnokM6gC62e6c4CrmYL+P4RNoxJzdeSf0DeUfQQS3mCd09pdq8gHxIEkETSBur8jd8KXgSfmClL0gllmwKetSSyoW3KBKdByRQaHU3ONUgxjbEU2whgkocU9a0DMN0DN0WGuTP2A5NpLawXZg-HqsmFj+Ew4JwY9RwXRatawRaR4ME5FMk7S4UiOWdM3IOQODjqYWmBmFuymhdDrTbtxLCqAEEOhDRjzERCaP1g4wlXsUORFtGXhWFo5+FOEsGZuybBGhZCL2jHAYRryaZ4dIGlbWjnIyOe58hDzaxyZPcXXmjjEQsMiM6LxWaVKSczCNRtUt89i8YXX9qVdsSUIS7WCC3CwRXTPRS+ZnUvcGro30bTdlhiW8YLu8Ed8cGMu75wTyHlzuNRnetKb0drVtuP6m5i6LVwf7N+oTjQJ8YEYxKjFaVzTRsYf6+S4mPMGUvvpe7TGf9JJDm2Aj+ZlF+IEJdwacyrlXJOgdleqv5XG4np1uKTGUv1XooX5voQVjfaioiwZqo7DPO7PTXKD3idtfFR+TCIAUj2OouuSdx02mObs0jLRnJOKpgrhl1ZQ0cg1G4lWDCQvAoveZZKWQXqXy+GnKhRpaLOi2o3yHUEiImgYUIOS3BYkhan3Wt0RL2nWDUaalkixoAsMxF7Alz5aR-oLDP8ddq1-t0reSf-ldJamL25IHqIh5pQ6B4ULucWA-JCWxfNkzm+6eOSBGw77FwAZih1gpwCD2+MKFStchiEJk+DUU9AmMyMXO0qF4ffr63jk2Sga-d-XJkzYDhGKf7hYYhCfS5XSsmgbdfzfui6L9QTV75m9ijphQjsbhI9Wcq6aoPXrmD8RJGmSDw2WN6ZIByan1tgPWlwWs6wVjuC33EcsCcVOg9UuB3ir-aQrJKlqWzQYiB6mY6ugDDH1WlgKQdZdC4fOxub7sda4Lc-v6JxTAjtaAj0AG-8GCEmgxj-A6xNpObi1yzOkFszyA6rohOsEJY-LniBTbaJYgSiQD6gYnzF8rJYHtW27Mn5fqvFrqVBgIygHS2p-xaiQWTQSW2fbOjmvHP4uhXTXMmkvyVuYZ5a8pJEBMWHrVmbBY-NxTnYWoxYH1EKRldgfdUkZwVtiGNFWoMy5Gx1o7-K1Q+4OUye+VLAhmzDlTtj89Wz8kx6+YdG6laRZSAeDJ6RyBHFqnZCigAsX4r4HNU5SeT6Zrt9SjAK8aBzX8aVGCWq6lpUUSoW9SjBp39ajWwBJlE3nJuIGAhYkWTkUG3AXmq4ghSaxTa7W8om-elU0YcuBOZAf4C0QkC2s4I1Gu28rHP2RjxJYmknpIxjPiPiOK4QezvJQ4IefMe-11LrNQ6USvMl6Of5yoNJtX9b5jjYxVcgc7O6bFD7KScctWOqtRt5c3CjroqKEOZebXyC0ZkOEEDIDszare+153puG91GFGzYUW-WFDmXd4uVozkUa7UBvO8acPPKcPJeWGBj3EbkBWV8KXdM6g-7miMLDY9eh8TiDyyZMx3kBDyUak7QxkUDyE7TXaLNsmqzbynpdOfkgPscAUyjgTDQSuZ5D7FKBcqlBVg12-LcFqi3rRbTG0L1E6AOjZ2JO5ok7QUwM7UEwQfA84Ndq23DbXvzvmYB8nMDfqawn4WwEZijG3xSua+TtHJfF3A7btvSCb52VFog1E-FiJHfCSLTEIlPnFZ7zjuGATerKaCIdD5LzQ0KeRrFCAR3U5creJdsujb9QgafOpCLH2ShPKh17vJmiTCiXxhoT0V+m4RUUY7yHCkNipJdgIH3LG-Vc3i9DSfAJn8ZWN0LoW3AtOOYOaGmPkNBH7qvolhtBM-asFfAB7kM-PgYE6WC-8yZJepYj9icAwgagMn-Zf8JASPIHyAOLUSxiRnovCwgrabengwPKZwy0M3-A33zkkPbaj-tAXS7zCNLZL+jI0pUU0EhhH-MAxcNEjKLVX93-LeAdhS7T9mBBRnWWEQQ-7EDGUBKjBuU2ME5DoxaBsLAjBqIMkamUJ8YQKALZ4sYPkFf5RZRsFcAgAA */
  id: 'Modeling',

  context: ({ input }) => ({
    ...modelingMachineDefaultContext,
    ...input,
  }),

  states: {
    idle: {
      on: {
        'Enter sketch': [
          {
            target: 'animating to existing sketch',
            actions: [
              () => {
                sceneInfra.animate()
              },
            ],
            guard: 'Selection is on face',
          },
          {
            target: 'Sketch no face',
            actions: [
              () => {
                sceneInfra.animate()
              },
            ],
            guard: 'no kcl errors',
          },
        ],

        Extrude: {
          target: 'Applying extrude',
          reenter: true,
          guard: 'no kcl errors',
        },

        Sweep: {
          target: 'Applying sweep',
          reenter: true,
          guard: 'no kcl errors',
        },

        Loft: {
          target: 'Applying loft',
          reenter: true,
          guard: 'no kcl errors',
        },

        Revolve: {
          target: 'Applying revolve',
          reenter: true,
          guard: 'no kcl errors',
        },

        'Offset plane': {
          target: 'Applying offset plane',
          reenter: true,
          guard: 'no kcl errors',
        },

        Helix: {
          target: 'Applying helix',
          reenter: true,
          guard: 'no kcl errors',
        },

        Shell: {
          target: 'Applying shell',
          reenter: true,
          guard: 'no kcl errors',
        },

        Hole: {
          target: 'Applying hole',
          reenter: true,
          guard: 'no kcl errors',
        },

        Fillet: {
          target: 'Applying fillet',
          reenter: true,
          guard: 'no kcl errors',
        },

        Chamfer: {
          target: 'Applying chamfer',
          reenter: true,
          guard: 'no kcl errors',
        },

        Export: {
          target: 'Exporting',
          guard: 'Has exportable geometry',
        },

        Make: {
          target: 'Making',
          guard: 'Has exportable geometry',
        },

        'Delete selection': {
          target: 'Applying Delete selection',
          guard: 'has valid selection for deletion',
          reenter: true,
        },

        'Text-to-CAD': {
          target: 'idle',
          reenter: false,
          actions: ['Submit to Text-to-CAD API'],
        },

        'Prompt-to-edit': 'Applying Prompt-to-edit',

        Appearance: {
          target: 'Applying appearance',
          reenter: true,
          guard: 'no kcl errors',
        },

        Translate: {
          target: 'Applying translate',
          reenter: true,
          guard: 'no kcl errors',
        },

        Rotate: {
          target: 'Applying rotate',
          reenter: true,
          guard: 'no kcl errors',
        },

        Scale: {
          target: 'Applying scale',
          reenter: true,
          guard: 'no kcl errors',
        },

        Clone: {
          target: 'Applying clone',
          reenter: true,
          guard: 'no kcl errors',
        },

        'Boolean Subtract': {
          target: 'Boolean subtracting',
          guard: 'no kcl errors',
        },
        'Boolean Union': {
          target: 'Boolean uniting',
          guard: 'no kcl errors',
        },
        'Boolean Intersect': {
          target: 'Boolean intersecting',
          guard: 'no kcl errors',
        },
        'Pattern Circular 3D': {
          target: 'Pattern Circular 3D',
          guard: 'no kcl errors',
        },
        'Pattern Linear 3D': {
          target: 'Pattern Linear 3D',
          guard: 'no kcl errors',
        },
      },

      entry: 'reset client scene mouse handlers',

      states: {
        hidePlanes: {
          on: {
            'Artifact graph populated': {
              target: 'showPlanes',
              guard: 'no kcl errors',
            },
          },

          entry: 'hide default planes',
        },

        showPlanes: {
          on: {
            'Artifact graph emptied': 'hidePlanes',
          },

          entry: ['show default planes'],
          description: `We want to disable selections and hover highlights here, because users can't do anything with that information until they actually add something to the scene. The planes are just for orientation here.`,
          exit: 'set selection filter to defaults',
        },
      },

      initial: 'hidePlanes',
    },

    Sketch: {
      states: {
        SketchIdle: {
          on: {
            'Make segment vertical': {
              guard: 'Can make selection vertical',
              target: 'Await constrain vertically',
            },

            'Make segment horizontal': {
              guard: 'Can make selection horizontal',
              target: 'Await constrain horizontally',
            },

            'Constrain horizontal distance': {
              target: 'Await horizontal distance info',
              guard: 'Can constrain horizontal distance',
            },

            'Constrain vertical distance': {
              target: 'Await vertical distance info',
              guard: 'Can constrain vertical distance',
            },

            'Constrain ABS X': {
              target: 'Await ABS X info',
              guard: 'Can constrain ABS X',
            },

            'Constrain ABS Y': {
              target: 'Await ABS Y info',
              guard: 'Can constrain ABS Y',
            },

            'Constrain angle': {
              target: 'Await angle info',
              guard: 'Can constrain angle',
            },

            'Constrain length': {
              target: 'Apply length constraint',
              guard: 'Can constrain length',
            },

            'Constrain perpendicular distance': {
              target: 'Await perpendicular distance info',
              guard: 'Can constrain perpendicular distance',
            },

            'Constrain horizontally align': {
              guard: 'Can constrain horizontally align',
              target: 'Await constrain horizontally align',
            },

            'Constrain vertically align': {
              guard: 'Can constrain vertically align',
              target: 'Await constrain vertically align',
            },

            'Constrain snap to X': {
              guard: 'Can constrain snap to X',
              target: 'Await constrain snap to X',
            },

            'Constrain snap to Y': {
              guard: 'Can constrain snap to Y',
              target: 'Await constrain snap to Y',
            },

            'Constrain equal length': {
              guard: 'Can constrain equal length',
              target: 'Await constrain equal length',
            },

            'Constrain parallel': {
              target: 'Await constrain parallel',
              guard: 'Can constrain parallel',
            },

            'Constrain remove constraints': {
              guard: 'Can constrain remove constraints',
              target: 'Await constrain remove constraints',
            },

            'code edit during sketch': 'clean slate',

            'change tool': {
              target: 'Change Tool',
              reenter: true,
            },
          },

          states: {
            'set up segments': {
              invoke: {
                src: 'setup-client-side-sketch-segments',
                id: 'setup-client-side-sketch-segments3',
                input: ({
                  context: {
                    sketchDetails,
                    selectionRanges,
                    sceneInfra: providedSeneInfra,
                    sceneEntitiesManager: providedSceneEntitiesManager,
                    kclManager: providedKclManager,
                    wasmInstance,
                  },
                }) => ({
                  sketchDetails,
                  selectionRanges,
                  sceneInfra: providedSeneInfra,
                  sceneEntitiesManager: providedSceneEntitiesManager,
                  kclManager: providedKclManager,
                  wasmInstance,
                }),
                onDone: [
                  {
                    target: 'scene drawn',
                    guard: 'is-error-free',
                  },
                  {
                    target: 'sketch-can-not-be-drawn',
                    reenter: true,
                  },
                ],
                onError: {
                  target: '#Modeling.idle',
                  actions: [(event) => console.log(event)],
                  reenter: true,
                },
              },
            },

            'scene drawn': {},
            'sketch-can-not-be-drawn': {
              entry: 'show sketch error toast',
              exit: 'remove sketch error toast',
            },
          },

          initial: 'set up segments',
        },

        'Await horizontal distance info': {
          invoke: {
            src: 'Get horizontal info',
            id: 'get-horizontal-info',
            input: ({ context: { selectionRanges, sketchDetails } }) => ({
              selectionRanges,
              sketchDetails,
            }),
            onDone: {
              target: 'SketchIdle',
              actions: 'Set selection',
            },
            onError: 'SketchIdle',
          },
        },

        'Await vertical distance info': {
          invoke: {
            src: 'Get vertical info',
            id: 'get-vertical-info',
            input: ({ context: { selectionRanges, sketchDetails } }) => ({
              selectionRanges,
              sketchDetails,
            }),
            onDone: {
              target: 'SketchIdle',
              actions: 'Set selection',
            },
            onError: 'SketchIdle',
          },
        },

        'Await ABS X info': {
          invoke: {
            src: 'Get ABS X info',
            id: 'get-abs-x-info',
            input: ({ context: { selectionRanges, sketchDetails } }) => ({
              selectionRanges,
              sketchDetails,
            }),
            onDone: {
              target: 'SketchIdle',
              actions: 'Set selection',
            },
            onError: 'SketchIdle',
          },
        },

        'Await ABS Y info': {
          invoke: {
            src: 'Get ABS Y info',
            id: 'get-abs-y-info',
            input: ({ context: { selectionRanges, sketchDetails } }) => ({
              selectionRanges,
              sketchDetails,
            }),
            onDone: {
              target: 'SketchIdle',
              actions: 'Set selection',
            },
            onError: 'SketchIdle',
          },
        },

        'Await angle info': {
          invoke: {
            src: 'Get angle info',
            id: 'get-angle-info',
            input: ({ context: { selectionRanges, sketchDetails } }) => ({
              selectionRanges,
              sketchDetails,
            }),
            onDone: {
              target: 'SketchIdle',
              actions: 'Set selection',
            },
            onError: 'SketchIdle',
          },
        },

        'Apply length constraint': {
          invoke: {
            src: 'astConstrainLength',
            id: 'AST-constrain-length',
            input: ({ context: { selectionRanges, sketchDetails }, event }) => {
              const data =
                event.type === 'Constrain length' ? event.data : undefined
              return {
                selectionRanges,
                sketchDetails,
                lengthValue: data?.length,
              }
            },
            onDone: {
              target: 'SketchIdle',
              actions: 'Set selection',
            },
            onError: 'SketchIdle',
          },
        },

        'Await perpendicular distance info': {
          invoke: {
            src: 'Get perpendicular distance info',
            id: 'get-perpendicular-distance-info',
            input: ({ context: { selectionRanges, sketchDetails } }) => ({
              selectionRanges,
              sketchDetails,
            }),
            onDone: {
              target: 'SketchIdle',
              actions: 'Set selection',
            },
            onError: 'SketchIdle',
          },
        },

        'Line tool': {
          exit: [],

          states: {
            Init: {
              entry: 'setup noPoints onClick listener',

              on: {
                'Add start point': {
                  target: 'normal',
                  actions: 'set up draft line',
                },
              },

              exit: 'remove draft entities',
            },

            normal: {
              on: {
                'Close sketch': {
                  target: 'Finish profile',
                  reenter: true,
                },
              },
            },

            'Finish profile': {
              invoke: {
                src: 'setup-client-side-sketch-segments',
                id: 'setup-client-side-sketch-segments7',
                onDone: 'Init',
                onError: 'Init',
                input: ({
                  context: {
                    sketchDetails,
                    selectionRanges,
                    sceneInfra: providedSeneInfra,
                    sceneEntitiesManager: providedSceneEntitiesManager,
                    kclManager: providedKclManager,
                    wasmInstance,
                  },
                }) => ({
                  sketchDetails,
                  selectionRanges,
                  sceneInfra: providedSeneInfra,
                  sceneEntitiesManager: providedSceneEntitiesManager,
                  kclManager: providedKclManager,
                  wasmInstance,
                }),
              },
            },
          },

          initial: 'Init',

          on: {
            'change tool': {
              target: 'Change Tool',
              reenter: true,
            },
          },
        },

        Init: {
          always: [
            {
              target: 'SketchIdle',
              guard: 'is editing existing sketch',
            },
            'Line tool',
          ],
        },

        'Tangential arc to': {
          on: {
            'change tool': {
              target: 'Change Tool',
              reenter: true,
            },
          },

          states: {
            Init: {
              on: {
                'Continue existing profile': {
                  target: 'normal',
                  actions: 'set up draft arc',
                },
              },

              entry: 'setup noPoints onClick listener',
              exit: 'remove draft entities',
            },

            normal: {
              on: {
                'Close sketch': {
                  target: 'Finish profile',
                  reenter: true,
                },
              },
            },

            'Finish profile': {
              invoke: {
                src: 'setup-client-side-sketch-segments',
                id: 'setup-client-side-sketch-segments6',
                onDone: 'Init',
                onError: 'Init',
                input: ({
                  context: {
                    sketchDetails,
                    selectionRanges,
                    sceneInfra: providedSeneInfra,
                    sceneEntitiesManager: providedSceneEntitiesManager,
                    kclManager: providedKclManager,
                    wasmInstance,
                  },
                }) => ({
                  sketchDetails,
                  selectionRanges,
                  sceneInfra: providedSeneInfra,
                  sceneEntitiesManager: providedSceneEntitiesManager,
                  kclManager: providedKclManager,
                  wasmInstance,
                }),
              },
            },
          },

          initial: 'Init',
        },

        'undo startSketchOn': {
          invoke: [
            {
              id: 'sketchExit',
              src: 'sketchExit',
              input: ({ context }) => ({ context }),
            },
            {
              src: 'AST-undo-startSketchOn',
              id: 'AST-undo-startSketchOn',
              input: ({ context: { sketchDetails } }) => ({ sketchDetails }),

              onDone: {
                target: '#Modeling.idle',
                actions: 'enter modeling mode',
                reenter: true,
              },

              onError: {
                target: '#Modeling.idle',
                reenter: true,
              },
            },
          ],
        },

        'Rectangle tool': {
          states: {
            'Awaiting second corner': {
              on: {
                'Finish rectangle': {
                  target: 'Finished Rectangle',
                  actions: 'reset deleteIndex',
                },
              },
            },

            'Awaiting origin': {
              on: {
                'click in scene': {
                  target: 'adding draft rectangle',
                  reenter: true,
                },
              },

              entry: 'listen for rectangle origin',
            },

            'Finished Rectangle': {
              invoke: {
                src: 'setup-client-side-sketch-segments',
                id: 'setup-client-side-sketch-segments',
                onDone: 'Awaiting origin',
                input: ({
                  context: {
                    sketchDetails,
                    selectionRanges,
                    sceneInfra: providedSeneInfra,
                    sceneEntitiesManager: providedSceneEntitiesManager,
                    kclManager: providedKclManager,
                    wasmInstance,
                  },
                }) => ({
                  sketchDetails,
                  selectionRanges,
                  sceneInfra: providedSeneInfra,
                  sceneEntitiesManager: providedSceneEntitiesManager,
                  kclManager: providedKclManager,
                  wasmInstance,
                }),
              },
            },

            'adding draft rectangle': {
              invoke: {
                src: 'set-up-draft-rectangle',
                id: 'set-up-draft-rectangle',
                onDone: {
                  target: 'Awaiting second corner',
                  actions: 'update sketchDetails',
                },
                onError: 'Awaiting origin',
                input: ({ context: { sketchDetails }, event }) => {
                  if (event.type !== 'click in scene')
                    return {
                      sketchDetails,
                      data: [0, 0],
                    }
                  return {
                    sketchDetails,
                    data: event.data,
                  }
                },
              },
            },
          },

          initial: 'Awaiting origin',

          on: {
            'change tool': {
              target: 'Change Tool',
              reenter: true,
            },
          },
        },

        'Center Rectangle tool': {
          states: {
            'Awaiting corner': {
              on: {
                'Finish center rectangle': {
                  target: 'Finished Center Rectangle',
                  actions: 'reset deleteIndex',
                },
              },
            },

            'Awaiting origin': {
              on: {
                'Add center rectangle origin': {
                  target: 'add draft center rectangle',
                  reenter: true,
                },
              },

              entry: 'listen for center rectangle origin',
            },

            'Finished Center Rectangle': {
              invoke: {
                src: 'setup-client-side-sketch-segments',
                id: 'setup-client-side-sketch-segments2',
                onDone: 'Awaiting origin',
                input: ({
                  context: {
                    sketchDetails,
                    selectionRanges,
                    sceneInfra: providedSeneInfra,
                    sceneEntitiesManager: providedSceneEntitiesManager,
                    kclManager: providedKclManager,
                    wasmInstance,
                  },
                }) => ({
                  sketchDetails,
                  selectionRanges,
                  sceneInfra: providedSeneInfra,
                  sceneEntitiesManager: providedSceneEntitiesManager,
                  kclManager: providedKclManager,
                  wasmInstance,
                }),
              },
            },

            'add draft center rectangle': {
              invoke: {
                src: 'set-up-draft-center-rectangle',
                id: 'set-up-draft-center-rectangle',
                onDone: {
                  target: 'Awaiting corner',
                  actions: 'update sketchDetails',
                },
                onError: 'Awaiting origin',
                input: ({ context: { sketchDetails }, event }) => {
                  if (event.type !== 'Add center rectangle origin')
                    return {
                      sketchDetails,
                      data: [0, 0],
                    }
                  return {
                    sketchDetails,
                    data: event.data,
                  }
                },
              },
            },
          },

          initial: 'Awaiting origin',

          on: {
            'change tool': {
              target: 'Change Tool',
              reenter: true,
            },
          },
        },

        'clean slate': {
          invoke: {
            src: 'reeval-node-paths',
            id: 'reeval-node-paths',
            input: ({ context: { sketchDetails, kclManager } }) => ({
              sketchDetails,
              kclManager,
            }),

            onDone: {
              target: 'SketchIdle',
              actions: 'update sketchDetails',
            },
            onError: {
              target: '#Modeling.idle',
              actions: 'toastErrorAndExitSketch',
              reenter: true,
            },
          },
        },

        'Converting to named value': {
          invoke: {
            src: 'Apply named value constraint',
            id: 'astConstrainNamedValue',
            input: ({
              context: {
                selectionRanges,
                sketchDetails,
                codeManager: providedCodeManager,
                wasmInstance,
                kclManager: providedKclManager,
                sceneEntitiesManager: providedSceneEntitiesManager,
              },
              event,
            }) => {
              if (event.type !== 'Constrain with named value') {
                return {
                  selectionRanges,
                  sketchDetails,
                  data: undefined,
                }
              }
              return {
                selectionRanges,
                sketchDetails,
                data: event.data,
                codeManager: providedCodeManager,
                wasmInstance,
                kclManager: providedKclManager,
                sceneEntitiesManager: providedSceneEntitiesManager,
              }
            },
            onError: 'SketchIdle',
            onDone: {
              target: 'SketchIdle',
              actions: 'Set selection',
            },
          },
        },

        'Await constrain remove constraints': {
          invoke: {
            src: 'do-constrain-remove-constraint',
            id: 'do-constrain-remove-constraint',
            input: ({
              context: {
                selectionRanges,
                sketchDetails,
                codeManager: providedCodeManager,
                sceneEntitiesManager: providedSceneEntitiesManager,
                wasmInstance,
                kclManager: providedKclManager,
              },
              event,
            }) => {
              return {
                selectionRanges,
                sketchDetails,
                data:
                  event.type === 'Constrain remove constraints'
                    ? event.data
                    : undefined,
                codeManager: providedCodeManager,
                sceneEntitiesManager: providedSceneEntitiesManager,
                wasmInstance,
                kclManager: providedKclManager,
              }
            },
            onDone: {
              target: 'SketchIdle',
              actions: 'Set selection',
            },
          },
        },

        'Await constrain horizontally': {
          invoke: {
            src: 'do-constrain-horizontally',
            id: 'do-constrain-horizontally',
            input: ({
              context: {
                selectionRanges,
                sketchDetails,
                codeManager: providedCodeManager,
                sceneEntitiesManager: providedSceneEntitiesManager,
                wasmInstance,
              },
            }) => ({
              selectionRanges,
              sketchDetails,
              codeManager: providedCodeManager,
              sceneEntitiesManager: providedSceneEntitiesManager,
              wasmInstance,
            }),
            onDone: {
              target: 'SketchIdle',
              actions: 'Set selection',
            },
          },
        },

        'Await constrain vertically': {
          invoke: {
            src: 'do-constrain-vertically',
            id: 'do-constrain-vertically',
            input: ({
              context: {
                selectionRanges,
                sketchDetails,
                codeManager: providedCodeManager,
                sceneEntitiesManager: providedSceneEntitiesManager,
                wasmInstance,
              },
            }) => ({
              selectionRanges,
              sketchDetails,
              codeManager: providedCodeManager,
              sceneEntitiesManager: providedSceneEntitiesManager,
              wasmInstance,
            }),
            onDone: {
              target: 'SketchIdle',
              actions: 'Set selection',
            },
          },
        },

        'Await constrain horizontally align': {
          invoke: {
            src: 'do-constrain-horizontally-align',
            id: 'do-constrain-horizontally-align',
            input: ({ context }) => ({
              selectionRanges: context.selectionRanges,
              sketchDetails: context.sketchDetails,
              codeManager: context.codeManager,
              sceneEntitiesManager: context.sceneEntitiesManager,
              wasmInstance: context.wasmInstance,
            }),
            onDone: {
              target: 'SketchIdle',
              actions: 'Set selection',
            },
          },
        },

        'Await constrain vertically align': {
          invoke: {
            src: 'do-constrain-vertically-align',
            id: 'do-constrain-vertically-align',
            input: ({ context }) => ({
              selectionRanges: context.selectionRanges,
              sketchDetails: context.sketchDetails,
              codeManager: context.codeManager,
              sceneEntitiesManager: context.sceneEntitiesManager,
              wasmInstance: context.wasmInstance,
            }),
            onDone: {
              target: 'SketchIdle',
              actions: 'Set selection',
            },
          },
        },

        'Await constrain snap to X': {
          invoke: {
            src: 'do-constrain-snap-to-x',
            id: 'do-constrain-snap-to-x',
            input: ({ context }) => ({
              selectionRanges: context.selectionRanges,
              sketchDetails: context.sketchDetails,
              codeManager: context.codeManager,
              sceneEntitiesManager: context.sceneEntitiesManager,
              wasmInstance: context.wasmInstance,
            }),
            onDone: {
              target: 'SketchIdle',
              actions: 'Set selection',
            },
          },
        },

        'Await constrain snap to Y': {
          invoke: {
            src: 'do-constrain-snap-to-y',
            id: 'do-constrain-snap-to-y',
            input: ({ context }) => ({
              selectionRanges: context.selectionRanges,
              sketchDetails: context.sketchDetails,
              codeManager: context.codeManager,
              sceneEntitiesManager: context.sceneEntitiesManager,
              wasmInstance: context.wasmInstance,
            }),
            onDone: {
              target: 'SketchIdle',
              actions: 'Set selection',
            },
          },
        },

        'Await constrain equal length': {
          invoke: {
            src: 'do-constrain-equal-length',
            id: 'do-constrain-equal-length',
            input: ({ context }) => ({
              selectionRanges: context.selectionRanges,
              sketchDetails: context.sketchDetails,
              codeManager: context.codeManager,
              sceneEntitiesManager: context.sceneEntitiesManager,
              wasmInstance: context.wasmInstance,
            }),
            onDone: {
              target: 'SketchIdle',
              actions: 'Set selection',
            },
          },
        },

        'Await constrain parallel': {
          invoke: {
            src: 'do-constrain-parallel',
            id: 'do-constrain-parallel',
            input: ({ context }) => ({
              selectionRanges: context.selectionRanges,
              sketchDetails: context.sketchDetails,
              codeManager: context.codeManager,
              wasmInstance: context.wasmInstance,
              sceneEntitiesManager: context.sceneEntitiesManager,
            }),
            onDone: {
              target: 'SketchIdle',
              actions: 'Set selection',
            },
          },
        },

        'Change Tool ifs': {
          always: [
            {
              target: 'SketchIdle',
              guard: 'next is none',
            },
            {
              target: 'Line tool',
              guard: 'next is line',
            },
            {
              target: 'Rectangle tool',
              guard: 'next is rectangle',
            },
            {
              target: 'Tangential arc to',
              guard: 'next is tangential arc',
            },
            {
              target: 'Circle tool',
              guard: 'next is circle',
            },
            {
              target: 'Center Rectangle tool',
              guard: 'next is center rectangle',
            },
            {
              target: 'Circle three point tool',
              guard: 'next is circle three point neo',
              reenter: true,
            },
            {
              target: 'Arc tool',
              guard: 'next is arc',
              reenter: true,
            },
            {
              target: 'Arc three point tool',
              guard: 'next is arc three point',
              reenter: true,
            },
          ],
        },

        'Circle tool': {
          on: {
            'change tool': {
              target: 'Change Tool',
              reenter: true,
            },
          },

          states: {
            'Awaiting origin': {
              entry: 'listen for circle origin',

              on: {
                'Add circle origin': {
                  target: 'adding draft circle',
                  reenter: true,
                },
              },
            },

            'Awaiting Radius': {
              on: {
                'Finish circle': {
                  target: 'Finished Circle',
                  actions: 'reset deleteIndex',
                },
              },
            },

            'Finished Circle': {
              invoke: {
                src: 'setup-client-side-sketch-segments',
                id: 'setup-client-side-sketch-segments4',
                onDone: 'Awaiting origin',
                input: ({
                  context: {
                    sketchDetails,
                    selectionRanges,
                    sceneInfra: providedSeneInfra,
                    sceneEntitiesManager: providedSceneEntitiesManager,
                    kclManager: providedKclManager,
                    wasmInstance,
                  },
                }) => ({
                  sketchDetails,
                  selectionRanges,
                  sceneInfra: providedSeneInfra,
                  sceneEntitiesManager: providedSceneEntitiesManager,
                  kclManager: providedKclManager,
                  wasmInstance,
                }),
              },
            },

            'adding draft circle': {
              invoke: {
                src: 'set-up-draft-circle',
                id: 'set-up-draft-circle',
                onDone: {
                  target: 'Awaiting Radius',
                  actions: 'update sketchDetails',
                },
                onError: 'Awaiting origin',
                input: ({ context: { sketchDetails }, event }) => {
                  if (event.type !== 'Add circle origin')
                    return {
                      sketchDetails,
                      data: [0, 0],
                    }
                  return {
                    sketchDetails,
                    data: event.data,
                  }
                },
              },
            },
          },

          initial: 'Awaiting origin',
        },

        'Change Tool': {
          states: {
            'splitting sketch pipe': {
              invoke: {
                src: 'split-sketch-pipe-if-needed',
                id: 'split-sketch-pipe-if-needed',
                onDone: {
                  target: 'setup sketch for tool',
                  actions: 'update sketchDetails',
                },
                onError: '#Modeling.Sketch.SketchIdle',
                input: ({ context: { sketchDetails } }) => ({
                  sketchDetails,
                }),
              },
            },

            'setup sketch for tool': {
              invoke: {
                src: 'setup-client-side-sketch-segments',
                id: 'setup-client-side-sketch-segments',
                onDone: '#Modeling.Sketch.Change Tool ifs',
                onError: '#Modeling.Sketch.SketchIdle',
                input: ({
                  context: {
                    sketchDetails,
                    selectionRanges,
                    sceneInfra: providedSeneInfra,
                    sceneEntitiesManager: providedSceneEntitiesManager,
                    kclManager: providedKclManager,
                    wasmInstance,
                  },
                }) => ({
                  sketchDetails,
                  selectionRanges,
                  sceneInfra: providedSeneInfra,
                  sceneEntitiesManager: providedSceneEntitiesManager,
                  kclManager: providedKclManager,
                  wasmInstance,
                }),
              },
            },
          },

          initial: 'splitting sketch pipe',
          entry: ['assign tool in context', 'reset selections'],
        },
        'Circle three point tool': {
          states: {
            'Awaiting first point': {
              on: {
                'Add first point': 'Awaiting second point',
              },

              entry: 'listen for circle first point',
            },

            'Awaiting second point': {
              on: {
                'Add second point': {
                  target: 'adding draft circle three point',
                  actions: 'remove draft entities',
                },
              },

              entry: 'listen for circle second point',
            },

            'adding draft circle three point': {
              invoke: {
                src: 'set-up-draft-circle-three-point',
                id: 'set-up-draft-circle-three-point',
                onDone: {
                  target: 'Awaiting third point',
                  actions: 'update sketchDetails',
                },
                input: ({ context: { sketchDetails }, event }) => {
                  if (event.type !== 'Add second point')
                    return {
                      sketchDetails,
                      data: { p1: [0, 0], p2: [0, 0] },
                    }
                  return {
                    sketchDetails,
                    data: event.data,
                  }
                },
              },
            },

            'Awaiting third point': {
              on: {
                'Finish circle three point': {
                  target: 'Finished circle three point',
                  actions: 'reset deleteIndex',
                },
              },
            },

            'Finished circle three point': {
              invoke: {
                src: 'setup-client-side-sketch-segments',
                id: 'setup-client-side-sketch-segments5',
                onDone: 'Awaiting first point',
                input: ({
                  context: {
                    sketchDetails,
                    selectionRanges,
                    sceneInfra: providedSeneInfra,
                    sceneEntitiesManager: providedSceneEntitiesManager,
                    kclManager: providedKclManager,
                    wasmInstance,
                  },
                }) => ({
                  sketchDetails,
                  selectionRanges,
                  sceneInfra: providedSeneInfra,
                  sceneEntitiesManager: providedSceneEntitiesManager,
                  kclManager: providedKclManager,
                  wasmInstance,
                }),
              },
            },
          },

          initial: 'Awaiting first point',
          exit: 'remove draft entities',

          on: {
            'change tool': 'Change Tool',
          },
        },

        'Arc tool': {
          states: {
            'Awaiting start point': {
              on: {
                'Add start point': {
                  target: 'Awaiting for circle center',
                  actions: 'update sketchDetails arc',
                },
              },

              entry: 'setup noPoints onClick listener',
              exit: 'remove draft entities',
            },

            'Awaiting for circle center': {
              entry: ['listen for rectangle origin'],

              on: {
                'click in scene': 'Adding draft arc',
              },
            },

            'Adding draft arc': {
              invoke: {
                src: 'set-up-draft-arc',
                id: 'set-up-draft-arc',
                onDone: {
                  target: 'Awaiting endAngle',
                  actions: 'update sketchDetails',
                },
                input: ({ context: { sketchDetails }, event }) => {
                  if (event.type !== 'click in scene')
                    return {
                      sketchDetails,
                      data: [0, 0],
                    }
                  return {
                    sketchDetails,
                    data: event.data,
                  }
                },
              },
            },

            'Awaiting endAngle': {
              on: {
                'Finish arc': 'Finishing arc',
              },
            },

            'Finishing arc': {
              invoke: {
                src: 'setup-client-side-sketch-segments',
                id: 'setup-client-side-sketch-segments8',
                onDone: 'Awaiting start point',
                input: ({
                  context: {
                    sketchDetails,
                    selectionRanges,
                    sceneInfra: providedSeneInfra,
                    sceneEntitiesManager: providedSceneEntitiesManager,
                    kclManager: providedKclManager,
                    wasmInstance,
                  },
                }) => ({
                  sketchDetails,
                  selectionRanges,
                  sceneInfra: providedSeneInfra,
                  sceneEntitiesManager: providedSceneEntitiesManager,
                  kclManager: providedKclManager,
                  wasmInstance,
                }),
              },
            },
          },

          initial: 'Awaiting start point',

          on: {
            'change tool': {
              target: 'Change Tool',
              reenter: true,
            },
          },
        },

        'Arc three point tool': {
          states: {
            'Awaiting start point': {
              on: {
                'Add start point': {
                  target: 'Awaiting for circle center',
                  actions: 'update sketchDetails arc',
                },
              },

              entry: 'setup noPoints onClick listener',
              exit: 'remove draft entities',
            },

            'Awaiting for circle center': {
              on: {
                'click in scene': {
                  target: 'Adding draft arc three point',
                  actions: 'remove draft entities',
                },
              },

              entry: ['listen for rectangle origin', 'add draft line'],
            },

            'Adding draft arc three point': {
              invoke: {
                src: 'set-up-draft-arc-three-point',
                id: 'set-up-draft-arc-three-point',
                onDone: {
                  target: 'Awaiting third point',
                  actions: 'update sketchDetails',
                },
                input: ({ context: { sketchDetails }, event }) => {
                  if (event.type !== 'click in scene')
                    return {
                      sketchDetails,
                      data: [0, 0],
                    }
                  return {
                    sketchDetails,
                    data: event.data,
                  }
                },
              },
            },

            'Awaiting third point': {
              on: {
                'Finish arc': {
                  target: 'Finishing arc',
                  actions: 'reset deleteIndex',
                },

                'Close sketch': {
                  target: 'Finish profile',
                  actions: 'reset deleteIndex',
                },
              },
            },

            'Finishing arc': {
              invoke: {
                src: 'setup-client-side-sketch-segments',
                id: 'setup-client-side-sketch-segments9',
                onDone: {
                  target: 'Awaiting for circle center',
                  reenter: true,
                },
                input: ({
                  context: {
                    sketchDetails,
                    selectionRanges,
                    sceneInfra: providedSeneInfra,
                    sceneEntitiesManager: providedSceneEntitiesManager,
                    kclManager: providedKclManager,
                    wasmInstance,
                  },
                }) => ({
                  sketchDetails,
                  selectionRanges,
                  sceneInfra: providedSeneInfra,
                  sceneEntitiesManager: providedSceneEntitiesManager,
                  kclManager: providedKclManager,
                  wasmInstance,
                }),
              },
            },

            'Finish profile': {
              invoke: {
                src: 'setup-client-side-sketch-segments',
                id: 'setup-client-side-sketch-segments10',
                onDone: 'Awaiting start point',
                input: ({
                  context: {
                    sketchDetails,
                    selectionRanges,
                    sceneInfra: providedSeneInfra,
                    sceneEntitiesManager: providedSceneEntitiesManager,
                    kclManager: providedKclManager,
                    wasmInstance,
                  },
                }) => ({
                  sketchDetails,
                  selectionRanges,
                  sceneInfra: providedSeneInfra,
                  sceneEntitiesManager: providedSceneEntitiesManager,
                  kclManager: providedKclManager,
                  wasmInstance,
                }),
              },
            },
          },

          initial: 'Awaiting start point',

          on: {
            'change tool': 'Change Tool',
          },

          exit: 'remove draft entities',
        },
      },

      initial: 'Init',

      on: {
        Cancel: '.undo startSketchOn',
        'Delete segments': {
          reenter: false,
          actions: ['Delete segments', 'reset selections'],
        },
        'code edit during sketch': '.clean slate',
        'Constrain with named value': {
          target: '.Converting to named value',
          guard: 'Can convert to named value',
        },
      },

      exit: ['enable copilot'],

      entry: ['add axis n grid', 'clientToEngine cam sync direction'],
    },

    'Sketch no face': {
      entry: [
        'disable copilot',
        'show default planes',
        'set selection filter to faces only',
        'enter sketching mode',
      ],

      exit: ['hide default planes', 'set selection filter to defaults'],
      on: {
        'Select sketch plane': {
          target: 'animating to plane',
          actions: ['reset sketch metadata'],
          reenter: true,
        },

        'Select sketch solve plane': 'animating to sketch solve mode',
      },
    },

    'animating to plane': {
      invoke: {
        src: 'animate-to-face',
        id: 'animate-to-face',

        input: ({ event }) => {
          if (event.type !== 'Select sketch plane') return undefined
          return event.data
        },

        onDone: {
          target: 'Sketch',
          actions: 'set new sketch metadata',
        },

        onError: 'Sketch no face',
      },
    },

    'animating to existing sketch': {
      invoke: {
        src: 'animate-to-sketch',
        id: 'animate-to-sketch',

        input: ({ context }) => ({
          selectionRanges: context.selectionRanges,
          kclManager: context.kclManager,
          engineCommandManager: context.engineCommandManager,
          sceneEntitiesManager: context.sceneEntitiesManager,
        }),

        onDone: {
          target: 'Sketch',
          actions: [
            'disable copilot',
            'set new sketch metadata',
            'enter sketching mode',
          ],
        },

        onError: 'idle',
      },
    },

    sketchSolveMode: {
      invoke: {
        id: 'sketchSolveMachine',
        src: 'sketchSolveMachine',
        input: ({ context }) => ({
          parentContext: context,
          initialSketchDetails: context.sketchDetails,
        }),
        onDone: {
          target: 'idle',
        },
        onError: {
          target: 'idle',
        },
      },
      on: {
        'equip tool': {
          actions: [sendTo('sketchSolveMachine', ({ event }) => event)],
        },
        'unequip tool': {
          actions: [sendTo('sketchSolveMachine', ({ event }) => event)],
        },
      },
      description: `Actor defined in separate file`,
    },

    'Applying extrude': {
      invoke: {
        src: 'extrudeAstMod',
        id: 'extrudeAstMod',
        input: ({ event, context }) => {
          if (event.type !== 'Extrude') return undefined
          return {
            data: event.data,
            codeManager: context.codeManager,
            kclManager: context.kclManager,
            editorManager: context.editorManager,
          }
        },
        onDone: ['idle'],
        onError: {
          target: 'idle',
          actions: 'toastError',
        },
      },
    },

    'Applying sweep': {
      invoke: {
        src: 'sweepAstMod',
        id: 'sweepAstMod',
        input: ({ event, context }) => {
          if (event.type !== 'Sweep') return undefined
          return {
            data: event.data,
            codeManager: context.codeManager,
            kclManager: context.kclManager,
            editorManager: context.editorManager,
          }
        },
        onDone: ['idle'],
        onError: {
          target: 'idle',
          actions: 'toastError',
        },
      },
    },

    'Applying loft': {
      invoke: {
        src: 'loftAstMod',
        id: 'loftAstMod',
        input: ({ event, context }) => {
          if (event.type !== 'Loft') return undefined
          return {
            data: event.data,
            codeManager: context.codeManager,
            kclManager: context.kclManager,
            editorManager: context.editorManager,
          }
        },
        onDone: ['idle'],
        onError: {
          target: 'idle',
          actions: 'toastError',
        },
      },
    },

    'Applying revolve': {
      invoke: {
        src: 'revolveAstMod',
        id: 'revolveAstMod',
        input: ({ event, context }) => {
          if (event.type !== 'Revolve') return undefined
          return {
            data: event.data,
            codeManager: context.codeManager,
            kclManager: context.kclManager,
            editorManager: context.editorManager,
          }
        },
        onDone: ['idle'],
        onError: {
          target: 'idle',
          actions: 'toastError',
        },
      },
    },

    'Applying offset plane': {
      invoke: {
        src: 'offsetPlaneAstMod',
        id: 'offsetPlaneAstMod',
        input: ({ event, context }) => {
          if (event.type !== 'Offset plane') return undefined
          return {
            data: event.data,
            codeManager: context.codeManager,
            kclManager: context.kclManager,
            editorManager: context.editorManager,
          }
        },
        onDone: ['idle'],
        onError: {
          target: 'idle',
          actions: 'toastError',
        },
      },
    },

    'Applying helix': {
      invoke: {
        src: 'helixAstMod',
        id: 'helixAstMod',
        input: ({ event, context }) => {
          if (event.type !== 'Helix') return undefined
          return {
            data: event.data,
            codeManager: context.codeManager,
            kclManager: context.kclManager,
            editorManager: context.editorManager,
          }
        },
        onDone: ['idle'],
        onError: {
          target: 'idle',
          actions: 'toastError',
        },
      },
    },

    'Applying shell': {
      invoke: {
        src: 'shellAstMod',
        id: 'shellAstMod',
        input: ({ event, context }) => {
          if (event.type !== 'Shell') return undefined
          return {
            data: event.data,
            codeManager: context.codeManager,
            kclManager: context.kclManager,
            editorManager: context.editorManager,
          }
        },
        onDone: ['idle'],
        onError: {
          target: 'idle',
          actions: 'toastError',
        },
      },
    },

    'Applying hole': {
      invoke: {
        src: 'holeAstMod',
        id: 'holeAstMod',
        input: ({ event }) => {
          if (event.type !== 'Hole') return undefined
          return event.data
        },
        onDone: ['idle'],
        onError: {
          target: 'idle',
          actions: 'toastError',
        },
      },
    },

    'Applying fillet': {
      invoke: {
        src: 'filletAstMod',
        id: 'filletAstMod',
        input: ({ event, context }) => {
          if (event.type !== 'Fillet') return undefined
          return {
            data: event.data,
            codeManager: context.codeManager,
            kclManager: context.kclManager,
            editorManager: context.editorManager,
            engineCommandManager: context.engineCommandManager,
          }
        },
        onDone: ['idle'],
        onError: {
          target: 'idle',
          actions: 'toastError',
        },
      },
    },

    'Applying chamfer': {
      invoke: {
        src: 'chamferAstMod',
        id: 'chamferAstMod',
        input: ({ event, context }) => {
          if (event.type !== 'Chamfer') return undefined
          return {
            data: event.data,
            codeManager: context.codeManager,
            kclManager: context.kclManager,
            editorManager: context.editorManager,
            engineCommandManager: context.engineCommandManager,
          }
        },
        onDone: ['idle'],
        onError: {
          target: 'idle',
          actions: 'toastError',
        },
      },
    },

    'Applying Prompt-to-edit': {
      invoke: {
        src: 'submit-prompt-edit',
        id: 'submit-prompt-edit',

        input: ({ event }) => {
          if (event.type !== 'Prompt-to-edit' || !event.data) {
            return {
              prompt: '',
              selection: { graphSelections: [], otherSelections: [] },
            }
          }
          return event.data
        },

        onDone: 'idle',
        onError: 'idle',
      },
    },

    'Applying Delete selection': {
      invoke: {
        src: 'deleteSelectionAstMod',
        id: 'deleteSelectionAstMod',

        input: ({ event, context }) => {
          return { selectionRanges: context.selectionRanges }
        },

        onDone: 'idle',
        onError: {
          target: 'idle',
          reenter: true,
          actions: ({ event }) => {
            if ('error' in event && err(event.error)) {
              toast.error(event.error.message)
            }
          },
        },
      },
    },

    'Applying appearance': {
      invoke: {
        src: 'appearanceAstMod',
        id: 'appearanceAstMod',
        input: ({ event, context }) => {
          if (event.type !== 'Appearance') return undefined
          return {
            data: event.data,
            codeManager: context.codeManager,
            kclManager: context.kclManager,
            editorManager: context.editorManager,
          }
        },
        onDone: ['idle'],
        onError: {
          target: 'idle',
          actions: 'toastError',
        },
      },
    },

    'Applying translate': {
      invoke: {
        src: 'translateAstMod',
        id: 'translateAstMod',
        input: ({ event, context }) => {
          if (event.type !== 'Translate') return undefined
          return {
            data: event.data,
            codeManager: context.codeManager,
            kclManager: context.kclManager,
            editorManager: context.editorManager,
          }
        },
        onDone: ['idle'],
        onError: {
          target: 'idle',
          actions: 'toastError',
        },
      },
    },

    'Applying rotate': {
      invoke: {
        src: 'rotateAstMod',
        id: 'rotateAstMod',
        input: ({ event, context }) => {
          if (event.type !== 'Rotate') return undefined
          return {
            data: event.data,
            codeManager: context.codeManager,
            kclManager: context.kclManager,
            editorManager: context.editorManager,
          }
        },
        onDone: ['idle'],
        onError: {
          target: 'idle',
          actions: 'toastError',
        },
      },
    },

    'Applying scale': {
      invoke: {
        src: 'scaleAstMod',
        id: 'scaleAstMod',
        input: ({ event, context }) => {
          if (event.type !== 'Scale') return undefined
          return {
            data: event.data,
            codeManager: context.codeManager,
            kclManager: context.kclManager,
            editorManager: context.editorManager,
          }
        },
        onDone: ['idle'],
        onError: {
          target: 'idle',
          actions: 'toastError',
        },
      },
    },

    'Applying clone': {
      invoke: {
        src: 'cloneAstMod',
        id: 'cloneAstMod',
        input: ({ event, context }) => {
          if (event.type !== 'Clone') return undefined
          return {
            data: event.data,
            codeManager: context.codeManager,
            kclManager: context.kclManager,
            editorManager: context.editorManager,
          }
        },
        onDone: ['idle'],
        onError: {
          target: 'idle',
          actions: 'toastError',
        },
      },
    },

    Exporting: {
      invoke: {
        src: 'exportFromEngine',
        id: 'exportFromEngine',
        input: ({ event }) => {
          if (event.type !== 'Export') return undefined
          return event.data
        },
        onDone: ['idle'],
        onError: ['idle'],
      },
    },

    Making: {
      invoke: {
        src: 'makeFromEngine',
        id: 'makeFromEngine',
        input: ({ event, context }) => {
          if (event.type !== 'Make' || !context.machineManager) return undefined
          return {
            machineManager: context.machineManager,
            ...event.data,
          }
        },
        onDone: ['idle'],
        onError: ['idle'],
      },
    },

    'Boolean subtracting': {
      invoke: {
        src: 'boolSubtractAstMod',
        id: 'boolSubtractAstMod',
        input: ({ event, context }) => {
          if (event.type !== 'Boolean Subtract') return undefined
          return {
            data: event.data,
            codeManager: context.codeManager,
            kclManager: context.kclManager,
            editorManager: context.editorManager,
          }
        },
        onDone: 'idle',
        onError: {
          target: 'idle',
          actions: 'toastError',
        },
      },
    },

    'Boolean uniting': {
      invoke: {
        src: 'boolUnionAstMod',
        id: 'boolUnionAstMod',
        input: ({ event, context }) => {
          if (event.type !== 'Boolean Union') return undefined
          return {
            data: event.data,
            codeManager: context.codeManager,
            kclManager: context.kclManager,
            editorManager: context.editorManager,
          }
        },
        onDone: 'idle',
        onError: {
          target: 'idle',
          actions: 'toastError',
        },
      },
    },

    'Boolean intersecting': {
      invoke: {
        src: 'boolIntersectAstMod',
        id: 'boolIntersectAstMod',
        input: ({ event, context }) => {
          if (event.type !== 'Boolean Intersect') return undefined
          return {
            data: event.data,
            codeManager: context.codeManager,
            kclManager: context.kclManager,
            editorManager: context.editorManager,
          }
        },
        onDone: 'idle',
        onError: {
          target: 'idle',
          actions: 'toastError',
        },
      },
    },

    'Pattern Circular 3D': {
      invoke: {
        src: 'patternCircular3dAstMod',
        id: 'patternCircular3dAstMod',
        input: ({ event, context }) => {
          if (event.type !== 'Pattern Circular 3D') return undefined
          return {
            data: event.data,
            codeManager: context.codeManager,
            kclManager: context.kclManager,
            editorManager: context.editorManager,
          }
        },
        onDone: 'idle',
        onError: {
          target: 'idle',
          actions: 'toastError',
        },
      },
    },

    'Pattern Linear 3D': {
      invoke: {
        src: 'patternLinear3dAstMod',
        id: 'patternLinear3dAstMod',
        input: ({ event, context }) => {
          if (event.type !== 'Pattern Linear 3D') return undefined
          return {
            data: event.data,
            codeManager: context.codeManager,
            kclManager: context.kclManager,
            editorManager: context.editorManager,
          }
        },
        onDone: 'idle',
        onError: {
          target: 'idle',
          actions: 'toastError',
        },
      },
    },

    'animating to sketch solve mode': {
      invoke: {
        src: 'animate-to-sketch-solve',
        onDone: 'sketchSolveMode',
        onError: 'Sketch no face',
        input: ({ event }) => {
          if (event.type !== 'Select sketch solve plane') return undefined
          return event.data
        },
      },
    },
  },

  initial: 'idle',

  on: {
    Cancel: {
      target: '.idle',
      // TODO what if we're existing extrude equipped, should these actions still be fired?
      // maybe cancel needs to have a guard for if else logic?
      actions: [
        'reset sketch metadata',
        'enable copilot',
        'enter modeling mode',
        () => {
          sceneInfra.stop()
        },
      ],
    },

    'Set selection': {
      reenter: false,
      actions: 'Set selection',
    },

    'Set mouse state': {
      reenter: false,
      actions: 'Set mouse state',
    },

    'Set context': {
      reenter: false,
      actions: 'Set context',
    },

    'Set Segment Overlays': {
      reenter: false,
      actions: 'Set Segment Overlays',
    },

    'Update sketch details': {
      reenter: false,
      actions: 'Set sketchDetails',
    },
    'Center camera on selection': {
      reenter: false,
      actions: 'Center camera on selection',
    },

    'Toggle default plane visibility': {
      reenter: false,
      actions: 'Toggle default plane visibility',
    },

    'sketch solve tool changed': {
      reenter: false,
      actions: assign(({ event }) => {
        console.log('sketch solve tool changed', event)
        if (event.type !== 'sketch solve tool changed') return {}
        return {
          sketchSolveToolName: event.data.tool,
        }
      }),
    },
  },
})

function listenForOriginMove(
  args: OnMoveCallbackArgs,
  sketchDetails: SketchDetails,
  sceneEntitiesManager: SceneEntities
) {
  if (!args) return
  const { intersectionPoint } = args
  if (!intersectionPoint?.twoD) return
  const { snappedPoint, isSnapped } = sceneEntitiesManager.getSnappedDragPoint(
    intersectionPoint.twoD,
    args.intersects,
    args.mouseEvent
  )
  if (isSnapped) {
    sceneEntitiesManager.positionDraftPoint({
      snappedPoint: new Vector2(...snappedPoint),
      origin: sketchDetails.origin,
      yAxis: sketchDetails.yAxis,
      zAxis: sketchDetails.zAxis,
    })
  } else {
    sceneEntitiesManager.removeDraftPoint()
  }
}

export function isEditingExistingSketch({
  sketchDetails,
  kclManager,
}: {
  sketchDetails: SketchDetails | null
  kclManager: KclManager
}): boolean {
  // should check that the variable declaration is a pipeExpression
  // and that the pipeExpression contains a "startProfile" callExpression
  if (!sketchDetails?.sketchEntryNodePath) return false
  const variableDeclaration = getNodeFromPath<VariableDeclarator>(
    kclManager.ast,
    sketchDetails.sketchEntryNodePath,
    'VariableDeclarator',
    false,
    true // suppress noise because we know sketchEntryNodePath might not match up to the ast if the user changed the code
    // and is dealt with in `re-eval nodePaths`
  )
  if (variableDeclaration instanceof Error) return false
  if (variableDeclaration.node.type !== 'VariableDeclarator') return false
  const maybePipeExpression = variableDeclaration.node.init
  if (
    maybePipeExpression.type === 'CallExpressionKw' &&
    (maybePipeExpression.callee.name.name === 'startProfile' ||
      maybePipeExpression.callee.name.name === 'circle' ||
      maybePipeExpression.callee.name.name === 'circleThreePoint')
  )
    return true
  if (maybePipeExpression.type !== 'PipeExpression') return false
  const hasStartProfileAt = maybePipeExpression.body.some(
    (item) =>
      item.type === 'CallExpressionKw' &&
      item.callee.name.name === 'startProfile'
  )
  const hasCircle =
    maybePipeExpression.body.some(
      (item) =>
        item.type === 'CallExpressionKw' && item.callee.name.name === 'circle'
    ) ||
    maybePipeExpression.body.some(
      (item) =>
        item.type === 'CallExpressionKw' &&
        item.callee.name.name === 'circleThreePoint'
    )
  return (hasStartProfileAt && maybePipeExpression.body.length > 1) || hasCircle
}

export function pipeHasCircle({
  sketchDetails,
  kclManager,
}: {
  sketchDetails: SketchDetails | null
  kclManager: KclManager
}): boolean {
  if (!sketchDetails?.sketchEntryNodePath) return false
  const variableDeclaration = getNodeFromPath<VariableDeclarator>(
    kclManager.ast,
    sketchDetails.sketchEntryNodePath,
    'VariableDeclarator'
  )
  if (err(variableDeclaration)) return false
  if (variableDeclaration.node.type !== 'VariableDeclarator') return false
  const pipeExpression = variableDeclaration.node.init
  if (pipeExpression.type !== 'PipeExpression') return false
  const hasCircle = pipeExpression.body.some(
    (item) =>
      item.type === 'CallExpressionKw' && item.callee.name.name === 'circle'
  )
  return hasCircle
}<|MERGE_RESOLUTION|>--- conflicted
+++ resolved
@@ -162,9 +162,7 @@
   type EquipTool,
   sketchSolveMachine,
 } from '@src/machines/sketchSolve/sketchSolveMode'
-<<<<<<< HEAD
 import { setExperimentalFeatures } from '@src/lib/kclHelpers'
-=======
 import type CodeManager from '@src/lang/codeManager'
 import type EditorManager from '@src/editor/manager'
 import type { KclManager } from '@src/lang/KclSingleton'
@@ -172,7 +170,6 @@
 import type { SceneEntities } from '@src/clientSideScene/sceneEntities'
 import type { ModuleType } from '@src/lib/wasm_lib_wrapper'
 import type RustContext from '@src/lib/rustContext'
->>>>>>> 954e9bc9
 
 export type ModelingMachineEvent =
   | {
