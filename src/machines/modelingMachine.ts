import {
  PathToNode,
  VariableDeclaration,
  VariableDeclarator,
  parse,
  recast,
  resultIsOk,
} from 'lang/wasm'
import {
  Axis,
  DefaultPlaneSelection,
  Selections,
  Selection,
  updateSelections,
} from 'lib/selections'
import { assign, fromPromise, fromCallback, setup } from 'xstate'
import { SidebarType } from 'components/ModelingSidebar/ModelingPanes'
import { isNodeSafeToReplacePath } from 'lang/queryAst'
import { getNodePathFromSourceRange } from 'lang/queryAstNodePathUtils'
import {
  kclManager,
  sceneInfra,
  sceneEntitiesManager,
  engineCommandManager,
  editorManager,
  codeManager,
} from 'lib/singletons'
import {
  horzVertInfo,
  applyConstraintHorzVert,
} from 'components/Toolbar/HorzVert'
import {
  applyConstraintHorzVertAlign,
  horzVertDistanceInfo,
} from 'components/Toolbar/SetHorzVertDistance'
import { angleBetweenInfo } from 'components/Toolbar/SetAngleBetween'
import { angleLengthInfo } from 'components/Toolbar/setAngleLength'
import {
  applyConstraintEqualLength,
  setEqualLengthInfo,
} from 'components/Toolbar/EqualLength'
import { revolveSketch } from 'lang/modifyAst/addRevolve'
import {
  addHelix,
  addOffsetPlane,
  addSweep,
  extrudeSketch,
  loftSketches,
} from 'lang/modifyAst'
import {
  applyEdgeTreatmentToSelection,
  ChamferParameters,
  EdgeTreatmentType,
  FilletParameters,
} from 'lang/modifyAst/addEdgeTreatment'
import { getNodeFromPath } from '../lang/queryAst'
import {
  applyConstraintEqualAngle,
  equalAngleInfo,
} from 'components/Toolbar/EqualAngle'
import {
  applyRemoveConstrainingValues,
  removeConstrainingValuesInfo,
} from 'components/Toolbar/RemoveConstrainingValues'
import { intersectInfo } from 'components/Toolbar/Intersect'
import {
  absDistanceInfo,
  applyConstraintAxisAlign,
} from 'components/Toolbar/SetAbsDistance'
import { ModelingCommandSchema } from 'lib/commandBarConfigs/modelingCommandConfig'
import { err, reportRejection, trap } from 'lib/trap'
import { DefaultPlaneStr } from 'lib/planes'
import { uuidv4 } from 'lib/utils'
import { Coords2d } from 'lang/std/sketch'
import { deleteSegment } from 'clientSideScene/ClientSideSceneComp'
import toast from 'react-hot-toast'
import { ToolbarModeName } from 'lib/toolbar'
import { quaternionFromUpNForward } from 'clientSideScene/helpers'
import { Vector3 } from 'three'
import { MachineManager } from 'components/MachineManagerProvider'
import { addShell } from 'lang/modifyAst/addShell'
import { KclCommandValue } from 'lib/commandTypes'
import { ModelingMachineContext } from 'components/ModelingMachineProvider'
import { deleteSelectionPromise, deletionErrorMessage } from 'lang/modifyAst/deleteSelection'

export const MODELING_PERSIST_KEY = 'MODELING_PERSIST_KEY'

export type SetSelections =
  | {
      selectionType: 'singleCodeCursor'
      selection?: Selection
      scrollIntoView?: boolean
    }
  | {
      selectionType: 'axisSelection'
      selection: Axis
    }
  | {
      selectionType: 'defaultPlaneSelection'
      selection: DefaultPlaneSelection
    }
  | {
      selectionType: 'completeSelection'
      selection: Selections
      updatedPathToNode?: PathToNode
    }
  | {
      selectionType: 'mirrorCodeMirrorSelections'
      selection: Selections
    }

export type MouseState =
  | {
      type: 'idle'
    }
  | {
      type: 'isHovering'
      on: any
    }
  | {
      type: 'isDragging'
      on: any
    }
  | {
      type: 'timeoutEnd'
      pathToNodeString: string
    }

export interface SketchDetails {
  sketchPathToNode: PathToNode
  zAxis: [number, number, number]
  yAxis: [number, number, number]
  origin: [number, number, number]
  // face id or plane id, both are strings
  animateTargetId?: string
}

export interface SegmentOverlay {
  windowCoords: Coords2d
  angle: number
  group: any
  pathToNode: PathToNode
  visible: boolean
}

export interface SegmentOverlays {
  [pathToNodeString: string]: SegmentOverlay
}

export interface EdgeCutInfo {
  type: 'edgeCut'
  tagName: string
  subType: 'base' | 'opposite' | 'adjacent'
}

export interface CapInfo {
  type: 'cap'
  subType: 'start' | 'end'
}

export type ExtrudeFacePlane = {
  type: 'extrudeFace'
  position: [number, number, number]
  sketchPathToNode: PathToNode
  extrudePathToNode: PathToNode
  faceInfo:
    | {
        type: 'wall'
      }
    | CapInfo
    | EdgeCutInfo
  faceId: string
  zAxis: [number, number, number]
  yAxis: [number, number, number]
}

export type DefaultPlane = {
  type: 'defaultPlane'
  plane: DefaultPlaneStr
  planeId: string
  zAxis: [number, number, number]
  yAxis: [number, number, number]
}

export type OffsetPlane = {
  type: 'offsetPlane'
  position: [number, number, number]
  planeId: string
  pathToNode: PathToNode
  zAxis: [number, number, number]
  yAxis: [number, number, number]
}

export type SegmentOverlayPayload =
  | {
      type: 'set-one'
      pathToNodeString: string
      seg: SegmentOverlay
    }
  | {
      type: 'delete-one'
      pathToNodeString: string
    }
  | { type: 'clear' }
  | {
      type: 'set-many'
      overlays: SegmentOverlays
    }

export interface Store {
  videoElement?: HTMLVideoElement
  openPanes: SidebarType[]
}

export type SketchTool =
  | 'line'
  | 'tangentialArc'
  | 'rectangle'
  | 'center rectangle'
  | 'circle'
  | 'circle3Points'
  | 'none'

export type ModelingMachineEvent =
  | {
      type: 'Enter sketch'
      data?: {
        forceNewSketch?: boolean
      }
    }
  | { type: 'Sketch On Face' }
  | {
      type: 'Select default plane'
      data: DefaultPlane | ExtrudeFacePlane | OffsetPlane
    }
  | {
      type: 'Set selection'
      data: SetSelections
    }
  | {
      type: 'Delete selection'
    }
  | { type: 'Sketch no face' }
  | { type: 'Toggle gui mode' }
  | { type: 'Cancel'; cleanup?: () => void }
  | { type: 'CancelSketch' }
  | { type: 'Add start point' }
  | { type: 'Make segment horizontal' }
  | { type: 'Make segment vertical' }
  | { type: 'Constrain horizontal distance' }
  | { type: 'Constrain ABS X' }
  | { type: 'Constrain ABS Y' }
  | { type: 'Constrain vertical distance' }
  | { type: 'Constrain angle' }
  | { type: 'Constrain perpendicular distance' }
  | { type: 'Constrain horizontally align' }
  | { type: 'Constrain vertically align' }
  | { type: 'Constrain snap to X' }
  | { type: 'Constrain snap to Y' }
  | {
      type: 'Constrain length'
      data: ModelingCommandSchema['Constrain length']
    }
  | { type: 'Constrain equal length' }
  | { type: 'Constrain parallel' }
  | { type: 'Constrain remove constraints'; data?: PathToNode }
  | { type: 'Re-execute' }
  | { type: 'Export'; data: ModelingCommandSchema['Export'] }
  | { type: 'Make'; data: ModelingCommandSchema['Make'] }
  | { type: 'Extrude'; data?: ModelingCommandSchema['Extrude'] }
  | { type: 'Sweep'; data?: ModelingCommandSchema['Sweep'] }
  | { type: 'Loft'; data?: ModelingCommandSchema['Loft'] }
  | { type: 'Shell'; data?: ModelingCommandSchema['Shell'] }
  | { type: 'Revolve'; data?: ModelingCommandSchema['Revolve'] }
  | { type: 'Fillet'; data?: ModelingCommandSchema['Fillet'] }
  | { type: 'Chamfer'; data?: ModelingCommandSchema['Chamfer'] }
  | { type: 'Offset plane'; data: ModelingCommandSchema['Offset plane'] }
  | { type: 'Helix'; data: ModelingCommandSchema['Helix'] }
  | { type: 'Text-to-CAD'; data: ModelingCommandSchema['Text-to-CAD'] }
  | { type: 'Prompt-to-edit'; data: ModelingCommandSchema['Prompt-to-edit'] }
  | {
      type: 'Delete selection'
      data: ModelingCommandSchema['Delete selection']
    }
  | {
      type: 'Add rectangle origin'
      data: [x: number, y: number]
    }
  | {
      type: 'Add center rectangle origin'
      data: [x: number, y: number]
    }
  | {
      type: 'Add circle origin'
      data: [x: number, y: number]
    }
  | {
      type: 'xstate.done.actor.animate-to-face'
      output: SketchDetails
    }
  | { type: 'xstate.done.actor.animate-to-sketch'; output: SketchDetails }
  | { type: `xstate.done.actor.do-constrain${string}`; output: SetSelections }
  | { type: 'Set mouse state'; data: MouseState }
  | { type: 'Set context'; data: Partial<Store> }
  | {
      type: 'Set Segment Overlays'
      data: SegmentOverlayPayload
    }
  | {
      type: 'Center camera on selection'
    }
  | {
      type: 'Delete segment'
      data: PathToNode
    }
  | {
      type: 'code edit during sketch'
    }
  | {
      type: 'Constrain with named value'
      data: ModelingCommandSchema['Constrain with named value']
    }
  | {
      type: 'change tool'
      data: {
        tool: SketchTool
      }
    }
  | { type: 'Finish rectangle' }
  | { type: 'Finish center rectangle' }
  | { type: 'Finish circle' }
  | { type: 'Artifact graph populated' }
  | { type: 'Artifact graph emptied' }
  | { type: 'stop-internal' }

export type MoveDesc = { line: number; snippet: string }

export const PERSIST_MODELING_CONTEXT = 'persistModelingContext'
interface PersistedModelingContext {
  openPanes: Store['openPanes']
}

type PersistedKeys = keyof PersistedModelingContext
export const PersistedValues: PersistedKeys[] = ['openPanes']

export const getPersistedContext = (): Partial<PersistedModelingContext> => {
  const c = (typeof window !== 'undefined' &&
    JSON.parse(localStorage.getItem(PERSIST_MODELING_CONTEXT) || '{}')) || {
    openPanes: ['code'],
  }
  return c
}

export interface ModelingMachineContext {
  currentMode: ToolbarModeName
  currentTool: SketchTool
  machineManager: MachineManager
  selection: string[]
  selectionRanges: Selections
  sketchDetails: SketchDetails | null
  sketchPlaneId: string
  sketchEnginePathId: string
  moveDescs: MoveDesc[]
  mouseState: MouseState
  segmentOverlays: SegmentOverlays
  segmentHoverMap: { [pathToNodeString: string]: number }
  store: Store
}
export const modelingMachineDefaultContext: ModelingMachineContext = {
  currentMode: 'modeling',
  currentTool: 'none',
  machineManager: {
    machines: [],
    machineApiIp: null,
    currentMachine: null,
    setCurrentMachine: () => {},
    noMachinesReason: () => undefined,
  },
  selection: [],
  selectionRanges: {
    otherSelections: [],
    graphSelections: [],
  },
  sketchDetails: {
    sketchPathToNode: [],
    zAxis: [0, 0, 1],
    yAxis: [0, 1, 0],
    origin: [0, 0, 0],
  },
  sketchPlaneId: '',
  sketchEnginePathId: '',
  moveDescs: [],
  mouseState: { type: 'idle' },
  segmentOverlays: {},
  segmentHoverMap: {},
  store: {
    openPanes: getPersistedContext().openPanes || ['code'],
  },
}

export const modelingMachine = setup({
  types: {
    context: {} as ModelingMachineContext,
    events: {} as ModelingMachineEvent,
    input: {} as ModelingMachineContext,
  },
  guards: {
    'Selection is on face': () => false,
    'Has exportable geometry': () => false,
    'has valid selection for deletion': () => false,
    'has made first point': ({ context }) => {
      if (!context.sketchDetails?.sketchPathToNode) return false
      const variableDeclaration = getNodeFromPath<VariableDeclarator>(
        kclManager.ast,
        context.sketchDetails.sketchPathToNode,
        'VariableDeclarator'
      )
      if (err(variableDeclaration)) return false
      if (variableDeclaration.node.type !== 'VariableDeclarator') return false
      const pipeExpression = variableDeclaration.node.init
      if (pipeExpression.type !== 'PipeExpression') return false
      const hasStartSketchOn = pipeExpression.body.some(
        (item) =>
          item.type === 'CallExpression' && item.callee.name === 'startSketchOn'
      )
      return hasStartSketchOn && pipeExpression.body.length > 1
    },
    'is editing existing sketch': ({ context: { sketchDetails } }) =>
      isEditingExistingSketch({ sketchDetails }),
    'is editing 3-point circle': ({ context: { sketchDetails } }) =>
      isEditing3PointCircle({ sketchDetails }),
    'Can make selection horizontal': ({ context: { selectionRanges } }) => {
      const info = horzVertInfo(selectionRanges, 'horizontal')
      if (trap(info)) return false
      return info.enabled
    },
    'Can make selection vertical': ({ context: { selectionRanges } }) => {
      const info = horzVertInfo(selectionRanges, 'vertical')
      if (trap(info)) return false
      return info.enabled
    },
    'Can constrain horizontal distance': ({ context: { selectionRanges } }) => {
      const info = horzVertDistanceInfo({
        selectionRanges: selectionRanges,
        constraint: 'setHorzDistance',
      })
      if (trap(info)) return false
      return info.enabled
    },
    'Can constrain vertical distance': ({ context: { selectionRanges } }) => {
      const info = horzVertDistanceInfo({
        selectionRanges: selectionRanges,
        constraint: 'setVertDistance',
      })
      if (trap(info)) return false
      return info.enabled
    },
    'Can constrain ABS X': ({ context: { selectionRanges } }) => {
      const info = absDistanceInfo({
        selectionRanges,
        constraint: 'xAbs',
      })
      if (trap(info)) return false
      return info.enabled
    },
    'Can constrain ABS Y': ({ context: { selectionRanges } }) => {
      const info = absDistanceInfo({
        selectionRanges,
        constraint: 'yAbs',
      })
      if (trap(info)) return false
      return info.enabled
    },
    'Can constrain angle': ({ context: { selectionRanges } }) => {
      const angleBetween = angleBetweenInfo({
        selectionRanges,
      })
      if (trap(angleBetween)) return false
      const angleLength = angleLengthInfo({
        selectionRanges,
        angleOrLength: 'setAngle',
      })
      if (trap(angleLength)) return false
      return angleBetween.enabled || angleLength.enabled
    },
    'Can constrain length': ({ context: { selectionRanges } }) => {
      const angleLength = angleLengthInfo({
        selectionRanges,
      })
      if (trap(angleLength)) return false
      return angleLength.enabled
    },
    'Can constrain perpendicular distance': ({
      context: { selectionRanges },
    }) => {
      const info = intersectInfo({ selectionRanges })
      if (trap(info)) return false
      return info.enabled
    },
    'Can constrain horizontally align': ({ context: { selectionRanges } }) => {
      const info = horzVertDistanceInfo({
        selectionRanges: selectionRanges,
        constraint: 'setHorzDistance',
      })
      if (trap(info)) return false
      return info.enabled
    },
    'Can constrain vertically align': ({ context: { selectionRanges } }) => {
      const info = horzVertDistanceInfo({
        selectionRanges: selectionRanges,
        constraint: 'setHorzDistance',
      })
      if (trap(info)) return false
      return info.enabled
    },
    'Can constrain snap to X': ({ context: { selectionRanges } }) => {
      const info = absDistanceInfo({
        selectionRanges,
        constraint: 'snapToXAxis',
      })
      if (trap(info)) return false
      return info.enabled
    },
    'Can constrain snap to Y': ({ context: { selectionRanges } }) => {
      const info = absDistanceInfo({
        selectionRanges,
        constraint: 'snapToYAxis',
      })
      if (trap(info)) return false
      return info.enabled
    },
    'Can constrain equal length': ({ context: { selectionRanges } }) => {
      const info = setEqualLengthInfo({
        selectionRanges,
      })
      if (trap(info)) return false
      return info.enabled
    },
    'Can canstrain parallel': ({ context: { selectionRanges } }) => {
      const info = equalAngleInfo({
        selectionRanges,
      })
      if (err(info)) return false
      return info.enabled
    },
    'Can constrain remove constraints': ({
      context: { selectionRanges },
      event,
    }) => {
      if (event.type !== 'Constrain remove constraints') return false
      const info = removeConstrainingValuesInfo({
        selectionRanges,
        pathToNodes: event.data && [event.data],
      })
      if (trap(info)) return false
      return info.enabled
    },
    'Can convert to named value': ({ event }) => {
      if (event.type !== 'Constrain with named value') return false
      if (!event.data) return false
      const ast = parse(recast(kclManager.ast))
      if (err(ast) || !ast.program || ast.errors.length > 0) return false
      const isSafeRetVal = isNodeSafeToReplacePath(
        ast.program,

        event.data.currentValue.pathToNode
      )
      if (err(isSafeRetVal)) return false
      return isSafeRetVal.isSafe
    },
    'next is tangential arc': ({ context: { sketchDetails, currentTool } }) =>
      currentTool === 'tangentialArc' &&
      isEditingExistingSketch({ sketchDetails }),

    'next is rectangle': ({ context: { sketchDetails, currentTool } }) =>
      currentTool === 'rectangle' &&
      canRectangleOrCircleTool({ sketchDetails }),
    'next is center rectangle': ({ context: { sketchDetails, currentTool } }) =>
      currentTool === 'center rectangle' &&
      canRectangleOrCircleTool({ sketchDetails }),
    'next is circle': ({ context: { sketchDetails, currentTool } }) =>
      currentTool === 'circle' && canRectangleOrCircleTool({ sketchDetails }),
    'next is circle 3 point': ({ context: { sketchDetails, currentTool } }) =>
      currentTool === 'circle3Points' &&
      canRectangleOrCircleTool({ sketchDetails }),
    'next is line': ({ context }) => context.currentTool === 'line',
    'next is none': ({ context }) => context.currentTool === 'none',
  },
  // end guards
  actions: {
    toastError: ({ event }) => {
      if ('output' in event && event.output instanceof Error) {
        toast.error(event.output.message)
      } else if ('data' in event && event.data instanceof Error) {
        toast.error(event.data.message)
      }
    },
    'assign tool in context': assign({
      currentTool: ({ event }) =>
        'data' in event && event.data && 'tool' in event.data
          ? event.data.tool
          : 'none',
    }),
    'reset selections': assign({
      selectionRanges: { graphSelections: [], otherSelections: [] },
    }),
    'enter sketching mode': assign({ currentMode: 'sketching' }),
    'enter modeling mode': assign({ currentMode: 'modeling' }),
    'set sketchMetadata from pathToNode': assign(
      ({ context: { sketchDetails } }) => {
        if (!sketchDetails?.sketchPathToNode || !sketchDetails) return {}
        return {
          sketchDetails: {
            ...sketchDetails,
            sketchPathToNode: sketchDetails.sketchPathToNode,
          },
        }
      }
    ),
    'hide default planes': () => {
      // eslint-disable-next-line @typescript-eslint/no-floating-promises
      kclManager.hidePlanes()
    },
    'reset sketch metadata': assign({
      sketchDetails: null,
      sketchEnginePathId: '',
      sketchPlaneId: '',
    }),
    'reset camera position': () => {
      // eslint-disable-next-line @typescript-eslint/no-floating-promises
      engineCommandManager.sendSceneCommand({
        type: 'modeling_cmd_req',
        cmd_id: uuidv4(),
        cmd: {
          type: 'default_camera_look_at',
          center: { x: 0, y: 0, z: 0 },
          vantage: { x: 0, y: -1250, z: 580 },
          up: { x: 0, y: 0, z: 1 },
        },
      })
    },
    'set new sketch metadata': assign(({ event }) => {
      if (
        event.type !== 'xstate.done.actor.animate-to-sketch' &&
        event.type !== 'xstate.done.actor.animate-to-face'
      )
        return {}
      return {
        sketchDetails: event.output,
      }
    }),
    'AST revolve': ({ context: { store }, event }) => {
      if (event.type !== 'Revolve') return
      ;(async () => {
        if (!event.data) return
        const { selection, angle, axis, edge, axisOrEdge } = event.data
        let ast = kclManager.ast
        if (
          'variableName' in angle &&
          angle.variableName &&
          angle.insertIndex !== undefined
        ) {
          const newBody = [...ast.body]
          newBody.splice(angle.insertIndex, 0, angle.variableDeclarationAst)
          ast.body = newBody
        }

        // This is the selection of the sketch that will be revolved
        const pathToNode = getNodePathFromSourceRange(
          ast,
          selection.graphSelections[0]?.codeRef.range
        )

        const revolveSketchRes = revolveSketch(
          ast,
          pathToNode,
          false,
          'variableName' in angle
            ? angle.variableIdentifierAst
            : angle.valueAst,
          axisOrEdge,
          axis,
          edge
        )
        if (trap(revolveSketchRes)) return
        const { modifiedAst, pathToRevolveArg } = revolveSketchRes

        const updatedAst = await kclManager.updateAst(modifiedAst, true, {
          focusPath: [pathToRevolveArg],
          zoomToFit: true,
          zoomOnRangeAndType: {
            range: selection.graphSelections[0]?.codeRef.range,
            type: 'path',
          },
        })

        await codeManager.updateEditorWithAstAndWriteToFile(updatedAst.newAst)

        if (updatedAst?.selections) {
          editorManager.selectRange(updatedAst?.selections)
        }
      })().catch(reportRejection)
    },
<<<<<<< HEAD
=======
    'AST delete selection': ({ context: { selectionRanges } }) => {
      ;(async () => {
        const errorMessage =
          'Unable to delete selection. Please edit manually in code pane.'
        let ast = kclManager.ast

        const modifiedAst = await deleteFromSelection(
          ast,
          selectionRanges.graphSelections[0],
          kclManager.variables,
          getFaceDetails
        )
        if (err(modifiedAst)) {
          toast.error(errorMessage)
          return
        }

        const testExecute = await executeAst({
          ast: modifiedAst,
          engineCommandManager,
          isMock: true,
        })
        if (testExecute.errors.length) {
          toast.error(errorMessage)
          return
        }

        await kclManager.updateAst(modifiedAst, true)
        await codeManager.updateEditorWithAstAndWriteToFile(modifiedAst)
      })().catch(reportRejection)
    },
>>>>>>> 950f5ceb
    'set selection filter to curves only': () => {
      ;(async () => {
        await engineCommandManager.sendSceneCommand({
          type: 'modeling_cmd_req',
          cmd_id: uuidv4(),
          cmd: {
            type: 'set_selection_filter',
            filter: ['curve'],
          },
        })
      })().catch(reportRejection)
    },
    'setup client side sketch segments': ({
      context: { sketchDetails, selectionRanges },
    }) => {
      if (!sketchDetails) return
      ;(async () => {
        if (Object.keys(sceneEntitiesManager.activeSegments).length > 0) {
          await sceneEntitiesManager.tearDownSketch({ removeAxis: false })
        }
        sceneInfra.resetMouseListeners()
        await sceneEntitiesManager.setupSketch({
          sketchPathToNode: sketchDetails?.sketchPathToNode || [],
          forward: sketchDetails.zAxis,
          up: sketchDetails.yAxis,
          position: sketchDetails.origin,
          maybeModdedAst: kclManager.ast,
          selectionRanges,
        })
        sceneInfra.resetMouseListeners()
        sceneEntitiesManager.setupSketchIdleCallbacks({
          pathToNode: sketchDetails?.sketchPathToNode || [],
          forward: sketchDetails.zAxis,
          up: sketchDetails.yAxis,
          position: sketchDetails.origin,
        })
      })().catch(reportRejection)
    },
    'tear down client sketch': () => {
      if (sceneEntitiesManager.activeSegments) {
        // eslint-disable-next-line @typescript-eslint/no-floating-promises
        sceneEntitiesManager.tearDownSketch({ removeAxis: false })
      }
    },
    'remove sketch grid': () => sceneEntitiesManager.removeSketchGrid(),
    'set up draft line': ({ context: { sketchDetails } }) => {
      if (!sketchDetails) return

      // eslint-disable-next-line @typescript-eslint/no-floating-promises
      sceneEntitiesManager
        .setupDraftSegment(
          sketchDetails.sketchPathToNode,
          sketchDetails.zAxis,
          sketchDetails.yAxis,
          sketchDetails.origin,
          'line'
        )
        .then(() => {
          return codeManager.updateEditorWithAstAndWriteToFile(kclManager.ast)
        })
    },
    'set up draft arc': ({ context: { sketchDetails } }) => {
      if (!sketchDetails) return

      // eslint-disable-next-line @typescript-eslint/no-floating-promises
      sceneEntitiesManager
        .setupDraftSegment(
          sketchDetails.sketchPathToNode,
          sketchDetails.zAxis,
          sketchDetails.yAxis,
          sketchDetails.origin,
          'tangentialArcTo'
        )
        .then(() => {
          return codeManager.updateEditorWithAstAndWriteToFile(kclManager.ast)
        })
    },
    'listen for rectangle origin': ({ context: { sketchDetails } }) => {
      if (!sketchDetails) return
      sceneEntitiesManager.setupNoPointsListener({
        sketchDetails,
        afterClick: (args) => {
          const twoD = args.intersectionPoint?.twoD
          if (twoD) {
            sceneInfra.modelingSend({
              type: 'Add rectangle origin',
              data: [twoD.x, twoD.y],
            })
          } else {
            console.error('No intersection point found')
          }
        },
      })
    },

    'listen for center rectangle origin': ({ context: { sketchDetails } }) => {
      if (!sketchDetails) return
      // setupNoPointsListener has the code for startProfileAt onClick
      sceneEntitiesManager.setupNoPointsListener({
        sketchDetails,
        afterClick: (args) => {
          const twoD = args.intersectionPoint?.twoD
          if (twoD) {
            sceneInfra.modelingSend({
              type: 'Add center rectangle origin',
              data: [twoD.x, twoD.y],
            })
          } else {
            console.error('No intersection point found')
          }
        },
      })
    },

    'listen for circle origin': ({ context: { sketchDetails } }) => {
      if (!sketchDetails) return
      const quaternion = quaternionFromUpNForward(
        new Vector3(...sketchDetails.yAxis),
        new Vector3(...sketchDetails.zAxis)
      )

      // Position the click raycast plane
      if (sceneEntitiesManager.intersectionPlane) {
        sceneEntitiesManager.intersectionPlane.setRotationFromQuaternion(
          quaternion
        )
        sceneEntitiesManager.intersectionPlane.position.copy(
          new Vector3(...(sketchDetails?.origin || [0, 0, 0]))
        )
      }
      sceneInfra.setCallbacks({
        onClick: (args) => {
          if (!args) return
          if (args.mouseEvent.which !== 1) return
          const { intersectionPoint } = args
          if (!intersectionPoint?.twoD || !sketchDetails?.sketchPathToNode)
            return
          const twoD = args.intersectionPoint?.twoD
          if (twoD) {
            sceneInfra.modelingSend({
              type: 'Add circle origin',
              data: [twoD.x, twoD.y],
            })
          } else {
            console.error('No intersection point found')
          }
        },
      })
    },
    'set up draft rectangle': ({ context: { sketchDetails }, event }) => {
      if (event.type !== 'Add rectangle origin') return
      if (!sketchDetails || !event.data) return

      // eslint-disable-next-line @typescript-eslint/no-floating-promises
      sceneEntitiesManager
        .setupDraftRectangle(
          sketchDetails.sketchPathToNode,
          sketchDetails.zAxis,
          sketchDetails.yAxis,
          sketchDetails.origin,
          event.data
        )
        .then(() => {
          return codeManager.updateEditorWithAstAndWriteToFile(kclManager.ast)
        })
    },
    'set up draft center rectangle': ({
      context: { sketchDetails },
      event,
    }) => {
      if (event.type !== 'Add center rectangle origin') return
      if (!sketchDetails || !event.data) return
      // eslint-disable-next-line @typescript-eslint/no-floating-promises
      sceneEntitiesManager.setupDraftCenterRectangle(
        sketchDetails.sketchPathToNode,
        sketchDetails.zAxis,
        sketchDetails.yAxis,
        sketchDetails.origin,
        event.data
      )
    },
    'set up draft circle': ({ context: { sketchDetails }, event }) => {
      if (event.type !== 'Add circle origin') return
      if (!sketchDetails || !event.data) return

      // eslint-disable-next-line @typescript-eslint/no-floating-promises
      sceneEntitiesManager
        .setupDraftCircle(
          sketchDetails.sketchPathToNode,
          sketchDetails.zAxis,
          sketchDetails.yAxis,
          sketchDetails.origin,
          event.data
        )
        .then(() => {
          return codeManager.updateEditorWithAstAndWriteToFile(kclManager.ast)
        })
    },
    'set up draft line without teardown': ({ context: { sketchDetails } }) => {
      if (!sketchDetails) return

      // eslint-disable-next-line @typescript-eslint/no-floating-promises
      sceneEntitiesManager
        .setupDraftSegment(
          sketchDetails.sketchPathToNode,
          sketchDetails.zAxis,
          sketchDetails.yAxis,
          sketchDetails.origin,
          'line',
          false
        )
        .then(() => {
          return codeManager.updateEditorWithAstAndWriteToFile(kclManager.ast)
        })
    },
    'show default planes': () => {
      // eslint-disable-next-line @typescript-eslint/no-floating-promises
      kclManager.showPlanes()
    },
    'setup noPoints onClick listener': ({ context: { sketchDetails } }) => {
      if (!sketchDetails) return
      sceneEntitiesManager.setupNoPointsListener({
        sketchDetails,
        afterClick: () => sceneInfra.modelingSend({ type: 'Add start point' }),
      })
    },
    'add axis n grid': ({ context: { sketchDetails } }) => {
      if (!sketchDetails) return
      if (localStorage.getItem('disableAxis')) return

      // eslint-disable-next-line @typescript-eslint/no-floating-promises
      sceneEntitiesManager.createSketchAxis(
        sketchDetails.sketchPathToNode || [],
        sketchDetails.zAxis,
        sketchDetails.yAxis,
        sketchDetails.origin
      )

      // eslint-disable-next-line @typescript-eslint/no-floating-promises
      codeManager.updateEditorWithAstAndWriteToFile(kclManager.ast)
    },
    'reset client scene mouse handlers': () => {
      // when not in sketch mode we don't need any mouse listeners
      // (note the orbit controls are always active though)
      sceneInfra.resetMouseListeners()
    },
    'clientToEngine cam sync direction': () => {
      sceneInfra.camControls.syncDirection = 'clientToEngine'
    },
    'engineToClient cam sync direction': () => {
      sceneInfra.camControls.syncDirection = 'engineToClient'
    },
    /** TODO: this action is hiding unawaited asynchronous code */
    'set selection filter to faces only': () => {
      kclManager.setSelectionFilter(['face', 'object'])
    },
    /** TODO: this action is hiding unawaited asynchronous code */
    'set selection filter to defaults': () =>
      kclManager.defaultSelectionFilter(),
    'Delete segment': ({ context: { sketchDetails }, event }) => {
      if (event.type !== 'Delete segment') return
      if (!sketchDetails || !event.data) return

      // eslint-disable-next-line @typescript-eslint/no-floating-promises
      deleteSegment({
        pathToNode: event.data,
        sketchDetails,
      }).then(() => {
        return codeManager.updateEditorWithAstAndWriteToFile(kclManager.ast)
      })
    },
    'Reset Segment Overlays': () => sceneEntitiesManager.resetOverlays(),
    'Set context': assign({
      store: ({ context: { store }, event }) => {
        if (event.type !== 'Set context') return store
        if (!event.data) return store

        const result = {
          ...store,
          ...event.data,
        }
        const persistedContext: Partial<PersistedModelingContext> = {}
        for (const key of PersistedValues) {
          persistedContext[key] = result[key]
        }
        if (typeof window !== 'undefined') {
          window.localStorage.setItem(
            PERSIST_MODELING_CONTEXT,
            JSON.stringify(persistedContext)
          )
        }
        return result
      },
    }),
    Make: () => {},
    'enable copilot': () => {},
    'disable copilot': () => {},
    'Set selection': () => {},
    'Set mouse state': () => {},
    'Set Segment Overlays': () => {},
    'Center camera on selection': () => {},
    'Engine export': () => {},
    'Submit to Text-to-CAD API': () => {},
    'Set sketchDetails': () => {},
    'sketch exit execute': () => {},
  },
  // end actions
  actors: {
    'do-constrain-remove-constraint': fromPromise(
      async ({
        input: { selectionRanges, sketchDetails, data },
      }: {
        input: Pick<
          ModelingMachineContext,
          'selectionRanges' | 'sketchDetails'
        > & { data?: PathToNode }
      }) => {
        const constraint = applyRemoveConstrainingValues({
          selectionRanges,
          pathToNodes: data && [data],
        })
        if (trap(constraint)) return
        const { pathToNodeMap } = constraint
        if (!sketchDetails) return
        let updatedAst = await sceneEntitiesManager.updateAstAndRejigSketch(
          pathToNodeMap[0],
          constraint.modifiedAst,
          sketchDetails.zAxis,
          sketchDetails.yAxis,
          sketchDetails.origin
        )
        if (trap(updatedAst, { suppress: true })) return
        if (!updatedAst) return

        await codeManager.updateEditorWithAstAndWriteToFile(updatedAst.newAst)

        return {
          selectionType: 'completeSelection',
          selection: updateSelections(
            pathToNodeMap,
            selectionRanges,
            updatedAst.newAst
          ),
        }
      }
    ),
    'do-constrain-horizontally': fromPromise(
      async ({
        input: { selectionRanges, sketchDetails },
      }: {
        input: Pick<ModelingMachineContext, 'selectionRanges' | 'sketchDetails'>
      }) => {
        const constraint = applyConstraintHorzVert(
          selectionRanges,
          'horizontal',
          kclManager.ast,
          kclManager.variables
        )
        if (trap(constraint)) return false
        const { modifiedAst, pathToNodeMap } = constraint
        if (!sketchDetails) return
        const updatedAst = await sceneEntitiesManager.updateAstAndRejigSketch(
          sketchDetails.sketchPathToNode,
          modifiedAst,
          sketchDetails.zAxis,
          sketchDetails.yAxis,
          sketchDetails.origin
        )
        if (trap(updatedAst, { suppress: true })) return
        if (!updatedAst) return
        await codeManager.updateEditorWithAstAndWriteToFile(updatedAst.newAst)
        return {
          selectionType: 'completeSelection',
          selection: updateSelections(
            pathToNodeMap,
            selectionRanges,
            updatedAst.newAst
          ),
        }
      }
    ),
    'do-constrain-vertically': fromPromise(
      async ({
        input: { selectionRanges, sketchDetails },
      }: {
        input: Pick<ModelingMachineContext, 'selectionRanges' | 'sketchDetails'>
      }) => {
        const constraint = applyConstraintHorzVert(
          selectionRanges,
          'vertical',
          kclManager.ast,
          kclManager.variables
        )
        if (trap(constraint)) return false
        const { modifiedAst, pathToNodeMap } = constraint
        if (!sketchDetails) return
        const updatedAst = await sceneEntitiesManager.updateAstAndRejigSketch(
          sketchDetails.sketchPathToNode || [],
          modifiedAst,
          sketchDetails.zAxis,
          sketchDetails.yAxis,
          sketchDetails.origin
        )
        if (trap(updatedAst, { suppress: true })) return
        if (!updatedAst) return
        await codeManager.updateEditorWithAstAndWriteToFile(updatedAst.newAst)
        return {
          selectionType: 'completeSelection',
          selection: updateSelections(
            pathToNodeMap,
            selectionRanges,
            updatedAst.newAst
          ),
        }
      }
    ),
    'do-constrain-horizontally-align': fromPromise(
      async ({
        input: { selectionRanges, sketchDetails },
      }: {
        input: Pick<ModelingMachineContext, 'selectionRanges' | 'sketchDetails'>
      }) => {
        const constraint = applyConstraintHorzVertAlign({
          selectionRanges: selectionRanges,
          constraint: 'setVertDistance',
        })
        if (trap(constraint)) return
        const { modifiedAst, pathToNodeMap } = constraint
        if (!sketchDetails) return
        const updatedAst = await sceneEntitiesManager.updateAstAndRejigSketch(
          sketchDetails?.sketchPathToNode || [],
          modifiedAst,
          sketchDetails.zAxis,
          sketchDetails.yAxis,
          sketchDetails.origin
        )
        if (trap(updatedAst, { suppress: true })) return
        if (!updatedAst) return
        await codeManager.updateEditorWithAstAndWriteToFile(updatedAst.newAst)
        const updatedSelectionRanges = updateSelections(
          pathToNodeMap,
          selectionRanges,
          updatedAst.newAst
        )
        return {
          selectionType: 'completeSelection',
          selection: updatedSelectionRanges,
        }
      }
    ),
    'do-constrain-vertically-align': fromPromise(
      async ({
        input: { selectionRanges, sketchDetails },
      }: {
        input: Pick<ModelingMachineContext, 'selectionRanges' | 'sketchDetails'>
      }) => {
        const constraint = applyConstraintHorzVertAlign({
          selectionRanges: selectionRanges,
          constraint: 'setHorzDistance',
        })
        if (trap(constraint)) return
        const { modifiedAst, pathToNodeMap } = constraint
        if (!sketchDetails) return
        const updatedAst = await sceneEntitiesManager.updateAstAndRejigSketch(
          sketchDetails?.sketchPathToNode || [],
          modifiedAst,
          sketchDetails.zAxis,
          sketchDetails.yAxis,
          sketchDetails.origin
        )
        if (trap(updatedAst, { suppress: true })) return
        if (!updatedAst) return
        await codeManager.updateEditorWithAstAndWriteToFile(updatedAst.newAst)
        const updatedSelectionRanges = updateSelections(
          pathToNodeMap,
          selectionRanges,
          updatedAst.newAst
        )
        return {
          selectionType: 'completeSelection',
          selection: updatedSelectionRanges,
        }
      }
    ),
    'do-constrain-snap-to-x': fromPromise(
      async ({
        input: { selectionRanges, sketchDetails },
      }: {
        input: Pick<ModelingMachineContext, 'selectionRanges' | 'sketchDetails'>
      }) => {
        const constraint = applyConstraintAxisAlign({
          selectionRanges,
          constraint: 'snapToXAxis',
        })
        if (err(constraint)) return false
        const { modifiedAst, pathToNodeMap } = constraint
        if (!sketchDetails) return
        const updatedAst = await sceneEntitiesManager.updateAstAndRejigSketch(
          sketchDetails?.sketchPathToNode || [],
          modifiedAst,
          sketchDetails.zAxis,
          sketchDetails.yAxis,
          sketchDetails.origin
        )
        if (trap(updatedAst, { suppress: true })) return
        if (!updatedAst) return
        await codeManager.updateEditorWithAstAndWriteToFile(updatedAst.newAst)
        const updatedSelectionRanges = updateSelections(
          pathToNodeMap,
          selectionRanges,
          updatedAst.newAst
        )
        return {
          selectionType: 'completeSelection',
          selection: updatedSelectionRanges,
        }
      }
    ),
    'do-constrain-snap-to-y': fromPromise(
      async ({
        input: { selectionRanges, sketchDetails },
      }: {
        input: Pick<ModelingMachineContext, 'selectionRanges' | 'sketchDetails'>
      }) => {
        const constraint = applyConstraintAxisAlign({
          selectionRanges,
          constraint: 'snapToYAxis',
        })
        if (trap(constraint)) return false
        const { modifiedAst, pathToNodeMap } = constraint
        if (!sketchDetails) return
        const updatedAst = await sceneEntitiesManager.updateAstAndRejigSketch(
          sketchDetails?.sketchPathToNode || [],
          modifiedAst,
          sketchDetails.zAxis,
          sketchDetails.yAxis,
          sketchDetails.origin
        )
        if (trap(updatedAst, { suppress: true })) return
        if (!updatedAst) return
        await codeManager.updateEditorWithAstAndWriteToFile(updatedAst.newAst)
        const updatedSelectionRanges = updateSelections(
          pathToNodeMap,
          selectionRanges,
          updatedAst.newAst
        )
        return {
          selectionType: 'completeSelection',
          selection: updatedSelectionRanges,
        }
      }
    ),
    'do-constrain-parallel': fromPromise(
      async ({
        input: { selectionRanges, sketchDetails },
      }: {
        input: Pick<ModelingMachineContext, 'selectionRanges' | 'sketchDetails'>
      }) => {
        const constraint = applyConstraintEqualAngle({
          selectionRanges,
        })
        if (trap(constraint)) return false
        const { modifiedAst, pathToNodeMap } = constraint

        if (!sketchDetails) {
          trap(new Error('No sketch details'))
          return
        }

        const recastAst = parse(recast(modifiedAst))
        if (err(recastAst) || !resultIsOk(recastAst)) return

        const updatedAst = await sceneEntitiesManager.updateAstAndRejigSketch(
          sketchDetails?.sketchPathToNode || [],
          recastAst.program,
          sketchDetails.zAxis,
          sketchDetails.yAxis,
          sketchDetails.origin
        )
        if (trap(updatedAst, { suppress: true })) return
        if (!updatedAst) return
        await codeManager.updateEditorWithAstAndWriteToFile(updatedAst.newAst)

        const updatedSelectionRanges = updateSelections(
          pathToNodeMap,
          selectionRanges,
          updatedAst.newAst
        )
        return {
          selectionType: 'completeSelection',
          selection: updatedSelectionRanges,
        }
      }
    ),
    'do-constrain-equal-length': fromPromise(
      async ({
        input: { selectionRanges, sketchDetails },
      }: {
        input: Pick<ModelingMachineContext, 'selectionRanges' | 'sketchDetails'>
      }) => {
        const constraint = applyConstraintEqualLength({
          selectionRanges,
        })
        if (trap(constraint)) return false
        const { modifiedAst, pathToNodeMap } = constraint
        if (!sketchDetails) return
        const updatedAst = await sceneEntitiesManager.updateAstAndRejigSketch(
          sketchDetails?.sketchPathToNode || [],
          modifiedAst,
          sketchDetails.zAxis,
          sketchDetails.yAxis,
          sketchDetails.origin
        )
        if (trap(updatedAst, { suppress: true })) return
        if (!updatedAst) return
        await codeManager.updateEditorWithAstAndWriteToFile(updatedAst.newAst)
        const updatedSelectionRanges = updateSelections(
          pathToNodeMap,
          selectionRanges,
          updatedAst.newAst
        )
        return {
          selectionType: 'completeSelection',
          selection: updatedSelectionRanges,
        }
      }
    ),
    'Get vertical info': fromPromise(
      async (_: {
        input: Pick<ModelingMachineContext, 'selectionRanges' | 'sketchDetails'>
      }) => {
        return {} as SetSelections
      }
    ),
    'Get ABS X info': fromPromise(
      async (_: {
        input: Pick<ModelingMachineContext, 'selectionRanges' | 'sketchDetails'>
      }) => {
        return {} as SetSelections
      }
    ),
    'Get ABS Y info': fromPromise(
      async (_: {
        input: Pick<ModelingMachineContext, 'selectionRanges' | 'sketchDetails'>
      }) => {
        return {} as SetSelections
      }
    ),
    'Get angle info': fromPromise(
      async (_: {
        input: Pick<ModelingMachineContext, 'selectionRanges' | 'sketchDetails'>
      }) => {
        return {} as SetSelections
      }
    ),
    'Get perpendicular distance info': fromPromise(
      async (_: {
        input: Pick<ModelingMachineContext, 'selectionRanges' | 'sketchDetails'>
      }) => {
        return {} as SetSelections
      }
    ),
    'AST-undo-startSketchOn': fromPromise(
      async (_: { input: Pick<ModelingMachineContext, 'sketchDetails'> }) => {
        return undefined
      }
    ),
    'animate-to-face': fromPromise(
      async (_: { input?: ExtrudeFacePlane | DefaultPlane | OffsetPlane }) => {
        return {} as
          | undefined
          | {
              sketchPathToNode: PathToNode
              zAxis: [number, number, number]
              yAxis: [number, number, number]
              origin: [number, number, number]
            }
      }
    ),
    'animate-to-sketch': fromPromise(
      async (_: { input: Pick<ModelingMachineContext, 'selectionRanges'> }) => {
        return {} as {
          sketchPathToNode: PathToNode
          zAxis: [number, number, number]
          yAxis: [number, number, number]
          origin: [number, number, number]
        }
      }
    ),
    'Get horizontal info': fromPromise(
      async (_: {
        input: Pick<ModelingMachineContext, 'sketchDetails' | 'selectionRanges'>
      }) => {
        return {} as SetSelections
      }
    ),
    astConstrainLength: fromPromise(
      async (_: {
        input: Pick<
          ModelingMachineContext,
          'sketchDetails' | 'selectionRanges'
        > & {
          lengthValue?: KclCommandValue
        }
      }) => {
        return {} as SetSelections
      }
    ),
    'Apply named value constraint': fromPromise(
      async (_: {
        input: Pick<
          ModelingMachineContext,
          'sketchDetails' | 'selectionRanges'
        > & {
          data?: ModelingCommandSchema['Constrain with named value']
        }
      }) => {
        return {} as SetSelections
      }
    ),
    extrudeAstMod: fromPromise<
      unknown,
      ModelingCommandSchema['Extrude'] | undefined
    >(async ({ input }) => {
      if (!input) return new Error('No input provided')
      const { selection, distance, nodeToEdit } = input
      const isEditing =
        nodeToEdit !== undefined && typeof nodeToEdit[1][0] === 'number'
      let ast = structuredClone(kclManager.ast)
      let extrudeName: string | undefined = undefined

      // If this is an edit flow, first we're going to remove the old extrusion
      if (isEditing) {
        // Extract the plane name from the node to edit
        const extrudeNameNode = getNodeFromPath<VariableDeclaration>(
          ast,
          nodeToEdit,
          'VariableDeclaration'
        )
        if (err(extrudeNameNode)) {
          console.error('Error extracting plane name')
        } else {
          extrudeName = extrudeNameNode.node.declaration.id.name
        }

        // Removing the old extrusion statement
        const newBody = [...ast.body]
        newBody.splice(nodeToEdit[1][0] as number, 1)
        ast.body = newBody
      }

      const pathToNode = getNodePathFromSourceRange(
        ast,
        selection.graphSelections[0]?.codeRef.range
      )
      // Add an extrude statement to the AST
      const extrudeSketchRes = extrudeSketch({
        node: ast,
        pathToNode,
        shouldPipe: false,
        distance:
          'variableName' in distance
            ? distance.variableIdentifierAst
            : distance.valueAst,
        extrudeName,
      })
      if (err(extrudeSketchRes)) return extrudeSketchRes
      const { modifiedAst, pathToExtrudeArg } = extrudeSketchRes

      // Insert the distance variable if the user has provided a variable name
      if (
        'variableName' in distance &&
        distance.variableName &&
        typeof pathToExtrudeArg[1][0] === 'number'
      ) {
        const insertIndex = Math.min(
          pathToExtrudeArg[1][0],
          distance.insertIndex
        )
        const newBody = [...modifiedAst.body]
        newBody.splice(insertIndex, 0, distance.variableDeclarationAst)
        modifiedAst.body = newBody
        // Since we inserted a new variable, we need to update the path to the extrude argument
        pathToExtrudeArg[1][0]++
      }

      const updatedAst = await kclManager.updateAst(modifiedAst, true, {
        focusPath: [pathToExtrudeArg],
        zoomToFit: true,
        zoomOnRangeAndType: {
          range: selection.graphSelections[0]?.codeRef.range,
          type: 'path',
        },
      })

      await codeManager.updateEditorWithAstAndWriteToFile(updatedAst.newAst)

      if (updatedAst?.selections) {
        editorManager.selectRange(updatedAst?.selections)
      }
    }),
    offsetPlaneAstMod: fromPromise(
      async ({
        input,
      }: {
        input: ModelingCommandSchema['Offset plane'] | undefined
      }) => {
        if (!input) return new Error('No input provided')
        // Extract inputs
        const ast = kclManager.ast
        const { plane: selection, distance, nodeToEdit } = input

        let insertIndex: number | undefined = undefined
        let planeName: string | undefined = undefined

        // If this is an edit flow, first we're going to remove the old plane
        if (nodeToEdit && typeof nodeToEdit[1][0] === 'number') {
          // Extract the plane name from the node to edit
          const planeNameNode = getNodeFromPath<VariableDeclaration>(
            ast,
            nodeToEdit,
            'VariableDeclaration'
          )
          if (err(planeNameNode)) {
            console.error('Error extracting plane name')
          } else {
            planeName = planeNameNode.node.declaration.id.name
          }

          const newBody = [...ast.body]
          newBody.splice(nodeToEdit[1][0], 1)
          ast.body = newBody
          insertIndex = nodeToEdit[1][0]
        }

        // Extract the default plane from selection
        const plane = selection.otherSelections[0]
        if (!(plane && plane instanceof Object && 'name' in plane))
          return trap('No plane selected')

        // Get the default plane name from the selection
        const offsetPlaneResult = addOffsetPlane({
          node: ast,
          defaultPlane: plane.name,
          offset:
            'variableName' in distance
              ? distance.variableIdentifierAst
              : distance.valueAst,
          insertIndex,
          planeName,
        })

        // Insert the distance variable if the user has provided a variable name
        if (
          'variableName' in distance &&
          distance.variableName &&
          typeof offsetPlaneResult.pathToNode[1][0] === 'number'
        ) {
          const insertIndex = Math.min(
            offsetPlaneResult.pathToNode[1][0],
            distance.insertIndex
          )
          const newBody = [...offsetPlaneResult.modifiedAst.body]
          newBody.splice(insertIndex, 0, distance.variableDeclarationAst)
          offsetPlaneResult.modifiedAst.body = newBody
          // Since we inserted a new variable, we need to update the path to the extrude argument
          offsetPlaneResult.pathToNode[1][0]++
        }

        const updateAstResult = await kclManager.updateAst(
          offsetPlaneResult.modifiedAst,
          true,
          {
            focusPath: [offsetPlaneResult.pathToNode],
          }
        )

        await codeManager.updateEditorWithAstAndWriteToFile(
          updateAstResult.newAst
        )

        if (updateAstResult?.selections) {
          editorManager.selectRange(updateAstResult?.selections)
        }
      }
    ),
    helixAstMod: fromPromise(
      async ({
        input,
      }: {
        input: ModelingCommandSchema['Helix'] | undefined
      }) => {
        if (!input) return new Error('No input provided')
        // Extract inputs
        const ast = kclManager.ast
        const {
          revolutions,
          angleStart,
          counterClockWise,
          radius,
          axis,
          length,
        } = input

        for (const variable of [revolutions, angleStart, radius, length]) {
          // Insert the variable if it exists
          if (
            'variableName' in variable &&
            variable.variableName &&
            variable.insertIndex !== undefined
          ) {
            const newBody = [...ast.body]
            newBody.splice(
              variable.insertIndex,
              0,
              variable.variableDeclarationAst
            )
            ast.body = newBody
          }
        }

        const valueOrVariable = (variable: KclCommandValue) =>
          'variableName' in variable
            ? variable.variableIdentifierAst
            : variable.valueAst

        const result = addHelix({
          node: ast,
          revolutions: valueOrVariable(revolutions),
          angleStart: valueOrVariable(angleStart),
          counterClockWise,
          radius: valueOrVariable(radius),
          axis,
          length: valueOrVariable(length),
        })

        const updateAstResult = await kclManager.updateAst(
          result.modifiedAst,
          true,
          {
            focusPath: [result.pathToNode],
          }
        )

        await codeManager.updateEditorWithAstAndWriteToFile(
          updateAstResult.newAst
        )

        if (updateAstResult?.selections) {
          editorManager.selectRange(updateAstResult?.selections)
        }
      }
    ),
    sweepAstMod: fromPromise(
      async ({
        input,
      }: {
        input: ModelingCommandSchema['Sweep'] | undefined
      }) => {
        if (!input) return new Error('No input provided')
        // Extract inputs
        const ast = kclManager.ast
        const { target, trajectory } = input

        // Find the profile declaration
        const targetNodePath = getNodePathFromSourceRange(
          ast,
          target.graphSelections[0].codeRef.range
        )
        const targetNode = getNodeFromPath<VariableDeclarator>(
          ast,
          targetNodePath,
          'VariableDeclarator'
        )
        if (err(targetNode)) {
          return new Error("Couldn't parse profile selection")
        }
        const targetDeclarator = targetNode.node

        // Find the path declaration
        const trajectoryNodePath = getNodePathFromSourceRange(
          ast,
          trajectory.graphSelections[0].codeRef.range
        )
        const trajectoryNode = getNodeFromPath<VariableDeclarator>(
          ast,
          trajectoryNodePath,
          'VariableDeclarator'
        )
        if (err(trajectoryNode)) {
          return new Error("Couldn't parse path selection")
        }
        const trajectoryDeclarator = trajectoryNode.node

        // Perform the sweep
        const sweepRes = addSweep(ast, targetDeclarator, trajectoryDeclarator)
        const updateAstResult = await kclManager.updateAst(
          sweepRes.modifiedAst,
          true,
          {
            focusPath: [sweepRes.pathToNode],
          }
        )

        await codeManager.updateEditorWithAstAndWriteToFile(
          updateAstResult.newAst
        )

        if (updateAstResult?.selections) {
          editorManager.selectRange(updateAstResult?.selections)
        }
      }
    ),
    loftAstMod: fromPromise(
      async ({
        input,
      }: {
        input: ModelingCommandSchema['Loft'] | undefined
      }) => {
        if (!input) return new Error('No input provided')
        // Extract inputs
        const ast = kclManager.ast
        const { selection } = input
        const declarators = selection.graphSelections.flatMap((s) => {
          const path = getNodePathFromSourceRange(ast, s?.codeRef.range)
          const nodeFromPath = getNodeFromPath<VariableDeclarator>(
            ast,
            path,
            'VariableDeclarator'
          )
          return err(nodeFromPath) ? [] : nodeFromPath.node
        })

        // TODO: add better validation on selection
        if (!(declarators && declarators.length > 1)) {
          trap('Not enough sketches selected')
        }

        // Perform the loft
        const loftSketchesRes = loftSketches(ast, declarators)
        const updateAstResult = await kclManager.updateAst(
          loftSketchesRes.modifiedAst,
          true,
          {
            focusPath: [loftSketchesRes.pathToNode],
          }
        )

        await codeManager.updateEditorWithAstAndWriteToFile(
          updateAstResult.newAst
        )

        if (updateAstResult?.selections) {
          editorManager.selectRange(updateAstResult?.selections)
        }
      }
    ),
    shellAstMod: fromPromise(
      async ({
        input,
      }: {
        input: ModelingCommandSchema['Shell'] | undefined
      }) => {
        if (!input) {
          return new Error('No input provided')
        }

        // Extract inputs
        const ast = kclManager.ast
        const { selection, thickness } = input
        const dependencies = {
          kclManager,
          engineCommandManager,
          editorManager,
          codeManager,
        }

        // Insert the thickness variable if it exists
        if (
          'variableName' in thickness &&
          thickness.variableName &&
          thickness.insertIndex !== undefined
        ) {
          const newBody = [...ast.body]
          newBody.splice(
            thickness.insertIndex,
            0,
            thickness.variableDeclarationAst
          )
          ast.body = newBody
        }

        // Perform the shell op
        const shellResult = addShell({
          node: ast,
          selection,
          artifactGraph: engineCommandManager.artifactGraph,
          thickness:
            'variableName' in thickness
              ? thickness.variableIdentifierAst
              : thickness.valueAst,
          dependencies,
        })
        if (err(shellResult)) {
          return err(shellResult)
        }

        const updateAstResult = await kclManager.updateAst(
          shellResult.modifiedAst,
          true,
          {
            focusPath: [shellResult.pathToNode],
          }
        )

        await codeManager.updateEditorWithAstAndWriteToFile(
          updateAstResult.newAst
        )

        if (updateAstResult?.selections) {
          editorManager.selectRange(updateAstResult?.selections)
        }
      }
    ),
    filletAstMod: fromPromise(
      async ({
        input,
      }: {
        input: ModelingCommandSchema['Fillet'] | undefined
      }) => {
        if (!input) {
          return new Error('No input provided')
        }

        // Extract inputs
        const ast = kclManager.ast
        const { selection, radius } = input
        const parameters: FilletParameters = {
          type: EdgeTreatmentType.Fillet,
          radius,
        }
        const dependencies = {
          kclManager,
          engineCommandManager,
          editorManager,
          codeManager,
        }

        // Apply fillet to selection
        const filletResult = await applyEdgeTreatmentToSelection(
          ast,
          selection,
          parameters,
          dependencies
        )
        if (err(filletResult)) return filletResult
      }
    ),
    chamferAstMod: fromPromise(
      async ({
        input,
      }: {
        input: ModelingCommandSchema['Chamfer'] | undefined
      }) => {
        if (!input) {
          return new Error('No input provided')
        }

        // Extract inputs
        const ast = kclManager.ast
        const { selection, length } = input
        const parameters: ChamferParameters = {
          type: EdgeTreatmentType.Chamfer,
          length,
        }
        const dependencies = {
          kclManager,
          engineCommandManager,
          editorManager,
          codeManager,
        }

        // Apply chamfer to selection
        const chamferResult = await applyEdgeTreatmentToSelection(
          ast,
          selection,
          parameters,
          dependencies
        )
        if (err(chamferResult)) return chamferResult
      }
    ),
    'submit-prompt-edit': fromPromise(
      async ({ input }: { input: ModelingCommandSchema['Prompt-to-edit'] }) => {
        console.log('doing thing', input)
      }
    ),
    // lee: I REALLY wanted to inline this at the location of the actor invocation
    // but the type checker loses it's fricking mind because the `actors` prop
    // this exists on now doesn't have the correct type if I do that. *agh*.
    actorCircle3Point: fromCallback<
      { type: '' }, // Not used. We receive() no events in this actor.
      SketchDetails | undefined,
      // Doesn't type-check anything for some reason.
      { type: 'stop-internal' } // The 1 event we sendBack().
    >(function ({ sendBack, receive, input: sketchDetails }) {
      // In the wild event we have no sketch details, return immediately,
      // destroying the actor and going back to idle state.
      if (!sketchDetails) return

      const cleanupFn = sceneEntitiesManager.entryDraftCircle3Point(
        // I make it clear that the stop is coming from an internal call
        () => sendBack({ type: 'stop-internal' }),
        sketchDetails.sketchPathToNode,
        new Vector3(...sketchDetails.zAxis),
        new Vector3(...sketchDetails.yAxis),
        new Vector3(...sketchDetails.origin)
      )

      // When the state is exited (by anything, even itself), this is run!
      return cleanupFn
    }),
    deleteSelectionAstMod: fromPromise(
      ({ input: { selectionRanges } }: { input: { selectionRanges: Selections } }) => {
        return new Promise((resolve, reject) => {
          if (!selectionRanges) {
            reject(new Error(deletionErrorMessage))
          }

          const selection = selectionRanges.graphSelections[0]
          if (!selectionRanges) {
            reject(new Error(deletionErrorMessage))
          }

          deleteSelectionPromise(selection)
            .then((result) => {
              if (err(result)) {
                reject(result)
                return
              }
              resolve(result)
            })
            .catch(reject)
        })
      }
    ),
  },
  // end actors
}).createMachine({
  /** @xstate-layout N4IgpgJg5mDOIC5QFkD2EwBsCWA7KAxAMICGuAxlgNoAMAuoqAA6qzYAu2qujIAHogC0ANhoBWAHQAOAMwB2KQEY5AFgCcGqWqkAaEAE9Ew0RLEqa64TIBMKmTUXCAvk71oMOfAQDKYdgAJYLDByTm5aBiQQFjYwniiBBEE1OWEJazVbYRVrRWsxZV0DRC0JGhpZCrkFNRo1ZRc3dCw8Ql8AgFtUAFcgwPYSdjAI3hiOLnjQRMEpKRp02alzOUV5cTU9QwQZMXmxWvMxaxkNGXlGkHcWr3b-cm4hvnYRqLG43mmpKwkVI9m1I4qYSZTZGWwSeyKRTqOTlOTWCwXK6eNp+fy+KAdMC4AIAeQAbmAAE6YEj6WAvZiscbcD5CTJpE5yE71WRiMTA0EIdSSZTsqRHDliWaKJHNFHEbFDIl3EhYokkfzcQLBUITSnRanvKJbQQc6zSKz1GjCOS7FSzPSJGRfRQSRRaOqwxQ0M1qMUeVoSbAQTBgAgAURxxMCAGs-OQABYat4TOlJfJ29QyYQuh22TJiLnwtQSBQKKTVL4qPJiD3XKDe33+oPSsMR6OKSJU2JxhJCazghTWYRSXIpWbCI5c4x29kFRy-OTaerllFVv2Bp5E7oYGNattTIRieF54Q937lNQls5cvlSCEcuqzGid11l1yXcVen2LgBKYHxqEwhPXrdp7ZJDuY7WH2cwWioCgyGeAoXrsag7AhSw2DIc4vtWBAADKoAAZs89CjBuAFbggoFyPaWi5KmUImq6XJ6r8EgMksyg7LI2hofgC7+t4kZYJgf40pM-CIGRFGZI4UIuqIcj0fsMhMT2LHMsKJxSJxlavv6ABi2CYH6+HNpq-7CdMO4KceN7GMy5SdmeKjmHm+SujIeQ2scGncUuLBEoZhEmfGeqqBCijmT2xwIbeZ5DheCJaNOCI2BooqPsi6GLsgJDhoJ2okUFki-BaKRHKI7LQcUCChUCEimkC9jZGI8iqJ5WkEAAIsEQwqn6arhARrxEaZ27MtILqusYrkOhYZ4AheOQIakCJ1BkqGpc+XGtQAKmATyCOwqCCEQACCbU5ZuIlAcFNRKCcDkyDkZ73fMWiZsKHIOSWLUYbiOE4UEARMKSuDDP1LZCYFO6SDQ9g7nYWg2NkXIIvu0iyOYFQCoo9SrU0nobRhAAKRKoB0TDsHtB2QBwZ3ERdYkOhJ1HSXRFUiCWim9iWKnsepa145p1YSJGPpgATQNwAQR2+dgOEkKE-hQAqTCRv4LBMN0pJDBANNDUkpU1RarqQRYfbwmeJoqBCvYKNCjWprYX1+hIsCRqgADuYtkBLUucLL8uKyQyv+GApOcJAOsQ9oeaw9Y1R5KaUUVXkDo1RYAKZD21Qpp53jhuwUbEGQlCYLnDYR4BAKW8YXOFqFtcbEnnYKfuLlWEcPaNTnecFx1BlgCqmJSuXJG22U2SFrHtR3uVurHJIoH7NDaimvCZFdw2BD3BgwcQBw-gQN0RKtPW+fRqDxng4BUkWdbrniNJKhcikBr2xo0NKBauTr6fEil6fACSGFMrhgHliHE-hCTS3ICQAS59Yy00SC6fYeYTg7lkFjXYO57LsmkA4AE4h0G1F5rjCsv9u6RjIQ2QBGUsr9yCIPcBrsj4AC8HgwOHhdF0dh7RDjOLDPsQJHpmDKJBfcxgP5iO-lGShACMJEG4LAdgCo8D+CYdgVhOIYH72wIoouIMjLwN1i6Tspg37mGNkyLMFVbA2lMDHdkdQjjQykRQv+UZqH+nkbgRRyjcAQOJJwaBmBtG6IoPo-yl8R7Q3IvBYUnZUgchnqJVyaRbypmvLHU0OMnz8xkdItxkYPHEAUUokgKijoACFvD+AABocMQeICyx5bDsmsisJGGhyK-ELOIcaNpXQuLyYUuRJTfH+EqdUgAmvUxASCFLTn+K5CcOwuSuVcukWOoihz1AKNktKXEClDKKV4nxZS-FkCgH6GZlUpJMUOPsXIKYdyyWsWYXMqRemgVdAiOQgyCnHNGWc-wfp8DsDPgYwa8YaKSAzmcFIK8kJI1HOkFY90MgAlsCoP55CAXeNKSopgxJCW4F3uQDWJAZS71CZQa5nSyhXjsNEuFj9rECnIp2dMsdVACgfCQ+chz-kjLxWMtRGiBj6X0P4GB2AoC4GuS6dZJYjihW0BjKxWxQrCjzCkaoXLpywl+XzUhAqcVCtOSoyBgSYGYEldK2V8qLDkRnOk0KDpmQNw1eIso9R4TyDOLdQ1fKvQmqoWa-FfjYC4EDv4fatSHVKGkAiRqy9VgrAUEjColt4RukcPqYhOTjXkKOWGsZkbo2xumXAyFV8Kh2isPYC08h8hgSRljeYvShx1FNLXQNBb+VFsFYuE54bg4AEduhaJBVAMFDqUaulddDZYNgWUat1UxGwnYCgmnhc4I1-aGzFqHYCglFLrXUCrQFGtAJTCyHuoOSC8EZq1HtFCY8dQbSWCxXu4NA7TVHuFUCokIdUCEjuMenEFIL2RM4Q4cijhWTAixlYF5GrCwKQKLMQqaMkLYtDe+MAggdohG6EMeVT0fhpwdKFV0JphDmyWGUVBux7qrFabh2Ri4t79ypgEA+R98AnyjPKqElsl49NvOaPI5sUw1RsMyKwdg027qDQc39eHPHgf8G7DgKso1YggBAmB3RwkDUvSPUQls7bqGhDZjQ1guRmHmMvD9y950IRSipysIaOP+ijBc-u+1vzXM7OCDMSxIK-FUmeB0kgrC5Ght8+EVhBlHTdmUgIoq2HBKpQMMJ-g8A4VQAQCA3AwDelwF+cMEgYDk0y5ozAggCuoGCy5Mo0NoTRLMByJGQIDQ7Ai32JD2QUtpb3nV8VITcuUHy7gQrBBiTEyJBIQGgxCtEg6NVvwghxswMa7N5rUHcp01a6aETWM5ipCWD18EZh8j5HMCkpYI30v+KgVonLeiZtzZK8DcrlWys1cEJa7AQS9uFZa3MGqx4zBjUzqFJGCMIRxzjmyacvK+0-oPall7wOgmTc+01+bRJFvLc1mtjbgPce7aaxDu0KZbBaCUKsLGSNQJV1NEcVQNpgQ7me3vCZtSvtFZ+2VvA-3NvkxIAAI1gIIPgYODsQrM8dgUIU0OgUdG9VZ5Qq45BY42xdvb9leaLdj-nVTBeE4W6gJbK32Dk4l4IaXsv5c08O+dRIcUYW1FTDkHsaT1WiVmoacQNt2ShWG9+1TWPRsBAF5MoXxXSt-dQFVwHzvBD6AVxDy29QGdDnHo1VZNE2tVESfdX3fO48W4T1b4nNvSerZtxTrbGes9u6V9Bz3FRJDCjsKaWo6ZoarORqYFYwobLKGnHs9aJuY8vYuX6RPIuU9p9b-gP02f3cINEj36QaCYqVwyEULY+QNA-GXeFE0sd0fG6GRIM3ARF-9zryTu3Dv08b4Ix3iJR3u+FnSFEFgjNGQ3ECRnZFzFTDeUaiPHuhSyYEBklSnTBTAwAzwHYCT1+zF1TzKyOm8E2kEHuDQNwEEGQPBV-w9131kCYi0DyENmXiUED1ImzVMCHFsFsGTgwXgMQOBWxGnRViIPNRxCJzfzJ2bwf3wMIPA1IL4JnW311jiirh3AxjmFQUUCRVV0nBLF+B7AdBn1yUOUf1ViJWxFJXJUpR0Smxf320wNFwqxwMd0JSJGJTMNJCJEEA+zCS307z-133WQKEwUFCUFTCSVIi+HIjQxOEnFOFjir2MOcNMJB3MPxzy1fwb3f3EMBycJcKSLcI8MsL0W8IoJ31Ina1MGo3ZGbUklCNAixmkGZCiOyBiKN1n3v0wjwAC1QG-E3kjH8xjS6NgR8MoNIjkyYmMH3AQnMEyGXifjnT7HSTsDqlAkGXaOBn6O-AkH-lwA4AIBa3EAhAxQtBzGZBP0QF9TzHMGLAxixg4ijznx-lWM6I2K2J2KoCbGKIUIcAUhOESgH0ZzsgqkqFMDOFg0cTNGcTuLaI6PWMwAkAADlUB-ACZUB0DYBJYIADNdFfJVYUScRgsSw7RfVbZbpzQ6MKpYRUllAYozBgQLMVjoTAtYSESkTcT2A0TSAwlBiPioVUwYlaC8gbIzgzRsxuFNAoRZA4sDVBkXiMDrkFAoYchFjbATQRQzwb8xiAQJxpJx9pTtjZT3jTMu8SgEQfhREdhM4LRHp7oFhs0oRUhB9BlNp-McRsAtEKVyB+iei+jGTrk0VyIEk5hagzQ1hQiEp0h2tqgKh4kPMMdo8f5ugSVESsT2AClcRcBbDV9cDJCEyStBBkzUy5V5CoUUwxxCx4RbYBQNAV0ziCgeEsM0FIJjxBkPxQhn8YSvT8AniuTDTfCwjcgx92Q0cslnNzZvhlB1BQJJzWQWiDCi0WzctLkuyH9Y9j4ggiCDN7giRgYiQCBdJtiXZ-AgNWyv9fToRRMTiOQ3RUh1CKpahJARQLAzgBRPpITDl5y2zGTlz0tj4bcZU8B0SDMjyFyl9fyoA8BTzjh7R5MdUIplARTm4ex9x4p5pZhmyQhgKly9ydE+IDN3yv9diiyr4chCTHBexCxOczZbyUgfhwTUxewe9fhBkiApQQw8LFz2y-NOyYSOFdRVgFIvhaT9wH1hQyTEhIsmIMUqhzBjgHImKWKZQ2Kl9PzH9j5Nztzdy8BsK7h5LDz0Ln9fTIQDjcghRdVaMzwCgs0W5UhIRshljXyi1mLgwFK9Kv8YSvzxgBNQL-yjoMTtKnLdLjz2KvLCyhiSikp5454Uk7Nqh7JjA9wfkrAHBbL8079DlHK6xFLMLNKXZIB-B0rWKXLFyCLQqFDsg61QI31VBoZ8gzwDVcF51mNMllNYz7jpFyA-QyBAhNZ-RhNqDHBOxaCOR3NTibkcFdhVDG07BtBmrUqHLuBgcBNY09Ncr8QjN-QV9sCqsSBFFh1fE4S5RIAAA1NalrbhayTsByXNaSkfVMKHAUe6ZNRqawJi+agJY+Jag6gzVazAYzEQ9IsQ9bCQba9gXas5fa-TY6n6kzMGXspNXMRdP3fIDkTVVZaSiEDIR87ndMOIwQkdIDLoUDXG3xNkjMzasrXMoms5QQfGkDAjSm9A06g0fBfqnQ48KTJOcIwA5kFYBCTFW4zze-Iw+mvxHbCVUm+wqrCm6Q0Wm1FrWEe0O2Wod+SiR6BycM0QKoM-aoHGzTKnMWjaiW8mg6YWoHN6oJWWwikiH5CIoqOYR1HYFZJOS6xSC0aETZGknW4g1RX8sVa1W1HAWVcW8XKW4g7bH2rLG1J3AOkK7kwCZGO0b5fIfcKImEcy2shyAvM-DOW8T2oQ17K1CVKVaOoOhwkOoQ02t7CVKOmVGOns4YhEbhBwCoY8KwaiFIaKaqL4I4KeAcZeW-Voww2PVAvOstJgfo2pEuyW426Q0eimOXFrYEe0TID6aEPsWwDNaoGqGxCk+KVYXOkdUe8eyZSeo2qQ0O2e-aTPOWqGUCUQaEG0Y8VtXsRNYi4M44FSfesZMAcdSdWQyME+iQMu8NQjH+hrMghe+YV2z+PilMByWqrVNgsqd6YESCT+oFJgU9fSLAABoB3xQQDBhULB7smG+u10LpNuZnPPLBJOVVFBdzLIB5Gagehy3orizaAY4q2Oq23rC-EsJKu09mjVUsdIBCfYC7TdDyeyg9IgVhmAfwdh7ot4kq+MHsGTXNU0fIAsROIR-IERxCcRu7fQwtaR2R-uBRzAXY6wZRuOnpMfJYI4NSfsaLXRlaMRxOjDJi0x+RjhqgGQaxkiOFXMKEYwa-N6ZkZx+eUR1VVeBxzxvo8x3YlQfxumVQiEX4eqWEWoBCMkoRvsaOVFHmtBZqKRn+GR+JnxsQZJz3VJh6jJuod9HJ2ZZUjZE0ayrGDdJh2c6R7AIkdqrsjsuRn0y2i6cSjQJxQsaS+6aspIKjQ0QS2wM0ESpinpvptylSzyo+MC9MnyjclZkCzZ8C4Z60PfcPLnD6R0FDXfKON1CY2OUKKCZZ3ppSgY9yzgATN8EgXeXoDS-cgQvZ6Gi+Xs+wBCdIRq1YTRpgu8b3DINg50VjR51Zz8rCnKgzIgf5zhuukopOu0H1MZyCPQk0Wq10eq8faq1ITp4x0+fwXAREv2HiVUXjMAWWDWAGcWa5QQDBOxEI5eIEZVaZxCrmnYccXIWObOSEsgbADoQYd6xElbYGABiVqVoYOeul65C0NIY0XFtmgEGo00Pcbm0sO+SPAWxV6Vxa2V8WP623AGjbU15Vy+1Vo5pp+ebIIsd+DIURVZaihTYi7QO5nsTyO1mV4OPgSw1c8hBV7YpVgjS+2AchNVr4JiF0WaNMDkWkkcOdQ4PICTL5fu3JI6BAm1H836f6VWS1g28XXCP6PwT2YGI6RRdweVHBCqoV3mnYbIflnQsofVO81pl8gWgtxA4t6t1lr2K1xve3cQqt-6WtsAet9gRtp1m5RkLW34dJNBGo+CUxVQd1FMDnTyQdotgTTAXCDAithwk9vCedxdqpjsTegcNkEVoSyFk0e82DYwY8acDQCl+cQ9-QY+S9jA63a1pvQGwD699AdlrlJiAsc0+OFpVtcEUQBqD6L95eA9wt-9gTHK-SABnDzACD7WJdwQcKNreJf1591taggk2zRs79jDod7DviXD4Didh3fDwjqDudW8WOCjhD6xdg9IOuD1uj9DyEv94+ImEmMmOenjPD7oKXDoDgfB4mUOQjXePyTF3WDl3cB+DIZGBJaEBHBwMoJNeDUTn9r0CTgTKTtTy+uT1jjIwG2ABTpT8mJgVTmTnjdl5QA0PTzIVpocIz6xRCRNJxVDjQMTx8GljAeAKIY3Lhi6QQWEKGBCRxo8AheiHMdIGEewYy6oC0R2MARL6YIccid9dL+p4ULkWg+0CqkLEqEUIroWEWWduLkhkokQOob1OFPsDL6rpOV9eo5iYEWok4Zrl2d2NrkroQc0vMF6B7SoL982Fxxg28FIV0CeFxGb7kYlsZuKKqmS6ZwQGECSrGdQZSZCdjdxasHbgR-fHIOoALghRpyqY4NIbIJZDkFiF0FK5h+fMbcO+rFI6bJrO71uiSyMyYgRD1USRY6QSCTdHm7tSzuM6RIwvWkH6wwrcH3YPMRwVQLmKk9ugTzIUwXQ19+DPvOIgXGpIXcH26o0SszpHcGY6xFICyCfGiauAvGnmvenrTnk26nvFmk4btS57YF0f0zZeYicsVgWwehfVysHwXq+auCiFeB7dGEapGunTRuYGKdrbgm1Xg0FAQ8DdgXHi8VzGFrDdJpFacPRvPHML4c4Ep9Hoe7IxIslNwrHgXjroxfcSQB2iKCwCwB6VlULXIBQR7luIx-dB4hkgYu72uWTBwaoxY00EcFOFByM1piTPNyl6RR4tymUu7+oSAyEDPivCX5kdneYhg6HWS93ihEvz8ml9bGBHbzsOKxddYcfO217rnCSpnCUuTAZFviQNvl55k5E1E7vjlaQNSfMG0cfGriweb+wdyfpNjSfsv1XkiMCcM4yoEE4iXvISCqylMc0juePzHH+J0zsl0t03p-onbqZgqMrzQeoVMEarJDZd7u02OBIZBkOZJMgMF8gFk7u3Sb1Byn3CooRMDmWYGMRcwyR2mMZWagekyowlu+UEERp2BbrcoqoI4brhFjhzAhXIf3Lpj-GwHKUVy2HEINwA3I25ty3fdBPgI9a1RGC0zexqaQ4LHA7ar6NCoFWeYbF1mUAJUAc2EiGIVGrvelEFx45RFa+Z1RChVVUDH4qBRfChLQJebIscK-gTKmwJwTPxwiBqY4MPlvKOQcguyHYGkiiJyV-KOg78N320BwYe8V+aiKET4ovwu0eQbQOmH2AOCMqhVUQbCXEFgYtyxId-tDF5DuCW4ng8ytCHip9IkqOQTQQn2kT5VnKIgpcuEOCrRCdg9oOIfHVWAd1cw92PPPYFgzpD7+mQnSk4NhJ6DcqWQgwSEOK4H8LoW-WIQKA8FQgvBeAndtymPyopBkfTTqrAG6p3d+q3qZ+PmDLLTRBuJoH4M+wcB3gUgX6BXnNQqxvVzW1LT6oZihrg9dGOwFYP8ATgZAJeCMA0DyjLLftbwM5LQa82Hp41gMhNC3u10BbDFJIBodJuIDuhnYmCMWAqAhAYIiZMMaDFRDLS2AB8eSeQH4DATMB2ARM9mJOGcB+E2Bdg26PihgP+4-whautM2n7XB5wjfhiIyaBHw1QOR5gKSZMDCCREQiRaQPcVCbztTSDq05mEkTASVoYYYqScZNDVBsi7IsRhfDIRQnxFe09aLI6OsSJ+FcjygPI1INFEKF1BxyF2ZjAyMCBRox6saGpEcOD7KEYhCMc0hmiHD74e8IIqqjULR5iih6wtTUeWkRKTI9Rl4WEIaNUbDhrEygZ6E9E1J54xOmwgHgEDtHf0J0wSMgjKPhHAt5Rbqc-u6nXQDVokPqDIBqIIZnpMARw+ZE3SWDQwnyhYGaM-T7qWRKg8MOJmw2T4dDPcDkJ1OMRWhTEYW0WVXK42iYSM7+1oiQGiyeZdlcBm9fvNzQBC+djA+Y0TDsFzT9jryz1Sfh2MRYvM8hUgtgbo17HyAxxiFDNNc0LC3Nx8DzScf8zWb0CJBHzL5h8JkE2MFxKYPsQUCSyvcm4L8cCLC3T47AEWoQiQE0NRb-N5xBUM8UuIvEriQuerViJCCUhNEXE1LWlnLHaEwjAIJHI4DVCHBHE-cS8UIicH4q8Ik0-YOzCKK9BBtdhcrcCZ8JKIAFk6+4e+r2Hpy6tgRPxdQH3VUCo9KwWEiQbGh2hhtsO5CHbo72nCRZxENgFiK917BpA7wbkZYH0IY5HsJB07NEDhJ24kd1AczdiLmnGixwespo0qOLxWjaBWxlYazhIMA6SSyuPXSrneRGr6N98E+L9qIEyTCSsOEg-DjpJ3B6S-W-XQyQoHmCap+sqYAEMlnE6YdJOnncmPZw042TyuaXeyVV0Mkpp4RjaOgsC15guAgAA */
  id: 'Modeling',

  context: ({ input }) => ({
    ...modelingMachineDefaultContext,
    ...input,
  }),

  states: {
    idle: {
      on: {
        'Enter sketch': [
          {
            target: 'animating to existing sketch',
            guard: 'Selection is on face',
          },
          'Sketch no face',
        ],

        Extrude: {
          target: 'Applying extrude',
          reenter: true,
        },

        Revolve: {
          target: 'idle',
          actions: ['AST revolve'],
          reenter: false,
        },

        Sweep: {
          target: 'Applying sweep',
          reenter: true,
        },

        Loft: {
          target: 'Applying loft',
          reenter: true,
        },

        Shell: {
          target: 'Applying shell',
          reenter: true,
        },

        Fillet: {
          target: 'Applying fillet',
          reenter: true,
        },

        Chamfer: {
          target: 'Applying chamfer',
          reenter: true,
        },

        Export: {
          target: 'idle',
          reenter: false,
          guard: 'Has exportable geometry',
          actions: 'Engine export',
        },

        Make: {
          target: 'idle',
          reenter: false,
          guard: 'Has exportable geometry',
          actions: 'Make',
        },

        'Delete selection': {
          target: 'Applying Delete selection',
          // guard: 'has valid selection for deletion',
          reenter: true,
        },

        'Text-to-CAD': {
          target: 'idle',
          reenter: false,
          actions: ['Submit to Text-to-CAD API'],
        },

        'Offset plane': {
          target: 'Applying offset plane',
          reenter: true,
        },

        Helix: {
          target: 'Applying helix',
          reenter: true,
        },

        'Prompt-to-edit': 'Applying Prompt-to-edit',
      },

      entry: 'reset client scene mouse handlers',

      states: {
        hidePlanes: {
          on: {
            'Artifact graph populated': 'showPlanes',
          },

          entry: 'hide default planes',
        },

        showPlanes: {
          on: {
            'Artifact graph emptied': 'hidePlanes',
          },

          entry: [
            'show default planes',
            'reset camera position',
            'set selection filter to curves only',
          ],
          description: `We want to disable selections and hover highlights here, because users can't do anything with that information until they actually add something to the scene. The planes are just for orientation here.`,
          exit: 'set selection filter to defaults',
        },
      },

      initial: 'hidePlanes',
    },

    Sketch: {
      states: {
        SketchIdle: {
          on: {
            'Make segment vertical': {
              guard: 'Can make selection vertical',
              target: 'Await constrain vertically',
            },

            'Make segment horizontal': {
              guard: 'Can make selection horizontal',
              target: 'Await constrain horizontally',
            },

            'Constrain horizontal distance': {
              target: 'Await horizontal distance info',
              guard: 'Can constrain horizontal distance',
            },

            'Constrain vertical distance': {
              target: 'Await vertical distance info',
              guard: 'Can constrain vertical distance',
            },

            'Constrain ABS X': {
              target: 'Await ABS X info',
              guard: 'Can constrain ABS X',
            },

            'Constrain ABS Y': {
              target: 'Await ABS Y info',
              guard: 'Can constrain ABS Y',
            },

            'Constrain angle': {
              target: 'Await angle info',
              guard: 'Can constrain angle',
            },

            'Constrain length': {
              target: 'Apply length constraint',
              guard: 'Can constrain length',
            },

            'Constrain perpendicular distance': {
              target: 'Await perpendicular distance info',
              guard: 'Can constrain perpendicular distance',
            },

            'Constrain horizontally align': {
              guard: 'Can constrain horizontally align',
              target: 'Await constrain horizontally align',
            },

            'Constrain vertically align': {
              guard: 'Can constrain vertically align',
              target: 'Await constrain vertically align',
            },

            'Constrain snap to X': {
              guard: 'Can constrain snap to X',
              target: 'Await constrain snap to X',
            },

            'Constrain snap to Y': {
              guard: 'Can constrain snap to Y',
              target: 'Await constrain snap to Y',
            },

            'Constrain equal length': {
              guard: 'Can constrain equal length',
              target: 'Await constrain equal length',
            },

            'Constrain parallel': {
              target: 'Await constrain parallel',
              guard: 'Can canstrain parallel',
            },

            'Constrain remove constraints': {
              guard: 'Can constrain remove constraints',
              target: 'Await constrain remove constraints',
            },

            'Re-execute': {
              target: 'SketchIdle',
              reenter: false,
              actions: ['set sketchMetadata from pathToNode'],
            },

            'code edit during sketch': 'clean slate',

            'Constrain with named value': {
              target: 'Converting to named value',
              guard: 'Can convert to named value',
            },

            'change tool': {
              target: 'Change Tool',
            },
          },

          entry: ['setup client side sketch segments'],
        },

        'Await horizontal distance info': {
          invoke: {
            src: 'Get horizontal info',
            id: 'get-horizontal-info',
            input: ({ context: { selectionRanges, sketchDetails } }) => ({
              selectionRanges,
              sketchDetails,
            }),
            onDone: {
              target: 'SketchIdle',
              actions: 'Set selection',
            },
            onError: 'SketchIdle',
          },
        },

        'Await vertical distance info': {
          invoke: {
            src: 'Get vertical info',
            id: 'get-vertical-info',
            input: ({ context: { selectionRanges, sketchDetails } }) => ({
              selectionRanges,
              sketchDetails,
            }),
            onDone: {
              target: 'SketchIdle',
              actions: 'Set selection',
            },
            onError: 'SketchIdle',
          },
        },

        'Await ABS X info': {
          invoke: {
            src: 'Get ABS X info',
            id: 'get-abs-x-info',
            input: ({ context: { selectionRanges, sketchDetails } }) => ({
              selectionRanges,
              sketchDetails,
            }),
            onDone: {
              target: 'SketchIdle',
              actions: 'Set selection',
            },
            onError: 'SketchIdle',
          },
        },

        'Await ABS Y info': {
          invoke: {
            src: 'Get ABS Y info',
            id: 'get-abs-y-info',
            input: ({ context: { selectionRanges, sketchDetails } }) => ({
              selectionRanges,
              sketchDetails,
            }),
            onDone: {
              target: 'SketchIdle',
              actions: 'Set selection',
            },
            onError: 'SketchIdle',
          },
        },

        'Await angle info': {
          invoke: {
            src: 'Get angle info',
            id: 'get-angle-info',
            input: ({ context: { selectionRanges, sketchDetails } }) => ({
              selectionRanges,
              sketchDetails,
            }),
            onDone: {
              target: 'SketchIdle',
              actions: 'Set selection',
            },
            onError: 'SketchIdle',
          },
        },

        'Apply length constraint': {
          invoke: {
            src: 'astConstrainLength',
            id: 'AST-constrain-length',
            input: ({ context: { selectionRanges, sketchDetails }, event }) => {
              const data =
                event.type === 'Constrain length' ? event.data : undefined
              return {
                selectionRanges,
                sketchDetails,
                lengthValue: data?.length,
              }
            },
            onDone: {
              target: 'SketchIdle',
              actions: 'Set selection',
            },
            onError: 'SketchIdle',
          },
        },

        'Await perpendicular distance info': {
          invoke: {
            src: 'Get perpendicular distance info',
            id: 'get-perpendicular-distance-info',
            input: ({ context: { selectionRanges, sketchDetails } }) => ({
              selectionRanges,
              sketchDetails,
            }),
            onDone: {
              target: 'SketchIdle',
              actions: 'Set selection',
            },
            onError: 'SketchIdle',
          },
        },

        'Line tool': {
          exit: [],

          states: {
            Init: {
              always: [
                {
                  target: 'normal',
                  guard: 'has made first point',
                  actions: 'set up draft line',
                },
                'No Points',
              ],
            },

            normal: {},

            'No Points': {
              entry: 'setup noPoints onClick listener',

              on: {
                'Add start point': {
                  target: 'normal',
                  actions: 'set up draft line without teardown',
                },

                Cancel: '#Modeling.Sketch.undo startSketchOn',
              },
            },
          },

          initial: 'Init',

          on: {
            'change tool': {
              target: 'Change Tool',
            },
          },
        },

        Init: {
          always: [
            {
              target: 'SketchIdle',
              guard: 'is editing existing sketch',
            },
            {
              target: 'circle3PointToolSelect',
              guard: 'is editing 3-point circle',
            },
            'Line tool',
          ],
        },

        'Tangential arc to': {
          entry: 'set up draft arc',

          on: {
            'change tool': {
              target: 'Change Tool',
            },
          },
        },

        'undo startSketchOn': {
          invoke: {
            src: 'AST-undo-startSketchOn',
            id: 'AST-undo-startSketchOn',
            input: ({ context: { sketchDetails } }) => ({ sketchDetails }),
            onDone: {
              target: '#Modeling.idle',
              actions: 'enter modeling mode',
            },
          },
        },

        'Rectangle tool': {
          entry: ['listen for rectangle origin'],

          states: {
            'Awaiting second corner': {
              on: {
                'Finish rectangle': 'Finished Rectangle',
              },
            },

            'Awaiting origin': {
              on: {
                'Add rectangle origin': {
                  target: 'Awaiting second corner',
                  actions: 'set up draft rectangle',
                },
              },
            },

            'Finished Rectangle': {
              always: '#Modeling.Sketch.SketchIdle',
            },
          },

          initial: 'Awaiting origin',

          on: {
            'change tool': {
              target: 'Change Tool',
            },
          },
        },

        'Center Rectangle tool': {
          entry: ['listen for center rectangle origin'],

          states: {
            'Awaiting corner': {
              on: {
                'Finish center rectangle': 'Finished Center Rectangle',
              },
            },

            'Awaiting origin': {
              on: {
                'Add center rectangle origin': {
                  target: 'Awaiting corner',
                  // TODO
                  actions: 'set up draft center rectangle',
                },
              },
            },

            'Finished Center Rectangle': {
              always: '#Modeling.Sketch.SketchIdle',
            },
          },

          initial: 'Awaiting origin',

          on: {
            'change tool': {
              target: 'Change Tool',
            },
          },
        },

        'clean slate': {
          always: 'SketchIdle',
        },

        'Converting to named value': {
          invoke: {
            src: 'Apply named value constraint',
            id: 'astConstrainNamedValue',
            input: ({ context: { selectionRanges, sketchDetails }, event }) => {
              if (event.type !== 'Constrain with named value') {
                return {
                  selectionRanges,
                  sketchDetails,
                  data: undefined,
                }
              }
              return {
                selectionRanges,
                sketchDetails,
                data: event.data,
              }
            },
            onError: 'SketchIdle',
            onDone: {
              target: 'SketchIdle',
              actions: 'Set selection',
            },
          },
        },

        'Await constrain remove constraints': {
          invoke: {
            src: 'do-constrain-remove-constraint',
            id: 'do-constrain-remove-constraint',
            input: ({ context: { selectionRanges, sketchDetails }, event }) => {
              return {
                selectionRanges,
                sketchDetails,
                data:
                  event.type === 'Constrain remove constraints'
                    ? event.data
                    : undefined,
              }
            },
            onDone: {
              target: 'SketchIdle',
              actions: 'Set selection',
            },
          },
        },

        'Await constrain horizontally': {
          invoke: {
            src: 'do-constrain-horizontally',
            id: 'do-constrain-horizontally',
            input: ({ context: { selectionRanges, sketchDetails } }) => ({
              selectionRanges,
              sketchDetails,
            }),
            onDone: {
              target: 'SketchIdle',
              actions: 'Set selection',
            },
          },
        },

        'Await constrain vertically': {
          invoke: {
            src: 'do-constrain-vertically',
            id: 'do-constrain-vertically',
            input: ({ context: { selectionRanges, sketchDetails } }) => ({
              selectionRanges,
              sketchDetails,
            }),
            onDone: {
              target: 'SketchIdle',
              actions: 'Set selection',
            },
          },
        },

        'Await constrain horizontally align': {
          invoke: {
            src: 'do-constrain-horizontally-align',
            id: 'do-constrain-horizontally-align',
            input: ({ context }) => ({
              selectionRanges: context.selectionRanges,
              sketchDetails: context.sketchDetails,
            }),
            onDone: {
              target: 'SketchIdle',
              actions: 'Set selection',
            },
          },
        },

        'Await constrain vertically align': {
          invoke: {
            src: 'do-constrain-vertically-align',
            id: 'do-constrain-vertically-align',
            input: ({ context }) => ({
              selectionRanges: context.selectionRanges,
              sketchDetails: context.sketchDetails,
            }),
            onDone: {
              target: 'SketchIdle',
              actions: 'Set selection',
            },
          },
        },

        'Await constrain snap to X': {
          invoke: {
            src: 'do-constrain-snap-to-x',
            id: 'do-constrain-snap-to-x',
            input: ({ context }) => ({
              selectionRanges: context.selectionRanges,
              sketchDetails: context.sketchDetails,
            }),
            onDone: {
              target: 'SketchIdle',
              actions: 'Set selection',
            },
          },
        },

        'Await constrain snap to Y': {
          invoke: {
            src: 'do-constrain-snap-to-y',
            id: 'do-constrain-snap-to-y',
            input: ({ context }) => ({
              selectionRanges: context.selectionRanges,
              sketchDetails: context.sketchDetails,
            }),
            onDone: {
              target: 'SketchIdle',
              actions: 'Set selection',
            },
          },
        },

        'Await constrain equal length': {
          invoke: {
            src: 'do-constrain-equal-length',
            id: 'do-constrain-equal-length',
            input: ({ context }) => ({
              selectionRanges: context.selectionRanges,
              sketchDetails: context.sketchDetails,
            }),
            onDone: {
              target: 'SketchIdle',
              actions: 'Set selection',
            },
          },
        },

        'Await constrain parallel': {
          invoke: {
            src: 'do-constrain-parallel',
            id: 'do-constrain-parallel',
            input: ({ context }) => ({
              selectionRanges: context.selectionRanges,
              sketchDetails: context.sketchDetails,
            }),
            onDone: {
              target: 'SketchIdle',
              actions: 'Set selection',
            },
          },
        },

        'Change Tool': {
          always: [
            {
              target: 'SketchIdle',
              guard: 'next is none',
            },
            {
              target: 'Line tool',
              guard: 'next is line',
            },
            {
              target: 'Rectangle tool',
              guard: 'next is rectangle',
            },
            {
              target: 'Tangential arc to',
              guard: 'next is tangential arc',
            },
            {
              target: 'Circle tool',
              guard: 'next is circle',
            },
            {
              target: 'Center Rectangle tool',
              guard: 'next is center rectangle',
            },
            {
              target: 'circle3PointToolSelect',
              reenter: true,
              guard: 'next is circle 3 point',
            },
          ],

          entry: ['assign tool in context', 'reset selections'],
        },
        'Circle tool': {
          on: {
            'change tool': 'Change Tool',
          },

          states: {
            'Awaiting origin': {
              on: {
                'Add circle origin': {
                  target: 'Awaiting Radius',
                  actions: 'set up draft circle',
                },
              },
            },

            'Awaiting Radius': {
              on: {
                'Finish circle': 'Finished Circle',
              },
            },

            'Finished Circle': {
              always: '#Modeling.Sketch.SketchIdle',
            },
          },

          initial: 'Awaiting origin',
          entry: 'listen for circle origin',
        },
        circle3PointToolSelect: {
          invoke: {
            id: 'actor-circle-3-point',
            input: function ({ context }) {
              if (!context.sketchDetails) return
              return context.sketchDetails
            },
            src: 'actorCircle3Point',
          },
          on: {
            // We still need this action to trigger (legacy code support)
            'change tool': 'Change Tool',
            // On stop event, transition to our usual SketchIdle state
            'stop-internal': {
              target: '#Modeling.Sketch.SketchIdle',
            },
          },
        },
      },

      initial: 'Init',

      on: {
        CancelSketch: '.SketchIdle',

        'Delete segment': {
          reenter: false,
          actions: ['Delete segment', 'Set sketchDetails', 'reset selections'],
        },
        'code edit during sketch': '.clean slate',
      },

      exit: [
        'sketch exit execute',
        'tear down client sketch',
        'remove sketch grid',
        'engineToClient cam sync direction',
        'Reset Segment Overlays',
        'enable copilot',
      ],

      entry: ['add axis n grid', 'clientToEngine cam sync direction'],
    },

    'Sketch no face': {
      entry: [
        'disable copilot',
        'show default planes',
        'set selection filter to faces only',
        'enter sketching mode',
      ],

      exit: ['hide default planes', 'set selection filter to defaults'],
      on: {
        'Select default plane': {
          target: 'animating to plane',
          actions: ['reset sketch metadata'],
        },
      },
    },

    'animating to plane': {
      invoke: {
        src: 'animate-to-face',
        id: 'animate-to-face',

        input: ({ event }) => {
          if (event.type !== 'Select default plane') return undefined
          return event.data
        },

        onDone: {
          target: 'Sketch',
          actions: 'set new sketch metadata',
        },

        onError: 'Sketch no face',
      },
    },

    'animating to existing sketch': {
      invoke: {
        src: 'animate-to-sketch',
        id: 'animate-to-sketch',
        input: ({ context }) => ({
          selectionRanges: context.selectionRanges,
          sketchDetails: context.sketchDetails,
        }),
        onDone: {
          target: 'Sketch',
          actions: [
            'disable copilot',
            'set new sketch metadata',
            'enter sketching mode',
          ],
        },
      },
    },

    'Applying extrude': {
      invoke: {
        src: 'extrudeAstMod',
        id: 'extrudeAstMod',
        input: ({ event }) => {
          if (event.type !== 'Extrude') return undefined
          return event.data
        },
        onDone: ['idle'],
        onError: {
          target: 'idle',
          actions: 'toastError',
        },
      },
    },

    'Applying offset plane': {
      invoke: {
        src: 'offsetPlaneAstMod',
        id: 'offsetPlaneAstMod',
        input: ({ event }) => {
          if (event.type !== 'Offset plane') return undefined
          return event.data
        },
        onDone: ['idle'],
        onError: ['idle'],
      },
    },

    'Applying helix': {
      invoke: {
        src: 'helixAstMod',
        id: 'helixAstMod',
        input: ({ event }) => {
          if (event.type !== 'Helix') return undefined
          return event.data
        },
        onDone: ['idle'],
        onError: ['idle'],
      },
    },

    'Applying sweep': {
      invoke: {
        src: 'sweepAstMod',
        id: 'sweepAstMod',
        input: ({ event }) => {
          if (event.type !== 'Sweep') return undefined
          return event.data
        },
        onDone: ['idle'],
        onError: ['idle'],
      },
    },

    'Applying loft': {
      invoke: {
        src: 'loftAstMod',
        id: 'loftAstMod',
        input: ({ event }) => {
          if (event.type !== 'Loft') return undefined
          return event.data
        },
        onDone: ['idle'],
        onError: ['idle'],
      },
    },

    'Applying shell': {
      invoke: {
        src: 'shellAstMod',
        id: 'shellAstMod',
        input: ({ event }) => {
          if (event.type !== 'Shell') return undefined
          return event.data
        },
        onDone: ['idle'],
        onError: ['idle'],
      },
    },

    'Applying fillet': {
      invoke: {
        src: 'filletAstMod',
        id: 'filletAstMod',
        input: ({ event }) => {
          if (event.type !== 'Fillet') return undefined
          return event.data
        },
        onDone: ['idle'],
        onError: ['idle'],
      },
    },

    'Applying chamfer': {
      invoke: {
        src: 'chamferAstMod',
        id: 'chamferAstMod',
        input: ({ event }) => {
          if (event.type !== 'Chamfer') return undefined
          return event.data
        },
        onDone: ['idle'],
        onError: ['idle'],
      },
    },

    'Applying Prompt-to-edit': {
      invoke: {
        src: 'submit-prompt-edit',
        id: 'submit-prompt-edit',

        input: ({ event }) => {
          if (event.type !== 'Prompt-to-edit' || !event.data) {
            return {
              prompt: '',
              selection: { graphSelections: [], otherSelections: [] },
            }
          }
          return event.data
        },

        onDone: 'idle',
        onError: 'idle',
      },
    },

    'Applying Delete selection': {
      invoke: {
        src: 'deleteSelectionAstMod',
        id: 'deleteSelectionAstMod',

        input: ({ event, context }) => {
          return { selectionRanges: context.selectionRanges }
        },

        onDone: 'idle',
        onError: {
          target: 'idle',
          reenter: true,
          actions: ({ event }) => {
            if ('error' in event && err(event.error)) {
              toast.error(event.error.message)
            }
          },
        },
      },
    },
  },

  initial: 'idle',

  on: {
    Cancel: {
      target: '.idle',
      // TODO what if we're existing extrude equipped, should these actions still be fired?
      // maybe cancel needs to have a guard for if else logic?
      actions: [
        'reset sketch metadata',
        'enable copilot',
        'enter modeling mode',
      ],
    },

    'Set selection': {
      reenter: false,
      actions: 'Set selection',
    },

    'Set mouse state': {
      reenter: false,
      actions: 'Set mouse state',
    },
    'Set context': {
      reenter: false,
      actions: 'Set context',
    },
    'Set Segment Overlays': {
      reenter: false,
      actions: 'Set Segment Overlays',
    },
    'Center camera on selection': {
      reenter: false,
      actions: 'Center camera on selection',
    },
  },
})

export function isEditingExistingSketch({
  sketchDetails,
}: {
  sketchDetails: SketchDetails | null
}): boolean {
  // should check that the variable declaration is a pipeExpression
  // and that the pipeExpression contains a "startProfileAt" callExpression
  if (!sketchDetails?.sketchPathToNode) return false
  const variableDeclaration = getNodeFromPath<VariableDeclarator>(
    kclManager.ast,
    sketchDetails.sketchPathToNode,
    'VariableDeclarator'
  )
  if (err(variableDeclaration)) return false
  if (variableDeclaration.node.type !== 'VariableDeclarator') return false
  const pipeExpression = variableDeclaration.node.init
  if (pipeExpression.type !== 'PipeExpression') return false
  const hasStartProfileAt = pipeExpression.body.some(
    (item) =>
      item.type === 'CallExpression' && item.callee.name === 'startProfileAt'
  )
  const hasCircle = pipeExpression.body.some(
    (item) => item.type === 'CallExpression' && item.callee.name === 'circle'
  )
  return (hasStartProfileAt && pipeExpression.body.length > 2) || hasCircle
}
export function isEditing3PointCircle({
  sketchDetails,
}: {
  sketchDetails: SketchDetails | null
}): boolean {
  if (!sketchDetails?.sketchPathToNode) return false
  const variableDeclaration = getNodeFromPath<VariableDeclarator>(
    kclManager.ast,
    sketchDetails.sketchPathToNode,
    'VariableDeclarator'
  )
  if (err(variableDeclaration)) return false
  if (variableDeclaration.node.type !== 'VariableDeclarator') return false
  const pipeExpression = variableDeclaration.node.init
  if (pipeExpression.type !== 'PipeExpression') return false
  const hasStartProfileAt = pipeExpression.body.some(
    (item) =>
      item.type === 'CallExpression' && item.callee.name === 'startProfileAt'
  )
  const hasCircle3Point = pipeExpression.body.some(
    (item) =>
      item.type === 'CallExpressionKw' &&
      item.callee.name === 'circleThreePoint'
  )
  return (
    (hasStartProfileAt && pipeExpression.body.length > 2) || hasCircle3Point
  )
}
export function pipeHasCircle({
  sketchDetails,
}: {
  sketchDetails: SketchDetails | null
}): boolean {
  if (!sketchDetails?.sketchPathToNode) return false
  const variableDeclaration = getNodeFromPath<VariableDeclarator>(
    kclManager.ast,
    sketchDetails.sketchPathToNode,
    'VariableDeclarator'
  )
  if (err(variableDeclaration)) return false
  if (variableDeclaration.node.type !== 'VariableDeclarator') return false
  const pipeExpression = variableDeclaration.node.init
  if (pipeExpression.type !== 'PipeExpression') return false
  const hasCircle = pipeExpression.body.some(
    (item) => item.type === 'CallExpression' && item.callee.name === 'circle'
  )
  return hasCircle
}
export function pipeHasCircleThreePoint({
  sketchDetails,
}: {
  sketchDetails: SketchDetails | null
}): boolean {
  if (!sketchDetails?.sketchPathToNode) return false
  const variableDeclaration = getNodeFromPath<VariableDeclarator>(
    kclManager.ast,
    sketchDetails.sketchPathToNode,
    'VariableDeclarator'
  )
  if (err(variableDeclaration)) return false
  if (variableDeclaration.node.type !== 'VariableDeclarator') return false
  const pipeExpression = variableDeclaration.node.init
  if (pipeExpression.type !== 'PipeExpression') return false
  const hasCircle = pipeExpression.body.some(
    (item) =>
      item.type === 'CallExpression' && item.callee.name === 'circleThreePoint'
  )
  return hasCircle
}

export function canRectangleOrCircleTool({
  sketchDetails,
}: {
  sketchDetails: SketchDetails | null
}): boolean {
  const node = getNodeFromPath<VariableDeclaration>(
    kclManager.ast,
    sketchDetails?.sketchPathToNode || [],
    'VariableDeclaration'
  )
  // This should not be returning false, and it should be caught
  // but we need to simulate old behavior to move on.
  if (err(node)) return false
  return node.node?.declaration.init.type !== 'PipeExpression'
}

/** If the sketch contains `close` or `circle` stdlib functions it must be closed */
export function isClosedSketch({
  sketchDetails,
}: {
  sketchDetails: SketchDetails | null
}): boolean {
  const node = getNodeFromPath<VariableDeclaration>(
    kclManager.ast,
    sketchDetails?.sketchPathToNode || [],
    'VariableDeclaration'
  )
  // This should not be returning false, and it should be caught
  // but we need to simulate old behavior to move on.
  if (err(node)) return false
  if (node.node?.declaration?.init?.type !== 'PipeExpression') return false
  return node.node.declaration.init.body.some(
    (node) =>
      node.type === 'CallExpression' &&
      (node.callee.name === 'close' || node.callee.name === 'circle')
  )
}<|MERGE_RESOLUTION|>--- conflicted
+++ resolved
@@ -701,40 +701,6 @@
         }
       })().catch(reportRejection)
     },
-<<<<<<< HEAD
-=======
-    'AST delete selection': ({ context: { selectionRanges } }) => {
-      ;(async () => {
-        const errorMessage =
-          'Unable to delete selection. Please edit manually in code pane.'
-        let ast = kclManager.ast
-
-        const modifiedAst = await deleteFromSelection(
-          ast,
-          selectionRanges.graphSelections[0],
-          kclManager.variables,
-          getFaceDetails
-        )
-        if (err(modifiedAst)) {
-          toast.error(errorMessage)
-          return
-        }
-
-        const testExecute = await executeAst({
-          ast: modifiedAst,
-          engineCommandManager,
-          isMock: true,
-        })
-        if (testExecute.errors.length) {
-          toast.error(errorMessage)
-          return
-        }
-
-        await kclManager.updateAst(modifiedAst, true)
-        await codeManager.updateEditorWithAstAndWriteToFile(modifiedAst)
-      })().catch(reportRejection)
-    },
->>>>>>> 950f5ceb
     'set selection filter to curves only': () => {
       ;(async () => {
         await engineCommandManager.sendSceneCommand({
