--- conflicted
+++ resolved
@@ -40,11 +40,8 @@
   applyConstraintEqualLength,
   setEqualLengthInfo,
 } from 'components/Toolbar/EqualLength'
-<<<<<<< HEAD
-import { deleteFromSelection, extrudeSketch } from 'lang/modifyAst'
 import { revolveSketch } from 'lang/modifyAst/addRevolve'
 import { applyFilletToSelection } from 'lang/modifyAst/addFillet'
-=======
 import {
   addOffsetPlane,
   deleteFromSelection,
@@ -56,7 +53,6 @@
   EdgeTreatmentType,
   FilletParameters,
 } from 'lang/modifyAst/addEdgeTreatment'
->>>>>>> 424b409c
 import { getNodeFromPath } from '../lang/queryAst'
 import {
   applyConstraintEqualAngle,
