--- conflicted
+++ resolved
@@ -50,16 +50,11 @@
 import { updateModelingState } from '@src/lang/modelingWorkflows'
 import {
   addClone,
+  addExtrude,
   addHelix,
   addOffsetPlane,
   addShell,
   addSweep,
-<<<<<<< HEAD
-  deleteNodeInExtrudePipe,
-  addExtrude,
-=======
-  extrudeSketch,
->>>>>>> efba7736
   insertNamedConstant,
   insertVariableAndOffsetPathToNode,
   loftSketches,
