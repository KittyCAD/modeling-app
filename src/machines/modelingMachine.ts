--- conflicted
+++ resolved
@@ -1449,30 +1449,17 @@
       }
     ),
     extrudeAstMod: fromPromise<
-<<<<<<< HEAD
       unknown,
       ModelingCommandSchema['Extrude'] | undefined
     >(async ({ input }) => {
-      if (!input) return new Error('No input provided')
-=======
-      void,
-      ModelingCommandSchema['Extrude'] | undefined
-    >(async ({ input }) => {
       if (!input) return Promise.reject('No input provided')
->>>>>>> 22943312
       const { selection, distance } = input
       let ast = structuredClone(kclManager.ast)
-      let extrudeName: string | undefined = undefined
-
-<<<<<<< HEAD
-      const sourceRange = selection.graphSelections[0]?.codeRef.range
-      const pathToNode = getNodePathFromSourceRange(ast, sourceRange)
-=======
+
       const pathToNode = getNodePathFromSourceRange(
         ast,
         selection.graphSelections[0]?.codeRef.range
       )
->>>>>>> 22943312
       // Add an extrude statement to the AST
       const extrudeSketchRes = extrudeSketch(
         ast,
@@ -1482,11 +1469,7 @@
           ? distance.variableIdentifierAst
           : distance.valueAst
       )
-<<<<<<< HEAD
-      if (err(extrudeSketchRes)) return extrudeSketchRes
-=======
       if (err(extrudeSketchRes)) return Promise.reject(extrudeSketchRes)
->>>>>>> 22943312
       const { modifiedAst, pathToExtrudeArg } = extrudeSketchRes
 
       // Insert the distance variable if the user has provided a variable name
