--- conflicted
+++ resolved
@@ -389,12 +389,8 @@
   guards: {
     'Selection is on face': () => false,
     'has valid sweep selection': () => false,
-<<<<<<< HEAD
     'has valid loft selection': () => false,
-    'has valid fillet selection': () => false,
-=======
     'has valid edge treatment selection': () => false,
->>>>>>> 5ae1aecd
     'Has exportable geometry': () => false,
     'has valid selection for deletion': () => false,
     'has made first point': ({ context }) => {
