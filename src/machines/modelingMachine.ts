--- conflicted
+++ resolved
@@ -769,7 +769,6 @@
         await codeManager.updateEditorWithAstAndWriteToFile(modifiedAst)
       })().catch(reportRejection)
     },
-<<<<<<< HEAD
     'AST fillet': ({ event }) => {
       if (event.type !== 'Fillet') return
       if (!event.data) return
@@ -818,8 +817,6 @@
       // eslint-disable-next-line @typescript-eslint/no-floating-promises
       codeManager.updateEditorWithAstAndWriteToFile(kclManager.ast)
     },
-=======
->>>>>>> 363ae106
     'set selection filter to curves only': () => {
       ;(async () => {
         await engineCommandManager.sendSceneCommand({
