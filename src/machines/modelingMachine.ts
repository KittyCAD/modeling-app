import {
  PathToNode,
  VariableDeclaration,
  VariableDeclarator,
  parse,
  recast,
  resultIsOk,
} from 'lang/wasm'
import {
  Axis,
  DefaultPlaneSelection,
  Selections,
  Selection,
  updateSelections,
} from 'lib/selections'
import { assign, fromPromise, fromCallback, setup } from 'xstate'
import { SidebarType } from 'components/ModelingSidebar/ModelingPanes'
import { isNodeSafeToReplacePath } from 'lang/queryAst'
import { getNodePathFromSourceRange } from 'lang/queryAstNodePathUtils'
import {
  kclManager,
  sceneInfra,
  sceneEntitiesManager,
  engineCommandManager,
  editorManager,
  codeManager,
} from 'lib/singletons'
import {
  horzVertInfo,
  applyConstraintHorzVert,
} from 'components/Toolbar/HorzVert'
import {
  applyConstraintHorzVertAlign,
  horzVertDistanceInfo,
} from 'components/Toolbar/SetHorzVertDistance'
import { angleBetweenInfo } from 'components/Toolbar/SetAngleBetween'
import { angleLengthInfo } from 'components/Toolbar/setAngleLength'
import {
  applyConstraintEqualLength,
  setEqualLengthInfo,
} from 'components/Toolbar/EqualLength'
import { revolveSketch } from 'lang/modifyAst/addRevolve'
import {
  addHelix,
  addOffsetPlane,
  addSweep,
  extrudeSketch,
  loftSketches,
} from 'lang/modifyAst'
import {
  applyEdgeTreatmentToSelection,
  ChamferParameters,
  EdgeTreatmentType,
  FilletParameters,
} from 'lang/modifyAst/addEdgeTreatment'
import { getNodeFromPath } from '../lang/queryAst'
import {
  applyConstraintEqualAngle,
  equalAngleInfo,
} from 'components/Toolbar/EqualAngle'
import {
  applyRemoveConstrainingValues,
  removeConstrainingValuesInfo,
} from 'components/Toolbar/RemoveConstrainingValues'
import { intersectInfo } from 'components/Toolbar/Intersect'
import {
  absDistanceInfo,
  applyConstraintAxisAlign,
} from 'components/Toolbar/SetAbsDistance'
import { ModelingCommandSchema } from 'lib/commandBarConfigs/modelingCommandConfig'
import { err, reportRejection, trap } from 'lib/trap'
import { DefaultPlaneStr } from 'lib/planes'
import { uuidv4 } from 'lib/utils'
import { Coords2d } from 'lang/std/sketch'
import { deleteSegment } from 'clientSideScene/ClientSideSceneComp'
import toast from 'react-hot-toast'
import { ToolbarModeName } from 'lib/toolbar'
import { quaternionFromUpNForward } from 'clientSideScene/helpers'
import { Mesh, Vector3 } from 'three'
import { MachineManager } from 'components/MachineManagerProvider'
import { addShell } from 'lang/modifyAst/addShell'
import { KclCommandValue } from 'lib/commandTypes'
<<<<<<< HEAD
import { ModelingMachineContext } from 'components/ModelingMachineProvider'
import {
  deleteSelectionPromise,
  deletionErrorMessage,
} from 'lang/modifyAst/deleteSelection'
=======
import { getPathsFromPlaneArtifact } from 'lang/std/artifactGraph'
import { createProfileStartHandle } from 'clientSideScene/segments'
import { DRAFT_POINT } from 'clientSideScene/sceneInfra'
>>>>>>> 18d5bb38

export const MODELING_PERSIST_KEY = 'MODELING_PERSIST_KEY'

export type SetSelections =
  | {
      selectionType: 'singleCodeCursor'
      selection?: Selection
      scrollIntoView?: boolean
    }
  | {
      selectionType: 'axisSelection'
      selection: Axis
    }
  | {
      selectionType: 'defaultPlaneSelection'
      selection: DefaultPlaneSelection
    }
  | {
      selectionType: 'completeSelection'
      selection: Selections
      updatedSketchEntryNodePath?: PathToNode
      updatedSketchNodePaths?: PathToNode[]
      updatedPlaneNodePath?: PathToNode
    }
  | {
      selectionType: 'mirrorCodeMirrorSelections'
      selection: Selections
    }

export type MouseState =
  | {
      type: 'idle'
    }
  | {
      type: 'isHovering'
      on: any
    }
  | {
      type: 'isDragging'
      on: any
    }
  | {
      type: 'timeoutEnd'
      pathToNodeString: string
    }

export interface SketchDetails {
  sketchEntryNodePath: PathToNode
  sketchNodePaths: PathToNode[]
  planeNodePath: PathToNode
  zAxis: [number, number, number]
  yAxis: [number, number, number]
  origin: [number, number, number]
  // face id or plane id, both are strings
  animateTargetId?: string
  // this is the expression that was added when as sketch tool was used but not completed
  // i.e first click for the center of the circle, but not the second click for the radius
  // we added a circle to editor, but they bailed out early so we should remove it, set to -1 to ignore
  expressionIndexToDelete?: number
}

export interface SketchDetailsUpdate {
  updatedEntryNodePath: PathToNode
  updatedSketchNodePaths: PathToNode[]
  updatedPlaneNodePath?: PathToNode
  // see comment in SketchDetails
  expressionIndexToDelete: number
}

export interface SegmentOverlay {
  windowCoords: Coords2d
  angle: number
  group: any
  pathToNode: PathToNode
  visible: boolean
  hasThreeDotMenu: boolean
  filterValue?: string
}

export interface SegmentOverlays {
  [pathToNodeString: string]: SegmentOverlay[]
}

export interface EdgeCutInfo {
  type: 'edgeCut'
  tagName: string
  subType: 'base' | 'opposite' | 'adjacent'
}

export interface CapInfo {
  type: 'cap'
  subType: 'start' | 'end'
}

export type ExtrudeFacePlane = {
  type: 'extrudeFace'
  position: [number, number, number]
  sketchPathToNode: PathToNode
  extrudePathToNode: PathToNode
  faceInfo:
    | {
        type: 'wall'
      }
    | CapInfo
    | EdgeCutInfo
  faceId: string
  zAxis: [number, number, number]
  yAxis: [number, number, number]
}

export type DefaultPlane = {
  type: 'defaultPlane'
  plane: DefaultPlaneStr
  planeId: string
  zAxis: [number, number, number]
  yAxis: [number, number, number]
}

export type OffsetPlane = {
  type: 'offsetPlane'
  position: [number, number, number]
  planeId: string
  pathToNode: PathToNode
  zAxis: [number, number, number]
  yAxis: [number, number, number]
}

export type SegmentOverlayPayload =
  | {
      type: 'set-one'
      pathToNodeString: string
      seg: SegmentOverlay[]
    }
  | {
      type: 'delete-one'
      pathToNodeString: string
    }
  | { type: 'clear' }
  | {
      type: 'add-many'
      overlays: SegmentOverlays
    }

export interface Store {
  videoElement?: HTMLVideoElement
  openPanes: SidebarType[]
}

export type SketchTool =
  | 'line'
  | 'tangentialArc'
  | 'rectangle'
  | 'center rectangle'
  | 'circle'
  | 'circleThreePoint'
  | 'circleThreePointNeo'
  | 'none'

export type ModelingMachineEvent =
  | {
      type: 'Enter sketch'
      data?: {
        forceNewSketch?: boolean
      }
    }
  | { type: 'Sketch On Face' }
  | {
      type: 'Select default plane'
      data: DefaultPlane | ExtrudeFacePlane | OffsetPlane
    }
  | {
      type: 'Set selection'
      data: SetSelections
    }
  | {
      type: 'Delete selection'
    }
  | { type: 'Sketch no face' }
  | { type: 'Toggle gui mode' }
  | { type: 'Cancel'; cleanup?: () => void }
  | { type: 'CancelSketch' }
  | {
      type: 'Add start point' | 'Continue existing profile'
      data: {
        sketchNodePaths: PathToNode[]
        sketchEntryNodePath: PathToNode
      }
    }
  | { type: 'Close sketch' }
  | { type: 'Make segment horizontal' }
  | { type: 'Make segment vertical' }
  | { type: 'Constrain horizontal distance' }
  | { type: 'Constrain ABS X' }
  | { type: 'Constrain ABS Y' }
  | { type: 'Constrain vertical distance' }
  | { type: 'Constrain angle' }
  | { type: 'Constrain perpendicular distance' }
  | { type: 'Constrain horizontally align' }
  | { type: 'Constrain vertically align' }
  | { type: 'Constrain snap to X' }
  | { type: 'Constrain snap to Y' }
  | {
      type: 'Constrain length'
      data: ModelingCommandSchema['Constrain length']
    }
  | { type: 'Constrain equal length' }
  | { type: 'Constrain parallel' }
  | { type: 'Constrain remove constraints'; data?: PathToNode }
  | { type: 'Re-execute' }
  | { type: 'Export'; data: ModelingCommandSchema['Export'] }
  | { type: 'Make'; data: ModelingCommandSchema['Make'] }
  | { type: 'Extrude'; data?: ModelingCommandSchema['Extrude'] }
  | { type: 'Sweep'; data?: ModelingCommandSchema['Sweep'] }
  | { type: 'Loft'; data?: ModelingCommandSchema['Loft'] }
  | { type: 'Shell'; data?: ModelingCommandSchema['Shell'] }
  | { type: 'Revolve'; data?: ModelingCommandSchema['Revolve'] }
  | { type: 'Fillet'; data?: ModelingCommandSchema['Fillet'] }
  | { type: 'Chamfer'; data?: ModelingCommandSchema['Chamfer'] }
  | { type: 'Offset plane'; data: ModelingCommandSchema['Offset plane'] }
  | { type: 'Helix'; data: ModelingCommandSchema['Helix'] }
  | { type: 'Text-to-CAD'; data: ModelingCommandSchema['Text-to-CAD'] }
  | { type: 'Prompt-to-edit'; data: ModelingCommandSchema['Prompt-to-edit'] }
  | {
      type: 'Delete selection'
      data: ModelingCommandSchema['Delete selection']
    }
  | {
      type: 'Add rectangle origin'
      data: [x: number, y: number]
    }
  | {
      type: 'Add center rectangle origin'
      data: [x: number, y: number]
    }
  | {
      type: 'Add circle origin'
      data: [x: number, y: number]
    }
  | {
      type: 'Add first point'
      data: [x: number, y: number]
    }
  | {
      type: 'Add second point'
      data: {
        p1: [x: number, y: number]
        p2: [x: number, y: number]
      }
    }
  | {
      type: 'xstate.done.actor.animate-to-face'
      output: SketchDetails
    }
  | { type: 'xstate.done.actor.animate-to-sketch'; output: SketchDetails }
  | { type: `xstate.done.actor.do-constrain${string}`; output: SetSelections }
  | {
      type:
        | 'xstate.done.actor.set-up-draft-circle'
        | 'xstate.done.actor.set-up-draft-rectangle'
        | 'xstate.done.actor.set-up-draft-center-rectangle'
        | 'xstate.done.actor.set-up-draft-circle-three-point'
        | 'xstate.done.actor.split-sketch-pipe-if-needed'
        | 'xstate.done.actor.actor-circle-three-point'
      output: SketchDetailsUpdate
    }
  | { type: 'Set mouse state'; data: MouseState }
  | { type: 'Set context'; data: Partial<Store> }
  | {
      type: 'Set Segment Overlays'
      data: SegmentOverlayPayload
    }
  | {
      type: 'Center camera on selection'
    }
  | {
      type: 'Delete segment'
      data: PathToNode
    }
  | {
      type: 'code edit during sketch'
    }
  | {
      type: 'Constrain with named value'
      data: ModelingCommandSchema['Constrain with named value']
    }
  | {
      type: 'change tool'
      data: {
        tool: SketchTool
      }
    }
  | { type: 'Finish rectangle' }
  | { type: 'Finish center rectangle' }
  | { type: 'Finish circle' }
  | { type: 'Finish circle three point' }
  | { type: 'Artifact graph populated' }
  | { type: 'Artifact graph emptied' }

export type MoveDesc = { line: number; snippet: string }

export const PERSIST_MODELING_CONTEXT = 'persistModelingContext'
interface PersistedModelingContext {
  openPanes: Store['openPanes']
}

type PersistedKeys = keyof PersistedModelingContext
export const PersistedValues: PersistedKeys[] = ['openPanes']

export const getPersistedContext = (): Partial<PersistedModelingContext> => {
  const c = (typeof window !== 'undefined' &&
    JSON.parse(localStorage.getItem(PERSIST_MODELING_CONTEXT) || '{}')) || {
    openPanes: ['code'],
  }
  return c
}

export interface ModelingMachineContext {
  currentMode: ToolbarModeName
  currentTool: SketchTool
  machineManager: MachineManager
  selection: string[]
  selectionRanges: Selections
  sketchDetails: SketchDetails | null
  sketchPlaneId: string
  sketchEnginePathId: string
  moveDescs: MoveDesc[]
  mouseState: MouseState
  segmentOverlays: SegmentOverlays
  segmentHoverMap: { [pathToNodeString: string]: number }
  store: Store
}
export const modelingMachineDefaultContext: ModelingMachineContext = {
  currentMode: 'modeling',
  currentTool: 'none',
  machineManager: {
    machines: [],
    machineApiIp: null,
    currentMachine: null,
    setCurrentMachine: () => {},
    noMachinesReason: () => undefined,
  },
  selection: [],
  selectionRanges: {
    otherSelections: [],
    graphSelections: [],
  },
  sketchDetails: {
    sketchEntryNodePath: [],
    planeNodePath: [],
    sketchNodePaths: [],
    zAxis: [0, 0, 1],
    yAxis: [0, 1, 0],
    origin: [0, 0, 0],
  },
  sketchPlaneId: '',
  sketchEnginePathId: '',
  moveDescs: [],
  mouseState: { type: 'idle' },
  segmentOverlays: {},
  segmentHoverMap: {},
  store: {
    openPanes: getPersistedContext().openPanes || ['code'],
  },
}

export const modelingMachine = setup({
  types: {
    context: {} as ModelingMachineContext,
    events: {} as ModelingMachineEvent,
    input: {} as ModelingMachineContext,
  },
  guards: {
    'Selection is on face': () => false,
    'Has exportable geometry': () => false,
    'has valid selection for deletion': () => false,
    'is editing existing sketch': ({ context: { sketchDetails } }) =>
      isEditingExistingSketch({ sketchDetails }),
    'Can make selection horizontal': ({ context: { selectionRanges } }) => {
      const info = horzVertInfo(selectionRanges, 'horizontal')
      if (trap(info)) return false
      return info.enabled
    },
    'Can make selection vertical': ({ context: { selectionRanges } }) => {
      const info = horzVertInfo(selectionRanges, 'vertical')
      if (trap(info)) return false
      return info.enabled
    },
    'Can constrain horizontal distance': ({ context: { selectionRanges } }) => {
      const info = horzVertDistanceInfo({
        selectionRanges: selectionRanges,
        constraint: 'setHorzDistance',
      })
      if (trap(info)) return false
      return info.enabled
    },
    'Can constrain vertical distance': ({ context: { selectionRanges } }) => {
      const info = horzVertDistanceInfo({
        selectionRanges: selectionRanges,
        constraint: 'setVertDistance',
      })
      if (trap(info)) return false
      return info.enabled
    },
    'Can constrain ABS X': ({ context: { selectionRanges } }) => {
      const info = absDistanceInfo({
        selectionRanges,
        constraint: 'xAbs',
      })
      if (trap(info)) return false
      return info.enabled
    },
    'Can constrain ABS Y': ({ context: { selectionRanges } }) => {
      const info = absDistanceInfo({
        selectionRanges,
        constraint: 'yAbs',
      })
      if (trap(info)) return false
      return info.enabled
    },
    'Can constrain angle': ({ context: { selectionRanges } }) => {
      const angleBetween = angleBetweenInfo({
        selectionRanges,
      })
      if (trap(angleBetween)) return false
      const angleLength = angleLengthInfo({
        selectionRanges,
        angleOrLength: 'setAngle',
      })
      if (trap(angleLength)) return false
      return angleBetween.enabled || angleLength.enabled
    },
    'Can constrain length': ({ context: { selectionRanges } }) => {
      const angleLength = angleLengthInfo({
        selectionRanges,
      })
      if (trap(angleLength)) return false
      return angleLength.enabled
    },
    'Can constrain perpendicular distance': ({
      context: { selectionRanges },
    }) => {
      const info = intersectInfo({ selectionRanges })
      if (trap(info)) return false
      return info.enabled
    },
    'Can constrain horizontally align': ({ context: { selectionRanges } }) => {
      const info = horzVertDistanceInfo({
        selectionRanges: selectionRanges,
        constraint: 'setHorzDistance',
      })
      if (trap(info)) return false
      return info.enabled
    },
    'Can constrain vertically align': ({ context: { selectionRanges } }) => {
      const info = horzVertDistanceInfo({
        selectionRanges: selectionRanges,
        constraint: 'setHorzDistance',
      })
      if (trap(info)) return false
      return info.enabled
    },
    'Can constrain snap to X': ({ context: { selectionRanges } }) => {
      const info = absDistanceInfo({
        selectionRanges,
        constraint: 'snapToXAxis',
      })
      if (trap(info)) return false
      return info.enabled
    },
    'Can constrain snap to Y': ({ context: { selectionRanges } }) => {
      const info = absDistanceInfo({
        selectionRanges,
        constraint: 'snapToYAxis',
      })
      if (trap(info)) return false
      return info.enabled
    },
    'Can constrain equal length': ({ context: { selectionRanges } }) => {
      const info = setEqualLengthInfo({
        selectionRanges,
      })
      if (trap(info)) return false
      return info.enabled
    },
    'Can canstrain parallel': ({ context: { selectionRanges } }) => {
      const info = equalAngleInfo({
        selectionRanges,
      })
      if (err(info)) return false
      return info.enabled
    },
    'Can constrain remove constraints': ({
      context: { selectionRanges },
      event,
    }) => {
      if (event.type !== 'Constrain remove constraints') return false
      const info = removeConstrainingValuesInfo({
        selectionRanges,
        pathToNodes: event.data && [event.data],
      })
      if (trap(info)) return false
      return info.enabled
    },
    'Can convert to named value': ({ event }) => {
      if (event.type !== 'Constrain with named value') return false
      if (!event.data) return false
      const ast = parse(recast(kclManager.ast))
      if (err(ast) || !ast.program || ast.errors.length > 0) return false
      const isSafeRetVal = isNodeSafeToReplacePath(
        ast.program,

        event.data.currentValue.pathToNode
      )
      if (err(isSafeRetVal)) return false
      return isSafeRetVal.isSafe
    },
    'next is tangential arc': ({ context: { sketchDetails, currentTool } }) =>
      currentTool === 'tangentialArc' &&
      isEditingExistingSketch({ sketchDetails }),

    'next is rectangle': ({ context: { currentTool } }) =>
      currentTool === 'rectangle',
    'next is center rectangle': ({ context: { currentTool } }) =>
      currentTool === 'center rectangle',
    'next is circle': ({ context: { currentTool } }) =>
      currentTool === 'circle',
    'next is circle three point': ({ context: { currentTool } }) =>
      currentTool === 'circleThreePoint',
    'next is circle three point neo': ({ context: { currentTool } }) =>
      currentTool === 'circleThreePointNeo',
    'next is line': ({ context }) => context.currentTool === 'line',
    'next is none': ({ context }) => context.currentTool === 'none',
  },
  // end guards
  actions: {
    toastError: ({ event }) => {
      if ('output' in event && event.output instanceof Error) {
        toast.error(event.output.message)
      } else if ('data' in event && event.data instanceof Error) {
        toast.error(event.data.message)
      }
    },
    'assign tool in context': assign({
      currentTool: ({ event }) =>
        'data' in event && event.data && 'tool' in event.data
          ? event.data.tool
          : 'none',
    }),
    'reset selections': assign({
      selectionRanges: { graphSelections: [], otherSelections: [] },
    }),
    'enter sketching mode': assign({ currentMode: 'sketching' }),
    'enter modeling mode': assign({ currentMode: 'modeling' }),
    'set sketchMetadata from pathToNode': assign(
      ({ context: { sketchDetails } }) => {
        if (!sketchDetails?.sketchEntryNodePath || !sketchDetails) return {}
        return {
          sketchDetails: {
            ...sketchDetails,
            sketchEntryNodePath: sketchDetails.sketchEntryNodePath,
          },
        }
      }
    ),
    'hide default planes': () => {
      // eslint-disable-next-line @typescript-eslint/no-floating-promises
      kclManager.hidePlanes()
    },
    'reset sketch metadata': assign({
      sketchDetails: null,
      sketchEnginePathId: '',
      sketchPlaneId: '',
    }),
    'reset camera position': () => {
      // eslint-disable-next-line @typescript-eslint/no-floating-promises
      engineCommandManager.sendSceneCommand({
        type: 'modeling_cmd_req',
        cmd_id: uuidv4(),
        cmd: {
          type: 'default_camera_look_at',
          center: { x: 0, y: 0, z: 0 },
          vantage: { x: 0, y: -1250, z: 580 },
          up: { x: 0, y: 0, z: 1 },
        },
      })
    },
    'set new sketch metadata': assign(({ event }) => {
      if (
        event.type !== 'xstate.done.actor.animate-to-sketch' &&
        event.type !== 'xstate.done.actor.animate-to-face'
      )
        return {}
      return {
        sketchDetails: event.output,
      }
    }),
    'AST revolve': ({ context: { store }, event }) => {
      if (event.type !== 'Revolve') return
      ;(async () => {
        if (!event.data) return
        const { selection, angle, axis, edge, axisOrEdge } = event.data
        let ast = kclManager.ast
        if (
          'variableName' in angle &&
          angle.variableName &&
          angle.insertIndex !== undefined
        ) {
          const newBody = [...ast.body]
          newBody.splice(angle.insertIndex, 0, angle.variableDeclarationAst)
          ast.body = newBody
        }

        // This is the selection of the sketch that will be revolved
        const pathToNode = getNodePathFromSourceRange(
          ast,
          selection.graphSelections[0]?.codeRef.range
        )

        const revolveSketchRes = revolveSketch(
          ast,
          pathToNode,
          'variableName' in angle
            ? angle.variableIdentifierAst
            : angle.valueAst,
          axisOrEdge,
          axis,
          edge,
          engineCommandManager.artifactGraph,
          selection.graphSelections[0]?.artifact
        )
        if (trap(revolveSketchRes)) return
        const { modifiedAst, pathToRevolveArg } = revolveSketchRes

        const updatedAst = await kclManager.updateAst(modifiedAst, true, {
          focusPath: [pathToRevolveArg],
          zoomToFit: true,
          zoomOnRangeAndType: {
            range: selection.graphSelections[0]?.codeRef.range,
            type: 'path',
          },
        })

        await codeManager.updateEditorWithAstAndWriteToFile(updatedAst.newAst)

        if (updatedAst?.selections) {
          editorManager.selectRange(updatedAst?.selections)
        }
      })().catch(reportRejection)
    },
    'set selection filter to curves only': () => {
      ;(async () => {
        await engineCommandManager.sendSceneCommand({
          type: 'modeling_cmd_req',
          cmd_id: uuidv4(),
          cmd: {
            type: 'set_selection_filter',
            filter: ['curve'],
          },
        })
      })().catch(reportRejection)
    },
    'setup client side sketch segments': ({
      context: { sketchDetails, selectionRanges },
    }) => {
      if (!sketchDetails) return
      ;(async () => {
        if (Object.keys(sceneEntitiesManager.activeSegments).length > 0) {
          sceneEntitiesManager.tearDownSketch({ removeAxis: false })
        }
        sceneInfra.resetMouseListeners()
        await sceneEntitiesManager.setupSketch({
          sketchEntryNodePath: sketchDetails?.sketchEntryNodePath || [],
          sketchNodePaths: sketchDetails.sketchNodePaths,
          forward: sketchDetails.zAxis,
          up: sketchDetails.yAxis,
          position: sketchDetails.origin,
          maybeModdedAst: kclManager.ast,
          selectionRanges,
        })
        sceneInfra.resetMouseListeners()

        sceneEntitiesManager.setupSketchIdleCallbacks({
          sketchEntryNodePath: sketchDetails?.sketchEntryNodePath || [],
          forward: sketchDetails.zAxis,
          up: sketchDetails.yAxis,
          position: sketchDetails.origin,
          sketchNodePaths: sketchDetails.sketchNodePaths,
          planeNodePath: sketchDetails.planeNodePath,
        })
      })().catch(reportRejection)
    },
    'tear down client sketch': () => {
      if (sceneEntitiesManager.activeSegments) {
        sceneEntitiesManager.tearDownSketch({ removeAxis: false })
      }
    },
    'remove sketch grid': () => sceneEntitiesManager.removeSketchGrid(),
    'set up draft line': assign(({ context: { sketchDetails }, event }) => {
      if (!sketchDetails) return {}
      if (event.type !== 'Add start point') return {}

      // eslint-disable-next-line @typescript-eslint/no-floating-promises
      sceneEntitiesManager
        .setupDraftSegment(
          event.data.sketchEntryNodePath || sketchDetails.sketchEntryNodePath,
          event.data.sketchNodePaths || sketchDetails.sketchNodePaths,
          sketchDetails.planeNodePath,
          sketchDetails.zAxis,
          sketchDetails.yAxis,
          sketchDetails.origin,
          'line'
        )
        .then(() => {
          return codeManager.updateEditorWithAstAndWriteToFile(kclManager.ast)
        })
      return {
        sketchDetails: {
          ...sketchDetails,
          sketchEntryNodePath: event.data.sketchEntryNodePath,
          sketchNodePaths: event.data.sketchNodePaths,
        },
      }
    }),
    'set up draft arc': assign(({ context: { sketchDetails }, event }) => {
      if (!sketchDetails) return {}
      if (event.type !== 'Continue existing profile') return {}

      // eslint-disable-next-line @typescript-eslint/no-floating-promises
      sceneEntitiesManager
        .setupDraftSegment(
          event.data.sketchEntryNodePath || sketchDetails.sketchEntryNodePath,
          event.data.sketchNodePaths || sketchDetails.sketchNodePaths,
          sketchDetails.planeNodePath,
          sketchDetails.zAxis,
          sketchDetails.yAxis,
          sketchDetails.origin,
          'tangentialArcTo'
        )
        .then(() => {
          return codeManager.updateEditorWithAstAndWriteToFile(kclManager.ast)
        })
      return {
        sketchDetails: {
          ...sketchDetails,
          sketchEntryNodePath: event.data.sketchEntryNodePath,
          sketchNodePaths: event.data.sketchNodePaths,
        },
      }
    }),
    'listen for rectangle origin': ({ context: { sketchDetails } }) => {
      if (!sketchDetails) return
      const quaternion = quaternionFromUpNForward(
        new Vector3(...sketchDetails.yAxis),
        new Vector3(...sketchDetails.zAxis)
      )

      // Position the click raycast plane
      if (sceneEntitiesManager.intersectionPlane) {
        sceneEntitiesManager.intersectionPlane.setRotationFromQuaternion(
          quaternion
        )
        sceneEntitiesManager.intersectionPlane.position.copy(
          new Vector3(...(sketchDetails?.origin || [0, 0, 0]))
        )
      }
      sceneInfra.setCallbacks({
        onClick: (args) => {
          const twoD = args.intersectionPoint?.twoD
          if (twoD) {
            sceneInfra.modelingSend({
              type: 'Add rectangle origin',
              data: [twoD.x, twoD.y],
            })
          } else {
            console.error('No intersection point found')
          }
        },
      })
    },

    'listen for center rectangle origin': ({ context: { sketchDetails } }) => {
      if (!sketchDetails) return
      const quaternion = quaternionFromUpNForward(
        new Vector3(...sketchDetails.yAxis),
        new Vector3(...sketchDetails.zAxis)
      )

      // Position the click raycast plane
      if (sceneEntitiesManager.intersectionPlane) {
        sceneEntitiesManager.intersectionPlane.setRotationFromQuaternion(
          quaternion
        )
        sceneEntitiesManager.intersectionPlane.position.copy(
          new Vector3(...(sketchDetails?.origin || [0, 0, 0]))
        )
      }
      sceneInfra.setCallbacks({
        onClick: (args) => {
          const twoD = args.intersectionPoint?.twoD
          if (twoD) {
            sceneInfra.modelingSend({
              type: 'Add center rectangle origin',
              data: [twoD.x, twoD.y],
            })
          } else {
            console.error('No intersection point found')
          }
        },
      })
    },

    'listen for circle origin': ({ context: { sketchDetails } }) => {
      if (!sketchDetails) return
      const quaternion = quaternionFromUpNForward(
        new Vector3(...sketchDetails.yAxis),
        new Vector3(...sketchDetails.zAxis)
      )

      // Position the click raycast plane
      if (sceneEntitiesManager.intersectionPlane) {
        sceneEntitiesManager.intersectionPlane.setRotationFromQuaternion(
          quaternion
        )
        sceneEntitiesManager.intersectionPlane.position.copy(
          new Vector3(...(sketchDetails?.origin || [0, 0, 0]))
        )
      }
      sceneInfra.setCallbacks({
        onClick: (args) => {
          if (!args) return
          if (args.mouseEvent.which !== 1) return
          const { intersectionPoint } = args
          if (!intersectionPoint?.twoD || !sketchDetails?.sketchEntryNodePath)
            return
          const twoD = args.intersectionPoint?.twoD
          if (twoD) {
            sceneInfra.modelingSend({
              type: 'Add circle origin',
              data: [twoD.x, twoD.y],
            })
          } else {
            console.error('No intersection point found')
          }
        },
      })
    },
    'listen for circle first point': ({ context: { sketchDetails } }) => {
      if (!sketchDetails) return
      const quaternion = quaternionFromUpNForward(
        new Vector3(...sketchDetails.yAxis),
        new Vector3(...sketchDetails.zAxis)
      )

      // Position the click raycast plane
      if (sceneEntitiesManager.intersectionPlane) {
        sceneEntitiesManager.intersectionPlane.setRotationFromQuaternion(
          quaternion
        )
        sceneEntitiesManager.intersectionPlane.position.copy(
          new Vector3(...(sketchDetails?.origin || [0, 0, 0]))
        )
      }
      sceneInfra.setCallbacks({
        onClick: (args) => {
          if (!args) return
          if (args.mouseEvent.which !== 1) return
          const { intersectionPoint } = args
          if (!intersectionPoint?.twoD || !sketchDetails?.sketchEntryNodePath)
            return
          const twoD = args.intersectionPoint?.twoD
          if (twoD) {
            sceneInfra.modelingSend({
              type: 'Add first point',
              data: [twoD.x, twoD.y],
            })
          } else {
            console.error('No intersection point found')
          }
        },
      })
    },
    'listen for circle second point': ({
      context: { sketchDetails },
      event,
    }) => {
      if (!sketchDetails) return
      if (event.type !== 'Add first point') return
      const quaternion = quaternionFromUpNForward(
        new Vector3(...sketchDetails.yAxis),
        new Vector3(...sketchDetails.zAxis)
      )

      // Position the click raycast plane
      if (sceneEntitiesManager.intersectionPlane) {
        sceneEntitiesManager.intersectionPlane.setRotationFromQuaternion(
          quaternion
        )
        sceneEntitiesManager.intersectionPlane.position.copy(
          new Vector3(...(sketchDetails?.origin || [0, 0, 0]))
        )
      }

      const dummy = new Mesh()
      dummy.position.set(0, 0, 0)
      const scale = sceneInfra.getClientSceneScaleFactor(dummy)
      const position = new Vector3(event.data[0], event.data[1], 0)
      position.applyQuaternion(quaternion)
      const draftPoint = createProfileStartHandle({
        isDraft: true,
        from: event.data,
        scale,
        theme: sceneInfra._theme,
      })
      draftPoint.position.copy(position)
      sceneInfra.scene.add(draftPoint)

      sceneInfra.setCallbacks({
        onClick: (args) => {
          if (!args) return
          if (args.mouseEvent.which !== 1) return
          const { intersectionPoint } = args
          if (!intersectionPoint?.twoD || !sketchDetails?.sketchEntryNodePath)
            return
          const twoD = args.intersectionPoint?.twoD
          if (twoD) {
            sceneInfra.modelingSend({
              type: 'Add second point',
              data: {
                p1: event.data,
                p2: [twoD.x, twoD.y],
              },
            })
          } else {
            console.error('No intersection point found')
          }
        },
      })
    },
    'update sketchDetails': assign(({ event, context }) => {
      if (
        event.type !== 'xstate.done.actor.actor-circle-three-point' &&
        event.type !== 'xstate.done.actor.set-up-draft-circle' &&
        event.type !== 'xstate.done.actor.set-up-draft-circle-three-point' &&
        event.type !== 'xstate.done.actor.set-up-draft-rectangle' &&
        event.type !== 'xstate.done.actor.set-up-draft-center-rectangle' &&
        event.type !== 'xstate.done.actor.split-sketch-pipe-if-needed'
      )
        return {}
      if (!context.sketchDetails) return {}
      if (event.output.expressionIndexToDelete >= 0) {
        const _ast = structuredClone(kclManager.ast)
        _ast.body.splice(event.output.expressionIndexToDelete, 1)
      }
      return {
        sketchDetails: {
          ...context.sketchDetails,
          planeNodePath:
            event.output.updatedPlaneNodePath ||
            context.sketchDetails?.planeNodePath ||
            [],
          sketchEntryNodePath: event.output.updatedEntryNodePath,
          sketchNodePaths: event.output.updatedSketchNodePaths,
          expressionIndexToDelete: event.output.expressionIndexToDelete,
        },
      }
    }),
    're-eval nodePaths': assign(({ context: { sketchDetails } }) => {
      if (!sketchDetails) return {}
      const planeArtifact = [
        ...engineCommandManager.artifactGraph.values(),
      ].find(
        (artifact) =>
          artifact.type === 'plane' &&
          JSON.stringify(artifact.codeRef.pathToNode) ===
            JSON.stringify(sketchDetails.planeNodePath)
      )
      if (planeArtifact?.type !== 'plane') return {}
      const newPaths = getPathsFromPlaneArtifact(
        planeArtifact,
        engineCommandManager.artifactGraph,
        kclManager.ast
      )
      return {
        sketchDetails: {
          ...sketchDetails,
          sketchNodePaths: newPaths,
          sketchEntryNodePath: newPaths[0],
        },
        selectionRanges: {
          otherSelections: [],
          graphSelections: [],
        },
      }
    }),
    'show default planes': () => {
      // eslint-disable-next-line @typescript-eslint/no-floating-promises
      kclManager.showPlanes()
    },
    'setup noPoints onClick listener': ({
      context: { sketchDetails, currentTool },
    }) => {
      if (!sketchDetails) return
      sceneEntitiesManager.setupNoPointsListener({
        sketchDetails,
        currentTool,
        afterClick: (_, data) =>
          sceneInfra.modelingSend(
            currentTool === 'tangentialArc'
              ? { type: 'Continue existing profile', data }
              : { type: 'Add start point', data }
          ),
      })
    },
    'add axis n grid': ({ context: { sketchDetails } }) => {
      if (!sketchDetails) return
      if (localStorage.getItem('disableAxis')) return

      // eslint-disable-next-line @typescript-eslint/no-floating-promises
      sceneEntitiesManager.createSketchAxis(
        sketchDetails.sketchEntryNodePath || [],
        sketchDetails.zAxis,
        sketchDetails.yAxis,
        sketchDetails.origin
      )

      // eslint-disable-next-line @typescript-eslint/no-floating-promises
      codeManager.updateEditorWithAstAndWriteToFile(kclManager.ast)
    },
    'reset client scene mouse handlers': () => {
      // when not in sketch mode we don't need any mouse listeners
      // (note the orbit controls are always active though)
      sceneInfra.resetMouseListeners()
    },
    'clientToEngine cam sync direction': () => {
      sceneInfra.camControls.syncDirection = 'clientToEngine'
    },
    'engineToClient cam sync direction': () => {
      sceneInfra.camControls.syncDirection = 'engineToClient'
    },
    /** TODO: this action is hiding unawaited asynchronous code */
    'set selection filter to faces only': () => {
      kclManager.setSelectionFilter(['face', 'object'])
    },
    /** TODO: this action is hiding unawaited asynchronous code */
    'set selection filter to defaults': () =>
      kclManager.defaultSelectionFilter(),
    'Delete segment': ({ context: { sketchDetails }, event }) => {
      if (event.type !== 'Delete segment') return
      if (!sketchDetails || !event.data) return

      // eslint-disable-next-line @typescript-eslint/no-floating-promises
      deleteSegment({
        pathToNode: event.data,
        sketchDetails,
      }).then(() => {
        return codeManager.updateEditorWithAstAndWriteToFile(kclManager.ast)
      })
    },
    'Reset Segment Overlays': () => sceneEntitiesManager.resetOverlays(),
    'Set context': assign({
      store: ({ context: { store }, event }) => {
        if (event.type !== 'Set context') return store
        if (!event.data) return store

        const result = {
          ...store,
          ...event.data,
        }
        const persistedContext: Partial<PersistedModelingContext> = {}
        for (const key of PersistedValues) {
          persistedContext[key] = result[key]
        }
        if (typeof window !== 'undefined') {
          window.localStorage.setItem(
            PERSIST_MODELING_CONTEXT,
            JSON.stringify(persistedContext)
          )
        }
        return result
      },
    }),
    'remove draft point': () => {
      const draftPoint = sceneInfra.scene.getObjectByName(DRAFT_POINT)
      if (draftPoint) {
        sceneInfra.scene.remove(draftPoint)
      }
    },
    'reset deleteIndex': assign(({ context: { sketchDetails } }) => {
      if (!sketchDetails) return {}
      return {
        sketchDetails: {
          ...sketchDetails,
          expressionIndexToDelete: -1,
        },
      }
    }),
    Make: () => {},
    'enable copilot': () => {},
    'disable copilot': () => {},
    'Set selection': () => {},
    'Set mouse state': () => {},
    'Set Segment Overlays': () => {},
    'Center camera on selection': () => {},
    'Engine export': () => {},
    'Submit to Text-to-CAD API': () => {},
    'Set sketchDetails': () => {},
    'sketch exit execute': () => {},
  },
  // end actions
  actors: {
    'do-constrain-remove-constraint': fromPromise(
      async ({
        input: { selectionRanges, sketchDetails, data },
      }: {
        input: Pick<
          ModelingMachineContext,
          'selectionRanges' | 'sketchDetails'
        > & { data?: PathToNode }
      }) => {
        const constraint = applyRemoveConstrainingValues({
          selectionRanges,
          pathToNodes: data && [data],
        })
        if (trap(constraint)) return
        const { pathToNodeMap } = constraint
        if (!sketchDetails) return
        let updatedAst = await sceneEntitiesManager.updateAstAndRejigSketch(
          pathToNodeMap[0],
          sketchDetails.sketchNodePaths,
          sketchDetails.planeNodePath,
          constraint.modifiedAst,
          sketchDetails.zAxis,
          sketchDetails.yAxis,
          sketchDetails.origin
        )
        if (trap(updatedAst, { suppress: true })) return
        if (!updatedAst) return

        await codeManager.updateEditorWithAstAndWriteToFile(updatedAst.newAst)

        return {
          selectionType: 'completeSelection',
          selection: updateSelections(
            pathToNodeMap,
            selectionRanges,
            updatedAst.newAst
          ),
        }
      }
    ),
    'do-constrain-horizontally': fromPromise(
      async ({
        input: { selectionRanges, sketchDetails },
      }: {
        input: Pick<ModelingMachineContext, 'selectionRanges' | 'sketchDetails'>
      }) => {
        const constraint = applyConstraintHorzVert(
          selectionRanges,
          'horizontal',
          kclManager.ast,
          kclManager.variables
        )
        if (trap(constraint)) return false
        const { modifiedAst, pathToNodeMap } = constraint
        if (!sketchDetails) return
        const updatedAst = await sceneEntitiesManager.updateAstAndRejigSketch(
          sketchDetails.sketchEntryNodePath,
          sketchDetails.sketchNodePaths,
          sketchDetails.planeNodePath,
          modifiedAst,
          sketchDetails.zAxis,
          sketchDetails.yAxis,
          sketchDetails.origin
        )
        if (trap(updatedAst, { suppress: true })) return
        if (!updatedAst) return
        await codeManager.updateEditorWithAstAndWriteToFile(updatedAst.newAst)
        return {
          selectionType: 'completeSelection',
          selection: updateSelections(
            pathToNodeMap,
            selectionRanges,
            updatedAst.newAst
          ),
        }
      }
    ),
    'do-constrain-vertically': fromPromise(
      async ({
        input: { selectionRanges, sketchDetails },
      }: {
        input: Pick<ModelingMachineContext, 'selectionRanges' | 'sketchDetails'>
      }) => {
        const constraint = applyConstraintHorzVert(
          selectionRanges,
          'vertical',
          kclManager.ast,
          kclManager.variables
        )
        if (trap(constraint)) return false
        const { modifiedAst, pathToNodeMap } = constraint
        if (!sketchDetails) return
        const updatedAst = await sceneEntitiesManager.updateAstAndRejigSketch(
          sketchDetails.sketchEntryNodePath || [],
          sketchDetails.sketchNodePaths,
          sketchDetails.planeNodePath,
          modifiedAst,
          sketchDetails.zAxis,
          sketchDetails.yAxis,
          sketchDetails.origin
        )
        if (trap(updatedAst, { suppress: true })) return
        if (!updatedAst) return
        await codeManager.updateEditorWithAstAndWriteToFile(updatedAst.newAst)
        return {
          selectionType: 'completeSelection',
          selection: updateSelections(
            pathToNodeMap,
            selectionRanges,
            updatedAst.newAst
          ),
        }
      }
    ),
    'do-constrain-horizontally-align': fromPromise(
      async ({
        input: { selectionRanges, sketchDetails },
      }: {
        input: Pick<ModelingMachineContext, 'selectionRanges' | 'sketchDetails'>
      }) => {
        const constraint = applyConstraintHorzVertAlign({
          selectionRanges: selectionRanges,
          constraint: 'setVertDistance',
        })
        if (trap(constraint)) return
        const { modifiedAst, pathToNodeMap } = constraint
        if (!sketchDetails) return
        const updatedAst = await sceneEntitiesManager.updateAstAndRejigSketch(
          sketchDetails?.sketchEntryNodePath || [],
          sketchDetails.sketchNodePaths,
          sketchDetails.planeNodePath,
          modifiedAst,
          sketchDetails.zAxis,
          sketchDetails.yAxis,
          sketchDetails.origin
        )
        if (trap(updatedAst, { suppress: true })) return
        if (!updatedAst) return
        await codeManager.updateEditorWithAstAndWriteToFile(updatedAst.newAst)
        const updatedSelectionRanges = updateSelections(
          pathToNodeMap,
          selectionRanges,
          updatedAst.newAst
        )
        return {
          selectionType: 'completeSelection',
          selection: updatedSelectionRanges,
        }
      }
    ),
    'do-constrain-vertically-align': fromPromise(
      async ({
        input: { selectionRanges, sketchDetails },
      }: {
        input: Pick<ModelingMachineContext, 'selectionRanges' | 'sketchDetails'>
      }) => {
        const constraint = applyConstraintHorzVertAlign({
          selectionRanges: selectionRanges,
          constraint: 'setHorzDistance',
        })
        if (trap(constraint)) return
        const { modifiedAst, pathToNodeMap } = constraint
        if (!sketchDetails) return
        const updatedAst = await sceneEntitiesManager.updateAstAndRejigSketch(
          sketchDetails?.sketchEntryNodePath || [],
          sketchDetails.sketchNodePaths,
          sketchDetails.planeNodePath,
          modifiedAst,
          sketchDetails.zAxis,
          sketchDetails.yAxis,
          sketchDetails.origin
        )
        if (trap(updatedAst, { suppress: true })) return
        if (!updatedAst) return
        await codeManager.updateEditorWithAstAndWriteToFile(updatedAst.newAst)
        const updatedSelectionRanges = updateSelections(
          pathToNodeMap,
          selectionRanges,
          updatedAst.newAst
        )
        return {
          selectionType: 'completeSelection',
          selection: updatedSelectionRanges,
        }
      }
    ),
    'do-constrain-snap-to-x': fromPromise(
      async ({
        input: { selectionRanges, sketchDetails },
      }: {
        input: Pick<ModelingMachineContext, 'selectionRanges' | 'sketchDetails'>
      }) => {
        const constraint = applyConstraintAxisAlign({
          selectionRanges,
          constraint: 'snapToXAxis',
        })
        if (err(constraint)) return false
        const { modifiedAst, pathToNodeMap } = constraint
        if (!sketchDetails) return
        const updatedAst = await sceneEntitiesManager.updateAstAndRejigSketch(
          sketchDetails?.sketchEntryNodePath || [],
          sketchDetails.sketchNodePaths,
          sketchDetails.planeNodePath,
          modifiedAst,
          sketchDetails.zAxis,
          sketchDetails.yAxis,
          sketchDetails.origin
        )
        if (trap(updatedAst, { suppress: true })) return
        if (!updatedAst) return
        await codeManager.updateEditorWithAstAndWriteToFile(updatedAst.newAst)
        const updatedSelectionRanges = updateSelections(
          pathToNodeMap,
          selectionRanges,
          updatedAst.newAst
        )
        return {
          selectionType: 'completeSelection',
          selection: updatedSelectionRanges,
        }
      }
    ),
    'do-constrain-snap-to-y': fromPromise(
      async ({
        input: { selectionRanges, sketchDetails },
      }: {
        input: Pick<ModelingMachineContext, 'selectionRanges' | 'sketchDetails'>
      }) => {
        const constraint = applyConstraintAxisAlign({
          selectionRanges,
          constraint: 'snapToYAxis',
        })
        if (trap(constraint)) return false
        const { modifiedAst, pathToNodeMap } = constraint
        if (!sketchDetails) return
        const updatedAst = await sceneEntitiesManager.updateAstAndRejigSketch(
          sketchDetails?.sketchEntryNodePath || [],
          sketchDetails.sketchNodePaths,
          sketchDetails.planeNodePath,
          modifiedAst,
          sketchDetails.zAxis,
          sketchDetails.yAxis,
          sketchDetails.origin
        )
        if (trap(updatedAst, { suppress: true })) return
        if (!updatedAst) return
        await codeManager.updateEditorWithAstAndWriteToFile(updatedAst.newAst)
        const updatedSelectionRanges = updateSelections(
          pathToNodeMap,
          selectionRanges,
          updatedAst.newAst
        )
        return {
          selectionType: 'completeSelection',
          selection: updatedSelectionRanges,
        }
      }
    ),
    'do-constrain-parallel': fromPromise(
      async ({
        input: { selectionRanges, sketchDetails },
      }: {
        input: Pick<ModelingMachineContext, 'selectionRanges' | 'sketchDetails'>
      }) => {
        const constraint = applyConstraintEqualAngle({
          selectionRanges,
        })
        if (trap(constraint)) return false
        const { modifiedAst, pathToNodeMap } = constraint

        if (!sketchDetails) {
          trap(new Error('No sketch details'))
          return
        }

        const recastAst = parse(recast(modifiedAst))
        if (err(recastAst) || !resultIsOk(recastAst)) return

        const updatedAst = await sceneEntitiesManager.updateAstAndRejigSketch(
          sketchDetails?.sketchEntryNodePath || [],
          sketchDetails.sketchNodePaths,
          sketchDetails.planeNodePath,
          recastAst.program,
          sketchDetails.zAxis,
          sketchDetails.yAxis,
          sketchDetails.origin
        )
        if (trap(updatedAst, { suppress: true })) return
        if (!updatedAst) return
        await codeManager.updateEditorWithAstAndWriteToFile(updatedAst.newAst)

        const updatedSelectionRanges = updateSelections(
          pathToNodeMap,
          selectionRanges,
          updatedAst.newAst
        )
        return {
          selectionType: 'completeSelection',
          selection: updatedSelectionRanges,
        }
      }
    ),
    'do-constrain-equal-length': fromPromise(
      async ({
        input: { selectionRanges, sketchDetails },
      }: {
        input: Pick<ModelingMachineContext, 'selectionRanges' | 'sketchDetails'>
      }) => {
        const constraint = applyConstraintEqualLength({
          selectionRanges,
        })
        if (trap(constraint)) return false
        const { modifiedAst, pathToNodeMap } = constraint
        if (!sketchDetails) return
        const updatedAst = await sceneEntitiesManager.updateAstAndRejigSketch(
          sketchDetails?.sketchEntryNodePath || [],
          sketchDetails.sketchNodePaths,
          sketchDetails.planeNodePath,
          modifiedAst,
          sketchDetails.zAxis,
          sketchDetails.yAxis,
          sketchDetails.origin
        )
        if (trap(updatedAst, { suppress: true })) return
        if (!updatedAst) return
        await codeManager.updateEditorWithAstAndWriteToFile(updatedAst.newAst)
        const updatedSelectionRanges = updateSelections(
          pathToNodeMap,
          selectionRanges,
          updatedAst.newAst
        )
        return {
          selectionType: 'completeSelection',
          selection: updatedSelectionRanges,
        }
      }
    ),
    'Get vertical info': fromPromise(
      async (_: {
        input: Pick<ModelingMachineContext, 'selectionRanges' | 'sketchDetails'>
      }) => {
        return {} as SetSelections
      }
    ),
    'Get ABS X info': fromPromise(
      async (_: {
        input: Pick<ModelingMachineContext, 'selectionRanges' | 'sketchDetails'>
      }) => {
        return {} as SetSelections
      }
    ),
    'Get ABS Y info': fromPromise(
      async (_: {
        input: Pick<ModelingMachineContext, 'selectionRanges' | 'sketchDetails'>
      }) => {
        return {} as SetSelections
      }
    ),
    'Get angle info': fromPromise(
      async (_: {
        input: Pick<ModelingMachineContext, 'selectionRanges' | 'sketchDetails'>
      }) => {
        return {} as SetSelections
      }
    ),
    'Get perpendicular distance info': fromPromise(
      async (_: {
        input: Pick<ModelingMachineContext, 'selectionRanges' | 'sketchDetails'>
      }) => {
        return {} as SetSelections
      }
    ),
    'AST-undo-startSketchOn': fromPromise(
      async (_: { input: Pick<ModelingMachineContext, 'sketchDetails'> }) => {
        return undefined
      }
    ),
    'animate-to-face': fromPromise(
      async (_: { input?: ExtrudeFacePlane | DefaultPlane | OffsetPlane }) => {
        return {} as ModelingMachineContext['sketchDetails']
      }
    ),
    'animate-to-sketch': fromPromise(
      async (_: { input: Pick<ModelingMachineContext, 'selectionRanges'> }) => {
        return {} as ModelingMachineContext['sketchDetails']
      }
    ),
    'Get horizontal info': fromPromise(
      async (_: {
        input: Pick<ModelingMachineContext, 'sketchDetails' | 'selectionRanges'>
      }) => {
        return {} as SetSelections
      }
    ),
    astConstrainLength: fromPromise(
      async (_: {
        input: Pick<
          ModelingMachineContext,
          'sketchDetails' | 'selectionRanges'
        > & {
          lengthValue?: KclCommandValue
        }
      }) => {
        return {} as SetSelections
      }
    ),
    'Apply named value constraint': fromPromise(
      async (_: {
        input: Pick<
          ModelingMachineContext,
          'sketchDetails' | 'selectionRanges'
        > & {
          data?: ModelingCommandSchema['Constrain with named value']
        }
      }) => {
        return {} as SetSelections
      }
    ),
    extrudeAstMod: fromPromise<
      unknown,
      ModelingCommandSchema['Extrude'] | undefined
    >(async ({ input }) => {
      if (!input) return new Error('No input provided')
      const { selection, distance, nodeToEdit } = input
      const isEditing =
        nodeToEdit !== undefined && typeof nodeToEdit[1][0] === 'number'
      let ast = structuredClone(kclManager.ast)
      let extrudeName: string | undefined = undefined

      // If this is an edit flow, first we're going to remove the old extrusion
      if (isEditing) {
        // Extract the plane name from the node to edit
        const extrudeNameNode = getNodeFromPath<VariableDeclaration>(
          ast,
          nodeToEdit,
          'VariableDeclaration'
        )
        if (err(extrudeNameNode)) {
          console.error('Error extracting plane name')
        } else {
          extrudeName = extrudeNameNode.node.declaration.id.name
        }

        // Removing the old extrusion statement
        const newBody = [...ast.body]
        newBody.splice(nodeToEdit[1][0] as number, 1)
        ast.body = newBody
      }

      const pathToNode = getNodePathFromSourceRange(
        ast,
        selection.graphSelections[0]?.codeRef.range
      )
      // Add an extrude statement to the AST
      const extrudeSketchRes = extrudeSketch({
        node: ast,
        pathToNode,
        artifact: selection.graphSelections[0].artifact,
        artifactGraph: engineCommandManager.artifactGraph,
        distance:
          'variableName' in distance
            ? distance.variableIdentifierAst
            : distance.valueAst,
        extrudeName,
      })
      if (err(extrudeSketchRes)) return extrudeSketchRes
      const { modifiedAst, pathToExtrudeArg } = extrudeSketchRes

      // Insert the distance variable if the user has provided a variable name
      if (
        'variableName' in distance &&
        distance.variableName &&
        typeof pathToExtrudeArg[1][0] === 'number'
      ) {
        const insertIndex = Math.min(
          pathToExtrudeArg[1][0],
          distance.insertIndex
        )
        const newBody = [...modifiedAst.body]
        newBody.splice(insertIndex, 0, distance.variableDeclarationAst)
        modifiedAst.body = newBody
        // Since we inserted a new variable, we need to update the path to the extrude argument
        pathToExtrudeArg[1][0]++
      }

      const updatedAst = await kclManager.updateAst(modifiedAst, true, {
        focusPath: [pathToExtrudeArg],
        zoomToFit: true,
        zoomOnRangeAndType: {
          range: selection.graphSelections[0]?.codeRef.range,
          type: 'path',
        },
      })

      await codeManager.updateEditorWithAstAndWriteToFile(updatedAst.newAst)

      if (updatedAst?.selections) {
        editorManager.selectRange(updatedAst?.selections)
      }
    }),
    offsetPlaneAstMod: fromPromise(
      async ({
        input,
      }: {
        input: ModelingCommandSchema['Offset plane'] | undefined
      }) => {
        if (!input) return new Error('No input provided')
        // Extract inputs
        const ast = kclManager.ast
        const { plane: selection, distance, nodeToEdit } = input

        let insertIndex: number | undefined = undefined
        let planeName: string | undefined = undefined

        // If this is an edit flow, first we're going to remove the old plane
        if (nodeToEdit && typeof nodeToEdit[1][0] === 'number') {
          // Extract the plane name from the node to edit
          const planeNameNode = getNodeFromPath<VariableDeclaration>(
            ast,
            nodeToEdit,
            'VariableDeclaration'
          )
          if (err(planeNameNode)) {
            console.error('Error extracting plane name')
          } else {
            planeName = planeNameNode.node.declaration.id.name
          }

          const newBody = [...ast.body]
          newBody.splice(nodeToEdit[1][0], 1)
          ast.body = newBody
          insertIndex = nodeToEdit[1][0]
        }

        // Extract the default plane from selection
        const plane = selection.otherSelections[0]
        if (!(plane && plane instanceof Object && 'name' in plane))
          return trap('No plane selected')

        // Get the default plane name from the selection
        const offsetPlaneResult = addOffsetPlane({
          node: ast,
          defaultPlane: plane.name,
          offset:
            'variableName' in distance
              ? distance.variableIdentifierAst
              : distance.valueAst,
          insertIndex,
          planeName,
        })

        // Insert the distance variable if the user has provided a variable name
        if (
          'variableName' in distance &&
          distance.variableName &&
          typeof offsetPlaneResult.pathToNode[1][0] === 'number'
        ) {
          const insertIndex = Math.min(
            offsetPlaneResult.pathToNode[1][0],
            distance.insertIndex
          )
          const newBody = [...offsetPlaneResult.modifiedAst.body]
          newBody.splice(insertIndex, 0, distance.variableDeclarationAst)
          offsetPlaneResult.modifiedAst.body = newBody
          // Since we inserted a new variable, we need to update the path to the extrude argument
          offsetPlaneResult.pathToNode[1][0]++
        }

        const updateAstResult = await kclManager.updateAst(
          offsetPlaneResult.modifiedAst,
          true,
          {
            focusPath: [offsetPlaneResult.pathToNode],
          }
        )

        await codeManager.updateEditorWithAstAndWriteToFile(
          updateAstResult.newAst
        )

        if (updateAstResult?.selections) {
          editorManager.selectRange(updateAstResult?.selections)
        }
      }
    ),
    helixAstMod: fromPromise(
      async ({
        input,
      }: {
        input: ModelingCommandSchema['Helix'] | undefined
      }) => {
        if (!input) return new Error('No input provided')
        // Extract inputs
        const ast = kclManager.ast
        const {
          revolutions,
          angleStart,
          counterClockWise,
          radius,
          axis,
          length,
        } = input

        for (const variable of [revolutions, angleStart, radius, length]) {
          // Insert the variable if it exists
          if (
            'variableName' in variable &&
            variable.variableName &&
            variable.insertIndex !== undefined
          ) {
            const newBody = [...ast.body]
            newBody.splice(
              variable.insertIndex,
              0,
              variable.variableDeclarationAst
            )
            ast.body = newBody
          }
        }

        const valueOrVariable = (variable: KclCommandValue) =>
          'variableName' in variable
            ? variable.variableIdentifierAst
            : variable.valueAst

        const result = addHelix({
          node: ast,
          revolutions: valueOrVariable(revolutions),
          angleStart: valueOrVariable(angleStart),
          counterClockWise,
          radius: valueOrVariable(radius),
          axis,
          length: valueOrVariable(length),
        })

        const updateAstResult = await kclManager.updateAst(
          result.modifiedAst,
          true,
          {
            focusPath: [result.pathToNode],
          }
        )

        await codeManager.updateEditorWithAstAndWriteToFile(
          updateAstResult.newAst
        )

        if (updateAstResult?.selections) {
          editorManager.selectRange(updateAstResult?.selections)
        }
      }
    ),
    sweepAstMod: fromPromise(
      async ({
        input,
      }: {
        input: ModelingCommandSchema['Sweep'] | undefined
      }) => {
        if (!input) return new Error('No input provided')
        // Extract inputs
        const ast = kclManager.ast
        const { target, trajectory } = input

        // Find the profile declaration
        const targetNodePath = getNodePathFromSourceRange(
          ast,
          target.graphSelections[0].codeRef.range
        )
        const targetNode = getNodeFromPath<VariableDeclarator>(
          ast,
          targetNodePath,
          'VariableDeclarator'
        )
        if (err(targetNode)) {
          return new Error("Couldn't parse profile selection")
        }
        const targetDeclarator = targetNode.node

        // Find the path declaration
        const trajectoryNodePath = getNodePathFromSourceRange(
          ast,
          trajectory.graphSelections[0].codeRef.range
        )
        const trajectoryNode = getNodeFromPath<VariableDeclarator>(
          ast,
          trajectoryNodePath,
          'VariableDeclarator'
        )
        if (err(trajectoryNode)) {
          return new Error("Couldn't parse path selection")
        }
        const trajectoryDeclarator = trajectoryNode.node

        // Perform the sweep
        const sweepRes = addSweep(ast, targetDeclarator, trajectoryDeclarator)
        const updateAstResult = await kclManager.updateAst(
          sweepRes.modifiedAst,
          true,
          {
            focusPath: [sweepRes.pathToNode],
          }
        )

        await codeManager.updateEditorWithAstAndWriteToFile(
          updateAstResult.newAst
        )

        if (updateAstResult?.selections) {
          editorManager.selectRange(updateAstResult?.selections)
        }
      }
    ),
    loftAstMod: fromPromise(
      async ({
        input,
      }: {
        input: ModelingCommandSchema['Loft'] | undefined
      }) => {
        if (!input) return new Error('No input provided')
        // Extract inputs
        const ast = kclManager.ast
        const { selection } = input
        const declarators = selection.graphSelections.flatMap((s) => {
          const path = getNodePathFromSourceRange(ast, s?.codeRef.range)
          const nodeFromPath = getNodeFromPath<VariableDeclarator>(
            ast,
            path,
            'VariableDeclarator'
          )
          return err(nodeFromPath) ? [] : nodeFromPath.node
        })

        // TODO: add better validation on selection
        if (!(declarators && declarators.length > 1)) {
          trap('Not enough sketches selected')
        }

        // Perform the loft
        const loftSketchesRes = loftSketches(ast, declarators)
        const updateAstResult = await kclManager.updateAst(
          loftSketchesRes.modifiedAst,
          true,
          {
            focusPath: [loftSketchesRes.pathToNode],
          }
        )

        await codeManager.updateEditorWithAstAndWriteToFile(
          updateAstResult.newAst
        )

        if (updateAstResult?.selections) {
          editorManager.selectRange(updateAstResult?.selections)
        }
      }
    ),
    shellAstMod: fromPromise(
      async ({
        input,
      }: {
        input: ModelingCommandSchema['Shell'] | undefined
      }) => {
        if (!input) {
          return new Error('No input provided')
        }

        // Extract inputs
        const ast = kclManager.ast
        const { selection, thickness } = input
        const dependencies = {
          kclManager,
          engineCommandManager,
          editorManager,
          codeManager,
        }

        // Insert the thickness variable if it exists
        if (
          'variableName' in thickness &&
          thickness.variableName &&
          thickness.insertIndex !== undefined
        ) {
          const newBody = [...ast.body]
          newBody.splice(
            thickness.insertIndex,
            0,
            thickness.variableDeclarationAst
          )
          ast.body = newBody
        }

        // Perform the shell op
        const shellResult = addShell({
          node: ast,
          selection,
          artifactGraph: engineCommandManager.artifactGraph,
          thickness:
            'variableName' in thickness
              ? thickness.variableIdentifierAst
              : thickness.valueAst,
          dependencies,
        })
        if (err(shellResult)) {
          return err(shellResult)
        }

        const updateAstResult = await kclManager.updateAst(
          shellResult.modifiedAst,
          true,
          {
            focusPath: [shellResult.pathToNode],
          }
        )

        await codeManager.updateEditorWithAstAndWriteToFile(
          updateAstResult.newAst
        )

        if (updateAstResult?.selections) {
          editorManager.selectRange(updateAstResult?.selections)
        }
      }
    ),
    filletAstMod: fromPromise(
      async ({
        input,
      }: {
        input: ModelingCommandSchema['Fillet'] | undefined
      }) => {
        if (!input) {
          return new Error('No input provided')
        }

        // Extract inputs
        const ast = kclManager.ast
        const { selection, radius } = input
        const parameters: FilletParameters = {
          type: EdgeTreatmentType.Fillet,
          radius,
        }
        const dependencies = {
          kclManager,
          engineCommandManager,
          editorManager,
          codeManager,
        }

        // Apply fillet to selection
        const filletResult = await applyEdgeTreatmentToSelection(
          ast,
          selection,
          parameters,
          dependencies
        )
        if (err(filletResult)) return filletResult
      }
    ),
    'set-up-draft-circle': fromPromise(
      async (_: {
        input: Pick<ModelingMachineContext, 'sketchDetails'> & {
          data: [x: number, y: number]
        }
      }) => {
        return {} as SketchDetailsUpdate
      }
    ),
    'set-up-draft-circle-three-point': fromPromise(
      async (_: {
        input: Pick<ModelingMachineContext, 'sketchDetails'> & {
          data: { p1: [x: number, y: number]; p2: [x: number, y: number] }
        }
      }) => {
        return {} as SketchDetailsUpdate
      }
    ),
    'set-up-draft-rectangle': fromPromise(
      async (_: {
        input: Pick<ModelingMachineContext, 'sketchDetails'> & {
          data: [x: number, y: number]
        }
      }) => {
        return {} as SketchDetailsUpdate
      }
    ),
    'set-up-draft-center-rectangle': fromPromise(
      async (_: {
        input: Pick<ModelingMachineContext, 'sketchDetails'> & {
          data: [x: number, y: number]
        }
      }) => {
        return {} as SketchDetailsUpdate
      }
    ),
    'setup-client-side-sketch-segments': fromPromise(
      async (_: {
        input: Pick<ModelingMachineContext, 'sketchDetails' | 'selectionRanges'>
      }) => {
        return undefined
      }
    ),
    'split-sketch-pipe-if-needed': fromPromise(
      async (_: { input: Pick<ModelingMachineContext, 'sketchDetails'> }) => {
        return {} as SketchDetailsUpdate
      }
    ),
    chamferAstMod: fromPromise(
      async ({
        input,
      }: {
        input: ModelingCommandSchema['Chamfer'] | undefined
      }) => {
        if (!input) {
          return new Error('No input provided')
        }

        // Extract inputs
        const ast = kclManager.ast
        const { selection, length } = input
        const parameters: ChamferParameters = {
          type: EdgeTreatmentType.Chamfer,
          length,
        }
        const dependencies = {
          kclManager,
          engineCommandManager,
          editorManager,
          codeManager,
        }

        // Apply chamfer to selection
        const chamferResult = await applyEdgeTreatmentToSelection(
          ast,
          selection,
          parameters,
          dependencies
        )
        if (err(chamferResult)) return chamferResult
      }
    ),
    'submit-prompt-edit': fromPromise(
      async ({
        input,
      }: {
        input: ModelingCommandSchema['Prompt-to-edit']
      }) => {}
    ),
<<<<<<< HEAD
    // lee: I REALLY wanted to inline this at the location of the actor invocation
    // but the type checker loses it's fricking mind because the `actors` prop
    // this exists on now doesn't have the correct type if I do that. *agh*.
    actorCircle3Point: fromCallback<
      { type: '' }, // Not used. We receive() no events in this actor.
      SketchDetails | undefined,
      // Doesn't type-check anything for some reason.
      { type: 'stop-internal' } // The 1 event we sendBack().
    >(function ({ sendBack, receive, input: sketchDetails }) {
      // In the wild event we have no sketch details, return immediately,
      // destroying the actor and going back to idle state.
      if (!sketchDetails) return

      const cleanupFn = sceneEntitiesManager.entryDraftCircle3Point(
        // I make it clear that the stop is coming from an internal call
        () => sendBack({ type: 'stop-internal' }),
        sketchDetails.sketchPathToNode,
        new Vector3(...sketchDetails.zAxis),
        new Vector3(...sketchDetails.yAxis),
        new Vector3(...sketchDetails.origin)
      )

      // When the state is exited (by anything, even itself), this is run!
      return cleanupFn
    }),
    deleteSelectionAstMod: fromPromise(
      ({
        input: { selectionRanges },
      }: {
        input: { selectionRanges: Selections }
      }) => {
        return new Promise((resolve, reject) => {
          if (!selectionRanges) {
            reject(new Error(deletionErrorMessage))
          }

          const selection = selectionRanges.graphSelections[0]
          if (!selectionRanges) {
            reject(new Error(deletionErrorMessage))
          }

          deleteSelectionPromise(selection)
            .then((result) => {
              if (err(result)) {
                reject(result)
                return
              }
              resolve(result)
            })
            .catch(reject)
        })
      }
    ),
=======
>>>>>>> 18d5bb38
  },
  // end actors
}).createMachine({
  /** @xstate-layout N4IgpgJg5mDOIC5QFkD2EwBsCWA7KAxAMICGuAxlgNoAMAuoqAA6qzYAu2qujIAHogC0ANhoBWAHQAOAMwB2KQEY5AFgCcGqWqkAaEAE9Ew0RLEqa64TIBMKmTUXCAvk71oMOfAQDKYdgAJYLDByTm5aBiQQFjYwniiBBEE1OWEJazVbYRVrRWsxZV0DRC0JGhpZCrkFNRo1ZRc3dCw8Ql8AgFtUAFcgwPYSdjAI3hiOLnjQRMEpKRp02alzOUV5cTU9QwQZMXmxWvMxaxkNGXlGkHcWr3b-cm4hvnYRqLG43mmpKwkVI9m1I4qYSZTZGWwSeyKRTqOTlOTWCwXK6eNp+fy+KAdMC4AIAeQAbmAAE6YEj6WAvZiscbcD5CTJpE5yE71WRiMTA0EIdSSZTsqRHDliWaKJHNFHEbFDIl3EhYokkfzcQLBUITSnRanvKJbQQc6zSKz1GjCOS7FSzPSJGRfRQSRRaOqwxQ0M1qMUeVoSbAQTBgAgAURxxMCAGs-OQABYat4TOlJfJ29QyYQuh22TJiLnwtQSBQKKTVL4qPJiD3XKDe33+oPSsMR6OKSJU2JxhJCazghTWYRSXIpWbCI5c4x29kFRy-OTaerllFVv2Bp5E7oYGNattTIT7KQSYQIjR5IEpDbFBDWVIGmQO1KmsQpuden2LgBKYHxqEwhPXrdp7aSHK5ioJa7Bodg7JyZ58pI8jwkC96dkoziuJc4pPtWPgAO5gGATA-jSkz8NuagqNIKTiIo+zZL2chcvk+Q-OYJF5PYczWI++ALv6AAyqAAGbPPQowbn+W4AUsebwjQNgqKkLoCnRuQGlCXzsvUahnEsHGVs+-reJGWCYPh2piXqsz2uUjhWDYjgOHRULzKoGQKJOORAtpXEEAAYtgmB+oJzaar+hHTMKcjSDIvwposk50eYpFWBYsJLDQGSIihyLoYuRCRnKfHEsZm5EUkoh2qIDhmHMDq9iodFWKRmgWgCuwmhyHm6UuLBEgFwnBfGerwuk1haPuFT5BY1hcpR7JlKkXxWAU+SpO1GHICQ4aFaJxUDTIEK9nkwJLPuGlTcBu1mIm1QaWcyFNJ6nEdQAIsEQwqn6arhEJrwiSF24rHmxz2KIWhmsBU0CpIzk9mcFqzAoK2LgAKmATyCOwqCCEQACCj2bb9AGqHmWhKCcZ05FNkXzFombChywElgj-q4nxfFBAETCkrgwxfS2BH9ampEChVQ55C64hTRoBozlC9jTtUzKMwQAASLR8Hj-XCrudiFqlvy7PeWZnsNpTSbUxjXiDKiKwACkSqAdEw7BoxjkAcOr-4iOCJEnBew1mj2ih0fYkgafRvyKCROQyIzEiRj6YDW5zcAEFj3XYHxJChP4UAKkwkb+CwTDdKSQwQO7pmiJI2RzKosIWr7U0mqR0UuVFqa2DHsCRqgmGJ2Qyep5wGdZznJB5-4YAO5wkDl9tO55mITnVAdsKTVBuS7qIPKZD21QPhlaGcd44bsFGxBkJQmDHw2s+JC6kUQj2GQ7OUkVTVC4X3sC0JnJVskedfU+kYCDPX8mAFUmIpS30QNCSQTdCwXlqJ2aSXJBDHEhgKWoJxTTwj9gAk+Z97gYAnhADg-gIDdCJK0esQDoEIChBpPMDhtAWjqKBNeWw5i5iODaGo2h9wZHwQ2CQgCowAElVrrXAUESBOJ-CEjTuQEgRkeZBT5v+GWQEHDAmvKbZktEoKRVzCsJQw0OTZFFAfe6lZRGRhEQQyMEjFxrXDBArEcju5UIAF4PGUXQqEnZpAXl+OIGwKxarr1khINQVg5hAmon2IRQD7ENicf6Ig3BYDsAVHgfwnjsA+JxMo8h2AskX25oFWMW074ugNAHaa+QLRDmEEHGwPxmSiCMcEpJUYUlALScQTJ2SSC5IUZwJRmASllIoBU3q6ixJQmUPaFYwJYSpmkoHI2B5ok5D9koCoDIel2NsQMjJuAsk5NwP4LGAAhbw-gAAa-jVi7WaSmaSi0Th0S0HaeQsNg4xPKGWKxFY+m9JORhM5FyRlXNufcgAms8s4Px1mug0hyFBZ57AMR-kOIEUcVhHLBY4yFQzLn+DIFAP0zz6h7lSqaFkpjF5xTsHuW8NcDgXiJRC7KZKYX+D9Pgdg0ZVFVPxipSQwpgJmHZJ2VMRQtj5BmjeI4TojpWxBfOWxxLTl8tyUwYkBrcCkPIMXEgMpSHTMoP410aQTGUW7A6V0ETFVmjtKsOYcJhTOrkNyhxurznDNyfkwpAw-L6ApTgKAuBnlQlmsyWWQ4dgyFOkcPMqwAS2oYX61JpLA3krGdgCZmAI3KOwNG55F49wFDghpeqHCYH6jKGihwKyBY5v6Xm6FuTYC4DHv4dGjznmph+H2PFJwlACgVTAgce47CpBiaTDQt1ULWOJTqrtQarm9v7YOxFoqfrxihCOjIBQrAOvEHUOiFRdoxN7MNAELp6garuqC7VPL0l6quWAAAjt0YpgqoDCueSWPMN1Ez0XKC6mBxg0hLBSvYWoEcV2ZSPg4jdvL838qYOa5RfoVGVMPRovk6RfhAhTOofs4MJKpSUA6TIyhKJSA7eIzd5KiST1QISO4X72AUgPX1DRdQ4PXkhHXF0hstjKFND8F+xx4krGvCxklr4wCCBRiEboQx-H3lIvi-s+RZhmK5Oi+0CCFqURhr6zVXp33+owkQ8BrsAgUKofgGhUYaW7WdCwrh7CuQ63tJ2aE8tUz0eUwG7tVzMIcHzn2rEEB5HKO6LM76gmFlHkYhUJjEcmRcmvKkaQJZOzhwFNZ19Wr0MfoIFGSl4D0afjoT2X4KKNJNI0qoaDCBpykQUDwoGF4KJEqxphEZAQQ2+MmZagYMz-B4D4qgAgEBuBgG9LgD84YJAwCdhNopmBBDzdQE1yiBpjCCgKPsTIXX0FpEGwyBExsX2rrfehkbY28moG8ZNqZM3KBzdwAtggxI7ZEgkBzQYC2iQdC234QQu2w0HYB0dgT8ziq5HvBCM4+RTRDmOEOIODofhhWkjaWJzGbNoeEW9shhaJk-fKf9wHy2uZrY26t7bghafKMRwt47JgIJDkXoWDNknECdgROka67IrLTg0sN0bNPiTjOKdNhnh2gdEhB2DkukPocc65-tw7fO7S6y3vsIXBjFWFFMLIWEF0I7TXl+9uFjzGeLeZ6tvAbOYdOxIAAI1gIIPgPPkeEfS2jyc0S5hLFSMyI4xhvnaFMLTCO8TGlPdQzY17CuAgu4eW7jXWvwfsF1z7wQ-vA-B6NyjkyEehzVt9khiwJEWlGwFAaaod5Uw2nkChw+Weqc5+uXc-w8KC8e9Z6gTbHOK+CH0CHvnpFF5AgcEYmyKasWv2icoUJqZjBKCd2Ql3Y-1fA8+9riHn29ew9n-P6vYfUeJFyPXrI9dez7lmBvrYuj5gWk738dQDQQ-AISlP0cfFbSfafG-fAP0BfGvIqJ-RwSVCObQE0acYmOKRhSKL4CwejHkYAilGA8BU-TXc-YvUvGfIguAh-WvRA4waJTsFIHYcwWQBSI2KKUwa8BlYaECDPfvddLGJgDmCNQDYVHjLDPAdgJbCAr3KfVbLGbwRGQQe4CQ3AQQUQkVGghAsXRwV5T5AEZiHkOqXIUdaEBEE4e8H2YbIQktAVbEIDfOFQqLKQs-UHcgq-CQBQpQpwrddQ+w4DeA6pHQ7ICECOcwzWEsU8RVReXMCodYcaEiaSAgg1IkI1E1M1C1UpX7YgpHaQlnWQqAp2FItIotDIwQVXGZaguZWgnQuNZQFYWECaY6L-MXOSImAEYEayE7YFCrWzbPd7Yo7EdI0kTIq1HIwHVwi-EvDwjnQY41UokY8orI8pKotLR-Wo91ZeRonIZouiRTdowCLowUIlbiPAerVAT8GrXKfAc4xrQI-GH2MqKoYaSKDpS3GBZkXcM9MwWSReG6aOCnAfZJU4rmAdC4zACQMRXADgFOCARLMpbqAuVASQuhWGSGJ+WweTWEFo+hVYBKU0TsFMQXTBE4s4sEz8SE6EqQ0gGZAjao7Q88OmCEZYX4Y4RgiwRuKJK7aEEsbISmAE3oynYEskhrCE3AK-ZRYgTAVgaRBxVE6PIaMWX4EiXYNgqTa8JMTre9Nhc0Uk0E0UiQHyaEruAuO2PiXyf0CfAo1bNmboJgZQnAKUQQNgDAZ0hxZ0sAWRPjOQVE2WaQAsedKyXIKaDIO0QsFyE0RjAEcnQUoE3pEE24iEo00pfOJgM0i0wvMgnXDw20+08gR0nEZ0+ON0hsD0r02AH0+4+MYCBQe0XsH4jogJEM9QaQFqKcWSBEJIwE9dKEmEuhLBOdAUScIceWLrD+O0eEWmJyW1CoIlXsqQqgJsekoIhAOte0Y9M0V0X+JQEMqtb+E0YLTsHo57SrYRRGOrHEbAYpc1cgMEq4urckuktYmo7keSSXWQGcW8AERuCXHsJQMwGJAoGJSxWM9dc8m4y868okW89GSkmEs5TgXAFLCePgLI6hNM-iC01E7+d8+o1KaSOwKaUQU7AoVKViAUGwGMk8vos8i8zgKCmC1ACQcUqHSUogaUvoWAOUqs-8WSPIZtDrGWZvKIj4r4IaZfa8a6MIolcCmASCyZG8sEw0vAFM00zCxcK09bOQiQXMh07AJ0l0tTLi0smRdxPjYQVEhEO0ZBMwVIZUxwIipPFMFMZDYUVYNqbs7VWSqUK8hS6CpS5Mk0jC80xcSY9wqHHSvwO0vSgy4s4yoBMssy2ACynisSUrInKwGoRwQkqaO3PaauFYAoXk48zPddboY1VAfoc1dgWxXEXAPIz3LSzbLwwQcq5bZ0gYbqWqmNVK4qdMXaRwFvYCPIQqzZKTBwXcFISiUWedBBIlN8UIUAxM+8m4x8uhFMWEe0KVJuMwaacGaoIna8cwHRbE+akIGbKlRMzwnPahIIFQxLe4IkLmIkbyFSk0jjRaog1E7QKWEiWQM7Y2MaxAUTcKT-HfEaOVPvNdbVBai6sAg06nRCqAJUKhKAPAWExLD6uG8BT7ctPAb6vsaQI8QcTEqEb5HICELc5QWSdSKi0qmG86pax85S40gyRLWGpahqyAm0qKvMgsp2QykshK0yqUfjLQlcnIJQMoQsIxIXZyfLE0WIi0VPfYe+GJM6z6y65mkgOE6hCABUASfwLGzmzS73NmVq+0-WkgASQQY2r63qxIdQFssi4OJYXIaEBWoER+RwDNSI+dDW7G7W3W9zK2w2u2y6zMtw7MiK826K0Op2cO6lB2xAOwBwPaJYeSMweQBtc8WocKAkjQUJLBLs0C7VIgKUEMDmogx8lamANa5O88YXdIV0ZQeQOYIXVvKTZiMzeEdy6EKdIlcu4MGUKurWhGm69zR656161mu4CumURO1LXmF83YewUwbQHktAgoRSWQIrJ2vILhIFQe+e-wUe+G8E66sbahXGtG+qrGOEue4eo2xm6um+-Ghu3YaEQ0dBFKZDa7A5Lat0OwdkOy4+p+s+q6wKtm-wIeusCBrm60yK9gaK-M-SwswW+KqMRK0W6wSy-6Z9BQYEGJPWVpO1KDfsHINSPg6G9DWByul+sei+nWxLeOx+usRehBpqnmp2OOg2p2SgYe22hhpO8W-GT+vTbE1iU0DreycyV0DIUcZ0aoMBuB4Rq65h8hPhthkMDhsK6O6HWOy2vh5Q+eoRzWkR5c-GHILAy7ayYUSueyJZcxZW+wKDZaTy9DfMsAMgQIEuf0fxJ+IJYCU2EsFkES+hZvH4Um4aaTB0Qe7gQtdzQdeLSAJLTAFLTh73EgLJKFLdAAOTlEgAADVksl61EXylJdobBrpMgHByhp1thpo9wQtSxOw3VytqKhTekzlEnkbknCnEt8RSnI6pjS9sn2BcnLkCmEsSn0mymxV4xchkUnUSIW9ccgbthjhdxwlxAjhMhVAGgPHB93sfD2NONuNTmYU+NMntL2rLm8AhGuhCRlDeNjtAl24Lx4Q-kr0oI2iHRmDDxzFZwjnklEbxCosPsvs9sS0bnNs7mv04dcbQ08N9BjsWz-y4k+wboOT14bQgsN5TQ6hkMBTOm4y7EwX7mrkDcYXTbbmMZKXOclci0UXjtF5TAHI-qLZOwKYdgis6gd5F5Uh7wCDKXIWClJtbCy1o1YXVt4XVDEWoWw0S1y8o0erRHFnoRHJIp5BakXKFBToWsUxglxA+w7AAQRWv15EmXi1S1VWZWJA5WotGXFEUWVXy01XLGNX3nmRygSIEQwp3j6EzBHIlAgQ+w6MmMLXVDAg+0mAwTHl7XHXfCd17T0Yg80XdwBQ9YtAbBgQc6I5-pg3KoC7KKo2IWU3434VE36WEWU3nY59WWEo87sr5MKhr19w8xzALCLt9gzgy2t0J4-0AN-DgFaW4Wa35Xf1-19sNC0X5gf4qJ6gFAZIiK00OQZbKIaboR+3yUcMFQ-IsBq2Xn5W928NqAG70dwpSx9w5ZF58h9qEp2R1ALB1BYFqGXthEcoHzEZwS5tWYCB1rCxcx5pIixp8UQzdhGJScNkz06b+Cy7ri66f3Pw-3YAAOlznyGTeFgPjBQPTXsgKYKgoOcDrxYPB7EPwFkPJl040OqBrB1X-xsPDQLFah8OxyiTiPOlprexyPv3f2aOAOZAGOxImOQOI4wOCOoI3JOOYPHA4OaHP2KP-AqPUOAOVBhPipRPcPxO2PTpCazoSPuP5OP3kkv3VqVOBOqAxANPrQgPmO8PX8ppg2ZPSO5P33TzTOlOLP-2qBhAbPga7OxPWPHOoJ54DOuPYP3OaLTPsBoLz7LjatVrRSmtP90gn1bQrtUxwYolCxHR98A5zgQXunYuvHmbEbr7Ub0b76HqSuwC36PXMOVyWo0hzceR4QLF8t55n538hZgIBRB7aurryv3MXwdbsBegZ7VLyBBu6FdhBps6H1F4+ScSbQKabQ1JkMlBQGiu7EiBBvmaoHUm9u4vLSZCuGkGUH+aizXTMHIxsGcRYAVA8HwpQ5F1LI5Z8s2QwMdxpwlVVAoaTPiuTug7SEQ6tHpuTv7XDHyjjGIevHZuTQqnmI2zZJCKsVkomFYRtBa5UpKIBvgeDTmG9bwfBuRnwqDHYdeHrb+GZuG7wIl8OWLBhR8gVvLs8w61nUtzxBePzOL7YAOYOAkaPNUzsADUoeBeBb3SmBRe1N05BAuZIAZ4G76M9gOln3QJmQc6P9xK27zClgUgeekO+eJehfbuC4Zeyf9GdKJehasHpeDUDs+J5ecIMAy5lfIpJVmoWf6gv4uR9gr32QmfDMM0QLSX10zOjeKTczhf-BIca6x3uHLu0GBa4r3SRaHuZB1rSP7Q7AdiI4Chf4TMOQomC-W6TQLAAePPumvO+feaY+4-RTLfL8Y7eaYr0HU+TLPSkrM+L2hXQjmQooSwvgGnCWfhF0mluxWp8fSvhUONwEWBJCa7Eu67ku6emfolY9Ls9lO6U7pPiLEpKGLDp-4bIw5+kTF-x6r73NzSiQslz+cQMbY-Yu7+F+cRvrxAbcLw8gUgAL72zwchCYduC0PEidrH96sp-HCPfwCCX9xg7mO6twESyv8pC1XFUPdSgHykxKNoUJP+WEw4lwIBodutkEGzEx3QO3CQMdxn4QD5+yJORIT2DrI1WGcPE-mfyQFQ9KeRjansoUG5owqBggJAd9WvBkRLYJWP5FyHpjzBz0RrWCPfDAEDoqBUAsrhPT6ZxwiQiAmgVISgZ3B9us-SAfwLp7Ew6Ul6cQObA0BiChQnBVZmcDkyyCdB1Ai-hfUO41cCe8g1gQnwu581k+13Iymny76i0xAz3OdE3GVriBgy--ddmUH3DyAIIlMEqvBwcT+BxSsfTOHpFVAuYwAGcYuOzCTh0JBA+fZPN3mIbrNrs9BXeDsHHBKQOkHkMgNgA6CDBqEg6cHFzHtbVDahQwetsPHmZEY0qYlY0EuzAj58cSu8PMAyhWAs8XQ2QKodCVaH1DKqjQ-0Ho2b7Q4WhgwNTGmw6EBNIY2QIsNJD7AkRUg+WFIHuEig5AI4fYUYZXy9DLCheg6FGGhTgEOJmhUwlYfW1u7yk0gvQtysLE6IjgO2FgCiA9j+Dc9uyVwmYShTuHI1buTfaYhFSuGrCMYrwi9hYGbRPozs9jPIAFhbL0wsglcdbuxG7KCFhC1CFGNklXCnd8i53YkSuAwBYwsk7gVEvMARDrIrAmVa6IGy-6kRbAo1GwNojMAeQCRJaIkcuFJFQjS8lI0kTSPYB0i1+zdJkc5WnBnA2Re8MoAUFYJ9geRUXTiPyP0DX0WYbMAuEnHtb8RWYfgPuFzAlFSj-O2wEOKsB2HUQkMO-ehORFMC3hSwufHsHyJsLaj3MRovUXMJFEeEfRJopOOaPQDrUWu+vSiFUDqCLBr0LoPaGsCTRHkFY+Iz0dQgMg4A+A9rdMdgD4Ahi3eloyDqHETDt5YYoQxVIWEZByomeAiKIR6MJHuZsxmYhYdCOhyNi8xCPaJDYGLGAgjMGzZ+LyEbyMjCSyY0ClqNurYRcIUPCcUwHbF09JUx4bBKWBtEOiMwA1WSEK3CT-ANRlYMcXAOnH+iY6042cZaK9obwkIIQlYLRjoj3gtYXBEsOYDMJ2A6xAo9zNKQEj2s3x7AY8Z63-D7B0gH+dceyCTSDCd8ZQJqAOGyyO4Ux9Y5Gp+IPHQ5Px34xrvjHrzXRKMhYe8OcMUhf1dYd7fuuMNiFrpdxEI9MZgCh6kSkJy9BksX0WDPoSwdQCoMyiNgmhdwLocwL7H+bujoJL4kiYZHgk6UKJtI0MQ3RHTMjgkBYTXuiKNgBJOCwMAOIfw6alViJT-A9lITcEhV-IlE8ptRJe4HAYiow+wCWCDg0Y5u0kYLKsFNDPivRyNDSX4H4m2SvxQk-MT+LEjCg9wkQ44VCAAH452Ca9Z+PRiXEnArJ1CWrB0HygvU3BoU8KVpIWaMdJqQ4YsPROyCZBBhYWf8Ygn2TLo8Ro41MZPVyhhTiQ-EqKcSBildDNOuYTKqoEYkVB8U7IOqGYDS4HhMwYSRSfwWUm2x7Yjsets5ih7dA-cHQDgHwLthTx1MpCHqMhPjC8sNk56UcPeABA7Ad6dqeDKGVEDJQSWSk3KcjQ6kjS02PU5saXlgB9SBpRRYaV1OczrVJA2JVUmmDeIriuxDBAipRSaSWSLg4pDAPACiCZ4XJ20PKnUDOA-VfWJrVBPdNkgFYdwSqV4ozG+nTARyZQGpmqIYnCgAstKe8SsAkwvJ+u3ZXSLHHjimi4A0MoQKIFiLwzOytQJGVBAYT+kGQXwTICTFIGgVsZXcHuHjI+lUSVyggHYB3mphdtKgsuH8hgkjHORXQc1HbgTO6wnBokezQqtJDxSi56E7wg8oASajlB0opdKrPZj9Biylx7LKwJyKD4J4KZa9NSFYOMAJoCC8OFXMsVmyHYtZKyatD9VCZf82RlFYYfyVXjExtxAhIfAbnpzWykctstem3SnQdFjg+raSWJWAiIQQkraYzlX3JZD488buW2aBkhApBZIao2SCuK+Cg1VA-wZvPWU9naowWx+JORNI0RVTO28IaoCVmhCmgFaadPksYER62APKas45mQiZo2yy5CyVQLtHgyLBJ0mcllJDEiL2Nisc3awsITsJCpHCvGAOZvBrksQNIeJa8cyDS6AzFMN6Quf0TIRzFhi5qX2X9i7lszxUv0yzDeIzB9iTE9oeQDEg3h+t1pcQ4RAmUfJizKGwHAMjq2MBliYESUdpAOH-LozWpCnYUvqQvrzk35JYJMHegyAQyme78CWdkFSihyGU0kYBYDzsQvyDSLFWoZgDFm7BAkhmeoJRQH6BtVgdRHYPsxAhbNCJGCiQFgocFvVUy6ZTWd3OKiBkx+9ZSiBYhWAUwLQQWAGmaCBjoK45cFdgGLPzCSznIkYlMDKnfi-DKMWCbHqshkp0VfKFKfyujDfmWYho4gTOfZQdHQgk8oMg5MCCbg7BVFEFein5UYpiK35R1ZPDgV2YpArATnAUO5JCGqoa0yjMgd5XkoaLbFOC5RG-IMHURHAsIbsGHKkyd4jhlGV0B8lzmWK5K1igJQFSYVqUQqYAexWnXmlhtuw4EXKmmkLqr4d45EWOdF16RtVKqCJGqg4jqpiylIDUA2DvjAiuKoIcIe0BvUloxMbAAdJmqKTfmAxpaA-AEN2BSB1RCwROPEoJRkFkCIGigq-hCJCAICeMT1YkG-OshDQ982sIXF1iOoSDakd2YwNoD6XV0YBQverhspNBE5BsdQY4DsL2KExYklgEWN-AuFdM7E8yg0o4NPpqM35YUMzFuRZIBI5ZXY6BaIGyB-ELA5Sj5RIC+VMN6Bmjans-XMZZK2Fjtb1MMLIq58eScsh9LmBPDHVcOQilRvQ1RWvz0VKdQktvnTlENIVcssIhINzbOR6gYWemWHzLon14VFJYbsjSnrrLKV3IDHg+LQLyBLCbIi8GkHozkQ9YUc0lSPTUYLLYByNS5YKvIxJguxfFCakYWYmugiaKQaoPI07LbzP2XKxVd8qYVHczVqK-5SRGrRph+ETPZ2QUB+BOo9Y6KQsPKt+Xkq6BLDcHifUXq2rH20Yl4gtBzpLNm4jGaGDsFNZEovGPjWAH4y1mIRTAzSbvBVFyCBtM0nS9lPRgJLZSOVtDBJkyySaVUUmgzUprbI-7MJ7AYqoxVEuBrcLJI-rf3ldhEUVL45JzS1hxiebgJKWfGLWXm3XJnoGMGKb8r80xFpgV8G9EnDu35QWzw0g6zIMOsGro4su68HsMyWznZy9YqUOdaMmtYosl1ykbjqOvXXqkH4bJU0P3VaiqzC17cgIKKwXWStVWx64dQiAtDOVw4p0ZFMKFKVpQ8SJq0FkPlFbUtbW7rN9VCFVSfr6oHIJzhkGbS-dK4prOXGQIpaWsK2g6B5FWrgQO5-mjGMyRLD-Gx40FWAm9u2thXobo2mGyqvChw1lA8NsgAjTYHba9YCFceVQBdneVktL6ZCUVlO2HYzzINJ2aFV+u3pQRNl8GX4P9WOA7x91VyU9gezwWCqd8VTc9NoC24Chew4MDtr2L-LQgAkj8kBdXz44ocaOYsnVrmCUh3s4YYRLrACAaiXz1Ah9I4DYPBKDKENr3RKK2nGVYoayY-e8OX2XaEk3NPKpQSjTxqERYpaVYEHAkFzasJwroTrg-HvRRQY19QUPvTVobaCL6vK0+mN16Bvz-uRMGuO3WlwNM26fczkdeAPB3sjNdCigfFyTKWrEsjWtFSfOrJ4o4ZwMQeWxM+7uLJySkQuvNG43h8ctFJInmD2RVMD2t2kiWgtB+AhMboiRDZrIskD-UNIcMWWGaEN6Ud3NKm02WUCWijL4MB9fLG0i+ZxFMSAsVQLtuU7G8cA7AU3vEPt6zbotfVQqkdpiK7LTEDTQAhv2DikzXIo2hDqZohLR8zeDffbR1v-DBZuE1UholJrwHLrme1MMoQUJsEuD1BFKmHWlUYKBDsgwQo4BsxYKfxwlx2iaKsEx0sDsd5y6hDfxf7qD-lEkfujKmqijgxBwWCEKwVdBzc5U1O3QbTty3hb4BxqKAf8sKxfDQ41jQNnYAjjRIgUsgJqIVzbkxdnBNO+wRNsRWMDtBWOyQv8vBAFtagLCIxOOq2CRzM2+knrBOjx5kC2tcgjXbQOF2LK5BsXNQfrrVX7gORy6YamaCYnm7zEqa+5W02nUC67BTuikj8pm0O7BdHu3HewsBCdLQ25QZ-CRDEFbDR0MTLHjJFoVxyEhlVDoWLLQRpozsf+XZKbBW6MJVI3I4nRoEzCTCahdQ0tfqP7hizJlkQ-cLihk2pTJAyYK7MumXyjaQRze24VkluoOIJFxiFUuYlkA8EHKZ4d-LopYjLAZYwU9zGKIwBF65dRNfcIK1po-E9ieLReAhFShZ0QIa+lVbqLRBzCt9DU4-ZFF30cgpJXdYEKOiQT1wWIo25SY2K30mESwNQd-JmrBht4X8jZDelNUXgX7Ag043-XpiHBMFCwYbMwCuM-o7Jss+wZWq3LD7KTPxW+pERvXbiQqWIapHQmaDIhirfW9REcdgc2mBBSJeBhqD1mnACJ9kxwa9GQeAo+0EEnzT2cpIcl4HdodTA5mcHCWDCfYN8-aJ1gZD1b5wyk4qUSC30Px9YuBXTFHDqhxpnNTclfE-CgPbSupu0saVvpbJUQGUkK+UWYB3oGg7AF4HPX8g1QuAgAA */
  id: 'Modeling',

  context: ({ input }) => ({
    ...modelingMachineDefaultContext,
    ...input,
  }),

  states: {
    idle: {
      on: {
        'Enter sketch': [
          {
            target: 'animating to existing sketch',
            guard: 'Selection is on face',
          },
          'Sketch no face',
        ],

        Extrude: {
          target: 'Applying extrude',
          reenter: true,
        },

        Revolve: {
          target: 'idle',
          actions: ['AST revolve'],
          reenter: false,
        },

        Sweep: {
          target: 'Applying sweep',
          reenter: true,
        },

        Loft: {
          target: 'Applying loft',
          reenter: true,
        },

        Shell: {
          target: 'Applying shell',
          reenter: true,
        },

        Fillet: {
          target: 'Applying fillet',
          reenter: true,
        },

        Chamfer: {
          target: 'Applying chamfer',
          reenter: true,
        },

        Export: {
          target: 'idle',
          reenter: false,
          guard: 'Has exportable geometry',
          actions: 'Engine export',
        },

        Make: {
          target: 'idle',
          reenter: false,
          guard: 'Has exportable geometry',
          actions: 'Make',
        },

        'Delete selection': {
          target: 'Applying Delete selection',
          // guard: 'has valid selection for deletion',
          reenter: true,
        },

        'Text-to-CAD': {
          target: 'idle',
          reenter: false,
          actions: ['Submit to Text-to-CAD API'],
        },

        'Offset plane': {
          target: 'Applying offset plane',
          reenter: true,
        },

        Helix: {
          target: 'Applying helix',
          reenter: true,
        },

        'Prompt-to-edit': 'Applying Prompt-to-edit',
      },

      entry: 'reset client scene mouse handlers',

      states: {
        hidePlanes: {
          on: {
            'Artifact graph populated': 'showPlanes',
          },

          entry: 'hide default planes',
        },

        showPlanes: {
          on: {
            'Artifact graph emptied': 'hidePlanes',
          },

          entry: [
            'show default planes',
            'reset camera position',
            'set selection filter to curves only',
          ],
          description: `We want to disable selections and hover highlights here, because users can't do anything with that information until they actually add something to the scene. The planes are just for orientation here.`,
          exit: 'set selection filter to defaults',
        },
      },

      initial: 'hidePlanes',
    },

    Sketch: {
      states: {
        SketchIdle: {
          on: {
            'Make segment vertical': {
              guard: 'Can make selection vertical',
              target: 'Await constrain vertically',
            },

            'Make segment horizontal': {
              guard: 'Can make selection horizontal',
              target: 'Await constrain horizontally',
            },

            'Constrain horizontal distance': {
              target: 'Await horizontal distance info',
              guard: 'Can constrain horizontal distance',
            },

            'Constrain vertical distance': {
              target: 'Await vertical distance info',
              guard: 'Can constrain vertical distance',
            },

            'Constrain ABS X': {
              target: 'Await ABS X info',
              guard: 'Can constrain ABS X',
            },

            'Constrain ABS Y': {
              target: 'Await ABS Y info',
              guard: 'Can constrain ABS Y',
            },

            'Constrain angle': {
              target: 'Await angle info',
              guard: 'Can constrain angle',
            },

            'Constrain length': {
              target: 'Apply length constraint',
              guard: 'Can constrain length',
            },

            'Constrain perpendicular distance': {
              target: 'Await perpendicular distance info',
              guard: 'Can constrain perpendicular distance',
            },

            'Constrain horizontally align': {
              guard: 'Can constrain horizontally align',
              target: 'Await constrain horizontally align',
            },

            'Constrain vertically align': {
              guard: 'Can constrain vertically align',
              target: 'Await constrain vertically align',
            },

            'Constrain snap to X': {
              guard: 'Can constrain snap to X',
              target: 'Await constrain snap to X',
            },

            'Constrain snap to Y': {
              guard: 'Can constrain snap to Y',
              target: 'Await constrain snap to Y',
            },

            'Constrain equal length': {
              guard: 'Can constrain equal length',
              target: 'Await constrain equal length',
            },

            'Constrain parallel': {
              target: 'Await constrain parallel',
              guard: 'Can canstrain parallel',
            },

            'Constrain remove constraints': {
              guard: 'Can constrain remove constraints',
              target: 'Await constrain remove constraints',
            },

            'Re-execute': {
              target: 'SketchIdle',
              reenter: false,
              actions: ['set sketchMetadata from pathToNode'],
            },

            'code edit during sketch': 'clean slate',

            'Constrain with named value': {
              target: 'Converting to named value',
              guard: 'Can convert to named value',
            },

            'change tool': {
              target: 'Change Tool',
              reenter: true,
            },
          },

          entry: ['setup client side sketch segments'],
        },

        'Await horizontal distance info': {
          invoke: {
            src: 'Get horizontal info',
            id: 'get-horizontal-info',
            input: ({ context: { selectionRanges, sketchDetails } }) => ({
              selectionRanges,
              sketchDetails,
            }),
            onDone: {
              target: 'SketchIdle',
              actions: 'Set selection',
            },
            onError: 'SketchIdle',
          },
        },

        'Await vertical distance info': {
          invoke: {
            src: 'Get vertical info',
            id: 'get-vertical-info',
            input: ({ context: { selectionRanges, sketchDetails } }) => ({
              selectionRanges,
              sketchDetails,
            }),
            onDone: {
              target: 'SketchIdle',
              actions: 'Set selection',
            },
            onError: 'SketchIdle',
          },
        },

        'Await ABS X info': {
          invoke: {
            src: 'Get ABS X info',
            id: 'get-abs-x-info',
            input: ({ context: { selectionRanges, sketchDetails } }) => ({
              selectionRanges,
              sketchDetails,
            }),
            onDone: {
              target: 'SketchIdle',
              actions: 'Set selection',
            },
            onError: 'SketchIdle',
          },
        },

        'Await ABS Y info': {
          invoke: {
            src: 'Get ABS Y info',
            id: 'get-abs-y-info',
            input: ({ context: { selectionRanges, sketchDetails } }) => ({
              selectionRanges,
              sketchDetails,
            }),
            onDone: {
              target: 'SketchIdle',
              actions: 'Set selection',
            },
            onError: 'SketchIdle',
          },
        },

        'Await angle info': {
          invoke: {
            src: 'Get angle info',
            id: 'get-angle-info',
            input: ({ context: { selectionRanges, sketchDetails } }) => ({
              selectionRanges,
              sketchDetails,
            }),
            onDone: {
              target: 'SketchIdle',
              actions: 'Set selection',
            },
            onError: 'SketchIdle',
          },
        },

        'Apply length constraint': {
          invoke: {
            src: 'astConstrainLength',
            id: 'AST-constrain-length',
            input: ({ context: { selectionRanges, sketchDetails }, event }) => {
              const data =
                event.type === 'Constrain length' ? event.data : undefined
              return {
                selectionRanges,
                sketchDetails,
                lengthValue: data?.length,
              }
            },
            onDone: {
              target: 'SketchIdle',
              actions: 'Set selection',
            },
            onError: 'SketchIdle',
          },
        },

        'Await perpendicular distance info': {
          invoke: {
            src: 'Get perpendicular distance info',
            id: 'get-perpendicular-distance-info',
            input: ({ context: { selectionRanges, sketchDetails } }) => ({
              selectionRanges,
              sketchDetails,
            }),
            onDone: {
              target: 'SketchIdle',
              actions: 'Set selection',
            },
            onError: 'SketchIdle',
          },
        },

        'Line tool': {
          exit: [],

          states: {
            Init: {
              entry: 'setup noPoints onClick listener',

              on: {
                'Add start point': {
                  target: 'normal',
                  actions: 'set up draft line',
                },

                Cancel: '#Modeling.Sketch.undo startSketchOn',
              },
            },

            normal: {
              on: {
                'Close sketch': {
                  target: 'Finish profile',
                  reenter: true,
                },
              },
            },

            'Finish profile': {
              invoke: {
                src: 'setup-client-side-sketch-segments',
                id: 'setup-client-side-sketch-segments7',
                onDone: 'Init',
                onError: 'Init',
                input: ({ context: { sketchDetails, selectionRanges } }) => ({
                  sketchDetails,
                  selectionRanges,
                }),
              },
            },
          },

          initial: 'Init',

          on: {
            'change tool': {
              target: 'Change Tool',
              reenter: true,
            },
          },
        },

        Init: {
          always: [
            {
              target: 'SketchIdle',
              guard: 'is editing existing sketch',
            },
            'Line tool',
          ],
        },

        'Tangential arc to': {
          on: {
            'change tool': {
              target: 'Change Tool',
              reenter: true,
            },
          },

          states: {
            Init: {
              on: {
                'Continue existing profile': {
                  target: 'normal',
                  actions: 'set up draft arc',
                },
              },

              entry: 'setup noPoints onClick listener',
            },

            normal: {
              on: {
                'Close sketch': {
                  target: 'Finish profile',
                  reenter: true,
                },
              },
            },

            'Finish profile': {
              invoke: {
                src: 'setup-client-side-sketch-segments',
                id: 'setup-client-side-sketch-segments6',
                onDone: 'Init',
                onError: 'Init',
                input: ({ context: { sketchDetails, selectionRanges } }) => ({
                  sketchDetails,
                  selectionRanges,
                }),
              },
            },
          },

          initial: 'Init',
        },

        'undo startSketchOn': {
          invoke: {
            src: 'AST-undo-startSketchOn',
            id: 'AST-undo-startSketchOn',
            input: ({ context: { sketchDetails } }) => ({ sketchDetails }),
            onDone: {
              target: '#Modeling.idle',
              actions: 'enter modeling mode',
            },
          },
        },

        'Rectangle tool': {
          states: {
            'Awaiting second corner': {
              on: {
                'Finish rectangle': {
                  target: 'Finished Rectangle',
                  actions: 'reset deleteIndex',
                },
              },
            },

            'Awaiting origin': {
              on: {
                'Add rectangle origin': {
                  target: 'adding draft rectangle',
                  reenter: true,
                },
              },

              entry: 'listen for rectangle origin',
            },

            'Finished Rectangle': {
              invoke: {
                src: 'setup-client-side-sketch-segments',
                id: 'setup-client-side-sketch-segments',
                onDone: 'Awaiting origin',
                input: ({ context: { sketchDetails, selectionRanges } }) => ({
                  sketchDetails,
                  selectionRanges,
                }),
              },
            },

            'adding draft rectangle': {
              invoke: {
                src: 'set-up-draft-rectangle',
                id: 'set-up-draft-rectangle',
                onDone: {
                  target: 'Awaiting second corner',
                  actions: 'update sketchDetails',
                },
                onError: 'Awaiting origin',
                input: ({ context: { sketchDetails }, event }) => {
                  if (event.type !== 'Add rectangle origin')
                    return {
                      sketchDetails,
                      data: [0, 0],
                    }
                  return {
                    sketchDetails,
                    data: event.data,
                  }
                },
              },
            },
          },

          initial: 'Awaiting origin',

          on: {
            'change tool': {
              target: 'Change Tool',
              reenter: true,
            },
          },
        },

        'Center Rectangle tool': {
          states: {
            'Awaiting corner': {
              on: {
                'Finish center rectangle': {
                  target: 'Finished Center Rectangle',
                  actions: 'reset deleteIndex',
                },
              },
            },

            'Awaiting origin': {
              on: {
                'Add center rectangle origin': {
                  target: 'add draft center rectangle',
                  reenter: true,
                },
              },

              entry: 'listen for center rectangle origin',
            },

            'Finished Center Rectangle': {
              invoke: {
                src: 'setup-client-side-sketch-segments',
                id: 'setup-client-side-sketch-segments2',
                onDone: 'Awaiting origin',
                input: ({ context: { sketchDetails, selectionRanges } }) => ({
                  sketchDetails,
                  selectionRanges,
                }),
              },
            },

            'add draft center rectangle': {
              invoke: {
                src: 'set-up-draft-center-rectangle',
                id: 'set-up-draft-center-rectangle',
                onDone: {
                  target: 'Awaiting corner',
                  actions: 'update sketchDetails',
                },
                onError: 'Awaiting origin',
                input: ({ context: { sketchDetails }, event }) => {
                  if (event.type !== 'Add center rectangle origin')
                    return {
                      sketchDetails,
                      data: [0, 0],
                    }
                  return {
                    sketchDetails,
                    data: event.data,
                  }
                },
              },
            },
          },

          initial: 'Awaiting origin',

          on: {
            'change tool': {
              target: 'Change Tool',
              reenter: true,
            },
          },
        },

        'clean slate': {
          always: 'SketchIdle',
          entry: 're-eval nodePaths',
        },

        'Converting to named value': {
          invoke: {
            src: 'Apply named value constraint',
            id: 'astConstrainNamedValue',
            input: ({ context: { selectionRanges, sketchDetails }, event }) => {
              if (event.type !== 'Constrain with named value') {
                return {
                  selectionRanges,
                  sketchDetails,
                  data: undefined,
                }
              }
              return {
                selectionRanges,
                sketchDetails,
                data: event.data,
              }
            },
            onError: 'SketchIdle',
            onDone: {
              target: 'SketchIdle',
              actions: 'Set selection',
            },
          },
        },

        'Await constrain remove constraints': {
          invoke: {
            src: 'do-constrain-remove-constraint',
            id: 'do-constrain-remove-constraint',
            input: ({ context: { selectionRanges, sketchDetails }, event }) => {
              return {
                selectionRanges,
                sketchDetails,
                data:
                  event.type === 'Constrain remove constraints'
                    ? event.data
                    : undefined,
              }
            },
            onDone: {
              target: 'SketchIdle',
              actions: 'Set selection',
            },
          },
        },

        'Await constrain horizontally': {
          invoke: {
            src: 'do-constrain-horizontally',
            id: 'do-constrain-horizontally',
            input: ({ context: { selectionRanges, sketchDetails } }) => ({
              selectionRanges,
              sketchDetails,
            }),
            onDone: {
              target: 'SketchIdle',
              actions: 'Set selection',
            },
          },
        },

        'Await constrain vertically': {
          invoke: {
            src: 'do-constrain-vertically',
            id: 'do-constrain-vertically',
            input: ({ context: { selectionRanges, sketchDetails } }) => ({
              selectionRanges,
              sketchDetails,
            }),
            onDone: {
              target: 'SketchIdle',
              actions: 'Set selection',
            },
          },
        },

        'Await constrain horizontally align': {
          invoke: {
            src: 'do-constrain-horizontally-align',
            id: 'do-constrain-horizontally-align',
            input: ({ context }) => ({
              selectionRanges: context.selectionRanges,
              sketchDetails: context.sketchDetails,
            }),
            onDone: {
              target: 'SketchIdle',
              actions: 'Set selection',
            },
          },
        },

        'Await constrain vertically align': {
          invoke: {
            src: 'do-constrain-vertically-align',
            id: 'do-constrain-vertically-align',
            input: ({ context }) => ({
              selectionRanges: context.selectionRanges,
              sketchDetails: context.sketchDetails,
            }),
            onDone: {
              target: 'SketchIdle',
              actions: 'Set selection',
            },
          },
        },

        'Await constrain snap to X': {
          invoke: {
            src: 'do-constrain-snap-to-x',
            id: 'do-constrain-snap-to-x',
            input: ({ context }) => ({
              selectionRanges: context.selectionRanges,
              sketchDetails: context.sketchDetails,
            }),
            onDone: {
              target: 'SketchIdle',
              actions: 'Set selection',
            },
          },
        },

        'Await constrain snap to Y': {
          invoke: {
            src: 'do-constrain-snap-to-y',
            id: 'do-constrain-snap-to-y',
            input: ({ context }) => ({
              selectionRanges: context.selectionRanges,
              sketchDetails: context.sketchDetails,
            }),
            onDone: {
              target: 'SketchIdle',
              actions: 'Set selection',
            },
          },
        },

        'Await constrain equal length': {
          invoke: {
            src: 'do-constrain-equal-length',
            id: 'do-constrain-equal-length',
            input: ({ context }) => ({
              selectionRanges: context.selectionRanges,
              sketchDetails: context.sketchDetails,
            }),
            onDone: {
              target: 'SketchIdle',
              actions: 'Set selection',
            },
          },
        },

        'Await constrain parallel': {
          invoke: {
            src: 'do-constrain-parallel',
            id: 'do-constrain-parallel',
            input: ({ context }) => ({
              selectionRanges: context.selectionRanges,
              sketchDetails: context.sketchDetails,
            }),
            onDone: {
              target: 'SketchIdle',
              actions: 'Set selection',
            },
          },
        },

        'Change Tool ifs': {
          always: [
            {
              target: 'SketchIdle',
              guard: 'next is none',
            },
            {
              target: 'Line tool',
              guard: 'next is line',
            },
            {
              target: 'Rectangle tool',
              guard: 'next is rectangle',
            },
            {
              target: 'Tangential arc to',
              guard: 'next is tangential arc',
            },
            {
              target: 'Circle tool',
              guard: 'next is circle',
            },
            {
              target: 'Center Rectangle tool',
              guard: 'next is center rectangle',
            },
            {
              target: 'Circle three point tool',
              guard: 'next is circle three point neo',
              reenter: true,
            },
          ],
        },

        'Circle tool': {
          on: {
            'change tool': {
              target: 'Change Tool',
              reenter: true,
            },
          },

          states: {
            'Awaiting origin': {
              on: {
                'Add circle origin': {
                  target: 'adding draft circle',
                  reenter: true,
                },
              },

              entry: 'listen for circle origin',
            },

            'Awaiting Radius': {
              on: {
                'Finish circle': {
                  target: 'Finished Circle',
                  actions: 'reset deleteIndex',
                },
              },
            },

            'Finished Circle': {
              invoke: {
                src: 'setup-client-side-sketch-segments',
                id: 'setup-client-side-sketch-segments4',
                onDone: 'Awaiting origin',
                input: ({ context: { sketchDetails, selectionRanges } }) => ({
                  sketchDetails,
                  selectionRanges,
                }),
              },
            },

            'adding draft circle': {
              invoke: {
                src: 'set-up-draft-circle',
                id: 'set-up-draft-circle',
                onDone: {
                  target: 'Awaiting Radius',
                  actions: 'update sketchDetails',
                },
                onError: 'Awaiting origin',
                input: ({ context: { sketchDetails }, event }) => {
                  if (event.type !== 'Add circle origin')
                    return {
                      sketchDetails,
                      data: [0, 0],
                    }
                  return {
                    sketchDetails,
                    data: event.data,
                  }
                },
              },
            },
          },

          initial: 'Awaiting origin',
        },

        'Change Tool': {
          states: {
            'splitting sketch pipe': {
              invoke: {
                src: 'split-sketch-pipe-if-needed',
                id: 'split-sketch-pipe-if-needed',
                onDone: {
                  target: 'setup sketch for tool',
                  actions: 'update sketchDetails',
                },
                onError: '#Modeling.Sketch.SketchIdle',
                input: ({ context: { sketchDetails } }) => ({
                  sketchDetails,
                }),
              },
            },

            'setup sketch for tool': {
              invoke: {
                src: 'setup-client-side-sketch-segments',
                id: 'setup-client-side-sketch-segments',
                onDone: '#Modeling.Sketch.Change Tool ifs',
                onError: '#Modeling.Sketch.SketchIdle',
                input: ({ context: { sketchDetails, selectionRanges } }) => ({
                  sketchDetails,
                  selectionRanges,
                }),
              },
            },
          },

          initial: 'splitting sketch pipe',
          entry: ['assign tool in context', 'reset selections'],
        },

        'Circle three point tool': {
          states: {
            'Awaiting first point': {
              on: {
                'Add first point': 'Awaiting second point',
              },

              entry: 'listen for circle first point',
            },

            'Awaiting second point': {
              on: {
                'Add second point': {
                  target: 'adding draft circle three point',
                  actions: 'remove draft point',
                },
              },

              entry: 'listen for circle second point',
            },

            'adding draft circle three point': {
              invoke: {
                src: 'set-up-draft-circle-three-point',
                id: 'set-up-draft-circle-three-point',
                onDone: {
                  target: 'Awaiting third point',
                  actions: 'update sketchDetails',
                },
                input: ({ context: { sketchDetails }, event }) => {
                  if (event.type !== 'Add second point')
                    return {
                      sketchDetails,
                      data: { p1: [0, 0], p2: [0, 0] },
                    }
                  return {
                    sketchDetails,
                    data: event.data,
                  }
                },
              },
            },

            'Awaiting third point': {
              on: {
                'Finish circle three point': {
                  target: 'Finished circle three point',
                  actions: 'reset deleteIndex',
                },
              },
            },

            'Finished circle three point': {
              invoke: {
                src: 'setup-client-side-sketch-segments',
                id: 'setup-client-side-sketch-segments5',
                onDone: 'Awaiting first point',
                input: ({ context: { sketchDetails, selectionRanges } }) => ({
                  sketchDetails,
                  selectionRanges,
                }),
              },
            },
          },

          initial: 'Awaiting first point',
          exit: 'remove draft point',

          on: {
            'change tool': 'Change Tool',
          },
        },
      },

      initial: 'Init',

      on: {
        CancelSketch: '.SketchIdle',

        'Delete segment': {
          reenter: false,
          actions: ['Delete segment', 'Set sketchDetails', 'reset selections'],
        },
        'code edit during sketch': '.clean slate',
      },

      exit: [
        'sketch exit execute',
        'tear down client sketch',
        'remove sketch grid',
        'engineToClient cam sync direction',
        'Reset Segment Overlays',
        'enable copilot',
      ],

      entry: ['add axis n grid', 'clientToEngine cam sync direction'],
    },

    'Sketch no face': {
      entry: [
        'disable copilot',
        'show default planes',
        'set selection filter to faces only',
        'enter sketching mode',
      ],

      exit: ['hide default planes', 'set selection filter to defaults'],
      on: {
        'Select default plane': {
          target: 'animating to plane',
          actions: ['reset sketch metadata'],
        },
      },
    },

    'animating to plane': {
      invoke: {
        src: 'animate-to-face',
        id: 'animate-to-face',

        input: ({ event }) => {
          if (event.type !== 'Select default plane') return undefined
          return event.data
        },

        onDone: {
          target: 'Sketch',
          actions: 'set new sketch metadata',
        },

        onError: 'Sketch no face',
      },
    },

    'animating to existing sketch': {
      invoke: {
        src: 'animate-to-sketch',
        id: 'animate-to-sketch',

        input: ({ context }) => ({
          selectionRanges: context.selectionRanges,
          sketchDetails: context.sketchDetails,
        }),

        onDone: {
          target: 'Sketch',
          actions: [
            'disable copilot',
            'set new sketch metadata',
            'enter sketching mode',
          ],
        },

        onError: 'idle',
      },
    },

    'Applying extrude': {
      invoke: {
        src: 'extrudeAstMod',
        id: 'extrudeAstMod',
        input: ({ event }) => {
          if (event.type !== 'Extrude') return undefined
          return event.data
        },
        onDone: ['idle'],
        onError: {
          target: 'idle',
          actions: 'toastError',
        },
      },
    },

    'Applying offset plane': {
      invoke: {
        src: 'offsetPlaneAstMod',
        id: 'offsetPlaneAstMod',
        input: ({ event }) => {
          if (event.type !== 'Offset plane') return undefined
          return event.data
        },
        onDone: ['idle'],
        onError: ['idle'],
      },
    },

    'Applying helix': {
      invoke: {
        src: 'helixAstMod',
        id: 'helixAstMod',
        input: ({ event }) => {
          if (event.type !== 'Helix') return undefined
          return event.data
        },
        onDone: ['idle'],
        onError: ['idle'],
      },
    },

    'Applying sweep': {
      invoke: {
        src: 'sweepAstMod',
        id: 'sweepAstMod',
        input: ({ event }) => {
          if (event.type !== 'Sweep') return undefined
          return event.data
        },
        onDone: ['idle'],
        onError: ['idle'],
      },
    },

    'Applying loft': {
      invoke: {
        src: 'loftAstMod',
        id: 'loftAstMod',
        input: ({ event }) => {
          if (event.type !== 'Loft') return undefined
          return event.data
        },
        onDone: ['idle'],
        onError: ['idle'],
      },
    },

    'Applying shell': {
      invoke: {
        src: 'shellAstMod',
        id: 'shellAstMod',
        input: ({ event }) => {
          if (event.type !== 'Shell') return undefined
          return event.data
        },
        onDone: ['idle'],
        onError: ['idle'],
      },
    },

    'Applying fillet': {
      invoke: {
        src: 'filletAstMod',
        id: 'filletAstMod',
        input: ({ event }) => {
          if (event.type !== 'Fillet') return undefined
          return event.data
        },
        onDone: ['idle'],
        onError: ['idle'],
      },
    },

    'Applying chamfer': {
      invoke: {
        src: 'chamferAstMod',
        id: 'chamferAstMod',
        input: ({ event }) => {
          if (event.type !== 'Chamfer') return undefined
          return event.data
        },
        onDone: ['idle'],
        onError: ['idle'],
      },
    },

    'Applying Prompt-to-edit': {
      invoke: {
        src: 'submit-prompt-edit',
        id: 'submit-prompt-edit',

        input: ({ event }) => {
          if (event.type !== 'Prompt-to-edit' || !event.data) {
            return {
              prompt: '',
              selection: { graphSelections: [], otherSelections: [] },
            }
          }
          return event.data
        },

        onDone: 'idle',
        onError: 'idle',
      },
    },

    'Applying Delete selection': {
      invoke: {
        src: 'deleteSelectionAstMod',
        id: 'deleteSelectionAstMod',

        input: ({ event, context }) => {
          return { selectionRanges: context.selectionRanges }
        },

        onDone: 'idle',
        onError: {
          target: 'idle',
          reenter: true,
          actions: ({ event }) => {
            if ('error' in event && err(event.error)) {
              toast.error(event.error.message)
            }
          },
        },
      },
    },
  },

  initial: 'idle',

  on: {
    Cancel: {
      target: '.idle',
      // TODO what if we're existing extrude equipped, should these actions still be fired?
      // maybe cancel needs to have a guard for if else logic?
      actions: [
        'reset sketch metadata',
        'enable copilot',
        'enter modeling mode',
      ],
    },

    'Set selection': {
      reenter: false,
      actions: 'Set selection',
    },

    'Set mouse state': {
      reenter: false,
      actions: 'Set mouse state',
    },
    'Set context': {
      reenter: false,
      actions: 'Set context',
    },
    'Set Segment Overlays': {
      reenter: false,
      actions: 'Set Segment Overlays',
    },
    'Center camera on selection': {
      reenter: false,
      actions: 'Center camera on selection',
    },
  },
})

export function isEditingExistingSketch({
  sketchDetails,
}: {
  sketchDetails: SketchDetails | null
}): boolean {
  // should check that the variable declaration is a pipeExpression
  // and that the pipeExpression contains a "startProfileAt" callExpression
  if (!sketchDetails?.sketchEntryNodePath) return false
  const variableDeclaration = getNodeFromPath<VariableDeclarator>(
    kclManager.ast,
    sketchDetails.sketchEntryNodePath,
    'VariableDeclarator'
  )
  if (variableDeclaration instanceof Error) return false
  if (variableDeclaration.node.type !== 'VariableDeclarator') return false
  const maybePipeExpression = variableDeclaration.node.init
  if (
    maybePipeExpression.type === 'CallExpression' &&
    (maybePipeExpression.callee.name === 'startProfileAt' ||
      maybePipeExpression.callee.name === 'circle' ||
      maybePipeExpression.callee.name === 'circleThreePoint')
  )
    return true
  if (
    maybePipeExpression.type === 'CallExpressionKw' &&
    (maybePipeExpression.callee.name === 'startProfileAt' ||
      maybePipeExpression.callee.name === 'circleThreePoint')
  )
    return true
  if (maybePipeExpression.type !== 'PipeExpression') return false
  const hasStartProfileAt = maybePipeExpression.body.some(
    (item) =>
      item.type === 'CallExpression' && item.callee.name === 'startProfileAt'
  )
  const hasCircle =
    maybePipeExpression.body.some(
      (item) => item.type === 'CallExpression' && item.callee.name === 'circle'
    ) ||
    maybePipeExpression.body.some(
      (item) =>
        item.type === 'CallExpressionKw' &&
        item.callee.name === 'circleThreePoint'
    )
  return (hasStartProfileAt && maybePipeExpression.body.length > 1) || hasCircle
}
export function pipeHasCircle({
  sketchDetails,
}: {
  sketchDetails: SketchDetails | null
}): boolean {
  if (!sketchDetails?.sketchEntryNodePath) return false
  const variableDeclaration = getNodeFromPath<VariableDeclarator>(
    kclManager.ast,
    sketchDetails.sketchEntryNodePath,
    'VariableDeclarator'
  )
  if (err(variableDeclaration)) return false
  if (variableDeclaration.node.type !== 'VariableDeclarator') return false
  const pipeExpression = variableDeclaration.node.init
  if (pipeExpression.type !== 'PipeExpression') return false
  const hasCircle = pipeExpression.body.some(
    (item) => item.type === 'CallExpression' && item.callee.name === 'circle'
  )
  return hasCircle
}

export function canRectangleOrCircleTool({
  sketchDetails,
}: {
  sketchDetails: SketchDetails | null
}): boolean {
  const node = getNodeFromPath<VariableDeclaration>(
    kclManager.ast,
    sketchDetails?.sketchEntryNodePath || [],
    'VariableDeclaration'
  )
  // This should not be returning false, and it should be caught
  // but we need to simulate old behavior to move on.
  if (err(node)) return false
  return node.node?.declaration.init.type !== 'PipeExpression'
}

/** If the sketch contains `close` or `circle` stdlib functions it must be closed */
export function isClosedSketch({
  sketchDetails,
}: {
  sketchDetails: SketchDetails | null
}): boolean {
  const node = getNodeFromPath<VariableDeclaration>(
    kclManager.ast,
    sketchDetails?.sketchEntryNodePath || [],
    'VariableDeclaration'
  )
  // This should not be returning false, and it should be caught
  // but we need to simulate old behavior to move on.
  if (err(node)) return false
  if (node.node?.declaration?.init?.type !== 'PipeExpression') return false
  return node.node.declaration.init.body.some(
    (node) =>
      node.type === 'CallExpression' &&
      (node.callee.name === 'close' || node.callee.name === 'circle')
  )
}<|MERGE_RESOLUTION|>--- conflicted
+++ resolved
@@ -80,17 +80,14 @@
 import { MachineManager } from 'components/MachineManagerProvider'
 import { addShell } from 'lang/modifyAst/addShell'
 import { KclCommandValue } from 'lib/commandTypes'
-<<<<<<< HEAD
 import { ModelingMachineContext } from 'components/ModelingMachineProvider'
 import {
   deleteSelectionPromise,
   deletionErrorMessage,
 } from 'lang/modifyAst/deleteSelection'
-=======
 import { getPathsFromPlaneArtifact } from 'lang/std/artifactGraph'
 import { createProfileStartHandle } from 'clientSideScene/segments'
 import { DRAFT_POINT } from 'clientSideScene/sceneInfra'
->>>>>>> 18d5bb38
 
 export const MODELING_PERSIST_KEY = 'MODELING_PERSIST_KEY'
 
@@ -2147,32 +2144,6 @@
         input: ModelingCommandSchema['Prompt-to-edit']
       }) => {}
     ),
-<<<<<<< HEAD
-    // lee: I REALLY wanted to inline this at the location of the actor invocation
-    // but the type checker loses it's fricking mind because the `actors` prop
-    // this exists on now doesn't have the correct type if I do that. *agh*.
-    actorCircle3Point: fromCallback<
-      { type: '' }, // Not used. We receive() no events in this actor.
-      SketchDetails | undefined,
-      // Doesn't type-check anything for some reason.
-      { type: 'stop-internal' } // The 1 event we sendBack().
-    >(function ({ sendBack, receive, input: sketchDetails }) {
-      // In the wild event we have no sketch details, return immediately,
-      // destroying the actor and going back to idle state.
-      if (!sketchDetails) return
-
-      const cleanupFn = sceneEntitiesManager.entryDraftCircle3Point(
-        // I make it clear that the stop is coming from an internal call
-        () => sendBack({ type: 'stop-internal' }),
-        sketchDetails.sketchPathToNode,
-        new Vector3(...sketchDetails.zAxis),
-        new Vector3(...sketchDetails.yAxis),
-        new Vector3(...sketchDetails.origin)
-      )
-
-      // When the state is exited (by anything, even itself), this is run!
-      return cleanupFn
-    }),
     deleteSelectionAstMod: fromPromise(
       ({
         input: { selectionRanges },
@@ -2201,8 +2172,6 @@
         })
       }
     ),
-=======
->>>>>>> 18d5bb38
   },
   // end actors
 }).createMachine({
