--- conflicted
+++ resolved
@@ -168,6 +168,7 @@
 import type { ConnectionManager } from '@src/network/connectionManager'
 import type { SceneEntities } from '@src/clientSideScene/sceneEntities'
 import type { ModuleType } from '@src/lib/wasm_lib_wrapper'
+import type RustContext from '@src/lib/rustContext'
 
 export type ModelingMachineEvent =
   | {
@@ -1247,12 +1248,11 @@
       theKclManager.setSelectionFilter(['face', 'object'])
     },
     /** TODO: this action is hiding unawaited asynchronous code */
-<<<<<<< HEAD
     'set selection filter to defaults': ({ context }) => {
       const theKclManager = context.kclManager ? context.kclManager : kclManager
-      theKclManager.defaultSelectionFilter()
-    },
-    'Delete segment': ({
+      theKclManager.setSelectionFilterToDefault()
+    },
+    'Delete segments': ({
       context: {
         sketchDetails,
         codeManager: providedCodeManager,
@@ -1264,7 +1264,7 @@
       },
       event,
     }) => {
-      if (event.type !== 'Delete segment') return
+      if (event.type !== 'Delete segments') return
       if (!sketchDetails || !event.data) return
       const theKclManager = providedKclManager ? providedKclManager : kclManager
       const theCodeManager = providedCodeManager
@@ -1277,8 +1277,9 @@
         ? providedSceneEntitiesManager
         : sceneEntitiesManager
       const theSceneInfra = providedSceneInfra ? providedSceneInfra : sceneInfra
-      deleteSegmentOrProfile({
-        pathToNode: event.data,
+      // eslint-disable-next-line @typescript-eslint/no-floating-promises
+      deleteSegmentsOrProfiles({
+        pathToNodes: event.data,
         sketchDetails,
         dependencies: {
           kclManager: theKclManager,
@@ -1296,27 +1297,8 @@
             wasmInstance
           )
         })
-        .catch((error) => {
-          console.error('unable to delete segement or profile', error)
-=======
-    'set selection filter to defaults': () => {
-      kclManager.setSelectionFilterToDefault()
-    },
-    'Delete segments': ({ context: { sketchDetails }, event }) => {
-      if (event.type !== 'Delete segments') return
-      if (!sketchDetails || !event.data) return
-
-      // eslint-disable-next-line @typescript-eslint/no-floating-promises
-      deleteSegmentsOrProfiles({
-        pathToNodes: event.data,
-        sketchDetails,
-      })
-        .then(() => {
-          return codeManager.updateEditorWithAstAndWriteToFile(kclManager.ast)
-        })
         .catch((e) => {
           console.warn('error', e)
->>>>>>> 4bec9e25
         })
     },
     'Set context': assign({
@@ -1621,9 +1603,6 @@
           const codeMirrorSelection = theEditorManager.createEditorSelection(
             setSelections.selection
           )
-<<<<<<< HEAD
-          theKclEditorMachine.send({
-=======
 
           // This turns the selection into blue, needed when selecting with ctrl+A
           const { updateSceneObjectColors } = handleSelectionBatch({
@@ -1631,8 +1610,7 @@
           })
           updateSceneObjectColors()
 
-          kclEditorActor.send({
->>>>>>> 4bec9e25
+          theKclEditorMachine.send({
             type: 'setLastSelectionEvent',
             data: {
               codeMirrorSelection,
@@ -1793,19 +1771,11 @@
             })
           })
           .catch(reportRejection)
-
-<<<<<<< HEAD
         theSceneEntitiesManager.tearDownSketch({ removeAxis: false })
         theSceneEntitiesManager.removeSketchGrid()
         theSceneInfra.camControls.syncDirection = 'engineToClient'
         theSceneEntitiesManager.resetOverlays()
-=======
-        sceneEntitiesManager.tearDownSketch({ removeAxis: false })
-        sceneEntitiesManager.removeSketchGrid()
-        sceneInfra.camControls.syncDirection = 'engineToClient'
-        sceneEntitiesManager.resetOverlays()
-        sceneInfra.stop()
->>>>>>> 4bec9e25
+        theSceneInfra.stop()
       }
     ),
     /* Below are all the do-constrain sketch actors,
@@ -2908,6 +2878,7 @@
               codeManager?: CodeManager
               kclManager?: KclManager
               editorManager?: EditorManager
+              rustContext?: RustContext
             }
           | undefined
       }) => {
@@ -2916,18 +2887,11 @@
         }
         const theKclManager = input.kclManager ? input.kclManager : kclManager
 
-<<<<<<< HEAD
-        const { ast } = theKclManager
-        const astResult = addExtrude({
-          ast,
-          ...input.data,
-=======
-        const { ast, artifactGraph } = kclManager
+        const { ast, artifactGraph } = theKclManager
         const astResult = addExtrude({
           ast,
           artifactGraph,
-          ...input,
->>>>>>> 4bec9e25
+          ...input.data,
         })
         if (err(astResult)) {
           return Promise.reject(new Error("Couldn't add extrude statement"))
@@ -2940,20 +2904,17 @@
         const theEditorManager = input.editorManager
           ? input.editorManager
           : editorManager
+        const theRustContext = input.rustContext
+          ? input.rustContext
+          : rustContext
         await updateModelingState(
           modifiedAst,
           EXECUTION_TYPE_REAL,
           {
-<<<<<<< HEAD
             kclManager: theKclManager,
             editorManager: theEditorManager,
             codeManager: theCodeManager,
-=======
-            kclManager,
-            editorManager,
-            codeManager,
-            rustContext,
->>>>>>> 4bec9e25
+            rustContext: theRustContext,
           },
           {
             focusPath: [pathToNode],
@@ -2971,6 +2932,7 @@
               codeManager?: CodeManager
               kclManager?: KclManager
               editorManager?: EditorManager
+              rustContext?: RustContext
             }
           | undefined
       }) => {
@@ -2995,20 +2957,17 @@
         const theEditorManager = input.editorManager
           ? input.editorManager
           : editorManager
+        const theRustContext = input.rustContext
+          ? input.rustContext
+          : rustContext
         await updateModelingState(
           modifiedAst,
           EXECUTION_TYPE_REAL,
           {
-<<<<<<< HEAD
             kclManager: theKclManager,
             editorManager: theEditorManager,
             codeManager: theCodeManager,
-=======
-            kclManager,
-            editorManager,
-            codeManager,
-            rustContext,
->>>>>>> 4bec9e25
+            rustContext: theRustContext,
           },
           {
             focusPath: [pathToNode],
@@ -3026,6 +2985,7 @@
               codeManager?: CodeManager
               kclManager?: KclManager
               editorManager?: EditorManager
+              rustContext?: RustContext
             }
           | undefined
       }) => {
@@ -3047,20 +3007,17 @@
         const theEditorManager = input.editorManager
           ? input.editorManager
           : editorManager
+        const theRustContext = input.rustContext
+          ? input.rustContext
+          : rustContext
         await updateModelingState(
           modifiedAst,
           EXECUTION_TYPE_REAL,
           {
-<<<<<<< HEAD
             kclManager: theKclManager,
             editorManager: theEditorManager,
             codeManager: theCodeManager,
-=======
-            kclManager,
-            editorManager,
-            codeManager,
-            rustContext,
->>>>>>> 4bec9e25
+            rustContext: theRustContext,
           },
           {
             focusPath: [pathToNode],
@@ -3078,6 +3035,7 @@
               codeManager?: CodeManager
               kclManager?: KclManager
               editorManager?: EditorManager
+              rustContext?: RustContext
             }
           | undefined
       }) => {
@@ -3102,20 +3060,17 @@
         const theEditorManager = input.editorManager
           ? input.editorManager
           : editorManager
+        const theRustContext = input.rustContext
+          ? input.rustContext
+          : rustContext
         await updateModelingState(
           modifiedAst,
           EXECUTION_TYPE_REAL,
           {
-<<<<<<< HEAD
             kclManager: theKclManager,
             editorManager: theEditorManager,
             codeManager: theCodeManager,
-=======
-            kclManager,
-            editorManager,
-            codeManager,
-            rustContext,
->>>>>>> 4bec9e25
+            rustContext: theRustContext,
           },
           {
             focusPath: [pathToNode],
@@ -3133,6 +3088,7 @@
               codeManager?: CodeManager
               kclManager?: KclManager
               editorManager?: EditorManager
+              rustContext?: RustContext
             }
           | undefined
       }) => {
@@ -3159,20 +3115,17 @@
         const theEditorManager = input.editorManager
           ? input.editorManager
           : editorManager
+        const theRustContext = input.rustContext
+          ? input.rustContext
+          : rustContext
         await updateModelingState(
           modifiedAst,
           EXECUTION_TYPE_REAL,
           {
-<<<<<<< HEAD
             kclManager: theKclManager,
             editorManager: theEditorManager,
             codeManager: theCodeManager,
-=======
-            kclManager,
-            editorManager,
-            codeManager,
-            rustContext,
->>>>>>> 4bec9e25
+            rustContext: theRustContext,
           },
           {
             focusPath: [pathToNode],
@@ -3190,6 +3143,7 @@
               codeManager?: CodeManager
               kclManager?: KclManager
               editorManager?: EditorManager
+              rustContext?: RustContext
             }
           | undefined
       }) => {
@@ -3215,20 +3169,17 @@
         const theEditorManager = input.editorManager
           ? input.editorManager
           : editorManager
+        const theRustContext = input.rustContext
+          ? input.rustContext
+          : rustContext
         await updateModelingState(
           modifiedAst,
           EXECUTION_TYPE_REAL,
           {
-<<<<<<< HEAD
             kclManager: theKclManager,
             editorManager: theEditorManager,
             codeManager: theCodeManager,
-=======
-            kclManager,
-            editorManager,
-            codeManager,
-            rustContext,
->>>>>>> 4bec9e25
+            rustContext: theRustContext,
           },
           {
             focusPath: [pathToNode],
@@ -3246,6 +3197,7 @@
               codeManager?: CodeManager
               kclManager?: KclManager
               editorManager?: EditorManager
+              rustContext?: RustContext
             }
           | undefined
       }) => {
@@ -3271,20 +3223,17 @@
         const theEditorManager = input.editorManager
           ? input.editorManager
           : editorManager
+        const theRustContext = input.rustContext
+          ? input.rustContext
+          : rustContext
         await updateModelingState(
           modifiedAst,
           EXECUTION_TYPE_REAL,
           {
-<<<<<<< HEAD
             kclManager: theKclManager,
             editorManager: theEditorManager,
             codeManager: theCodeManager,
-=======
-            kclManager,
-            editorManager,
-            codeManager,
-            rustContext,
->>>>>>> 4bec9e25
+            rustContext: theRustContext,
           },
           {
             focusPath: [pathToNode],
@@ -3302,6 +3251,7 @@
               codeManager?: CodeManager
               kclManager?: KclManager
               editorManager?: EditorManager
+              rustContext?: RustContext
               engineCommandManager?: ConnectionManager
             }
           | undefined
@@ -3389,21 +3339,17 @@
           modifiedAst = filletResult.modifiedAst
           focusPath = filletResult.pathToEdgeTreatmentNode
         }
-
+        const theRustContext = input.rustContext
+          ? input.rustContext
+          : rustContext
         await updateModelingState(
           modifiedAst,
           EXECUTION_TYPE_REAL,
           {
-<<<<<<< HEAD
             kclManager: theKclManager,
             editorManager: theEditorManager,
             codeManager: theCodeManager,
-=======
-            kclManager,
-            editorManager,
-            codeManager,
-            rustContext,
->>>>>>> 4bec9e25
+            rustContext: theRustContext,
           },
           {
             focusPath: focusPath,
@@ -3421,6 +3367,7 @@
               codeManager?: CodeManager
               kclManager?: KclManager
               editorManager?: EditorManager
+              rustContext?: RustContext
               engineCommandManager?: ConnectionManager
             }
           | undefined
@@ -3508,21 +3455,18 @@
           modifiedAst = chamferResult.modifiedAst
           focusPath = chamferResult.pathToEdgeTreatmentNode
         }
+        const theRustContext = input.rustContext
+          ? input.rustContext
+          : rustContext
 
         await updateModelingState(
           modifiedAst,
           EXECUTION_TYPE_REAL,
           {
-<<<<<<< HEAD
             kclManager: theKclManager,
             editorManager: theEditorManager,
             codeManager: theCodeManager,
-=======
-            kclManager,
-            editorManager,
-            codeManager,
-            rustContext,
->>>>>>> 4bec9e25
+            rustContext: theRustContext,
           },
           {
             focusPath: focusPath,
@@ -3568,6 +3512,7 @@
               codeManager?: CodeManager
               kclManager?: KclManager
               editorManager?: EditorManager
+              rustContext?: RustContext
             }
           | undefined
       }) => {
@@ -3591,20 +3536,17 @@
         const theEditorManager = input.editorManager
           ? input.editorManager
           : editorManager
+        const theRustContext = input.rustContext
+          ? input.rustContext
+          : rustContext
         await updateModelingState(
           result.modifiedAst,
           EXECUTION_TYPE_REAL,
           {
-<<<<<<< HEAD
             kclManager: theKclManager,
             editorManager: theEditorManager,
             codeManager: theCodeManager,
-=======
-            kclManager,
-            editorManager,
-            codeManager,
-            rustContext,
->>>>>>> 4bec9e25
+            rustContext: theRustContext,
           },
           {
             focusPath: [result.pathToNode],
@@ -3622,6 +3564,7 @@
               codeManager?: CodeManager
               kclManager?: KclManager
               editorManager?: EditorManager
+              rustContext?: RustContext
             }
           | undefined
       }) => {
@@ -3646,21 +3589,17 @@
         const theEditorManager = input.editorManager
           ? input.editorManager
           : editorManager
-
+        const theRustContext = input.rustContext
+          ? input.rustContext
+          : rustContext
         await updateModelingState(
           result.modifiedAst,
           EXECUTION_TYPE_REAL,
           {
-<<<<<<< HEAD
             kclManager: theKclManager,
             editorManager: theEditorManager,
             codeManager: theCodeManager,
-=======
-            kclManager,
-            editorManager,
-            codeManager,
-            rustContext,
->>>>>>> 4bec9e25
+            rustContext: theRustContext,
           },
           {
             focusPath: [result.pathToNode],
@@ -3678,6 +3617,7 @@
               codeManager?: CodeManager
               kclManager?: KclManager
               editorManager?: EditorManager
+              rustContext?: RustContext
             }
           | undefined
       }) => {
@@ -3685,7 +3625,9 @@
           return Promise.reject(new Error(NO_INPUT_PROVIDED_MESSAGE))
         }
         const theKclManager = input.kclManager ? input.kclManager : kclManager
-
+        const theRustContext = input.rustContext
+          ? input.rustContext
+          : rustContext
         const ast = theKclManager.ast
         const artifactGraph = kclManager.artifactGraph
         const result = addRotate({
@@ -3708,16 +3650,10 @@
           result.modifiedAst,
           EXECUTION_TYPE_REAL,
           {
-<<<<<<< HEAD
             kclManager: theKclManager,
             editorManager: theEditorManager,
             codeManager: theCodeManager,
-=======
-            kclManager,
-            editorManager,
-            codeManager,
-            rustContext,
->>>>>>> 4bec9e25
+            rustContext: theRustContext,
           },
           {
             focusPath: [result.pathToNode],
@@ -3735,6 +3671,7 @@
               codeManager?: CodeManager
               kclManager?: KclManager
               editorManager?: EditorManager
+              rustContext?: RustContext
             }
           | undefined
       }) => {
@@ -3760,20 +3697,17 @@
         const theEditorManager = input.editorManager
           ? input.editorManager
           : editorManager
+        const theRustContext = input.rustContext
+          ? input.rustContext
+          : rustContext
         await updateModelingState(
           result.modifiedAst,
           EXECUTION_TYPE_REAL,
           {
-<<<<<<< HEAD
             kclManager: theKclManager,
             editorManager: theEditorManager,
             codeManager: theCodeManager,
-=======
-            kclManager,
-            editorManager,
-            codeManager,
-            rustContext,
->>>>>>> 4bec9e25
+            rustContext: theRustContext,
           },
           {
             focusPath: [result.pathToNode],
@@ -3791,6 +3725,7 @@
               codeManager?: CodeManager
               kclManager?: KclManager
               editorManager?: EditorManager
+              rustContext?: RustContext
             }
           | undefined
       }) => {
@@ -3814,20 +3749,17 @@
         const theEditorManager = input.editorManager
           ? input.editorManager
           : editorManager
+        const theRustContext = input.rustContext
+          ? input.rustContext
+          : rustContext
         await updateModelingState(
           result.modifiedAst,
           EXECUTION_TYPE_REAL,
           {
-<<<<<<< HEAD
             kclManager: theKclManager,
             editorManager: theEditorManager,
             codeManager: theCodeManager,
-=======
-            kclManager,
-            editorManager,
-            codeManager,
-            rustContext,
->>>>>>> 4bec9e25
+            rustContext: theRustContext,
           },
           {
             focusPath: [result.pathToNode],
@@ -3859,6 +3791,7 @@
               codeManager?: CodeManager
               kclManager?: KclManager
               editorManager?: EditorManager
+              rustContext?: RustContext
             }
           | undefined
       }) => {
@@ -3883,20 +3816,17 @@
         const theEditorManager = input.editorManager
           ? input.editorManager
           : editorManager
+        const theRustContext = input.rustContext
+          ? input.rustContext
+          : rustContext
         await updateModelingState(
           result.modifiedAst,
           EXECUTION_TYPE_REAL,
           {
-<<<<<<< HEAD
             kclManager: theKclManager,
             editorManager: theEditorManager,
             codeManager: theCodeManager,
-=======
-            kclManager,
-            editorManager,
-            codeManager,
-            rustContext,
->>>>>>> 4bec9e25
+            rustContext: theRustContext,
           },
           {
             focusPath: [result.pathToNode],
@@ -3914,6 +3844,7 @@
               codeManager?: CodeManager
               kclManager?: KclManager
               editorManager?: EditorManager
+              rustContext?: RustContext
             }
           | undefined
       }) => {
@@ -3938,20 +3869,17 @@
         const theEditorManager = input.editorManager
           ? input.editorManager
           : editorManager
+        const theRustContext = input.rustContext
+          ? input.rustContext
+          : rustContext
         await updateModelingState(
           result.modifiedAst,
           EXECUTION_TYPE_REAL,
           {
-<<<<<<< HEAD
             kclManager: theKclManager,
             editorManager: theEditorManager,
             codeManager: theCodeManager,
-=======
-            kclManager,
-            editorManager,
-            codeManager,
-            rustContext,
->>>>>>> 4bec9e25
+            rustContext: theRustContext,
           },
           {
             focusPath: [result.pathToNode],
@@ -3969,6 +3897,7 @@
               codeManager?: CodeManager
               kclManager?: KclManager
               editorManager?: EditorManager
+              rustContext?: RustContext
             }
           | undefined
       }) => {
@@ -3993,20 +3922,17 @@
         const theEditorManager = input.editorManager
           ? input.editorManager
           : editorManager
+        const theRustContext = input.rustContext
+          ? input.rustContext
+          : rustContext
         await updateModelingState(
           result.modifiedAst,
           EXECUTION_TYPE_REAL,
           {
-<<<<<<< HEAD
             kclManager: theKclManager,
             editorManager: theEditorManager,
             codeManager: theCodeManager,
-=======
-            kclManager,
-            editorManager,
-            codeManager,
-            rustContext,
->>>>>>> 4bec9e25
+            rustContext: theRustContext,
           },
           {
             focusPath: [result.pathToNode],
@@ -4025,6 +3951,7 @@
               codeManager?: CodeManager
               kclManager?: KclManager
               editorManager?: EditorManager
+              rustContext?: RustContext
             }
           | undefined
       }) => {
@@ -4049,20 +3976,17 @@
         const theEditorManager = input.editorManager
           ? input.editorManager
           : editorManager
+        const theRustContext = input.rustContext
+          ? input.rustContext
+          : rustContext
         await updateModelingState(
           result.modifiedAst,
           EXECUTION_TYPE_REAL,
           {
-<<<<<<< HEAD
             kclManager: theKclManager,
             editorManager: theEditorManager,
             codeManager: theCodeManager,
-=======
-            kclManager,
-            editorManager,
-            codeManager,
-            rustContext,
->>>>>>> 4bec9e25
+            rustContext: theRustContext,
           },
           {
             focusPath: [result.pathToNode],
@@ -4081,6 +4005,7 @@
               codeManager?: CodeManager
               kclManager?: KclManager
               editorManager?: EditorManager
+              rustContext?: RustContext
             }
           | undefined
       }) => {
@@ -4105,20 +4030,17 @@
         const theEditorManager = input.editorManager
           ? input.editorManager
           : editorManager
+        const theRustContext = input.rustContext
+          ? input.rustContext
+          : rustContext
         await updateModelingState(
           result.modifiedAst,
           EXECUTION_TYPE_REAL,
           {
-<<<<<<< HEAD
             kclManager: theKclManager,
             editorManager: theEditorManager,
             codeManager: theCodeManager,
-=======
-            kclManager,
-            editorManager,
-            codeManager,
-            rustContext,
->>>>>>> 4bec9e25
+            rustContext: theRustContext,
           },
           {
             focusPath: [result.pathToNode],
