import {
  PathToNode,
  ProgramMemory,
  VariableDeclaration,
  VariableDeclarator,
  parse,
  recast,
  resultIsOk,
} from 'lang/wasm'
import {
  Axis,
  DefaultPlaneSelection,
  Selections,
  Selection,
  updateSelections,
} from 'lib/selections'
import { assign, fromPromise, setup } from 'xstate'
import { SidebarType } from 'components/ModelingSidebar/ModelingPanes'
import {
  isNodeSafeToReplacePath,
  getNodePathFromSourceRange,
} from 'lang/queryAst'
import {
  kclManager,
  sceneInfra,
  sceneEntitiesManager,
  engineCommandManager,
  editorManager,
  codeManager,
} from 'lib/singletons'
import {
  horzVertInfo,
  applyConstraintHorzVert,
} from 'components/Toolbar/HorzVert'
import {
  applyConstraintHorzVertAlign,
  horzVertDistanceInfo,
} from 'components/Toolbar/SetHorzVertDistance'
import { angleBetweenInfo } from 'components/Toolbar/SetAngleBetween'
import { angleLengthInfo } from 'components/Toolbar/setAngleLength'
import {
  applyConstraintEqualLength,
  setEqualLengthInfo,
} from 'components/Toolbar/EqualLength'
import {
  addOffsetPlane,
  deleteFromSelection,
  extrudeSketch,
  loftSketches,
  revolveSketch,
} from 'lang/modifyAst'
import {
  applyEdgeTreatmentToSelection,
  EdgeTreatmentType,
  FilletParameters,
} from 'lang/modifyAst/addEdgeTreatment'
import { getNodeFromPath } from '../lang/queryAst'
import {
  applyConstraintEqualAngle,
  equalAngleInfo,
} from 'components/Toolbar/EqualAngle'
import {
  applyRemoveConstrainingValues,
  removeConstrainingValuesInfo,
} from 'components/Toolbar/RemoveConstrainingValues'
import { intersectInfo } from 'components/Toolbar/Intersect'
import {
  absDistanceInfo,
  applyConstraintAxisAlign,
} from 'components/Toolbar/SetAbsDistance'
import { ModelingCommandSchema } from 'lib/commandBarConfigs/modelingCommandConfig'
import { err, reportRejection, trap } from 'lib/trap'
import { DefaultPlaneStr, getFaceDetails } from 'clientSideScene/sceneEntities'
import { uuidv4 } from 'lib/utils'
import { Coords2d } from 'lang/std/sketch'
import { deleteSegment } from 'clientSideScene/ClientSideSceneComp'
import { executeAst } from 'lang/langHelpers'
import toast from 'react-hot-toast'
import { ToolbarModeName } from 'lib/toolbar'
import { quaternionFromUpNForward } from 'clientSideScene/helpers'
import { Vector3 } from 'three'
import { MachineManager } from 'components/MachineManagerProvider'
import { KclCommandValue } from 'lib/commandTypes'

export const MODELING_PERSIST_KEY = 'MODELING_PERSIST_KEY'

export type SetSelections =
  | {
      selectionType: 'singleCodeCursor'
      selection?: Selection
    }
  | {
      selectionType: 'axisSelection'
      selection: Axis
    }
  | {
      selectionType: 'defaultPlaneSelection'
      selection: DefaultPlaneSelection
    }
  | {
      selectionType: 'completeSelection'
      selection: Selections
      updatedPathToNode?: PathToNode
    }
  | {
      selectionType: 'mirrorCodeMirrorSelections'
      selection: Selections
    }

export type MouseState =
  | {
      type: 'idle'
    }
  | {
      type: 'isHovering'
      on: any
    }
  | {
      type: 'isDragging'
      on: any
    }
  | {
      type: 'timeoutEnd'
      pathToNodeString: string
    }

export interface SketchDetails {
  sketchPathToNode: PathToNode
  zAxis: [number, number, number]
  yAxis: [number, number, number]
  origin: [number, number, number]
}

export interface SegmentOverlay {
  windowCoords: Coords2d
  angle: number
  group: any
  pathToNode: PathToNode
  visible: boolean
}

export interface SegmentOverlays {
  [pathToNodeString: string]: SegmentOverlay
}

export interface EdgeCutInfo {
  type: 'edgeCut'
  tagName: string
  subType: 'base' | 'opposite' | 'adjacent'
}

export interface CapInfo {
  type: 'cap'
  subType: 'start' | 'end'
}

export type ExtrudeFacePlane = {
  type: 'extrudeFace'
  position: [number, number, number]
  sketchPathToNode: PathToNode
  extrudePathToNode: PathToNode
  faceInfo:
    | {
        type: 'wall'
      }
    | CapInfo
    | EdgeCutInfo
  faceId: string
  zAxis: [number, number, number]
  yAxis: [number, number, number]
}

export type DefaultPlane = {
  type: 'defaultPlane'
  plane: DefaultPlaneStr
  planeId: string
  zAxis: [number, number, number]
  yAxis: [number, number, number]
}

export type OffsetPlane = {
  type: 'offsetPlane'
  position: [number, number, number]
  planeId: string
  pathToNode: PathToNode
  zAxis: [number, number, number]
  yAxis: [number, number, number]
}

export type SegmentOverlayPayload =
  | {
      type: 'set-one'
      pathToNodeString: string
      seg: SegmentOverlay
    }
  | {
      type: 'delete-one'
      pathToNodeString: string
    }
  | { type: 'clear' }
  | {
      type: 'set-many'
      overlays: SegmentOverlays
    }

export interface Store {
  videoElement?: HTMLVideoElement
  openPanes: SidebarType[]
}

export type SketchTool =
  | 'line'
  | 'tangentialArc'
  | 'rectangle'
  | 'center rectangle'
  | 'circle'
  | 'none'

export type ModelingMachineEvent =
  | {
      type: 'Enter sketch'
      data?: {
        forceNewSketch?: boolean
      }
    }
  | { type: 'Sketch On Face' }
  | {
      type: 'Select default plane'
      data: DefaultPlane | ExtrudeFacePlane | OffsetPlane
    }
  | {
      type: 'Set selection'
      data: SetSelections
    }
  | {
      type: 'Delete selection'
    }
  | { type: 'Sketch no face' }
  | { type: 'Toggle gui mode' }
  | { type: 'Cancel' }
  | { type: 'CancelSketch' }
  | { type: 'Add start point' }
  | { type: 'Make segment horizontal' }
  | { type: 'Make segment vertical' }
  | { type: 'Constrain horizontal distance' }
  | { type: 'Constrain ABS X' }
  | { type: 'Constrain ABS Y' }
  | { type: 'Constrain vertical distance' }
  | { type: 'Constrain angle' }
  | { type: 'Constrain perpendicular distance' }
  | { type: 'Constrain horizontally align' }
  | { type: 'Constrain vertically align' }
  | { type: 'Constrain snap to X' }
  | { type: 'Constrain snap to Y' }
  | {
      type: 'Constrain length'
      data: ModelingCommandSchema['Constrain length']
    }
  | { type: 'Constrain equal length' }
  | { type: 'Constrain parallel' }
  | { type: 'Constrain remove constraints'; data?: PathToNode }
  | { type: 'Re-execute' }
  | { type: 'Export'; data: ModelingCommandSchema['Export'] }
  | { type: 'Make'; data: ModelingCommandSchema['Make'] }
  | { type: 'Extrude'; data?: ModelingCommandSchema['Extrude'] }
  | { type: 'Loft'; data?: ModelingCommandSchema['Loft'] }
  | { type: 'Revolve'; data?: ModelingCommandSchema['Revolve'] }
  | { type: 'Fillet'; data?: ModelingCommandSchema['Fillet'] }
  | { type: 'Offset plane'; data: ModelingCommandSchema['Offset plane'] }
  | { type: 'Text-to-CAD'; data: ModelingCommandSchema['Text-to-CAD'] }
  | {
      type: 'Add rectangle origin'
      data: [x: number, y: number]
    }
  | {
      type: 'Add center rectangle origin'
      data: [x: number, y: number]
    }
  | {
      type: 'Add circle origin'
      data: [x: number, y: number]
    }
  | {
      type: 'xstate.done.actor.animate-to-face'
      output: SketchDetails
    }
  | { type: 'xstate.done.actor.animate-to-sketch'; output: SketchDetails }
  | { type: `xstate.done.actor.do-constrain${string}`; output: SetSelections }
  | { type: 'Set mouse state'; data: MouseState }
  | { type: 'Set context'; data: Partial<Store> }
  | {
      type: 'Set Segment Overlays'
      data: SegmentOverlayPayload
    }
  | {
      type: 'Center camera on selection'
    }
  | {
      type: 'Delete segment'
      data: PathToNode
    }
  | {
      type: 'code edit during sketch'
    }
  | {
      type: 'Constrain with named value'
      data: ModelingCommandSchema['Constrain with named value']
    }
  | {
      type: 'change tool'
      data: {
        tool: SketchTool
      }
    }
  | { type: 'Finish rectangle' }
  | { type: 'Finish center rectangle' }
  | { type: 'Finish circle' }
  | { type: 'Artifact graph populated' }
  | { type: 'Artifact graph emptied' }

export type MoveDesc = { line: number; snippet: string }

export const PERSIST_MODELING_CONTEXT = 'persistModelingContext'
interface PersistedModelingContext {
  openPanes: Store['openPanes']
}

type PersistedKeys = keyof PersistedModelingContext
export const PersistedValues: PersistedKeys[] = ['openPanes']

export const getPersistedContext = (): Partial<PersistedModelingContext> => {
  const c = (typeof window !== 'undefined' &&
    JSON.parse(localStorage.getItem(PERSIST_MODELING_CONTEXT) || '{}')) || {
    openPanes: ['code'],
  }
  return c
}

export interface ModelingMachineContext {
  currentMode: ToolbarModeName
  currentTool: SketchTool
  machineManager: MachineManager
  selection: string[]
  selectionRanges: Selections
  sketchDetails: SketchDetails | null
  sketchPlaneId: string
  sketchEnginePathId: string
  moveDescs: MoveDesc[]
  mouseState: MouseState
  segmentOverlays: SegmentOverlays
  segmentHoverMap: { [pathToNodeString: string]: number }
  store: Store
}
export const modelingMachineDefaultContext: ModelingMachineContext = {
  currentMode: 'modeling',
  currentTool: 'none',
  machineManager: {
    machines: [],
    machineApiIp: null,
    currentMachine: null,
    setCurrentMachine: () => {},
    noMachinesReason: () => undefined,
  },
  selection: [],
  selectionRanges: {
    otherSelections: [],
    graphSelections: [],
  },
  sketchDetails: {
    sketchPathToNode: [],
    zAxis: [0, 0, 1],
    yAxis: [0, 1, 0],
    origin: [0, 0, 0],
  },
  sketchPlaneId: '',
  sketchEnginePathId: '',
  moveDescs: [],
  mouseState: { type: 'idle' },
  segmentOverlays: {},
  segmentHoverMap: {},
  store: {
    openPanes: getPersistedContext().openPanes || ['code'],
  },
}

export const modelingMachine = setup({
  types: {
    context: {} as ModelingMachineContext,
    events: {} as ModelingMachineEvent,
    input: {} as ModelingMachineContext,
  },
  guards: {
    'Selection is on face': () => false,
    'has valid sweep selection': () => false,
    'has valid loft selection': () => false,
    'has valid edge treatment selection': () => false,
    'Has exportable geometry': () => false,
    'has valid selection for deletion': () => false,
    'has made first point': ({ context }) => {
      if (!context.sketchDetails?.sketchPathToNode) return false
      const variableDeclaration = getNodeFromPath<VariableDeclarator>(
        kclManager.ast,
        context.sketchDetails.sketchPathToNode,
        'VariableDeclarator'
      )
      if (err(variableDeclaration)) return false
      if (variableDeclaration.node.type !== 'VariableDeclarator') return false
      const pipeExpression = variableDeclaration.node.init
      if (pipeExpression.type !== 'PipeExpression') return false
      const hasStartSketchOn = pipeExpression.body.some(
        (item) =>
          item.type === 'CallExpression' && item.callee.name === 'startSketchOn'
      )
      return hasStartSketchOn && pipeExpression.body.length > 1
    },
    'is editing existing sketch': ({ context: { sketchDetails } }) =>
      isEditingExistingSketch({ sketchDetails }),
    'Can make selection horizontal': ({ context: { selectionRanges } }) => {
      const info = horzVertInfo(selectionRanges, 'horizontal')
      if (trap(info)) return false
      return info.enabled
    },
    'Can make selection vertical': ({ context: { selectionRanges } }) => {
      const info = horzVertInfo(selectionRanges, 'vertical')
      if (trap(info)) return false
      return info.enabled
    },
    'Can constrain horizontal distance': ({ context: { selectionRanges } }) => {
      const info = horzVertDistanceInfo({
        selectionRanges: selectionRanges,
        constraint: 'setHorzDistance',
      })
      if (trap(info)) return false
      return info.enabled
    },
    'Can constrain vertical distance': ({ context: { selectionRanges } }) => {
      const info = horzVertDistanceInfo({
        selectionRanges: selectionRanges,
        constraint: 'setVertDistance',
      })
      if (trap(info)) return false
      return info.enabled
    },
    'Can constrain ABS X': ({ context: { selectionRanges } }) => {
      const info = absDistanceInfo({
        selectionRanges,
        constraint: 'xAbs',
      })
      if (trap(info)) return false
      return info.enabled
    },
    'Can constrain ABS Y': ({ context: { selectionRanges } }) => {
      const info = absDistanceInfo({
        selectionRanges,
        constraint: 'yAbs',
      })
      if (trap(info)) return false
      return info.enabled
    },
    'Can constrain angle': ({ context: { selectionRanges } }) => {
      const angleBetween = angleBetweenInfo({
        selectionRanges,
      })
      if (trap(angleBetween)) return false
      const angleLength = angleLengthInfo({
        selectionRanges,
        angleOrLength: 'setAngle',
      })
      if (trap(angleLength)) return false
      return angleBetween.enabled || angleLength.enabled
    },
    'Can constrain length': ({ context: { selectionRanges } }) => {
      const angleLength = angleLengthInfo({
        selectionRanges,
      })
      if (trap(angleLength)) return false
      return angleLength.enabled
    },
    'Can constrain perpendicular distance': ({
      context: { selectionRanges },
    }) => {
      const info = intersectInfo({ selectionRanges })
      if (trap(info)) return false
      return info.enabled
    },
    'Can constrain horizontally align': ({ context: { selectionRanges } }) => {
      const info = horzVertDistanceInfo({
        selectionRanges: selectionRanges,
        constraint: 'setHorzDistance',
      })
      if (trap(info)) return false
      return info.enabled
    },
    'Can constrain vertically align': ({ context: { selectionRanges } }) => {
      const info = horzVertDistanceInfo({
        selectionRanges: selectionRanges,
        constraint: 'setHorzDistance',
      })
      if (trap(info)) return false
      return info.enabled
    },
    'Can constrain snap to X': ({ context: { selectionRanges } }) => {
      const info = absDistanceInfo({
        selectionRanges,
        constraint: 'snapToXAxis',
      })
      if (trap(info)) return false
      return info.enabled
    },
    'Can constrain snap to Y': ({ context: { selectionRanges } }) => {
      const info = absDistanceInfo({
        selectionRanges,
        constraint: 'snapToYAxis',
      })
      if (trap(info)) return false
      return info.enabled
    },
    'Can constrain equal length': ({ context: { selectionRanges } }) => {
      const info = setEqualLengthInfo({
        selectionRanges,
      })
      if (trap(info)) return false
      return info.enabled
    },
    'Can canstrain parallel': ({ context: { selectionRanges } }) => {
      const info = equalAngleInfo({
        selectionRanges,
      })
      if (err(info)) return false
      return info.enabled
    },
    'Can constrain remove constraints': ({
      context: { selectionRanges },
      event,
    }) => {
      if (event.type !== 'Constrain remove constraints') return false
      const info = removeConstrainingValuesInfo({
        selectionRanges,
        pathToNodes: event.data && [event.data],
      })
      if (trap(info)) return false
      return info.enabled
    },
    'Can convert to named value': ({ event }) => {
      if (event.type !== 'Constrain with named value') return false
      if (!event.data) return false
      const ast = parse(recast(kclManager.ast))
<<<<<<< HEAD
      if (err(ast)) return false
      const isSafeRetVal = isNodeSafeToReplacePath(
        ast,
        event.data.currentValue.pathToNode
=======
      if (err(ast) || !ast.program || ast.errors.length > 0) return false
      const isSafeRetVal = isNodeSafeToReplacePath(
        ast.program,
        event.data.pathToNode
>>>>>>> 441d9572
      )
      if (err(isSafeRetVal)) return false
      return isSafeRetVal.isSafe
    },
    'next is tangential arc': ({ context: { sketchDetails, currentTool } }) =>
      currentTool === 'tangentialArc' &&
      isEditingExistingSketch({ sketchDetails }),

    'next is rectangle': ({ context: { sketchDetails, currentTool } }) =>
      currentTool === 'rectangle' &&
      canRectangleOrCircleTool({ sketchDetails }),
    'next is center rectangle': ({ context: { sketchDetails, currentTool } }) =>
      currentTool === 'center rectangle' &&
      canRectangleOrCircleTool({ sketchDetails }),
    'next is circle': ({ context: { sketchDetails, currentTool } }) =>
      currentTool === 'circle' && canRectangleOrCircleTool({ sketchDetails }),
    'next is line': ({ context }) => context.currentTool === 'line',
    'next is none': ({ context }) => context.currentTool === 'none',
  },
  // end guards
  actions: {
    'assign tool in context': assign({
      currentTool: ({ event }) =>
        'data' in event && event.data && 'tool' in event.data
          ? event.data.tool
          : 'none',
    }),
    'reset selections': assign({
      selectionRanges: { graphSelections: [], otherSelections: [] },
    }),
    'enter sketching mode': assign({ currentMode: 'sketching' }),
    'enter modeling mode': assign({ currentMode: 'modeling' }),
    'set sketchMetadata from pathToNode': assign(
      ({ context: { sketchDetails } }) => {
        if (!sketchDetails?.sketchPathToNode || !sketchDetails) return {}
        return {
          sketchDetails: {
            ...sketchDetails,
            sketchPathToNode: sketchDetails.sketchPathToNode,
          },
        }
      }
    ),
    'hide default planes': () => {
      // eslint-disable-next-line @typescript-eslint/no-floating-promises
      kclManager.hidePlanes()
    },
    'reset sketch metadata': assign({
      sketchDetails: null,
      sketchEnginePathId: '',
      sketchPlaneId: '',
    }),
    'reset camera position': () => {
      // eslint-disable-next-line @typescript-eslint/no-floating-promises
      engineCommandManager.sendSceneCommand({
        type: 'modeling_cmd_req',
        cmd_id: uuidv4(),
        cmd: {
          type: 'default_camera_look_at',
          center: { x: 0, y: 0, z: 0 },
          vantage: { x: 0, y: -1250, z: 580 },
          up: { x: 0, y: 0, z: 1 },
        },
      })
    },
    'set new sketch metadata': assign(({ event }) => {
      if (
        event.type !== 'xstate.done.actor.animate-to-sketch' &&
        event.type !== 'xstate.done.actor.animate-to-face'
      )
        return {}
      return {
        sketchDetails: event.output,
      }
    }),
    'AST extrude': ({ context: { store }, event }) => {
      if (event.type !== 'Extrude') return
      ;(async () => {
        if (!event.data) return
        const { selection, distance } = event.data
        let ast = kclManager.ast
        if (
          'variableName' in distance &&
          distance.variableName &&
          distance.insertIndex !== undefined
        ) {
          const newBody = [...ast.body]
          newBody.splice(
            distance.insertIndex,
            0,
            distance.variableDeclarationAst
          )
          ast.body = newBody
        }
        const pathToNode = getNodePathFromSourceRange(
          ast,
          selection.graphSelections[0]?.codeRef.range
        )
        const extrudeSketchRes = extrudeSketch(
          ast,
          pathToNode,
          false,
          'variableName' in distance
            ? distance.variableIdentifierAst
            : distance.valueAst
        )
        if (trap(extrudeSketchRes)) return
        const { modifiedAst, pathToExtrudeArg } = extrudeSketchRes

        const updatedAst = await kclManager.updateAst(modifiedAst, true, {
          focusPath: [pathToExtrudeArg],
          zoomToFit: true,
          zoomOnRangeAndType: {
            range: selection.graphSelections[0]?.codeRef.range,
            type: 'path',
          },
        })

        await codeManager.updateEditorWithAstAndWriteToFile(updatedAst.newAst)

        if (updatedAst?.selections) {
          editorManager.selectRange(updatedAst?.selections)
        }
      })().catch(reportRejection)
    },
    'AST revolve': ({ context: { store }, event }) => {
      if (event.type !== 'Revolve') return
      ;(async () => {
        if (!event.data) return
        const { selection, angle } = event.data
        let ast = kclManager.ast
        if (
          'variableName' in angle &&
          angle.variableName &&
          angle.insertIndex !== undefined
        ) {
          const newBody = [...ast.body]
          newBody.splice(angle.insertIndex, 0, angle.variableDeclarationAst)
          ast.body = newBody
        }
        const pathToNode = getNodePathFromSourceRange(
          ast,
          selection.graphSelections[0]?.codeRef.range
        )
        const revolveSketchRes = revolveSketch(
          ast,
          pathToNode,
          false,
          'variableName' in angle ? angle.variableIdentifierAst : angle.valueAst
        )
        if (trap(revolveSketchRes)) return
        const { modifiedAst, pathToRevolveArg } = revolveSketchRes

        const updatedAst = await kclManager.updateAst(modifiedAst, true, {
          focusPath: [pathToRevolveArg],
          zoomToFit: true,
          zoomOnRangeAndType: {
            range: selection.graphSelections[0]?.codeRef.range,
            type: 'path',
          },
        })

        await codeManager.updateEditorWithAstAndWriteToFile(updatedAst.newAst)

        if (updatedAst?.selections) {
          editorManager.selectRange(updatedAst?.selections)
        }
      })().catch(reportRejection)
    },
    'AST delete selection': ({ context: { selectionRanges } }) => {
      ;(async () => {
        let ast = kclManager.ast

        const modifiedAst = await deleteFromSelection(
          ast,
          selectionRanges.graphSelections[0],
          kclManager.programMemory,
          getFaceDetails
        )
        if (err(modifiedAst)) return

        const testExecute = await executeAst({
          ast: modifiedAst,
          engineCommandManager,
          // We make sure to send an empty program memory to denote we mean mock mode.
          programMemoryOverride: ProgramMemory.empty(),
        })
        if (testExecute.errors.length) {
          toast.error('Unable to delete part')
          return
        }

        await kclManager.updateAst(modifiedAst, true)
        await codeManager.updateEditorWithAstAndWriteToFile(modifiedAst)
      })().catch(reportRejection)
    },
    'AST fillet': ({ event }) => {
      if (event.type !== 'Fillet') return
      if (!event.data) return

      // Extract inputs
      const ast = kclManager.ast
      const { selection, radius } = event.data
      const parameters: FilletParameters = {
        type: EdgeTreatmentType.Fillet,
        radius,
      }

      // Apply fillet to selection
      const applyEdgeTreatmentToSelectionResult = applyEdgeTreatmentToSelection(
        ast,
        selection,
        parameters
      )
      if (err(applyEdgeTreatmentToSelectionResult))
        return applyEdgeTreatmentToSelectionResult

      // eslint-disable-next-line @typescript-eslint/no-floating-promises
      codeManager.updateEditorWithAstAndWriteToFile(kclManager.ast)
    },
    'set selection filter to curves only': () => {
      ;(async () => {
        await engineCommandManager.sendSceneCommand({
          type: 'modeling_cmd_req',
          cmd_id: uuidv4(),
          cmd: {
            type: 'set_selection_filter',
            filter: ['curve'],
          },
        })
      })().catch(reportRejection)
    },
    'setup client side sketch segments': ({
      context: { sketchDetails, selectionRanges },
    }) => {
      if (!sketchDetails) return
      ;(async () => {
        if (Object.keys(sceneEntitiesManager.activeSegments).length > 0) {
          await sceneEntitiesManager.tearDownSketch({ removeAxis: false })
        }
        sceneInfra.resetMouseListeners()
        await sceneEntitiesManager.setupSketch({
          sketchPathToNode: sketchDetails?.sketchPathToNode || [],
          forward: sketchDetails.zAxis,
          up: sketchDetails.yAxis,
          position: sketchDetails.origin,
          maybeModdedAst: kclManager.ast,
          selectionRanges,
        })
        sceneInfra.resetMouseListeners()
        sceneEntitiesManager.setupSketchIdleCallbacks({
          pathToNode: sketchDetails?.sketchPathToNode || [],
          forward: sketchDetails.zAxis,
          up: sketchDetails.yAxis,
          position: sketchDetails.origin,
        })
      })().catch(reportRejection)
    },
    'tear down client sketch': () => {
      if (sceneEntitiesManager.activeSegments) {
        // eslint-disable-next-line @typescript-eslint/no-floating-promises
        sceneEntitiesManager.tearDownSketch({ removeAxis: false })
      }
    },
    'remove sketch grid': () => sceneEntitiesManager.removeSketchGrid(),
    'set up draft line': ({ context: { sketchDetails } }) => {
      if (!sketchDetails) return

      // eslint-disable-next-line @typescript-eslint/no-floating-promises
      sceneEntitiesManager
        .setupDraftSegment(
          sketchDetails.sketchPathToNode,
          sketchDetails.zAxis,
          sketchDetails.yAxis,
          sketchDetails.origin,
          'line'
        )
        .then(() => {
          return codeManager.updateEditorWithAstAndWriteToFile(kclManager.ast)
        })
    },
    'set up draft arc': ({ context: { sketchDetails } }) => {
      if (!sketchDetails) return

      // eslint-disable-next-line @typescript-eslint/no-floating-promises
      sceneEntitiesManager
        .setupDraftSegment(
          sketchDetails.sketchPathToNode,
          sketchDetails.zAxis,
          sketchDetails.yAxis,
          sketchDetails.origin,
          'tangentialArcTo'
        )
        .then(() => {
          return codeManager.updateEditorWithAstAndWriteToFile(kclManager.ast)
        })
    },
    'listen for rectangle origin': ({ context: { sketchDetails } }) => {
      if (!sketchDetails) return
      sceneEntitiesManager.setupNoPointsListener({
        sketchDetails,
        afterClick: (args) => {
          const twoD = args.intersectionPoint?.twoD
          if (twoD) {
            sceneInfra.modelingSend({
              type: 'Add rectangle origin',
              data: [twoD.x, twoD.y],
            })
          } else {
            console.error('No intersection point found')
          }
        },
      })
    },

    'listen for center rectangle origin': ({ context: { sketchDetails } }) => {
      if (!sketchDetails) return
      // setupNoPointsListener has the code for startProfileAt onClick
      sceneEntitiesManager.setupNoPointsListener({
        sketchDetails,
        afterClick: (args) => {
          const twoD = args.intersectionPoint?.twoD
          if (twoD) {
            sceneInfra.modelingSend({
              type: 'Add center rectangle origin',
              data: [twoD.x, twoD.y],
            })
          } else {
            console.error('No intersection point found')
          }
        },
      })
    },

    'listen for circle origin': ({ context: { sketchDetails } }) => {
      if (!sketchDetails) return
      const quaternion = quaternionFromUpNForward(
        new Vector3(...sketchDetails.yAxis),
        new Vector3(...sketchDetails.zAxis)
      )

      // Position the click raycast plane
      if (sceneEntitiesManager.intersectionPlane) {
        sceneEntitiesManager.intersectionPlane.setRotationFromQuaternion(
          quaternion
        )
        sceneEntitiesManager.intersectionPlane.position.copy(
          new Vector3(...(sketchDetails?.origin || [0, 0, 0]))
        )
      }
      sceneInfra.setCallbacks({
        onClick: (args) => {
          if (!args) return
          if (args.mouseEvent.which !== 1) return
          const { intersectionPoint } = args
          if (!intersectionPoint?.twoD || !sketchDetails?.sketchPathToNode)
            return
          const twoD = args.intersectionPoint?.twoD
          if (twoD) {
            sceneInfra.modelingSend({
              type: 'Add circle origin',
              data: [twoD.x, twoD.y],
            })
          } else {
            console.error('No intersection point found')
          }
        },
      })
    },
    'set up draft rectangle': ({ context: { sketchDetails }, event }) => {
      if (event.type !== 'Add rectangle origin') return
      if (!sketchDetails || !event.data) return

      // eslint-disable-next-line @typescript-eslint/no-floating-promises
      sceneEntitiesManager
        .setupDraftRectangle(
          sketchDetails.sketchPathToNode,
          sketchDetails.zAxis,
          sketchDetails.yAxis,
          sketchDetails.origin,
          event.data
        )
        .then(() => {
          return codeManager.updateEditorWithAstAndWriteToFile(kclManager.ast)
        })
    },
    'set up draft center rectangle': ({
      context: { sketchDetails },
      event,
    }) => {
      if (event.type !== 'Add center rectangle origin') return
      if (!sketchDetails || !event.data) return
      // eslint-disable-next-line @typescript-eslint/no-floating-promises
      sceneEntitiesManager.setupDraftCenterRectangle(
        sketchDetails.sketchPathToNode,
        sketchDetails.zAxis,
        sketchDetails.yAxis,
        sketchDetails.origin,
        event.data
      )
    },
    'set up draft circle': ({ context: { sketchDetails }, event }) => {
      if (event.type !== 'Add circle origin') return
      if (!sketchDetails || !event.data) return

      // eslint-disable-next-line @typescript-eslint/no-floating-promises
      sceneEntitiesManager
        .setupDraftCircle(
          sketchDetails.sketchPathToNode,
          sketchDetails.zAxis,
          sketchDetails.yAxis,
          sketchDetails.origin,
          event.data
        )
        .then(() => {
          return codeManager.updateEditorWithAstAndWriteToFile(kclManager.ast)
        })
    },
    'set up draft line without teardown': ({ context: { sketchDetails } }) => {
      if (!sketchDetails) return

      // eslint-disable-next-line @typescript-eslint/no-floating-promises
      sceneEntitiesManager
        .setupDraftSegment(
          sketchDetails.sketchPathToNode,
          sketchDetails.zAxis,
          sketchDetails.yAxis,
          sketchDetails.origin,
          'line',
          false
        )
        .then(() => {
          return codeManager.updateEditorWithAstAndWriteToFile(kclManager.ast)
        })
    },
    'show default planes': () => {
      // eslint-disable-next-line @typescript-eslint/no-floating-promises
      kclManager.showPlanes()
    },
    'setup noPoints onClick listener': ({ context: { sketchDetails } }) => {
      if (!sketchDetails) return
      sceneEntitiesManager.setupNoPointsListener({
        sketchDetails,
        afterClick: () => sceneInfra.modelingSend({ type: 'Add start point' }),
      })
    },
    'add axis n grid': ({ context: { sketchDetails } }) => {
      if (!sketchDetails) return
      if (localStorage.getItem('disableAxis')) return

      // eslint-disable-next-line @typescript-eslint/no-floating-promises
      sceneEntitiesManager.createSketchAxis(
        sketchDetails.sketchPathToNode || [],
        sketchDetails.zAxis,
        sketchDetails.yAxis,
        sketchDetails.origin
      )

      // eslint-disable-next-line @typescript-eslint/no-floating-promises
      codeManager.updateEditorWithAstAndWriteToFile(kclManager.ast)
    },
    'reset client scene mouse handlers': () => {
      // when not in sketch mode we don't need any mouse listeners
      // (note the orbit controls are always active though)
      sceneInfra.resetMouseListeners()
    },
    'clientToEngine cam sync direction': () => {
      sceneInfra.camControls.syncDirection = 'clientToEngine'
    },
    'engineToClient cam sync direction': () => {
      sceneInfra.camControls.syncDirection = 'engineToClient'
    },
    /** TODO: this action is hiding unawaited asynchronous code */
    'set selection filter to faces only': () => {
      kclManager.setSelectionFilter(['face', 'object'])
    },
    /** TODO: this action is hiding unawaited asynchronous code */
    'set selection filter to defaults': () =>
      kclManager.defaultSelectionFilter(),
    'Delete segment': ({ context: { sketchDetails }, event }) => {
      if (event.type !== 'Delete segment') return
      if (!sketchDetails || !event.data) return

      // eslint-disable-next-line @typescript-eslint/no-floating-promises
      deleteSegment({
        pathToNode: event.data,
        sketchDetails,
      }).then(() => {
        return codeManager.updateEditorWithAstAndWriteToFile(kclManager.ast)
      })
    },
    'Reset Segment Overlays': () => sceneEntitiesManager.resetOverlays(),
    'Set context': assign({
      store: ({ context: { store }, event }) => {
        if (event.type !== 'Set context') return store
        if (!event.data) return store

        const result = {
          ...store,
          ...event.data,
        }
        const persistedContext: Partial<PersistedModelingContext> = {}
        for (const key of PersistedValues) {
          persistedContext[key] = result[key]
        }
        if (typeof window !== 'undefined') {
          window.localStorage.setItem(
            PERSIST_MODELING_CONTEXT,
            JSON.stringify(persistedContext)
          )
        }
        return result
      },
    }),
    Make: () => {},
    'enable copilot': () => {},
    'disable copilot': () => {},
    'Set selection': () => {},
    'Set mouse state': () => {},
    'Set Segment Overlays': () => {},
    'Center camera on selection': () => {},
    'Engine export': () => {},
    'Submit to Text-to-CAD API': () => {},
    'Set sketchDetails': () => {},
    'sketch exit execute': () => {},
  },
  // end actions
  actors: {
    'do-constrain-remove-constraint': fromPromise(
      async ({
        input: { selectionRanges, sketchDetails, data },
      }: {
        input: Pick<
          ModelingMachineContext,
          'selectionRanges' | 'sketchDetails'
        > & { data?: PathToNode }
      }) => {
        const constraint = applyRemoveConstrainingValues({
          selectionRanges,
          pathToNodes: data && [data],
        })
        if (trap(constraint)) return
        const { pathToNodeMap } = constraint
        if (!sketchDetails) return
        let updatedAst = await sceneEntitiesManager.updateAstAndRejigSketch(
          pathToNodeMap[0],
          constraint.modifiedAst,
          sketchDetails.zAxis,
          sketchDetails.yAxis,
          sketchDetails.origin
        )
        if (trap(updatedAst, { suppress: true })) return
        if (!updatedAst) return

        await codeManager.updateEditorWithAstAndWriteToFile(updatedAst.newAst)

        return {
          selectionType: 'completeSelection',
          selection: updateSelections(
            pathToNodeMap,
            selectionRanges,
            updatedAst.newAst
          ),
        }
      }
    ),
    'do-constrain-horizontally': fromPromise(
      async ({
        input: { selectionRanges, sketchDetails },
      }: {
        input: Pick<ModelingMachineContext, 'selectionRanges' | 'sketchDetails'>
      }) => {
        const constraint = applyConstraintHorzVert(
          selectionRanges,
          'horizontal',
          kclManager.ast,
          kclManager.programMemory
        )
        if (trap(constraint)) return false
        const { modifiedAst, pathToNodeMap } = constraint
        if (!sketchDetails) return
        const updatedAst = await sceneEntitiesManager.updateAstAndRejigSketch(
          sketchDetails.sketchPathToNode,
          modifiedAst,
          sketchDetails.zAxis,
          sketchDetails.yAxis,
          sketchDetails.origin
        )
        if (trap(updatedAst, { suppress: true })) return
        if (!updatedAst) return
        await codeManager.updateEditorWithAstAndWriteToFile(updatedAst.newAst)
        return {
          selectionType: 'completeSelection',
          selection: updateSelections(
            pathToNodeMap,
            selectionRanges,
            updatedAst.newAst
          ),
        }
      }
    ),
    'do-constrain-vertically': fromPromise(
      async ({
        input: { selectionRanges, sketchDetails },
      }: {
        input: Pick<ModelingMachineContext, 'selectionRanges' | 'sketchDetails'>
      }) => {
        const constraint = applyConstraintHorzVert(
          selectionRanges,
          'vertical',
          kclManager.ast,
          kclManager.programMemory
        )
        if (trap(constraint)) return false
        const { modifiedAst, pathToNodeMap } = constraint
        if (!sketchDetails) return
        const updatedAst = await sceneEntitiesManager.updateAstAndRejigSketch(
          sketchDetails.sketchPathToNode || [],
          modifiedAst,
          sketchDetails.zAxis,
          sketchDetails.yAxis,
          sketchDetails.origin
        )
        if (trap(updatedAst, { suppress: true })) return
        if (!updatedAst) return
        await codeManager.updateEditorWithAstAndWriteToFile(updatedAst.newAst)
        return {
          selectionType: 'completeSelection',
          selection: updateSelections(
            pathToNodeMap,
            selectionRanges,
            updatedAst.newAst
          ),
        }
      }
    ),
    'do-constrain-horizontally-align': fromPromise(
      async ({
        input: { selectionRanges, sketchDetails },
      }: {
        input: Pick<ModelingMachineContext, 'selectionRanges' | 'sketchDetails'>
      }) => {
        const constraint = applyConstraintHorzVertAlign({
          selectionRanges: selectionRanges,
          constraint: 'setVertDistance',
        })
        if (trap(constraint)) return
        const { modifiedAst, pathToNodeMap } = constraint
        if (!sketchDetails) return
        const updatedAst = await sceneEntitiesManager.updateAstAndRejigSketch(
          sketchDetails?.sketchPathToNode || [],
          modifiedAst,
          sketchDetails.zAxis,
          sketchDetails.yAxis,
          sketchDetails.origin
        )
        if (trap(updatedAst, { suppress: true })) return
        if (!updatedAst) return
        await codeManager.updateEditorWithAstAndWriteToFile(updatedAst.newAst)
        const updatedSelectionRanges = updateSelections(
          pathToNodeMap,
          selectionRanges,
          updatedAst.newAst
        )
        return {
          selectionType: 'completeSelection',
          selection: updatedSelectionRanges,
        }
      }
    ),
    'do-constrain-vertically-align': fromPromise(
      async ({
        input: { selectionRanges, sketchDetails },
      }: {
        input: Pick<ModelingMachineContext, 'selectionRanges' | 'sketchDetails'>
      }) => {
        const constraint = applyConstraintHorzVertAlign({
          selectionRanges: selectionRanges,
          constraint: 'setHorzDistance',
        })
        if (trap(constraint)) return
        const { modifiedAst, pathToNodeMap } = constraint
        if (!sketchDetails) return
        const updatedAst = await sceneEntitiesManager.updateAstAndRejigSketch(
          sketchDetails?.sketchPathToNode || [],
          modifiedAst,
          sketchDetails.zAxis,
          sketchDetails.yAxis,
          sketchDetails.origin
        )
        if (trap(updatedAst, { suppress: true })) return
        if (!updatedAst) return
        await codeManager.updateEditorWithAstAndWriteToFile(updatedAst.newAst)
        const updatedSelectionRanges = updateSelections(
          pathToNodeMap,
          selectionRanges,
          updatedAst.newAst
        )
        return {
          selectionType: 'completeSelection',
          selection: updatedSelectionRanges,
        }
      }
    ),
    'do-constrain-snap-to-x': fromPromise(
      async ({
        input: { selectionRanges, sketchDetails },
      }: {
        input: Pick<ModelingMachineContext, 'selectionRanges' | 'sketchDetails'>
      }) => {
        const constraint = applyConstraintAxisAlign({
          selectionRanges,
          constraint: 'snapToXAxis',
        })
        if (err(constraint)) return false
        const { modifiedAst, pathToNodeMap } = constraint
        if (!sketchDetails) return
        const updatedAst = await sceneEntitiesManager.updateAstAndRejigSketch(
          sketchDetails?.sketchPathToNode || [],
          modifiedAst,
          sketchDetails.zAxis,
          sketchDetails.yAxis,
          sketchDetails.origin
        )
        if (trap(updatedAst, { suppress: true })) return
        if (!updatedAst) return
        await codeManager.updateEditorWithAstAndWriteToFile(updatedAst.newAst)
        const updatedSelectionRanges = updateSelections(
          pathToNodeMap,
          selectionRanges,
          updatedAst.newAst
        )
        return {
          selectionType: 'completeSelection',
          selection: updatedSelectionRanges,
        }
      }
    ),
    'do-constrain-snap-to-y': fromPromise(
      async ({
        input: { selectionRanges, sketchDetails },
      }: {
        input: Pick<ModelingMachineContext, 'selectionRanges' | 'sketchDetails'>
      }) => {
        const constraint = applyConstraintAxisAlign({
          selectionRanges,
          constraint: 'snapToYAxis',
        })
        if (trap(constraint)) return false
        const { modifiedAst, pathToNodeMap } = constraint
        if (!sketchDetails) return
        const updatedAst = await sceneEntitiesManager.updateAstAndRejigSketch(
          sketchDetails?.sketchPathToNode || [],
          modifiedAst,
          sketchDetails.zAxis,
          sketchDetails.yAxis,
          sketchDetails.origin
        )
        if (trap(updatedAst, { suppress: true })) return
        if (!updatedAst) return
        await codeManager.updateEditorWithAstAndWriteToFile(updatedAst.newAst)
        const updatedSelectionRanges = updateSelections(
          pathToNodeMap,
          selectionRanges,
          updatedAst.newAst
        )
        return {
          selectionType: 'completeSelection',
          selection: updatedSelectionRanges,
        }
      }
    ),
    'do-constrain-parallel': fromPromise(
      async ({
        input: { selectionRanges, sketchDetails },
      }: {
        input: Pick<ModelingMachineContext, 'selectionRanges' | 'sketchDetails'>
      }) => {
        const constraint = applyConstraintEqualAngle({
          selectionRanges,
        })
        if (trap(constraint)) return false
        const { modifiedAst, pathToNodeMap } = constraint

        if (!sketchDetails) {
          trap(new Error('No sketch details'))
          return
        }

        const recastAst = parse(recast(modifiedAst))
        if (err(recastAst) || !resultIsOk(recastAst)) return

        const updatedAst = await sceneEntitiesManager.updateAstAndRejigSketch(
          sketchDetails?.sketchPathToNode || [],
          recastAst.program,
          sketchDetails.zAxis,
          sketchDetails.yAxis,
          sketchDetails.origin
        )
        if (trap(updatedAst, { suppress: true })) return
        if (!updatedAst) return
        await codeManager.updateEditorWithAstAndWriteToFile(updatedAst.newAst)

        const updatedSelectionRanges = updateSelections(
          pathToNodeMap,
          selectionRanges,
          updatedAst.newAst
        )
        return {
          selectionType: 'completeSelection',
          selection: updatedSelectionRanges,
        }
      }
    ),
    'do-constrain-equal-length': fromPromise(
      async ({
        input: { selectionRanges, sketchDetails },
      }: {
        input: Pick<ModelingMachineContext, 'selectionRanges' | 'sketchDetails'>
      }) => {
        const constraint = applyConstraintEqualLength({
          selectionRanges,
        })
        if (trap(constraint)) return false
        const { modifiedAst, pathToNodeMap } = constraint
        if (!sketchDetails) return
        const updatedAst = await sceneEntitiesManager.updateAstAndRejigSketch(
          sketchDetails?.sketchPathToNode || [],
          modifiedAst,
          sketchDetails.zAxis,
          sketchDetails.yAxis,
          sketchDetails.origin
        )
        if (trap(updatedAst, { suppress: true })) return
        if (!updatedAst) return
        await codeManager.updateEditorWithAstAndWriteToFile(updatedAst.newAst)
        const updatedSelectionRanges = updateSelections(
          pathToNodeMap,
          selectionRanges,
          updatedAst.newAst
        )
        return {
          selectionType: 'completeSelection',
          selection: updatedSelectionRanges,
        }
      }
    ),
    'Get vertical info': fromPromise(
      async (_: {
        input: Pick<ModelingMachineContext, 'selectionRanges' | 'sketchDetails'>
      }) => {
        return {} as SetSelections
      }
    ),
    'Get ABS X info': fromPromise(
      async (_: {
        input: Pick<ModelingMachineContext, 'selectionRanges' | 'sketchDetails'>
      }) => {
        return {} as SetSelections
      }
    ),
    'Get ABS Y info': fromPromise(
      async (_: {
        input: Pick<ModelingMachineContext, 'selectionRanges' | 'sketchDetails'>
      }) => {
        return {} as SetSelections
      }
    ),
    'Get angle info': fromPromise(
      async (_: {
        input: Pick<ModelingMachineContext, 'selectionRanges' | 'sketchDetails'>
      }) => {
        return {} as SetSelections
      }
    ),
    'Get perpendicular distance info': fromPromise(
      async (_: {
        input: Pick<ModelingMachineContext, 'selectionRanges' | 'sketchDetails'>
      }) => {
        return {} as SetSelections
      }
    ),
    'AST-undo-startSketchOn': fromPromise(
      async (_: { input: Pick<ModelingMachineContext, 'sketchDetails'> }) => {
        return undefined
      }
    ),
    'animate-to-face': fromPromise(
      async (_: { input?: ExtrudeFacePlane | DefaultPlane | OffsetPlane }) => {
        return {} as
          | undefined
          | {
              sketchPathToNode: PathToNode
              zAxis: [number, number, number]
              yAxis: [number, number, number]
              origin: [number, number, number]
            }
      }
    ),
    'animate-to-sketch': fromPromise(
      async (_: { input: Pick<ModelingMachineContext, 'selectionRanges'> }) => {
        return {} as {
          sketchPathToNode: PathToNode
          zAxis: [number, number, number]
          yAxis: [number, number, number]
          origin: [number, number, number]
        }
      }
    ),
    'Get horizontal info': fromPromise(
      async (_: {
        input: Pick<ModelingMachineContext, 'sketchDetails' | 'selectionRanges'>
      }) => {
        return {} as SetSelections
      }
    ),
    astConstrainLength: fromPromise(
      async (_: {
        input: Pick<
          ModelingMachineContext,
          'sketchDetails' | 'selectionRanges'
        > & {
          lengthValue?: KclCommandValue
        }
      }) => {
        return {} as SetSelections
      }
    ),
    'Apply named value constraint': fromPromise(
      async (_: {
        input: Pick<
          ModelingMachineContext,
          'sketchDetails' | 'selectionRanges'
        > & {
          data?: ModelingCommandSchema['Constrain with named value']
        }
      }) => {
        return {} as SetSelections
      }
    ),
    offsetPlaneAstMod: fromPromise(
      async ({
        input,
      }: {
        input: ModelingCommandSchema['Offset plane'] | undefined
      }) => {
        if (!input) return new Error('No input provided')
        // Extract inputs
        const ast = kclManager.ast
        const { plane: selection, distance } = input

        // Extract the default plane from selection
        const plane = selection.otherSelections[0]
        if (!(plane && plane instanceof Object && 'name' in plane))
          return trap('No plane selected')

        // Insert the distance variable if it exists
        if (
          'variableName' in distance &&
          distance.variableName &&
          distance.insertIndex !== undefined
        ) {
          const newBody = [...ast.body]
          newBody.splice(
            distance.insertIndex,
            0,
            distance.variableDeclarationAst
          )
          ast.body = newBody
        }

        // Get the default plane name from the selection

        const offsetPlaneResult = addOffsetPlane({
          node: ast,
          defaultPlane: plane.name,
          offset:
            'variableName' in distance
              ? distance.variableIdentifierAst
              : distance.valueAst,
        })

        const updateAstResult = await kclManager.updateAst(
          offsetPlaneResult.modifiedAst,
          true,
          {
            focusPath: [offsetPlaneResult.pathToNode],
          }
        )

        await codeManager.updateEditorWithAstAndWriteToFile(
          updateAstResult.newAst
        )

        if (updateAstResult?.selections) {
          editorManager.selectRange(updateAstResult?.selections)
        }
      }
    ),
    loftAstMod: fromPromise(
      async ({
        input,
      }: {
        input: ModelingCommandSchema['Loft'] | undefined
      }) => {
        if (!input) return new Error('No input provided')
        // Extract inputs
        const ast = kclManager.ast
        const { selection } = input
        const declarators = selection.graphSelections.flatMap((s) => {
          const path = getNodePathFromSourceRange(ast, s?.codeRef.range)
          const nodeFromPath = getNodeFromPath<VariableDeclarator>(
            ast,
            path,
            'VariableDeclarator'
          )
          return err(nodeFromPath) ? [] : nodeFromPath.node
        })

        // TODO: add better validation on selection
        if (!(declarators && declarators.length > 1)) {
          trap('Not enough sketches selected')
        }

        // Perform the loft
        const loftSketchesRes = loftSketches(ast, declarators)
        const updateAstResult = await kclManager.updateAst(
          loftSketchesRes.modifiedAst,
          true,
          {
            focusPath: [loftSketchesRes.pathToNode],
          }
        )

        await codeManager.updateEditorWithAstAndWriteToFile(
          updateAstResult.newAst
        )

        if (updateAstResult?.selections) {
          editorManager.selectRange(updateAstResult?.selections)
        }
      }
    ),
  },
  // end services
}).createMachine({
  /** @xstate-layout N4IgpgJg5mDOIC5QFkD2EwBsCWA7KAxAMICGuAxlgNoAMAuoqAA6qzYAu2qujIAHogC0ANhoBWAHQAOAMwB2KQEY5AFgCcGqWqkAaEAE9Ew0RLEqa64TIBMKmTUXCAvk71oMOfAQDKYdgAJYLDByTm5aBiQQFjYwniiBBEEpYSkJOUUaOWsxeylrWzk9QwQClQkrVOsZNWExFItnVxB3LDxCXwCAW1QAVyDA9hJ2MAjeGI4ueNBE5KkaCWspZfMM+XE1YsQZMQWxNQtxao0ZeRc3dDavTv9ybhG+djGoibjeWZSZCRUxJa1flTCNTWLYIYS2CT2RSKdRyGhZawWc4tS6eDp+fy+KBdMC4AIAeQAbmAAE6YEj6WDPZisSbcd5CYHCSFqOQ1NSKWRiMRA0HqSTKblSX48+pKZGtNHEXEjEm3Eg4kkkfzcQLBUJTanRWlvKIlQQ86zSKwcmjCOS7FTLPSJGQpRQSTkHVkOLL7CWo9oSbAQTBgAgAUTxpMCAGs-OQABZa15TBlJHIO9QyYSZTm2YFiUHZNTpKQKfMKYQqRQ5D0eL0+v2B4Ny2Dh9hRqiKSI02JxhJCMp56xVRSs5Z1EEGIyp0zc6HFsRybQc8tXKDe33+gOPEm9DAxnUdmZCadGuTgqfwtQl06gwVpHaibTzApu+dopfVgBKYEJqEwxK37fpnaS04Or8+TzFaKgKDIF7CmkuxqDscFSHY1SPpWy4EAAYtgmB+k89DjNuf67gBbISKeyxmua9g0AUF4qOY6Q5FkMilnayHNJKqHVquLAkrhrbar+0z8HuqiQoo042OCNT2MOJSOPUiw0FoM6IjYGiKCh+DPv6yAkOGP50kJszTpIPxWqyvyiNykEjgg4mAhUqhWGaPzyKommLlW-oACLBCMap+hq4R4S8BFGSJXxKPCh5WNCoEXmoCkqNYcGHoiNDAnBHnaQQAAqYCPII7CoIIRAAILeQZupEQaokKNoig1HRMjJReLULFomb1DydEltlXkEPiABmQ1BAETDkrgowhW2hnxrVkg0PY052FokkqKCiLgtIsjmEpwr9o1-XLhIkY+mAAAKk1wAQZW8dgQ0kKE-hQEqTCRv4LBML05IjBAVU7sJSRWRUVpZOBFj5NkF4uZCqQKDCuSprYx1+hIsCRqgADuV1kDdd2cI9z2vSQ73+GAXRMJwkAA4RQMGto6QrdYcgZL2cKyYgpachUFiJcC7Nsk0FwVlp3gNlGxBkJQmDixG0YzQJc3-ol5TGCWCgZPUGSbLZpbVBUiJCzsBR1DI2Vy42kYEL5OFgGq2IyrT4V2T8EgufmLMHPeNn6tUkhLPsS21KzBT5hbEvW3cGDkxAHD+BAvQku0Yby878bQo1pHw8x4iZMWoKskayMaEtShWtYGnsZ6YuRxIltRgAkmhunhg7OJ4v4xL3eQJCYOn-6ZPs6Q1NOsj9rs060dy0gOIl4jjwcUgR-L9eR831at-bQSO53mPJwAXvcfcD0RmR2I6Zs7Ko+SAm1Zju+BR6pDCR4r1ba-yxv-pENwsDsEqPA-h97YCPniPuCdsD-2ltNfisY6aJEyAUUwpdzAQxqBaTaq1xyqByLBX4S135Rk-lbb+xA-4AJIEA7unBe6YEgdAigsD8KCQzktOQpgMr1AKIeHkvtEDVEcO7XsmRtAs0okQyMJCm5oV-rgf+gDcD+DKgAIW8P4AAGqfIGQ8vgaGSj8Hk5oMibQ0Bwn4+ZxBZCsPMOQkjpGRjIXIhRVClGqPUQATW0Yg8QXwZzLDguJaEOxQTMWYosFmT86gcjEEdauotFwNykUkpxFDFH+DIFAP03iuaZ1IuYbkwJGp1FZptMwuZDxWKWAiLI9iUmyLSa4-wfp8DsAVnAsKGch6kQKKcVkxiEKbWMA6FmjVkoaABCoOp68GnyMoUApgpJFm4DjuQH6JA5Rx0YZQHJCAzHux5BYew8g+kbVsoHDhBR0wsxvtyaZX9ZkuKASAsBQxsL6AyTgKAuBdmZHCSWX44ltD7SzHrIU6RWSh1ZjOOEdj4kLgcQ41Jcz0k0OwHQzAHy+7YG+b8iwHDZypgcLE-MNQLzGDSBlZQ1Q2SnLhSLBFSSkWPPmUo2AuBSb+GKpovFShpCIlyLURqGQFCbSUuUbIFoOR1HBMveFT4mX1OrM41lgQOVMC5agfwXjFbwJdpkPlVh7BWnkDkECm1+wLCsXUDK5p8zKHuaQll6SwAAEdegQJaVANpeLtpZCCUtVYNgzlyVDqRGwBRYlmn6cLFECTEVKp-o0hZGy+5+n7rqzpg8uGmFkC1Qc4FYIJQOI6aEp4Mp2ksFM+VXpFUzOVcmpRJIKaoGJLcRt7AqSZtYdm5Ql8OQpA5LUeQUESIksQmYXaCFHUyNfGAQQBUQi9BGL89q3w+acnElkCiMNELu1HrsFqjVuSxo4rXVeiaCDR3tpAeOidk74FTlbX50JyjB0sdRS0pYYYpgqDYY2dgRWnprokuul65E0M1V3DZ2ASAACNsnduVmfbmEThQzltfuUFJRg25g5KM9Q8wZLAfjXWh51YoyZPtsVT8uyCgQgzIhcChjZAXk5JIKwlcloImyFYexZUsZUICC84+9CtlDCYf4PAQ1UAEAgNwMA3pcAfnDBIGA7BBAifAZgQQ0nUB0aYu7JaMJ2FmB5Fg7aOxmP5H7Orfjgn45abeQwiTlApO4BkwQUkJJUAkgkBNYYMmSRdDU34TTvnQGid0x5-TSHqpAyNl8c0r7+y2NSCGgRBjTDJRFOYZi6X7NCa7qSWhEDxMwPc55+TU0lMqcU+pwQaK6HRZkwZ+YFRTxmEyNRZL2GBGSUhKzZQGQuQzjEIV+OTWytQNc-bPTXmSQ+b8wF9gQWQsNamzpvTbWHQplsFoJQjV+ybSWGrc0vxVB2iBNOCbAR3GaMq7J6rim8B1dCxp+DsBBB8Ba7FjpPaiKImFGJUlfwDjdVCfCNWyUj0msDfSuNjK64CaK-djRj2FtLf879Nb73BCfe+79trkhS6pmSr2HrfXSiJTSA0Me4lYk9Vu8otR2qMfPdq6gVTDWCf6CJ3FwGiQgflHw1aGVVpcihOhFa+E+Y+EtTJ8z+7HiMfed89jwLvn1thd5-z-7yGEtKUkPUOw5oDjpiWqErapgtakocKzLKNbz0fxR-HTJfp2cKc59znX+A-R65YQboXRvpBjzqP8cZuhzn7FzEhZK4IzQs3G070Dq9XcBHd3NmLmP1crdxzzv387tsC4QQIpSlzRDQQtFYOEVO8G5lTOU3IJ4Wr8aYBND5Xq2ntpRa49gcmveva54psq3hcqCDuL3vAggu-tMD-F4PshSJaFLGDWoSg6+StMEOAx3MJ5t47803E3qPqT6eXiHPy2cda4kKP8fZ-WUz+Pz6kvLthcVGnPtIjiVFBDOB44OiRGERWQZnRZEkZZVZdZTZGbCrebDnIfH3DTMAiA9FKAwQcrJhAPUKAHQ3cJRncQEUJQVMfhUoFIDhUlGoAAk4FmUApZXESA8kaA7ZLPTzNXK-TXYLPHZA+g1Axg9AmAzA4vfXBfMvPArdbkM1RwRqTaJQXMCg6VdQOCGglPRFAAGTwGo1QE-CvUjCo01Vo1f3jGqBZmzmMBSnakymEELj9XyCJTsEBBsDlQZQVTrnUKmn0MwAkEblwA4AIAM3EBZABE9lZDtGzANlUCUmLH2n7G0HsTcM0M-C8J8P72bGEMFzLyzhqFUjNwOxolslkD2FOHty4QtEIRUKZXiI8IkAADktULpUA8BO1boIAIBBgNlxoGi8Q6MSwHRshmJXJOtGhswzR3ZlBw8zAgRRBq1nDa1XCNCqjaj-B6jGjYApYmEM00jS87JUwOF6gORSw2Qlp5AqdLtSIGpOQUx-1alyi65vDfDdkFBFoDEWpbAzRlhf89Yk9s5EpYlpdet7E7iUiWx590iEB8gFg6JDwTZzQrQ2oWpFhPYMgxjzd7FcoqM8RYN6ENlyBNUdC9CaMNiQStiXiOFeF5gDgLR1gSCVJFJmJWYlIeEq4ZjndiFegVktVoFeIkl8RcAB8asECR8x9BA2T5NBBOT2BuSflDDB4UwgJCxK4LEY8MsEALQHQADJ0x5wJTx7E3xQhM8PC8T8AEjCTsCg8BEbMbduQxtKJh0YYrBHRVBgQQIUpOQEcz1U8P5dSJMsljTb8HNOBH0ghJ9Wi7gSQpoSQMI8AoEPpm09TC9dl+i302RhRzt+kPiShwcdpz5ThhQ+objV4vT9SCS-ShMU4IsoA8BmjWjYzvSPdyy8AEyWIHSUxIVjhlBswL5n4lhWRI8nDEcXCCyQhazfTMIfCMZIB-BCzC8-DpSz5kpejHBUg5cblOY9lWRvhSjUxUgjcfh7EiAZQQwpyfSDTKMjSPDtF9RGpIpjBahwRC16grCgZDEziCF8xzBqg6I9yDy5QjyPdiz08U5QzwzIyxzT9vz-AazM8EyoQWRK5RRQ4d0wUYR0gE8oSHBiwlgvzaxJyhyiytDPCALH16zeSyoWjbhwLILC8VRk4KypTNiXY1IA5-Z8sNAblaJjAUKjZnIADML8yP59zsLfyRyozxzWiBLZQcK4yfSZz6KjDiwHRZVy0IibAqdlAshZ5-VD1xESMkdV5yA-QyBAhfp-QX0l9HAw4YkgRmIo85IGdOEiMTU7BtAdKBz+LuA0VH1uUOUcRWjCQ+5eh-R4DlNh8JASB-4VVFFqiFRIAAA1fy5hU0kQ0oI5Coc0MoEsOod8q3McIEYUFqQVXIawPc9ykrFOLy6K3y+Ky-DXVbG-MK9gCK1xKKnyuKzAAKgzYeQNcnPBRvKndqI0NSI5K7dMZnB-dJZtHoNtMavvVYoKt7UU6a6fCa1tedRaro2cw3ZKUiXYcyn4FKEsVczkc0RYSiHWYNQjUaxtYBCLV5NNfQPkl7YK1TBaxtcLQ+UTTFAzOER0JGA4MuLQQ6lqcoLaWXbIfYVmS6qfJRTbTFB673RTF6qGxrUqjFfQL68g8yeYfFHYEJPWQAnpK0GESJCYyG8-a6967TTFT5HFXkuakKxG8-N6yLSmvnbFXFDa4PMcBEHIKSDkWEC8Ccb4QEQ0GPe8Iqvi4hdPHvMmmGrFL5WmwfJ6hGkqNa5GnuO6-HeWgzC+V0LQBw1MfsIoPWYsZkFIX4b2AcWoZPZkj0yW-06W1VdlTlblDROGgUiQBmx-J2pgIqEqPgAzIER0YEXqGEfIWwMVVmQ2QDN41kOJG2xFKWtatVZ2rVDxN2pWj2lW167232wQNGjmsvC0YRBoGEO0U8C1VIflecykmlHYUm1VN1D1ehWfdO+arOpGxuvuJ-VpOfRK0EkG74cuGzU4FMOiC8C0NIIcayHqIEcCeu9JJgVNbCLAVu+m9uxmxepUZek02aJKo2cxKwWJZifDKePWYFEeQJWwaJXsPc3Qs83KfCmSokt-QEI0ewtMA2tmNjHIRYOCfYWxSNNieOplIgO+mAfwB+7Q1I5+uS39eSNKseO8b+gOP+4FbIHIIB-s2Y1eUBvQyBzAPw6wWS-8JYb6zU34GoGzXWWyn+8w-+7mklW+vBx+qgGQYhoiPpXMScUQcEbqNkZB3++CABjB82CWqRXB++lhlQdhhLIjSEVyM0OEZ0FMNjfIJmNYHWMedyMRiQCR8B-BvwsQGRoXOR-K+wc0DKCtR8uSV4iJRR2KJQm+nRogbAEkfS40w08Bgk3ZZ8iZIHCIj85UwQTdY0SYu8i0B8vc1x9xqowiqAainFSs0ikM6JusmihsguhAPIY3WJS7XqLQLIMVRmV08EYELWCCKJtxv8-CksyYR9F8EgOOfoEC6M24VJhK3e0E+wOCRYLSxqHITBc5AVM4lKIcOEYJa2rBlk8R9pqo0c6MiclxqpkyzJnmh0DkGcVWEbcx8e9SrGrWJabSyRfwXALVImf0XwQKAIDAR6H6caa6XZYJxKccYg2oYWhUoZZkdmHYbkQFFmFMbKMgbALoYYMqrVALKaVe1TIFkFkYXO85nxlIUiURZQfRCeEg9mFCtkNmXIfOaYqZxcGF0Fzy8F66aqvPOqnw2F+dYqQQBFzJ0sAOYsVmIjfIU8Q8UJdcqwOiSuMRNmFyr0IlgM+J7lAqGbFOeseWKFxTIVmlkqSV59TJsXZFrhKKcSG86x0cI0Q4WJREDB+YSZ902-dvTFMskaMaT6Mlum1TVAc1vwXGKaMqf+dwR5qQ74CnGcVIAdaiYtBS0sYzIEaiQEAVrSMqE1-QM10aDECF-0Ngmq3HW1qN9gB1sAJ19gF1pVtIf2OERwpymcX1iof1lioNvjZEU5jAeAKId0mB-8QQWvd2OCSh9KcHGyvcPde1aNT4cEUsVGMAGtmqEpBtvpcEyx+oUEFfb4V+BwaEXIPIXt06c6FNytzprYkQDKIdptk8BeNjfsaQFSVIIEJYRqNQedjGbGJd-t+mE2PMfRMuewTZmGWhjfaiF0TWcW4ByOS9xIVYF8-x98oG0EQQWECoWQGcDWJYGwGdRxZcL93JDIUPZKDKYEeEB8i8aoZkYsZiE9RCaXPso1plKWpzabZgx7WD7Y39MxJR-NDMLBeExCdBwCEOFIZnTbFzWAmLMj+SBYDIGEjWZEo2koAoYEUwERM0WJa7RCJXVndHPTTj4ZP9bQGPCyT10xEiGnJEiiYWkN22qRKW5XUjvurYxch0I3XamoO1AT7YTIUkyJWw9QdD5nfU2Twz-VdWR0Mg5SvaVt0oQWlShQMTojJkglhO8No-Huh2xRdgOThSWoF9qcMCSXc5M3QR-DHMT4N0kDBO+27glZXgjZNjyTZzld1zn+nG44Q4HlmQhjSuBQRDhPURj91eSogkzj+1P9ad4g+w80UEVMWnY5ECHkZQHtnR5rmpwEzjoddrycMZBXSzlU+EilXsdfTrT8kb+Y4s054LPuMj02ZkQNDYW3eETVlUi+TQOKS4lma4xrj+UbxIxY5YvEZdpWPeq5aQShzWO0LWcdiwPMfr6oA1nkAE5IsjkCRSOCwEZMub-WJLRLQ+02XIVE9EzgCBbEzVMjoG0yEpTQaVTkHrkiejWUpQ4+7TxFEUjkoYLkyOHkzjixBtq5cENYV9UEMUbOStWLs6oL-DuuISjwnbiCX+oTiHwmswHr9dqVSVOwMzTnzLplHn-8-0iVkIbgEM3zcMnb8eAX-amEjfZUidIW2wFiLGstHU3Cqi+X0soi9JoSPVIwz4A5OoJBNsub04rs5SXsk3qS6pxI+Z0SyS4c9XmeIuDzhEY5QueiHLK83YXsSgrCiSuX-Cnb7QDhA1SyLaYJOEo0f4I4ksMpw1mXuucSw8034883up+JoC0kdHpaAUI3XsNP6QpCiVVC7ijCvD-PnB8C+PxIuJhJ2iqvnYR0WvhPA2kgqg3p9QFieEZQNv0jAvzv4vr3zwn3yMRZ+fz3vtlz+MY5Gv4UOvs0dPvWfn1QVmCuJPuO4Lpldxwy2AYyzj8yhtouTWQsCwNjEY1+n4Bwe8Hs4q5TUqklk5iqtBjaob9iuGcXhpCEAgBILGKUObpJEz5CgHcsXZQtdztpFYk6y1Kah2ie429B4yMb4M3jMB2AUsqlYUKZDgjr5X0Kweek0iI7vI5OpYfActGaivpAaNgb4CpSO4chTg0vWfmnntpJ1Za9At+gQOYFE1aI9EfLMmFhBEDqBzyG6h9Tlo00hBjAyxnnELAC0agjkZaI1GjTiRZB0NFGndWprfJlBCjP6iSlZjHdHAA-KlDfDdBlEUBunfgVdW9pQYNEcnUrp-mr6SQTYYqOoKHiNzkCIiM-XSi7mcFQ1k6GqblB4g8GSBr48IMrnDwtTfVdoXCfYKWFqD6DyY7qT1M-kjCmDm85g10lDzZB4YI0RGGcNShPY6NE6V1TemmiwAeC-EutPLDmXzAJRK6VtMiAUTWhMNJGn4HbpCVMKlMLCozVRigyEYMNMGXPHBrMxa6b8SG0KdgadR-y8YrBbzSEIiDoiWgeQBwEniAzmE1Me+xFdXj-VNzYtVhvYY7oiGKb5hSmoyMeA1wv4F9Dh3fBXvU0abYB+gpw0yCmAuG5MrhJ2NgduXebjNj0lTGJsWWX6LN2mPw5Yf8OpTGBNofw5slCF7ApB1AxzU5v4HOZkdBAGDVKpOlwSqQ4InLa8oVSOAxFMwgLKlsSxFaks8YIPDhFJG7am5ZAUkIZGQKyKKESkgIGkcCzpFQYxW-8CVp+wWFEQZwEKQxBSlzaOAeuSLe8CxFWDBJsoYbDvJGwtYxtL2xUJgGXgfhsgvYFjHMr8D0B+ghoUXJII4Enr2g9icPWJHoDgyoB2AxULoAIiQQjxDRObO0CaJAA0VIwFooDtaMbxaA7RGUPQFjB9BtIuYiIPQCvxxT+jEAsJemFaJA7Bjh0IodMnqIlT-oQ4RxXfi4BcBAA */
  id: 'Modeling',

  context: ({ input }) => ({
    ...modelingMachineDefaultContext,
    ...input,
  }),

  states: {
    idle: {
      on: {
        'Enter sketch': [
          {
            target: 'animating to existing sketch',
            guard: 'Selection is on face',
          },
          'Sketch no face',
        ],

        Extrude: {
          target: 'idle',
          guard: 'has valid sweep selection',
          actions: ['AST extrude'],
          reenter: false,
        },

        Revolve: {
          target: 'idle',
          guard: 'has valid sweep selection',
          actions: ['AST revolve'],
          reenter: false,
        },

        Loft: {
          target: 'Applying loft',
          reenter: true,
        },

        Fillet: {
          target: 'idle',
          guard: 'has valid edge treatment selection',
          actions: ['AST fillet'],
          reenter: false,
        },

        Export: {
          target: 'idle',
          reenter: false,
          guard: 'Has exportable geometry',
          actions: 'Engine export',
        },

        Make: {
          target: 'idle',
          reenter: false,
          guard: 'Has exportable geometry',
          actions: 'Make',
        },

        'Delete selection': {
          target: 'idle',
          guard: 'has valid selection for deletion',
          actions: ['AST delete selection'],
          reenter: false,
        },

        'Text-to-CAD': {
          target: 'idle',
          reenter: false,
          actions: ['Submit to Text-to-CAD API'],
        },

        'Offset plane': {
          target: 'Applying offset plane',
          reenter: true,
        },
      },

      entry: 'reset client scene mouse handlers',

      states: {
        hidePlanes: {
          on: {
            'Artifact graph populated': 'showPlanes',
          },

          entry: 'hide default planes',
        },

        showPlanes: {
          on: {
            'Artifact graph emptied': 'hidePlanes',
          },

          entry: [
            'show default planes',
            'reset camera position',
            'set selection filter to curves only',
          ],
          description: `We want to disable selections and hover highlights here, because users can't do anything with that information until they actually add something to the scene. The planes are just for orientation here.`,
          exit: 'set selection filter to defaults',
        },
      },

      initial: 'hidePlanes',
    },

    Sketch: {
      states: {
        SketchIdle: {
          on: {
            'Make segment vertical': {
              guard: 'Can make selection vertical',
              target: 'Await constrain vertically',
            },

            'Make segment horizontal': {
              guard: 'Can make selection horizontal',
              target: 'Await constrain horizontally',
            },

            'Constrain horizontal distance': {
              target: 'Await horizontal distance info',
              guard: 'Can constrain horizontal distance',
            },

            'Constrain vertical distance': {
              target: 'Await vertical distance info',
              guard: 'Can constrain vertical distance',
            },

            'Constrain ABS X': {
              target: 'Await ABS X info',
              guard: 'Can constrain ABS X',
            },

            'Constrain ABS Y': {
              target: 'Await ABS Y info',
              guard: 'Can constrain ABS Y',
            },

            'Constrain angle': {
              target: 'Await angle info',
              guard: 'Can constrain angle',
            },

            'Constrain length': {
              target: 'Apply length constraint',
              guard: 'Can constrain length',
            },

            'Constrain perpendicular distance': {
              target: 'Await perpendicular distance info',
              guard: 'Can constrain perpendicular distance',
            },

            'Constrain horizontally align': {
              guard: 'Can constrain horizontally align',
              target: 'Await constrain horizontally align',
            },

            'Constrain vertically align': {
              guard: 'Can constrain vertically align',
              target: 'Await constrain vertically align',
            },

            'Constrain snap to X': {
              guard: 'Can constrain snap to X',
              target: 'Await constrain snap to X',
            },

            'Constrain snap to Y': {
              guard: 'Can constrain snap to Y',
              target: 'Await constrain snap to Y',
            },

            'Constrain equal length': {
              guard: 'Can constrain equal length',
              target: 'Await constrain equal length',
            },

            'Constrain parallel': {
              target: 'Await constrain parallel',
              guard: 'Can canstrain parallel',
            },

            'Constrain remove constraints': {
              guard: 'Can constrain remove constraints',
              target: 'Await constrain remove constraints',
            },

            'Re-execute': {
              target: 'SketchIdle',
              reenter: false,
              actions: ['set sketchMetadata from pathToNode'],
            },

            'code edit during sketch': 'clean slate',

            'Constrain with named value': {
              target: 'Converting to named value',
              guard: 'Can convert to named value',
            },

            'change tool': {
              target: 'Change Tool',
            },
          },

          entry: ['setup client side sketch segments'],
        },

        'Await horizontal distance info': {
          invoke: {
            src: 'Get horizontal info',
            id: 'get-horizontal-info',
            input: ({ context: { selectionRanges, sketchDetails } }) => ({
              selectionRanges,
              sketchDetails,
            }),
            onDone: {
              target: 'SketchIdle',
              actions: 'Set selection',
            },
            onError: 'SketchIdle',
          },
        },

        'Await vertical distance info': {
          invoke: {
            src: 'Get vertical info',
            id: 'get-vertical-info',
            input: ({ context: { selectionRanges, sketchDetails } }) => ({
              selectionRanges,
              sketchDetails,
            }),
            onDone: {
              target: 'SketchIdle',
              actions: 'Set selection',
            },
            onError: 'SketchIdle',
          },
        },

        'Await ABS X info': {
          invoke: {
            src: 'Get ABS X info',
            id: 'get-abs-x-info',
            input: ({ context: { selectionRanges, sketchDetails } }) => ({
              selectionRanges,
              sketchDetails,
            }),
            onDone: {
              target: 'SketchIdle',
              actions: 'Set selection',
            },
            onError: 'SketchIdle',
          },
        },

        'Await ABS Y info': {
          invoke: {
            src: 'Get ABS Y info',
            id: 'get-abs-y-info',
            input: ({ context: { selectionRanges, sketchDetails } }) => ({
              selectionRanges,
              sketchDetails,
            }),
            onDone: {
              target: 'SketchIdle',
              actions: 'Set selection',
            },
            onError: 'SketchIdle',
          },
        },

        'Await angle info': {
          invoke: {
            src: 'Get angle info',
            id: 'get-angle-info',
            input: ({ context: { selectionRanges, sketchDetails } }) => ({
              selectionRanges,
              sketchDetails,
            }),
            onDone: {
              target: 'SketchIdle',
              actions: 'Set selection',
            },
            onError: 'SketchIdle',
          },
        },

        'Apply length constraint': {
          invoke: {
            src: 'astConstrainLength',
            id: 'AST-constrain-length',
            input: ({ context: { selectionRanges, sketchDetails }, event }) => {
              const data =
                event.type === 'Constrain length' ? event.data : undefined
              return {
                selectionRanges,
                sketchDetails,
                lengthValue: data?.length,
              }
            },
            onDone: {
              target: 'SketchIdle',
              actions: 'Set selection',
            },
            onError: 'SketchIdle',
          },
        },

        'Await perpendicular distance info': {
          invoke: {
            src: 'Get perpendicular distance info',
            id: 'get-perpendicular-distance-info',
            input: ({ context: { selectionRanges, sketchDetails } }) => ({
              selectionRanges,
              sketchDetails,
            }),
            onDone: {
              target: 'SketchIdle',
              actions: 'Set selection',
            },
            onError: 'SketchIdle',
          },
        },

        'Line tool': {
          exit: [],

          states: {
            Init: {
              always: [
                {
                  target: 'normal',
                  guard: 'has made first point',
                  actions: 'set up draft line',
                },
                'No Points',
              ],
            },

            normal: {},

            'No Points': {
              entry: 'setup noPoints onClick listener',

              on: {
                'Add start point': {
                  target: 'normal',
                  actions: 'set up draft line without teardown',
                },

                Cancel: '#Modeling.Sketch.undo startSketchOn',
              },
            },
          },

          initial: 'Init',

          on: {
            'change tool': {
              target: 'Change Tool',
            },
          },
        },

        Init: {
          always: [
            {
              target: 'SketchIdle',
              guard: 'is editing existing sketch',
            },
            'Line tool',
          ],
        },

        'Tangential arc to': {
          entry: 'set up draft arc',

          on: {
            'change tool': {
              target: 'Change Tool',
            },
          },
        },

        'undo startSketchOn': {
          invoke: {
            src: 'AST-undo-startSketchOn',
            id: 'AST-undo-startSketchOn',
            input: ({ context: { sketchDetails } }) => ({ sketchDetails }),
            onDone: {
              target: '#Modeling.idle',
              actions: 'enter modeling mode',
            },
          },
        },

        'Rectangle tool': {
          entry: ['listen for rectangle origin'],

          states: {
            'Awaiting second corner': {
              on: {
                'Finish rectangle': 'Finished Rectangle',
              },
            },

            'Awaiting origin': {
              on: {
                'Add rectangle origin': {
                  target: 'Awaiting second corner',
                  actions: 'set up draft rectangle',
                },
              },
            },

            'Finished Rectangle': {
              always: '#Modeling.Sketch.SketchIdle',
            },
          },

          initial: 'Awaiting origin',

          on: {
            'change tool': {
              target: 'Change Tool',
            },
          },
        },

        'Center Rectangle tool': {
          entry: ['listen for center rectangle origin'],

          states: {
            'Awaiting corner': {
              on: {
                'Finish center rectangle': 'Finished Center Rectangle',
              },
            },

            'Awaiting origin': {
              on: {
                'Add center rectangle origin': {
                  target: 'Awaiting corner',
                  // TODO
                  actions: 'set up draft center rectangle',
                },
              },
            },

            'Finished Center Rectangle': {
              always: '#Modeling.Sketch.SketchIdle',
            },
          },

          initial: 'Awaiting origin',

          on: {
            'change tool': {
              target: 'Change Tool',
            },
          },
        },

        'clean slate': {
          always: 'SketchIdle',
        },

        'Converting to named value': {
          invoke: {
            src: 'Apply named value constraint',
            id: 'astConstrainNamedValue',
            input: ({ context: { selectionRanges, sketchDetails }, event }) => {
              if (event.type !== 'Constrain with named value') {
                return {
                  selectionRanges,
                  sketchDetails,
                  data: undefined,
                }
              }
              return {
                selectionRanges,
                sketchDetails,
                data: event.data,
              }
            },
            onError: 'SketchIdle',
            onDone: {
              target: 'SketchIdle',
              actions: 'Set selection',
            },
          },
        },

        'Await constrain remove constraints': {
          invoke: {
            src: 'do-constrain-remove-constraint',
            id: 'do-constrain-remove-constraint',
            input: ({ context: { selectionRanges, sketchDetails }, event }) => {
              return {
                selectionRanges,
                sketchDetails,
                data:
                  event.type === 'Constrain remove constraints'
                    ? event.data
                    : undefined,
              }
            },
            onDone: {
              target: 'SketchIdle',
              actions: 'Set selection',
            },
          },
        },

        'Await constrain horizontally': {
          invoke: {
            src: 'do-constrain-horizontally',
            id: 'do-constrain-horizontally',
            input: ({ context: { selectionRanges, sketchDetails } }) => ({
              selectionRanges,
              sketchDetails,
            }),
            onDone: {
              target: 'SketchIdle',
              actions: 'Set selection',
            },
          },
        },

        'Await constrain vertically': {
          invoke: {
            src: 'do-constrain-vertically',
            id: 'do-constrain-vertically',
            input: ({ context: { selectionRanges, sketchDetails } }) => ({
              selectionRanges,
              sketchDetails,
            }),
            onDone: {
              target: 'SketchIdle',
              actions: 'Set selection',
            },
          },
        },

        'Await constrain horizontally align': {
          invoke: {
            src: 'do-constrain-horizontally-align',
            id: 'do-constrain-horizontally-align',
            input: ({ context }) => ({
              selectionRanges: context.selectionRanges,
              sketchDetails: context.sketchDetails,
            }),
            onDone: {
              target: 'SketchIdle',
              actions: 'Set selection',
            },
          },
        },

        'Await constrain vertically align': {
          invoke: {
            src: 'do-constrain-vertically-align',
            id: 'do-constrain-vertically-align',
            input: ({ context }) => ({
              selectionRanges: context.selectionRanges,
              sketchDetails: context.sketchDetails,
            }),
            onDone: {
              target: 'SketchIdle',
              actions: 'Set selection',
            },
          },
        },

        'Await constrain snap to X': {
          invoke: {
            src: 'do-constrain-snap-to-x',
            id: 'do-constrain-snap-to-x',
            input: ({ context }) => ({
              selectionRanges: context.selectionRanges,
              sketchDetails: context.sketchDetails,
            }),
            onDone: {
              target: 'SketchIdle',
              actions: 'Set selection',
            },
          },
        },

        'Await constrain snap to Y': {
          invoke: {
            src: 'do-constrain-snap-to-y',
            id: 'do-constrain-snap-to-y',
            input: ({ context }) => ({
              selectionRanges: context.selectionRanges,
              sketchDetails: context.sketchDetails,
            }),
            onDone: {
              target: 'SketchIdle',
              actions: 'Set selection',
            },
          },
        },

        'Await constrain equal length': {
          invoke: {
            src: 'do-constrain-equal-length',
            id: 'do-constrain-equal-length',
            input: ({ context }) => ({
              selectionRanges: context.selectionRanges,
              sketchDetails: context.sketchDetails,
            }),
            onDone: {
              target: 'SketchIdle',
              actions: 'Set selection',
            },
          },
        },

        'Await constrain parallel': {
          invoke: {
            src: 'do-constrain-parallel',
            id: 'do-constrain-parallel',
            input: ({ context }) => ({
              selectionRanges: context.selectionRanges,
              sketchDetails: context.sketchDetails,
            }),
            onDone: {
              target: 'SketchIdle',
              actions: 'Set selection',
            },
          },
        },

        'Change Tool': {
          always: [
            {
              target: 'SketchIdle',
              guard: 'next is none',
            },
            {
              target: 'Line tool',
              guard: 'next is line',
            },
            {
              target: 'Rectangle tool',
              guard: 'next is rectangle',
            },
            {
              target: 'Tangential arc to',
              guard: 'next is tangential arc',
            },
            {
              target: 'Circle tool',
              guard: 'next is circle',
            },
            {
              target: 'Center Rectangle tool',
              guard: 'next is center rectangle',
            },
          ],

          entry: ['assign tool in context', 'reset selections'],
        },
        'Circle tool': {
          on: {
            'change tool': 'Change Tool',
          },

          states: {
            'Awaiting origin': {
              on: {
                'Add circle origin': {
                  target: 'Awaiting Radius',
                  actions: 'set up draft circle',
                },
              },
            },

            'Awaiting Radius': {
              on: {
                'Finish circle': 'Finished Circle',
              },
            },

            'Finished Circle': {
              always: '#Modeling.Sketch.SketchIdle',
            },
          },

          initial: 'Awaiting origin',
          entry: 'listen for circle origin',
        },
      },

      initial: 'Init',

      on: {
        CancelSketch: '.SketchIdle',

        'Delete segment': {
          reenter: false,
          actions: ['Delete segment', 'Set sketchDetails'],
        },
        'code edit during sketch': '.clean slate',
      },

      exit: [
        'sketch exit execute',
        'tear down client sketch',
        'remove sketch grid',
        'engineToClient cam sync direction',
        'Reset Segment Overlays',
        'enable copilot',
      ],

      entry: ['add axis n grid', 'clientToEngine cam sync direction'],
    },

    'Sketch no face': {
      entry: [
        'disable copilot',
        'show default planes',
        'set selection filter to faces only',
        'enter sketching mode',
      ],

      exit: ['hide default planes', 'set selection filter to defaults'],
      on: {
        'Select default plane': {
          target: 'animating to plane',
          actions: ['reset sketch metadata'],
        },
      },
    },

    'animating to plane': {
      invoke: {
        src: 'animate-to-face',
        id: 'animate-to-face',

        input: ({ event }) => {
          if (event.type !== 'Select default plane') return undefined
          return event.data
        },

        onDone: {
          target: 'Sketch',
          actions: 'set new sketch metadata',
        },

        onError: 'Sketch no face',
      },
    },

    'animating to existing sketch': {
      invoke: {
        src: 'animate-to-sketch',
        id: 'animate-to-sketch',
        input: ({ context }) => ({
          selectionRanges: context.selectionRanges,
          sketchDetails: context.sketchDetails,
        }),
        onDone: {
          target: 'Sketch',
          actions: [
            'disable copilot',
            'set new sketch metadata',
            'enter sketching mode',
          ],
        },
      },
    },

    'Applying offset plane': {
      invoke: {
        src: 'offsetPlaneAstMod',
        id: 'offsetPlaneAstMod',
        input: ({ event }) => {
          if (event.type !== 'Offset plane') return undefined
          return event.data
        },
        onDone: ['idle'],
        onError: ['idle'],
      },
    },

    'Applying loft': {
      invoke: {
        src: 'loftAstMod',
        id: 'loftAstMod',
        input: ({ event }) => {
          if (event.type !== 'Loft') return undefined
          return event.data
        },
        onDone: ['idle'],
        onError: ['idle'],
      },
    },
  },

  initial: 'idle',

  on: {
    Cancel: {
      target: '.idle',
      // TODO what if we're existing extrude equipped, should these actions still be fired?
      // maybe cancel needs to have a guard for if else logic?
      actions: [
        'reset sketch metadata',
        'enable copilot',
        'enter modeling mode',
      ],
    },

    'Set selection': {
      reenter: false,
      actions: 'Set selection',
    },

    'Set mouse state': {
      reenter: false,
      actions: 'Set mouse state',
    },
    'Set context': {
      reenter: false,
      actions: 'Set context',
    },
    'Set Segment Overlays': {
      reenter: false,
      actions: 'Set Segment Overlays',
    },
    'Center camera on selection': {
      reenter: false,
      actions: 'Center camera on selection',
    },
  },
})

export function isEditingExistingSketch({
  sketchDetails,
}: {
  sketchDetails: SketchDetails | null
}): boolean {
  // should check that the variable declaration is a pipeExpression
  // and that the pipeExpression contains a "startProfileAt" callExpression
  if (!sketchDetails?.sketchPathToNode) return false
  const variableDeclaration = getNodeFromPath<VariableDeclarator>(
    kclManager.ast,
    sketchDetails.sketchPathToNode,
    'VariableDeclarator'
  )
  if (err(variableDeclaration)) return false
  if (variableDeclaration.node.type !== 'VariableDeclarator') return false
  const pipeExpression = variableDeclaration.node.init
  if (pipeExpression.type !== 'PipeExpression') return false
  const hasStartProfileAt = pipeExpression.body.some(
    (item) =>
      item.type === 'CallExpression' && item.callee.name === 'startProfileAt'
  )
  const hasCircle = pipeExpression.body.some(
    (item) => item.type === 'CallExpression' && item.callee.name === 'circle'
  )
  return (hasStartProfileAt && pipeExpression.body.length > 2) || hasCircle
}
export function pipeHasCircle({
  sketchDetails,
}: {
  sketchDetails: SketchDetails | null
}): boolean {
  if (!sketchDetails?.sketchPathToNode) return false
  const variableDeclaration = getNodeFromPath<VariableDeclarator>(
    kclManager.ast,
    sketchDetails.sketchPathToNode,
    'VariableDeclarator'
  )
  if (err(variableDeclaration)) return false
  if (variableDeclaration.node.type !== 'VariableDeclarator') return false
  const pipeExpression = variableDeclaration.node.init
  if (pipeExpression.type !== 'PipeExpression') return false
  const hasCircle = pipeExpression.body.some(
    (item) => item.type === 'CallExpression' && item.callee.name === 'circle'
  )
  return hasCircle
}

export function canRectangleOrCircleTool({
  sketchDetails,
}: {
  sketchDetails: SketchDetails | null
}): boolean {
  const node = getNodeFromPath<VariableDeclaration>(
    kclManager.ast,
    sketchDetails?.sketchPathToNode || [],
    'VariableDeclaration'
  )
  // This should not be returning false, and it should be caught
  // but we need to simulate old behavior to move on.
  if (err(node)) return false
  return node.node?.declarations?.[0]?.init.type !== 'PipeExpression'
}

/** If the sketch contains `close` or `circle` stdlib functions it must be closed */
export function isClosedSketch({
  sketchDetails,
}: {
  sketchDetails: SketchDetails | null
}): boolean {
  const node = getNodeFromPath<VariableDeclaration>(
    kclManager.ast,
    sketchDetails?.sketchPathToNode || [],
    'VariableDeclaration'
  )
  // This should not be returning false, and it should be caught
  // but we need to simulate old behavior to move on.
  if (err(node)) return false
  if (node.node?.declarations?.[0]?.init.type !== 'PipeExpression') return false
  return node.node.declarations[0].init.body.some(
    (node) =>
      node.type === 'CallExpression' &&
      (node.callee.name === 'close' || node.callee.name === 'circle')
  )
}<|MERGE_RESOLUTION|>--- conflicted
+++ resolved
@@ -545,17 +545,11 @@
       if (event.type !== 'Constrain with named value') return false
       if (!event.data) return false
       const ast = parse(recast(kclManager.ast))
-<<<<<<< HEAD
-      if (err(ast)) return false
-      const isSafeRetVal = isNodeSafeToReplacePath(
-        ast,
-        event.data.currentValue.pathToNode
-=======
       if (err(ast) || !ast.program || ast.errors.length > 0) return false
       const isSafeRetVal = isNodeSafeToReplacePath(
         ast.program,
-        event.data.pathToNode
->>>>>>> 441d9572
+
+        event.data.currentValue.pathToNode
       )
       if (err(isSafeRetVal)) return false
       return isSafeRetVal.isSafe
