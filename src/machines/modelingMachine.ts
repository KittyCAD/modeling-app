import toast from 'react-hot-toast'
import { Mesh, Vector2, Vector3 } from 'three'
import { assign, fromPromise, sendTo, setup } from 'xstate'

import type {
  SetSelections,
  MouseState,
  SegmentOverlayPayload,
  SketchDetails,
  SketchDetailsUpdate,
  ExtrudeFacePlane,
  DefaultPlane,
  OffsetPlane,
  Store,
  SketchTool,
  PlaneVisibilityMap,
  ModelingMachineContext,
} from '@src/machines/modelingSharedTypes'
import { modelingMachineDefaultContext } from '@src/machines/modelingSharedContext'

import type { Node } from '@rust/kcl-lib/bindings/Node'

import type { Point3d } from '@rust/kcl-lib/bindings/ModelingCmd'
import type { Plane } from '@rust/kcl-lib/bindings/Plane'
import { letEngineAnimateAndSyncCamAfter } from '@src/clientSideScene/CameraControls'
import { deleteSegmentsOrProfiles } from '@src/clientSideScene/deleteSegment'
import {
  orthoScale,
  quaternionFromUpNForward,
} from '@src/clientSideScene/helpers'
import { DRAFT_DASHED_LINE } from '@src/clientSideScene/sceneConstants'
import type {
  OnMoveCallbackArgs,
  SceneInfra,
} from '@src/clientSideScene/sceneInfra'
import { DRAFT_POINT } from '@src/clientSideScene/sceneUtils'
import { createProfileStartHandle } from '@src/clientSideScene/segments'
import type { MachineManager } from '@src/components/MachineManagerProvider'
import {
  applyConstraintEqualAngle,
  equalAngleInfo,
} from '@src/components/Toolbar/EqualAngle'
import {
  applyConstraintEqualLength,
  setEqualLengthInfo,
} from '@src/components/Toolbar/EqualLength'
import {
  applyConstraintHorzVert,
  horzVertInfo,
} from '@src/components/Toolbar/HorzVert'
import { intersectInfo } from '@src/components/Toolbar/Intersect'
import {
  applyRemoveConstrainingValues,
  removeConstrainingValuesInfo,
} from '@src/components/Toolbar/RemoveConstrainingValues'
import {
  absDistanceInfo,
  applyConstraintAxisAlign,
} from '@src/components/Toolbar/SetAbsDistance'
import { angleBetweenInfo } from '@src/components/Toolbar/SetAngleBetween'
import {
  applyConstraintHorzVertAlign,
  horzVertDistanceInfo,
} from '@src/components/Toolbar/SetHorzVertDistance'
import { angleLengthInfo } from '@src/components/Toolbar/angleLengthInfo'
import { updateModelingState } from '@src/lang/modelingWorkflows'
import {
  insertNamedConstant,
  replaceValueAtNodePath,
} from '@src/lang/modifyAst'
import type {
  ChamferParameters,
  FilletParameters,
} from '@src/lang/modifyAst/addEdgeTreatment'
import {
  EdgeTreatmentType,
  editEdgeTreatment,
  modifyAstWithEdgeTreatmentAndTag,
} from '@src/lang/modifyAst/addEdgeTreatment'
import {
  addIntersect,
  addSubtract,
  addUnion,
} from '@src/lang/modifyAst/boolean'
import {
  deleteSelectionPromise,
  deletionErrorMessage,
} from '@src/lang/modifyAst/deleteSelection'
import { addOffsetPlane, addShell } from '@src/lang/modifyAst/faces'
import { addHelix } from '@src/lang/modifyAst/geometry'
import {
  addExtrude,
  addLoft,
  addRevolve,
  addSweep,
} from '@src/lang/modifyAst/sweeps'
import {
  addPatternCircular3D,
  addPatternLinear3D,
} from '@src/lang/modifyAst/pattern3D'
import { addFlatnessGdt } from '@src/lang/modifyAst/gdt'
import {
  addAppearance,
  addClone,
  addRotate,
  addScale,
  addTranslate,
} from '@src/lang/modifyAst/transforms'
import {
  artifactIsPlaneWithPaths,
  getNodeFromPath,
  isCursorInFunctionDefinition,
  isNodeSafeToReplacePath,
  stringifyPathToNode,
  updatePathToNodesAfterEdit,
} from '@src/lang/queryAst'
import { getNodePathFromSourceRange } from '@src/lang/queryAstNodePathUtils'
import {
  getFaceCodeRef,
  getPathsFromArtifact,
  getPathsFromPlaneArtifact,
  getPlaneFromArtifact,
} from '@src/lang/std/artifactGraph'
import {
  crossProduct,
  isCursorInSketchCommandRange,
  updateSketchDetailsNodePaths,
} from '@src/lang/util'
import type {
  Artifact,
  ArtifactId,
  KclValue,
  PathToNode,
  Program,
  VariableDeclaration,
  VariableDeclarator,
} from '@src/lang/wasm'
import { parse, recast, resultIsOk, sketchFromKclValue } from '@src/lang/wasm'
import type { ModelingCommandSchema } from '@src/lib/commandBarConfigs/modelingCommandConfig'
import type { KclCommandValue } from '@src/lib/commandTypes'
import { EXECUTION_TYPE_REAL, VALID_PANE_IDS } from '@src/lib/constants'
import { isDesktop } from '@src/lib/isDesktop'
import type { Selections } from '@src/machines/modelingSharedTypes'
import {
  getEventForSegmentSelection,
  handleSelectionBatch,
  updateExtraSegments,
  updateSelections,
} from '@src/lib/selections'
import {
  codeManager,
  editorManager,
  engineCommandManager,
  kclManager,
  rustContext,
  sceneEntitiesManager,
  sceneInfra,
} from '@src/lib/singletons'
import { err, reportRejection, trap } from '@src/lib/trap'
import { uuidv4 } from '@src/lib/utils'
import { kclEditorActor } from '@src/machines/kclEditorMachine'
import {
  type EquipTool,
  sketchSolveMachine,
} from '@src/machines/sketchSolve/sketchSolveMode'
<<<<<<< HEAD
import { setExperimentalFeatures } from '@src/lib/kclHelpers'
=======
import type CodeManager from '@src/lang/codeManager'
import type EditorManager from '@src/editor/manager'
import type { KclManager } from '@src/lang/KclSingleton'
import type { ConnectionManager } from '@src/network/connectionManager'
import type { SceneEntities } from '@src/clientSideScene/sceneEntities'
import type { ModuleType } from '@src/lib/wasm_lib_wrapper'
import type RustContext from '@src/lib/rustContext'
>>>>>>> 6d90865d

export type ModelingMachineEvent =
  | {
      type: 'Enter sketch'
      data?: {
        forceNewSketch?: boolean
      }
    }
  | { type: 'Sketch On Face' }
  | {
      type: 'Select sketch plane'
      data: DefaultPlane | ExtrudeFacePlane | OffsetPlane
    }
  | {
      type: 'Select sketch solve plane'
      data: ArtifactId
    }
  | {
      type: 'Set selection'
      data: SetSelections
    }
  | {
      type: 'Delete selection'
    }
  | { type: 'Sketch no face' }
  | { type: 'Cancel'; cleanup?: () => void }
  | {
      type: 'Add start point' | 'Continue existing profile'
      data: {
        sketchNodePaths: PathToNode[]
        sketchEntryNodePath: PathToNode
      }
    }
  | { type: 'Close sketch' }
  | { type: 'Make segment horizontal' }
  | { type: 'Make segment vertical' }
  | { type: 'Constrain horizontal distance' }
  | { type: 'Constrain ABS X' }
  | { type: 'Constrain ABS Y' }
  | { type: 'Constrain vertical distance' }
  | { type: 'Constrain angle' }
  | { type: 'Constrain perpendicular distance' }
  | { type: 'Constrain horizontally align' }
  | { type: 'Constrain vertically align' }
  | { type: 'Constrain snap to X' }
  | { type: 'Constrain snap to Y' }
  | {
      type: 'Constrain length'
      data: ModelingCommandSchema['Constrain length']
    }
  | { type: 'Constrain equal length' }
  | { type: 'Constrain parallel' }
  | { type: 'Constrain remove constraints'; data?: PathToNode }
  | { type: 'Export'; data: ModelingCommandSchema['Export'] }
  | {
      type: 'Boolean Subtract'
      data: ModelingCommandSchema['Boolean Subtract']
    }
  | {
      type: 'Boolean Union'
      data: ModelingCommandSchema['Boolean Union']
    }
  | {
      type: 'Boolean Intersect'
      data: ModelingCommandSchema['Boolean Intersect']
    }
  | {
      type: 'Pattern Circular 3D'
      data: ModelingCommandSchema['Pattern Circular 3D']
    }
  | {
      type: 'Pattern Linear 3D'
      data: ModelingCommandSchema['Pattern Linear 3D']
    }
  | { type: 'Make'; data: ModelingCommandSchema['Make'] }
  | { type: 'Extrude'; data?: ModelingCommandSchema['Extrude'] }
  | { type: 'Sweep'; data?: ModelingCommandSchema['Sweep'] }
  | { type: 'Loft'; data?: ModelingCommandSchema['Loft'] }
  | { type: 'Shell'; data?: ModelingCommandSchema['Shell'] }
  | { type: 'Revolve'; data?: ModelingCommandSchema['Revolve'] }
  | { type: 'Fillet'; data?: ModelingCommandSchema['Fillet'] }
  | { type: 'Chamfer'; data?: ModelingCommandSchema['Chamfer'] }
  | { type: 'Offset plane'; data: ModelingCommandSchema['Offset plane'] }
  | { type: 'Helix'; data: ModelingCommandSchema['Helix'] }
  | { type: 'Prompt-to-edit'; data: ModelingCommandSchema['Prompt-to-edit'] }
  | {
      type: 'Delete selection'
      data: ModelingCommandSchema['Delete selection']
    }
  | {
      type: 'Update sketch details'
      data: Partial<SketchDetails>
    }
  | { type: 'Appearance'; data: ModelingCommandSchema['Appearance'] }
  | { type: 'Translate'; data: ModelingCommandSchema['Translate'] }
  | { type: 'Rotate'; data: ModelingCommandSchema['Rotate'] }
  | { type: 'Scale'; data: ModelingCommandSchema['Scale'] }
  | { type: 'Clone'; data: ModelingCommandSchema['Clone'] }
  | { type: 'GDT Flatness'; data: ModelingCommandSchema['GDT Flatness'] }
  | {
      type:
        | 'Add circle origin'
        | 'Add circle center'
        | 'Add center rectangle origin'
        | 'click in scene'
        | 'Add first point'
      data: [x: number, y: number]
    }
  | {
      type: 'Add second point'
      data: {
        p1: [x: number, y: number]
        p2: [x: number, y: number]
      }
    }
  | {
      type: 'xstate.done.actor.animate-to-face'
      output: SketchDetails
    }
  | { type: 'xstate.done.actor.animate-to-sketch'; output: SketchDetails }
  | { type: `xstate.done.actor.do-constrain${string}`; output: SetSelections }
  | {
      type:
        | 'xstate.done.actor.set-up-draft-circle'
        | 'xstate.done.actor.set-up-draft-rectangle'
        | 'xstate.done.actor.set-up-draft-center-rectangle'
        | 'xstate.done.actor.set-up-draft-circle-three-point'
        | 'xstate.done.actor.set-up-draft-arc'
        | 'xstate.done.actor.set-up-draft-arc-three-point'
        | 'xstate.done.actor.split-sketch-pipe-if-needed'
        | 'xstate.done.actor.actor-circle-three-point'
        | 'xstate.done.actor.reeval-node-paths'

      output: SketchDetailsUpdate
    }
  | {
      type: 'xstate.done.actor.setup-client-side-sketch-segments9'
    }
  | { type: 'Set mouse state'; data: MouseState }
  | { type: 'Set context'; data: Partial<Store> }
  | {
      type: 'Set Segment Overlays'
      data: SegmentOverlayPayload
    }
  | {
      type: 'Center camera on selection'
    }
  | {
      type: 'Delete segments'
      data: PathToNode[]
    }
  | {
      type: 'code edit during sketch'
    }
  | {
      type: 'Constrain with named value'
      data: ModelingCommandSchema['Constrain with named value']
    }
  | {
      type: 'change tool'
      data: {
        tool: SketchTool
      }
    }
  | { type: 'Finish rectangle' }
  | { type: 'Finish center rectangle' }
  | { type: 'Finish circle' }
  | { type: 'Finish circle three point' }
  | { type: 'Finish arc' }
  | { type: 'Artifact graph populated' }
  | { type: 'Artifact graph emptied' }
  | { type: 'Artifact graph initialized' }
  | {
      type: 'Toggle default plane visibility'
      planeId: string
      planeKey: keyof PlaneVisibilityMap
    }
  | {
      type: 'Save default plane visibility'
      planeId: string
      planeKey: keyof PlaneVisibilityMap
    }
  | {
      type: 'Restore default plane visibility'
    }
  | {
      type: 'equip tool'
      data: { tool: EquipTool }
    }
  | { type: 'unequip tool' }
  | {
      type: 'sketch solve tool changed'
      data: { tool: EquipTool | null }
    }

// export type MoveDesc = { line: number; snippet: string }

export const PERSIST_MODELING_CONTEXT = 'persistModelingContext'

interface PersistedModelingContext {
  openPanes: Store['openPanes']
}

type PersistedKeys = keyof PersistedModelingContext
export const PersistedValues: PersistedKeys[] = ['openPanes']

export const getPersistedContext = (): Partial<PersistedModelingContext> => {
  const fallbackContextObject = {
    openPanes: isDesktop()
      ? (['feature-tree', 'code', 'files'] satisfies Store['openPanes'])
      : (['feature-tree', 'code'] satisfies Store['openPanes']),
  }

  try {
    const c: Partial<PersistedModelingContext> =
      (typeof window !== 'undefined' &&
        JSON.parse(localStorage.getItem(PERSIST_MODELING_CONTEXT) || '{}')) ||
      fallbackContextObject

    // filter out any invalid IDs at read time
    if (c.openPanes) {
      c.openPanes = c.openPanes.filter((p) => VALID_PANE_IDS.includes(p))
    }
    return c
  } catch (e) {
    console.error(e)
    return fallbackContextObject
  }
}

const NO_INPUT_PROVIDED_MESSAGE = 'No input provided'

export const modelingMachine = setup({
  types: {
    context: {} as ModelingMachineContext,
    events: {} as ModelingMachineEvent,
    input: {} as ModelingMachineContext,
  },
  guards: {
    'should use new sketch mode': ({ context }) => {
      return context.store.useNewSketchMode?.current === true
    },
    'Selection is on face': ({
      context: { selectionRanges, kclManager: providedKclManager },
      event,
    }): boolean => {
      if (event.type !== 'Enter sketch') return false
      if (event.data?.forceNewSketch) return false
      const theKclManager = providedKclManager ? providedKclManager : kclManager
      if (artifactIsPlaneWithPaths(selectionRanges)) {
        return true
      } else if (selectionRanges.graphSelections[0]?.artifact) {
        // See if the selection is "close enough" to be coerced to the plane later
        const maybePlane = getPlaneFromArtifact(
          selectionRanges.graphSelections[0].artifact,
          theKclManager.artifactGraph
        )
        return !err(maybePlane)
      }
      if (
        isCursorInFunctionDefinition(
          theKclManager.ast,
          selectionRanges.graphSelections[0]
        )
      ) {
        return false
      }
      return !!isCursorInSketchCommandRange(
        theKclManager.artifactGraph,
        selectionRanges
      )
    },
    'Has exportable geometry': () => false,
    'has valid selection for deletion': () => false,
    'is-error-free': ({ context }): boolean => {
      const theKclManager = context.kclManager ? context.kclManager : kclManager
      return theKclManager.errors.length === 0 && !theKclManager.hasErrors()
    },
    'no kcl errors': ({ context }) => {
      const theKclManager = context.kclManager ? context.kclManager : kclManager
      return !theKclManager.hasErrors()
    },
    'is editing existing sketch': ({
      context: { sketchDetails, kclManager: providedKclManager },
    }) => {
      const theKclManager = providedKclManager ? providedKclManager : kclManager
      return isEditingExistingSketch({
        sketchDetails,
        kclManager: theKclManager,
      })
    },
    'Can make selection horizontal': ({ context: { selectionRanges } }) => {
      const info = horzVertInfo(selectionRanges, 'horizontal')
      if (err(info)) return false
      return info.enabled
    },
    'Can make selection vertical': ({ context: { selectionRanges } }) => {
      const info = horzVertInfo(selectionRanges, 'vertical')
      if (err(info)) return false
      return info.enabled
    },
    'Can constrain horizontal distance': ({ context: { selectionRanges } }) => {
      const info = horzVertDistanceInfo({
        selectionRanges: selectionRanges,
        constraint: 'setHorzDistance',
      })
      if (err(info)) return false
      return info.enabled
    },
    'Can constrain vertical distance': ({ context: { selectionRanges } }) => {
      const info = horzVertDistanceInfo({
        selectionRanges: selectionRanges,
        constraint: 'setVertDistance',
      })
      if (err(info)) return false
      return info.enabled
    },
    'Can constrain ABS X': ({ context: { selectionRanges } }) => {
      const info = absDistanceInfo({
        selectionRanges,
        constraint: 'xAbs',
      })
      if (err(info)) return false
      return info.enabled
    },
    'Can constrain ABS Y': ({ context: { selectionRanges } }) => {
      const info = absDistanceInfo({
        selectionRanges,
        constraint: 'yAbs',
      })
      if (err(info)) return false
      return info.enabled
    },
    'Can constrain angle': ({
      context: { selectionRanges, kclManager: providedKclManager },
    }) => {
      const angleBetween = angleBetweenInfo({
        selectionRanges,
      })
      if (err(angleBetween)) return false
      const theKclManager = providedKclManager ? providedKclManager : kclManager
      const angleLength = angleLengthInfo({
        selectionRanges,
        angleOrLength: 'setAngle',
        kclManager: theKclManager,
      })
      if (err(angleLength)) return false
      return angleBetween.enabled || angleLength.enabled
    },
    'Can constrain length': ({
      context: { selectionRanges, kclManager: providedKclManager },
    }) => {
      const theKclManager = providedKclManager ? providedKclManager : kclManager
      const angleLength = angleLengthInfo({
        selectionRanges,
        kclManager: theKclManager,
      })
      if (err(angleLength)) return false
      return angleLength.enabled
    },
    'Can constrain perpendicular distance': ({
      context: { selectionRanges },
    }) => {
      const info = intersectInfo({ selectionRanges })
      if (err(info)) return false
      return info.enabled
    },
    'Can constrain horizontally align': ({ context: { selectionRanges } }) => {
      const info = horzVertDistanceInfo({
        selectionRanges: selectionRanges,
        constraint: 'setHorzDistance',
      })
      if (err(info)) return false
      return info.enabled
    },
    'Can constrain vertically align': ({ context: { selectionRanges } }) => {
      const info = horzVertDistanceInfo({
        selectionRanges: selectionRanges,
        constraint: 'setHorzDistance',
      })
      if (err(info)) return false
      return info.enabled
    },
    'Can constrain snap to X': ({ context: { selectionRanges } }) => {
      const info = absDistanceInfo({
        selectionRanges,
        constraint: 'snapToXAxis',
      })
      if (err(info)) return false
      return info.enabled
    },
    'Can constrain snap to Y': ({ context: { selectionRanges } }) => {
      const info = absDistanceInfo({
        selectionRanges,
        constraint: 'snapToYAxis',
      })
      if (err(info)) return false
      return info.enabled
    },
    'Can constrain equal length': ({ context: { selectionRanges } }) => {
      const info = setEqualLengthInfo({
        selectionRanges,
      })
      if (err(info)) return false
      return info.enabled
    },
    'Can constrain parallel': ({ context: { selectionRanges } }) => {
      const info = equalAngleInfo({
        selectionRanges,
      })
      if (err(info)) return false
      return info.enabled
    },
    'Can constrain remove constraints': ({
      context: {
        selectionRanges,
        kclManager: providedKclManager,
        wasmInstance,
      },
      event,
    }) => {
      if (event.type !== 'Constrain remove constraints') return false

      const pathToNodes = event.data
        ? [event.data]
        : selectionRanges.graphSelections.map(({ codeRef }) => {
            return codeRef.pathToNode
          })
      const info = removeConstrainingValuesInfo(
        pathToNodes,
        providedKclManager,
        wasmInstance
      )
      if (err(info)) return false
      return info.enabled
    },
    'Can convert to named value': ({ context, event }) => {
      if (event.type !== 'Constrain with named value') return false
      if (!event.data) return false

      const theKclManager = context.kclManager ? context.kclManager : kclManager
      const wasmInstance = context.wasmInstance

      const ast = parse(recast(theKclManager.ast, wasmInstance), wasmInstance)
      if (err(ast) || !ast.program || ast.errors.length > 0) return false
      const isSafeRetVal = isNodeSafeToReplacePath(
        ast.program,

        event.data.currentValue.pathToNode
      )
      if (err(isSafeRetVal)) return false
      return isSafeRetVal.isSafe
    },
    'next is tangential arc': ({
      context: { sketchDetails, currentTool, kclManager: providedKclManager },
    }) => {
      const theKclManager = providedKclManager ? providedKclManager : kclManager
      return (
        currentTool === 'tangentialArc' &&
        isEditingExistingSketch({ sketchDetails, kclManager: theKclManager })
      )
    },
    'next is rectangle': ({ context: { currentTool } }) =>
      currentTool === 'rectangle',
    'next is center rectangle': ({ context: { currentTool } }) =>
      currentTool === 'center rectangle',
    'next is circle': ({ context: { currentTool } }) =>
      currentTool === 'circle',
    'next is circle three point': ({ context: { currentTool } }) =>
      currentTool === 'circleThreePoint',
    'next is circle three point neo': ({ context: { currentTool } }) =>
      currentTool === 'circleThreePoint',
    'next is line': ({ context }) => context.currentTool === 'line',
    'next is none': ({ context }) => context.currentTool === 'none',
    'next is arc': ({ context }) => context.currentTool === 'arc',
    'next is arc three point': ({ context }) =>
      context.currentTool === 'arcThreePoint',
  },
  // end guards
  actions: {
    toastError: ({ event }) => {
      if ('output' in event && event.output instanceof Error) {
        console.error(event.output)
        toast.error(event.output.message)
      } else if ('data' in event && event.data instanceof Error) {
        console.error(event.data)
        toast.error(event.data.message)
      } else if ('error' in event && event.error instanceof Error) {
        console.error(event.error)
        toast.error(event.error.message)
      }
    },
    toastErrorAndExitSketch: ({ event, context }) => {
      if ('output' in event && event.output instanceof Error) {
        console.error(event.output)
        toast.error(event.output.message)
      } else if ('data' in event && event.data instanceof Error) {
        console.error(event.data)
        toast.error(event.data.message)
      } else if ('error' in event && event.error instanceof Error) {
        console.error(event.error)
        toast.error(event.error.message)
      }

      const theSceneEntitiesManager = context.sceneEntitiesManager
        ? context.sceneEntitiesManager
        : sceneEntitiesManager
      // Clean up the THREE.js sketch scene
      theSceneEntitiesManager.tearDownSketch({ removeAxis: false })
      theSceneEntitiesManager.removeSketchGrid()
      theSceneEntitiesManager.resetOverlays()
    },
    'assign tool in context': assign({
      currentTool: ({ event }) =>
        event.type === 'change tool' ? event.data.tool || 'none' : 'none',
    }),
    'reset selections': assign({
      selectionRanges: { graphSelections: [], otherSelections: [] },
    }),
    'enter sketching mode': assign({ currentMode: 'sketching' }),
    'enter modeling mode': assign({ currentMode: 'modeling' }),
    'set sketchMetadata from pathToNode': assign(
      ({ context: { sketchDetails } }) => {
        if (!sketchDetails?.sketchEntryNodePath || !sketchDetails) return {}
        return {
          sketchDetails: {
            ...sketchDetails,
            sketchEntryNodePath: sketchDetails.sketchEntryNodePath,
          },
        }
      }
    ),
    'hide default planes': assign({
      defaultPlaneVisibility: ({ context }) => {
        const theKclManager = context.kclManager
          ? context.kclManager
          : kclManager
        // eslint-disable-next-line @typescript-eslint/no-floating-promises
        theKclManager.hidePlanes()
        return { xy: false, xz: false, yz: false }
      },
    }),
    'reset sketch metadata': assign({
      sketchDetails: null,
      sketchEnginePathId: '',
      sketchPlaneId: '',
    }),
    'reset camera position': (context) => {
      const theEngineCommandManager = context.context.engineCommandManager
        ? context.context.engineCommandManager
        : engineCommandManager
      // eslint-disable-next-line @typescript-eslint/no-floating-promises
      theEngineCommandManager.sendSceneCommand({
        type: 'modeling_cmd_req',
        cmd_id: uuidv4(),
        cmd: {
          type: 'default_camera_look_at',
          center: { x: 0, y: 0, z: 0 },
          vantage: { x: 0, y: -1250, z: 580 },
          up: { x: 0, y: 0, z: 1 },
        },
      })
    },
    'set new sketch metadata': assign(({ event }) => {
      if (
        event.type !== 'xstate.done.actor.animate-to-sketch' &&
        event.type !== 'xstate.done.actor.animate-to-face'
      )
        return {}
      return {
        sketchDetails: event.output,
      }
    }),
    'set up draft line': assign(
      ({
        context: {
          sketchDetails,
          codeManager: providedCodeManager,
          sceneEntitiesManager: providedSceneEntitiesManager,
          kclManager: providedKclManager,
          wasmInstance,
        },
        event,
      }) => {
        if (!sketchDetails) return {}
        if (event.type !== 'Add start point') return {}
        const theSceneEntitiesManager = providedSceneEntitiesManager
          ? providedSceneEntitiesManager
          : sceneEntitiesManager
        const theKclManager = providedKclManager
          ? providedKclManager
          : kclManager

        // eslint-disable-next-line @typescript-eslint/no-floating-promises
        theSceneEntitiesManager
          .setupDraftSegment(
            event.data.sketchEntryNodePath || sketchDetails.sketchEntryNodePath,
            event.data.sketchNodePaths || sketchDetails.sketchNodePaths,
            sketchDetails.planeNodePath,
            sketchDetails.zAxis,
            sketchDetails.yAxis,
            sketchDetails.origin,
            'line'
          )
          .then(() => {
            const theCodeManager = providedCodeManager
              ? providedCodeManager
              : codeManager
            return theCodeManager.updateEditorWithAstAndWriteToFile(
              theKclManager.ast,
              undefined,
              wasmInstance
            )
          })
        return {
          sketchDetails: {
            ...sketchDetails,
            sketchEntryNodePath: event.data.sketchEntryNodePath,
            sketchNodePaths: event.data.sketchNodePaths,
          },
        }
      }
    ),
    'set up draft arc': assign(
      ({
        context: {
          sketchDetails,
          codeManager: providedCodeManager,
          sceneEntitiesManager: providedSceneEntitiesManager,
          kclManager: providedKclManager,
          wasmInstance,
        },
        event,
      }) => {
        if (!sketchDetails) return {}
        if (event.type !== 'Continue existing profile') return {}
        const theSceneEntitiesManager = providedSceneEntitiesManager
          ? providedSceneEntitiesManager
          : sceneEntitiesManager
        const theKclManager = providedKclManager
          ? providedKclManager
          : kclManager

        // eslint-disable-next-line @typescript-eslint/no-floating-promises
        theSceneEntitiesManager
          .setupDraftSegment(
            event.data.sketchEntryNodePath || sketchDetails.sketchEntryNodePath,
            event.data.sketchNodePaths || sketchDetails.sketchNodePaths,
            sketchDetails.planeNodePath,
            sketchDetails.zAxis,
            sketchDetails.yAxis,
            sketchDetails.origin,
            'tangentialArc'
          )
          .then(() => {
            const theCodeManager = providedCodeManager
              ? providedCodeManager
              : codeManager
            return theCodeManager.updateEditorWithAstAndWriteToFile(
              theKclManager.ast,
              undefined,
              wasmInstance
            )
          })
        return {
          sketchDetails: {
            ...sketchDetails,
            sketchEntryNodePath: event.data.sketchEntryNodePath,
            sketchNodePaths: event.data.sketchNodePaths,
          },
        }
      }
    ),
    'listen for rectangle origin': ({
      context: {
        sketchDetails,
        sceneEntitiesManager: providedSceneEntitiesManager,
        sceneInfra: providedSceneInfra,
      },
    }) => {
      if (!sketchDetails) return
      const quaternion = quaternionFromUpNForward(
        new Vector3(...sketchDetails.yAxis),
        new Vector3(...sketchDetails.zAxis)
      )

      const theSceneEntitiesManager = providedSceneEntitiesManager
        ? providedSceneEntitiesManager
        : sceneEntitiesManager
      const theSceneInfra = providedSceneInfra ? providedSceneInfra : sceneInfra
      // Position the click raycast plane

      theSceneEntitiesManager.intersectionPlane.setRotationFromQuaternion(
        quaternion
      )
      theSceneEntitiesManager.intersectionPlane.position.copy(
        new Vector3(...(sketchDetails?.origin || [0, 0, 0]))
      )

      theSceneInfra.setCallbacks({
        onMove: (args) => {
          listenForOriginMove(args, sketchDetails, theSceneEntitiesManager)
        },
        onClick: (args) => {
          theSceneEntitiesManager.removeDraftPoint()
          if (!args) return
          if (args.mouseEvent.which !== 1) return
          const twoD = args.intersectionPoint?.twoD
          if (twoD) {
            theSceneInfra.modelingSend({
              type: 'click in scene',
              data: theSceneEntitiesManager.getSnappedDragPoint(
                twoD,
                args.intersects,
                args.mouseEvent
              ).snappedPoint,
            })
          } else {
            console.error('No intersection point found')
          }
        },
      })
    },

    'listen for center rectangle origin': ({
      context: {
        sketchDetails,
        sceneEntitiesManager: providedSceneEntitiesManager,
        sceneInfra: providedSceneInfra,
      },
    }) => {
      if (!sketchDetails) return
      const quaternion = quaternionFromUpNForward(
        new Vector3(...sketchDetails.yAxis),
        new Vector3(...sketchDetails.zAxis)
      )
      const theSceneEntitiesManager = providedSceneEntitiesManager
        ? providedSceneEntitiesManager
        : sceneEntitiesManager
      const theSceneInfra = providedSceneInfra ? providedSceneInfra : sceneInfra
      // Position the click raycast plane

      theSceneEntitiesManager.intersectionPlane.setRotationFromQuaternion(
        quaternion
      )
      theSceneEntitiesManager.intersectionPlane.position.copy(
        new Vector3(...(sketchDetails?.origin || [0, 0, 0]))
      )

      theSceneInfra.setCallbacks({
        onMove: (args) => {
          listenForOriginMove(args, sketchDetails, theSceneEntitiesManager)
        },
        onClick: (args) => {
          theSceneEntitiesManager.removeDraftPoint()
          if (!args) return
          if (args.mouseEvent.which !== 1) return
          const twoD = args.intersectionPoint?.twoD
          if (twoD) {
            theSceneInfra.modelingSend({
              type: 'Add center rectangle origin',
              data: theSceneEntitiesManager.getSnappedDragPoint(
                twoD,
                args.intersects,
                args.mouseEvent
              ).snappedPoint,
            })
          } else {
            console.error('No intersection point found')
          }
        },
      })
    },

    'listen for circle origin': ({
      context: {
        sketchDetails,
        sceneEntitiesManager: providedSceneEntitiesManager,
        sceneInfra: providedSceneInfra,
      },
    }) => {
      if (!sketchDetails) return
      const quaternion = quaternionFromUpNForward(
        new Vector3(...sketchDetails.yAxis),
        new Vector3(...sketchDetails.zAxis)
      )
      const theSceneEntitiesManager = providedSceneEntitiesManager
        ? providedSceneEntitiesManager
        : sceneEntitiesManager
      const theSceneInfra = providedSceneInfra ? providedSceneInfra : sceneInfra
      // Position the click raycast plane

      theSceneEntitiesManager.intersectionPlane.setRotationFromQuaternion(
        quaternion
      )
      theSceneEntitiesManager.intersectionPlane.position.copy(
        new Vector3(...(sketchDetails?.origin || [0, 0, 0]))
      )

      theSceneInfra.setCallbacks({
        onMove: (args) => {
          listenForOriginMove(args, sketchDetails, theSceneEntitiesManager)
        },
        onClick: (args) => {
          if (!args) return
          if (args.mouseEvent.which !== 1) return
          const { intersectionPoint } = args
          if (!intersectionPoint?.twoD) return
          const twoD = args.intersectionPoint?.twoD
          if (twoD) {
            theSceneInfra.modelingSend({
              type: 'Add circle origin',
              data: theSceneEntitiesManager.getSnappedDragPoint(
                twoD,
                args.intersects,
                args.mouseEvent
              ).snappedPoint,
            })
          } else {
            console.error('No intersection point found')
          }
        },
      })
    },
    'listen for circle first point': ({
      context: {
        sketchDetails,
        sceneEntitiesManager: providedSceneEntitiesManager,
        sceneInfra: providedSceneInfra,
      },
    }) => {
      if (!sketchDetails) return
      const quaternion = quaternionFromUpNForward(
        new Vector3(...sketchDetails.yAxis),
        new Vector3(...sketchDetails.zAxis)
      )
      const theSceneEntitiesManager = providedSceneEntitiesManager
        ? providedSceneEntitiesManager
        : sceneEntitiesManager
      const theSceneInfra = providedSceneInfra ? providedSceneInfra : sceneInfra
      // Position the click raycast plane

      theSceneEntitiesManager.intersectionPlane.setRotationFromQuaternion(
        quaternion
      )
      theSceneEntitiesManager.intersectionPlane.position.copy(
        new Vector3(...(sketchDetails?.origin || [0, 0, 0]))
      )

      theSceneInfra.setCallbacks({
        onMove: (args) => {
          listenForOriginMove(args, sketchDetails, theSceneEntitiesManager)
        },
        onClick: (args) => {
          if (!args) return
          if (args.mouseEvent.which !== 1) return
          const { intersectionPoint } = args
          if (!intersectionPoint?.twoD) return
          const twoD = args.intersectionPoint?.twoD
          if (twoD) {
            theSceneInfra.modelingSend({
              type: 'Add first point',
              data: theSceneEntitiesManager.getSnappedDragPoint(
                twoD,
                args.intersects,
                args.mouseEvent
              ).snappedPoint,
            })
          } else {
            console.error('No intersection point found')
          }
        },
      })
    },
    'listen for circle second point': ({
      context: {
        sketchDetails,
        sceneEntitiesManager: providedSceneEntitiesManager,
        sceneInfra: providedSceneInfra,
      },
      event,
    }) => {
      if (!sketchDetails) return
      if (event.type !== 'Add first point') return
      const quaternion = quaternionFromUpNForward(
        new Vector3(...sketchDetails.yAxis),
        new Vector3(...sketchDetails.zAxis)
      )
      const theSceneEntitiesManager = providedSceneEntitiesManager
        ? providedSceneEntitiesManager
        : sceneEntitiesManager
      const theSceneInfra = providedSceneInfra ? providedSceneInfra : sceneInfra
      // Position the click raycast plane

      theSceneEntitiesManager.intersectionPlane.setRotationFromQuaternion(
        quaternion
      )
      theSceneEntitiesManager.intersectionPlane.position.copy(
        new Vector3(...(sketchDetails?.origin || [0, 0, 0]))
      )

      const dummy = new Mesh()
      dummy.position.set(0, 0, 0)
      const scale = theSceneInfra.getClientSceneScaleFactor(dummy)
      const position = new Vector3(event.data[0], event.data[1], 0)
      position.applyQuaternion(quaternion)
      const draftPoint = createProfileStartHandle({
        isDraft: true,
        from: event.data,
        scale,
        theme: theSceneInfra.theme,
      })
      draftPoint.position.copy(position)
      theSceneInfra.scene.add(draftPoint)

      theSceneInfra.setCallbacks({
        onMove: (args) => {
          listenForOriginMove(args, sketchDetails, theSceneEntitiesManager)
        },
        onClick: (args) => {
          if (!args) return
          if (args.mouseEvent.which !== 1) return
          const { intersectionPoint } = args
          if (!intersectionPoint?.twoD) return
          const twoD = args.intersectionPoint?.twoD
          if (twoD) {
            theSceneInfra.modelingSend({
              type: 'Add second point',
              data: {
                p1: event.data,
                p2: theSceneEntitiesManager.getSnappedDragPoint(
                  twoD,
                  args.intersects,
                  args.mouseEvent
                ).snappedPoint,
              },
            })
          } else {
            console.error('No intersection point found')
          }
        },
      })
    },
    'update sketchDetails': assign(({ event, context }) => {
      if (
        event.type !== 'xstate.done.actor.actor-circle-three-point' &&
        event.type !== 'xstate.done.actor.set-up-draft-circle' &&
        event.type !== 'xstate.done.actor.set-up-draft-arc' &&
        event.type !== 'xstate.done.actor.set-up-draft-arc-three-point' &&
        event.type !== 'xstate.done.actor.set-up-draft-circle-three-point' &&
        event.type !== 'xstate.done.actor.set-up-draft-rectangle' &&
        event.type !== 'xstate.done.actor.set-up-draft-center-rectangle' &&
        event.type !== 'xstate.done.actor.split-sketch-pipe-if-needed' &&
        event.type !== 'xstate.done.actor.reeval-node-paths'
      ) {
        return {}
      }

      if (!context.sketchDetails) return {}
      return {
        sketchDetails: {
          ...context.sketchDetails,
          planeNodePath:
            event.output.updatedPlaneNodePath ||
            context.sketchDetails?.planeNodePath ||
            [],
          sketchEntryNodePath: event.output.updatedEntryNodePath,
          sketchNodePaths: event.output.updatedSketchNodePaths,
          expressionIndexToDelete: event.output.expressionIndexToDelete,
        },
      }
    }),
    'update sketchDetails arc': assign(({ event, context }) => {
      if (event.type !== 'Add start point') return {}
      if (!context.sketchDetails) return {}
      return {
        sketchDetails: {
          ...context.sketchDetails,
          sketchEntryNodePath: event.data.sketchEntryNodePath,
          sketchNodePaths: event.data.sketchNodePaths,
        },
      }
    }),
    'show default planes': assign({
      defaultPlaneVisibility: ({ context }) => {
        const theKclManager = context.kclManager
          ? context.kclManager
          : kclManager
        // eslint-disable-next-line @typescript-eslint/no-floating-promises
        theKclManager.showPlanes()
        return { xy: true, xz: true, yz: true }
      },
    }),
    'show default planes if no errors': assign({
      defaultPlaneVisibility: ({ context }) => {
        const theKclManager = context.kclManager
          ? context.kclManager
          : kclManager
        if (!theKclManager.hasErrors()) {
          // eslint-disable-next-line @typescript-eslint/no-floating-promises
          theKclManager.showPlanes()
          return { xy: true, xz: true, yz: true }
        }
        return { ...context.defaultPlaneVisibility }
      },
    }),
    'setup noPoints onClick listener': ({
      context: {
        sketchDetails,
        currentTool,
        sceneEntitiesManager: providedSceneEntitiesManager,
        sceneInfra: providedSceneInfra,
      },
    }) => {
      if (!sketchDetails) return
      const theSceneEntitiesManager = providedSceneEntitiesManager
        ? providedSceneEntitiesManager
        : sceneEntitiesManager
      const theSceneInfra = providedSceneInfra ? providedSceneInfra : sceneInfra
      theSceneEntitiesManager.setupNoPointsListener({
        sketchDetails,
        currentTool,
        afterClick: (_, data) =>
          theSceneInfra.modelingSend(
            currentTool === 'tangentialArc'
              ? { type: 'Continue existing profile', data }
              : currentTool === 'arc'
                ? { type: 'Add start point', data }
                : { type: 'Add start point', data }
          ),
      })
    },
    'add axis n grid': ({
      context: {
        sketchDetails,
        codeManager: providedCodeManager,
        sceneEntitiesManager: providedSceneEntitiesManager,
        kclManager: providedKclManager,
        wasmInstance,
      },
    }) => {
      if (!sketchDetails) return
      if (localStorage.getItem('disableAxis')) return
      const theSceneEntitiesManager = providedSceneEntitiesManager
        ? providedSceneEntitiesManager
        : sceneEntitiesManager
      const theKclManager = providedKclManager ? providedKclManager : kclManager
      // eslint-disable-next-line @typescript-eslint/no-floating-promises
      theSceneEntitiesManager.createSketchAxis(
        sketchDetails.zAxis,
        sketchDetails.yAxis,
        sketchDetails.origin
      )

      const theCodeManager = providedCodeManager
        ? providedCodeManager
        : codeManager
      // eslint-disable-next-line @typescript-eslint/no-floating-promises
      theCodeManager.updateEditorWithAstAndWriteToFile(
        theKclManager.ast,
        undefined,
        wasmInstance
      )
    },
    'reset client scene mouse handlers': ({ context }) => {
      // when not in sketch mode we don't need any mouse listeners
      // (note the orbit controls are always active though)
      const theSceneInfra = context.sceneInfra ? context.sceneInfra : sceneInfra
      theSceneInfra.resetMouseListeners()
    },
    'clientToEngine cam sync direction': ({ context }) => {
      const theSceneInfra = context.sceneInfra ? context.sceneInfra : sceneInfra
      theSceneInfra.camControls.syncDirection = 'clientToEngine'
    },
    /** TODO: this action is hiding unawaited asynchronous code */
    'set selection filter to faces only': ({ context }) => {
      const theKclManager = context.kclManager ? context.kclManager : kclManager
      theKclManager.setSelectionFilter(['face', 'object'])
    },
    /** TODO: this action is hiding unawaited asynchronous code */
    'set selection filter to defaults': ({ context }) => {
      const theKclManager = context.kclManager ? context.kclManager : kclManager
      theKclManager.setSelectionFilterToDefault()
    },
    'Delete segments': ({
      context: {
        sketchDetails,
        codeManager: providedCodeManager,
        kclManager: providedKclManager,
        wasmInstance,
        rustContext: providedRustContext,
        sceneEntitiesManager: providedSceneEntitiesManager,
        sceneInfra: providedSceneInfra,
      },
      event,
    }) => {
      if (event.type !== 'Delete segments') return
      if (!sketchDetails || !event.data) return
      const theKclManager = providedKclManager ? providedKclManager : kclManager
      const theCodeManager = providedCodeManager
        ? providedCodeManager
        : codeManager
      const theRustContext = providedRustContext
        ? providedRustContext
        : rustContext
      const theSceneEntitiesManager = providedSceneEntitiesManager
        ? providedSceneEntitiesManager
        : sceneEntitiesManager
      const theSceneInfra = providedSceneInfra ? providedSceneInfra : sceneInfra
      // eslint-disable-next-line @typescript-eslint/no-floating-promises
      deleteSegmentsOrProfiles({
        pathToNodes: event.data,
        sketchDetails,
        dependencies: {
          kclManager: theKclManager,
          codeManager: theCodeManager,
          wasmInstance,
          rustContext: theRustContext,
          sceneEntitiesManager: theSceneEntitiesManager,
          sceneInfra: theSceneInfra,
        },
      })
        .then(() => {
          return theCodeManager.updateEditorWithAstAndWriteToFile(
            theKclManager.ast,
            undefined,
            wasmInstance
          )
        })
        .catch((e) => {
          console.warn('error', e)
        })
    },
    'Set context': assign({
      store: ({ context: { store }, event }) => {
        if (event.type !== 'Set context') return store
        if (!event.data) return store

        const result = {
          ...store,
          ...event.data,
        }
        const persistedContext: Partial<PersistedModelingContext> = {}
        for (const key of PersistedValues) {
          persistedContext[key] = result[key]
        }
        if (typeof window !== 'undefined') {
          window.localStorage.setItem(
            PERSIST_MODELING_CONTEXT,
            JSON.stringify(persistedContext)
          )
        }
        return result
      },
    }),
    'remove draft entities': ({ context }) => {
      const theSceneInfra = context.sceneInfra ? context.sceneInfra : sceneInfra
      const draftPoint = theSceneInfra.scene.getObjectByName(DRAFT_POINT)
      if (draftPoint) {
        theSceneInfra.scene.remove(draftPoint)
      }
      const draftLine = theSceneInfra.scene.getObjectByName(DRAFT_DASHED_LINE)
      if (draftLine) {
        theSceneInfra.scene.remove(draftLine)
      }
    },
    'add draft line': ({ event, context }) => {
      if (
        event.type !== 'Add start point' &&
        event.type !== 'xstate.done.actor.setup-client-side-sketch-segments9'
      )
        return

      const theSceneEntitiesManager = context.sceneEntitiesManager
        ? context.sceneEntitiesManager
        : sceneEntitiesManager
      const theSceneInfra = context.sceneInfra ? context.sceneInfra : sceneInfra
      const theKclManager = context.kclManager ? context.kclManager : kclManager
      let sketchEntryNodePath: PathToNode | undefined

      if (event.type === 'Add start point') {
        sketchEntryNodePath = event.data?.sketchEntryNodePath
      } else if (
        event.type === 'xstate.done.actor.setup-client-side-sketch-segments9'
      ) {
        sketchEntryNodePath =
          context.sketchDetails?.sketchNodePaths.slice(-1)[0]
      }
      if (!sketchEntryNodePath) return
      const varDec = getNodeFromPath<VariableDeclaration>(
        theKclManager.ast,
        sketchEntryNodePath,
        'VariableDeclaration'
      )
      if (err(varDec)) return
      const varName = varDec.node.declaration.id.name
      const sg = sketchFromKclValue(theKclManager.variables[varName], varName)
      if (err(sg)) return
      const lastSegment = sg.paths[sg.paths.length - 1] || sg.start
      const to = lastSegment.to

      const { group, updater } = theSceneEntitiesManager.drawDashedLine({
        from: to,
        to: [to[0] + 0.001, to[1] + 0.001],
      })
      theSceneInfra.scene.add(group)
      const orthoFactor = orthoScale(theSceneInfra.camControls.camera)
      theSceneInfra.setCallbacks({
        onMove: (args) => {
          const { intersectionPoint } = args
          if (!intersectionPoint?.twoD) return
          if (!context.sketchDetails) return
          const { snappedPoint, isSnapped } =
            theSceneEntitiesManager.getSnappedDragPoint(
              intersectionPoint.twoD,
              args.intersects,
              args.mouseEvent
            )
          if (isSnapped) {
            theSceneEntitiesManager.positionDraftPoint({
              snappedPoint: new Vector2(...snappedPoint),
              origin: context.sketchDetails.origin,
              yAxis: context.sketchDetails.yAxis,
              zAxis: context.sketchDetails.zAxis,
            })
          } else {
            theSceneEntitiesManager.removeDraftPoint()
          }
          updater(group, snappedPoint, orthoFactor)
        },
      })
    },
    'reset deleteIndex': assign(({ context: { sketchDetails } }) => {
      if (!sketchDetails) return {}
      return {
        sketchDetails: {
          ...sketchDetails,
          expressionIndexToDelete: -1,
        },
      }
    }),
    'enable copilot': () => {},
    'disable copilot': () => {},
    'Set selection': assign(
      ({
        context: {
          selectionRanges,
          sketchDetails,
          engineCommandManager: providedEngineCommandManager,
          editorManager: providedEditorManager,
          kclEditorMachine: providedKclEditorMachine,
        },
        event,
      }) => {
        // this was needed for ts after adding 'Set selection' action to on done modal events
        const setSelections =
          ('data' in event &&
            typeof event.data === 'object' &&
            'selectionType' in event.data &&
            event.data) ||
          ('output' in event &&
            event.output &&
            'selectionType' in event.output &&
            event.output) ||
          null
        if (!setSelections) return {}
        const theEditorManager = providedEditorManager
          ? providedEditorManager
          : editorManager
        const theKclEditorMachine = providedKclEditorMachine
          ? providedKclEditorMachine
          : kclEditorActor

        let selections: Selections = {
          graphSelections: [],
          otherSelections: [],
        }
        if (setSelections.selectionType === 'singleCodeCursor') {
          if (!setSelections.selection && theEditorManager.isShiftDown) {
            // if the user is holding shift, but they didn't select anything
            // don't nuke their other selections (frustrating to have one bad click ruin your
            // whole selection)
            selections = {
              graphSelections: selectionRanges.graphSelections,
              otherSelections: selectionRanges.otherSelections,
            }
          } else if (
            !setSelections.selection &&
            !theEditorManager.isShiftDown
          ) {
            selections = {
              graphSelections: [],
              otherSelections: [],
            }
          } else if (setSelections.selection && !theEditorManager.isShiftDown) {
            selections = {
              graphSelections: [setSelections.selection],
              otherSelections: [],
            }
          } else if (setSelections.selection && theEditorManager.isShiftDown) {
            // selecting and deselecting multiple objects

            /**
             * There are two scenarios:
             * 1. General case:
             *    When selecting and deselecting edges,
             *    faces or segment (during sketch edit)
             *    we use its artifact ID to identify the selection
             * 2. Initial sketch setup:
             *    The artifact is not yet created
             *    so we use the codeRef.range
             */

            let updatedSelections: typeof selectionRanges.graphSelections

            // 1. General case: Artifact exists, use its ID
            if (setSelections.selection.artifact?.id) {
              // check if already selected
              const alreadySelected = selectionRanges.graphSelections.some(
                (selection) =>
                  selection.artifact?.id ===
                  setSelections.selection?.artifact?.id
              )
              if (alreadySelected && setSelections.selection?.artifact?.id) {
                // remove it
                updatedSelections = selectionRanges.graphSelections.filter(
                  (selection) =>
                    selection.artifact?.id !==
                    setSelections.selection?.artifact?.id
                )
              } else {
                // add it
                updatedSelections = [
                  ...selectionRanges.graphSelections,
                  setSelections.selection,
                ]
              }
            } else {
              // 2. Initial sketch setup: Artifact not yet created – use codeRef.range
              const selectionRange = JSON.stringify(
                setSelections.selection?.codeRef?.range
              )

              // check if already selected
              const alreadySelected = selectionRanges.graphSelections.some(
                (selection) => {
                  const existingRange = JSON.stringify(selection.codeRef?.range)
                  return existingRange === selectionRange
                }
              )

              if (alreadySelected && setSelections.selection?.codeRef?.range) {
                // remove it
                updatedSelections = selectionRanges.graphSelections.filter(
                  (selection) =>
                    JSON.stringify(selection.codeRef?.range) !== selectionRange
                )
              } else {
                // add it
                updatedSelections = [
                  ...selectionRanges.graphSelections,
                  setSelections.selection,
                ]
              }
            }

            selections = {
              graphSelections: updatedSelections,
              otherSelections: selectionRanges.otherSelections,
            }
          }

          const { engineEvents, codeMirrorSelection, updateSceneObjectColors } =
            handleSelectionBatch({
              selections,
            })
          if (codeMirrorSelection) {
            theKclEditorMachine.send({
              type: 'setLastSelectionEvent',
              data: {
                codeMirrorSelection,
                scrollIntoView: setSelections.scrollIntoView ?? false,
              },
            })
          }

          // If there are engine commands that need sent off, send them
          // TODO: This should be handled outside of an action as its own
          // actor, so that the system state is more controlled.
          const theEngineCommandManager = providedEngineCommandManager
            ? providedEngineCommandManager
            : engineCommandManager
          engineEvents &&
            engineEvents.forEach((event) => {
              theEngineCommandManager
                .sendSceneCommand(event)
                .catch(reportRejection)
            })
          updateSceneObjectColors()

          return {
            selectionRanges: selections,
          }
        }

        if (setSelections.selectionType === 'mirrorCodeMirrorSelections') {
          return {
            selectionRanges: setSelections.selection,
          }
        }

        if (
          setSelections.selectionType === 'axisSelection' ||
          setSelections.selectionType === 'defaultPlaneSelection'
        ) {
          if (theEditorManager.isShiftDown) {
            selections = {
              graphSelections: selectionRanges.graphSelections,
              otherSelections: [setSelections.selection],
            }
          } else {
            selections = {
              graphSelections: [],
              otherSelections: [setSelections.selection],
            }
          }
          return {
            selectionRanges: selections,
          }
        }

        if (setSelections.selectionType === 'completeSelection') {
          const codeMirrorSelection = theEditorManager.createEditorSelection(
            setSelections.selection
          )

          // This turns the selection into blue, needed when selecting with ctrl+A
          const { updateSceneObjectColors } = handleSelectionBatch({
            selections: setSelections.selection,
          })
          updateSceneObjectColors()

          theKclEditorMachine.send({
            type: 'setLastSelectionEvent',
            data: {
              codeMirrorSelection,
              scrollIntoView: false,
            },
          })
          if (!sketchDetails)
            return {
              selectionRanges: setSelections.selection,
            }
          return {
            selectionRanges: setSelections.selection,
            sketchDetails: {
              ...sketchDetails,
              sketchEntryNodePath:
                setSelections.updatedSketchEntryNodePath ||
                sketchDetails?.sketchEntryNodePath ||
                [],
              sketchNodePaths:
                setSelections.updatedSketchNodePaths ||
                sketchDetails?.sketchNodePaths ||
                [],
              planeNodePath:
                setSelections.updatedPlaneNodePath ||
                sketchDetails?.planeNodePath ||
                [],
            },
          }
        }

        return {}
      }
    ),
    'Set mouse state': () => {},
    'Set Segment Overlays': () => {},
    'Center camera on selection': () => {},
    'Submit to Text-to-CAD API': () => {},
    'Set sketchDetails': () => {},
    'debug-action': (data) => {
      console.log('re-eval debug-action', data)
    },
    'Toggle default plane visibility': assign(({ context, event }) => {
      if (event.type !== 'Toggle default plane visibility') return {}

      const currentVisibilityMap = context.defaultPlaneVisibility
      const currentVisibility = currentVisibilityMap[event.planeKey]
      const newVisibility = !currentVisibility
      const theKclManager = context.kclManager ? context.kclManager : kclManager

      theKclManager.engineCommandManager
        .setPlaneHidden(event.planeId, !newVisibility)
        .catch(reportRejection)

      return {
        defaultPlaneVisibility: {
          ...currentVisibilityMap,
          [event.planeKey]: newVisibility,
        },
      }
    }),
    // Saves the default plane visibility to be able to restore when going back from sketch mode
    'Save default plane visibility': assign(({ context, event }) => {
      return {
        savedDefaultPlaneVisibility: {
          ...context.defaultPlaneVisibility,
        },
      }
    }),
    'Restore default plane visibility': assign(({ context }) => {
      const theKclManager = context.kclManager ? context.kclManager : kclManager
      for (const planeKey of Object.keys(
        context.savedDefaultPlaneVisibility
      ) as (keyof PlaneVisibilityMap)[]) {
        // eslint-disable-next-line @typescript-eslint/no-floating-promises
        theKclManager.setPlaneVisibilityByKey(
          planeKey,
          context.savedDefaultPlaneVisibility[planeKey]
        )
      }

      return {
        defaultPlaneVisibility: {
          ...context.defaultPlaneVisibility,
          ...context.savedDefaultPlaneVisibility,
        },
      }
    }),
    'show sketch error toast': assign(() => {
      // toast message that stays open until closed programmatically
      const toastId = toast.error(
        "Error in kcl script, sketch cannot be drawn until it's fixed",
        { duration: Infinity }
      )
      return {
        toastId,
      }
    }),
    'remove sketch error toast': assign(({ context }) => {
      if (context.toastId) {
        toast.dismiss(context.toastId)
        return { toastId: null }
      }
      return {}
    }),
  },
  // end actions
  actors: {
    sketchSolveMachine,
    sketchExit: fromPromise(
      async (args: { input: { context: ModelingMachineContext } }) => {
        const context = args.input.context
        const store = context.store

        const theEngineCommandManager = context.engineCommandManager
          ? context.engineCommandManager
          : engineCommandManager
        const theSceneInfra = context.sceneInfra
          ? context.sceneInfra
          : sceneInfra
        const theKclManager = context.kclManager
          ? context.kclManager
          : kclManager
        const theSceneEntitiesManager = context.sceneEntitiesManager
          ? context.sceneEntitiesManager
          : sceneEntitiesManager

        // When cancelling the sketch mode we should disable sketch mode within the engine.
        await theEngineCommandManager.sendSceneCommand({
          type: 'modeling_cmd_req',
          cmd_id: uuidv4(),
          cmd: { type: 'sketch_mode_disable' },
        })

        theSceneInfra.camControls.syncDirection = 'clientToEngine'

        if (store.cameraProjection?.current === 'perspective') {
          await theSceneInfra.camControls.snapToPerspectiveBeforeHandingBackControlToEngine()
        }

        theSceneInfra.camControls.syncDirection = 'engineToClient'

        // TODO: Re-evaluate if this pause/play logic is needed.
        // TODO: Do I need this video element?
        store.videoElement?.pause()

        await theKclManager
          .executeCode()
          .then(() => {
            if (
              !theEngineCommandManager.started &&
              theEngineCommandManager.connection?.websocket?.readyState ===
                WebSocket.CLOSED
            )
              return

            store.videoElement?.play().catch((e: Error) => {
              console.warn('Video playing was prevented', e)
            })
          })
          .catch(reportRejection)
        theSceneEntitiesManager.tearDownSketch({ removeAxis: false })
        theSceneEntitiesManager.removeSketchGrid()
        theSceneInfra.camControls.syncDirection = 'engineToClient'
        theSceneEntitiesManager.resetOverlays()
        theSceneInfra.stop()
      }
    ),
    /* Below are all the do-constrain sketch actors,
     * which aren't using updateModelingState and don't have the 'no kcl errors' guard yet */
    'do-constrain-remove-constraint': fromPromise(
      async ({
        input: {
          selectionRanges,
          sketchDetails,
          data,
          codeManager: providedCodeManager,
          sceneEntitiesManager: providedSceneEntitiesManager,
          kclManager: providedKclManager,
          wasmInstance,
        },
      }: {
        input: Pick<
          ModelingMachineContext,
          | 'selectionRanges'
          | 'sketchDetails'
          | 'codeManager'
          | 'sceneEntitiesManager'
          | 'wasmInstance'
          | 'kclManager'
        > & { data?: PathToNode }
      }) => {
        const constraint = applyRemoveConstrainingValues({
          selectionRanges,
          pathToNodes: data && [data],
          providedKclManager,
          wasmInstance,
        })
        if (trap(constraint)) return
        const { pathToNodeMap } = constraint
        if (!sketchDetails) return
        const theSceneEntitiesManager = providedSceneEntitiesManager
          ? providedSceneEntitiesManager
          : sceneEntitiesManager
        let updatedAst = await theSceneEntitiesManager.updateAstAndRejigSketch(
          pathToNodeMap[0],
          sketchDetails.sketchNodePaths,
          sketchDetails.planeNodePath,
          constraint.modifiedAst,
          sketchDetails.zAxis,
          sketchDetails.yAxis,
          sketchDetails.origin,
          getEventForSegmentSelection,
          updateExtraSegments,
          wasmInstance
        )
        if (trap(updatedAst, { suppress: true })) return
        if (!updatedAst) return

        const theCodeManager = providedCodeManager
          ? providedCodeManager
          : codeManager
        await theCodeManager.updateEditorWithAstAndWriteToFile(
          updatedAst.newAst,
          undefined,
          wasmInstance
        )

        return {
          selectionType: 'completeSelection',
          selection: updateSelections(
            pathToNodeMap,
            selectionRanges,
            updatedAst.newAst
          ),
        }
      }
    ),
    'do-constrain-horizontally': fromPromise(
      async ({
        input: {
          selectionRanges,
          sketchDetails,
          codeManager: providedCodeManager,
          sceneEntitiesManager: providedSceneEntitiesManager,
          wasmInstance,
        },
      }: {
        input: Pick<
          ModelingMachineContext,
          | 'selectionRanges'
          | 'sketchDetails'
          | 'codeManager'
          | 'sceneEntitiesManager'
          | 'wasmInstance'
        >
      }) => {
        const constraint = applyConstraintHorzVert(
          selectionRanges,
          'horizontal',
          kclManager.ast,
          kclManager.variables
        )
        if (trap(constraint)) return false
        const { modifiedAst, pathToNodeMap } = constraint
        if (!sketchDetails) return
        const theSceneEntitiesManager = providedSceneEntitiesManager
          ? providedSceneEntitiesManager
          : sceneEntitiesManager
        const updatedAst =
          await theSceneEntitiesManager.updateAstAndRejigSketch(
            sketchDetails.sketchEntryNodePath,
            sketchDetails.sketchNodePaths,
            sketchDetails.planeNodePath,
            modifiedAst,
            sketchDetails.zAxis,
            sketchDetails.yAxis,
            sketchDetails.origin,
            getEventForSegmentSelection,
            updateExtraSegments,
            wasmInstance
          )
        if (trap(updatedAst, { suppress: true })) return
        if (!updatedAst) return
        const theCodeManager = providedCodeManager
          ? providedCodeManager
          : codeManager
        await theCodeManager.updateEditorWithAstAndWriteToFile(
          updatedAst.newAst,
          undefined,
          wasmInstance
        )
        return {
          selectionType: 'completeSelection',
          selection: updateSelections(
            pathToNodeMap,
            selectionRanges,
            updatedAst.newAst
          ),
        }
      }
    ),
    'do-constrain-vertically': fromPromise(
      async ({
        input: {
          selectionRanges,
          sketchDetails,
          codeManager: providedCodeManager,
          sceneEntitiesManager: providedSceneEntitiesManager,
          wasmInstance,
        },
      }: {
        input: Pick<
          ModelingMachineContext,
          | 'selectionRanges'
          | 'sketchDetails'
          | 'codeManager'
          | 'sceneEntitiesManager'
          | 'wasmInstance'
        >
      }) => {
        const constraint = applyConstraintHorzVert(
          selectionRanges,
          'vertical',
          kclManager.ast,
          kclManager.variables
        )
        if (trap(constraint)) return false
        const { modifiedAst, pathToNodeMap } = constraint
        if (!sketchDetails) return
        const theSceneEntitiesManager = providedSceneEntitiesManager
          ? providedSceneEntitiesManager
          : sceneEntitiesManager
        const updatedAst =
          await theSceneEntitiesManager.updateAstAndRejigSketch(
            sketchDetails.sketchEntryNodePath || [],
            sketchDetails.sketchNodePaths,
            sketchDetails.planeNodePath,
            modifiedAst,
            sketchDetails.zAxis,
            sketchDetails.yAxis,
            sketchDetails.origin,
            getEventForSegmentSelection,
            updateExtraSegments,
            wasmInstance
          )
        if (trap(updatedAst, { suppress: true })) return
        if (!updatedAst) return
        const theCodeManager = providedCodeManager
          ? providedCodeManager
          : codeManager
        await theCodeManager.updateEditorWithAstAndWriteToFile(
          updatedAst.newAst,
          undefined,
          wasmInstance
        )
        return {
          selectionType: 'completeSelection',
          selection: updateSelections(
            pathToNodeMap,
            selectionRanges,
            updatedAst.newAst
          ),
        }
      }
    ),
    'do-constrain-horizontally-align': fromPromise(
      async ({
        input: {
          selectionRanges,
          sketchDetails,
          codeManager: providedCodeManager,
          sceneEntitiesManager: providedSceneEntitiesManager,
          wasmInstance,
        },
      }: {
        input: Pick<
          ModelingMachineContext,
          | 'selectionRanges'
          | 'sketchDetails'
          | 'codeManager'
          | 'sceneEntitiesManager'
          | 'wasmInstance'
        >
      }) => {
        const constraint = applyConstraintHorzVertAlign({
          selectionRanges: selectionRanges,
          constraint: 'setVertDistance',
        })
        if (trap(constraint)) return
        const { modifiedAst, pathToNodeMap } = constraint
        if (!sketchDetails) return
        const theSceneEntitiesManager = providedSceneEntitiesManager
          ? providedSceneEntitiesManager
          : sceneEntitiesManager
        const updatedAst =
          await theSceneEntitiesManager.updateAstAndRejigSketch(
            sketchDetails?.sketchEntryNodePath || [],
            sketchDetails.sketchNodePaths,
            sketchDetails.planeNodePath,
            modifiedAst,
            sketchDetails.zAxis,
            sketchDetails.yAxis,
            sketchDetails.origin,
            getEventForSegmentSelection,
            updateExtraSegments,
            wasmInstance
          )
        if (trap(updatedAst, { suppress: true })) return
        if (!updatedAst) return
        const theCodeManager = providedCodeManager
          ? providedCodeManager
          : codeManager
        await theCodeManager.updateEditorWithAstAndWriteToFile(
          updatedAst.newAst,
          undefined,
          wasmInstance
        )
        const updatedSelectionRanges = updateSelections(
          pathToNodeMap,
          selectionRanges,
          updatedAst.newAst
        )
        return {
          selectionType: 'completeSelection',
          selection: updatedSelectionRanges,
        }
      }
    ),
    'do-constrain-vertically-align': fromPromise(
      async ({
        input: {
          selectionRanges,
          sketchDetails,
          codeManager: providedCodeManager,
          sceneEntitiesManager: providedSceneEntitiesManager,
          wasmInstance,
        },
      }: {
        input: Pick<
          ModelingMachineContext,
          | 'selectionRanges'
          | 'sketchDetails'
          | 'codeManager'
          | 'sceneEntitiesManager'
          | 'wasmInstance'
        >
      }) => {
        const constraint = applyConstraintHorzVertAlign({
          selectionRanges: selectionRanges,
          constraint: 'setHorzDistance',
        })
        if (trap(constraint)) return
        const { modifiedAst, pathToNodeMap } = constraint
        if (!sketchDetails) return
        const theSceneEntitiesManager = providedSceneEntitiesManager
          ? providedSceneEntitiesManager
          : sceneEntitiesManager
        const updatedAst =
          await theSceneEntitiesManager.updateAstAndRejigSketch(
            sketchDetails?.sketchEntryNodePath || [],
            sketchDetails.sketchNodePaths,
            sketchDetails.planeNodePath,
            modifiedAst,
            sketchDetails.zAxis,
            sketchDetails.yAxis,
            sketchDetails.origin,
            getEventForSegmentSelection,
            updateExtraSegments,
            wasmInstance
          )
        if (trap(updatedAst, { suppress: true })) return
        if (!updatedAst) return
        const theCodeManager = providedCodeManager
          ? providedCodeManager
          : codeManager
        await theCodeManager.updateEditorWithAstAndWriteToFile(
          updatedAst.newAst,
          undefined,
          wasmInstance
        )
        const updatedSelectionRanges = updateSelections(
          pathToNodeMap,
          selectionRanges,
          updatedAst.newAst
        )
        return {
          selectionType: 'completeSelection',
          selection: updatedSelectionRanges,
        }
      }
    ),
    'do-constrain-snap-to-x': fromPromise(
      async ({
        input: {
          selectionRanges,
          sketchDetails,
          codeManager: providedCodeManager,
          sceneEntitiesManager: providedSceneEntitiesManager,
          wasmInstance,
        },
      }: {
        input: Pick<
          ModelingMachineContext,
          | 'selectionRanges'
          | 'sketchDetails'
          | 'codeManager'
          | 'sceneEntitiesManager'
          | 'wasmInstance'
        >
      }) => {
        const constraint = applyConstraintAxisAlign({
          selectionRanges,
          constraint: 'snapToXAxis',
        })
        if (err(constraint)) return false
        const { modifiedAst, pathToNodeMap } = constraint
        if (!sketchDetails) return
        const theSceneEntitiesManager = providedSceneEntitiesManager
          ? providedSceneEntitiesManager
          : sceneEntitiesManager
        const updatedAst =
          await theSceneEntitiesManager.updateAstAndRejigSketch(
            sketchDetails?.sketchEntryNodePath || [],
            sketchDetails.sketchNodePaths,
            sketchDetails.planeNodePath,
            modifiedAst,
            sketchDetails.zAxis,
            sketchDetails.yAxis,
            sketchDetails.origin,
            getEventForSegmentSelection,
            updateExtraSegments,
            wasmInstance
          )
        if (trap(updatedAst, { suppress: true })) return
        if (!updatedAst) return
        const theCodeManager = providedCodeManager
          ? providedCodeManager
          : codeManager
        await theCodeManager.updateEditorWithAstAndWriteToFile(
          updatedAst.newAst,
          undefined,
          wasmInstance
        )
        const updatedSelectionRanges = updateSelections(
          pathToNodeMap,
          selectionRanges,
          updatedAst.newAst
        )
        return {
          selectionType: 'completeSelection',
          selection: updatedSelectionRanges,
        }
      }
    ),
    'do-constrain-snap-to-y': fromPromise(
      async ({
        input: {
          selectionRanges,
          sketchDetails,
          codeManager: providedCodeManager,
          sceneEntitiesManager: providedSceneEntitiesManager,
          wasmInstance,
        },
      }: {
        input: Pick<
          ModelingMachineContext,
          | 'selectionRanges'
          | 'sketchDetails'
          | 'codeManager'
          | 'sceneEntitiesManager'
          | 'wasmInstance'
        >
      }) => {
        const constraint = applyConstraintAxisAlign({
          selectionRanges,
          constraint: 'snapToYAxis',
        })
        if (trap(constraint)) return false
        const { modifiedAst, pathToNodeMap } = constraint
        if (!sketchDetails) return
        const theSceneEntitiesManager = providedSceneEntitiesManager
          ? providedSceneEntitiesManager
          : sceneEntitiesManager
        const updatedAst =
          await theSceneEntitiesManager.updateAstAndRejigSketch(
            sketchDetails?.sketchEntryNodePath || [],
            sketchDetails.sketchNodePaths,
            sketchDetails.planeNodePath,
            modifiedAst,
            sketchDetails.zAxis,
            sketchDetails.yAxis,
            sketchDetails.origin,
            getEventForSegmentSelection,
            updateExtraSegments,
            wasmInstance
          )
        if (trap(updatedAst, { suppress: true })) return
        if (!updatedAst) return
        const theCodeManager = providedCodeManager
          ? providedCodeManager
          : codeManager
        await theCodeManager.updateEditorWithAstAndWriteToFile(
          updatedAst.newAst,
          undefined,
          wasmInstance
        )
        const updatedSelectionRanges = updateSelections(
          pathToNodeMap,
          selectionRanges,
          updatedAst.newAst
        )
        return {
          selectionType: 'completeSelection',
          selection: updatedSelectionRanges,
        }
      }
    ),
    'do-constrain-parallel': fromPromise(
      async ({
        input: {
          selectionRanges,
          sketchDetails,
          codeManager: providedCodeManager,
          wasmInstance,
          sceneEntitiesManager: providedSceneEntitiesManager,
        },
      }: {
        input: Pick<
          ModelingMachineContext,
          | 'selectionRanges'
          | 'sketchDetails'
          | 'codeManager'
          | 'wasmInstance'
          | 'sceneEntitiesManager'
        >
      }) => {
        const constraint = applyConstraintEqualAngle({
          selectionRanges,
        })
        if (trap(constraint)) return false
        const { modifiedAst, pathToNodeMap } = constraint

        if (!sketchDetails) {
          trap(new Error('No sketch details'))
          return
        }
        const theSceneEntitiesManager = providedSceneEntitiesManager
          ? providedSceneEntitiesManager
          : sceneEntitiesManager
        const recastAst = parse(recast(modifiedAst, wasmInstance), wasmInstance)
        if (err(recastAst) || !resultIsOk(recastAst)) return

        const updatedAst =
          await theSceneEntitiesManager.updateAstAndRejigSketch(
            sketchDetails?.sketchEntryNodePath || [],
            sketchDetails.sketchNodePaths,
            sketchDetails.planeNodePath,
            recastAst.program,
            sketchDetails.zAxis,
            sketchDetails.yAxis,
            sketchDetails.origin,
            getEventForSegmentSelection,
            updateExtraSegments,
            wasmInstance
          )
        if (trap(updatedAst, { suppress: true })) return
        if (!updatedAst) return
        const theCodeManager = providedCodeManager
          ? providedCodeManager
          : codeManager
        await theCodeManager.updateEditorWithAstAndWriteToFile(
          updatedAst.newAst,
          undefined,
          wasmInstance
        )

        const updatedSelectionRanges = updateSelections(
          pathToNodeMap,
          selectionRanges,
          updatedAst.newAst
        )
        return {
          selectionType: 'completeSelection',
          selection: updatedSelectionRanges,
        }
      }
    ),
    'do-constrain-equal-length': fromPromise(
      async ({
        input: {
          selectionRanges,
          sketchDetails,
          codeManager: providedCodeManager,
          sceneEntitiesManager: providedSceneEntitiesManager,
          wasmInstance,
        },
      }: {
        input: Pick<
          ModelingMachineContext,
          | 'selectionRanges'
          | 'sketchDetails'
          | 'codeManager'
          | 'sceneEntitiesManager'
          | 'wasmInstance'
        >
      }) => {
        const constraint = applyConstraintEqualLength({
          selectionRanges,
        })
        if (trap(constraint)) return false
        const { modifiedAst, pathToNodeMap } = constraint
        if (!sketchDetails) return
        const theSceneEntitiesManager = providedSceneEntitiesManager
          ? providedSceneEntitiesManager
          : sceneEntitiesManager
        const updatedAst =
          await theSceneEntitiesManager.updateAstAndRejigSketch(
            sketchDetails?.sketchEntryNodePath || [],
            sketchDetails.sketchNodePaths,
            sketchDetails.planeNodePath,
            modifiedAst,
            sketchDetails.zAxis,
            sketchDetails.yAxis,
            sketchDetails.origin,
            getEventForSegmentSelection,
            updateExtraSegments,
            wasmInstance
          )
        if (trap(updatedAst, { suppress: true })) return
        if (!updatedAst) return
        const theCodeManager = providedCodeManager
          ? providedCodeManager
          : codeManager
        await theCodeManager.updateEditorWithAstAndWriteToFile(
          updatedAst.newAst,
          undefined,
          wasmInstance
        )
        const updatedSelectionRanges = updateSelections(
          pathToNodeMap,
          selectionRanges,
          updatedAst.newAst
        )
        return {
          selectionType: 'completeSelection',
          selection: updatedSelectionRanges,
        }
      }
    ),

    /* Below are actors being defined in src/components/ModelingMachineProvider.tsx
     * which aren't using updateModelingState and don't have the 'no kcl errors' guard yet */
    'Get vertical info': fromPromise(
      async (_: {
        input: Pick<ModelingMachineContext, 'selectionRanges' | 'sketchDetails'>
      }) => {
        return {} as SetSelections
      }
    ),
    'Get ABS X info': fromPromise(
      async (_: {
        input: Pick<ModelingMachineContext, 'selectionRanges' | 'sketchDetails'>
      }) => {
        return {} as SetSelections
      }
    ),
    'Get ABS Y info': fromPromise(
      async (_: {
        input: Pick<ModelingMachineContext, 'selectionRanges' | 'sketchDetails'>
      }) => {
        return {} as SetSelections
      }
    ),
    'Get angle info': fromPromise(
      async (_: {
        input: Pick<ModelingMachineContext, 'selectionRanges' | 'sketchDetails'>
      }) => {
        return {} as SetSelections
      }
    ),
    'Get perpendicular distance info': fromPromise(
      async (_: {
        input: Pick<ModelingMachineContext, 'selectionRanges' | 'sketchDetails'>
      }) => {
        return {} as SetSelections
      }
    ),
    'AST-undo-startSketchOn': fromPromise(
      async (_: { input: Pick<ModelingMachineContext, 'sketchDetails'> }) => {
        return undefined
      }
    ),
    'animate-to-face': fromPromise(
      async (_: { input?: ExtrudeFacePlane | DefaultPlane | OffsetPlane }) => {
        return {} as ModelingMachineContext['sketchDetails']
      }
    ),
    'animate-to-sketch-solve': fromPromise(
      async (_: { input: ArtifactId | undefined }) => {
        return {} as any // TODO
      }
    ),
    'Get horizontal info': fromPromise(
      async (_: {
        input: Pick<ModelingMachineContext, 'sketchDetails' | 'selectionRanges'>
      }) => {
        return {} as SetSelections
      }
    ),
    astConstrainLength: fromPromise(
      async (_: {
        input: Pick<
          ModelingMachineContext,
          'sketchDetails' | 'selectionRanges'
        > & {
          lengthValue?: KclCommandValue
        }
      }) => {
        return {} as SetSelections
      }
    ),
    'setup-client-side-sketch-segments': fromPromise(
      async ({
        input: {
          sketchDetails,
          selectionRanges,
          sceneInfra: providedSceneInfra,
          sceneEntitiesManager: providedSceneEntitiesManager,
          kclManager: providedKclManager,
          wasmInstance,
        },
      }: {
        input: {
          sketchDetails: SketchDetails | null
          selectionRanges: Selections
          sceneInfra?: SceneInfra
          sceneEntitiesManager?: SceneEntities
          kclManager?: KclManager
          wasmInstance?: ModuleType
        }
      }) => {
        if (!sketchDetails) {
          return
        }
        const theSceneInfra = providedSceneInfra
          ? providedSceneInfra
          : sceneInfra
        const theSceneEntitiesManager = providedSceneEntitiesManager
          ? providedSceneEntitiesManager
          : sceneEntitiesManager
        const theKclManager = providedKclManager
          ? providedKclManager
          : kclManager
        if (!sketchDetails.sketchEntryNodePath?.length) {
          // When unequipping eg. the three-point arc tool during placement of the 3rd point, sketchEntryNodePath is
          // empty if its the first profile in a sketch, but we still need to tear down and cancel the current tool properly.
          theSceneInfra.resetMouseListeners()
          theSceneEntitiesManager.tearDownSketch({ removeAxis: false })
          return
        }
        sceneInfra.resetMouseListeners()
        await theSceneEntitiesManager.setupSketch({
          sketchEntryNodePath: sketchDetails.sketchEntryNodePath,
          sketchNodePaths: sketchDetails.sketchNodePaths,
          forward: sketchDetails.zAxis,
          up: sketchDetails.yAxis,
          position: sketchDetails.origin,
          maybeModdedAst: theKclManager.ast,
          selectionRanges,
          wasmInstance,
        })
        theSceneInfra.resetMouseListeners()

        theSceneEntitiesManager.setupSketchIdleCallbacks({
          sketchEntryNodePath: sketchDetails.sketchEntryNodePath,
          forward: sketchDetails.zAxis,
          up: sketchDetails.yAxis,
          position: sketchDetails.origin,
          sketchNodePaths: sketchDetails.sketchNodePaths,
          planeNodePath: sketchDetails.planeNodePath,
          // We will want to pass sketchTools here
          // to add their interactions
          getEventForSegmentSelection,
          updateExtraSegments,
        })

        // We will want to update the context with sketchTools.
        // They'll be used for their .destroy() in tearDownSketch
        return undefined
      }
    ),
    'animate-to-sketch': fromPromise(
      async ({
        input: {
          selectionRanges,
          kclManager: providedKclManager,
          engineCommandManager: providedEngineCommandManager,
          sceneEntitiesManager: providedSceneEntitiesManager,
        },
      }: {
        input: {
          selectionRanges: Selections
          kclManager?: KclManager
          engineCommandManager?: ConnectionManager
          sceneEntitiesManager?: SceneEntities
        }
      }): Promise<ModelingMachineContext['sketchDetails']> => {
        const theKclManager = providedKclManager
          ? providedKclManager
          : kclManager
        const theEngineCommandManager = providedEngineCommandManager
          ? providedEngineCommandManager
          : engineCommandManager
        const theSceneEntitiesManager = providedSceneEntitiesManager
          ? providedSceneEntitiesManager
          : sceneEntitiesManager
        const artifact = selectionRanges.graphSelections[0].artifact
        const plane = getPlaneFromArtifact(
          artifact,
          theKclManager.artifactGraph
        )
        if (err(plane)) return Promise.reject(plane)
        // if the user selected a segment, make sure we enter the right sketch as there can be multiple on a plane
        // but still works if the user selected a plane/face by defaulting to the first path
        const mainPath =
          artifact?.type === 'segment' || artifact?.type === 'solid2d'
            ? artifact?.pathId
            : plane?.pathIds[0]
        let sketch: KclValue | null = null
        let planeVar: Plane | null = null

        for (const variable of Object.values(
          theKclManager.execState.variables
        )) {
          // find programMemory that matches path artifact
          if (
            variable?.type === 'Sketch' &&
            variable.value.artifactId === mainPath
          ) {
            sketch = variable
            break
          }
          if (
            // if the variable is an sweep, check if the underlying sketch matches the artifact
            variable?.type === 'Solid' &&
            variable.value.sketch.on.type === 'plane' &&
            variable.value.sketch.artifactId === mainPath
          ) {
            sketch = {
              type: 'Sketch',
              value: variable.value.sketch,
            }
            break
          }
          if (variable?.type === 'Plane' && plane.id === variable.value.id) {
            planeVar = variable.value
          }
        }

        if (!sketch || sketch.type !== 'Sketch') {
          if (artifact?.type !== 'plane')
            return Promise.reject(new Error('No sketch'))
          const planeCodeRef = getFaceCodeRef(artifact)
          if (planeVar && planeCodeRef) {
            const toTuple = (point: Point3d): [number, number, number] => [
              point.x,
              point.y,
              point.z,
            ]
            const planPath = getNodePathFromSourceRange(
              theKclManager.ast,
              planeCodeRef.range
            )
            await letEngineAnimateAndSyncCamAfter(
              theEngineCommandManager,
              artifact.id
            )
            const normal = crossProduct(planeVar.xAxis, planeVar.yAxis)
            return {
              sketchEntryNodePath: [],
              planeNodePath: planPath,
              sketchNodePaths: [],
              zAxis: toTuple(normal),
              yAxis: toTuple(planeVar.yAxis),
              origin: toTuple(planeVar.origin),
            }
          }
          return Promise.reject(new Error('No sketch'))
        }
        const info = await theSceneEntitiesManager.getSketchOrientationDetails(
          sketch.value
        )
        await letEngineAnimateAndSyncCamAfter(
          theEngineCommandManager,
          info?.sketchDetails?.faceId || ''
        )

        const sketchArtifact = theKclManager.artifactGraph.get(mainPath)
        if (sketchArtifact?.type !== 'path') {
          return Promise.reject(new Error('No sketch artifact'))
        }
        const sketchPaths = getPathsFromArtifact({
          artifact: theKclManager.artifactGraph.get(plane.id),
          sketchPathToNode: sketchArtifact?.codeRef?.pathToNode,
          artifactGraph: theKclManager.artifactGraph,
          ast: theKclManager.ast,
        })
        if (err(sketchPaths)) return Promise.reject(sketchPaths)
        let codeRef = getFaceCodeRef(plane)
        if (!codeRef) return Promise.reject(new Error('No plane codeRef'))
        // codeRef.pathToNode is not always populated correctly
        const planeNodePath = getNodePathFromSourceRange(
          theKclManager.ast,
          codeRef.range
        )
        return {
          sketchEntryNodePath: sketchArtifact.codeRef.pathToNode || [],
          sketchNodePaths: sketchPaths,
          planeNodePath,
          zAxis: info.sketchDetails.zAxis || null,
          yAxis: info.sketchDetails.yAxis || null,
          origin: info.sketchDetails.origin.map(
            (a) => a / sceneInfra.baseUnitMultiplier
          ) as [number, number, number],
          animateTargetId: info?.sketchDetails?.faceId || '',
        }
      }
    ),
    'Apply named value constraint': fromPromise(
      async ({
        input,
      }: {
        input: Pick<
          ModelingMachineContext,
          | 'sketchDetails'
          | 'selectionRanges'
          | 'codeManager'
          | 'wasmInstance'
          | 'kclManager'
          | 'sceneEntitiesManager'
        > & {
          data?: ModelingCommandSchema['Constrain with named value']
        }
      }): Promise<SetSelections> => {
        const { selectionRanges, sketchDetails, data } = input
        if (!sketchDetails) {
          return Promise.reject(new Error('No sketch details'))
        }
        if (!data) {
          return Promise.reject(new Error('No data from command flow'))
        }
        const theKclManager = input.kclManager ? input.kclManager : kclManager
        const theSceneEntitiesManager = input.sceneEntitiesManager
          ? input.sceneEntitiesManager
          : sceneEntitiesManager
        let pResult = parse(
          recast(theKclManager.ast, input.wasmInstance),
          input.wasmInstance
        )
        if (trap(pResult) || !resultIsOk(pResult))
          return Promise.reject(new Error('Unexpected compilation error'))
        let parsed = pResult.program

        let result: {
          modifiedAst: Node<Program>
          pathToReplaced: PathToNode | null
          exprInsertIndex: number
        } = {
          modifiedAst: parsed,
          pathToReplaced: null,
          exprInsertIndex: -1,
        }
        // If the user provided a constant name,
        // we need to insert the named constant
        // and then replace the node with the constant's name.
        if ('variableName' in data.namedValue) {
          const astAfterReplacement = replaceValueAtNodePath({
            ast: parsed,
            pathToNode: data.currentValue.pathToNode,
            newExpressionString: data.namedValue.variableName,
          })
          if (trap(astAfterReplacement)) {
            return Promise.reject(astAfterReplacement)
          }
          const parseResultAfterInsertion = parse(
            recast(
              insertNamedConstant({
                node: astAfterReplacement.modifiedAst,
                newExpression: data.namedValue,
              }),
              input.wasmInstance
            ),
            input.wasmInstance
          )
          result.exprInsertIndex = data.namedValue.insertIndex

          if (
            trap(parseResultAfterInsertion) ||
            !resultIsOk(parseResultAfterInsertion)
          )
            return Promise.reject(parseResultAfterInsertion)
          result = {
            modifiedAst: parseResultAfterInsertion.program,
            pathToReplaced: astAfterReplacement.pathToReplaced,
            exprInsertIndex: result.exprInsertIndex,
          }
        } else if ('valueText' in data.namedValue) {
          // If they didn't provide a constant name,
          // just replace the node with the value.
          const astAfterReplacement = replaceValueAtNodePath({
            ast: parsed,
            pathToNode: data.currentValue.pathToNode,
            newExpressionString: data.namedValue.valueText,
          })
          if (trap(astAfterReplacement)) {
            return Promise.reject(astAfterReplacement)
          }
          // The `replacer` function returns a pathToNode that assumes
          // an identifier is also being inserted into the AST, creating an off-by-one error.
          // This corrects that error, but TODO we should fix this upstream
          // to avoid this kind of error in the future.
          astAfterReplacement.pathToReplaced[1][0] =
            (astAfterReplacement.pathToReplaced[1][0] as number) - 1
          result = astAfterReplacement
        }

        pResult = parse(
          recast(result.modifiedAst, input.wasmInstance),
          input.wasmInstance
        )
        if (trap(pResult) || !resultIsOk(pResult))
          return Promise.reject(new Error('Unexpected compilation error'))
        parsed = pResult.program

        if (trap(parsed)) return Promise.reject(parsed)
        if (!result.pathToReplaced)
          return Promise.reject(new Error('No path to replaced node'))

        const {
          updatedSketchEntryNodePath,
          updatedSketchNodePaths,
          updatedPlaneNodePath,
        } = updateSketchDetailsNodePaths({
          sketchEntryNodePath: sketchDetails.sketchEntryNodePath,
          sketchNodePaths: sketchDetails.sketchNodePaths,
          planeNodePath: sketchDetails.planeNodePath,
          exprInsertIndex: result.exprInsertIndex,
        })

        const updatedAst =
          await theSceneEntitiesManager.updateAstAndRejigSketch(
            updatedSketchEntryNodePath,
            updatedSketchNodePaths,
            updatedPlaneNodePath,
            parsed,
            sketchDetails.zAxis,
            sketchDetails.yAxis,
            sketchDetails.origin,
            getEventForSegmentSelection,
            updateExtraSegments,
            input.wasmInstance
          )
        if (err(updatedAst)) return Promise.reject(updatedAst)

        const theCodeManager = input.codeManager
          ? input.codeManager
          : codeManager
        await theCodeManager.updateEditorWithAstAndWriteToFile(
          updatedAst.newAst,
          undefined,
          input.wasmInstance
        )

        const selection = updateSelections(
          { 0: result.pathToReplaced },
          selectionRanges,
          updatedAst.newAst
        )
        if (err(selection)) return Promise.reject(selection)
        return {
          selectionType: 'completeSelection',
          selection,
          updatedSketchEntryNodePath,
          updatedSketchNodePaths,
          updatedPlaneNodePath,
        }
      }
    ),
    'set-up-draft-circle': fromPromise(
      async (_: {
        input: Pick<ModelingMachineContext, 'sketchDetails'> & {
          data: [x: number, y: number]
        }
      }) => {
        return {} as SketchDetailsUpdate
      }
    ),
    'set-up-draft-circle-three-point': fromPromise(
      async (_: {
        input: Pick<ModelingMachineContext, 'sketchDetails'> & {
          data: { p1: [x: number, y: number]; p2: [x: number, y: number] }
        }
      }) => {
        return {} as SketchDetailsUpdate
      }
    ),
    'set-up-draft-rectangle': fromPromise(
      async (_: {
        input: Pick<ModelingMachineContext, 'sketchDetails'> & {
          data: [x: number, y: number]
        }
      }) => {
        return {} as SketchDetailsUpdate
      }
    ),
    'set-up-draft-center-rectangle': fromPromise(
      async (_: {
        input: Pick<ModelingMachineContext, 'sketchDetails'> & {
          data: [x: number, y: number]
        }
      }) => {
        return {} as SketchDetailsUpdate
      }
    ),
    'set-up-draft-arc': fromPromise(
      async (_: {
        input: Pick<ModelingMachineContext, 'sketchDetails'> & {
          data: [x: number, y: number]
        }
      }) => {
        return {} as SketchDetailsUpdate
      }
    ),
    'set-up-draft-arc-three-point': fromPromise(
      async (_: {
        input: Pick<ModelingMachineContext, 'sketchDetails'> & {
          data: [x: number, y: number]
        }
      }) => {
        return {} as SketchDetailsUpdate
      }
    ),
    'split-sketch-pipe-if-needed': fromPromise(
      async (_: { input: Pick<ModelingMachineContext, 'sketchDetails'> }) => {
        return {} as SketchDetailsUpdate
      }
    ),
    'submit-prompt-edit': fromPromise(
      async ({
        input,
      }: {
        input: ModelingCommandSchema['Prompt-to-edit']
      }) => {}
    ),

    /* Below are recent modeling codemods that are using updateModelinState,
     * trigger toastError on Error, and have the 'no kcl errors' guard yet */
    extrudeAstMod: fromPromise(
      async ({
        input,
      }: {
        input:
          | {
              data: ModelingCommandSchema['Extrude'] | undefined
              codeManager?: CodeManager
              kclManager?: KclManager
              editorManager?: EditorManager
              rustContext?: RustContext
            }
          | undefined
      }) => {
        if (!input || !input.data) {
          return Promise.reject(new Error(NO_INPUT_PROVIDED_MESSAGE))
        }
        const theKclManager = input.kclManager ? input.kclManager : kclManager

        const { ast, artifactGraph } = theKclManager
        const astResult = addExtrude({
          ast,
          artifactGraph,
          ...input.data,
        })
        if (err(astResult)) {
          return Promise.reject(new Error("Couldn't add extrude statement"))
        }

        const { modifiedAst, pathToNode } = astResult
        const theCodeManager = input.codeManager
          ? input.codeManager
          : codeManager
        const theEditorManager = input.editorManager
          ? input.editorManager
          : editorManager
        const theRustContext = input.rustContext
          ? input.rustContext
          : rustContext
        await updateModelingState(
          modifiedAst,
          EXECUTION_TYPE_REAL,
          {
            kclManager: theKclManager,
            editorManager: theEditorManager,
            codeManager: theCodeManager,
            rustContext: theRustContext,
          },
          {
            focusPath: [pathToNode],
          }
        )
      }
    ),
    sweepAstMod: fromPromise(
      async ({
        input,
      }: {
        input:
          | {
              data: ModelingCommandSchema['Sweep'] | undefined
              codeManager?: CodeManager
              kclManager?: KclManager
              editorManager?: EditorManager
              rustContext?: RustContext
            }
          | undefined
      }) => {
        if (!input || !input.data) {
          return Promise.reject(new Error(NO_INPUT_PROVIDED_MESSAGE))
        }
        const theKclManager = input.kclManager ? input.kclManager : kclManager

        const { ast } = theKclManager
        const astResult = addSweep({
          ...input.data,
          ast,
        })
        if (err(astResult)) {
          return Promise.reject(astResult)
        }

        const { modifiedAst, pathToNode } = astResult
        const theCodeManager = input.codeManager
          ? input.codeManager
          : codeManager
        const theEditorManager = input.editorManager
          ? input.editorManager
          : editorManager
        const theRustContext = input.rustContext
          ? input.rustContext
          : rustContext
        await updateModelingState(
          modifiedAst,
          EXECUTION_TYPE_REAL,
          {
            kclManager: theKclManager,
            editorManager: theEditorManager,
            codeManager: theCodeManager,
            rustContext: theRustContext,
          },
          {
            focusPath: [pathToNode],
          }
        )
      }
    ),
    loftAstMod: fromPromise(
      async ({
        input,
      }: {
        input:
          | {
              data: ModelingCommandSchema['Loft'] | undefined
              codeManager?: CodeManager
              kclManager?: KclManager
              editorManager?: EditorManager
              rustContext?: RustContext
            }
          | undefined
      }) => {
        if (!input || !input.data) {
          return Promise.reject(new Error(NO_INPUT_PROVIDED_MESSAGE))
        }
        const theKclManager = input.kclManager ? input.kclManager : kclManager
        const { ast } = theKclManager
        const astResult = addLoft({ ast, ...input.data })
        if (err(astResult)) {
          return Promise.reject(astResult)
        }

        const { modifiedAst, pathToNode } = astResult
        const theCodeManager = input.codeManager
          ? input.codeManager
          : codeManager

        const theEditorManager = input.editorManager
          ? input.editorManager
          : editorManager
        const theRustContext = input.rustContext
          ? input.rustContext
          : rustContext
        await updateModelingState(
          modifiedAst,
          EXECUTION_TYPE_REAL,
          {
            kclManager: theKclManager,
            editorManager: theEditorManager,
            codeManager: theCodeManager,
            rustContext: theRustContext,
          },
          {
            focusPath: [pathToNode],
          }
        )
      }
    ),
    revolveAstMod: fromPromise(
      async ({
        input,
      }: {
        input:
          | {
              data: ModelingCommandSchema['Revolve'] | undefined
              codeManager?: CodeManager
              kclManager?: KclManager
              editorManager?: EditorManager
              rustContext?: RustContext
            }
          | undefined
      }) => {
        if (!input || !input.data) {
          return Promise.reject(new Error(NO_INPUT_PROVIDED_MESSAGE))
        }
        const theKclManager = input.kclManager ? input.kclManager : kclManager

        const { ast } = theKclManager
        const astResult = addRevolve({
          ast,
          ...input.data,
        })
        if (err(astResult)) {
          return Promise.reject(astResult)
        }

        const { modifiedAst, pathToNode } = astResult
        const theCodeManager = input.codeManager
          ? input.codeManager
          : codeManager
        const theEditorManager = input.editorManager
          ? input.editorManager
          : editorManager
        const theRustContext = input.rustContext
          ? input.rustContext
          : rustContext
        await updateModelingState(
          modifiedAst,
          EXECUTION_TYPE_REAL,
          {
            kclManager: theKclManager,
            editorManager: theEditorManager,
            codeManager: theCodeManager,
            rustContext: theRustContext,
          },
          {
            focusPath: [pathToNode],
          }
        )
      }
    ),
    offsetPlaneAstMod: fromPromise(
      async ({
        input,
      }: {
        input:
          | {
              data: ModelingCommandSchema['Offset plane'] | undefined
              codeManager?: CodeManager
              kclManager?: KclManager
              editorManager?: EditorManager
              rustContext?: RustContext
            }
          | undefined
      }) => {
        if (!input || !input.data) {
          return Promise.reject(new Error(NO_INPUT_PROVIDED_MESSAGE))
        }
        const theKclManager = input.kclManager ? input.kclManager : kclManager

        const { ast, artifactGraph, variables } = theKclManager
        const astResult = addOffsetPlane({
          ...input.data,
          ast,
          artifactGraph,
          variables,
        })
        if (err(astResult)) {
          return Promise.reject(astResult)
        }

        const { modifiedAst, pathToNode } = astResult
        const theCodeManager = input.codeManager
          ? input.codeManager
          : codeManager
        const theEditorManager = input.editorManager
          ? input.editorManager
          : editorManager
        const theRustContext = input.rustContext
          ? input.rustContext
          : rustContext
        await updateModelingState(
          modifiedAst,
          EXECUTION_TYPE_REAL,
          {
            kclManager: theKclManager,
            editorManager: theEditorManager,
            codeManager: theCodeManager,
            rustContext: theRustContext,
          },
          {
            focusPath: [pathToNode],
          }
        )
      }
    ),
    helixAstMod: fromPromise(
      async ({
        input,
      }: {
        input:
          | {
              data: ModelingCommandSchema['Helix'] | undefined
              codeManager?: CodeManager
              kclManager?: KclManager
              editorManager?: EditorManager
              rustContext?: RustContext
            }
          | undefined
      }) => {
        if (!input || !input.data) {
          return Promise.reject(new Error(NO_INPUT_PROVIDED_MESSAGE))
        }
        const theKclManager = input.kclManager ? input.kclManager : kclManager

        const { ast, artifactGraph } = theKclManager
        const astResult = addHelix({
          ...input.data,
          ast,
          artifactGraph,
        })
        if (err(astResult)) {
          return Promise.reject(astResult)
        }

        const { modifiedAst, pathToNode } = astResult
        const theCodeManager = input.codeManager
          ? input.codeManager
          : codeManager
        const theEditorManager = input.editorManager
          ? input.editorManager
          : editorManager
        const theRustContext = input.rustContext
          ? input.rustContext
          : rustContext
        await updateModelingState(
          modifiedAst,
          EXECUTION_TYPE_REAL,
          {
            kclManager: theKclManager,
            editorManager: theEditorManager,
            codeManager: theCodeManager,
            rustContext: theRustContext,
          },
          {
            focusPath: [pathToNode],
          }
        )
      }
    ),
    shellAstMod: fromPromise(
      async ({
        input,
      }: {
        input:
          | {
              data: ModelingCommandSchema['Shell'] | undefined
              codeManager?: CodeManager
              kclManager?: KclManager
              editorManager?: EditorManager
              rustContext?: RustContext
            }
          | undefined
      }) => {
        if (!input || !input.data) {
          return Promise.reject(new Error(NO_INPUT_PROVIDED_MESSAGE))
        }
        const theKclManager = input.kclManager ? input.kclManager : kclManager

        const { ast, artifactGraph } = theKclManager
        const astResult = addShell({
          ...input.data,
          ast,
          artifactGraph,
        })
        if (err(astResult)) {
          return Promise.reject(astResult)
        }

        const { modifiedAst, pathToNode } = astResult
        const theCodeManager = input.codeManager
          ? input.codeManager
          : codeManager
        const theEditorManager = input.editorManager
          ? input.editorManager
          : editorManager
        const theRustContext = input.rustContext
          ? input.rustContext
          : rustContext
        await updateModelingState(
          modifiedAst,
          EXECUTION_TYPE_REAL,
          {
            kclManager: theKclManager,
            editorManager: theEditorManager,
            codeManager: theCodeManager,
            rustContext: theRustContext,
          },
          {
            focusPath: [pathToNode],
          }
        )
      }
    ),
    filletAstMod: fromPromise(
      async ({
        input,
      }: {
        input:
          | {
              data: ModelingCommandSchema['Fillet'] | undefined
              codeManager?: CodeManager
              kclManager?: KclManager
              editorManager?: EditorManager
              rustContext?: RustContext
              engineCommandManager?: ConnectionManager
            }
          | undefined
      }) => {
        if (!input || !input.data) {
          return Promise.reject(new Error(NO_INPUT_PROVIDED_MESSAGE))
        }
        const theKclManager = input.kclManager ? input.kclManager : kclManager

        // Extract inputs
        const ast = theKclManager.ast
        let modifiedAst = structuredClone(ast)
        let focusPath: PathToNode[] = []
        const { nodeToEdit, selection, radius } = input.data

        const parameters: FilletParameters = {
          type: EdgeTreatmentType.Fillet,
          radius,
        }

        const theCodeManager = input.codeManager
          ? input.codeManager
          : codeManager
        const theEditorManager = input.editorManager
          ? input.editorManager
          : editorManager
        const theEngineCommandManager = input.engineCommandManager
          ? input.engineCommandManager
          : engineCommandManager

        const dependencies = {
          kclManager: theKclManager,
          engineCommandManager: theEngineCommandManager,
          editorManager: theEditorManager,
          codeManager: theCodeManager,
        }

        // Apply or edit fillet
        if (nodeToEdit) {
          // Edit existing fillet
          // selection is not the edge treatment itself,
          // but just the first edge in the fillet expression >
          // we need to find the edgeCut artifact
          // and build a new selection from it
          // TODO: this is a bit of a hack, we should be able
          // to get the edgeCut artifact from the selection
          const firstSelection = selection.graphSelections[0]
          const edgeCutArtifact = Array.from(
            theKclManager.artifactGraph.values()
          ).find(
            (artifact) =>
              artifact.type === 'edgeCut' &&
              artifact.consumedEdgeId === firstSelection.artifact?.id
          )
          if (!edgeCutArtifact || edgeCutArtifact.type !== 'edgeCut') {
            return Promise.reject(
              new Error(
                'Failed to retrieve edgeCut artifact from sweepEdge selection'
              )
            )
          }
          const edgeTreatmentSelection = {
            artifact: edgeCutArtifact,
            codeRef: edgeCutArtifact.codeRef,
          }

          const editResult = await editEdgeTreatment(
            ast,
            edgeTreatmentSelection,
            parameters
          )
          if (err(editResult)) return Promise.reject(editResult)

          modifiedAst = editResult.modifiedAst
          focusPath = [editResult.pathToEdgeTreatmentNode]
        } else {
          // Apply fillet to selection
          const filletResult = await modifyAstWithEdgeTreatmentAndTag(
            ast,
            selection,
            parameters,
            dependencies
          )
          if (err(filletResult)) return Promise.reject(filletResult)
          modifiedAst = filletResult.modifiedAst
          focusPath = filletResult.pathToEdgeTreatmentNode
        }
        const theRustContext = input.rustContext
          ? input.rustContext
          : rustContext
        await updateModelingState(
          modifiedAst,
          EXECUTION_TYPE_REAL,
          {
            kclManager: theKclManager,
            editorManager: theEditorManager,
            codeManager: theCodeManager,
            rustContext: theRustContext,
          },
          {
            focusPath: focusPath,
          }
        )
      }
    ),
    chamferAstMod: fromPromise(
      async ({
        input,
      }: {
        input:
          | {
              data: ModelingCommandSchema['Chamfer'] | undefined
              codeManager?: CodeManager
              kclManager?: KclManager
              editorManager?: EditorManager
              rustContext?: RustContext
              engineCommandManager?: ConnectionManager
            }
          | undefined
      }) => {
        if (!input || !input.data) {
          return Promise.reject(new Error(NO_INPUT_PROVIDED_MESSAGE))
        }

        // Extract inputs
        const theKclManager = input.kclManager ? input.kclManager : kclManager

        const ast = theKclManager.ast
        let modifiedAst = structuredClone(ast)
        let focusPath: PathToNode[] = []
        const { nodeToEdit, selection, length } = input.data

        const parameters: ChamferParameters = {
          type: EdgeTreatmentType.Chamfer,
          length,
        }
        const theCodeManager = input.codeManager
          ? input.codeManager
          : codeManager
        const theEditorManager = input.editorManager
          ? input.editorManager
          : editorManager
        const theEngineCommandManager = input.engineCommandManager
          ? input.engineCommandManager
          : engineCommandManager

        const dependencies = {
          kclManager: theKclManager,
          engineCommandManager: theEngineCommandManager,
          editorManager: theEditorManager,
          codeManager: theCodeManager,
        }

        // Apply or edit chamfer
        if (nodeToEdit) {
          // Edit existing chamfer
          // selection is not the edge treatment itself,
          // but just the first edge in the chamfer expression >
          // we need to find the edgeCut artifact
          // and build a new selection from it
          // TODO: this is a bit of a hack, we should be able
          // to get the edgeCut artifact from the selection
          const firstSelection = selection.graphSelections[0]
          const edgeCutArtifact = Array.from(
            theKclManager.artifactGraph.values()
          ).find(
            (artifact) =>
              artifact.type === 'edgeCut' &&
              artifact.consumedEdgeId === firstSelection.artifact?.id
          )
          if (!edgeCutArtifact || edgeCutArtifact.type !== 'edgeCut') {
            return Promise.reject(
              new Error(
                'Failed to retrieve edgeCut artifact from sweepEdge selection'
              )
            )
          }
          const edgeTreatmentSelection = {
            artifact: edgeCutArtifact,
            codeRef: edgeCutArtifact.codeRef,
          }

          const editResult = await editEdgeTreatment(
            ast,
            edgeTreatmentSelection,
            parameters
          )
          if (err(editResult)) return Promise.reject(editResult)

          modifiedAst = editResult.modifiedAst
          focusPath = [editResult.pathToEdgeTreatmentNode]
        } else {
          // Apply chamfer to selection
          const chamferResult = await modifyAstWithEdgeTreatmentAndTag(
            ast,
            selection,
            parameters,
            dependencies
          )
          if (err(chamferResult)) return Promise.reject(chamferResult)
          modifiedAst = chamferResult.modifiedAst
          focusPath = chamferResult.pathToEdgeTreatmentNode
        }
        const theRustContext = input.rustContext
          ? input.rustContext
          : rustContext

        await updateModelingState(
          modifiedAst,
          EXECUTION_TYPE_REAL,
          {
            kclManager: theKclManager,
            editorManager: theEditorManager,
            codeManager: theCodeManager,
            rustContext: theRustContext,
          },
          {
            focusPath: focusPath,
          }
        )
      }
    ),
    deleteSelectionAstMod: fromPromise(
      ({
        input: { selectionRanges },
      }: {
        input: { selectionRanges: Selections }
      }) => {
        return new Promise((resolve, reject) => {
          if (!selectionRanges) {
            reject(new Error(deletionErrorMessage))
          }

          const selection = selectionRanges.graphSelections[0]
          if (!selectionRanges) {
            reject(new Error(deletionErrorMessage))
          }

          deleteSelectionPromise(selection)
            .then((result) => {
              if (err(result)) {
                reject(result)
                return
              }
              resolve(result)
            })
            .catch(reject)
        })
      }
    ),
    appearanceAstMod: fromPromise(
      async ({
        input,
      }: {
        input:
          | {
              data: ModelingCommandSchema['Appearance'] | undefined
              codeManager?: CodeManager
              kclManager?: KclManager
              editorManager?: EditorManager
              rustContext?: RustContext
            }
          | undefined
      }) => {
        if (!input || !input.data) {
          return Promise.reject(new Error(NO_INPUT_PROVIDED_MESSAGE))
        }
        const theKclManager = input.kclManager ? input.kclManager : kclManager
        const ast = theKclManager.ast
        const artifactGraph = kclManager.artifactGraph
        const result = addAppearance({
          ...input.data,
          ast,
          artifactGraph,
        })
        if (err(result)) {
          return Promise.reject(result)
        }
        const theCodeManager = input.codeManager
          ? input.codeManager
          : codeManager
        const theEditorManager = input.editorManager
          ? input.editorManager
          : editorManager
        const theRustContext = input.rustContext
          ? input.rustContext
          : rustContext
        await updateModelingState(
          result.modifiedAst,
          EXECUTION_TYPE_REAL,
          {
            kclManager: theKclManager,
            editorManager: theEditorManager,
            codeManager: theCodeManager,
            rustContext: theRustContext,
          },
          {
            focusPath: [result.pathToNode],
          }
        )
      }
    ),
    translateAstMod: fromPromise(
      async ({
        input,
      }: {
        input:
          | {
              data: ModelingCommandSchema['Translate'] | undefined
              codeManager?: CodeManager
              kclManager?: KclManager
              editorManager?: EditorManager
              rustContext?: RustContext
            }
          | undefined
      }) => {
        if (!input || !input.data) {
          return Promise.reject(new Error(NO_INPUT_PROVIDED_MESSAGE))
        }
        const theKclManager = input.kclManager ? input.kclManager : kclManager

        const ast = theKclManager.ast
        const artifactGraph = kclManager.artifactGraph
        const result = addTranslate({
          ...input.data,
          ast,
          artifactGraph,
        })
        if (err(result)) {
          return Promise.reject(result)
        }
        const theCodeManager = input.codeManager
          ? input.codeManager
          : codeManager
        const theEditorManager = input.editorManager
          ? input.editorManager
          : editorManager
        const theRustContext = input.rustContext
          ? input.rustContext
          : rustContext
        await updateModelingState(
          result.modifiedAst,
          EXECUTION_TYPE_REAL,
          {
            kclManager: theKclManager,
            editorManager: theEditorManager,
            codeManager: theCodeManager,
            rustContext: theRustContext,
          },
          {
            focusPath: [result.pathToNode],
          }
        )
      }
    ),
    rotateAstMod: fromPromise(
      async ({
        input,
      }: {
        input:
          | {
              data: ModelingCommandSchema['Rotate'] | undefined
              codeManager?: CodeManager
              kclManager?: KclManager
              editorManager?: EditorManager
              rustContext?: RustContext
            }
          | undefined
      }) => {
        if (!input || !input.data) {
          return Promise.reject(new Error(NO_INPUT_PROVIDED_MESSAGE))
        }
        const theKclManager = input.kclManager ? input.kclManager : kclManager
        const theRustContext = input.rustContext
          ? input.rustContext
          : rustContext
        const ast = theKclManager.ast
        const artifactGraph = kclManager.artifactGraph
        const result = addRotate({
          ...input.data,
          ast,
          artifactGraph,
        })
        if (err(result)) {
          return Promise.reject(result)
        }

        const theCodeManager = input.codeManager
          ? input.codeManager
          : codeManager
        const theEditorManager = input.editorManager
          ? input.editorManager
          : editorManager

        await updateModelingState(
          result.modifiedAst,
          EXECUTION_TYPE_REAL,
          {
            kclManager: theKclManager,
            editorManager: theEditorManager,
            codeManager: theCodeManager,
            rustContext: theRustContext,
          },
          {
            focusPath: [result.pathToNode],
          }
        )
      }
    ),
    scaleAstMod: fromPromise(
      async ({
        input,
      }: {
        input:
          | {
              data: ModelingCommandSchema['Scale'] | undefined
              codeManager?: CodeManager
              kclManager?: KclManager
              editorManager?: EditorManager
              rustContext?: RustContext
            }
          | undefined
      }) => {
        if (!input || !input.data) {
          return Promise.reject(new Error(NO_INPUT_PROVIDED_MESSAGE))
        }
        const theKclManager = input.kclManager ? input.kclManager : kclManager

        const ast = theKclManager.ast
        const artifactGraph = theKclManager.artifactGraph
        const result = addScale({
          ...input.data,
          ast,
          artifactGraph,
        })
        if (err(result)) {
          return Promise.reject(result)
        }

        const theCodeManager = input.codeManager
          ? input.codeManager
          : codeManager
        const theEditorManager = input.editorManager
          ? input.editorManager
          : editorManager
        const theRustContext = input.rustContext
          ? input.rustContext
          : rustContext
        await updateModelingState(
          result.modifiedAst,
          EXECUTION_TYPE_REAL,
          {
            kclManager: theKclManager,
            editorManager: theEditorManager,
            codeManager: theCodeManager,
            rustContext: theRustContext,
          },
          {
            focusPath: [result.pathToNode],
          }
        )
      }
    ),
    cloneAstMod: fromPromise(
      async ({
        input,
      }: {
        input:
          | {
              data: ModelingCommandSchema['Clone'] | undefined
              codeManager?: CodeManager
              kclManager?: KclManager
              editorManager?: EditorManager
              rustContext?: RustContext
            }
          | undefined
      }) => {
        if (!input || !input.data) {
          return Promise.reject(new Error(NO_INPUT_PROVIDED_MESSAGE))
        }
        const theKclManager = input.kclManager ? input.kclManager : kclManager
        const ast = theKclManager.ast
        const artifactGraph = theKclManager.artifactGraph
        const result = addClone({
          ...input.data,
          ast,
          artifactGraph,
        })
        if (err(result)) {
          return Promise.reject(result)
        }
        const theCodeManager = input.codeManager
          ? input.codeManager
          : codeManager
        const theEditorManager = input.editorManager
          ? input.editorManager
          : editorManager
        const theRustContext = input.rustContext
          ? input.rustContext
          : rustContext
        await updateModelingState(
          result.modifiedAst,
          EXECUTION_TYPE_REAL,
          {
            kclManager: theKclManager,
            editorManager: theEditorManager,
            codeManager: theCodeManager,
            rustContext: theRustContext,
          },
          {
            focusPath: [result.pathToNode],
          }
        )
      }
    ),
    gdtFlatnessAstMod: fromPromise(
      async ({
        input,
      }: {
        input: ModelingCommandSchema['GDT Flatness'] | undefined
      }) => {
        if (!input) {
          return Promise.reject(new Error(NO_INPUT_PROVIDED_MESSAGE))
        }

        // Remove once it isn't experimental anymore
        if (kclManager.fileSettings.experimentalFeatures?.type !== 'Allow') {
          const result = await setExperimentalFeatures({ type: 'Allow' })
          if (err(result)) {
            return Promise.reject(result)
          }
        }

        const { ast, artifactGraph } = kclManager
        const result = addFlatnessGdt({
          ...input,
          ast,
          artifactGraph,
        })
        if (err(result)) {
          return Promise.reject(result)
        }

        await updateModelingState(
          result.modifiedAst,
          EXECUTION_TYPE_REAL,
          {
            kclManager,
            editorManager,
            codeManager,
            rustContext,
          },
          {
            focusPath: [result.pathToNode],
            skipErrorsOnMockExecution: true, // Skip validation since gdt::flatness may not be available in runtime yet
          }
        )
      }
    ),
    exportFromEngine: fromPromise(
      async ({}: { input?: ModelingCommandSchema['Export'] }) => {
        return undefined as Error | undefined
      }
    ),
    makeFromEngine: fromPromise(
      async ({}: {
        input?: {
          machineManager: MachineManager
        } & ModelingCommandSchema['Make']
      }) => {
        return undefined as Error | undefined
      }
    ),
    boolSubtractAstMod: fromPromise(
      async ({
        input,
      }: {
        input:
          | {
              data: ModelingCommandSchema['Boolean Subtract'] | undefined
              codeManager?: CodeManager
              kclManager?: KclManager
              editorManager?: EditorManager
              rustContext?: RustContext
            }
          | undefined
      }) => {
        if (!input || !input.data) {
          return Promise.reject(new Error(NO_INPUT_PROVIDED_MESSAGE))
        }
        const theKclManager = input.kclManager ? input.kclManager : kclManager
        const ast = theKclManager.ast
        const artifactGraph = theKclManager.artifactGraph
        const result = addSubtract({
          ...input.data,
          ast,
          artifactGraph,
        })
        if (err(result)) {
          return Promise.reject(result)
        }
        const theCodeManager = input.codeManager
          ? input.codeManager
          : codeManager

        const theEditorManager = input.editorManager
          ? input.editorManager
          : editorManager
        const theRustContext = input.rustContext
          ? input.rustContext
          : rustContext
        await updateModelingState(
          result.modifiedAst,
          EXECUTION_TYPE_REAL,
          {
            kclManager: theKclManager,
            editorManager: theEditorManager,
            codeManager: theCodeManager,
            rustContext: theRustContext,
          },
          {
            focusPath: [result.pathToNode],
          }
        )
      }
    ),
    boolUnionAstMod: fromPromise(
      async ({
        input,
      }: {
        input:
          | {
              data: ModelingCommandSchema['Boolean Union'] | undefined
              codeManager?: CodeManager
              kclManager?: KclManager
              editorManager?: EditorManager
              rustContext?: RustContext
            }
          | undefined
      }) => {
        if (!input || !input.data) {
          return Promise.reject(new Error(NO_INPUT_PROVIDED_MESSAGE))
        }
        const theKclManager = input.kclManager ? input.kclManager : kclManager
        const ast = theKclManager.ast
        const artifactGraph = theKclManager.artifactGraph
        const result = addUnion({
          ...input.data,
          ast,
          artifactGraph,
        })
        if (err(result)) {
          return Promise.reject(result)
        }
        const theCodeManager = input.codeManager
          ? input.codeManager
          : codeManager

        const theEditorManager = input.editorManager
          ? input.editorManager
          : editorManager
        const theRustContext = input.rustContext
          ? input.rustContext
          : rustContext
        await updateModelingState(
          result.modifiedAst,
          EXECUTION_TYPE_REAL,
          {
            kclManager: theKclManager,
            editorManager: theEditorManager,
            codeManager: theCodeManager,
            rustContext: theRustContext,
          },
          {
            focusPath: [result.pathToNode],
          }
        )
      }
    ),
    boolIntersectAstMod: fromPromise(
      async ({
        input,
      }: {
        input:
          | {
              data: ModelingCommandSchema['Boolean Intersect'] | undefined
              codeManager?: CodeManager
              kclManager?: KclManager
              editorManager?: EditorManager
              rustContext?: RustContext
            }
          | undefined
      }) => {
        if (!input || !input.data) {
          return Promise.reject(new Error(NO_INPUT_PROVIDED_MESSAGE))
        }
        const theKclManager = input.kclManager ? input.kclManager : kclManager

        const ast = theKclManager.ast
        const artifactGraph = theKclManager.artifactGraph
        const result = addIntersect({
          ...input.data,
          ast,
          artifactGraph,
        })
        if (err(result)) {
          return Promise.reject(new Error(NO_INPUT_PROVIDED_MESSAGE))
        }
        const theCodeManager = input.codeManager
          ? input.codeManager
          : codeManager
        const theEditorManager = input.editorManager
          ? input.editorManager
          : editorManager
        const theRustContext = input.rustContext
          ? input.rustContext
          : rustContext
        await updateModelingState(
          result.modifiedAst,
          EXECUTION_TYPE_REAL,
          {
            kclManager: theKclManager,
            editorManager: theEditorManager,
            codeManager: theCodeManager,
            rustContext: theRustContext,
          },
          {
            focusPath: [result.pathToNode],
          }
        )
      }
    ),

    patternCircular3dAstMod: fromPromise(
      async ({
        input,
      }: {
        input:
          | {
              data: ModelingCommandSchema['Pattern Circular 3D'] | undefined
              codeManager?: CodeManager
              kclManager?: KclManager
              editorManager?: EditorManager
              rustContext?: RustContext
            }
          | undefined
      }) => {
        if (!input || !input.data) {
          return Promise.reject(new Error(NO_INPUT_PROVIDED_MESSAGE))
        }
        const theKclManager = input.kclManager ? input.kclManager : kclManager
        const ast = theKclManager.ast
        const artifactGraph = theKclManager.artifactGraph
        const result = addPatternCircular3D({
          ...input.data,
          ast,
          artifactGraph,
        })
        if (err(result)) {
          return Promise.reject(result)
        }
        const theCodeManager = input.codeManager
          ? input.codeManager
          : codeManager

        const theEditorManager = input.editorManager
          ? input.editorManager
          : editorManager
        const theRustContext = input.rustContext
          ? input.rustContext
          : rustContext
        await updateModelingState(
          result.modifiedAst,
          EXECUTION_TYPE_REAL,
          {
            kclManager: theKclManager,
            editorManager: theEditorManager,
            codeManager: theCodeManager,
            rustContext: theRustContext,
          },
          {
            focusPath: [result.pathToNode],
          }
        )
      }
    ),

    patternLinear3dAstMod: fromPromise(
      async ({
        input,
      }: {
        input:
          | {
              data: ModelingCommandSchema['Pattern Linear 3D'] | undefined
              codeManager?: CodeManager
              kclManager?: KclManager
              editorManager?: EditorManager
              rustContext?: RustContext
            }
          | undefined
      }) => {
        if (!input || !input.data) {
          return Promise.reject(new Error(NO_INPUT_PROVIDED_MESSAGE))
        }
        const theKclManager = input.kclManager ? input.kclManager : kclManager

        const ast = theKclManager.ast
        const artifactGraph = theKclManager.artifactGraph
        const result = addPatternLinear3D({
          ...input.data,
          ast,
          artifactGraph,
        })
        if (err(result)) {
          return Promise.reject(result)
        }
        const theCodeManager = input.codeManager
          ? input.codeManager
          : codeManager
        const theEditorManager = input.editorManager
          ? input.editorManager
          : editorManager
        const theRustContext = input.rustContext
          ? input.rustContext
          : rustContext
        await updateModelingState(
          result.modifiedAst,
          EXECUTION_TYPE_REAL,
          {
            kclManager: theKclManager,
            editorManager: theEditorManager,
            codeManager: theCodeManager,
            rustContext: theRustContext,
          },
          {
            focusPath: [result.pathToNode],
          }
        )
      }
    ),

    /* Pierre: looks like somewhat of a one-off */
    'reeval-node-paths': fromPromise(
      async ({
        input: { sketchDetails, kclManager: providedKclManager },
      }: {
        input: Pick<ModelingMachineContext, 'sketchDetails' | 'kclManager'>
      }) => {
        const errorMessage =
          'Unable to maintain sketch mode - code changes affected sketch references. Please re-enter.'
        if (!sketchDetails) {
          return Promise.reject(new Error(errorMessage))
        }
        const theKclManager = providedKclManager
          ? providedKclManager
          : kclManager

        // hasErrors is for parse errors, errors is for runtime errors
        if (theKclManager.errors.length > 0 || theKclManager.hasErrors()) {
          // if there's an error in the execution, we don't actually want to disable sketch mode
          // instead we'll give the user the chance to fix their error
          return {
            updatedEntryNodePath: sketchDetails.sketchEntryNodePath,
            updatedSketchNodePaths: sketchDetails.sketchNodePaths,
            updatedPlaneNodePath: sketchDetails.planeNodePath,
          }
        }

        const updatedPlaneNodePath = updatePathToNodesAfterEdit(
          theKclManager._lastAst,
          theKclManager.ast,
          sketchDetails.planeNodePath
        )

        if (err(updatedPlaneNodePath)) {
          return Promise.reject(new Error(errorMessage))
        }
        const maybePlaneArtifact = [
          ...theKclManager.artifactGraph.values(),
        ].find((artifact) => {
          const codeRef = getFaceCodeRef(artifact)
          if (!codeRef) return false

          return (
            stringifyPathToNode(codeRef.pathToNode) ===
            stringifyPathToNode(updatedPlaneNodePath)
          )
        })
        if (
          !maybePlaneArtifact ||
          (maybePlaneArtifact.type !== 'plane' &&
            maybePlaneArtifact.type !== 'startSketchOnFace')
        ) {
          return Promise.reject(new Error(errorMessage))
        }
        let planeArtifact: Artifact | undefined
        if (maybePlaneArtifact.type === 'plane') {
          planeArtifact = maybePlaneArtifact
        } else {
          const face = theKclManager.artifactGraph.get(
            maybePlaneArtifact.faceId
          )
          if (face) {
            planeArtifact = face
          }
        }
        if (
          !planeArtifact ||
          (planeArtifact.type !== 'cap' &&
            planeArtifact.type !== 'wall' &&
            planeArtifact.type !== 'plane')
        ) {
          return Promise.reject(new Error(errorMessage))
        }

        const newPaths = getPathsFromPlaneArtifact(
          planeArtifact,
          theKclManager.artifactGraph,
          theKclManager.ast
        )

        return {
          updatedEntryNodePath: newPaths[0],
          updatedSketchNodePaths: newPaths,
          updatedPlaneNodePath,
        }
      }
    ),
  },
  // end actors
}).createMachine({
  /** @xstate-layout N4IgpgJg5mDOIC5QFkD2EwBsCWA7KAxAMICGuAxlgNoAMAuoqAA6qzYAu2qujIAHogC0ANmEBmAHQBGAJwBWABwKpSqTQDsUsQBoQAT0QAmdQBYJYmmPVjDh4YsMKZAX2e60GHPgIBlMOwACWCwwck5uWgYkEBY2cJ5ogQRBNRkzOUsFOTFFGhNZQ10DBBkZCXU7Szl5KRMTWxNXd3QsPEI-QIBbVABXYKD2EnYwSN5Yji4E0CSUqSlDCQUTGRpZefV1GWF1IsQxbYkTOS0FDRo5dRpDKTkmkA9W7w6A8m5hvnZR6PH43hnU4QSVYWbYyMQKdQKRy7BDCfLSYTXQzHUQmJQuNz3Fpedr+AJ+KCdMC4QIAeQAbmAAE6YEh6WBfZisCbcP5COaKCTydQXHkydRwjYw44LSz2YQaWw5ex3B444jE4ZUl4kIlUkgBbhBEJhSaMmLM36JdlSSHmVbGZY5NLCBQw040CSImjKUrZFSy7FtAgAFVQUCgmDAAQwADMSD1MIEmLTcMHydg2AAjbA4dh6fU-SZs5LzNGHGgSmTzCG1Wow+SO11bMQmHKVRqYuVtCTYCBBggAURJ1KCAGt-OQABaZw3Z43JZFSQ5g4RqFSGZbImEVMqQyEQyFw+a3Jte-Ct9tgLs95WwAfsYdUKRRJlxcfTIQNcpQ23XflKeyFfSIUTTuQAXMcIXDIThSJ6ngtm2Hadh8VI9Bgo73qyE4iDQjqbLUpiFhYVgmDChhWJIjhXBcci2ks5EQY8UCHh2PgAO5gGATBISyUz8EI1TqEC2zZHUO7GN+xTXPsBaLjYeQSiYArUTidHHgAMqgoafPQYxjihj7JIogJpFOciGDI1zbDCC6SC6qwmNstaKGiclQUeBAAEpgOSqCYJSbFGtpgiaDxOSaLpwjFlYwgwmIpQKE65E2P5FS1A5B7QcepKhqGwTRrGIzqd8mkcTMc48VcOFgo4NwyGZEqSJW1VOBkhHqEltEpQQAASrR8N5D6cTpKxOjQxZZMYczzARGSOuh5wXFo9SGM1Cm+EOWCYN1Wm9YI1SOsYhbLLUUIqOFP4IKa1zlHk1lOJs2zgXukHJU5ABiqZBmpt4GshBVcf16EZLIlxzcux2GKscgSNUshzvYAFWAtrVEEOqqhtSa1fck1XlJc4gCqaxm2gRi5g-IUViu6813TRi2wSwVJvRpn05n5NiLORyghfyGh2sdFh1ODxZ5EZIMQrWcNOcgJADqjjPWJIpzWhctoCkDIlgtOWTiMo+xHFCjbNPdLVOQAIiEwzakGuoRLld7sYzWSSFIIWXKUcJGXkBH2P+pr1EcpqXLYosdj6YAfII7CoIIRAAIKG1LE5iGI06OKzi7rMc+HHaB06zqB1jHJkGJ65TrUAApUqgnRMOwofh5AHCx75iI8XMAmrFUlFmcWgJOCYoPx5dBdYvri2R0wTBgCQ6oUDl71ZuthXnOU8cbGVKz2DowObNFtYuqY8eWLdhfya1PqT7AtLDPXG0VAsUIQ8ZMl1Ao6-FPkpiLLOyLItUNgB8ezmoIMC+VsPo21QpoBYtpDIQnIpsayUgYT1CWODKEVwLD8glAoX+vhyAkCDJfGYmhAT5GULjbYEk5AIMMjxUopolg8msByLBRBMDcGnvTUBvknZcn5DyOEoE8hyHTi-OsPElhJx9mggezYHodgAEKoA8uPXA+IehJnYOqMI+ChAVCISFOyIj5BHWKPsQa5hBFgjqBocEWgsHyMUWQAIABVXAepgGzzRn5fMWQFCInvo4fIEUKjRSyII7INRbS2IUUGBxABJU8wRNFuPytLaoXJNA2BBlJNEEUlA8R7ouQG8cD6DyLkeCQQ42xgGLtlWABBI602wOGMIAQoDqiYEOAILAmCRiGJALRyRNBmFKNZVY19NZGMQDuMwmhDqmFsJKXWJSj5lNgEOVADFqlkDgHUhpTTAitJIO0gIYAK6cD6UkhmqFTRAjBJFFBg1zgCh2MdNQb9zh1G2CFUQINinSNoj4C8w5iBkEoKtC5HDepaBClyW0c5jD8jmhFOshxITIjqMZEGGwFoAsHEOAgxtXrBmCISRU-SljEUhDYdmj9wQRWnOhFQQU4Tgm2DJbFgK8WvAwMciAHAQw9CpG0fsuL+k3E0ODaxLobiBR5CuTY79gQOzmKsfk7LcXEG4LAdRJA8ABAYhwDpuBVSQACOSXBPQ2F5UudpOYGwuSDVqMiHxS5Krc2kgiUw1l8hit3IfFsOLLxDgkAG4cMSxYSyJWAElJJTXUk4DgsFM9kkThuIuco+iLg8wqEIyZAozBzByJFExwtfn7n+Ry4NHKw0dnFgObU0bAhrMFQALzeLg0VGRooqHqPvaoSIubFAdoiMxxkbhHGLEcNVgbK24urceIgmrtW6qbdgVtJJcEhkTIMKeoq0Q8SKisDcUK6wEVMF3EKVlHAVEsFO4cM7A1zo1bgLV6pdWUgaQmzdWqQWWutj5SFDVwb+OWIrQy-J3ZpqXiFHx5wciCNvUGkNQ5H0LufUu5RkdZE+ACAADQ7bIIEWg5hGQ2NYSEEULBgw2FcMEWQe7iDEAh+9oanKoZfTqjDWGAgAE18PBN9hKci1xRlIsihK1egj9hP0WX85jiGq2scXa+5RZBAy-pAf+pIYq9LVHqN86yhMCLeKBNe4sdl0RNQpvJJDcmUNKY4wEIM+B2AjnBZpyZFxHRpHmBoWhApCwES2GUBwqsNiC22ExpDdm0PKc6dSMeuBeXkB6cqXl36d1uZ6lpgzJm9oXSfoWeB3MHZg2yLWDkhlsg8kiwpjsbH0MBBXWuwYmBMB6ACLg7AUBcC7q2IcbeT9IoqGOAOyZPim6DX2DcACa8auzsUzFhz77424Lax1nA3X8MWRdDJXh-iNAdwFAWIpU5XmWb9QeGzUWFvsd1bAI1TAAhh1wx26yixIo9z9pdI4BEi1AiG6cOskVxBzYfTdhr93DlPdQDx17gIPZmcpeYiZCBFygXMIiQiCKAKCPJhd8tuLbPg9i2AAAjj0DdTmoAuY7cYG5lhSMolKMJIwUqJASU1koay1RQcsbq-Z3VTAJ6reoJlueHmJQDVsA7YwM0BQE3R-Ues-IlWbF58h4nDmqQnNQJSF4AuSQMjF2jfaCwVCnEkyCTIBEVBqx5rWOwtq4Tq8fVy4MtdAgQAFUK88Irjc5jFf+SVyhsi8gocdJYjo0SR8yFkMVLunLDlU8GMOHl+lGVKODQTiJDLx3tPMGF9CcIaxCgnoMEhMoBB6I94lRJDcEAgKw1suB3IDgr-4avghyA4EVIINgGA+8cr71Guv7BYBiFFZWLkihr1ZELDaMyPNzBbEGjJUQ4DhBl7AO3wI1f62j9qY3uMzfW-b8yp37v2Be-97AIP3Fw+G3j+vEm61kK0jRSOIZFOmc6g5pOlYR0KFLGK0PNc7JZf1Cta7cvSvPfWvRUWpakMuKkCQGMIYUMVAKkToHfC-HvEkPvSpO-QNB-A-Cff3MBdCIDB2awayAUJwV1YoHkMwCwawOqL+YwJjSOBiHVRtDA1dNtTAL9bdSgAIPAdAhvJvPAU-CQGAKuJrfgwQUQ1AdPbIaKK4TJDYZ1QiU9S4J0UQeOdmagiLKzCAwnTg7gxrXg5rDdNLIQ4MRQggRAjAlA8+dAzA6Q-wQQOQ9dTABQ3AdA5Q8EJ0FYdCMEYsXOU9ZmOjZuFQF0Y4DgrgvlZbbAT9Gwn9EQvw1AcQ4-SQ1ANvGQwQJIhNXw-wsg7SNFKjWaHbKFcEZ+IwcQMwCiAUaoOFREeI8wwo6wrdNI+wxw5A1A9gVwrA-IjonwxQ5Qt7axQKWwWwLIZ5ESPtNJYsGXB2KwJ+NovlTDbDHDdIsQo-bfHIvIjwkgJMWAQQPgYopQ0o3qL+R0KDdCCwdCZEWohAE7afItK4CUfyPHcAy7CtMwjYrjbYnoqkJA5wtAjAoYo4k4s4i45Q44IEVfNmfYUoPPbmOwJuBKUQMqJ+KRMtOTCQf4wITYnjHYzIvYk-XI7ffI4404vQWEq4pINFMoVWQtfkBwJFFQcwPMOEb1WoGTPEmzQkgIYk7jUkhwkEpw-owY9wquGkwQOksYhkowACR0aqQiMmdcCKNORYJ+U0T4m0b42TQUhIwIVTIMMU8kg4qko4-AIMekl-CFRklUxYJ5eOEEYHcPFWDQcoSxWoUCSKBWdY0020uwjI8U0EqUiEmUwQM02-RUh09zVHACBYeFHRKgpeFnVHcbLkHaSPLcIdDg0eNbKnFzfXRbPAdgLI-YlvSkgknwH0LvA3QQEs1zBMrLZU5YBEzYDFEGOEKECKKoF020BOFQfhQ0gUv4os9rFsss27EkcMyUlwqMyOesxs8s3AZs4kanVs9hRMpkp0PkITP032QLMEFFCUSwXCHxKiYw340wk0uLKkBLJLFLQQ7osMy0msw4quMeJ84kF82kKkQQVIqee03c9s1HEDCVSKWwLEksOlI7btfheoHGbIIMx8585I18kC4Q4EiMpctw-I38zC5LQC4Cro0C+M8C8XSCvrMrDFOC6EYrRwaQJYZC4wOcNC28gnadRSPAFPKJAgJPfAAStPJUhAcdaKaSNEG4OhMEMyHCBEqrFYUJIw-HfEviuMaHDyCQOJDgOpCACAAYCeaMVACs-pQRNQLkmYtIYyUPBS8VBOeOOwEJb1TBbijS-i7SzACQXACE3BYgFhfoX3QNCyt080LGUCXPP-PMLtEGGaSKMEAURjDymzTS0Sny56FxVZTpMuUMVMY8T8qQ8-JgLvXAquG-Qg4cYg+A9QfpNEZmLYZYF0BFI4Z4+YFi3PUKU4P2U0JjdK7yiQLKxMDpJgPKgqhcvogirAkqsqq-PAyqkK6quAw3Oq8SiaYiQROcK4LQNIdqw6GcOcNEJKj48coeGzPSys0VGXaQZYLaHxRcQzF5eYMoYCItUQQsRQJjS6ggZ-aik3EGJg0oS4MmGwGK2QLeCUaqFQWsKGpjH0ZPEkbADdCecgaHISxGES7y+qnPaffzUZSsTMv0wEZK5YTYGC6VeGxGzgFGqkNGsOXSlxSs1DTgXAC1Y5PgLdIVMalSAqsKnxdnQRNqnEiEUbE6ciacG6ERUc+OQyKmkSpG2m+m1AXy-yzAQK1gIlDlCy+jGFciGSSsSwGK0wMGRcTi1cfIa4X1H4niu9BGhWmmgQ1G6HIavAEa3K3mjsIq2s2ay-a-AgpaocGqw3YQeqpwQEPUnWbnH7F5ewAKSPJeRQWjeWmARWp2uml24anKnm-KjsXosEgYqM328q-AgfQO4OsfUO9a0SQ4eYaGXOHkMWodJgnxFYQSa4JwJjHoRLGHb9WmJDUkXAKsiktvFchs7uxvPvQYfujlQe-pEQYsdnZubCW+UwIrF+eE6wLYKEHIS81VVKitCe3u6e9gAeoe-OyMtwsewQI+qekys++ei9cTJ2CwWCz0xASyw4a4MLL2MEJjVyMIWM7yjG5PbG8SuoIyafYwaUSsYsQLAjewaTRlP6NlA+wnAB7dNTQawkn3UIbgIy14KkOMKkAgLOjpbXQBkMsKyXArYmZ2WyulF0dnZYJXTtREeOf+0ITB801PHynB-ATUQVKAPAISnAcgPsdIoISgOMMKnQp+Z1U4NQUQMWxwEGTGeOYyTQHamxNB6dDBoB3h127K5aIy-RkM4eq07A0qv2hagOofFasfHGzkYyWsVcKUewAcsTfIX-a9WsfYFK9SmzMxrBwxkgQyoVCAdUVSAICh7hwqiQr8s-DwzvSJkgVSQQWJ2MsKuwFmfSIaOcfs7mVYeHUW0QACOsHufk86itYJnhqJCQMJ3lAR1J6JzJ8xi+6anfG+0qlpquNptTHG+VQG-iCGuoIzM0Swe+BONOdg3Ru9IgRUXsWpjKkBrG3h+qobdNEhZQNELagiK4LtRg5VT+NEKpymGzBZ08AIZZ7Bk0oVQh4h0ht2nK6RpUGJrhrJ9anuD-B3VlDkcjYGNFJeuYWjFeMAo0itS5t5m5wx-hqAQRrrERyOQyl4RZ5Ufp803g4RnrdamCoIpYZQM9SwZWVnVJXPJYL5NmUtapwnKFpZj5kMwashk1Ol5UZZixxJqxua-2su+xkfeAwwHGzsnkB1I284RcX7b0wsdfT-O6zfOZoNVl65hlkJ+pxpkMKJwIV53sDF+J7IzlzKbp4CzVrvNFjJlVvBXF4yc0YCeoHzaaG3TkOsUdUW5EUwJjJVmFtVlF3p1Fq53Vyagu6Uw1lJk17VoC3VwZ6cSGF0bYD46wfZiELkOKDRvMOoAJm2-E7vJRIIc+PV6sqQ7XNyXBQQPygfIXFzI3NsmilYsGQaAw66IybJF5dCBoy22aL5VmJjbNhxM+XpQNy+rAots1Hwst2-CtocKt-6xmT5Q4aoZQUibiLQ46BYiWuwZEL8aGD17gJIgR57I1IkIykdi1DlqQkgLVerZTAAOWNQgAADVzV1N3EcxkQmHYUHUoQRW5i9hPNCMLQikEpJ0FWJBUNd34X93b3TVH2B3Onz32BL2OMb3D2H3MALVlDOSqs-ZJsVUUd9hshpBV8PqIRhn0LXh1z3nug9cyO5yx9T3azJ7qP0NzXKPb9GPlM6YrVHTlTvSgsaMfFIoXQbceRwZIQV8tGtBFxSODcLCW1+C2s6O28GOmyvCWs2sAiwZToAJPUor6DJkvxwZTRuIMg8O-7gOhS2Ols41kjVs9AFPt8lP1yCirOE01PxK0Ub5tg6FtZJJv2ToRX2ctZLBxWZiM2IX7zzCLPl1LC5P2tOtus7OJAHO5zPDovvC2sYyNscXq20ZP5AQHV5g8PVgSszIsg1xFAbgtABQVg7ApPyORi1s4uh7vbFPw5IuNz6u6TGvlCmGaMlY8hLhryO4AJpBaDNgNAtPO6zOHy2uggHtodcMEukumPIdSqw4ziAizBrgiNptixV5fsshk3qhdMbJDFau5zZuodntuNFvWumyVvq55TxjJoH4KJlhV4UdFw7UtBchxA1BzgZQpuIvpOycKcBCWybu1zkuQeS2WzlDkRwZ7i7r02E59nRAYVvHCIlcNhQuJzwu+UZuhd1RWssAIe2vBBCeRdE1p2Jx3PDgd7TgJRpirACYnAgQMg26JIMEPXMaYAAg-QPIRCMpfrwG3Xzp3O9Nsgib5lFh5wXrZcAfAnIWefgx+eBDGlak-rOPEz6gLgxfccJebAzJjB+MivBZeFrawvp0EZQHVfBeNfDBsucwdeeI-Z9e7BJfF8xIF3iNNHyILfcerfle+eok7ffqxBHeJxne9fvZ3fDeXkPsZfTffeFfM2Lmg-bf1ffqTAI-tIo-XeY+14iajgb5Zeze-fuebeQ-M+qA5Ac-eo8-SIC+PeXk85E+ff5euLFfaX0+q+heqBhA6+kgG-xfY+ibWY2+5fzeceaXA-K+Bfq-1BB-EAdeao49kyE4rhfOZcP8xFYU5h5H3Ku-Z+saM+++FAl+JKniuQ1-c81BjAzJwE6f6hNGe4HYPXsA6a6mPJVnef1nwHNn6EtlHHD7C1KFhygc4UCGzG8S4kZ+8zD-tm1ubcEhUWLJFii3IDwDMWQjPAPzTMB1glUh6frlkC1K2gYoKJA0pRHf6f8MqBJO5gI2chhNsAfQJ5sYxeAYCn2yabSKEm2hVFBY5wVYDkgLw8hu02sR5NP3OaQs2BTLZ5iYwCBEA2BCXYuvNQqp2N78DjWACYCcZUYL0-HbWKIByRgC7+i4WDJsHSSUCEBoTcJs001asCqBCg5Jj0zDZsCda8IQiJv3jhKASEEUUECZllrfdvMh-VPhIKoGDVGmETawegNsEdNwSbhENg4LSZVwIh2bMOjcCdAQM+48wFYlqSQRQglgHISyLcgr4n96msAGMBwFZrwtA6nSbAGPAUGlCKqQ+JgNULjKhhS2zEDABAHTwuUCwPCLHBkFfjCh0cEMcQFKkRDc5ChvPVXhXjqHlDhUgaKoTUKiGF0YhdQqqkHUaFjwFCLQuMJAHOQX9TokgPAX2VzjSRniMCSgiRghCwYecwHa3kUJ0olVZhw4AIK4WAbNckm7AHAkoNLq35y6ag-pGgkkC1hrIlGWwMmXfoSVh0tlCrtvVbjgsA+8zHvvcI7w14OUzwjAsA0WHBtkR3LWxry1UH8tDc-wu-gqk5jWBYKf+MrNIDdZXovwrdMwTwyHBFtOkZlGNLwx-4ZV6qSuGXo4CfhCQ6MCCBPtvSUC4Rl4Z1cQbS0kEuYmRLACsogImACN8qVILVMyIrIGUjKio5UTKJJAWVHABw83P41kAS0EEhMEzKaCsDGAZYcI2AYq0lGMjmIKo1kfUzhbagyORlLUZWWRZGUEk+DB0Rxz-QQVDIcIJeqICOqVgUex0OsJYBG6jlJeJweVkfzgHBCpR9o90SEMsHwtfWiQhkdKJZGVk3hXTUNvEK7xsDQ4do8drmLCqmJc4g0XhEsHqAIJ8gXmdBH6Xqj0iU8ZY30XKJmEuYP+bo3McwPdpZj2xOY8ytXSOx1hvkQ2KSLKgjGh57UFwcdA-D6o3DbRI4x0TpWZYENVxKY-sfmMUE8sfhfLR-HIE0HnlaCY6JOpQkCKIJEQRUXIMiA4IZ02RwlX-lEk5H2BkEM0WNn43BEogSawISsEBBsD+9rRBJJ8U6NoEVCT6votUcZVpi+idRdqcQGijUDmijICCbkNf1WIaN+I8YwIaYXAk6VnRLwocX6yVCiNkiEjO7NI3YGv4kgsYnUk0XJS8jfxq+LkryAThGCsUZnQiXw3TEat4hHWOmnYKriFj0mqNMKgnHZyrgyMgNE2sKFtwGd8kdkawNAkfHK0iJkE45IlkjjmMyGQk8gGFV14bhbQrcFQijlDxmBdSqsV2NvXUlSDjGQqVGiJM+EHjVhFdWAAoHqqaAygpzHekZGvLr0P6RScwDrGRAuNbAVo8UdOnqT00OxqY58UHz-4X9f80UFyp+CEGMphQw0afEo3BCrhncPEuKWuMCCwstJfdUyqqM9FwTKp2o3FvCC-yCJJQIrIKQgAVj5orAZWX6EIPsnJjgwCUiCUgIVHojSJ4bCieI0kawAaJRkiyEcBCiO5iwy7YoDPmCTmJG6u2TQL1Pim5jsG-E31s7T6kwS9x9g41kWNRqlii25PCsdXXRznBRoxfKwKBAGHo4Ian1L9ksC2klSuxQqHsVSD7Gqj9JEk3FrYCdBSZUEdGBNsdDnDMxIQxwc3IwQfFFSns202UWVKGngcKkf0mCcwk1qPCdyWvAMTkHSAgthoPQ3TrCGAlAhchEUrWDAOil3pYpyMr6YYzIZOThJx0j4dYxLqLUjxB+GQDjTSAmYvwcM+wPWKhlAR7U6wZCVsDUr4SYpT4lGeuMyrSCPaudfNiPXeGuTcRh4-EY-jUCDMhk4IHqryNxgwhfE04CoIMgRSgiEMAQPys8JICUBfAOoQIJUNQIyNxK9CUgU5RQqQwxaU2IED3Bow2AKWg0ECfTMNQw4mkx4PwObFdmojYAHkPXO7NolccTonJDYPO0UYhRvUvnQQPCGlaYRl43OfeupTIDYBOgQwH6TDhTkJdy5lc4YA92jn1V+oQWciKrH2gx1B0g0M3PRnBCeZysUU+SPXKrl7sa52UGDtEKwIjzG5a3ZueJR8zL5qMYIJOl-FaneMzECca+ETPdALQZ51cjmlzQEaB065LiBubfjW6B0w6ekVIOV1BhYkUc3yQOXdJBifwLce8s+aPPA4w5g4R8ioRyknlLDp5n82eeHCvniURABwGSGKBBaoUxaIUCyFQjdJjpGUC0QOj4CTlgAHgCgjlBgs8hYLHZFSD2Rf0EA5BooK8vuE1Vdh-5Lo5C19qEi2CoKPK6CzBdgsxFF1cFrCwhfxXnpkLDulCl2CsBoWmAP89C8dAUyHktgWF+CtheTmqFgMSFfCihbWCoVCKEEPVHMhkAYUSK0FnCmRS0AIDd0Qe8i5KdT18hKLC0KiwRW7AjGdwESW84mDou4oEBKhic-Bd5ReDK8OhECuuoAWMir5PshCcEUBBTJ6In4rpLdh5RHgxg9AQqYOOogQjqzLG8S+CBgEjhaoPA-w1QtKHVK7YVFv2eHkLBdjfdvU4c+SNEraxxK4IiSwBdKRSWJL0l7ATJeJUCJVB2GgibHssH25mBgQNgGsJZRuALQKlsS4+UxBYgKCxlTARpc0pSmAi80MCJqgwptx5ACOdlNeMCDKUthhlPuSZbUqLqTLpl6ATkYHMGw2B9gHsHZjbk7JFoJOJkWWbJm2UCMWEqkBLs8vYCHLvFF-XXj3NpkBl387VSEPSjUDR52GU2OmeUqnJCo3leytwm8o+X9JxA4AiwH92-jrByZC4IZDBl8QMYwMQyyFQI21zuR8FCXQlZgvhULzREtGayKyimhOoIo-IMoPcWM4y4fYeKmJUKlJXEr2FbhTlZSHJV7DoofvbHsCtkAtUUc+SRlVejsDQKhYYgiFeyoEYqQMoeIWufmKVWZRNkcYflWYt6jxwfSX8RQBYHJRaAzI5XCVAu1lrjZEZ6lR5fC3VUqqJ53KrAvavYCaqwA2qgmTRVrC1102kU4FXkFanLFzAU4fkK42M6SKDwtqxrJ1AS7LQcAfAD1f6Jor5gcYVXMUM-1MAEQ907OSPPICsAiK5VWy-FfCzjXYA+AMKrAqWoTUZKjl4DaKKmovRawSMf+NFHl1yQ5CNgDVNlZUuPlxr1ae4vtYmo0wBjpk3aaZu-j+hVR5Un1EbJeQuCERu1IyioX2orUV5B1Naz5Tqvom+S46u3HRCwRRz7CZw9CB3PIEXVCpc6r0BLpev8BDrn2E4YbtWCEGAQfJ1kDuPIEIzvge4-jKEOCqLUKr4WN6ysk6okBAa71HA3qORBnDDYKo2QEKN2n2YuCtq3Zb9d4nPUCMk8nQZGCQ3zGYbsN4GuiXsBJp5qQ8aQLaE0QJggyGgPIuykLDObyqe18LPDdSFXXMaqQBGtOVYEOBkJcgrjCEKUAJgfizRW0QsMNBq5RLi1AQUuOXErgPcPcCg1RJ0A4Dk8y4pyQQB7n+Eedm4XOQRAuy35XQfSv3YGkdyA42rJN0mtTWt3k0gbYAim5TTzTU0aaWlkgLqW-JgS-qO4eq1QEgwZQvV0N8LAlP4EjRxzJgi3E2GAFjlcNJgHGxMoICrB6J3Qos-jY4HJmO5-whqwhBdEGUSaANAQQLabGCAhbuAq6zwEFsi0WxcAMWiCnFsWAJaE4SWzYClvdjipzg4Sh2Fls2WRrJNhyMeMLinh1zR448SeJQCq01sI6tgMzPI0tr38N4ygVIUYP0jexC1XW3LT1qG0-pV1a2vrSNo3WipxtRkWSuCGm2+d-E0bb2Kvkep1h-NT2U+HmwS7apn0ebUbTlwtk+Y-G9CfIPyEzKfawYtkY3usuy1mbctD2vtsMFXUg6ntu2tzmDGaoAglwwwmSAgj5JmJXkqxXkfRv-WMaYmACftvmLLiAJ3VUOlKRAkgGXAWCnmZ2MaIFouhX5XOBhBGtohRr8d-bEDczuGDPaA8QyLgd+sIgnBrgAowIlvU-b2AkqnWxnZJqmm4IklBrBNITqaW1qL+aaI2jJEBpQ0gcvnL1I6AuAwZkty4oHVjsl150JSU1KeRXll0c6ae0yKaKBDhTQMtg323TU6CEjDl2GpQa7d3lYQJcPdWqonVup-bSBLKvIUKMJhoUZAu4PiErC9WITu6WEcYVjbHrl0zK-dLxMGK+EyAyV7dtYBsQ7CdArEqUjcf2B5WpgYFyhCXYODTHYCPRVN3YbFqnMTIEZiOWwKrLaFqD8QByiFODSEt8QLqi9fACvd6BA3l6S9Ve8uDXp4VuctddQTePFXyDr5PGgBN7hSyCjA4Fotab0PmMrkDgR9nQMfcQuT2ERj1oUetjDTmCBYmGnai3PVE5jLbaIa+7wCBs31gBt9u+uvRBTTQOwGVVtbPGOkCzDcLQEIAzCZGpaUw7E0SZRLZrUQaJS9+YpMFEh8CqJtUYQC3dpDEjB70IoIEaMNi8FMNWYfZHcLFAWigGc2EBxA6XpA2wGPI8ByA47PeW+7PVaMDIAj0pRwJHqHgrwVBr9IVNZwWnPCbJiIMOJu68owgDAaiTOJotdBpNS9uYZIhOpxwciNDECSBFoZO1MCD3vUr8HlEghsg8bqDZRkKDmAMQ9wGQOQpgktkT6qUGMjchAkpwGXpcHzV57eDeJDQ+kSVAJJoDCTKQvobiSuGuGxhrTGbjIWFgcYlEJQOCPyn0pvk5XPUhU0INRIc2FZakG4YH06HB2EgLw-El8MSHh1NFMoGDUx69l+Y8VelTnqRI7gYK9CD+RXK-nzdXFmCgIN0AwAJdZM+8seXjKCB1GGjYABADkRwTxBIg749nBKFNACIjgmgMWqQrUbfcJtDgJcCLA8otHv5bRtxXrk6OrrmjICg+bUfcWdHujNZXo64joCipIG6bWjBoFGGI6imtWxrcvFtDAiUqmIMdvAGiB-Jk9ggNugiA5jOxn+Ni4oPnO9LiBDIu1cJect-ivGlY3CEZKdHKj7AKwFBcqLMZmjEZf45SSpG6qeOSGZ2piSbHckyQqUm6RtF8LUBF1IgsYyJ1ZOsjROvG4oSK23JLx41mRF5X4UZhoBkgXAEMye+6bdWJixtLtwSlIbZRMhuk+yCcLfBybJrmBEqqQaaEKGereqtu6IX-GqS3w74q8NeAkWPg5OhIJTNCB5Fpy37S5yg+-VSdrFZPKmppxIYMKkwYgcR71NqLhN6j4iLS0Q4gRfLr1OAbtucTgV8GaaHw4INyflKuEmFvxWmbTEGrTB9RE6MoeQjgUYWZGf4Fhd4oqioHLUB58oVOnRdLLhQyL77iRxTBWHyCtonbd4Ae1QOihYLAHrMfxB8iMTfJTxSSOZlIccI5Cfs8O7sCguEr0RNttw6FYkkCWzP0GX2ddGKMRxXpbU-8IclMn7CigCR7IqZoklxlFKKEczOTf1QFLD2f4OSeXAToMjsC7d0KQDJcwOZp4vV2c-3bxmWfBFJxXqREHOYFG+6FkYljmLcqWTa7sBlzNUTCCXnK6ZkAp+6aaKDHG7Aj0KxFf8lhUAq1msz6BffQ8nMAJRdoacQaHSmZhlZzR-pT8P1S8q8Nk9MkJBE1RWBXQ6g2QCsE-Bl59xCYs+6rMBwGqGNLq2F2cMgl3MSIoUDlQEDGapTcgXqjh0CdRfqZ+VMCuCZPeUwChlm6MxwWGUbxkgvgQYVudcxjrvK8VML9TfSTnQKrYXw6DFzuFCEyQksTo-iTGLLl0wpab9+JWi0eZtSwUWYTsTCBOsPX7xygJGDpdNj1Ip1FQyNdOsrTUv5hI6BSUWcEvTZXHbKSuZYC5bToGSXapljE5HzdDs5hMRkKGoo2CXugMc5NcEJ9zmMJig09tVOo7TCsM0+LlczAIJe-hS502V0TWA-xyAxQysaIPIPmrFGVnCcWV1y0rUzoqyVLQYOi31hWDY4hj29B-gXlbiIJUE2PLuj3Rqln0OT6pViqldWBL7M1EYnQjnA2AXlBoNYThpQ1VYeRsL21HMq40FiEQPGwMOOgjy9S6jv6lFjKxIC9aaT0ZLon0Q82pCCWiuvEGYmFiiqZkRyXmUAp8dXwM78S11vhlpJQGhnCNElUCJtw8GPUboAWDeEcARIPw8Y3zNYsBwBtGMRqJqZZnRY-HFNZixCW3HSkXoPUt5w2HxutbiZpimmGY6wbqzouchmigUSBMcGeJXpbic0vtBsD9Ji78SnrC1hlW2urB00orbeIZBipOBVSMGYvoNk75yz5maLZVhta-6A3brD1qkE9YFqNQkzsgejATDewzYpQQRnPB6zluo3nRwNp66YhcoAFCLQ0Q7F2hgxxXKIoao21c1RubjZBxt3m3RYqB09BkkkYvh9xsAWyxEoEeKmhedvQtebFNgSdE3DbvMFbYAL2wsD3RKMYidrZZQ0UGyic0Q8yP6zZh7bgG82mpsTALCOCFZCwBSWE+kGFFvzrgQFm4Tuys6tGD2JqY9gnbMvXEYLYUf7vmudhhGZoHqaldjystncGs2uFjrOXQwan27jJDQHkh8kd07WLoZmysUWDTRWYaylPpbwZnTdpO6Z1rMUEitlFZ7KKAoN2mEwQgqoPcH0t8xtBt0OGc5ie7Fg67QW7UMkU+2IjUAX2XkIip3acC0uZScgI92LHvYa6ZcX7c9w0WemAwldJL4NuEOhEdsXWZbQacztJw67rYusINtOZiggfcgDMdY9qntWOz6Fho4CYy8aSB7kcVu83HDNBf6idTLhe1Rnr9jfgsqZKIrYsEA4czUOrudD24o3SdgTirgWa+VK3tuNSYGVXD3VNDzB7Pmhw4Dk+3g8RB1jENaUusK3RuCM2pHyiCnsT0KvT3WcSgQ026D5J1gccBMO1BaOb2xEkHW9xVoiLV4ZRsLDxWC8CNh0PwGTzMfIIiekiO4AhdjkDpKKiT82Xe2g+osFA5I8RdN1QPNaEXdYrikxg0oQwi2xZPXvbbdOOnokM6gC62e6c4CrmYL+P4RNoxJzdeSf0DeUfQQS3mCd09pdq8gHxIEkETSBur8jd8KXgSfmClL0gllmwKetSSyoW3KBKdByRQaHU3ONUgxjbEU2whgkocU9a0DMN0DN0WGuTP2A5NpLawXZg-HqsmFj+Ew4JwY9RwXRatawRaR4ME5FMk7S4UiOWdM3IOQODjqYWmBmFuymhdDrTbtxLCqAEEOhDRjzERCaP1g4wlXsUORFtGXhWFo5+FOEsGZuybBGhZCL2jHAYRryaZ4dIGlbWjnIyOe58hDzaxyZPcXXmjjEQsMiM6LxWaVKSczCNRtUt89i8YXX9qVdsSUIS7WCC3CwRXTPRS+ZnUvcGro30bTdlhiW8YLu8Ed8cGMu75wTyHlzuNRnetKb0drVtuP6m5i6LVwf7N+oTjQJ8YEYxKjFaVzTRsYf6+S4mPMGUvvpe7TGf9JJDm2Aj+ZlF+IEJdwacyrlXJOgdleqv5XG4np1uKTGUv1XooX5voQVjfaioiwZqo7DPO7PTXKD3idtfFR+TCIAUj2OouuSdx02mObs0jLRnJOKpgrhl1ZQ0cg1G4lWDCQvAoveZZKWQXqXy+GnKhRpaLOi2o3yHUEiImgYUIOS3BYkhan3Wt0RL2nWDUaalkixoAsMxF7Alz5aR-oLDP8ddq1-t0reSf-ldJamL25IHqIh5pQ6B4ULucWA-JCWxfNkzm+6eOSBGw77FwAZih1gpwCD2+MKFStchiEJk+DUU9AmMyMXO0qF4ffr63jk2Sga-d-XJkzYDhGKf7hYYhCfS5XSsmgbdfzfui6L9QTV75m9ijphQjsbhI9Wcq6aoPXrmD8RJGmSDw2WN6ZIByan1tgPWlwWs6wVjuC33EcsCcVOg9UuB3ir-aQrJKlqWzQYiB6mY6ugDDH1WlgKQdZdC4fOxub7sda4Lc-v6JxTAjtaAj0AG-8GCEmgxj-A6xNpObi1yzOkFszyA6rohOsEJY-LniBTbaJYgSiQD6gYnzF8rJYHtW27Mn5fqvFrqVBgIygHS2p-xaiQWTQSW2fbOjmvHP4uhXTXMmkvyVuYZ5a8pJEBMWHrVmbBY-NxTnYWoxYH1EKRldgfdUkZwVtiGNFWoMy5Gx1o7-K1Q+4OUye+VLAhmzDlTtj89Wz8kx6+YdG6laRZSAeDJ6RyBHFqnZCigAsX4r4HNU5SeT6Zrt9SjAK8aBzX8aVGCWq6lpUUSoW9SjBp39ajWwBJlE3nJuIGAhYkWTkUG3AXmq4ghSaxTa7W8om-elU0YcuBOZAf4C0QkC2s4I1Gu28rHP2RjxJYmknpIxjPiPiOK4QezvJQ4IefMe-11LrNQ6USvMl6Of5yoNJtX9b5jjYxVcgc7O6bFD7KScctWOqtRt5c3CjroqKEOZebXyC0ZkOEEDIDszare+153puG91GFGzYUW-WFDmXd4uVozkUa7UBvO8acPPKcPJeWGBj3EbkBWV8KXdM6g-7miMLDY9eh8TiDyyZMx3kBDyUak7QxkUDyE7TXaLNsmqzbynpdOfkgPscAUyjgTDQSuZ5D7FKBcqlBVg12-LcFqi3rRbTG0L1E6AOjZ2JO5ok7QUwM7UEwQfA84Ndq23DbXvzvmYB8nMDfqawn4WwEZijG3xSua+TtHJfF3A7btvSCb52VFog1E-FiJHfCSLTEIlPnFZ7zjuGATerKaCIdD5LzQ0KeRrFCAR3U5creJdsujb9QgafOpCLH2ShPKh17vJmiTCiXxhoT0V+m4RUUY7yHCkNipJdgIH3LG-Vc3i9DSfAJn8ZWN0LoW3AtOOYOaGmPkNBH7qvolhtBM-asFfAB7kM-PgYE6WC-8yZJepYj9icAwgagMn-Zf8JASPIHyAOLUSxiRnovCwgrabengwPKZwy0M3-A33zkkPbaj-tAXS7zCNLZL+jI0pUU0EhhH-MAxcNEjKLVX93-LeAdhS7T9mBBRnWWEQQ-7EDGUBKjBuU2ME5DoxaBsLAjBqIMkamUJ8YQKALZ4sYPkFf5RZRsFcAgAA */
  id: 'Modeling',

  context: ({ input }) => ({
    ...modelingMachineDefaultContext,
    ...input,
  }),

  states: {
    idle: {
      on: {
        'Enter sketch': [
          {
            target: 'animating to existing sketch',
            actions: [
              () => {
                sceneInfra.animate()
              },
            ],
            guard: 'Selection is on face',
          },
          {
            target: 'Sketch no face',
            actions: [
              () => {
                sceneInfra.animate()
              },
            ],
            guard: 'no kcl errors',
          },
        ],

        Extrude: {
          target: 'Applying extrude',
          reenter: true,
          guard: 'no kcl errors',
        },

        Sweep: {
          target: 'Applying sweep',
          reenter: true,
          guard: 'no kcl errors',
        },

        Loft: {
          target: 'Applying loft',
          reenter: true,
          guard: 'no kcl errors',
        },

        Revolve: {
          target: 'Applying revolve',
          reenter: true,
          guard: 'no kcl errors',
        },

        'Offset plane': {
          target: 'Applying offset plane',
          reenter: true,
          guard: 'no kcl errors',
        },

        Helix: {
          target: 'Applying helix',
          reenter: true,
          guard: 'no kcl errors',
        },

        Shell: {
          target: 'Applying shell',
          reenter: true,
          guard: 'no kcl errors',
        },

        Fillet: {
          target: 'Applying fillet',
          reenter: true,
          guard: 'no kcl errors',
        },

        Chamfer: {
          target: 'Applying chamfer',
          reenter: true,
          guard: 'no kcl errors',
        },

        Export: {
          target: 'Exporting',
          guard: 'Has exportable geometry',
        },

        Make: {
          target: 'Making',
          guard: 'Has exportable geometry',
        },

        'Delete selection': {
          target: 'Applying Delete selection',
          guard: 'has valid selection for deletion',
          reenter: true,
        },

        'Text-to-CAD': {
          target: 'idle',
          reenter: false,
          actions: ['Submit to Text-to-CAD API'],
        },

        'Prompt-to-edit': 'Applying Prompt-to-edit',

        Appearance: {
          target: 'Applying appearance',
          reenter: true,
          guard: 'no kcl errors',
        },

        Translate: {
          target: 'Applying translate',
          reenter: true,
          guard: 'no kcl errors',
        },

        Rotate: {
          target: 'Applying rotate',
          reenter: true,
          guard: 'no kcl errors',
        },

        Scale: {
          target: 'Applying scale',
          reenter: true,
          guard: 'no kcl errors',
        },

        Clone: {
          target: 'Applying clone',
          reenter: true,
          guard: 'no kcl errors',
        },

        'GDT Flatness': {
          target: 'Applying GDT Flatness',
          reenter: true,
          guard: 'no kcl errors',
        },

        'Boolean Subtract': {
          target: 'Boolean subtracting',
          guard: 'no kcl errors',
        },
        'Boolean Union': {
          target: 'Boolean uniting',
          guard: 'no kcl errors',
        },
        'Boolean Intersect': {
          target: 'Boolean intersecting',
          guard: 'no kcl errors',
        },
        'Pattern Circular 3D': {
          target: 'Pattern Circular 3D',
          guard: 'no kcl errors',
        },
        'Pattern Linear 3D': {
          target: 'Pattern Linear 3D',
          guard: 'no kcl errors',
        },
      },

      entry: 'reset client scene mouse handlers',

      states: {
        hidePlanes: {
          on: {
            'Artifact graph populated': {
              target: 'showPlanes',
              guard: 'no kcl errors',
            },
          },

          entry: 'hide default planes',
        },

        showPlanes: {
          on: {
            'Artifact graph emptied': 'hidePlanes',
          },

          entry: ['show default planes'],
          description: `We want to disable selections and hover highlights here, because users can't do anything with that information until they actually add something to the scene. The planes are just for orientation here.`,
          exit: 'set selection filter to defaults',
        },
      },

      initial: 'hidePlanes',
    },

    Sketch: {
      states: {
        SketchIdle: {
          on: {
            'Make segment vertical': {
              guard: 'Can make selection vertical',
              target: 'Await constrain vertically',
            },

            'Make segment horizontal': {
              guard: 'Can make selection horizontal',
              target: 'Await constrain horizontally',
            },

            'Constrain horizontal distance': {
              target: 'Await horizontal distance info',
              guard: 'Can constrain horizontal distance',
            },

            'Constrain vertical distance': {
              target: 'Await vertical distance info',
              guard: 'Can constrain vertical distance',
            },

            'Constrain ABS X': {
              target: 'Await ABS X info',
              guard: 'Can constrain ABS X',
            },

            'Constrain ABS Y': {
              target: 'Await ABS Y info',
              guard: 'Can constrain ABS Y',
            },

            'Constrain angle': {
              target: 'Await angle info',
              guard: 'Can constrain angle',
            },

            'Constrain length': {
              target: 'Apply length constraint',
              guard: 'Can constrain length',
            },

            'Constrain perpendicular distance': {
              target: 'Await perpendicular distance info',
              guard: 'Can constrain perpendicular distance',
            },

            'Constrain horizontally align': {
              guard: 'Can constrain horizontally align',
              target: 'Await constrain horizontally align',
            },

            'Constrain vertically align': {
              guard: 'Can constrain vertically align',
              target: 'Await constrain vertically align',
            },

            'Constrain snap to X': {
              guard: 'Can constrain snap to X',
              target: 'Await constrain snap to X',
            },

            'Constrain snap to Y': {
              guard: 'Can constrain snap to Y',
              target: 'Await constrain snap to Y',
            },

            'Constrain equal length': {
              guard: 'Can constrain equal length',
              target: 'Await constrain equal length',
            },

            'Constrain parallel': {
              target: 'Await constrain parallel',
              guard: 'Can constrain parallel',
            },

            'Constrain remove constraints': {
              guard: 'Can constrain remove constraints',
              target: 'Await constrain remove constraints',
            },

            'code edit during sketch': 'clean slate',

            'change tool': {
              target: 'Change Tool',
              reenter: true,
            },
          },

          states: {
            'set up segments': {
              invoke: {
                src: 'setup-client-side-sketch-segments',
                id: 'setup-client-side-sketch-segments3',
                input: ({
                  context: {
                    sketchDetails,
                    selectionRanges,
                    sceneInfra: providedSeneInfra,
                    sceneEntitiesManager: providedSceneEntitiesManager,
                    kclManager: providedKclManager,
                    wasmInstance,
                  },
                }) => ({
                  sketchDetails,
                  selectionRanges,
                  sceneInfra: providedSeneInfra,
                  sceneEntitiesManager: providedSceneEntitiesManager,
                  kclManager: providedKclManager,
                  wasmInstance,
                }),
                onDone: [
                  {
                    target: 'scene drawn',
                    guard: 'is-error-free',
                  },
                  {
                    target: 'sketch-can-not-be-drawn',
                    reenter: true,
                  },
                ],
                onError: {
                  target: '#Modeling.idle',
                  actions: [(event) => console.log(event)],
                  reenter: true,
                },
              },
            },

            'scene drawn': {},
            'sketch-can-not-be-drawn': {
              entry: 'show sketch error toast',
              exit: 'remove sketch error toast',
            },
          },

          initial: 'set up segments',
        },

        'Await horizontal distance info': {
          invoke: {
            src: 'Get horizontal info',
            id: 'get-horizontal-info',
            input: ({ context: { selectionRanges, sketchDetails } }) => ({
              selectionRanges,
              sketchDetails,
            }),
            onDone: {
              target: 'SketchIdle',
              actions: 'Set selection',
            },
            onError: 'SketchIdle',
          },
        },

        'Await vertical distance info': {
          invoke: {
            src: 'Get vertical info',
            id: 'get-vertical-info',
            input: ({ context: { selectionRanges, sketchDetails } }) => ({
              selectionRanges,
              sketchDetails,
            }),
            onDone: {
              target: 'SketchIdle',
              actions: 'Set selection',
            },
            onError: 'SketchIdle',
          },
        },

        'Await ABS X info': {
          invoke: {
            src: 'Get ABS X info',
            id: 'get-abs-x-info',
            input: ({ context: { selectionRanges, sketchDetails } }) => ({
              selectionRanges,
              sketchDetails,
            }),
            onDone: {
              target: 'SketchIdle',
              actions: 'Set selection',
            },
            onError: 'SketchIdle',
          },
        },

        'Await ABS Y info': {
          invoke: {
            src: 'Get ABS Y info',
            id: 'get-abs-y-info',
            input: ({ context: { selectionRanges, sketchDetails } }) => ({
              selectionRanges,
              sketchDetails,
            }),
            onDone: {
              target: 'SketchIdle',
              actions: 'Set selection',
            },
            onError: 'SketchIdle',
          },
        },

        'Await angle info': {
          invoke: {
            src: 'Get angle info',
            id: 'get-angle-info',
            input: ({ context: { selectionRanges, sketchDetails } }) => ({
              selectionRanges,
              sketchDetails,
            }),
            onDone: {
              target: 'SketchIdle',
              actions: 'Set selection',
            },
            onError: 'SketchIdle',
          },
        },

        'Apply length constraint': {
          invoke: {
            src: 'astConstrainLength',
            id: 'AST-constrain-length',
            input: ({ context: { selectionRanges, sketchDetails }, event }) => {
              const data =
                event.type === 'Constrain length' ? event.data : undefined
              return {
                selectionRanges,
                sketchDetails,
                lengthValue: data?.length,
              }
            },
            onDone: {
              target: 'SketchIdle',
              actions: 'Set selection',
            },
            onError: 'SketchIdle',
          },
        },

        'Await perpendicular distance info': {
          invoke: {
            src: 'Get perpendicular distance info',
            id: 'get-perpendicular-distance-info',
            input: ({ context: { selectionRanges, sketchDetails } }) => ({
              selectionRanges,
              sketchDetails,
            }),
            onDone: {
              target: 'SketchIdle',
              actions: 'Set selection',
            },
            onError: 'SketchIdle',
          },
        },

        'Line tool': {
          exit: [],

          states: {
            Init: {
              entry: 'setup noPoints onClick listener',

              on: {
                'Add start point': {
                  target: 'normal',
                  actions: 'set up draft line',
                },
              },

              exit: 'remove draft entities',
            },

            normal: {
              on: {
                'Close sketch': {
                  target: 'Finish profile',
                  reenter: true,
                },
              },
            },

            'Finish profile': {
              invoke: {
                src: 'setup-client-side-sketch-segments',
                id: 'setup-client-side-sketch-segments7',
                onDone: 'Init',
                onError: 'Init',
                input: ({
                  context: {
                    sketchDetails,
                    selectionRanges,
                    sceneInfra: providedSeneInfra,
                    sceneEntitiesManager: providedSceneEntitiesManager,
                    kclManager: providedKclManager,
                    wasmInstance,
                  },
                }) => ({
                  sketchDetails,
                  selectionRanges,
                  sceneInfra: providedSeneInfra,
                  sceneEntitiesManager: providedSceneEntitiesManager,
                  kclManager: providedKclManager,
                  wasmInstance,
                }),
              },
            },
          },

          initial: 'Init',

          on: {
            'change tool': {
              target: 'Change Tool',
              reenter: true,
            },
          },
        },

        Init: {
          always: [
            {
              target: 'SketchIdle',
              guard: 'is editing existing sketch',
            },
            'Line tool',
          ],
        },

        'Tangential arc to': {
          on: {
            'change tool': {
              target: 'Change Tool',
              reenter: true,
            },
          },

          states: {
            Init: {
              on: {
                'Continue existing profile': {
                  target: 'normal',
                  actions: 'set up draft arc',
                },
              },

              entry: 'setup noPoints onClick listener',
              exit: 'remove draft entities',
            },

            normal: {
              on: {
                'Close sketch': {
                  target: 'Finish profile',
                  reenter: true,
                },
              },
            },

            'Finish profile': {
              invoke: {
                src: 'setup-client-side-sketch-segments',
                id: 'setup-client-side-sketch-segments6',
                onDone: 'Init',
                onError: 'Init',
                input: ({
                  context: {
                    sketchDetails,
                    selectionRanges,
                    sceneInfra: providedSeneInfra,
                    sceneEntitiesManager: providedSceneEntitiesManager,
                    kclManager: providedKclManager,
                    wasmInstance,
                  },
                }) => ({
                  sketchDetails,
                  selectionRanges,
                  sceneInfra: providedSeneInfra,
                  sceneEntitiesManager: providedSceneEntitiesManager,
                  kclManager: providedKclManager,
                  wasmInstance,
                }),
              },
            },
          },

          initial: 'Init',
        },

        'undo startSketchOn': {
          invoke: [
            {
              id: 'sketchExit',
              src: 'sketchExit',
              input: ({ context }) => ({ context }),
            },
            {
              src: 'AST-undo-startSketchOn',
              id: 'AST-undo-startSketchOn',
              input: ({ context: { sketchDetails } }) => ({ sketchDetails }),

              onDone: {
                target: '#Modeling.idle',
                actions: 'enter modeling mode',
                reenter: true,
              },

              onError: {
                target: '#Modeling.idle',
                reenter: true,
              },
            },
          ],
        },

        'Rectangle tool': {
          states: {
            'Awaiting second corner': {
              on: {
                'Finish rectangle': {
                  target: 'Finished Rectangle',
                  actions: 'reset deleteIndex',
                },
              },
            },

            'Awaiting origin': {
              on: {
                'click in scene': {
                  target: 'adding draft rectangle',
                  reenter: true,
                },
              },

              entry: 'listen for rectangle origin',
            },

            'Finished Rectangle': {
              invoke: {
                src: 'setup-client-side-sketch-segments',
                id: 'setup-client-side-sketch-segments',
                onDone: 'Awaiting origin',
                input: ({
                  context: {
                    sketchDetails,
                    selectionRanges,
                    sceneInfra: providedSeneInfra,
                    sceneEntitiesManager: providedSceneEntitiesManager,
                    kclManager: providedKclManager,
                    wasmInstance,
                  },
                }) => ({
                  sketchDetails,
                  selectionRanges,
                  sceneInfra: providedSeneInfra,
                  sceneEntitiesManager: providedSceneEntitiesManager,
                  kclManager: providedKclManager,
                  wasmInstance,
                }),
              },
            },

            'adding draft rectangle': {
              invoke: {
                src: 'set-up-draft-rectangle',
                id: 'set-up-draft-rectangle',
                onDone: {
                  target: 'Awaiting second corner',
                  actions: 'update sketchDetails',
                },
                onError: 'Awaiting origin',
                input: ({ context: { sketchDetails }, event }) => {
                  if (event.type !== 'click in scene')
                    return {
                      sketchDetails,
                      data: [0, 0],
                    }
                  return {
                    sketchDetails,
                    data: event.data,
                  }
                },
              },
            },
          },

          initial: 'Awaiting origin',

          on: {
            'change tool': {
              target: 'Change Tool',
              reenter: true,
            },
          },
        },

        'Center Rectangle tool': {
          states: {
            'Awaiting corner': {
              on: {
                'Finish center rectangle': {
                  target: 'Finished Center Rectangle',
                  actions: 'reset deleteIndex',
                },
              },
            },

            'Awaiting origin': {
              on: {
                'Add center rectangle origin': {
                  target: 'add draft center rectangle',
                  reenter: true,
                },
              },

              entry: 'listen for center rectangle origin',
            },

            'Finished Center Rectangle': {
              invoke: {
                src: 'setup-client-side-sketch-segments',
                id: 'setup-client-side-sketch-segments2',
                onDone: 'Awaiting origin',
                input: ({
                  context: {
                    sketchDetails,
                    selectionRanges,
                    sceneInfra: providedSeneInfra,
                    sceneEntitiesManager: providedSceneEntitiesManager,
                    kclManager: providedKclManager,
                    wasmInstance,
                  },
                }) => ({
                  sketchDetails,
                  selectionRanges,
                  sceneInfra: providedSeneInfra,
                  sceneEntitiesManager: providedSceneEntitiesManager,
                  kclManager: providedKclManager,
                  wasmInstance,
                }),
              },
            },

            'add draft center rectangle': {
              invoke: {
                src: 'set-up-draft-center-rectangle',
                id: 'set-up-draft-center-rectangle',
                onDone: {
                  target: 'Awaiting corner',
                  actions: 'update sketchDetails',
                },
                onError: 'Awaiting origin',
                input: ({ context: { sketchDetails }, event }) => {
                  if (event.type !== 'Add center rectangle origin')
                    return {
                      sketchDetails,
                      data: [0, 0],
                    }
                  return {
                    sketchDetails,
                    data: event.data,
                  }
                },
              },
            },
          },

          initial: 'Awaiting origin',

          on: {
            'change tool': {
              target: 'Change Tool',
              reenter: true,
            },
          },
        },

        'clean slate': {
          invoke: {
            src: 'reeval-node-paths',
            id: 'reeval-node-paths',
            input: ({ context: { sketchDetails, kclManager } }) => ({
              sketchDetails,
              kclManager,
            }),

            onDone: {
              target: 'SketchIdle',
              actions: 'update sketchDetails',
            },
            onError: {
              target: '#Modeling.idle',
              actions: 'toastErrorAndExitSketch',
              reenter: true,
            },
          },
        },

        'Converting to named value': {
          invoke: {
            src: 'Apply named value constraint',
            id: 'astConstrainNamedValue',
            input: ({
              context: {
                selectionRanges,
                sketchDetails,
                codeManager: providedCodeManager,
                wasmInstance,
                kclManager: providedKclManager,
                sceneEntitiesManager: providedSceneEntitiesManager,
              },
              event,
            }) => {
              if (event.type !== 'Constrain with named value') {
                return {
                  selectionRanges,
                  sketchDetails,
                  data: undefined,
                }
              }
              return {
                selectionRanges,
                sketchDetails,
                data: event.data,
                codeManager: providedCodeManager,
                wasmInstance,
                kclManager: providedKclManager,
                sceneEntitiesManager: providedSceneEntitiesManager,
              }
            },
            onError: 'SketchIdle',
            onDone: {
              target: 'SketchIdle',
              actions: 'Set selection',
            },
          },
        },

        'Await constrain remove constraints': {
          invoke: {
            src: 'do-constrain-remove-constraint',
            id: 'do-constrain-remove-constraint',
            input: ({
              context: {
                selectionRanges,
                sketchDetails,
                codeManager: providedCodeManager,
                sceneEntitiesManager: providedSceneEntitiesManager,
                wasmInstance,
                kclManager: providedKclManager,
              },
              event,
            }) => {
              return {
                selectionRanges,
                sketchDetails,
                data:
                  event.type === 'Constrain remove constraints'
                    ? event.data
                    : undefined,
                codeManager: providedCodeManager,
                sceneEntitiesManager: providedSceneEntitiesManager,
                wasmInstance,
                kclManager: providedKclManager,
              }
            },
            onDone: {
              target: 'SketchIdle',
              actions: 'Set selection',
            },
          },
        },

        'Await constrain horizontally': {
          invoke: {
            src: 'do-constrain-horizontally',
            id: 'do-constrain-horizontally',
            input: ({
              context: {
                selectionRanges,
                sketchDetails,
                codeManager: providedCodeManager,
                sceneEntitiesManager: providedSceneEntitiesManager,
                wasmInstance,
              },
            }) => ({
              selectionRanges,
              sketchDetails,
              codeManager: providedCodeManager,
              sceneEntitiesManager: providedSceneEntitiesManager,
              wasmInstance,
            }),
            onDone: {
              target: 'SketchIdle',
              actions: 'Set selection',
            },
          },
        },

        'Await constrain vertically': {
          invoke: {
            src: 'do-constrain-vertically',
            id: 'do-constrain-vertically',
            input: ({
              context: {
                selectionRanges,
                sketchDetails,
                codeManager: providedCodeManager,
                sceneEntitiesManager: providedSceneEntitiesManager,
                wasmInstance,
              },
            }) => ({
              selectionRanges,
              sketchDetails,
              codeManager: providedCodeManager,
              sceneEntitiesManager: providedSceneEntitiesManager,
              wasmInstance,
            }),
            onDone: {
              target: 'SketchIdle',
              actions: 'Set selection',
            },
          },
        },

        'Await constrain horizontally align': {
          invoke: {
            src: 'do-constrain-horizontally-align',
            id: 'do-constrain-horizontally-align',
            input: ({ context }) => ({
              selectionRanges: context.selectionRanges,
              sketchDetails: context.sketchDetails,
              codeManager: context.codeManager,
              sceneEntitiesManager: context.sceneEntitiesManager,
              wasmInstance: context.wasmInstance,
            }),
            onDone: {
              target: 'SketchIdle',
              actions: 'Set selection',
            },
          },
        },

        'Await constrain vertically align': {
          invoke: {
            src: 'do-constrain-vertically-align',
            id: 'do-constrain-vertically-align',
            input: ({ context }) => ({
              selectionRanges: context.selectionRanges,
              sketchDetails: context.sketchDetails,
              codeManager: context.codeManager,
              sceneEntitiesManager: context.sceneEntitiesManager,
              wasmInstance: context.wasmInstance,
            }),
            onDone: {
              target: 'SketchIdle',
              actions: 'Set selection',
            },
          },
        },

        'Await constrain snap to X': {
          invoke: {
            src: 'do-constrain-snap-to-x',
            id: 'do-constrain-snap-to-x',
            input: ({ context }) => ({
              selectionRanges: context.selectionRanges,
              sketchDetails: context.sketchDetails,
              codeManager: context.codeManager,
              sceneEntitiesManager: context.sceneEntitiesManager,
              wasmInstance: context.wasmInstance,
            }),
            onDone: {
              target: 'SketchIdle',
              actions: 'Set selection',
            },
          },
        },

        'Await constrain snap to Y': {
          invoke: {
            src: 'do-constrain-snap-to-y',
            id: 'do-constrain-snap-to-y',
            input: ({ context }) => ({
              selectionRanges: context.selectionRanges,
              sketchDetails: context.sketchDetails,
              codeManager: context.codeManager,
              sceneEntitiesManager: context.sceneEntitiesManager,
              wasmInstance: context.wasmInstance,
            }),
            onDone: {
              target: 'SketchIdle',
              actions: 'Set selection',
            },
          },
        },

        'Await constrain equal length': {
          invoke: {
            src: 'do-constrain-equal-length',
            id: 'do-constrain-equal-length',
            input: ({ context }) => ({
              selectionRanges: context.selectionRanges,
              sketchDetails: context.sketchDetails,
              codeManager: context.codeManager,
              sceneEntitiesManager: context.sceneEntitiesManager,
              wasmInstance: context.wasmInstance,
            }),
            onDone: {
              target: 'SketchIdle',
              actions: 'Set selection',
            },
          },
        },

        'Await constrain parallel': {
          invoke: {
            src: 'do-constrain-parallel',
            id: 'do-constrain-parallel',
            input: ({ context }) => ({
              selectionRanges: context.selectionRanges,
              sketchDetails: context.sketchDetails,
              codeManager: context.codeManager,
              wasmInstance: context.wasmInstance,
              sceneEntitiesManager: context.sceneEntitiesManager,
            }),
            onDone: {
              target: 'SketchIdle',
              actions: 'Set selection',
            },
          },
        },

        'Change Tool ifs': {
          always: [
            {
              target: 'SketchIdle',
              guard: 'next is none',
            },
            {
              target: 'Line tool',
              guard: 'next is line',
            },
            {
              target: 'Rectangle tool',
              guard: 'next is rectangle',
            },
            {
              target: 'Tangential arc to',
              guard: 'next is tangential arc',
            },
            {
              target: 'Circle tool',
              guard: 'next is circle',
            },
            {
              target: 'Center Rectangle tool',
              guard: 'next is center rectangle',
            },
            {
              target: 'Circle three point tool',
              guard: 'next is circle three point neo',
              reenter: true,
            },
            {
              target: 'Arc tool',
              guard: 'next is arc',
              reenter: true,
            },
            {
              target: 'Arc three point tool',
              guard: 'next is arc three point',
              reenter: true,
            },
          ],
        },

        'Circle tool': {
          on: {
            'change tool': {
              target: 'Change Tool',
              reenter: true,
            },
          },

          states: {
            'Awaiting origin': {
              entry: 'listen for circle origin',

              on: {
                'Add circle origin': {
                  target: 'adding draft circle',
                  reenter: true,
                },
              },
            },

            'Awaiting Radius': {
              on: {
                'Finish circle': {
                  target: 'Finished Circle',
                  actions: 'reset deleteIndex',
                },
              },
            },

            'Finished Circle': {
              invoke: {
                src: 'setup-client-side-sketch-segments',
                id: 'setup-client-side-sketch-segments4',
                onDone: 'Awaiting origin',
                input: ({
                  context: {
                    sketchDetails,
                    selectionRanges,
                    sceneInfra: providedSeneInfra,
                    sceneEntitiesManager: providedSceneEntitiesManager,
                    kclManager: providedKclManager,
                    wasmInstance,
                  },
                }) => ({
                  sketchDetails,
                  selectionRanges,
                  sceneInfra: providedSeneInfra,
                  sceneEntitiesManager: providedSceneEntitiesManager,
                  kclManager: providedKclManager,
                  wasmInstance,
                }),
              },
            },

            'adding draft circle': {
              invoke: {
                src: 'set-up-draft-circle',
                id: 'set-up-draft-circle',
                onDone: {
                  target: 'Awaiting Radius',
                  actions: 'update sketchDetails',
                },
                onError: 'Awaiting origin',
                input: ({ context: { sketchDetails }, event }) => {
                  if (event.type !== 'Add circle origin')
                    return {
                      sketchDetails,
                      data: [0, 0],
                    }
                  return {
                    sketchDetails,
                    data: event.data,
                  }
                },
              },
            },
          },

          initial: 'Awaiting origin',
        },

        'Change Tool': {
          states: {
            'splitting sketch pipe': {
              invoke: {
                src: 'split-sketch-pipe-if-needed',
                id: 'split-sketch-pipe-if-needed',
                onDone: {
                  target: 'setup sketch for tool',
                  actions: 'update sketchDetails',
                },
                onError: '#Modeling.Sketch.SketchIdle',
                input: ({ context: { sketchDetails } }) => ({
                  sketchDetails,
                }),
              },
            },

            'setup sketch for tool': {
              invoke: {
                src: 'setup-client-side-sketch-segments',
                id: 'setup-client-side-sketch-segments',
                onDone: '#Modeling.Sketch.Change Tool ifs',
                onError: '#Modeling.Sketch.SketchIdle',
                input: ({
                  context: {
                    sketchDetails,
                    selectionRanges,
                    sceneInfra: providedSeneInfra,
                    sceneEntitiesManager: providedSceneEntitiesManager,
                    kclManager: providedKclManager,
                    wasmInstance,
                  },
                }) => ({
                  sketchDetails,
                  selectionRanges,
                  sceneInfra: providedSeneInfra,
                  sceneEntitiesManager: providedSceneEntitiesManager,
                  kclManager: providedKclManager,
                  wasmInstance,
                }),
              },
            },
          },

          initial: 'splitting sketch pipe',
          entry: ['assign tool in context', 'reset selections'],
        },
        'Circle three point tool': {
          states: {
            'Awaiting first point': {
              on: {
                'Add first point': 'Awaiting second point',
              },

              entry: 'listen for circle first point',
            },

            'Awaiting second point': {
              on: {
                'Add second point': {
                  target: 'adding draft circle three point',
                  actions: 'remove draft entities',
                },
              },

              entry: 'listen for circle second point',
            },

            'adding draft circle three point': {
              invoke: {
                src: 'set-up-draft-circle-three-point',
                id: 'set-up-draft-circle-three-point',
                onDone: {
                  target: 'Awaiting third point',
                  actions: 'update sketchDetails',
                },
                input: ({ context: { sketchDetails }, event }) => {
                  if (event.type !== 'Add second point')
                    return {
                      sketchDetails,
                      data: { p1: [0, 0], p2: [0, 0] },
                    }
                  return {
                    sketchDetails,
                    data: event.data,
                  }
                },
              },
            },

            'Awaiting third point': {
              on: {
                'Finish circle three point': {
                  target: 'Finished circle three point',
                  actions: 'reset deleteIndex',
                },
              },
            },

            'Finished circle three point': {
              invoke: {
                src: 'setup-client-side-sketch-segments',
                id: 'setup-client-side-sketch-segments5',
                onDone: 'Awaiting first point',
                input: ({
                  context: {
                    sketchDetails,
                    selectionRanges,
                    sceneInfra: providedSeneInfra,
                    sceneEntitiesManager: providedSceneEntitiesManager,
                    kclManager: providedKclManager,
                    wasmInstance,
                  },
                }) => ({
                  sketchDetails,
                  selectionRanges,
                  sceneInfra: providedSeneInfra,
                  sceneEntitiesManager: providedSceneEntitiesManager,
                  kclManager: providedKclManager,
                  wasmInstance,
                }),
              },
            },
          },

          initial: 'Awaiting first point',
          exit: 'remove draft entities',

          on: {
            'change tool': 'Change Tool',
          },
        },

        'Arc tool': {
          states: {
            'Awaiting start point': {
              on: {
                'Add start point': {
                  target: 'Awaiting for circle center',
                  actions: 'update sketchDetails arc',
                },
              },

              entry: 'setup noPoints onClick listener',
              exit: 'remove draft entities',
            },

            'Awaiting for circle center': {
              entry: ['listen for rectangle origin'],

              on: {
                'click in scene': 'Adding draft arc',
              },
            },

            'Adding draft arc': {
              invoke: {
                src: 'set-up-draft-arc',
                id: 'set-up-draft-arc',
                onDone: {
                  target: 'Awaiting endAngle',
                  actions: 'update sketchDetails',
                },
                input: ({ context: { sketchDetails }, event }) => {
                  if (event.type !== 'click in scene')
                    return {
                      sketchDetails,
                      data: [0, 0],
                    }
                  return {
                    sketchDetails,
                    data: event.data,
                  }
                },
              },
            },

            'Awaiting endAngle': {
              on: {
                'Finish arc': 'Finishing arc',
              },
            },

            'Finishing arc': {
              invoke: {
                src: 'setup-client-side-sketch-segments',
                id: 'setup-client-side-sketch-segments8',
                onDone: 'Awaiting start point',
                input: ({
                  context: {
                    sketchDetails,
                    selectionRanges,
                    sceneInfra: providedSeneInfra,
                    sceneEntitiesManager: providedSceneEntitiesManager,
                    kclManager: providedKclManager,
                    wasmInstance,
                  },
                }) => ({
                  sketchDetails,
                  selectionRanges,
                  sceneInfra: providedSeneInfra,
                  sceneEntitiesManager: providedSceneEntitiesManager,
                  kclManager: providedKclManager,
                  wasmInstance,
                }),
              },
            },
          },

          initial: 'Awaiting start point',

          on: {
            'change tool': {
              target: 'Change Tool',
              reenter: true,
            },
          },
        },

        'Arc three point tool': {
          states: {
            'Awaiting start point': {
              on: {
                'Add start point': {
                  target: 'Awaiting for circle center',
                  actions: 'update sketchDetails arc',
                },
              },

              entry: 'setup noPoints onClick listener',
              exit: 'remove draft entities',
            },

            'Awaiting for circle center': {
              on: {
                'click in scene': {
                  target: 'Adding draft arc three point',
                  actions: 'remove draft entities',
                },
              },

              entry: ['listen for rectangle origin', 'add draft line'],
            },

            'Adding draft arc three point': {
              invoke: {
                src: 'set-up-draft-arc-three-point',
                id: 'set-up-draft-arc-three-point',
                onDone: {
                  target: 'Awaiting third point',
                  actions: 'update sketchDetails',
                },
                input: ({ context: { sketchDetails }, event }) => {
                  if (event.type !== 'click in scene')
                    return {
                      sketchDetails,
                      data: [0, 0],
                    }
                  return {
                    sketchDetails,
                    data: event.data,
                  }
                },
              },
            },

            'Awaiting third point': {
              on: {
                'Finish arc': {
                  target: 'Finishing arc',
                  actions: 'reset deleteIndex',
                },

                'Close sketch': {
                  target: 'Finish profile',
                  actions: 'reset deleteIndex',
                },
              },
            },

            'Finishing arc': {
              invoke: {
                src: 'setup-client-side-sketch-segments',
                id: 'setup-client-side-sketch-segments9',
                onDone: {
                  target: 'Awaiting for circle center',
                  reenter: true,
                },
                input: ({
                  context: {
                    sketchDetails,
                    selectionRanges,
                    sceneInfra: providedSeneInfra,
                    sceneEntitiesManager: providedSceneEntitiesManager,
                    kclManager: providedKclManager,
                    wasmInstance,
                  },
                }) => ({
                  sketchDetails,
                  selectionRanges,
                  sceneInfra: providedSeneInfra,
                  sceneEntitiesManager: providedSceneEntitiesManager,
                  kclManager: providedKclManager,
                  wasmInstance,
                }),
              },
            },

            'Finish profile': {
              invoke: {
                src: 'setup-client-side-sketch-segments',
                id: 'setup-client-side-sketch-segments10',
                onDone: 'Awaiting start point',
                input: ({
                  context: {
                    sketchDetails,
                    selectionRanges,
                    sceneInfra: providedSeneInfra,
                    sceneEntitiesManager: providedSceneEntitiesManager,
                    kclManager: providedKclManager,
                    wasmInstance,
                  },
                }) => ({
                  sketchDetails,
                  selectionRanges,
                  sceneInfra: providedSeneInfra,
                  sceneEntitiesManager: providedSceneEntitiesManager,
                  kclManager: providedKclManager,
                  wasmInstance,
                }),
              },
            },
          },

          initial: 'Awaiting start point',

          on: {
            'change tool': 'Change Tool',
          },

          exit: 'remove draft entities',
        },
      },

      initial: 'Init',

      on: {
        Cancel: '.undo startSketchOn',
        'Delete segments': {
          reenter: false,
          actions: ['Delete segments', 'reset selections'],
        },
        'code edit during sketch': '.clean slate',
        'Constrain with named value': {
          target: '.Converting to named value',
          guard: 'Can convert to named value',
        },
      },

      exit: ['enable copilot'],

      entry: ['add axis n grid', 'clientToEngine cam sync direction'],
    },

    'Sketch no face': {
      entry: [
        'disable copilot',
        'show default planes',
        'set selection filter to faces only',
        'enter sketching mode',
      ],

      exit: ['hide default planes', 'set selection filter to defaults'],
      on: {
        'Select sketch plane': {
          target: 'animating to plane',
          actions: ['reset sketch metadata'],
          reenter: true,
        },

        'Select sketch solve plane': 'animating to sketch solve mode',
      },
    },

    'animating to plane': {
      invoke: {
        src: 'animate-to-face',
        id: 'animate-to-face',

        input: ({ event }) => {
          if (event.type !== 'Select sketch plane') return undefined
          return event.data
        },

        onDone: {
          target: 'Sketch',
          actions: 'set new sketch metadata',
        },

        onError: 'Sketch no face',
      },
    },

    'animating to existing sketch': {
      invoke: {
        src: 'animate-to-sketch',
        id: 'animate-to-sketch',

        input: ({ context }) => ({
          selectionRanges: context.selectionRanges,
          kclManager: context.kclManager,
          engineCommandManager: context.engineCommandManager,
          sceneEntitiesManager: context.sceneEntitiesManager,
        }),

        onDone: {
          target: 'Sketch',
          actions: [
            'disable copilot',
            'set new sketch metadata',
            'enter sketching mode',
          ],
        },

        onError: 'idle',
      },
    },

    sketchSolveMode: {
      invoke: {
        id: 'sketchSolveMachine',
        src: 'sketchSolveMachine',
        input: ({ context }) => ({
          parentContext: context,
          initialSketchDetails: context.sketchDetails,
        }),
        onDone: {
          target: 'idle',
        },
        onError: {
          target: 'idle',
        },
      },
      on: {
        'equip tool': {
          actions: [sendTo('sketchSolveMachine', ({ event }) => event)],
        },
        'unequip tool': {
          actions: [sendTo('sketchSolveMachine', ({ event }) => event)],
        },
      },
      description: `Actor defined in separate file`,
    },

    'Applying extrude': {
      invoke: {
        src: 'extrudeAstMod',
        id: 'extrudeAstMod',
        input: ({ event, context }) => {
          if (event.type !== 'Extrude') return undefined
          return {
            data: event.data,
            codeManager: context.codeManager,
            kclManager: context.kclManager,
            editorManager: context.editorManager,
          }
        },
        onDone: ['idle'],
        onError: {
          target: 'idle',
          actions: 'toastError',
        },
      },
    },

    'Applying sweep': {
      invoke: {
        src: 'sweepAstMod',
        id: 'sweepAstMod',
        input: ({ event, context }) => {
          if (event.type !== 'Sweep') return undefined
          return {
            data: event.data,
            codeManager: context.codeManager,
            kclManager: context.kclManager,
            editorManager: context.editorManager,
          }
        },
        onDone: ['idle'],
        onError: {
          target: 'idle',
          actions: 'toastError',
        },
      },
    },

    'Applying loft': {
      invoke: {
        src: 'loftAstMod',
        id: 'loftAstMod',
        input: ({ event, context }) => {
          if (event.type !== 'Loft') return undefined
          return {
            data: event.data,
            codeManager: context.codeManager,
            kclManager: context.kclManager,
            editorManager: context.editorManager,
          }
        },
        onDone: ['idle'],
        onError: {
          target: 'idle',
          actions: 'toastError',
        },
      },
    },

    'Applying revolve': {
      invoke: {
        src: 'revolveAstMod',
        id: 'revolveAstMod',
        input: ({ event, context }) => {
          if (event.type !== 'Revolve') return undefined
          return {
            data: event.data,
            codeManager: context.codeManager,
            kclManager: context.kclManager,
            editorManager: context.editorManager,
          }
        },
        onDone: ['idle'],
        onError: {
          target: 'idle',
          actions: 'toastError',
        },
      },
    },

    'Applying offset plane': {
      invoke: {
        src: 'offsetPlaneAstMod',
        id: 'offsetPlaneAstMod',
        input: ({ event, context }) => {
          if (event.type !== 'Offset plane') return undefined
          return {
            data: event.data,
            codeManager: context.codeManager,
            kclManager: context.kclManager,
            editorManager: context.editorManager,
          }
        },
        onDone: ['idle'],
        onError: {
          target: 'idle',
          actions: 'toastError',
        },
      },
    },

    'Applying helix': {
      invoke: {
        src: 'helixAstMod',
        id: 'helixAstMod',
        input: ({ event, context }) => {
          if (event.type !== 'Helix') return undefined
          return {
            data: event.data,
            codeManager: context.codeManager,
            kclManager: context.kclManager,
            editorManager: context.editorManager,
          }
        },
        onDone: ['idle'],
        onError: {
          target: 'idle',
          actions: 'toastError',
        },
      },
    },

    'Applying shell': {
      invoke: {
        src: 'shellAstMod',
        id: 'shellAstMod',
        input: ({ event, context }) => {
          if (event.type !== 'Shell') return undefined
          return {
            data: event.data,
            codeManager: context.codeManager,
            kclManager: context.kclManager,
            editorManager: context.editorManager,
          }
        },
        onDone: ['idle'],
        onError: {
          target: 'idle',
          actions: 'toastError',
        },
      },
    },

    'Applying fillet': {
      invoke: {
        src: 'filletAstMod',
        id: 'filletAstMod',
        input: ({ event, context }) => {
          if (event.type !== 'Fillet') return undefined
          return {
            data: event.data,
            codeManager: context.codeManager,
            kclManager: context.kclManager,
            editorManager: context.editorManager,
            engineCommandManager: context.engineCommandManager,
          }
        },
        onDone: ['idle'],
        onError: {
          target: 'idle',
          actions: 'toastError',
        },
      },
    },

    'Applying chamfer': {
      invoke: {
        src: 'chamferAstMod',
        id: 'chamferAstMod',
        input: ({ event, context }) => {
          if (event.type !== 'Chamfer') return undefined
          return {
            data: event.data,
            codeManager: context.codeManager,
            kclManager: context.kclManager,
            editorManager: context.editorManager,
            engineCommandManager: context.engineCommandManager,
          }
        },
        onDone: ['idle'],
        onError: {
          target: 'idle',
          actions: 'toastError',
        },
      },
    },

    'Applying Prompt-to-edit': {
      invoke: {
        src: 'submit-prompt-edit',
        id: 'submit-prompt-edit',

        input: ({ event }) => {
          if (event.type !== 'Prompt-to-edit' || !event.data) {
            return {
              prompt: '',
              selection: { graphSelections: [], otherSelections: [] },
            }
          }
          return event.data
        },

        onDone: 'idle',
        onError: 'idle',
      },
    },

    'Applying Delete selection': {
      invoke: {
        src: 'deleteSelectionAstMod',
        id: 'deleteSelectionAstMod',

        input: ({ event, context }) => {
          return { selectionRanges: context.selectionRanges }
        },

        onDone: 'idle',
        onError: {
          target: 'idle',
          reenter: true,
          actions: ({ event }) => {
            if ('error' in event && err(event.error)) {
              toast.error(event.error.message)
            }
          },
        },
      },
    },

    'Applying appearance': {
      invoke: {
        src: 'appearanceAstMod',
        id: 'appearanceAstMod',
        input: ({ event, context }) => {
          if (event.type !== 'Appearance') return undefined
          return {
            data: event.data,
            codeManager: context.codeManager,
            kclManager: context.kclManager,
            editorManager: context.editorManager,
          }
        },
        onDone: ['idle'],
        onError: {
          target: 'idle',
          actions: 'toastError',
        },
      },
    },

    'Applying translate': {
      invoke: {
        src: 'translateAstMod',
        id: 'translateAstMod',
        input: ({ event, context }) => {
          if (event.type !== 'Translate') return undefined
          return {
            data: event.data,
            codeManager: context.codeManager,
            kclManager: context.kclManager,
            editorManager: context.editorManager,
          }
        },
        onDone: ['idle'],
        onError: {
          target: 'idle',
          actions: 'toastError',
        },
      },
    },

    'Applying rotate': {
      invoke: {
        src: 'rotateAstMod',
        id: 'rotateAstMod',
        input: ({ event, context }) => {
          if (event.type !== 'Rotate') return undefined
          return {
            data: event.data,
            codeManager: context.codeManager,
            kclManager: context.kclManager,
            editorManager: context.editorManager,
          }
        },
        onDone: ['idle'],
        onError: {
          target: 'idle',
          actions: 'toastError',
        },
      },
    },

    'Applying scale': {
      invoke: {
        src: 'scaleAstMod',
        id: 'scaleAstMod',
        input: ({ event, context }) => {
          if (event.type !== 'Scale') return undefined
          return {
            data: event.data,
            codeManager: context.codeManager,
            kclManager: context.kclManager,
            editorManager: context.editorManager,
          }
        },
        onDone: ['idle'],
        onError: {
          target: 'idle',
          actions: 'toastError',
        },
      },
    },

    'Applying clone': {
      invoke: {
        src: 'cloneAstMod',
        id: 'cloneAstMod',
        input: ({ event, context }) => {
          if (event.type !== 'Clone') return undefined
          return {
            data: event.data,
            codeManager: context.codeManager,
            kclManager: context.kclManager,
            editorManager: context.editorManager,
          }
        },
        onDone: ['idle'],
        onError: {
          target: 'idle',
          actions: 'toastError',
        },
      },
    },

    'Applying GDT Flatness': {
      invoke: {
        src: 'gdtFlatnessAstMod',
        id: 'gdtFlatnessAstMod',
        input: ({ event }) => {
          if (event.type !== 'GDT Flatness') return undefined
          return event.data
        },
        onDone: ['idle'],
        onError: {
          target: 'idle',
          actions: 'toastError',
        },
      },
    },

    Exporting: {
      invoke: {
        src: 'exportFromEngine',
        id: 'exportFromEngine',
        input: ({ event }) => {
          if (event.type !== 'Export') return undefined
          return event.data
        },
        onDone: ['idle'],
        onError: ['idle'],
      },
    },

    Making: {
      invoke: {
        src: 'makeFromEngine',
        id: 'makeFromEngine',
        input: ({ event, context }) => {
          if (event.type !== 'Make' || !context.machineManager) return undefined
          return {
            machineManager: context.machineManager,
            ...event.data,
          }
        },
        onDone: ['idle'],
        onError: ['idle'],
      },
    },

    'Boolean subtracting': {
      invoke: {
        src: 'boolSubtractAstMod',
        id: 'boolSubtractAstMod',
        input: ({ event, context }) => {
          if (event.type !== 'Boolean Subtract') return undefined
          return {
            data: event.data,
            codeManager: context.codeManager,
            kclManager: context.kclManager,
            editorManager: context.editorManager,
          }
        },
        onDone: 'idle',
        onError: {
          target: 'idle',
          actions: 'toastError',
        },
      },
    },

    'Boolean uniting': {
      invoke: {
        src: 'boolUnionAstMod',
        id: 'boolUnionAstMod',
        input: ({ event, context }) => {
          if (event.type !== 'Boolean Union') return undefined
          return {
            data: event.data,
            codeManager: context.codeManager,
            kclManager: context.kclManager,
            editorManager: context.editorManager,
          }
        },
        onDone: 'idle',
        onError: {
          target: 'idle',
          actions: 'toastError',
        },
      },
    },

    'Boolean intersecting': {
      invoke: {
        src: 'boolIntersectAstMod',
        id: 'boolIntersectAstMod',
        input: ({ event, context }) => {
          if (event.type !== 'Boolean Intersect') return undefined
          return {
            data: event.data,
            codeManager: context.codeManager,
            kclManager: context.kclManager,
            editorManager: context.editorManager,
          }
        },
        onDone: 'idle',
        onError: {
          target: 'idle',
          actions: 'toastError',
        },
      },
    },

    'Pattern Circular 3D': {
      invoke: {
        src: 'patternCircular3dAstMod',
        id: 'patternCircular3dAstMod',
        input: ({ event, context }) => {
          if (event.type !== 'Pattern Circular 3D') return undefined
          return {
            data: event.data,
            codeManager: context.codeManager,
            kclManager: context.kclManager,
            editorManager: context.editorManager,
          }
        },
        onDone: 'idle',
        onError: {
          target: 'idle',
          actions: 'toastError',
        },
      },
    },

    'Pattern Linear 3D': {
      invoke: {
        src: 'patternLinear3dAstMod',
        id: 'patternLinear3dAstMod',
        input: ({ event, context }) => {
          if (event.type !== 'Pattern Linear 3D') return undefined
          return {
            data: event.data,
            codeManager: context.codeManager,
            kclManager: context.kclManager,
            editorManager: context.editorManager,
          }
        },
        onDone: 'idle',
        onError: {
          target: 'idle',
          actions: 'toastError',
        },
      },
    },

    'animating to sketch solve mode': {
      invoke: {
        src: 'animate-to-sketch-solve',
        onDone: 'sketchSolveMode',
        onError: 'Sketch no face',
        input: ({ event }) => {
          if (event.type !== 'Select sketch solve plane') return undefined
          return event.data
        },
      },
    },
  },

  initial: 'idle',

  on: {
    Cancel: {
      target: '.idle',
      // TODO what if we're existing extrude equipped, should these actions still be fired?
      // maybe cancel needs to have a guard for if else logic?
      actions: [
        'reset sketch metadata',
        'enable copilot',
        'enter modeling mode',
        () => {
          sceneInfra.stop()
        },
      ],
    },

    'Set selection': {
      reenter: false,
      actions: 'Set selection',
    },

    'Set mouse state': {
      reenter: false,
      actions: 'Set mouse state',
    },

    'Set context': {
      reenter: false,
      actions: 'Set context',
    },

    'Set Segment Overlays': {
      reenter: false,
      actions: 'Set Segment Overlays',
    },

    'Update sketch details': {
      reenter: false,
      actions: 'Set sketchDetails',
    },
    'Center camera on selection': {
      reenter: false,
      actions: 'Center camera on selection',
    },

    'Toggle default plane visibility': {
      reenter: false,
      actions: 'Toggle default plane visibility',
    },

    'sketch solve tool changed': {
      reenter: false,
      actions: assign(({ event }) => {
        console.log('sketch solve tool changed', event)
        if (event.type !== 'sketch solve tool changed') return {}
        return {
          sketchSolveToolName: event.data.tool,
        }
      }),
    },
  },
})

function listenForOriginMove(
  args: OnMoveCallbackArgs,
  sketchDetails: SketchDetails,
  sceneEntitiesManager: SceneEntities
) {
  if (!args) return
  const { intersectionPoint } = args
  if (!intersectionPoint?.twoD) return
  const { snappedPoint, isSnapped } = sceneEntitiesManager.getSnappedDragPoint(
    intersectionPoint.twoD,
    args.intersects,
    args.mouseEvent
  )
  if (isSnapped) {
    sceneEntitiesManager.positionDraftPoint({
      snappedPoint: new Vector2(...snappedPoint),
      origin: sketchDetails.origin,
      yAxis: sketchDetails.yAxis,
      zAxis: sketchDetails.zAxis,
    })
  } else {
    sceneEntitiesManager.removeDraftPoint()
  }
}

export function isEditingExistingSketch({
  sketchDetails,
  kclManager,
}: {
  sketchDetails: SketchDetails | null
  kclManager: KclManager
}): boolean {
  // should check that the variable declaration is a pipeExpression
  // and that the pipeExpression contains a "startProfile" callExpression
  if (!sketchDetails?.sketchEntryNodePath) return false
  const variableDeclaration = getNodeFromPath<VariableDeclarator>(
    kclManager.ast,
    sketchDetails.sketchEntryNodePath,
    'VariableDeclarator',
    false,
    true // suppress noise because we know sketchEntryNodePath might not match up to the ast if the user changed the code
    // and is dealt with in `re-eval nodePaths`
  )
  if (variableDeclaration instanceof Error) return false
  if (variableDeclaration.node.type !== 'VariableDeclarator') return false
  const maybePipeExpression = variableDeclaration.node.init
  if (
    maybePipeExpression.type === 'CallExpressionKw' &&
    (maybePipeExpression.callee.name.name === 'startProfile' ||
      maybePipeExpression.callee.name.name === 'circle' ||
      maybePipeExpression.callee.name.name === 'circleThreePoint')
  )
    return true
  if (maybePipeExpression.type !== 'PipeExpression') return false
  const hasStartProfileAt = maybePipeExpression.body.some(
    (item) =>
      item.type === 'CallExpressionKw' &&
      item.callee.name.name === 'startProfile'
  )
  const hasCircle =
    maybePipeExpression.body.some(
      (item) =>
        item.type === 'CallExpressionKw' && item.callee.name.name === 'circle'
    ) ||
    maybePipeExpression.body.some(
      (item) =>
        item.type === 'CallExpressionKw' &&
        item.callee.name.name === 'circleThreePoint'
    )
  return (hasStartProfileAt && maybePipeExpression.body.length > 1) || hasCircle
}

export function pipeHasCircle({
  sketchDetails,
  kclManager,
}: {
  sketchDetails: SketchDetails | null
  kclManager: KclManager
}): boolean {
  if (!sketchDetails?.sketchEntryNodePath) return false
  const variableDeclaration = getNodeFromPath<VariableDeclarator>(
    kclManager.ast,
    sketchDetails.sketchEntryNodePath,
    'VariableDeclarator'
  )
  if (err(variableDeclaration)) return false
  if (variableDeclaration.node.type !== 'VariableDeclarator') return false
  const pipeExpression = variableDeclaration.node.init
  if (pipeExpression.type !== 'PipeExpression') return false
  const hasCircle = pipeExpression.body.some(
    (item) =>
      item.type === 'CallExpressionKw' && item.callee.name.name === 'circle'
  )
  return hasCircle
}<|MERGE_RESOLUTION|>--- conflicted
+++ resolved
@@ -163,9 +163,7 @@
   type EquipTool,
   sketchSolveMachine,
 } from '@src/machines/sketchSolve/sketchSolveMode'
-<<<<<<< HEAD
 import { setExperimentalFeatures } from '@src/lib/kclHelpers'
-=======
 import type CodeManager from '@src/lang/codeManager'
 import type EditorManager from '@src/editor/manager'
 import type { KclManager } from '@src/lang/KclSingleton'
@@ -173,7 +171,6 @@
 import type { SceneEntities } from '@src/clientSideScene/sceneEntities'
 import type { ModuleType } from '@src/lib/wasm_lib_wrapper'
 import type RustContext from '@src/lib/rustContext'
->>>>>>> 6d90865d
 
 export type ModelingMachineEvent =
   | {
