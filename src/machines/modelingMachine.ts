import toast from 'react-hot-toast'
import { Mesh, Vector2, Vector3 } from 'three'
import { assign, fromPromise, setup } from 'xstate'

import type { Node } from '@rust/kcl-lib/bindings/Node'

import { deleteSegment } from '@src/clientSideScene/deleteSegment'
import {
  orthoScale,
  quaternionFromUpNForward,
} from '@src/clientSideScene/helpers'
import type { Setting } from '@src/lib/settings/initialSettings'
import type { CameraProjectionType } from '@rust/kcl-lib/bindings/CameraProjectionType'
import { DRAFT_DASHED_LINE } from '@src/clientSideScene/sceneConstants'
import { DRAFT_POINT } from '@src/clientSideScene/sceneUtils'
import { createProfileStartHandle } from '@src/clientSideScene/segments'
import type { MachineManager } from '@src/components/MachineManagerProvider'
import type { ModelingMachineContext } from '@src/components/ModelingMachineProvider'
import type { SidebarType } from '@src/components/ModelingSidebar/ModelingPanes'
import {
  applyConstraintEqualAngle,
  equalAngleInfo,
} from '@src/components/Toolbar/EqualAngle'
import {
  applyConstraintEqualLength,
  setEqualLengthInfo,
} from '@src/components/Toolbar/EqualLength'
import {
  applyConstraintHorzVert,
  horzVertInfo,
} from '@src/components/Toolbar/HorzVert'
import {
  applyRemoveConstrainingValues,
  removeConstrainingValuesInfo,
} from '@src/components/Toolbar/RemoveConstrainingValues'
import {
  absDistanceInfo,
  applyConstraintAxisAlign,
} from '@src/components/Toolbar/SetAbsDistance'
import { angleBetweenInfo } from '@src/components/Toolbar/SetAngleBetween'
import {
  applyConstraintHorzVertAlign,
  horzVertDistanceInfo,
} from '@src/components/Toolbar/SetHorzVertDistance'
import { angleLengthInfo } from '@src/components/Toolbar/angleLengthInfo'
import { createLiteral, createLocalName } from '@src/lang/create'
import { updateModelingState } from '@src/lang/modelingWorkflows'
import {
  addClone,
  addHelix,
  addOffsetPlane,
  insertNamedConstant,
  insertVariableAndOffsetPathToNode,
  replaceValueAtNodePath,
} from '@src/lang/modifyAst'
import type {
  ChamferParameters,
  FilletParameters,
} from '@src/lang/modifyAst/addEdgeTreatment'
import {
  EdgeTreatmentType,
  modifyAstWithEdgeTreatmentAndTag,
  editEdgeTreatment,
  getPathToExtrudeForSegmentSelection,
} from '@src/lang/modifyAst/addEdgeTreatment'
import {
  addExtrude,
  addLoft,
  addRevolve,
  addSweep,
  getAxisExpressionAndIndex,
} from '@src/lang/modifyAst/sweeps'
import {
  applyIntersectFromTargetOperatorSelections,
  applySubtractFromTargetOperatorSelections,
  applyUnionFromTargetOperatorSelections,
} from '@src/lang/modifyAst/boolean'
import {
  deleteSelectionPromise,
  deletionErrorMessage,
} from '@src/lang/modifyAst/deleteSelection'
import { setAppearance } from '@src/lang/modifyAst/setAppearance'
import {
  setTranslate,
  setRotate,
  insertExpressionNode,
  retrievePathToNodeFromTransformSelection,
} from '@src/lang/modifyAst/setTransform'
import {
  getNodeFromPath,
  findPipesWithImportAlias,
  findImportNodeAndAlias,
  isNodeSafeToReplacePath,
  stringifyPathToNode,
  updatePathToNodesAfterEdit,
  valueOrVariable,
  artifactIsPlaneWithPaths,
  isCursorInFunctionDefinition,
} from '@src/lang/queryAst'
import {
  getFaceCodeRef,
  getPathsFromArtifact,
  getPathsFromPlaneArtifact,
  getPlaneFromArtifact,
} from '@src/lang/std/artifactGraph'
import type { Coords2d } from '@src/lang/std/sketch'
import type {
  Artifact,
  CallExpressionKw,
  KclValue,
  Literal,
  Name,
  PathToNode,
  PipeExpression,
  Program,
  VariableDeclaration,
  VariableDeclarator,
} from '@src/lang/wasm'
import { parse, recast, resultIsOk, sketchFromKclValue } from '@src/lang/wasm'
import type { ModelingCommandSchema } from '@src/lib/commandBarConfigs/modelingCommandConfig'
import type { KclCommandValue } from '@src/lib/commandTypes'
import { EXECUTION_TYPE_REAL } from '@src/lib/constants'
import type { DefaultPlaneStr } from '@src/lib/planes'
import type {
  Axis,
  DefaultPlaneSelection,
  Selection,
  Selections,
} from '@src/lib/selections'
import { handleSelectionBatch, updateSelections } from '@src/lib/selections'
import {
  codeManager,
  editorManager,
  engineCommandManager,
  kclManager,
  sceneEntitiesManager,
  sceneInfra,
} from '@src/lib/singletons'
import type { ToolbarModeName } from '@src/lib/toolbar'
import { err, reportRejection, trap } from '@src/lib/trap'
import { uuidv4 } from '@src/lib/utils'
import type { ImportStatement } from '@rust/kcl-lib/bindings/ImportStatement'
import { isDesktop } from '@src/lib/isDesktop'
import {
  crossProduct,
  isCursorInSketchCommandRange,
  updateSketchDetailsNodePaths,
} from '@src/lang/util'
import { kclEditorActor } from '@src/machines/kclEditorMachine'
import type { Plane } from '@rust/kcl-lib/bindings/Plane'
import type { Point3d } from '@rust/kcl-lib/bindings/ModelingCmd'
import { getNodePathFromSourceRange } from '@src/lang/queryAstNodePathUtils'
import { letEngineAnimateAndSyncCamAfter } from '@src/clientSideScene/CameraControls'
<<<<<<< HEAD
import { addShell } from '@src/lang/modifyAst/faces'
=======
import { intersectInfo } from '@src/components/Toolbar/Intersect'
>>>>>>> 35121638

export type SetSelections =
  | {
      selectionType: 'singleCodeCursor'
      selection?: Selection
      scrollIntoView?: boolean
    }
  | {
      selectionType: 'axisSelection'
      selection: Axis
    }
  | {
      selectionType: 'defaultPlaneSelection'
      selection: DefaultPlaneSelection
    }
  | {
      selectionType: 'completeSelection'
      selection: Selections
      updatedSketchEntryNodePath?: PathToNode
      updatedSketchNodePaths?: PathToNode[]
      updatedPlaneNodePath?: PathToNode
    }
  | {
      selectionType: 'mirrorCodeMirrorSelections'
      selection: Selections
    }

export type MouseState =
  | {
      type: 'idle'
    }
  | {
      type: 'isHovering'
      on: any
    }
  | {
      type: 'isDragging'
      on: any
    }
  | {
      type: 'timeoutEnd'
      pathToNodeString: string
    }

export interface SketchDetails {
  // there is no artifactGraph in sketch mode, so this is only used as vital information when entering sketch mode
  // or on full/nonMock execution in sketch mode (manual code edit) as the entry point, as it will be accurate in these situations
  sketchEntryNodePath: PathToNode
  sketchNodePaths: PathToNode[]
  planeNodePath: PathToNode
  zAxis: [number, number, number]
  yAxis: [number, number, number]
  origin: [number, number, number]
  // face id or plane id, both are strings
  animateTargetId?: string
  // this is the expression that was added when as sketch tool was used but not completed
  // i.e first click for the center of the circle, but not the second click for the radius
  // we added a circle to editor, but they bailed out early so we should remove it, set to -1 to ignore
  expressionIndexToDelete?: number
}

export interface SketchDetailsUpdate {
  updatedEntryNodePath: PathToNode
  updatedSketchNodePaths: PathToNode[]
  updatedPlaneNodePath?: PathToNode
  // see comment in SketchDetails
  expressionIndexToDelete: number
}

export interface SegmentOverlay {
  windowCoords: Coords2d
  angle: number
  group: any
  pathToNode: PathToNode
  visible: boolean
  hasThreeDotMenu: boolean
  filterValue?: string
}

export interface SegmentOverlays {
  [pathToNodeString: string]: SegmentOverlay[]
}

export interface EdgeCutInfo {
  type: 'edgeCut'
  tagName: string
  subType: 'base' | 'opposite' | 'adjacent'
}

export interface CapInfo {
  type: 'cap'
  subType: 'start' | 'end'
}

export type ExtrudeFacePlane = {
  type: 'extrudeFace'
  position: [number, number, number]
  sketchPathToNode: PathToNode
  extrudePathToNode: PathToNode
  faceInfo:
    | {
        type: 'wall'
      }
    | CapInfo
    | EdgeCutInfo
  faceId: string
  zAxis: [number, number, number]
  yAxis: [number, number, number]
}

export type DefaultPlane = {
  type: 'defaultPlane'
  plane: DefaultPlaneStr
  planeId: string
  zAxis: [number, number, number]
  yAxis: [number, number, number]
}

export type OffsetPlane = {
  type: 'offsetPlane'
  position: [number, number, number]
  planeId: string
  pathToNode: PathToNode
  zAxis: [number, number, number]
  yAxis: [number, number, number]
  negated: boolean
}

export type SegmentOverlayPayload =
  | {
      type: 'set-one'
      pathToNodeString: string
      seg: SegmentOverlay[]
    }
  | {
      type: 'delete-one'
      pathToNodeString: string
    }
  | { type: 'clear' }
  | {
      type: 'set-many'
      overlays: SegmentOverlays
    }

export interface Store {
  videoElement?: HTMLVideoElement
  openPanes: SidebarType[]
  cameraProjection?: Setting<CameraProjectionType>
}

export type SketchTool =
  | 'line'
  | 'tangentialArc'
  | 'rectangle'
  | 'center rectangle'
  | 'circle'
  | 'circleThreePoint'
  | 'arc'
  | 'arcThreePoint'
  | 'none'

export type ModelingMachineEvent =
  | {
      type: 'Enter sketch'
      data?: {
        forceNewSketch?: boolean
      }
    }
  | { type: 'Sketch On Face' }
  | {
      type: 'Select sketch plane'
      data: DefaultPlane | ExtrudeFacePlane | OffsetPlane
    }
  | {
      type: 'Set selection'
      data: SetSelections
    }
  | {
      type: 'Delete selection'
    }
  | { type: 'Sketch no face' }
  | { type: 'Cancel'; cleanup?: () => void }
  | {
      type: 'Add start point' | 'Continue existing profile'
      data: {
        sketchNodePaths: PathToNode[]
        sketchEntryNodePath: PathToNode
      }
    }
  | { type: 'Close sketch' }
  | { type: 'Make segment horizontal' }
  | { type: 'Make segment vertical' }
  | { type: 'Constrain horizontal distance' }
  | { type: 'Constrain ABS X' }
  | { type: 'Constrain ABS Y' }
  | { type: 'Constrain vertical distance' }
  | { type: 'Constrain angle' }
  | { type: 'Constrain perpendicular distance' }
  | { type: 'Constrain horizontally align' }
  | { type: 'Constrain vertically align' }
  | { type: 'Constrain snap to X' }
  | { type: 'Constrain snap to Y' }
  | {
      type: 'Constrain length'
      data: ModelingCommandSchema['Constrain length']
    }
  | { type: 'Constrain equal length' }
  | { type: 'Constrain parallel' }
  | { type: 'Constrain remove constraints'; data?: PathToNode }
  | {
      type: 'event.parameter.create'
      data: ModelingCommandSchema['event.parameter.create']
    }
  | {
      type: 'event.parameter.edit'
      data: ModelingCommandSchema['event.parameter.edit']
    }
  | { type: 'Export'; data: ModelingCommandSchema['Export'] }
  | {
      type: 'Boolean Subtract'
      data: ModelingCommandSchema['Boolean Subtract']
    }
  | {
      type: 'Boolean Union'
      data: ModelingCommandSchema['Boolean Union']
    }
  | {
      type: 'Boolean Intersect'
      data: ModelingCommandSchema['Boolean Intersect']
    }
  | { type: 'Make'; data: ModelingCommandSchema['Make'] }
  | { type: 'Extrude'; data?: ModelingCommandSchema['Extrude'] }
  | { type: 'Sweep'; data?: ModelingCommandSchema['Sweep'] }
  | { type: 'Loft'; data?: ModelingCommandSchema['Loft'] }
  | { type: 'Shell'; data?: ModelingCommandSchema['Shell'] }
  | { type: 'Revolve'; data?: ModelingCommandSchema['Revolve'] }
  | { type: 'Fillet'; data?: ModelingCommandSchema['Fillet'] }
  | { type: 'Chamfer'; data?: ModelingCommandSchema['Chamfer'] }
  | { type: 'Offset plane'; data: ModelingCommandSchema['Offset plane'] }
  | { type: 'Helix'; data: ModelingCommandSchema['Helix'] }
  | { type: 'Prompt-to-edit'; data: ModelingCommandSchema['Prompt-to-edit'] }
  | {
      type: 'Delete selection'
      data: ModelingCommandSchema['Delete selection']
    }
  | { type: 'Appearance'; data: ModelingCommandSchema['Appearance'] }
  | { type: 'Translate'; data: ModelingCommandSchema['Translate'] }
  | { type: 'Rotate'; data: ModelingCommandSchema['Rotate'] }
  | { type: 'Clone'; data: ModelingCommandSchema['Clone'] }
  | {
      type:
        | 'Add circle origin'
        | 'Add circle center'
        | 'Add center rectangle origin'
        | 'click in scene'
        | 'Add first point'
      data: [x: number, y: number]
    }
  | {
      type: 'Add second point'
      data: {
        p1: [x: number, y: number]
        p2: [x: number, y: number]
      }
    }
  | {
      type: 'xstate.done.actor.animate-to-face'
      output: SketchDetails
    }
  | { type: 'xstate.done.actor.animate-to-sketch'; output: SketchDetails }
  | { type: `xstate.done.actor.do-constrain${string}`; output: SetSelections }
  | {
      type:
        | 'xstate.done.actor.set-up-draft-circle'
        | 'xstate.done.actor.set-up-draft-rectangle'
        | 'xstate.done.actor.set-up-draft-center-rectangle'
        | 'xstate.done.actor.set-up-draft-circle-three-point'
        | 'xstate.done.actor.set-up-draft-arc'
        | 'xstate.done.actor.set-up-draft-arc-three-point'
        | 'xstate.done.actor.split-sketch-pipe-if-needed'
        | 'xstate.done.actor.actor-circle-three-point'
        | 'xstate.done.actor.reeval-node-paths'

      output: SketchDetailsUpdate
    }
  | {
      type: 'xstate.done.actor.setup-client-side-sketch-segments9'
    }
  | { type: 'Set mouse state'; data: MouseState }
  | { type: 'Set context'; data: Partial<Store> }
  | {
      type: 'Set Segment Overlays'
      data: SegmentOverlayPayload
    }
  | {
      type: 'Center camera on selection'
    }
  | {
      type: 'Delete segment'
      data: PathToNode
    }
  | {
      type: 'code edit during sketch'
    }
  | {
      type: 'Constrain with named value'
      data: ModelingCommandSchema['Constrain with named value']
    }
  | {
      type: 'change tool'
      data: {
        tool: SketchTool
      }
    }
  | { type: 'Finish rectangle' }
  | { type: 'Finish center rectangle' }
  | { type: 'Finish circle' }
  | { type: 'Finish circle three point' }
  | { type: 'Finish arc' }
  | { type: 'Artifact graph populated' }
  | { type: 'Artifact graph emptied' }
  | { type: 'Artifact graph initialized' }
  | {
      type: 'Toggle default plane visibility'
      planeId: string
      planeKey: keyof PlaneVisibilityMap
    }
  | {
      type: 'Save default plane visibility'
      planeId: string
      planeKey: keyof PlaneVisibilityMap
    }
  | {
      type: 'Restore default plane visibility'
    }

export type MoveDesc = { line: number; snippet: string }

export const PERSIST_MODELING_CONTEXT = 'persistModelingContext'

interface PersistedModelingContext {
  openPanes: Store['openPanes']
}

type PersistedKeys = keyof PersistedModelingContext
export const PersistedValues: PersistedKeys[] = ['openPanes']

export const getPersistedContext = (): Partial<PersistedModelingContext> => {
  const c = (typeof window !== 'undefined' &&
    JSON.parse(localStorage.getItem(PERSIST_MODELING_CONTEXT) || '{}')) || {
    openPanes: isDesktop()
      ? (['feature-tree', 'code', 'files'] satisfies Store['openPanes'])
      : (['feature-tree', 'code'] satisfies Store['openPanes']),
  }
  return c
}

export interface ModelingMachineContext {
  currentMode: ToolbarModeName
  currentTool: SketchTool
  toastId: string | null
  machineManager: MachineManager
  selection: string[]
  selectionRanges: Selections
  sketchDetails: SketchDetails | null
  sketchPlaneId: string
  sketchEnginePathId: string
  moveDescs: MoveDesc[]
  mouseState: MouseState
  segmentOverlays: SegmentOverlays
  segmentHoverMap: { [pathToNodeString: string]: number }
  store: Store
  defaultPlaneVisibility: PlaneVisibilityMap
  savedDefaultPlaneVisibility: PlaneVisibilityMap
  planesInitialized: boolean
}

export type PlaneVisibilityMap = {
  xy: boolean
  xz: boolean
  yz: boolean
}

export const modelingMachineDefaultContext: ModelingMachineContext = {
  currentMode: 'modeling',
  currentTool: 'none',
  toastId: null,
  machineManager: {
    machines: [],
    machineApiIp: null,
    currentMachine: null,
    setCurrentMachine: () => {},
    noMachinesReason: () => undefined,
  },
  selection: [],
  selectionRanges: {
    otherSelections: [],
    graphSelections: [],
  },

  sketchDetails: {
    sketchEntryNodePath: [],
    planeNodePath: [],
    sketchNodePaths: [],
    zAxis: [0, 0, 1],
    yAxis: [0, 1, 0],
    origin: [0, 0, 0],
  },
  sketchPlaneId: '',
  sketchEnginePathId: '',
  moveDescs: [],
  mouseState: { type: 'idle' },
  segmentOverlays: {},
  segmentHoverMap: {},
  store: {
    openPanes: getPersistedContext().openPanes || ['code'],
  },
  defaultPlaneVisibility: {
    xy: true,
    xz: true,
    yz: true,
  },
  // Manually toggled plane visibility is saved and restored when going back to modeling mode
  savedDefaultPlaneVisibility: {
    xy: true,
    xz: true,
    yz: true,
  },
  planesInitialized: false,
}

const NO_INPUT_PROVIDED_MESSAGE = 'No input provided'

export const modelingMachine = setup({
  types: {
    context: {} as ModelingMachineContext,
    events: {} as ModelingMachineEvent,
    input: {} as ModelingMachineContext,
  },
  guards: {
    'Selection is on face': ({
      context: { selectionRanges },
      event,
    }): boolean => {
      if (event.type !== 'Enter sketch') return false
      if (event.data?.forceNewSketch) return false
      if (artifactIsPlaneWithPaths(selectionRanges)) {
        return true
      } else if (selectionRanges.graphSelections[0]?.artifact) {
        // See if the selection is "close enough" to be coerced to the plane later
        const maybePlane = getPlaneFromArtifact(
          selectionRanges.graphSelections[0].artifact,
          kclManager.artifactGraph
        )
        return !err(maybePlane)
      }
      if (
        isCursorInFunctionDefinition(
          kclManager.ast,
          selectionRanges.graphSelections[0]
        )
      ) {
        return false
      }
      return !!isCursorInSketchCommandRange(
        kclManager.artifactGraph,
        selectionRanges
      )
    },
    'Has exportable geometry': () => false,
    'has valid selection for deletion': () => false,
    'is-error-free': (): boolean => {
      return kclManager.errors.length === 0 && !kclManager.hasErrors()
    },
    'no kcl errors': () => {
      return !kclManager.hasErrors()
    },
    'is editing existing sketch': ({ context: { sketchDetails } }) =>
      isEditingExistingSketch({ sketchDetails }),
    'Can make selection horizontal': ({ context: { selectionRanges } }) => {
      const info = horzVertInfo(selectionRanges, 'horizontal')
      if (err(info)) return false
      return info.enabled
    },
    'Can make selection vertical': ({ context: { selectionRanges } }) => {
      const info = horzVertInfo(selectionRanges, 'vertical')
      if (err(info)) return false
      return info.enabled
    },
    'Can constrain horizontal distance': ({ context: { selectionRanges } }) => {
      const info = horzVertDistanceInfo({
        selectionRanges: selectionRanges,
        constraint: 'setHorzDistance',
      })
      if (err(info)) return false
      return info.enabled
    },
    'Can constrain vertical distance': ({ context: { selectionRanges } }) => {
      const info = horzVertDistanceInfo({
        selectionRanges: selectionRanges,
        constraint: 'setVertDistance',
      })
      if (err(info)) return false
      return info.enabled
    },
    'Can constrain ABS X': ({ context: { selectionRanges } }) => {
      const info = absDistanceInfo({
        selectionRanges,
        constraint: 'xAbs',
      })
      if (err(info)) return false
      return info.enabled
    },
    'Can constrain ABS Y': ({ context: { selectionRanges } }) => {
      const info = absDistanceInfo({
        selectionRanges,
        constraint: 'yAbs',
      })
      if (err(info)) return false
      return info.enabled
    },
    'Can constrain angle': ({ context: { selectionRanges } }) => {
      const angleBetween = angleBetweenInfo({
        selectionRanges,
      })
      if (err(angleBetween)) return false
      const angleLength = angleLengthInfo({
        selectionRanges,
        angleOrLength: 'setAngle',
      })
      if (err(angleLength)) return false
      return angleBetween.enabled || angleLength.enabled
    },
    'Can constrain length': ({ context: { selectionRanges } }) => {
      const angleLength = angleLengthInfo({
        selectionRanges,
      })
      if (err(angleLength)) return false
      return angleLength.enabled
    },
    'Can constrain perpendicular distance': ({
      context: { selectionRanges },
    }) => {
      const info = intersectInfo({ selectionRanges })
      if (err(info)) return false
      return info.enabled
    },
    'Can constrain horizontally align': ({ context: { selectionRanges } }) => {
      const info = horzVertDistanceInfo({
        selectionRanges: selectionRanges,
        constraint: 'setHorzDistance',
      })
      if (err(info)) return false
      return info.enabled
    },
    'Can constrain vertically align': ({ context: { selectionRanges } }) => {
      const info = horzVertDistanceInfo({
        selectionRanges: selectionRanges,
        constraint: 'setHorzDistance',
      })
      if (err(info)) return false
      return info.enabled
    },
    'Can constrain snap to X': ({ context: { selectionRanges } }) => {
      const info = absDistanceInfo({
        selectionRanges,
        constraint: 'snapToXAxis',
      })
      if (err(info)) return false
      return info.enabled
    },
    'Can constrain snap to Y': ({ context: { selectionRanges } }) => {
      const info = absDistanceInfo({
        selectionRanges,
        constraint: 'snapToYAxis',
      })
      if (err(info)) return false
      return info.enabled
    },
    'Can constrain equal length': ({ context: { selectionRanges } }) => {
      const info = setEqualLengthInfo({
        selectionRanges,
      })
      if (err(info)) return false
      return info.enabled
    },
    'Can constrain parallel': ({ context: { selectionRanges } }) => {
      const info = equalAngleInfo({
        selectionRanges,
      })
      if (err(info)) return false
      return info.enabled
    },
    'Can constrain remove constraints': ({
      context: { selectionRanges },
      event,
    }) => {
      if (event.type !== 'Constrain remove constraints') return false

      const pathToNodes = event.data
        ? [event.data]
        : selectionRanges.graphSelections.map(({ codeRef }) => {
            return codeRef.pathToNode
          })
      const info = removeConstrainingValuesInfo(pathToNodes)
      if (err(info)) return false
      return info.enabled
    },
    'Can convert to named value': ({ event }) => {
      if (event.type !== 'Constrain with named value') return false
      if (!event.data) return false
      const ast = parse(recast(kclManager.ast))
      if (err(ast) || !ast.program || ast.errors.length > 0) return false
      const isSafeRetVal = isNodeSafeToReplacePath(
        ast.program,

        event.data.currentValue.pathToNode
      )
      if (err(isSafeRetVal)) return false
      return isSafeRetVal.isSafe
    },
    'next is tangential arc': ({ context: { sketchDetails, currentTool } }) =>
      currentTool === 'tangentialArc' &&
      isEditingExistingSketch({ sketchDetails }),

    'next is rectangle': ({ context: { currentTool } }) =>
      currentTool === 'rectangle',
    'next is center rectangle': ({ context: { currentTool } }) =>
      currentTool === 'center rectangle',
    'next is circle': ({ context: { currentTool } }) =>
      currentTool === 'circle',
    'next is circle three point': ({ context: { currentTool } }) =>
      currentTool === 'circleThreePoint',
    'next is circle three point neo': ({ context: { currentTool } }) =>
      currentTool === 'circleThreePoint',
    'next is line': ({ context }) => context.currentTool === 'line',
    'next is none': ({ context }) => context.currentTool === 'none',
    'next is arc': ({ context }) => context.currentTool === 'arc',
    'next is arc three point': ({ context }) =>
      context.currentTool === 'arcThreePoint',
  },
  // end guards
  actions: {
    toastError: ({ event }) => {
      if ('output' in event && event.output instanceof Error) {
        console.error(event.output)
        toast.error(event.output.message)
      } else if ('data' in event && event.data instanceof Error) {
        console.error(event.data)
        toast.error(event.data.message)
      } else if ('error' in event && event.error instanceof Error) {
        console.error(event.error)
        toast.error(event.error.message)
      }
    },
    toastErrorAndExitSketch: ({ event }) => {
      if ('output' in event && event.output instanceof Error) {
        console.error(event.output)
        toast.error(event.output.message)
      } else if ('data' in event && event.data instanceof Error) {
        console.error(event.data)
        toast.error(event.data.message)
      } else if ('error' in event && event.error instanceof Error) {
        console.error(event.error)
        toast.error(event.error.message)
      }

      // Clean up the THREE.js sketch scene
      sceneEntitiesManager.tearDownSketch({ removeAxis: false })
      sceneEntitiesManager.removeSketchGrid()
      sceneEntitiesManager.resetOverlays()
    },
    'assign tool in context': assign({
      currentTool: ({ event }) =>
        event.type === 'change tool' ? event.data.tool || 'none' : 'none',
    }),
    'reset selections': assign({
      selectionRanges: { graphSelections: [], otherSelections: [] },
    }),
    'enter sketching mode': assign({ currentMode: 'sketching' }),
    'enter modeling mode': assign({ currentMode: 'modeling' }),
    'set sketchMetadata from pathToNode': assign(
      ({ context: { sketchDetails } }) => {
        if (!sketchDetails?.sketchEntryNodePath || !sketchDetails) return {}
        return {
          sketchDetails: {
            ...sketchDetails,
            sketchEntryNodePath: sketchDetails.sketchEntryNodePath,
          },
        }
      }
    ),
    'hide default planes': assign({
      defaultPlaneVisibility: () => {
        // eslint-disable-next-line @typescript-eslint/no-floating-promises
        kclManager.hidePlanes()
        return { xy: false, xz: false, yz: false }
      },
    }),
    'reset sketch metadata': assign({
      sketchDetails: null,
      sketchEnginePathId: '',
      sketchPlaneId: '',
    }),
    'reset camera position': () => {
      // eslint-disable-next-line @typescript-eslint/no-floating-promises
      engineCommandManager.sendSceneCommand({
        type: 'modeling_cmd_req',
        cmd_id: uuidv4(),
        cmd: {
          type: 'default_camera_look_at',
          center: { x: 0, y: 0, z: 0 },
          vantage: { x: 0, y: -1250, z: 580 },
          up: { x: 0, y: 0, z: 1 },
        },
      })
    },
    'set new sketch metadata': assign(({ event }) => {
      if (
        event.type !== 'xstate.done.actor.animate-to-sketch' &&
        event.type !== 'xstate.done.actor.animate-to-face'
      )
        return {}
      return {
        sketchDetails: event.output,
      }
    }),
    'set up draft line': assign(({ context: { sketchDetails }, event }) => {
      if (!sketchDetails) return {}
      if (event.type !== 'Add start point') return {}

      // eslint-disable-next-line @typescript-eslint/no-floating-promises
      sceneEntitiesManager
        .setupDraftSegment(
          event.data.sketchEntryNodePath || sketchDetails.sketchEntryNodePath,
          event.data.sketchNodePaths || sketchDetails.sketchNodePaths,
          sketchDetails.planeNodePath,
          sketchDetails.zAxis,
          sketchDetails.yAxis,
          sketchDetails.origin,
          'line'
        )
        .then(() => {
          return codeManager.updateEditorWithAstAndWriteToFile(kclManager.ast)
        })
      return {
        sketchDetails: {
          ...sketchDetails,
          sketchEntryNodePath: event.data.sketchEntryNodePath,
          sketchNodePaths: event.data.sketchNodePaths,
        },
      }
    }),
    'set up draft arc': assign(({ context: { sketchDetails }, event }) => {
      if (!sketchDetails) return {}
      if (event.type !== 'Continue existing profile') return {}

      // eslint-disable-next-line @typescript-eslint/no-floating-promises
      sceneEntitiesManager
        .setupDraftSegment(
          event.data.sketchEntryNodePath || sketchDetails.sketchEntryNodePath,
          event.data.sketchNodePaths || sketchDetails.sketchNodePaths,
          sketchDetails.planeNodePath,
          sketchDetails.zAxis,
          sketchDetails.yAxis,
          sketchDetails.origin,
          'tangentialArc'
        )
        .then(() => {
          return codeManager.updateEditorWithAstAndWriteToFile(kclManager.ast)
        })
      return {
        sketchDetails: {
          ...sketchDetails,
          sketchEntryNodePath: event.data.sketchEntryNodePath,
          sketchNodePaths: event.data.sketchNodePaths,
        },
      }
    }),
    'listen for rectangle origin': ({ context: { sketchDetails } }) => {
      if (!sketchDetails) return
      const quaternion = quaternionFromUpNForward(
        new Vector3(...sketchDetails.yAxis),
        new Vector3(...sketchDetails.zAxis)
      )

      // Position the click raycast plane

      sceneEntitiesManager.intersectionPlane.setRotationFromQuaternion(
        quaternion
      )
      sceneEntitiesManager.intersectionPlane.position.copy(
        new Vector3(...(sketchDetails?.origin || [0, 0, 0]))
      )

      sceneInfra.setCallbacks({
        onClick: (args) => {
          if (!args) return
          if (args.mouseEvent.which !== 1) return
          const twoD = args.intersectionPoint?.twoD
          if (twoD) {
            sceneInfra.modelingSend({
              type: 'click in scene',
              data: sceneEntitiesManager.getSnappedDragPoint(
                twoD,
                args.intersects,
                args.mouseEvent
              ).snappedPoint,
            })
          } else {
            console.error('No intersection point found')
          }
        },
      })
    },

    'listen for center rectangle origin': ({ context: { sketchDetails } }) => {
      if (!sketchDetails) return
      const quaternion = quaternionFromUpNForward(
        new Vector3(...sketchDetails.yAxis),
        new Vector3(...sketchDetails.zAxis)
      )

      // Position the click raycast plane

      sceneEntitiesManager.intersectionPlane.setRotationFromQuaternion(
        quaternion
      )
      sceneEntitiesManager.intersectionPlane.position.copy(
        new Vector3(...(sketchDetails?.origin || [0, 0, 0]))
      )

      sceneInfra.setCallbacks({
        onClick: (args) => {
          if (!args) return
          if (args.mouseEvent.which !== 1) return
          const twoD = args.intersectionPoint?.twoD
          if (twoD) {
            sceneInfra.modelingSend({
              type: 'Add center rectangle origin',
              data: [twoD.x, twoD.y],
            })
          } else {
            console.error('No intersection point found')
          }
        },
      })
    },

    'listen for circle origin': ({ context: { sketchDetails } }) => {
      if (!sketchDetails) return
      const quaternion = quaternionFromUpNForward(
        new Vector3(...sketchDetails.yAxis),
        new Vector3(...sketchDetails.zAxis)
      )

      // Position the click raycast plane

      sceneEntitiesManager.intersectionPlane.setRotationFromQuaternion(
        quaternion
      )
      sceneEntitiesManager.intersectionPlane.position.copy(
        new Vector3(...(sketchDetails?.origin || [0, 0, 0]))
      )

      sceneInfra.setCallbacks({
        onClick: (args) => {
          if (!args) return
          if (args.mouseEvent.which !== 1) return
          const { intersectionPoint } = args
          if (!intersectionPoint?.twoD) return
          const twoD = args.intersectionPoint?.twoD
          if (twoD) {
            sceneInfra.modelingSend({
              type: 'Add circle origin',
              data: [twoD.x, twoD.y],
            })
          } else {
            console.error('No intersection point found')
          }
        },
      })
    },
    'listen for circle first point': ({ context: { sketchDetails } }) => {
      if (!sketchDetails) return
      const quaternion = quaternionFromUpNForward(
        new Vector3(...sketchDetails.yAxis),
        new Vector3(...sketchDetails.zAxis)
      )

      // Position the click raycast plane

      sceneEntitiesManager.intersectionPlane.setRotationFromQuaternion(
        quaternion
      )
      sceneEntitiesManager.intersectionPlane.position.copy(
        new Vector3(...(sketchDetails?.origin || [0, 0, 0]))
      )

      sceneInfra.setCallbacks({
        onClick: (args) => {
          if (!args) return
          if (args.mouseEvent.which !== 1) return
          const { intersectionPoint } = args
          if (!intersectionPoint?.twoD) return
          const twoD = args.intersectionPoint?.twoD
          if (twoD) {
            sceneInfra.modelingSend({
              type: 'Add first point',
              data: [twoD.x, twoD.y],
            })
          } else {
            console.error('No intersection point found')
          }
        },
      })
    },
    'listen for circle second point': ({
      context: { sketchDetails },
      event,
    }) => {
      if (!sketchDetails) return
      if (event.type !== 'Add first point') return
      const quaternion = quaternionFromUpNForward(
        new Vector3(...sketchDetails.yAxis),
        new Vector3(...sketchDetails.zAxis)
      )

      // Position the click raycast plane

      sceneEntitiesManager.intersectionPlane.setRotationFromQuaternion(
        quaternion
      )
      sceneEntitiesManager.intersectionPlane.position.copy(
        new Vector3(...(sketchDetails?.origin || [0, 0, 0]))
      )

      const dummy = new Mesh()
      dummy.position.set(0, 0, 0)
      const scale = sceneInfra.getClientSceneScaleFactor(dummy)
      const position = new Vector3(event.data[0], event.data[1], 0)
      position.applyQuaternion(quaternion)
      const draftPoint = createProfileStartHandle({
        isDraft: true,
        from: event.data,
        scale,
        theme: sceneInfra._theme,
      })
      draftPoint.position.copy(position)
      sceneInfra.scene.add(draftPoint)

      sceneInfra.setCallbacks({
        onClick: (args) => {
          if (!args) return
          if (args.mouseEvent.which !== 1) return
          const { intersectionPoint } = args
          if (!intersectionPoint?.twoD) return
          const twoD = args.intersectionPoint?.twoD
          if (twoD) {
            sceneInfra.modelingSend({
              type: 'Add second point',
              data: {
                p1: event.data,
                p2: [twoD.x, twoD.y],
              },
            })
          } else {
            console.error('No intersection point found')
          }
        },
      })
    },
    'update sketchDetails': assign(({ event, context }) => {
      if (
        event.type !== 'xstate.done.actor.actor-circle-three-point' &&
        event.type !== 'xstate.done.actor.set-up-draft-circle' &&
        event.type !== 'xstate.done.actor.set-up-draft-arc' &&
        event.type !== 'xstate.done.actor.set-up-draft-arc-three-point' &&
        event.type !== 'xstate.done.actor.set-up-draft-circle-three-point' &&
        event.type !== 'xstate.done.actor.set-up-draft-rectangle' &&
        event.type !== 'xstate.done.actor.set-up-draft-center-rectangle' &&
        event.type !== 'xstate.done.actor.split-sketch-pipe-if-needed' &&
        event.type !== 'xstate.done.actor.reeval-node-paths'
      ) {
        return {}
      }
      if (!context.sketchDetails) return {}
      return {
        sketchDetails: {
          ...context.sketchDetails,
          planeNodePath:
            event.output.updatedPlaneNodePath ||
            context.sketchDetails?.planeNodePath ||
            [],
          sketchEntryNodePath: event.output.updatedEntryNodePath,
          sketchNodePaths: event.output.updatedSketchNodePaths,
          expressionIndexToDelete: event.output.expressionIndexToDelete,
        },
      }
    }),
    'update sketchDetails arc': assign(({ event, context }) => {
      if (event.type !== 'Add start point') return {}
      if (!context.sketchDetails) return {}
      return {
        sketchDetails: {
          ...context.sketchDetails,
          sketchEntryNodePath: event.data.sketchEntryNodePath,
          sketchNodePaths: event.data.sketchNodePaths,
        },
      }
    }),
    'show default planes': assign({
      defaultPlaneVisibility: () => {
        // eslint-disable-next-line @typescript-eslint/no-floating-promises
        kclManager.showPlanes()
        return { xy: true, xz: true, yz: true }
      },
    }),
    'show default planes if no errors': assign({
      defaultPlaneVisibility: ({ context }) => {
        if (!kclManager.hasErrors()) {
          // eslint-disable-next-line @typescript-eslint/no-floating-promises
          kclManager.showPlanes()
          return { xy: true, xz: true, yz: true }
        }
        return { ...context.defaultPlaneVisibility }
      },
    }),
    'setup noPoints onClick listener': ({
      context: { sketchDetails, currentTool },
    }) => {
      if (!sketchDetails) return
      sceneEntitiesManager.setupNoPointsListener({
        sketchDetails,
        currentTool,
        afterClick: (_, data) =>
          sceneInfra.modelingSend(
            currentTool === 'tangentialArc'
              ? { type: 'Continue existing profile', data }
              : currentTool === 'arc'
                ? { type: 'Add start point', data }
                : { type: 'Add start point', data }
          ),
      })
    },
    'add axis n grid': ({ context: { sketchDetails } }) => {
      if (!sketchDetails) return
      if (localStorage.getItem('disableAxis')) return

      // eslint-disable-next-line @typescript-eslint/no-floating-promises
      sceneEntitiesManager.createSketchAxis(
        sketchDetails.zAxis,
        sketchDetails.yAxis,
        sketchDetails.origin
      )

      // eslint-disable-next-line @typescript-eslint/no-floating-promises
      codeManager.updateEditorWithAstAndWriteToFile(kclManager.ast)
    },
    'reset client scene mouse handlers': () => {
      // when not in sketch mode we don't need any mouse listeners
      // (note the orbit controls are always active though)
      sceneInfra.resetMouseListeners()
    },
    'clientToEngine cam sync direction': () => {
      sceneInfra.camControls.syncDirection = 'clientToEngine'
    },
    /** TODO: this action is hiding unawaited asynchronous code */
    'set selection filter to faces only': () => {
      kclManager.setSelectionFilter(['face', 'object'])
    },
    /** TODO: this action is hiding unawaited asynchronous code */
    'set selection filter to defaults': () => {
      kclManager.defaultSelectionFilter()
    },
    'Delete segment': ({ context: { sketchDetails }, event }) => {
      if (event.type !== 'Delete segment') return
      if (!sketchDetails || !event.data) return

      // eslint-disable-next-line @typescript-eslint/no-floating-promises
      deleteSegment({
        pathToNode: event.data,
        sketchDetails,
      }).then(() => {
        return codeManager.updateEditorWithAstAndWriteToFile(kclManager.ast)
      })
    },
    'Set context': assign({
      store: ({ context: { store }, event }) => {
        if (event.type !== 'Set context') return store
        if (!event.data) return store

        const result = {
          ...store,
          ...event.data,
        }
        const persistedContext: Partial<PersistedModelingContext> = {}
        for (const key of PersistedValues) {
          persistedContext[key] = result[key]
        }
        if (typeof window !== 'undefined') {
          window.localStorage.setItem(
            PERSIST_MODELING_CONTEXT,
            JSON.stringify(persistedContext)
          )
        }
        return result
      },
    }),
    'remove draft entities': () => {
      const draftPoint = sceneInfra.scene.getObjectByName(DRAFT_POINT)
      if (draftPoint) {
        sceneInfra.scene.remove(draftPoint)
      }
      const draftLine = sceneInfra.scene.getObjectByName(DRAFT_DASHED_LINE)
      if (draftLine) {
        sceneInfra.scene.remove(draftLine)
      }
    },
    'add draft line': ({ event, context }) => {
      if (
        event.type !== 'Add start point' &&
        event.type !== 'xstate.done.actor.setup-client-side-sketch-segments9'
      )
        return

      let sketchEntryNodePath: PathToNode | undefined

      if (event.type === 'Add start point') {
        sketchEntryNodePath = event.data?.sketchEntryNodePath
      } else if (
        event.type === 'xstate.done.actor.setup-client-side-sketch-segments9'
      ) {
        sketchEntryNodePath =
          context.sketchDetails?.sketchNodePaths.slice(-1)[0]
      }
      if (!sketchEntryNodePath) return
      const varDec = getNodeFromPath<VariableDeclaration>(
        kclManager.ast,
        sketchEntryNodePath,
        'VariableDeclaration'
      )
      if (err(varDec)) return
      const varName = varDec.node.declaration.id.name
      const sg = sketchFromKclValue(kclManager.variables[varName], varName)
      if (err(sg)) return
      const lastSegment = sg.paths[sg.paths.length - 1] || sg.start
      const to = lastSegment.to

      const { group, updater } = sceneEntitiesManager.drawDashedLine({
        from: to,
        to: [to[0] + 0.001, to[1] + 0.001],
      })
      sceneInfra.scene.add(group)
      const orthoFactor = orthoScale(sceneInfra.camControls.camera)
      sceneInfra.setCallbacks({
        onMove: (args) => {
          const { intersectionPoint } = args
          if (!intersectionPoint?.twoD) return
          if (!context.sketchDetails) return
          const { snappedPoint, isSnapped } =
            sceneEntitiesManager.getSnappedDragPoint(
              intersectionPoint.twoD,
              args.intersects,
              args.mouseEvent
            )
          if (isSnapped) {
            sceneEntitiesManager.positionDraftPoint({
              snappedPoint: new Vector2(...snappedPoint),
              origin: context.sketchDetails.origin,
              yAxis: context.sketchDetails.yAxis,
              zAxis: context.sketchDetails.zAxis,
            })
          } else {
            sceneEntitiesManager.removeDraftPoint()
          }
          updater(
            group,
            [intersectionPoint.twoD.x, intersectionPoint.twoD.y],
            orthoFactor
          )
        },
      })
    },
    'reset deleteIndex': assign(({ context: { sketchDetails } }) => {
      if (!sketchDetails) return {}
      return {
        sketchDetails: {
          ...sketchDetails,
          expressionIndexToDelete: -1,
        },
      }
    }),
    'enable copilot': () => {},
    'disable copilot': () => {},
    'Set selection': assign(
      ({ context: { selectionRanges, sketchDetails }, event }) => {
        // this was needed for ts after adding 'Set selection' action to on done modal events
        const setSelections =
          ('data' in event &&
            event.data &&
            'selectionType' in event.data &&
            event.data) ||
          ('output' in event &&
            event.output &&
            'selectionType' in event.output &&
            event.output) ||
          null
        if (!setSelections) return {}

        let selections: Selections = {
          graphSelections: [],
          otherSelections: [],
        }
        if (setSelections.selectionType === 'singleCodeCursor') {
          if (!setSelections.selection && editorManager.isShiftDown) {
            // if the user is holding shift, but they didn't select anything
            // don't nuke their other selections (frustrating to have one bad click ruin your
            // whole selection)
            selections = {
              graphSelections: selectionRanges.graphSelections,
              otherSelections: selectionRanges.otherSelections,
            }
          } else if (!setSelections.selection && !editorManager.isShiftDown) {
            selections = {
              graphSelections: [],
              otherSelections: [],
            }
          } else if (setSelections.selection && !editorManager.isShiftDown) {
            selections = {
              graphSelections: [setSelections.selection],
              otherSelections: [],
            }
          } else if (setSelections.selection && editorManager.isShiftDown) {
            // selecting and deselecting multiple objects

            /**
             * There are two scenarios:
             * 1. General case:
             *    When selecting and deselecting edges,
             *    faces or segment (during sketch edit)
             *    we use its artifact ID to identify the selection
             * 2. Initial sketch setup:
             *    The artifact is not yet created
             *    so we use the codeRef.range
             */

            let updatedSelections: typeof selectionRanges.graphSelections

            // 1. General case: Artifact exists, use its ID
            if (setSelections.selection.artifact?.id) {
              // check if already selected
              const alreadySelected = selectionRanges.graphSelections.some(
                (selection) =>
                  selection.artifact?.id ===
                  setSelections.selection?.artifact?.id
              )
              if (alreadySelected && setSelections.selection?.artifact?.id) {
                // remove it
                updatedSelections = selectionRanges.graphSelections.filter(
                  (selection) =>
                    selection.artifact?.id !==
                    setSelections.selection?.artifact?.id
                )
              } else {
                // add it
                updatedSelections = [
                  ...selectionRanges.graphSelections,
                  setSelections.selection,
                ]
              }
            } else {
              // 2. Initial sketch setup: Artifact not yet created – use codeRef.range
              const selectionRange = JSON.stringify(
                setSelections.selection?.codeRef?.range
              )

              // check if already selected
              const alreadySelected = selectionRanges.graphSelections.some(
                (selection) => {
                  const existingRange = JSON.stringify(selection.codeRef?.range)
                  return existingRange === selectionRange
                }
              )

              if (alreadySelected && setSelections.selection?.codeRef?.range) {
                // remove it
                updatedSelections = selectionRanges.graphSelections.filter(
                  (selection) =>
                    JSON.stringify(selection.codeRef?.range) !== selectionRange
                )
              } else {
                // add it
                updatedSelections = [
                  ...selectionRanges.graphSelections,
                  setSelections.selection,
                ]
              }
            }

            selections = {
              graphSelections: updatedSelections,
              otherSelections: selectionRanges.otherSelections,
            }
          }

          const { engineEvents, codeMirrorSelection, updateSceneObjectColors } =
            handleSelectionBatch({
              selections,
            })
          if (codeMirrorSelection) {
            kclEditorActor.send({
              type: 'setLastSelectionEvent',
              data: {
                codeMirrorSelection,
                scrollIntoView: setSelections.scrollIntoView ?? false,
              },
            })
          }

          // If there are engine commands that need sent off, send them
          // TODO: This should be handled outside of an action as its own
          // actor, so that the system state is more controlled.
          engineEvents &&
            engineEvents.forEach((event) => {
              engineCommandManager
                .sendSceneCommand(event)
                .catch(reportRejection)
            })
          updateSceneObjectColors()

          return {
            selectionRanges: selections,
          }
        }

        if (setSelections.selectionType === 'mirrorCodeMirrorSelections') {
          return {
            selectionRanges: setSelections.selection,
          }
        }

        if (
          setSelections.selectionType === 'axisSelection' ||
          setSelections.selectionType === 'defaultPlaneSelection'
        ) {
          if (editorManager.isShiftDown) {
            selections = {
              graphSelections: selectionRanges.graphSelections,
              otherSelections: [setSelections.selection],
            }
          } else {
            selections = {
              graphSelections: [],
              otherSelections: [setSelections.selection],
            }
          }
          return {
            selectionRanges: selections,
          }
        }

        if (setSelections.selectionType === 'completeSelection') {
          const codeMirrorSelection = editorManager.createEditorSelection(
            setSelections.selection
          )
          kclEditorActor.send({
            type: 'setLastSelectionEvent',
            data: {
              codeMirrorSelection,
              scrollIntoView: false,
            },
          })
          if (!sketchDetails)
            return {
              selectionRanges: setSelections.selection,
            }
          return {
            selectionRanges: setSelections.selection,
            sketchDetails: {
              ...sketchDetails,
              sketchEntryNodePath:
                setSelections.updatedSketchEntryNodePath ||
                sketchDetails?.sketchEntryNodePath ||
                [],
              sketchNodePaths:
                setSelections.updatedSketchNodePaths ||
                sketchDetails?.sketchNodePaths ||
                [],
              planeNodePath:
                setSelections.updatedPlaneNodePath ||
                sketchDetails?.planeNodePath ||
                [],
            },
          }
        }

        return {}
      }
    ),
    'Set mouse state': () => {},
    'Set Segment Overlays': () => {},
    'Center camera on selection': () => {},
    'Submit to Text-to-CAD API': () => {},
    'Set sketchDetails': () => {},
    'debug-action': (data) => {
      console.log('re-eval debug-action', data)
    },
    'Toggle default plane visibility': assign(({ context, event }) => {
      if (event.type !== 'Toggle default plane visibility') return {}

      const currentVisibilityMap = context.defaultPlaneVisibility
      const currentVisibility = currentVisibilityMap[event.planeKey]
      const newVisibility = !currentVisibility

      kclManager.engineCommandManager
        .setPlaneHidden(event.planeId, !newVisibility)
        .catch(reportRejection)

      return {
        defaultPlaneVisibility: {
          ...currentVisibilityMap,
          [event.planeKey]: newVisibility,
        },
      }
    }),
    // Saves the default plane visibility to be able to restore when going back from sketch mode
    'Save default plane visibility': assign(({ context, event }) => {
      return {
        savedDefaultPlaneVisibility: {
          ...context.defaultPlaneVisibility,
        },
      }
    }),
    'Restore default plane visibility': assign(({ context }) => {
      for (const planeKey of Object.keys(
        context.savedDefaultPlaneVisibility
      ) as (keyof PlaneVisibilityMap)[]) {
        // eslint-disable-next-line @typescript-eslint/no-floating-promises
        kclManager.setPlaneVisibilityByKey(
          planeKey,
          context.savedDefaultPlaneVisibility[planeKey]
        )
      }

      return {
        defaultPlaneVisibility: {
          ...context.defaultPlaneVisibility,
          ...context.savedDefaultPlaneVisibility,
        },
      }
    }),
    'show sketch error toast': assign(() => {
      // toast message that stays open until closed programmatically
      const toastId = toast.error(
        "Error in kcl script, sketch cannot be drawn until it's fixed",
        { duration: Infinity }
      )
      return {
        toastId,
      }
    }),
    'remove sketch error toast': assign(({ context }) => {
      if (context.toastId) {
        toast.dismiss(context.toastId)
        return { toastId: null }
      }
      return {}
    }),
  },
  // end actions
  actors: {
    sketchExit: fromPromise(
      async (args: { input: { context: { store: Store } } }) => {
        const store = args.input.context.store

        // When cancelling the sketch mode we should disable sketch mode within the engine.
        await engineCommandManager.sendSceneCommand({
          type: 'modeling_cmd_req',
          cmd_id: uuidv4(),
          cmd: { type: 'sketch_mode_disable' },
        })

        sceneInfra.camControls.syncDirection = 'clientToEngine'

        if (store.cameraProjection?.current === 'perspective') {
          await sceneInfra.camControls.snapToPerspectiveBeforeHandingBackControlToEngine()
        }

        sceneInfra.camControls.syncDirection = 'engineToClient'

        // TODO: Re-evaluate if this pause/play logic is needed.
        store.videoElement?.pause()

        await kclManager
          .executeCode()
          .then(() => {
            if (engineCommandManager.idleMode) return

            store.videoElement?.play().catch((e: Error) => {
              console.warn('Video playing was prevented', e)
            })
          })
          .catch(reportRejection)

        sceneEntitiesManager.tearDownSketch({ removeAxis: false })
        sceneEntitiesManager.removeSketchGrid()
        sceneInfra.camControls.syncDirection = 'engineToClient'
        sceneEntitiesManager.resetOverlays()
      }
    ),
    /* Below are all the do-constrain sketch actors,
     * which aren't using updateModelingState and don't have the 'no kcl errors' guard yet */
    'do-constrain-remove-constraint': fromPromise(
      async ({
        input: { selectionRanges, sketchDetails, data },
      }: {
        input: Pick<
          ModelingMachineContext,
          'selectionRanges' | 'sketchDetails'
        > & { data?: PathToNode }
      }) => {
        const constraint = applyRemoveConstrainingValues({
          selectionRanges,
          pathToNodes: data && [data],
        })
        if (trap(constraint)) return
        const { pathToNodeMap } = constraint
        if (!sketchDetails) return
        let updatedAst = await sceneEntitiesManager.updateAstAndRejigSketch(
          pathToNodeMap[0],
          sketchDetails.sketchNodePaths,
          sketchDetails.planeNodePath,
          constraint.modifiedAst,
          sketchDetails.zAxis,
          sketchDetails.yAxis,
          sketchDetails.origin
        )
        if (trap(updatedAst, { suppress: true })) return
        if (!updatedAst) return

        await codeManager.updateEditorWithAstAndWriteToFile(updatedAst.newAst)

        return {
          selectionType: 'completeSelection',
          selection: updateSelections(
            pathToNodeMap,
            selectionRanges,
            updatedAst.newAst
          ),
        }
      }
    ),
    'do-constrain-horizontally': fromPromise(
      async ({
        input: { selectionRanges, sketchDetails },
      }: {
        input: Pick<ModelingMachineContext, 'selectionRanges' | 'sketchDetails'>
      }) => {
        const constraint = applyConstraintHorzVert(
          selectionRanges,
          'horizontal',
          kclManager.ast,
          kclManager.variables
        )
        if (trap(constraint)) return false
        const { modifiedAst, pathToNodeMap } = constraint
        if (!sketchDetails) return
        const updatedAst = await sceneEntitiesManager.updateAstAndRejigSketch(
          sketchDetails.sketchEntryNodePath,
          sketchDetails.sketchNodePaths,
          sketchDetails.planeNodePath,
          modifiedAst,
          sketchDetails.zAxis,
          sketchDetails.yAxis,
          sketchDetails.origin
        )
        if (trap(updatedAst, { suppress: true })) return
        if (!updatedAst) return
        await codeManager.updateEditorWithAstAndWriteToFile(updatedAst.newAst)
        return {
          selectionType: 'completeSelection',
          selection: updateSelections(
            pathToNodeMap,
            selectionRanges,
            updatedAst.newAst
          ),
        }
      }
    ),
    'do-constrain-vertically': fromPromise(
      async ({
        input: { selectionRanges, sketchDetails },
      }: {
        input: Pick<ModelingMachineContext, 'selectionRanges' | 'sketchDetails'>
      }) => {
        const constraint = applyConstraintHorzVert(
          selectionRanges,
          'vertical',
          kclManager.ast,
          kclManager.variables
        )
        if (trap(constraint)) return false
        const { modifiedAst, pathToNodeMap } = constraint
        if (!sketchDetails) return
        const updatedAst = await sceneEntitiesManager.updateAstAndRejigSketch(
          sketchDetails.sketchEntryNodePath || [],
          sketchDetails.sketchNodePaths,
          sketchDetails.planeNodePath,
          modifiedAst,
          sketchDetails.zAxis,
          sketchDetails.yAxis,
          sketchDetails.origin
        )
        if (trap(updatedAst, { suppress: true })) return
        if (!updatedAst) return
        await codeManager.updateEditorWithAstAndWriteToFile(updatedAst.newAst)
        return {
          selectionType: 'completeSelection',
          selection: updateSelections(
            pathToNodeMap,
            selectionRanges,
            updatedAst.newAst
          ),
        }
      }
    ),
    'do-constrain-horizontally-align': fromPromise(
      async ({
        input: { selectionRanges, sketchDetails },
      }: {
        input: Pick<ModelingMachineContext, 'selectionRanges' | 'sketchDetails'>
      }) => {
        const constraint = applyConstraintHorzVertAlign({
          selectionRanges: selectionRanges,
          constraint: 'setVertDistance',
        })
        if (trap(constraint)) return
        const { modifiedAst, pathToNodeMap } = constraint
        if (!sketchDetails) return
        const updatedAst = await sceneEntitiesManager.updateAstAndRejigSketch(
          sketchDetails?.sketchEntryNodePath || [],
          sketchDetails.sketchNodePaths,
          sketchDetails.planeNodePath,
          modifiedAst,
          sketchDetails.zAxis,
          sketchDetails.yAxis,
          sketchDetails.origin
        )
        if (trap(updatedAst, { suppress: true })) return
        if (!updatedAst) return
        await codeManager.updateEditorWithAstAndWriteToFile(updatedAst.newAst)
        const updatedSelectionRanges = updateSelections(
          pathToNodeMap,
          selectionRanges,
          updatedAst.newAst
        )
        return {
          selectionType: 'completeSelection',
          selection: updatedSelectionRanges,
        }
      }
    ),
    'do-constrain-vertically-align': fromPromise(
      async ({
        input: { selectionRanges, sketchDetails },
      }: {
        input: Pick<ModelingMachineContext, 'selectionRanges' | 'sketchDetails'>
      }) => {
        const constraint = applyConstraintHorzVertAlign({
          selectionRanges: selectionRanges,
          constraint: 'setHorzDistance',
        })
        if (trap(constraint)) return
        const { modifiedAst, pathToNodeMap } = constraint
        if (!sketchDetails) return
        const updatedAst = await sceneEntitiesManager.updateAstAndRejigSketch(
          sketchDetails?.sketchEntryNodePath || [],
          sketchDetails.sketchNodePaths,
          sketchDetails.planeNodePath,
          modifiedAst,
          sketchDetails.zAxis,
          sketchDetails.yAxis,
          sketchDetails.origin
        )
        if (trap(updatedAst, { suppress: true })) return
        if (!updatedAst) return
        await codeManager.updateEditorWithAstAndWriteToFile(updatedAst.newAst)
        const updatedSelectionRanges = updateSelections(
          pathToNodeMap,
          selectionRanges,
          updatedAst.newAst
        )
        return {
          selectionType: 'completeSelection',
          selection: updatedSelectionRanges,
        }
      }
    ),
    'do-constrain-snap-to-x': fromPromise(
      async ({
        input: { selectionRanges, sketchDetails },
      }: {
        input: Pick<ModelingMachineContext, 'selectionRanges' | 'sketchDetails'>
      }) => {
        const constraint = applyConstraintAxisAlign({
          selectionRanges,
          constraint: 'snapToXAxis',
        })
        if (err(constraint)) return false
        const { modifiedAst, pathToNodeMap } = constraint
        if (!sketchDetails) return
        const updatedAst = await sceneEntitiesManager.updateAstAndRejigSketch(
          sketchDetails?.sketchEntryNodePath || [],
          sketchDetails.sketchNodePaths,
          sketchDetails.planeNodePath,
          modifiedAst,
          sketchDetails.zAxis,
          sketchDetails.yAxis,
          sketchDetails.origin
        )
        if (trap(updatedAst, { suppress: true })) return
        if (!updatedAst) return
        await codeManager.updateEditorWithAstAndWriteToFile(updatedAst.newAst)
        const updatedSelectionRanges = updateSelections(
          pathToNodeMap,
          selectionRanges,
          updatedAst.newAst
        )
        return {
          selectionType: 'completeSelection',
          selection: updatedSelectionRanges,
        }
      }
    ),
    'do-constrain-snap-to-y': fromPromise(
      async ({
        input: { selectionRanges, sketchDetails },
      }: {
        input: Pick<ModelingMachineContext, 'selectionRanges' | 'sketchDetails'>
      }) => {
        const constraint = applyConstraintAxisAlign({
          selectionRanges,
          constraint: 'snapToYAxis',
        })
        if (trap(constraint)) return false
        const { modifiedAst, pathToNodeMap } = constraint
        if (!sketchDetails) return
        const updatedAst = await sceneEntitiesManager.updateAstAndRejigSketch(
          sketchDetails?.sketchEntryNodePath || [],
          sketchDetails.sketchNodePaths,
          sketchDetails.planeNodePath,
          modifiedAst,
          sketchDetails.zAxis,
          sketchDetails.yAxis,
          sketchDetails.origin
        )
        if (trap(updatedAst, { suppress: true })) return
        if (!updatedAst) return
        await codeManager.updateEditorWithAstAndWriteToFile(updatedAst.newAst)
        const updatedSelectionRanges = updateSelections(
          pathToNodeMap,
          selectionRanges,
          updatedAst.newAst
        )
        return {
          selectionType: 'completeSelection',
          selection: updatedSelectionRanges,
        }
      }
    ),
    'do-constrain-parallel': fromPromise(
      async ({
        input: { selectionRanges, sketchDetails },
      }: {
        input: Pick<ModelingMachineContext, 'selectionRanges' | 'sketchDetails'>
      }) => {
        const constraint = applyConstraintEqualAngle({
          selectionRanges,
        })
        if (trap(constraint)) return false
        const { modifiedAst, pathToNodeMap } = constraint

        if (!sketchDetails) {
          trap(new Error('No sketch details'))
          return
        }

        const recastAst = parse(recast(modifiedAst))
        if (err(recastAst) || !resultIsOk(recastAst)) return

        const updatedAst = await sceneEntitiesManager.updateAstAndRejigSketch(
          sketchDetails?.sketchEntryNodePath || [],
          sketchDetails.sketchNodePaths,
          sketchDetails.planeNodePath,
          recastAst.program,
          sketchDetails.zAxis,
          sketchDetails.yAxis,
          sketchDetails.origin
        )
        if (trap(updatedAst, { suppress: true })) return
        if (!updatedAst) return
        await codeManager.updateEditorWithAstAndWriteToFile(updatedAst.newAst)

        const updatedSelectionRanges = updateSelections(
          pathToNodeMap,
          selectionRanges,
          updatedAst.newAst
        )
        return {
          selectionType: 'completeSelection',
          selection: updatedSelectionRanges,
        }
      }
    ),
    'do-constrain-equal-length': fromPromise(
      async ({
        input: { selectionRanges, sketchDetails },
      }: {
        input: Pick<ModelingMachineContext, 'selectionRanges' | 'sketchDetails'>
      }) => {
        const constraint = applyConstraintEqualLength({
          selectionRanges,
        })
        if (trap(constraint)) return false
        const { modifiedAst, pathToNodeMap } = constraint
        if (!sketchDetails) return
        const updatedAst = await sceneEntitiesManager.updateAstAndRejigSketch(
          sketchDetails?.sketchEntryNodePath || [],
          sketchDetails.sketchNodePaths,
          sketchDetails.planeNodePath,
          modifiedAst,
          sketchDetails.zAxis,
          sketchDetails.yAxis,
          sketchDetails.origin
        )
        if (trap(updatedAst, { suppress: true })) return
        if (!updatedAst) return
        await codeManager.updateEditorWithAstAndWriteToFile(updatedAst.newAst)
        const updatedSelectionRanges = updateSelections(
          pathToNodeMap,
          selectionRanges,
          updatedAst.newAst
        )
        return {
          selectionType: 'completeSelection',
          selection: updatedSelectionRanges,
        }
      }
    ),

    /* Below are actors being defined in src/components/ModelingMachineProvider.tsx
     * which aren't using updateModelingState and don't have the 'no kcl errors' guard yet */
    'Get vertical info': fromPromise(
      async (_: {
        input: Pick<ModelingMachineContext, 'selectionRanges' | 'sketchDetails'>
      }) => {
        return {} as SetSelections
      }
    ),
    'Get ABS X info': fromPromise(
      async (_: {
        input: Pick<ModelingMachineContext, 'selectionRanges' | 'sketchDetails'>
      }) => {
        return {} as SetSelections
      }
    ),
    'Get ABS Y info': fromPromise(
      async (_: {
        input: Pick<ModelingMachineContext, 'selectionRanges' | 'sketchDetails'>
      }) => {
        return {} as SetSelections
      }
    ),
    'Get angle info': fromPromise(
      async (_: {
        input: Pick<ModelingMachineContext, 'selectionRanges' | 'sketchDetails'>
      }) => {
        return {} as SetSelections
      }
    ),
    'Get perpendicular distance info': fromPromise(
      async (_: {
        input: Pick<ModelingMachineContext, 'selectionRanges' | 'sketchDetails'>
      }) => {
        return {} as SetSelections
      }
    ),
    'AST-undo-startSketchOn': fromPromise(
      async (_: { input: Pick<ModelingMachineContext, 'sketchDetails'> }) => {
        return undefined
      }
    ),
    'animate-to-face': fromPromise(
      async (_: { input?: ExtrudeFacePlane | DefaultPlane | OffsetPlane }) => {
        return {} as ModelingMachineContext['sketchDetails']
      }
    ),
    'Get horizontal info': fromPromise(
      async (_: {
        input: Pick<ModelingMachineContext, 'sketchDetails' | 'selectionRanges'>
      }) => {
        return {} as SetSelections
      }
    ),
    astConstrainLength: fromPromise(
      async (_: {
        input: Pick<
          ModelingMachineContext,
          'sketchDetails' | 'selectionRanges'
        > & {
          lengthValue?: KclCommandValue
        }
      }) => {
        return {} as SetSelections
      }
    ),
    'setup-client-side-sketch-segments': fromPromise(
      async ({
        input: { sketchDetails, selectionRanges },
      }: {
        input: {
          sketchDetails: SketchDetails | null
          selectionRanges: Selections
        }
      }) => {
        if (!sketchDetails) return
        if (!sketchDetails.sketchEntryNodePath?.length) return
        sceneInfra.resetMouseListeners()
        await sceneEntitiesManager.setupSketch({
          sketchEntryNodePath: sketchDetails?.sketchEntryNodePath || [],
          sketchNodePaths: sketchDetails.sketchNodePaths,
          forward: sketchDetails.zAxis,
          up: sketchDetails.yAxis,
          position: sketchDetails.origin,
          maybeModdedAst: kclManager.ast,
          selectionRanges,
        })
        sceneInfra.resetMouseListeners()

        sceneEntitiesManager.setupSketchIdleCallbacks({
          sketchEntryNodePath: sketchDetails?.sketchEntryNodePath || [],
          forward: sketchDetails.zAxis,
          up: sketchDetails.yAxis,
          position: sketchDetails.origin,
          sketchNodePaths: sketchDetails.sketchNodePaths,
          planeNodePath: sketchDetails.planeNodePath,
          // We will want to pass sketchTools here
          // to add their interactions
        })

        // We will want to update the context with sketchTools.
        // They'll be used for their .destroy() in tearDownSketch
        return undefined
      }
    ),
    'animate-to-sketch': fromPromise(
      async ({
        input: { selectionRanges },
      }: {
        input: {
          selectionRanges: Selections
        }
      }): Promise<ModelingMachineContext['sketchDetails']> => {
        const artifact = selectionRanges.graphSelections[0].artifact
        const plane = getPlaneFromArtifact(artifact, kclManager.artifactGraph)
        if (err(plane)) return Promise.reject(plane)
        // if the user selected a segment, make sure we enter the right sketch as there can be multiple on a plane
        // but still works if the user selected a plane/face by defaulting to the first path
        const mainPath =
          artifact?.type === 'segment' || artifact?.type === 'solid2d'
            ? artifact?.pathId
            : plane?.pathIds[0]
        let sketch: KclValue | null = null
        let planeVar: Plane | null = null

        for (const variable of Object.values(kclManager.execState.variables)) {
          // find programMemory that matches path artifact
          if (
            variable?.type === 'Sketch' &&
            variable.value.artifactId === mainPath
          ) {
            sketch = variable
            break
          }
          if (
            // if the variable is an sweep, check if the underlying sketch matches the artifact
            variable?.type === 'Solid' &&
            variable.value.sketch.on.type === 'plane' &&
            variable.value.sketch.artifactId === mainPath
          ) {
            sketch = {
              type: 'Sketch',
              value: variable.value.sketch,
            }
            break
          }
          if (variable?.type === 'Plane' && plane.id === variable.value.id) {
            planeVar = variable.value
          }
        }

        if (!sketch || sketch.type !== 'Sketch') {
          if (artifact?.type !== 'plane')
            return Promise.reject(new Error('No sketch'))
          const planeCodeRef = getFaceCodeRef(artifact)
          if (planeVar && planeCodeRef) {
            const toTuple = (point: Point3d): [number, number, number] => [
              point.x,
              point.y,
              point.z,
            ]
            const planPath = getNodePathFromSourceRange(
              kclManager.ast,
              planeCodeRef.range
            )
            await letEngineAnimateAndSyncCamAfter(
              engineCommandManager,
              artifact.id
            )
            const normal = crossProduct(planeVar.xAxis, planeVar.yAxis)
            return {
              sketchEntryNodePath: [],
              planeNodePath: planPath,
              sketchNodePaths: [],
              zAxis: toTuple(normal),
              yAxis: toTuple(planeVar.yAxis),
              origin: toTuple(planeVar.origin),
            }
          }
          return Promise.reject(new Error('No sketch'))
        }
        const info = await sceneEntitiesManager.getSketchOrientationDetails(
          sketch.value
        )
        await letEngineAnimateAndSyncCamAfter(
          engineCommandManager,
          info?.sketchDetails?.faceId || ''
        )

        const sketchArtifact = kclManager.artifactGraph.get(mainPath)
        if (sketchArtifact?.type !== 'path')
          return Promise.reject(new Error('No sketch artifact'))
        const sketchPaths = getPathsFromArtifact({
          artifact: kclManager.artifactGraph.get(plane.id),
          sketchPathToNode: sketchArtifact?.codeRef?.pathToNode,
          artifactGraph: kclManager.artifactGraph,
          ast: kclManager.ast,
        })
        if (err(sketchPaths)) return Promise.reject(sketchPaths)
        let codeRef = getFaceCodeRef(plane)
        if (!codeRef) return Promise.reject(new Error('No plane codeRef'))
        // codeRef.pathToNode is not always populated correctly
        const planeNodePath = getNodePathFromSourceRange(
          kclManager.ast,
          codeRef.range
        )
        return {
          sketchEntryNodePath: sketchArtifact.codeRef.pathToNode || [],
          sketchNodePaths: sketchPaths,
          planeNodePath,
          zAxis: info.sketchDetails.zAxis || null,
          yAxis: info.sketchDetails.yAxis || null,
          origin: info.sketchDetails.origin.map(
            (a) => a / sceneInfra._baseUnitMultiplier
          ) as [number, number, number],
          animateTargetId: info?.sketchDetails?.faceId || '',
        }
      }
    ),
    'Apply named value constraint': fromPromise(
      async ({
        input,
      }: {
        input: Pick<
          ModelingMachineContext,
          'sketchDetails' | 'selectionRanges'
        > & {
          data?: ModelingCommandSchema['Constrain with named value']
        }
      }): Promise<SetSelections> => {
        const { selectionRanges, sketchDetails, data } = input
        if (!sketchDetails) {
          return Promise.reject(new Error('No sketch details'))
        }
        if (!data) {
          return Promise.reject(new Error('No data from command flow'))
        }
        let pResult = parse(recast(kclManager.ast))
        if (trap(pResult) || !resultIsOk(pResult))
          return Promise.reject(new Error('Unexpected compilation error'))
        let parsed = pResult.program

        let result: {
          modifiedAst: Node<Program>
          pathToReplaced: PathToNode | null
          exprInsertIndex: number
        } = {
          modifiedAst: parsed,
          pathToReplaced: null,
          exprInsertIndex: -1,
        }
        // If the user provided a constant name,
        // we need to insert the named constant
        // and then replace the node with the constant's name.
        if ('variableName' in data.namedValue) {
          const astAfterReplacement = replaceValueAtNodePath({
            ast: parsed,
            pathToNode: data.currentValue.pathToNode,
            newExpressionString: data.namedValue.variableName,
          })
          if (trap(astAfterReplacement)) {
            return Promise.reject(astAfterReplacement)
          }
          const parseResultAfterInsertion = parse(
            recast(
              insertNamedConstant({
                node: astAfterReplacement.modifiedAst,
                newExpression: data.namedValue,
              })
            )
          )
          result.exprInsertIndex = data.namedValue.insertIndex

          if (
            trap(parseResultAfterInsertion) ||
            !resultIsOk(parseResultAfterInsertion)
          )
            return Promise.reject(parseResultAfterInsertion)
          result = {
            modifiedAst: parseResultAfterInsertion.program,
            pathToReplaced: astAfterReplacement.pathToReplaced,
            exprInsertIndex: result.exprInsertIndex,
          }
        } else if ('valueText' in data.namedValue) {
          // If they didn't provide a constant name,
          // just replace the node with the value.
          const astAfterReplacement = replaceValueAtNodePath({
            ast: parsed,
            pathToNode: data.currentValue.pathToNode,
            newExpressionString: data.namedValue.valueText,
          })
          if (trap(astAfterReplacement)) {
            return Promise.reject(astAfterReplacement)
          }
          // The `replacer` function returns a pathToNode that assumes
          // an identifier is also being inserted into the AST, creating an off-by-one error.
          // This corrects that error, but TODO we should fix this upstream
          // to avoid this kind of error in the future.
          astAfterReplacement.pathToReplaced[1][0] =
            (astAfterReplacement.pathToReplaced[1][0] as number) - 1
          result = astAfterReplacement
        }

        pResult = parse(recast(result.modifiedAst))
        if (trap(pResult) || !resultIsOk(pResult))
          return Promise.reject(new Error('Unexpected compilation error'))
        parsed = pResult.program

        if (trap(parsed)) return Promise.reject(parsed)
        if (!result.pathToReplaced)
          return Promise.reject(new Error('No path to replaced node'))

        const {
          updatedSketchEntryNodePath,
          updatedSketchNodePaths,
          updatedPlaneNodePath,
        } = updateSketchDetailsNodePaths({
          sketchEntryNodePath: sketchDetails.sketchEntryNodePath,
          sketchNodePaths: sketchDetails.sketchNodePaths,
          planeNodePath: sketchDetails.planeNodePath,
          exprInsertIndex: result.exprInsertIndex,
        })

        const updatedAst = await sceneEntitiesManager.updateAstAndRejigSketch(
          updatedSketchEntryNodePath,
          updatedSketchNodePaths,
          updatedPlaneNodePath,
          parsed,
          sketchDetails.zAxis,
          sketchDetails.yAxis,
          sketchDetails.origin
        )
        if (err(updatedAst)) return Promise.reject(updatedAst)

        await codeManager.updateEditorWithAstAndWriteToFile(updatedAst.newAst)

        const selection = updateSelections(
          { 0: result.pathToReplaced },
          selectionRanges,
          updatedAst.newAst
        )
        if (err(selection)) return Promise.reject(selection)
        return {
          selectionType: 'completeSelection',
          selection,
          updatedSketchEntryNodePath,
          updatedSketchNodePaths,
          updatedPlaneNodePath,
        }
      }
    ),
    'set-up-draft-circle': fromPromise(
      async (_: {
        input: Pick<ModelingMachineContext, 'sketchDetails'> & {
          data: [x: number, y: number]
        }
      }) => {
        return {} as SketchDetailsUpdate
      }
    ),
    'set-up-draft-circle-three-point': fromPromise(
      async (_: {
        input: Pick<ModelingMachineContext, 'sketchDetails'> & {
          data: { p1: [x: number, y: number]; p2: [x: number, y: number] }
        }
      }) => {
        return {} as SketchDetailsUpdate
      }
    ),
    'set-up-draft-rectangle': fromPromise(
      async (_: {
        input: Pick<ModelingMachineContext, 'sketchDetails'> & {
          data: [x: number, y: number]
        }
      }) => {
        return {} as SketchDetailsUpdate
      }
    ),
    'set-up-draft-center-rectangle': fromPromise(
      async (_: {
        input: Pick<ModelingMachineContext, 'sketchDetails'> & {
          data: [x: number, y: number]
        }
      }) => {
        return {} as SketchDetailsUpdate
      }
    ),
    'set-up-draft-arc': fromPromise(
      async (_: {
        input: Pick<ModelingMachineContext, 'sketchDetails'> & {
          data: [x: number, y: number]
        }
      }) => {
        return {} as SketchDetailsUpdate
      }
    ),
    'set-up-draft-arc-three-point': fromPromise(
      async (_: {
        input: Pick<ModelingMachineContext, 'sketchDetails'> & {
          data: [x: number, y: number]
        }
      }) => {
        return {} as SketchDetailsUpdate
      }
    ),
    'split-sketch-pipe-if-needed': fromPromise(
      async (_: { input: Pick<ModelingMachineContext, 'sketchDetails'> }) => {
        return {} as SketchDetailsUpdate
      }
    ),
    'submit-prompt-edit': fromPromise(
      async ({
        input,
      }: {
        input: ModelingCommandSchema['Prompt-to-edit']
      }) => {}
    ),

    /* Below are recent modeling codemods that are using updateModelinState,
     * trigger toastError on Error, and have the 'no kcl errors' guard yet */
    extrudeAstMod: fromPromise(
      async ({
        input,
      }: {
        input: ModelingCommandSchema['Extrude'] | undefined
      }) => {
        if (!input) {
          return Promise.reject(new Error(NO_INPUT_PROVIDED_MESSAGE))
        }

        const {
          nodeToEdit,
          sketches,
          length,
          symmetric,
          bidirectionalLength,
          twistAngle,
        } = input
        const { ast } = kclManager
        const astResult = addExtrude({
          ast,
          sketches,
          length,
          symmetric,
          bidirectionalLength,
          twistAngle,
          nodeToEdit,
        })
        if (err(astResult)) {
          return Promise.reject(new Error("Couldn't add extrude statement"))
        }

        const { modifiedAst, pathToNode } = astResult
        await updateModelingState(
          modifiedAst,
          EXECUTION_TYPE_REAL,
          {
            kclManager,
            editorManager,
            codeManager,
          },
          {
            focusPath: [pathToNode],
          }
        )
      }
    ),
    sweepAstMod: fromPromise(
      async ({
        input,
      }: {
        input: ModelingCommandSchema['Sweep'] | undefined
      }) => {
        if (!input) {
          return Promise.reject(new Error(NO_INPUT_PROVIDED_MESSAGE))
        }

        const { ast } = kclManager
        const astResult = addSweep({
          ...input,
          ast,
        })
        if (err(astResult)) {
          return Promise.reject(astResult)
        }

        const { modifiedAst, pathToNode } = astResult
        await updateModelingState(
          modifiedAst,
          EXECUTION_TYPE_REAL,
          {
            kclManager,
            editorManager,
            codeManager,
          },
          {
            focusPath: [pathToNode],
          }
        )
      }
    ),
    loftAstMod: fromPromise(
      async ({
        input,
      }: {
        input: ModelingCommandSchema['Loft'] | undefined
      }) => {
        if (!input) {
          return Promise.reject(new Error(NO_INPUT_PROVIDED_MESSAGE))
        }

        const { ast } = kclManager
        const astResult = addLoft({ ast, ...input })
        if (err(astResult)) {
          return Promise.reject(astResult)
        }

        const { modifiedAst, pathToNode } = astResult
        await updateModelingState(
          modifiedAst,
          EXECUTION_TYPE_REAL,
          {
            kclManager,
            editorManager,
            codeManager,
          },
          {
            focusPath: [pathToNode],
          }
        )
      }
    ),
    revolveAstMod: fromPromise(
      async ({
        input,
      }: {
        input: ModelingCommandSchema['Revolve'] | undefined
      }) => {
        if (!input) {
          return Promise.reject(new Error(NO_INPUT_PROVIDED_MESSAGE))
        }

        const { ast } = kclManager
        const astResult = addRevolve({
          ast,
          ...input,
        })
        if (err(astResult)) {
          return Promise.reject(astResult)
        }

        const { modifiedAst, pathToNode } = astResult
        await updateModelingState(
          modifiedAst,
          EXECUTION_TYPE_REAL,
          {
            kclManager,
            editorManager,
            codeManager,
          },
          {
            focusPath: [pathToNode],
          }
        )
      }
    ),
    offsetPlaneAstMod: fromPromise(
      async ({
        input,
      }: {
        input: ModelingCommandSchema['Offset plane'] | undefined
      }) => {
        if (!input) {
          return Promise.reject(new Error(NO_INPUT_PROVIDED_MESSAGE))
        }

        // Extract inputs
        const ast = kclManager.ast
        const { plane: selection, distance, nodeToEdit } = input

        let insertIndex: number | undefined = undefined
        let planeName: string | undefined = undefined

        // If this is an edit flow, first we're going to remove the old plane
        if (nodeToEdit && typeof nodeToEdit[1][0] === 'number') {
          // Extract the plane name from the node to edit
          const planeNameNode = getNodeFromPath<VariableDeclaration>(
            ast,
            nodeToEdit,
            'VariableDeclaration'
          )
          if (err(planeNameNode)) {
            console.error('Error extracting plane name')
          } else {
            planeName = planeNameNode.node.declaration.id.name
          }

          const newBody = [...ast.body]
          newBody.splice(nodeToEdit[1][0], 1)
          ast.body = newBody
          insertIndex = nodeToEdit[1][0]
        }

        const selectedPlane = getSelectedPlane(selection)
        if (!selectedPlane) {
          return trap('No plane selected')
        }

        // Get the default plane name from the selection
        const offsetPlaneResult = addOffsetPlane({
          node: ast,
          plane: selectedPlane,
          offset:
            'variableName' in distance
              ? distance.variableIdentifierAst
              : distance.valueAst,
          insertIndex,
          planeName,
        })

        // Insert the distance variable if the user has provided a variable name
        if (
          'variableName' in distance &&
          distance.variableName &&
          typeof offsetPlaneResult.pathToNode[1][0] === 'number'
        ) {
          const insertIndex = Math.min(
            offsetPlaneResult.pathToNode[1][0],
            distance.insertIndex
          )
          const newBody = [...offsetPlaneResult.modifiedAst.body]
          newBody.splice(insertIndex, 0, distance.variableDeclarationAst)
          offsetPlaneResult.modifiedAst.body = newBody
          // Since we inserted a new variable, we need to update the path to the extrude argument
          offsetPlaneResult.pathToNode[1][0]++
        }

        await updateModelingState(
          offsetPlaneResult.modifiedAst,
          EXECUTION_TYPE_REAL,
          {
            kclManager,
            editorManager,
            codeManager,
          },
          {
            focusPath: [offsetPlaneResult.pathToNode],
          }
        )
      }
    ),
    helixAstMod: fromPromise(
      async ({
        input,
      }: {
        input: ModelingCommandSchema['Helix'] | undefined
      }) => {
        if (!input) {
          return Promise.reject(new Error(NO_INPUT_PROVIDED_MESSAGE))
        }
        // Extract inputs
        const ast = kclManager.ast
        const {
          mode,
          axis,
          edge,
          cylinder,
          revolutions,
          angleStart,
          ccw,
          radius,
          length,
          nodeToEdit,
        } = input

        let opInsertIndex: number | undefined = undefined
        let opVariableName: string | undefined = undefined

        // If this is an edit flow, first we're going to remove the old one
        if (nodeToEdit && typeof nodeToEdit[1][0] === 'number') {
          // Extract the old name from the node to edit
          const oldNode = getNodeFromPath<VariableDeclaration>(
            ast,
            nodeToEdit,
            'VariableDeclaration'
          )
          if (err(oldNode)) {
            console.error('Error extracting plane name')
          } else {
            opVariableName = oldNode.node.declaration.id.name
          }

          const newBody = [...ast.body]
          newBody.splice(nodeToEdit[1][0], 1)
          ast.body = newBody
          opInsertIndex = nodeToEdit[1][0]
        }

        let cylinderDeclarator: VariableDeclarator | undefined
        let axisExpression:
          | Node<CallExpressionKw | Name>
          | Node<Literal>
          | undefined

        if (mode === 'Cylinder') {
          if (
            !(
              cylinder &&
              cylinder.graphSelections[0] &&
              cylinder.graphSelections[0].artifact?.type === 'wall'
            )
          ) {
            return Promise.reject(new Error('Cylinder argument not valid'))
          }
          const clonedAstForGetExtrude = structuredClone(ast)
          const extrudeLookupResult = getPathToExtrudeForSegmentSelection(
            clonedAstForGetExtrude,
            cylinder.graphSelections[0],
            kclManager.artifactGraph
          )
          if (err(extrudeLookupResult)) {
            return Promise.reject(extrudeLookupResult)
          }
          const extrudeNode = getNodeFromPath<VariableDeclaration>(
            ast,
            extrudeLookupResult.pathToExtrudeNode,
            'VariableDeclaration'
          )
          if (err(extrudeNode)) {
            return Promise.reject(extrudeNode)
          }
          cylinderDeclarator = extrudeNode.node.declaration
        } else if (mode === 'Axis' || mode === 'Edge') {
          const getAxisResult = getAxisExpressionAndIndex(mode, axis, edge, ast)
          if (err(getAxisResult)) {
            return Promise.reject(getAxisResult)
          }
          axisExpression = getAxisResult.generatedAxis
        } else {
          return Promise.reject(
            new Error(
              'Generated axis or cylinder declarator selection is missing.'
            )
          )
        }

        // TODO: figure out if we want to smart insert after the sketch as below
        // *or* after the sweep that consumes the sketch, in which case the below code doesn't work
        // If an axis was selected in KCL, find the max index to insert the revolve command
        // if (axisIndexIfAxis) {
        // opInsertIndex = axisIndexIfAxis + 1
        // }

        for (const v of [revolutions, angleStart, radius, length]) {
          if (v === undefined) {
            continue
          }
          const variable = v as KclCommandValue
          // Insert the variable if it exists
          if ('variableName' in variable && variable.variableName) {
            const newBody = [...ast.body]
            newBody.splice(
              variable.insertIndex,
              0,
              variable.variableDeclarationAst
            )
            ast.body = newBody
          }
        }

        const { modifiedAst, pathToNode } = addHelix({
          node: ast,
          revolutions: valueOrVariable(revolutions),
          angleStart: valueOrVariable(angleStart),
          ccw,
          radius: radius ? valueOrVariable(radius) : undefined,
          axis: axisExpression,
          cylinder: cylinderDeclarator,
          length: length ? valueOrVariable(length) : undefined,
          insertIndex: opInsertIndex,
          variableName: opVariableName,
        })
        await updateModelingState(
          modifiedAst,
          EXECUTION_TYPE_REAL,
          {
            kclManager,
            editorManager,
            codeManager,
          },
          {
            focusPath: [pathToNode],
          }
        )
      }
    ),
    shellAstMod: fromPromise(
      async ({
        input,
      }: {
        input: ModelingCommandSchema['Shell'] | undefined
      }) => {
        if (!input) {
          return Promise.reject(new Error(NO_INPUT_PROVIDED_MESSAGE))
        }

        const { ast, artifactGraph } = kclManager
        const astResult = addShell({
          ...input,
          ast,
          artifactGraph,
        })
        if (err(astResult)) {
          return Promise.reject(astResult)
        }

        const { modifiedAst, pathToNode } = astResult
        await updateModelingState(
          modifiedAst,
          EXECUTION_TYPE_REAL,
          {
            kclManager,
            editorManager,
            codeManager,
          },
          {
            focusPath: [pathToNode],
          }
        )
      }
    ),
    filletAstMod: fromPromise(
      async ({
        input,
      }: {
        input: ModelingCommandSchema['Fillet'] | undefined
      }) => {
        if (!input) {
          return Promise.reject(new Error(NO_INPUT_PROVIDED_MESSAGE))
        }

        // Extract inputs
        const ast = kclManager.ast
        let modifiedAst = structuredClone(ast)
        let focusPath: PathToNode[] = []
        const { nodeToEdit, selection, radius } = input

        const parameters: FilletParameters = {
          type: EdgeTreatmentType.Fillet,
          radius,
        }

        const dependencies = {
          kclManager,
          engineCommandManager,
          editorManager,
          codeManager,
        }

        // Apply or edit fillet
        if (nodeToEdit) {
          // Edit existing fillet
          // selection is not the edge treatment itself,
          // but just the first edge in the fillet expression >
          // we need to find the edgeCut artifact
          // and build a new selection from it
          // TODO: this is a bit of a hack, we should be able
          // to get the edgeCut artifact from the selection
          const firstSelection = selection.graphSelections[0]
          const edgeCutArtifact = Array.from(
            kclManager.artifactGraph.values()
          ).find(
            (artifact) =>
              artifact.type === 'edgeCut' &&
              artifact.consumedEdgeId === firstSelection.artifact?.id
          )
          if (!edgeCutArtifact || edgeCutArtifact.type !== 'edgeCut') {
            return Promise.reject(
              new Error(
                'Failed to retrieve edgeCut artifact from sweepEdge selection'
              )
            )
          }
          const edgeTreatmentSelection = {
            artifact: edgeCutArtifact,
            codeRef: edgeCutArtifact.codeRef,
          }

          const editResult = await editEdgeTreatment(
            ast,
            edgeTreatmentSelection,
            parameters
          )
          if (err(editResult)) return Promise.reject(editResult)

          modifiedAst = editResult.modifiedAst
          focusPath = [editResult.pathToEdgeTreatmentNode]
        } else {
          // Apply fillet to selection
          const filletResult = await modifyAstWithEdgeTreatmentAndTag(
            ast,
            selection,
            parameters,
            dependencies
          )
          if (err(filletResult)) return Promise.reject(filletResult)
          modifiedAst = filletResult.modifiedAst
          focusPath = filletResult.pathToEdgeTreatmentNode
        }

        await updateModelingState(
          modifiedAst,
          EXECUTION_TYPE_REAL,
          {
            kclManager,
            editorManager,
            codeManager,
          },
          {
            focusPath: focusPath,
          }
        )
      }
    ),
    chamferAstMod: fromPromise(
      async ({
        input,
      }: {
        input: ModelingCommandSchema['Chamfer'] | undefined
      }) => {
        if (!input) {
          return Promise.reject(new Error(NO_INPUT_PROVIDED_MESSAGE))
        }

        // Extract inputs
        const ast = kclManager.ast
        let modifiedAst = structuredClone(ast)
        let focusPath: PathToNode[] = []
        const { nodeToEdit, selection, length } = input

        const parameters: ChamferParameters = {
          type: EdgeTreatmentType.Chamfer,
          length,
        }
        const dependencies = {
          kclManager,
          engineCommandManager,
          editorManager,
          codeManager,
        }

        // Apply or edit chamfer
        if (nodeToEdit) {
          // Edit existing chamfer
          // selection is not the edge treatment itself,
          // but just the first edge in the chamfer expression >
          // we need to find the edgeCut artifact
          // and build a new selection from it
          // TODO: this is a bit of a hack, we should be able
          // to get the edgeCut artifact from the selection
          const firstSelection = selection.graphSelections[0]
          const edgeCutArtifact = Array.from(
            kclManager.artifactGraph.values()
          ).find(
            (artifact) =>
              artifact.type === 'edgeCut' &&
              artifact.consumedEdgeId === firstSelection.artifact?.id
          )
          if (!edgeCutArtifact || edgeCutArtifact.type !== 'edgeCut') {
            return Promise.reject(
              new Error(
                'Failed to retrieve edgeCut artifact from sweepEdge selection'
              )
            )
          }
          const edgeTreatmentSelection = {
            artifact: edgeCutArtifact,
            codeRef: edgeCutArtifact.codeRef,
          }

          const editResult = await editEdgeTreatment(
            ast,
            edgeTreatmentSelection,
            parameters
          )
          if (err(editResult)) return Promise.reject(editResult)

          modifiedAst = editResult.modifiedAst
          focusPath = [editResult.pathToEdgeTreatmentNode]
        } else {
          // Apply chamfer to selection
          const chamferResult = await modifyAstWithEdgeTreatmentAndTag(
            ast,
            selection,
            parameters,
            dependencies
          )
          if (err(chamferResult)) return Promise.reject(chamferResult)
          modifiedAst = chamferResult.modifiedAst
          focusPath = chamferResult.pathToEdgeTreatmentNode
        }

        await updateModelingState(
          modifiedAst,
          EXECUTION_TYPE_REAL,
          {
            kclManager,
            editorManager,
            codeManager,
          },
          {
            focusPath: focusPath,
          }
        )
      }
    ),
    'actor.parameter.create': fromPromise(
      async ({
        input,
      }: {
        input: ModelingCommandSchema['event.parameter.create'] | undefined
      }) => {
        if (!input) {
          return Promise.reject(new Error(NO_INPUT_PROVIDED_MESSAGE))
        }

        const { value } = input
        if (!('variableName' in value)) {
          return Promise.reject(new Error('variable name is required'))
        }
        const newAst = insertNamedConstant({
          node: kclManager.ast,
          newExpression: value,
        })
        await updateModelingState(newAst, EXECUTION_TYPE_REAL, {
          kclManager,
          editorManager,
          codeManager,
        })
      }
    ),
    'actor.parameter.edit': fromPromise(
      async ({
        input,
      }: {
        input: ModelingCommandSchema['event.parameter.edit'] | undefined
      }) => {
        if (!input) {
          return Promise.reject(new Error(NO_INPUT_PROVIDED_MESSAGE))
        }

        // Get the variable AST node to edit
        const { nodeToEdit, value } = input
        const newAst = structuredClone(kclManager.ast)
        const variableNode = getNodeFromPath<Node<VariableDeclarator>>(
          newAst,
          nodeToEdit
        )

        if (
          err(variableNode) ||
          variableNode.node.type !== 'VariableDeclarator' ||
          !variableNode.node
        ) {
          return Promise.reject(new Error('No variable found, this is a bug'))
        }

        // Mutate the variable's value
        variableNode.node.init = value.valueAst

        await updateModelingState(newAst, EXECUTION_TYPE_REAL, {
          codeManager,
          editorManager,
          kclManager,
        })
      }
    ),
    deleteSelectionAstMod: fromPromise(
      ({
        input: { selectionRanges },
      }: {
        input: { selectionRanges: Selections }
      }) => {
        return new Promise((resolve, reject) => {
          if (!selectionRanges) {
            reject(new Error(deletionErrorMessage))
          }

          const selection = selectionRanges.graphSelections[0]
          if (!selectionRanges) {
            reject(new Error(deletionErrorMessage))
          }

          deleteSelectionPromise(selection)
            .then((result) => {
              if (err(result)) {
                reject(result)
                return
              }
              resolve(result)
            })
            .catch(reject)
        })
      }
    ),
    appearanceAstMod: fromPromise(
      async ({
        input,
      }: {
        input: ModelingCommandSchema['Appearance'] | undefined
      }) => {
        if (!input) {
          return Promise.reject(new Error(NO_INPUT_PROVIDED_MESSAGE))
        }

        // Extract inputs
        const ast = kclManager.ast
        const { color, nodeToEdit } = input
        if (!(nodeToEdit && typeof nodeToEdit[1][0] === 'number')) {
          return Promise.reject(new Error('Appearance is only an edit flow'))
        }

        const result = setAppearance({
          ast,
          nodeToEdit,
          color,
        })

        if (err(result)) {
          return Promise.reject(err(result))
        }

        await updateModelingState(
          result.modifiedAst,
          EXECUTION_TYPE_REAL,
          {
            kclManager,
            editorManager,
            codeManager,
          },
          {
            focusPath: [result.pathToNode],
          }
        )
      }
    ),
    translateAstMod: fromPromise(
      async ({
        input,
      }: {
        input: ModelingCommandSchema['Translate'] | undefined
      }) => {
        if (!input) {
          return Promise.reject(new Error(NO_INPUT_PROVIDED_MESSAGE))
        }

        const ast = kclManager.ast
        const modifiedAst = structuredClone(ast)
        const { x, y, z, nodeToEdit, selection } = input
        let pathToNode = nodeToEdit
        if (!(pathToNode && typeof pathToNode[1][0] === 'number')) {
          const result = retrievePathToNodeFromTransformSelection(
            selection,
            kclManager.artifactGraph,
            ast
          )
          if (err(result)) {
            return Promise.reject(result)
          }

          pathToNode = result
        }

        // Look for the last pipe with the import alias and a call to translate, with a fallback to rotate.
        // Otherwise create one
        const importNodeAndAlias = findImportNodeAndAlias(ast, pathToNode)
        if (importNodeAndAlias) {
          const pipes = findPipesWithImportAlias(ast, pathToNode, 'translate')
          const lastPipe = pipes.at(-1)
          if (lastPipe && lastPipe.pathToNode) {
            pathToNode = lastPipe.pathToNode
          } else {
            const otherRelevantPipes = findPipesWithImportAlias(
              ast,
              pathToNode,
              'rotate'
            )
            const lastRelevantPipe = otherRelevantPipes.at(-1)
            if (lastRelevantPipe && lastRelevantPipe.pathToNode) {
              pathToNode = lastRelevantPipe.pathToNode
            } else {
              pathToNode = insertExpressionNode(
                modifiedAst,
                importNodeAndAlias.alias
              )
            }
          }
        }

        insertVariableAndOffsetPathToNode(x, modifiedAst, pathToNode)
        insertVariableAndOffsetPathToNode(y, modifiedAst, pathToNode)
        insertVariableAndOffsetPathToNode(z, modifiedAst, pathToNode)
        const result = setTranslate({
          pathToNode,
          modifiedAst,
          x: valueOrVariable(x),
          y: valueOrVariable(y),
          z: valueOrVariable(z),
        })
        if (err(result)) {
          return Promise.reject(result)
        }

        await updateModelingState(
          result.modifiedAst,
          EXECUTION_TYPE_REAL,
          {
            kclManager,
            editorManager,
            codeManager,
          },
          {
            focusPath: [result.pathToNode],
          }
        )
      }
    ),
    rotateAstMod: fromPromise(
      async ({
        input,
      }: {
        input: ModelingCommandSchema['Rotate'] | undefined
      }) => {
        if (!input) {
          return Promise.reject(new Error(NO_INPUT_PROVIDED_MESSAGE))
        }

        const ast = kclManager.ast
        const modifiedAst = structuredClone(ast)
        const { roll, pitch, yaw, nodeToEdit, selection } = input
        let pathToNode = nodeToEdit
        if (!(pathToNode && typeof pathToNode[1][0] === 'number')) {
          const result = retrievePathToNodeFromTransformSelection(
            selection,
            kclManager.artifactGraph,
            ast
          )
          if (err(result)) {
            return Promise.reject(result)
          }

          pathToNode = result
        }

        // Look for the last pipe with the import alias and a call to rotate, with a fallback to translate.
        // Otherwise create one
        const importNodeAndAlias = findImportNodeAndAlias(ast, pathToNode)
        if (importNodeAndAlias) {
          const pipes = findPipesWithImportAlias(ast, pathToNode, 'rotate')
          const lastPipe = pipes.at(-1)
          if (lastPipe && lastPipe.pathToNode) {
            pathToNode = lastPipe.pathToNode
          } else {
            const otherRelevantPipes = findPipesWithImportAlias(
              ast,
              pathToNode,
              'translate'
            )
            const lastRelevantPipe = otherRelevantPipes.at(-1)
            if (lastRelevantPipe && lastRelevantPipe.pathToNode) {
              pathToNode = lastRelevantPipe.pathToNode
            } else {
              pathToNode = insertExpressionNode(
                modifiedAst,
                importNodeAndAlias.alias
              )
            }
          }
        }

        insertVariableAndOffsetPathToNode(roll, modifiedAst, pathToNode)
        insertVariableAndOffsetPathToNode(pitch, modifiedAst, pathToNode)
        insertVariableAndOffsetPathToNode(yaw, modifiedAst, pathToNode)
        const result = setRotate({
          pathToNode,
          modifiedAst,
          roll: valueOrVariable(roll),
          pitch: valueOrVariable(pitch),
          yaw: valueOrVariable(yaw),
        })
        if (err(result)) {
          return Promise.reject(result)
        }

        await updateModelingState(
          result.modifiedAst,
          EXECUTION_TYPE_REAL,
          {
            kclManager,
            editorManager,
            codeManager,
          },
          {
            focusPath: [result.pathToNode],
          }
        )
      }
    ),
    cloneAstMod: fromPromise(
      async ({
        input,
      }: {
        input: ModelingCommandSchema['Clone'] | undefined
      }) => {
        if (!input) {
          return Promise.reject(new Error(NO_INPUT_PROVIDED_MESSAGE))
        }

        const ast = kclManager.ast
        const { nodeToEdit, selection, variableName } = input
        let pathToNode = nodeToEdit
        if (!(pathToNode && typeof pathToNode[1][0] === 'number')) {
          const result = retrievePathToNodeFromTransformSelection(
            selection,
            kclManager.artifactGraph,
            ast
          )
          if (err(result)) {
            return Promise.reject(result)
          }

          pathToNode = result
        }

        const returnEarly = true
        const geometryNode = getNodeFromPath<
          VariableDeclaration | ImportStatement | PipeExpression
        >(
          ast,
          pathToNode,
          ['VariableDeclaration', 'ImportStatement', 'PipeExpression'],
          returnEarly
        )
        if (err(geometryNode)) {
          return Promise.reject(
            new Error("Couldn't find corresponding path to node")
          )
        }

        let geometryName: string | undefined
        if (geometryNode.node.type === 'VariableDeclaration') {
          geometryName = geometryNode.node.declaration.id.name
        } else if (
          geometryNode.node.type === 'ImportStatement' &&
          geometryNode.node.selector.type === 'None' &&
          geometryNode.node.selector.alias
        ) {
          geometryName = geometryNode.node.selector.alias?.name
        } else {
          return Promise.reject(
            new Error("Couldn't find corresponding geometry")
          )
        }

        const result = addClone({
          ast,
          geometryName,
          variableName,
        })
        if (err(result)) {
          return Promise.reject(err(result))
        }

        await updateModelingState(
          result.modifiedAst,
          EXECUTION_TYPE_REAL,
          {
            kclManager,
            editorManager,
            codeManager,
          },
          {
            focusPath: [result.pathToNode],
          }
        )
      }
    ),
    exportFromEngine: fromPromise(
      async ({}: { input?: ModelingCommandSchema['Export'] }) => {
        return undefined as Error | undefined
      }
    ),
    makeFromEngine: fromPromise(
      async ({}: {
        input?: {
          machineManager: MachineManager
        } & ModelingCommandSchema['Make']
      }) => {
        return undefined as Error | undefined
      }
    ),
    boolSubtractAstMod: fromPromise(
      async ({
        input,
      }: {
        input: ModelingCommandSchema['Boolean Subtract'] | undefined
      }) => {
        if (!input) {
          return Promise.reject(new Error(NO_INPUT_PROVIDED_MESSAGE))
        }

        const { solids, tools } = input
        if (
          !solids.graphSelections.some((selection) => selection.artifact) ||
          !tools.graphSelections.some((selection) => selection.artifact)
        ) {
          return Promise.reject(new Error('No artifact in selections found'))
        }

        const result = await applySubtractFromTargetOperatorSelections(
          solids,
          tools,
          {
            kclManager,
            codeManager,
            engineCommandManager,
            editorManager,
          }
        )
        if (err(result)) {
          return Promise.reject(result)
        }
      }
    ),
    boolUnionAstMod: fromPromise(
      async ({
        input,
      }: {
        input: ModelingCommandSchema['Boolean Union'] | undefined
      }) => {
        if (!input) {
          return Promise.reject(new Error(NO_INPUT_PROVIDED_MESSAGE))
        }

        const { solids } = input
        if (!solids.graphSelections[0].artifact) {
          return Promise.reject(new Error('No artifact in selections found'))
        }

        const result = await applyUnionFromTargetOperatorSelections(solids, {
          kclManager,
          codeManager,
          engineCommandManager,
          editorManager,
        })
        if (err(result)) {
          return Promise.reject(result)
        }
      }
    ),
    boolIntersectAstMod: fromPromise(
      async ({
        input,
      }: {
        input: ModelingCommandSchema['Boolean Union'] | undefined
      }) => {
        if (!input) {
          return Promise.reject(new Error(NO_INPUT_PROVIDED_MESSAGE))
        }

        const { solids } = input
        if (!solids.graphSelections[0].artifact) {
          return Promise.reject(new Error('No artifact in selections found'))
        }

        const result = await applyIntersectFromTargetOperatorSelections(
          solids,
          {
            kclManager,
            codeManager,
            engineCommandManager,
            editorManager,
          }
        )
        if (err(result)) {
          return Promise.reject(result)
        }
      }
    ),

    /* Pierre: looks like somewhat of a one-off */
    'reeval-node-paths': fromPromise(
      async ({
        input: { sketchDetails },
      }: {
        input: Pick<ModelingMachineContext, 'sketchDetails'>
      }) => {
        const errorMessage =
          'Unable to maintain sketch mode - code changes affected sketch references. Please re-enter.'
        if (!sketchDetails) {
          return Promise.reject(new Error(errorMessage))
        }

        // hasErrors is for parse errors, errors is for runtime errors
        if (kclManager.errors.length > 0 || kclManager.hasErrors()) {
          // if there's an error in the execution, we don't actually want to disable sketch mode
          // instead we'll give the user the chance to fix their error
          return {
            updatedEntryNodePath: sketchDetails.sketchEntryNodePath,
            updatedSketchNodePaths: sketchDetails.sketchNodePaths,
            updatedPlaneNodePath: sketchDetails.planeNodePath,
          }
        }

        const updatedPlaneNodePath = updatePathToNodesAfterEdit(
          kclManager._lastAst,
          kclManager.ast,
          sketchDetails.planeNodePath
        )

        if (err(updatedPlaneNodePath)) {
          return Promise.reject(new Error(errorMessage))
        }
        const maybePlaneArtifact = [...kclManager.artifactGraph.values()].find(
          (artifact) => {
            const codeRef = getFaceCodeRef(artifact)
            if (!codeRef) return false

            return (
              stringifyPathToNode(codeRef.pathToNode) ===
              stringifyPathToNode(updatedPlaneNodePath)
            )
          }
        )
        if (
          !maybePlaneArtifact ||
          (maybePlaneArtifact.type !== 'plane' &&
            maybePlaneArtifact.type !== 'startSketchOnFace')
        ) {
          return Promise.reject(new Error(errorMessage))
        }
        let planeArtifact: Artifact | undefined
        if (maybePlaneArtifact.type === 'plane') {
          planeArtifact = maybePlaneArtifact
        } else {
          const face = kclManager.artifactGraph.get(maybePlaneArtifact.faceId)
          if (face) {
            planeArtifact = face
          }
        }
        if (
          !planeArtifact ||
          (planeArtifact.type !== 'cap' &&
            planeArtifact.type !== 'wall' &&
            planeArtifact.type !== 'plane')
        ) {
          return Promise.reject(new Error(errorMessage))
        }

        const newPaths = getPathsFromPlaneArtifact(
          planeArtifact,
          kclManager.artifactGraph,
          kclManager.ast
        )

        return {
          updatedEntryNodePath: newPaths[0],
          updatedSketchNodePaths: newPaths,
          updatedPlaneNodePath,
        }
      }
    ),
  },
  // end actors
}).createMachine({
  /** @xstate-layout N4IgpgJg5mDOIC5QFkD2EwBsCWA7KAxAMICGuAxlgNoAMAuoqAA6qzYAu2qujIAHogC0ANmEBmAHQBGAJwBWABwKpSqTQDsUsQBoQAT0QAmdQBYJYmmPVjDh4YsMKZAX2e60GHPgIBlMOwACWCwwck5uWgYkEBY2cJ5ogQRBNRkzOUsFOTFFGhNZQ10DBBkZCXU7Szl5KRMTWxNXd3QsPEI-QIBbVABXYKD2EnYwSN5Yji4E0CSUqSlDCQUTGRpZefV1GWF1IsQxbYkTOS0FDRo5dRpDKTkmkA9W7w6A8m5hvnZR6PH43hnU4QSVYWbYyMQKdQKRy7BDCfLSYTXQzHUQmJQuNz3Fpedr+AJ+KCdMC4QIAeQAbmAAE6YEh6WBfZisCbcP5COaKCTydQXHkydRwjYw44LSz2YQaWw5ex3B444jE4ZUl4kIlUkgBbhBEJhSaMmLM36JdlSSHmVbGZY5NLCBQw040CSImjKUrZFSy7FtAgAFVQUCgmDAAQwADMSD1MIEmLTcMHydg2AAjbA4dh6fU-SZs5LzNGHGgSmTzCG1Wow+SO11bMQmHKVRqYuVtCTYCBBggAURJ1KCAGt-OQABaZw3Z43JZFSQ5g4RqFSGZbImEVMqQyEQyFw+a3Jte-Ct9tgLs95WwAfsYdUKRRJlxcfTIQNcpQ23XflKeyFfSIUTTuQAXMcIXDIThSJ6ngtm2Hadh8VI9Bgo73qyE4iDQjqbLUpiFhYVgmDChhWJIjhXBcci2ks5EQY8UCHh2PgAO5gGATBISyUz8EI1TqEC2zZHUO7GN+xTXPsBaLjYeQSiYArUTidHHgAMqgoafPQYxjihj7JIogJpFOciGDI1zbDCC6SC6qwmNstaKGiclQUeBAAEpgOSqCYJSbFGtpgiaDxOSaLpwjFlYwgwmIpQKE65E2P5FS1A5B7QcepKhqGwTRrGIzqd8mkcTMc48VcOFgo4NwyGZEqSJW1VOBkhHqEltEpQQAASrR8N5D6cTpKxOjQxZZMYczzARGSOuh5wXFo9SGM1Cm+EOWCYN1Wm9YI1SOsYhbLLUUIqOFP4IKa1zlHk1lOJs2zgXukHJU5ABiqZBmpt4GshBVcf16EZLIlxzcux2GKscgSNUshzvYAFWAtrVEEOqqhtSa1fck1XlJc4gCqaxm2gRi5g-IUViu6813TRi1uYqEhMCQ6pEkqEjkFSYBDDl71ZutMyYeDRk8mIppqMcdrHYLtrg6WSwqJY4Jw051MkrT9Oqv41ISJAHCozmfmReUxg5CLdaEUdxS1jyhxLJsKyrF+8swXwLBUm9GmfTr1gLFktpSCF-IaKLZsXeDxZ5EZIMQrW9vHsgJADtrqHWJIpzWhctoCkDIlgtOXvglowFQo2zT3S1TkACIhMM2pBrqES5Xe7E61kkg+37pRwkZeQEfY-6mvURympcthR76YAfII7CoIIRAAIKl-H2liILEiOORBfrMc+HHaB06zqB1jHJkGJF5TrUAApUqgnRMOw4+T5rLt5W7qGIjxcwCasVSUWZxaAk4Jig4vS6R8sTF0WtPJgTA2bqgoBzV2Ddn7nHKIvDYZUVj2B0MDTY0VawulMIvSwt1j7yVaj6aBsBaTDHnhtContkTFmMjJOoCgMHFHyKYRYs5kTImqDYYezlUCDEoXXD68DfKaAWLaQyEJyKbGslIGE9QliSxBoRQaAoXTDyIJgbgsDH6iOoYNLk-IeRwlAnkOQm9WF1h4ksFe-cLClGHgAIVQB5NmuB8Q9CTOwdUYQqE8zsIcEKdlrHyFNnsIs5gLFgjqBoXOYhnGuKDGQAIABVXAephFczRn5fMWQFCIgYY4fIEUKjRSyBY7INRbSJLcSkgAkqeYIfisn5XdtULkmgbAgykmiCKSgeL-0XIDRehCQEnyPBIIcbYwCn2yrAAg09nbYHDGEAIUB1RMCHAEFgTBIzswgP4oQmgzClGsqsGhyh9hmWRGYTQh1TC2ElIXcZxDJmwCHKgBicyyBwEWcs1ZgQNkkC2QEMAV9OCQCObmYqYJIpQnQisVOOxjpqHYecOo2wQqiBBmM5sB4fAXmHMQMglBVqtKftpPOZQtgFPWPyOaEU6yHEhLcpcIMNgLUJYOIcJKYGYG5ZeEcFL9FJFqGdNEAN-JXDSCwxAag9bLGqH+NE3JdxEJbIK4l5dXrBmCISRU0KljEUhDYX2TDwQRWnOhFQQU4Tgm2DJLlRLeWvAwGCiAHAQw9CpG0fsPLoU3E0ODXOLobiBR5CuTYHDgQ+zmKsfkzqeXEG4LAHxJA8ABAYhwbZuBVYQACOSEgmAei6Prj5XqcwNhckGuK3SS5Kpi2kgiUw1l8hBvVa8zVLqJBaqHPUpyMcBzagNSSQt1JODkGLYGwydyQkXAsDJRcZkBRmDmDkSK+xcGCyTUK3tLqB0diHXqsAo7AifN9QALzeNOkVFaxUZGiioeoBDqhIgDvKnFUTjI3COMWI4u7hz7p5Ye48RBU3pszRe7A16STFpDImQYMDA2SqdLjf2Vz7UEVML-EKVlHAVEsIBocwGhWgZTbgNN6pM2UmWVOzACG02krLSI+98qGp8yWMsNOhl+Rd0XOYMKoEJTZAAi8-FtE+2keHOR8DlHIMeOnk4nwAQAAaM7ZBAi0HMfmGwrAfoQPgsGGwZXggsThBJFN5JSb7bJiD1HFPKYCAATQ0+UgeInETzhRWbOsZQqmFgsfsZh4n9ySZ7bZpycmqMZo8WQQMLHsk5iDXpao9QcXWUJgRfJQJCPFjsuiJqVnu08uk-2qL9nYsBCDPgdgwrOZtInEGx0aR5gaFNBCCU4SEBGRCsorOGww7bGI2Vuz8mHM7OpJA3AnryD7OVJ6pjyG709TFZl3Le0LrMMLPIsWPswbZFrByQy2QeQjcix2aLCmAjQdg4MTAmA9ABGLdgKAuAUNbEODg5hkUVAizMgU1+g19g3AAug87B6Kvjaq7RydxbHvPZwG9jTFkXQyRMcUjQ38BQFlGVONFRWNUEoi5Dy7lXM2wDzUwAIE81MzusosSK-9B6XSOARTdQJfunDrJFcQEOQNQ5ixTqnNPUAufp4Cbu+XTXRO64uUC5hESEQZQBCx5MifhdKxdsD5OPFgAAI49HgzVqAdWZ3GCBCsKwGwUSlGEkYMNy86xXKUNZao-OyOC+u3TdUD3qAre5uxiUA1bA+2MDNAUBMFf1HrPyONmwPcya9xN1m3RKQvF1+wBkAe0b7QWCoU4QWQSZAIiobOi7ax2CrXCRP5WOxuuDPfb1vr8D+qFTO4N2RlBhtEzb+0-9LZLHQuCLIQba-keHPF4ME8PLQqMqUcGnmuGL3tPMLkfEsb7AdcAiTZXRvvLxD0an+qiQkgWRAHRrZcDuQHBITKR-BDkBwIqQQbAMCv5da-09p+s9iEDZWLkRQQjLIQsG0MyRdcwLYQaGSUQcRYQcfA-QII-EdH-c-S-PAG-MAO-fwB-J-bAF-N-MAD-HlL-M9WAP-G8OBNjE6NIaKI4QyRcWQZQOoSxeVKwR0POLGK0VdQnLtYnLXUnLAzKAIZAk-RUBZakC+KkWmChUMVAKkTobA9gXA5-EkV-GZYgoVUg1Av-HPd2dCPmH2awayAUJwRtYoHkMwCwawOqbhYwEbaeBiDNc9eQmDG9BjRbJDSgAIPAOQggC-OMK-TAiQGAG+W7dwwQXw1AOfLvIEJ5DQLcGPbDS4J0UQReX2Yw4bYrfgvdRw5wm7Vwu7eDTw5jHw3APwyQ+QmQoYOQhQkI-wQQcIuDTASI8o6IvQicZEcEJ0G2YHYsfebDGwRYCxN+GWUfBwpwr1WHbAejRjLw4MKI-w9A6-VAW-UIwQaY+jVouQmIo4coWaNHPOcEOVHrcQMwCiAUZVeYRECY-IzY4oxDUoxYyo6QmMGo+QxQ9Y+4loqI3YwEeJC4WwWwLIHzIwN9TpYsMPH2fTSzDXPfPIr1JTFTVTMovwgIrAjA1YrA9YkgJMWAQQPgbY9ohrSlXqbhR0ZBCUSwKaLoiKQWBYeQTdK4CUfydXPgzXXIyYwIJEtTVE1AAgF46o9gWoz4ho3E-Ewk34jo7Sbha1aA5QcQX2FfMWOwV+BKUQMqZhHfMLeErkgIHk5zPkpYwIzEtYsUvEwQPQIk3YmlQWDdfkBwJlFQcwPMOEdtWoULUBKTBE7kpzQ054qkKQoUkU+om+cUy0606UskgCR0aqQiMmdcCKDeRYZhU0Fkm0Nk3fb0vU+LIMI09EoIrE0MwQXMogqUkk0VMEjIRYAUROEEXnOQAiFYHiVtKyUCSKVOW4r1Uso0wUt44Uj44s0syMis6guw5eTYCoKGROCobLA4YyS4IfLcH2eA7IjkoDcBGMJ7E3OrDPaHPAdgY0jElY2-aeHwH0R-XXQQHc+rKg1bME5YIEDQO3J5OEKECKKoGs20QWFQMxTMnU70iBBHG8vcoXEkAUwMqo-skMs8i814fc3Aa84kU3W8vRMc6JJ0Pkcia4PaIUYGUoSQGA4fXCApKiNc3U-IyBKkabWbebOYp4too8wss0m+KimimY+bQQEomBEcu8wPHrbjENSKWwDUksK1HHZ9MxeoHGbILs6MKbYkWi2kBbR4mBXsyC142Qwc9YtixSji5Sri1SygXitC+8gSz7Q7YyOwEKMSvbRwaQJYKS4wOcWS8iqTRSPAafJJAgSffALy2fKMpIP9aKaSNEG4K2MEMyHCJ807JFI4LIuE9yzy0XDyCQRpDgRZCAAtJjZ2HZVAA86FEYik+YRwNIYyUTKK4NO0s1CpdtBQEbDyuMFKzACQXAD44tYgbRfoc8ANQKxAQ7SQaw0A4aWsG5fMNrGaSKMEAUWE9kvfRq-ylq56DJD5HZC+UMVMY8As00oQnApgR-VQm+QgzQ4cbQ8Q9QaFNEIYrYZYF0BlI4E4kq6KQyX7cEM4a4XgrMntBa5qiQZaxMbZJgdazaiCoM6Cwc+-favAggjQnqrQsQs-C6vqhACaYiCxOcK4LQWVMyQ6GcOcVVdguwf8r0ntdKw8wNMPaQJVFYApRcLLVFeYMoYCTdUQQLeqty0mjJcmyg0y-itrKw0oS4MmGwVgk6JgxXQsAhELLrEbH0KfEkbAeDemcgUXHyxGPy5qy6xEImVOG1TYBqMyQSma5YTYYS8NWW+WzgJWqkFWieNKrmijTgXAUtMFPgRDP1IGlSTawqh1ZeCxB6rUiEAzG4OcTC2oKwX8xeQyC2vyhW62221AVq9qzATq1gPVF1Qq-+PScUGSSsSwUW3uMGRcFy1cfIa4TtL60rOW2Oq2hjZW0XP6vAAGtar2jsbak83a5QqGw69Q9-OG06hGrPYQS6pwQENMguN3NnVFewAKIfZBRQMEdmxKntaumAOOuum2hu-61az2jajsPsrSuoyGg6-AtQ46-uocM6s-Ye5GwyLQQ4a4gCfeHkYO1EcwApFYQSa4JwEbHoGbMXHK9gPtUkXAJinaiQWCwQP+i-V-QYZ2YB97ZGkQYsZeN+bCKEC4EpY6fuJBWleM2WRNDm0raBgBuBoBl1EB0GqCw+xQyBkh2B+mchnlEB6FZBx0KpS4MEK4OwRs46EYw4D6hKUwMEEbVyMIHsmfFO3ymATW5GuoIyQAg2ciSsYsJszTewELW1P6J1IhvdMRpDBLX6n0v1ZpbgAtV4KkOMKkAgbe7ZVmcR-AIMH24PbbYmNuMqq1F0J3fSHIF0REReUR0IAxvMyRiBrkv1VwqAPAHynAcgPsMooISgOMH2lI5hApNED+UQAzRwEGTGReBctQa4LQQJhxwx0J2xyAAIfR0ssBjupQlQ0+o62Gz-Qe7PUcsyt3aKYyc2MOE2XhwORVD0pdfOrfEp4JxaiQEgLKv1CAdUVSAIex8Z2p4IzKKB-a2ZkgVSQQRZ0sn2wJLIfSIaOcd8sWW2J0IO0QMTHBT0ymKTapxxiZqZz1VvDZ+ZnZh5qhzS94o+hoh-V5m+d5hLLW6NEGB6-IUCOobLM0SwBhQWDeew3RoDIgRUXse5sp7y6Rxay637coRQOYZgrIayAiK4J9Sw+NLhNEG56zHtZF08KpoJiRpJMJ5wv1Cxqxmxpu1apJpUBZhlh5zOrxusdLUwDkSEAmCxVBuYRe1BT6gCmllF5UNFkJpl4x1vSJ6J6eLKl4BV3l0pvM9VxB9p-iqpCRCF5QHDSwDOB3DpF6pYbFBUvFOV0rWlnlpViZipgtF11FvlhLZZos4+6Gs+5pkg1pwwLWx8nkWtfO84ZdYGaw3iWA+gpVVc5e51nVt136p5kMOZwIbl3sQFtu5YlZ359ZnNx-BV7Zn1px2+4S80YCeoNraaUvTkPzb+1lTBkbL1xVqtx5rV-57Vulgt48A+75xQ1Zv5stvNqkStvVxLRrbSEw6cSGPxweGyYliELkOKfJvMOoWayuvdJ-dxIIChLaotos1mNyYtQQNq9-OmOrNpvi3PcQMGQaDI66IyPpVFdCc4su2abFVeEbQ9lJchdmT54Mwci9otFom9ogu9ocB93mnJLFQ4aobvbhfkQiYUYyRfa45EL8aGTt7gaY1vWnPNIkAtKD0tP12-EgNNK7BzAAOXzQADVi1S0YivHbQiwFxI3QTDMLhJp5xCJBYEoANEWSM5NiOoBRcAgyPKnKPh2NLwO6jaP2B6PYsmPyPWOS053SSkgpxnrrcSouHIYIp0FpBoDWaIRQWK6nXOT8j4KwLeW09gxHOFMs9qOsCYG3OHNK2XPLyEKH5y0zLkQNB18VgjIClIoXRS8LYLhR72tgRFw5LQLrsmj7tHtPOJBvOrz0v4cMxkauiwZTon66hQJqgqpDJwZTRuIMh9geEUufOYcJ0Zj8usucuEKNiWv6NHtdjPZtgrYjhmEOUV1qyTZ-4LAGDHA927ONy9SmuoNCj3CEcXs3t2vJ4FvEK8uHsrTVvDXH2cwuFARa15h6vVh9sAcOkX6bgtABQIuU25rsyHPddx06N8vEdXtQH27giOuwKuu3uduSykd9vEPDvH04j+RnQZI-H+n5V5BivTDNgNAn6f7xPmWvVNuggRdadVN1uAu-vKcQVb4CSYjaxJWfyAJ6FCx2cshN3qg0sbIwlGuXvCfqdadnM8fNvX8qdieCujW0ZblJpGEKJlg0E5d0dpAchThxA1BzgZQ0efTUuJsDcjcGMbzOeryVer2byYjkRwZh8lVd3BZiXRB198gY8Y89NmeEKdkVY-cU7vuizfuFNBAfd4d-d+ewf6hLZCJpfuHGoCYnAgQMhP6JIJQl7HuaX1aZG-QPIfCMoCBLrkQWzSI+4eGbAblcnu8dMFzyJbOSbnXo-gxY+GMVkFlrxPeJx6gLhzpbk6b0F7cTpjB3Nzuw4TF8-bmo+p8AgS-4-y-DBK+F3k-a+1d0tshG+tAxJs-Gbw95fU290EZu-e+y-E+xBB-epq+U+6+x+M-UUmdFh5wZ-2-O2i+e+kk+-E+TB1+grh-B5R-0+J+jhPZD+2+8+T+l-z+V+qA5Br-EBN+R+0+DfMyAfAP6t9c+4ONHovw1rL8E+VAYQL-wQD-87+gA8fsAIljT9X+EA+fki1P4wDy+6gBAdXxqij4AIhEQpnxzDx0FbEXHfFiPnf7QDP+sAhQIQK6JcgSBL1cgSujXyUs2+-8H2J22wA21lWHkNWt30kbYsUGPIWRPD0qS7YzYGQQEDjFAgKl8k2pAvgv0EGHsjG4TNVr6iiagNNW5jTQfqz0F4AfaSiOsHGmbJ5BIQsPfjhLHsAEUMylEAQUIImaqtpOzkKZtgD6AcsVq2ycgMYN06VkUaRwbaIcTDjnBVg-SNfDyGfRDdzg1gVwVoPKactlonrIIVlwDY91z6LTb-OIRMBa0AI5QPDFFyG6iB+khYCzg0HOBWA48M3dQUiyCGZtpmLzHNi8EyGO9b847UtpsxviBC3BmdeEKogNgj5lAcgiJNGjiQ5AtAaWD0JAOaGhMnmMzdoQMMPZgdwaPzG+BOz6GP4ghI9G4E6HkaAJ5g0JJMkoihDSwbglkOFPQJj5MtYAMYDgE7Wk4X0dk2ASBFkKeFHVP8TAD4WWVDDXtmIGAQ5IVzsB0E1EFQDsnkFNBYdnqP8CwAqWLod9qWhfD-qlUeFpgXhbeYcO8M+EjsByR9b4SdUvp-DIEkRQEXGEgBQpkap0QiuLElTSg8gJxGRIYX5gQhah7uSAbgIeF7UcR2yWos1SyF7UT6MNPunkLILQoHEg1TFJN1sCkC7B62Mqjd1pQfxZWjQiTjyIxF8i3hgoyRhsJob1Nu6jTXukQQvpX0s8UowpjGn9gew7AotQ7NIGT4EYvwH9ZISEyHAXs8qB5IUZi1kaECY8B-RwMNzKQWIFE+-WlEoFwgoJianfZ1osM9HMRvRY6UJh4ICAbUqQaaZMYeUMHpjBBWYlgAVVvrTcH6UYmXmEgmGIDCYuWU0FYGMAzl3R0+RMcGELEpiVWOg14aEDMbZjMq2VLsTNmzGFV7RqDUQPjUrDG9sGuEaQJoHqg2ATgD3fdk0LcE05mx2Yloc82k79s1hHor0a2MPJdDO6azLipOyCHjxmxrvfKiSB9qGJ94aiVePIwUT5AWskPWoKBHkCNiVxu4y8YEFTEdiVxgggtHuL8HN1txTYr8UWIQGGQccdYHFL9ikiRpsGomGtJgzSwit1RcYjQcuLqzgS2xqVD1h0KwmrigJB4o0aKKDbiiQ2+Qs-HICKFgwYCphX9AvQUSxFFEiIIqLkGRAOFN6+ov0eILkZu5JYM0PxrWByDCgVy50LGn9GhKcSFe3E9sSy1byAMexuYpSXuKHHVpxAtyBVDQnMJ-9uQbAmEh2VrALjZuJGJZAnVSppjBRoEgdkqBiYzF4mFOJJsEOoLj9s4nWOyMcStYo1oCLpXkPSWZzoTURuROSZZNaGbj2hytYUdsN6FbNlaPtJeEJH5B1ibBU9YoCLB7hDI7I1gaRFxIsktU0xilaeB81sbPYbaPtGvhuFtAfwu83WUTGYFTJZwO4tKPKb9VsZ+oopJE7ISaNyGUSyCCgS6poDKCUsoQNgYTMcGFCjJ36dNN9N0iCklYQpttIid+N9Gn8+JAY-MOCM-BxDbUwoYaIATUDiBrON1VqdhKTF7jtBCk14WQ2UlatVJ34n2vCAYLmYKgkbSsanDXRWBDsv0OIadOWk+jfxV09MfIQIlaCp29kuJgk1gDOSKpFkeKnjDWCYc+GQdYYibWykbBHWGoiBtxP+m4SCp4U7Nn0LKlLScJ+4s9t0JLbHjdhytM8RewvEQSDuE4XjNFHOCjQn+dQgzNUAVxMFAsvHJYH9NJmXSJgJHaZFSEAnfjgJq1eKTW1sBOhgsVwMzDJBOJzghitg-FtImr4CzzpK0wGcLOk51YAJPYrRGnX5EVT0gUrYaMYiMgwhNJL7aWN03G5qCMJG5HGYLNSH+COpNtaKQ0zFFmiJRqBGQFrTSC5YvwxwfbPUBtlAQa06wTSVsASqR9Ss5kz8drIBlMtSpu9EGl1JFGBsmmFE+GlRKzxqBgWpyEfP7DnGbAbZRkacK9NfGPIZJ2A3NGLlWTHg-A1cQIG8LeLJMkGloLkPI1qBHT2yFwHGsNO-ZwtFES6eaQeDIDYBOgQwP1LTk7mnsTSdTaebPOGDE9m5I9PSKkFxitZGSXcFsjZHETuhdoC0VeXPJI5i5F5Bo0dpMwyRryiCE8QQJvNpF697RGwZOFCDSCR4xY-IOWX3NAgjQ7AZ8++RfP1li5R47tRSS6iy7nz15T8i+lvK5CpA8WoMDUt1i-R5BWZKiKROcBAUzywFMnSBWmhMYwKCRIZOBY-MniIKkGsBFlGKClYyUDMIUCyFBMXhjzbUC0Tco9j9SjwfECEJeceWCJ8L4IGAaeGmg8BSiWZ0oeMujlrC6SesNgIun4wbY5B20KIlsNwr0C8K4IAim+YSMUIiKBF4i9gJIuRrdEqg-jCxHpmWA08zAwIMac+3UVcKgK2ixSUxBYhZCPFTAExWYsIGDVV0MiG6pUgUXXA8gFncqugmBAaKDwWikxt4v0UhlYA3i3xegEur2Krqi8E2N3GYKl5Hym6LQKHlgIuKtyfqbRKpCy7lL2AqS0EZBNhSOyOytBR6pCGtRqA0QtNdIrIBKU8LW8VSxJYOSqU1LoU4gEoRYFl48J6UAOATMJkLC9Yo6RkbpW4uk6sx3InkQRcxSwIrKPIlIIZbSJsSL1rIjqGkooAij8gygw+OrmHn7iLK-UWytZf0rqJ3KdlEitJbSOeoz1rAbS2QHdW6xDJzlBGd+SVGYQ3K1W6UYQtfJIkqQMo-gH5HGF2UIDF45QavgBG2zGotAwA5QCGm7xR1Ac9cuanEtBXQqsovyB5YoShWZRYVYAeFYzIXhmBzexsEaFgqwbFAoS5gKcMlJkh1dJ5tEAldJ2Wg4A+AWXfldgD4DUrQeVfaKDjDu5ih6gDKAiKhkxyMkNgV1EFXys6ikqpknUMVcF34r5gpVeGfYLKtMDjQGcLoIOgRlMDAryKvKoIPyod7kyhCdq7VaxjMoSsZxlgtLCAUrFGFzl0MGWFHShGqrbVK0DVR8hWjOqksTM4aTPXoRTkbC3WOkTOCkGV53x1q1xX6j3qvQsuma-wBGvna9Rih1YOIYBCGlEtUUboLTO+Am5HSFlaa0pa3hzWHlyFg5RtXmr079VAQe0EgYyRspLBiWww9GtbAm75Ig1k+ToMjGsYkSx1E6ttSELEj61c4aWLaJcQJiyyGgwY8quHCpaaL01readdSA1X7qqQs66glYCCQVBcg5sCEKUAJj2Bpx1odCJIhEoLQ3ejMdWCzDZgvDYFYQKCirDfXSEP17MOfAyTbjLBCWImYxBFBMhOhGCjlMrhkG5XKwGYasADazDAUaqSAP614n+pQ3Mw0NQiBAYRDDojFKe+mZVOJUmgQh-43ObuEkPIqvrcN98b0CRMw0TxsNyGpmPfCoS+ZVZacfLEMi+m6AkgesOJG+GUDkQjCOQF9Ths42eov1zalTlhqQ2qxZNWscxecpsKXCQ6kmuwSJIWCI9+NCss7HWp6XSdz4l8a+MT3vhZCvEnQDgK7wvgQpBAXG8xf1zfiu4LE3eCgVdCRXliHS8gMTnCRtXmanNT86zQprHa2b7NntJzS5oRWSBvpXCL2KygUWyBEVqgTRjakZpBqdUasKuEE0mDtcK4YAVuQVu4AnqzKggKsMEndD2BJUxkJwF3DmDgxFAEdUKjcBy3Fb8tNcUBhFuy7FbStPWirfxSq2LAat4sTzZsFKoHzrUrWzQO1piU8rd10nEFJAhVgwJYFECKBMxmG1PsnRVc1rdLFsB8dm+04duP-H0h9wGhlMG1atu20ba+td29bZQF23JYx6tgfLGkzLrGBss8IcVBdrT51gg16aSjCeyy4g6QOwwV7Z0WrltYRJUg8FrOWwayAwYtkZvlEo60mallNOMhGDr60Q6T20OmUnRM-qvslw4gGwQog9JRI0U+mYbtutiXLaFmAiUDiRIviCIqVLy2pTSo36msBkomgTm3AUSOBjuCKYMUrNNBBr2doHPrdLqh1c6UMgBMIRNzIHghrg4Y7otYEAWXFpqi2iBkzqfw6IsuhuuFQrvMXFcSNKCQpW0uYlVDPw+2RmvkAj674bVJuxTmDUNFu6idvUHIIsEqDggwqWwQiKLQEiS5oSZqF+EPHIqwQnYX6kiaPFj2PRHN3YfQS5LMqaZjp6CBiWCw-ISVsgc4MPIUkIgLQY98heTUp02GGLHYZepPZfBT2eU587DOoFghBgjFYCH5CwFTSiiLsqkJk0BEOmY0OqJAs8gcLXs6D16u5hGwimcq0CvsVAP5Jsl42VWF56oZchaAPu8B9aR9YAMfRPrT38UBMLcKbSHTl6-omyxQi0FRqVxxoFoLiOpB4lgBeJ00uobwCRKTBJIfAT+3xNUrN0Irt5kkQsFNvuRZAzOXjVeG+R3CxRb9SSI9o-u8Tf7vQfW9-R5E-3wHWN3upINWQQ3S08wwYgzPVzHrLAhWs4J+n3sph37kkHiP+nrKy7IHMA6SSYBgaMDTg6ap3HkMcHIjQxSk3RFWZjTAjF7yKFBo9tQfL0e7b5dBhg+Vt-086xU5SWyIFlKDGRuQpSU4Af0uDW5w9ZB+SEIZSQHlqQzSOPUProONIlQBhpg030l65AsUz6RQCAbFilgE2yIcYaukjiCGYDuhppAVs30V7DRxhzw2EHMNlARawekGDZRKi6af4B-GXl0Vz5FZMQMHeANEAkwyGhAn9BEK3BuodxRaKQVYC1o0C51rYaia7W8iDApHkg6cIxOclOjlRrkW8AwjUfUO4VOU5FFKFMhmSUrEjOqpDoYmBzwoekSKYOvnRfD9y306wQsFHDvyfJvk8yMo4IDiijKy84-bYN5J0yxk76ELfI1IOIxlG2ZXeraLTT7h2CUg9ihDbdSeTjLYxwUoDNrh2Mm1BMpQVINNDwosrZokrbvIoZCgM71yJGbXEoRELH4C5nRl1XzUqT3GQ4SKXkJn1h22oA92UvXTZkEJ35nJhMhiBxEjVUpOGD9IwhDEXBRdwCNfU4Hh06aAKtDC0644ifNFTpEKbVG+EmCIIbNUTOx1muDBnE24RdsbFlbKoLB4JvlF6y42SbMl6ltu9FNSlETKNhLRQ+2WsqMaHmYJmU4VZgibRBwpdviIp7wmKfFUykOQSCCTeFQNj2Au4BhZhHd14xtpMZzswU-kR5IokNTXRw7tcRijWd0G6NUWjYChATkZUELc3s7tMno9fSKmf0m0XFMOm2lMqEAsBF035Bju0XE5HYHoQpceytp4EwL0ZrLw5e9KtGdlg6TYx9gsqSavCZ7RaLqsyFXcpt3YDBmiNM+o6RozGj4UN2ImP6AhvRrFGBTfpybNRT0pzZlKaphYkGc1NklBoFJBKLtA3iDQrUQxAaquDSYFIGqyVSRmUZkhKIbqNNe6tkArDMID+27WwZcR9NYyfqoTMmgudnDKJPjxwO0gmo0CAgRdZqbkIzVJM5EgM+5plm1QULFoyjYmAKGV1sH9xbBY1FsgimLwKC6gs5pqu7OboZzSj-ZoKqPX6w+woQPSFY8Ukxjh40spVFsw+ZIyHmoL8qESsMU4aYRaC5EKKkvFXCWEgoxwWSGj1XqKhFaG9BOguaWCks3wmKSpIbWZSA4ORH4KwzHTXq11iZDdLC3aar4VrQ8MqLrKcBuDACl4+wU2mrqVlfG981F9evxbtovnZ5mAd8zwhDy7sroVyFdL7uhiAJuc1ufkxhYkBKW+L9dO2unOBqQWhLC7NuDWhVwShIYwdcRFplDiEnrc6F74xIBIYDBGGCDHY-GQcpq7VgdrZVQohSJ7wNgVJQaDWDGaMsPIC5jGlyGD2rgpQBp4GDPX167sVFxkIjGjwza6zsRpjAcWy2pDvnzuvEYEoNnK6N8fyLWHgq3GgKIa7mPbIWdiINZHmlEeB+vpoGp5ymX2qUvGNRqtUNyJAxVtOWkMqZusjzd622CCSd1l4rUKDDpULEJbN7ErDzdcSsKJlDsjznIZVIFEkRnmoWFJeKm+gxlKpO26bDq-OewuICXLuLKNjglnQA5+okiOOV9udy3W6WU1yyX+IqtUgqrBSZeBHWbKyAs6BMBnGDilCAHtaf111vdfkl6zNQpgtE-mswOIpl435AGH+hUDY4n0BSMS5RGSlI3vWs7NqTNc9Z3XZ2R5ioJbBOSSQn+cuOcS+FlUIpUOcsSAXTfGbrjCZ8zKdrq3GYM2FgkqQ6TLAbal5wl35fTLQSeRtWe0QHB-Sex2NVIgQhxnbLMshZ1H0gUYpLThT5yQCiOLXS+bJ3zSFo2OYAcU4OfMDqJYoKCLYLppmgtpDlemfC9byc6p5UA6eMs0CfRMDnq0MkAoM+jCXMJS8IywvGDicB4c5+Cc+zhjxe7bdHstt4O0NO-oNtcEVUAfK2T-h4ZJ+Xt67N8VTuPWOUgyDO2HbUAQgV0+YREKcHgs7SpNCvebsnaW7NEVuwPNOxXZR04ZikBdK2GwLbToQybxmia4r0x4l2nse3buyyl7uZYuMj1WVLjnSLDRxEPliiknZt6s8ZOqmW2-1C+mcWYJVwdnOwiuVhVI2xYIuxNh3vs997Q5oAtAS3SN9Fw0aWoPeOCxnLr7VWLXmrxLNDhZ7Id7kAvd1siQ8g0UCSB-RDoVJv7maN3vb1ttKB9iboIZobDsHHaeI9Y07OHzIh3Di+jAgO1jb-4WAhz1keRVZGNUM0hi+QGaD7FDjHMPxD1+yxvxZIlCaaZxYKE6R4iebwQUg0SIQwmtEBFhqNrqxjaquM3P6M9YJDVyTKIJwHQteof7EYciO-UXgz1H0HfN5gYNL6LGvIAKSlIJW3y9sgdC2BOyrjEnYR3hJpsBAhHbgqq0vDKhFMpEp0fpOREtwjG4y4gDe1JlscpCmWywtoUTNAlVX76i4R9TdGMkKL9ggSEGILH-SEtHkeDs-slbLtBw6U9CEsEoBi6nNxb7KC6C3DshJOS+d+b4aVZdR4ibbqT7Duk8RlKBlAUVikkyUyzaaEWgjrUS1Uhr8jgZyoJh8mbB5-zawmWa2HYRD2Ihe5+WVy2qMYe4yfxSSFK2F3onexKkjW7BokO8bBLOVO6BYYRLdkqOG1+Y6MN+Pms7w7WkiawtbOR2SCJoLlyGAIcEcJjdngNoGWVfFkHlDrScCi3jG-JZXWEHcXG98+8zxzFxFjnZynLxmTMCZW4h52C-LOPWzjnOCboLGkT4xJxC+ddZN0dtmPWzvjncTC86vzzRZrzkkFVauCWHpTkMSKMxLEgNaxM-O8Y9s5SEzPqb-gypjZLOktijncLiLgi7sDpFU4jfORDYluohQha7cU6XM7hc3RLYaIQiJF27gKJzWyCkKAUkbvWRxXTztG-dLedcu1AY2-onL3DzeTbqdEn1eoqUAFnE5oUgqX+OsnNCp2R53JjcOMJERNAwoT8luA1L+1X76r-GRuMFuBBlaDFjc8+QePS9H0YkvrP-E5vh94rPrv07wpmzFSEsDNyQGcXE1MjBr6UuM37vCuF1k+cb9qa3kDdwuqNMUY2AfDNXeSu8DJJ3VVN7VayOXqclJ8w6CpsTN2WT01B9QUVg5p9srm3IvBnOySSZeLkqyYxul7ijz3vaNrGaXDvSRXRiOmlks80Nu1xo7htSDJsn2uuXcIZC+-f-ivtu38Fv2n5lTgDvdzFp7GcO8bfgvDBe1+ZlZZmcMWzQtiA41Lz4x8N4eKZIEoAq3TnvzHl75Ode9mcavsRBssWdmJCdj0qgwmW1KA9-B+NRl+wY5q-fNP-uk57L1d9NY9lFubaR5qoWXRaWcNhOkc1Q8MklBMFbEK7i6WBZ3q2XKnLbvSfh+uIjnlA3krx5LkAWz7TAZSYjLJybmYb6PfT1CFwlSKTa5oMLE4hzlIqSR1jduPXXAvnlXzsoZR+sybBwrBZonJxHhjOGEqi8Z6ar8igp-NvEKynPKMo9GlkRg5vyxSH2DbLBvnHg97WYpljp0X8KMAsxnnGwKOUxu-M7OR8vnvGGgEgCQa5JcxCYAefAkipeKnhjwShKdMNaVRFihwT8CXPvSlSLC4Y-JBmc0gQyINHRr4skZLKrcMMVnSDnB4sMVL8srcjbLBPgdmYLEgnJdIZxBSPiIqJHsFhmcvvIL4hptXkq8Qi8jz249MAOBIb2wTuKilyAodWZsUN8sl0q83ZOoEXhLVGOuiso3T6DmAn7XuQ4RuMmOoLUzrDUPYPPYXV8UHudwqvTI09MG1ZXw7SJlcQaxtcd+K6sfGCci8sMDGHyW5UV9okPhvdd2Ixx1lVx64IBgmYVSBdYDIGFXQdAkgkoMdeI+mk0cagfmXkHwvgEj6Rn0XkvjoLDqAlCnAtiaHo4no0yb31+GtoIN+nDo+G2xqEMVBqGLgjMI5mRqHroY2qaXhFPw4OC2p-O44oTKXjdet-RGa9dwWxzZZrC1yaOftZEOnImGgfXBq+kWV7aFKCrBOtuqbrRWjq9CA205zHCgdBsB1iTtxzarsYS4YTRhfTOp7dAkoAeeGcOCXnCPiVzZZLAfuxQKhPsBo5gduO9mDb7KBB0haBzK0CHpu6QEjsAyTFHt-xVM65dtXoh1l91cOIVyQ01dCHuDEOU5wP6P3j14N3aI4wHn00AiELpSCL1Ci3diwaOmWQ7feu0vcsnwA+-csuQPuaNFGo5PJVHpOEHxGl7r7Y45P4HwJA4Th9C8CpysVXKsL3JAS0SNtNAfv1BAv9rGnvyj5wbo+RiInOFKAf004+EoyqQllP8oMiEua8-oT75HkZoZLItNDkK3tKQW5ZVYQ5w5DB39Hs9DmYrw1AEG-YIfYN-naOivsPZBFgiiBu9xmUBXAVwCAA */
  id: 'Modeling',

  context: ({ input }) => ({
    ...modelingMachineDefaultContext,
    ...input,
  }),

  states: {
    idle: {
      on: {
        'Enter sketch': [
          {
            target: 'animating to existing sketch',
            guard: 'Selection is on face',
          },
          {
            target: 'Sketch no face',
            guard: 'no kcl errors',
          },
        ],

        Extrude: {
          target: 'Applying extrude',
          reenter: true,
          guard: 'no kcl errors',
        },

        Sweep: {
          target: 'Applying sweep',
          reenter: true,
          guard: 'no kcl errors',
        },

        Loft: {
          target: 'Applying loft',
          reenter: true,
          guard: 'no kcl errors',
        },

        Revolve: {
          target: 'Applying revolve',
          reenter: true,
          guard: 'no kcl errors',
        },

        'Offset plane': {
          target: 'Applying offset plane',
          reenter: true,
          guard: 'no kcl errors',
        },

        Helix: {
          target: 'Applying helix',
          reenter: true,
          guard: 'no kcl errors',
        },

        Shell: {
          target: 'Applying shell',
          reenter: true,
          guard: 'no kcl errors',
        },

        Fillet: {
          target: 'Applying fillet',
          reenter: true,
          guard: 'no kcl errors',
        },

        Chamfer: {
          target: 'Applying chamfer',
          reenter: true,
          guard: 'no kcl errors',
        },

        'event.parameter.create': {
          target: '#Modeling.state:parameter:creating',
          guard: 'no kcl errors',
        },

        'event.parameter.edit': {
          target: '#Modeling.state:parameter:editing',
          guard: 'no kcl errors',
        },

        Export: {
          target: 'Exporting',
          guard: 'Has exportable geometry',
        },

        Make: {
          target: 'Making',
          guard: 'Has exportable geometry',
        },

        'Delete selection': {
          target: 'Applying Delete selection',
          guard: 'has valid selection for deletion',
          reenter: true,
        },

        'Text-to-CAD': {
          target: 'idle',
          reenter: false,
          actions: ['Submit to Text-to-CAD API'],
        },

        'Prompt-to-edit': 'Applying Prompt-to-edit',

        Appearance: {
          target: 'Applying appearance',
          reenter: true,
          guard: 'no kcl errors',
        },

        Translate: {
          target: 'Applying translate',
          reenter: true,
          guard: 'no kcl errors',
        },

        Rotate: {
          target: 'Applying rotate',
          reenter: true,
          guard: 'no kcl errors',
        },

        Clone: {
          target: 'Applying clone',
          reenter: true,
          guard: 'no kcl errors',
        },

        'Boolean Subtract': {
          target: 'Boolean subtracting',
          guard: 'no kcl errors',
        },
        'Boolean Union': {
          target: 'Boolean uniting',
          guard: 'no kcl errors',
        },
        'Boolean Intersect': {
          target: 'Boolean intersecting',
          guard: 'no kcl errors',
        },
      },

      entry: 'reset client scene mouse handlers',

      states: {
        hidePlanes: {
          on: {
            'Artifact graph populated': {
              target: 'showPlanes',
              guard: 'no kcl errors',
            },
          },

          entry: 'hide default planes',
        },

        showPlanes: {
          on: {
            'Artifact graph emptied': 'hidePlanes',
          },

          entry: ['show default planes'],
          description: `We want to disable selections and hover highlights here, because users can't do anything with that information until they actually add something to the scene. The planes are just for orientation here.`,
          exit: 'set selection filter to defaults',
        },
      },

      initial: 'hidePlanes',
    },

    Sketch: {
      states: {
        SketchIdle: {
          on: {
            'Make segment vertical': {
              guard: 'Can make selection vertical',
              target: 'Await constrain vertically',
            },

            'Make segment horizontal': {
              guard: 'Can make selection horizontal',
              target: 'Await constrain horizontally',
            },

            'Constrain horizontal distance': {
              target: 'Await horizontal distance info',
              guard: 'Can constrain horizontal distance',
            },

            'Constrain vertical distance': {
              target: 'Await vertical distance info',
              guard: 'Can constrain vertical distance',
            },

            'Constrain ABS X': {
              target: 'Await ABS X info',
              guard: 'Can constrain ABS X',
            },

            'Constrain ABS Y': {
              target: 'Await ABS Y info',
              guard: 'Can constrain ABS Y',
            },

            'Constrain angle': {
              target: 'Await angle info',
              guard: 'Can constrain angle',
            },

            'Constrain length': {
              target: 'Apply length constraint',
              guard: 'Can constrain length',
            },

            'Constrain perpendicular distance': {
              target: 'Await perpendicular distance info',
              guard: 'Can constrain perpendicular distance',
            },

            'Constrain horizontally align': {
              guard: 'Can constrain horizontally align',
              target: 'Await constrain horizontally align',
            },

            'Constrain vertically align': {
              guard: 'Can constrain vertically align',
              target: 'Await constrain vertically align',
            },

            'Constrain snap to X': {
              guard: 'Can constrain snap to X',
              target: 'Await constrain snap to X',
            },

            'Constrain snap to Y': {
              guard: 'Can constrain snap to Y',
              target: 'Await constrain snap to Y',
            },

            'Constrain equal length': {
              guard: 'Can constrain equal length',
              target: 'Await constrain equal length',
            },

            'Constrain parallel': {
              target: 'Await constrain parallel',
              guard: 'Can constrain parallel',
            },

            'Constrain remove constraints': {
              guard: 'Can constrain remove constraints',
              target: 'Await constrain remove constraints',
            },

            'code edit during sketch': 'clean slate',

            'change tool': {
              target: 'Change Tool',
              reenter: true,
            },
          },

          states: {
            'set up segments': {
              invoke: {
                src: 'setup-client-side-sketch-segments',
                id: 'setup-client-side-sketch-segments3',
                input: ({ context: { sketchDetails, selectionRanges } }) => ({
                  sketchDetails,
                  selectionRanges,
                }),
                onDone: [
                  {
                    target: 'scene drawn',
                    guard: 'is-error-free',
                  },
                  {
                    target: 'sketch-can-not-be-drawn',
                    reenter: true,
                  },
                ],
                onError: {
                  target: '#Modeling.idle',
                  reenter: true,
                },
              },
            },

            'scene drawn': {},
            'sketch-can-not-be-drawn': {
              entry: 'show sketch error toast',
              exit: 'remove sketch error toast',
            },
          },

          initial: 'set up segments',
        },

        'Await horizontal distance info': {
          invoke: {
            src: 'Get horizontal info',
            id: 'get-horizontal-info',
            input: ({ context: { selectionRanges, sketchDetails } }) => ({
              selectionRanges,
              sketchDetails,
            }),
            onDone: {
              target: 'SketchIdle',
              actions: 'Set selection',
            },
            onError: 'SketchIdle',
          },
        },

        'Await vertical distance info': {
          invoke: {
            src: 'Get vertical info',
            id: 'get-vertical-info',
            input: ({ context: { selectionRanges, sketchDetails } }) => ({
              selectionRanges,
              sketchDetails,
            }),
            onDone: {
              target: 'SketchIdle',
              actions: 'Set selection',
            },
            onError: 'SketchIdle',
          },
        },

        'Await ABS X info': {
          invoke: {
            src: 'Get ABS X info',
            id: 'get-abs-x-info',
            input: ({ context: { selectionRanges, sketchDetails } }) => ({
              selectionRanges,
              sketchDetails,
            }),
            onDone: {
              target: 'SketchIdle',
              actions: 'Set selection',
            },
            onError: 'SketchIdle',
          },
        },

        'Await ABS Y info': {
          invoke: {
            src: 'Get ABS Y info',
            id: 'get-abs-y-info',
            input: ({ context: { selectionRanges, sketchDetails } }) => ({
              selectionRanges,
              sketchDetails,
            }),
            onDone: {
              target: 'SketchIdle',
              actions: 'Set selection',
            },
            onError: 'SketchIdle',
          },
        },

        'Await angle info': {
          invoke: {
            src: 'Get angle info',
            id: 'get-angle-info',
            input: ({ context: { selectionRanges, sketchDetails } }) => ({
              selectionRanges,
              sketchDetails,
            }),
            onDone: {
              target: 'SketchIdle',
              actions: 'Set selection',
            },
            onError: 'SketchIdle',
          },
        },

        'Apply length constraint': {
          invoke: {
            src: 'astConstrainLength',
            id: 'AST-constrain-length',
            input: ({ context: { selectionRanges, sketchDetails }, event }) => {
              const data =
                event.type === 'Constrain length' ? event.data : undefined
              return {
                selectionRanges,
                sketchDetails,
                lengthValue: data?.length,
              }
            },
            onDone: {
              target: 'SketchIdle',
              actions: 'Set selection',
            },
            onError: 'SketchIdle',
          },
        },

        'Await perpendicular distance info': {
          invoke: {
            src: 'Get perpendicular distance info',
            id: 'get-perpendicular-distance-info',
            input: ({ context: { selectionRanges, sketchDetails } }) => ({
              selectionRanges,
              sketchDetails,
            }),
            onDone: {
              target: 'SketchIdle',
              actions: 'Set selection',
            },
            onError: 'SketchIdle',
          },
        },

        'Line tool': {
          exit: [],

          states: {
            Init: {
              entry: 'setup noPoints onClick listener',

              on: {
                'Add start point': {
                  target: 'normal',
                  actions: 'set up draft line',
                },
              },

              exit: 'remove draft entities',
            },

            normal: {
              on: {
                'Close sketch': {
                  target: 'Finish profile',
                  reenter: true,
                },
              },
            },

            'Finish profile': {
              invoke: {
                src: 'setup-client-side-sketch-segments',
                id: 'setup-client-side-sketch-segments7',
                onDone: 'Init',
                onError: 'Init',
                input: ({ context: { sketchDetails, selectionRanges } }) => ({
                  sketchDetails,
                  selectionRanges,
                }),
              },
            },
          },

          initial: 'Init',

          on: {
            'change tool': {
              target: 'Change Tool',
              reenter: true,
            },
          },
        },

        Init: {
          always: [
            {
              target: 'SketchIdle',
              guard: 'is editing existing sketch',
            },
            'Line tool',
          ],
        },

        'Tangential arc to': {
          on: {
            'change tool': {
              target: 'Change Tool',
              reenter: true,
            },
          },

          states: {
            Init: {
              on: {
                'Continue existing profile': {
                  target: 'normal',
                  actions: 'set up draft arc',
                },
              },

              entry: 'setup noPoints onClick listener',
              exit: 'remove draft entities',
            },

            normal: {
              on: {
                'Close sketch': {
                  target: 'Finish profile',
                  reenter: true,
                },
              },
            },

            'Finish profile': {
              invoke: {
                src: 'setup-client-side-sketch-segments',
                id: 'setup-client-side-sketch-segments6',
                onDone: 'Init',
                onError: 'Init',
                input: ({ context: { sketchDetails, selectionRanges } }) => ({
                  sketchDetails,
                  selectionRanges,
                }),
              },
            },
          },

          initial: 'Init',
        },

        'undo startSketchOn': {
          invoke: [
            {
              id: 'sketchExit',
              src: 'sketchExit',
              input: ({ context }) => ({ context }),
            },
            {
              src: 'AST-undo-startSketchOn',
              id: 'AST-undo-startSketchOn',
              input: ({ context: { sketchDetails } }) => ({ sketchDetails }),

              onDone: {
                target: '#Modeling.idle',
                actions: 'enter modeling mode',
                reenter: true,
              },

              onError: {
                target: '#Modeling.idle',
                reenter: true,
              },
            },
          ],
        },

        'Rectangle tool': {
          states: {
            'Awaiting second corner': {
              on: {
                'Finish rectangle': {
                  target: 'Finished Rectangle',
                  actions: 'reset deleteIndex',
                },
              },
            },

            'Awaiting origin': {
              on: {
                'click in scene': {
                  target: 'adding draft rectangle',
                  reenter: true,
                },
              },

              entry: 'listen for rectangle origin',
            },

            'Finished Rectangle': {
              invoke: {
                src: 'setup-client-side-sketch-segments',
                id: 'setup-client-side-sketch-segments',
                onDone: 'Awaiting origin',
                input: ({ context: { sketchDetails, selectionRanges } }) => ({
                  sketchDetails,
                  selectionRanges,
                }),
              },
            },

            'adding draft rectangle': {
              invoke: {
                src: 'set-up-draft-rectangle',
                id: 'set-up-draft-rectangle',
                onDone: {
                  target: 'Awaiting second corner',
                  actions: 'update sketchDetails',
                },
                onError: 'Awaiting origin',
                input: ({ context: { sketchDetails }, event }) => {
                  if (event.type !== 'click in scene')
                    return {
                      sketchDetails,
                      data: [0, 0],
                    }
                  return {
                    sketchDetails,
                    data: event.data,
                  }
                },
              },
            },
          },

          initial: 'Awaiting origin',

          on: {
            'change tool': {
              target: 'Change Tool',
              reenter: true,
            },
          },
        },

        'Center Rectangle tool': {
          states: {
            'Awaiting corner': {
              on: {
                'Finish center rectangle': {
                  target: 'Finished Center Rectangle',
                  actions: 'reset deleteIndex',
                },
              },
            },

            'Awaiting origin': {
              on: {
                'Add center rectangle origin': {
                  target: 'add draft center rectangle',
                  reenter: true,
                },
              },

              entry: 'listen for center rectangle origin',
            },

            'Finished Center Rectangle': {
              invoke: {
                src: 'setup-client-side-sketch-segments',
                id: 'setup-client-side-sketch-segments2',
                onDone: 'Awaiting origin',
                input: ({ context: { sketchDetails, selectionRanges } }) => ({
                  sketchDetails,
                  selectionRanges,
                }),
              },
            },

            'add draft center rectangle': {
              invoke: {
                src: 'set-up-draft-center-rectangle',
                id: 'set-up-draft-center-rectangle',
                onDone: {
                  target: 'Awaiting corner',
                  actions: 'update sketchDetails',
                },
                onError: 'Awaiting origin',
                input: ({ context: { sketchDetails }, event }) => {
                  if (event.type !== 'Add center rectangle origin')
                    return {
                      sketchDetails,
                      data: [0, 0],
                    }
                  return {
                    sketchDetails,
                    data: event.data,
                  }
                },
              },
            },
          },

          initial: 'Awaiting origin',

          on: {
            'change tool': {
              target: 'Change Tool',
              reenter: true,
            },
          },
        },

        'clean slate': {
          invoke: {
            src: 'reeval-node-paths',
            id: 'reeval-node-paths',
            input: ({ context: { sketchDetails } }) => ({
              sketchDetails,
            }),

            onDone: {
              target: 'SketchIdle',
              actions: 'update sketchDetails',
            },
            onError: {
              target: '#Modeling.idle',
              actions: 'toastErrorAndExitSketch',
              reenter: true,
            },
          },
        },

        'Converting to named value': {
          invoke: {
            src: 'Apply named value constraint',
            id: 'astConstrainNamedValue',
            input: ({ context: { selectionRanges, sketchDetails }, event }) => {
              if (event.type !== 'Constrain with named value') {
                return {
                  selectionRanges,
                  sketchDetails,
                  data: undefined,
                }
              }
              return {
                selectionRanges,
                sketchDetails,
                data: event.data,
              }
            },
            onError: 'SketchIdle',
            onDone: {
              target: 'SketchIdle',
              actions: 'Set selection',
            },
          },
        },

        'Await constrain remove constraints': {
          invoke: {
            src: 'do-constrain-remove-constraint',
            id: 'do-constrain-remove-constraint',
            input: ({ context: { selectionRanges, sketchDetails }, event }) => {
              return {
                selectionRanges,
                sketchDetails,
                data:
                  event.type === 'Constrain remove constraints'
                    ? event.data
                    : undefined,
              }
            },
            onDone: {
              target: 'SketchIdle',
              actions: 'Set selection',
            },
          },
        },

        'Await constrain horizontally': {
          invoke: {
            src: 'do-constrain-horizontally',
            id: 'do-constrain-horizontally',
            input: ({ context: { selectionRanges, sketchDetails } }) => ({
              selectionRanges,
              sketchDetails,
            }),
            onDone: {
              target: 'SketchIdle',
              actions: 'Set selection',
            },
          },
        },

        'Await constrain vertically': {
          invoke: {
            src: 'do-constrain-vertically',
            id: 'do-constrain-vertically',
            input: ({ context: { selectionRanges, sketchDetails } }) => ({
              selectionRanges,
              sketchDetails,
            }),
            onDone: {
              target: 'SketchIdle',
              actions: 'Set selection',
            },
          },
        },

        'Await constrain horizontally align': {
          invoke: {
            src: 'do-constrain-horizontally-align',
            id: 'do-constrain-horizontally-align',
            input: ({ context }) => ({
              selectionRanges: context.selectionRanges,
              sketchDetails: context.sketchDetails,
            }),
            onDone: {
              target: 'SketchIdle',
              actions: 'Set selection',
            },
          },
        },

        'Await constrain vertically align': {
          invoke: {
            src: 'do-constrain-vertically-align',
            id: 'do-constrain-vertically-align',
            input: ({ context }) => ({
              selectionRanges: context.selectionRanges,
              sketchDetails: context.sketchDetails,
            }),
            onDone: {
              target: 'SketchIdle',
              actions: 'Set selection',
            },
          },
        },

        'Await constrain snap to X': {
          invoke: {
            src: 'do-constrain-snap-to-x',
            id: 'do-constrain-snap-to-x',
            input: ({ context }) => ({
              selectionRanges: context.selectionRanges,
              sketchDetails: context.sketchDetails,
            }),
            onDone: {
              target: 'SketchIdle',
              actions: 'Set selection',
            },
          },
        },

        'Await constrain snap to Y': {
          invoke: {
            src: 'do-constrain-snap-to-y',
            id: 'do-constrain-snap-to-y',
            input: ({ context }) => ({
              selectionRanges: context.selectionRanges,
              sketchDetails: context.sketchDetails,
            }),
            onDone: {
              target: 'SketchIdle',
              actions: 'Set selection',
            },
          },
        },

        'Await constrain equal length': {
          invoke: {
            src: 'do-constrain-equal-length',
            id: 'do-constrain-equal-length',
            input: ({ context }) => ({
              selectionRanges: context.selectionRanges,
              sketchDetails: context.sketchDetails,
            }),
            onDone: {
              target: 'SketchIdle',
              actions: 'Set selection',
            },
          },
        },

        'Await constrain parallel': {
          invoke: {
            src: 'do-constrain-parallel',
            id: 'do-constrain-parallel',
            input: ({ context }) => ({
              selectionRanges: context.selectionRanges,
              sketchDetails: context.sketchDetails,
            }),
            onDone: {
              target: 'SketchIdle',
              actions: 'Set selection',
            },
          },
        },

        'Change Tool ifs': {
          always: [
            {
              target: 'SketchIdle',
              guard: 'next is none',
            },
            {
              target: 'Line tool',
              guard: 'next is line',
            },
            {
              target: 'Rectangle tool',
              guard: 'next is rectangle',
            },
            {
              target: 'Tangential arc to',
              guard: 'next is tangential arc',
            },
            {
              target: 'Circle tool',
              guard: 'next is circle',
            },
            {
              target: 'Center Rectangle tool',
              guard: 'next is center rectangle',
            },
            {
              target: 'Circle three point tool',
              guard: 'next is circle three point neo',
              reenter: true,
            },
            {
              target: 'Arc tool',
              guard: 'next is arc',
              reenter: true,
            },
            {
              target: 'Arc three point tool',
              guard: 'next is arc three point',
              reenter: true,
            },
          ],
        },

        'Circle tool': {
          on: {
            'change tool': {
              target: 'Change Tool',
              reenter: true,
            },
          },

          states: {
            'Awaiting origin': {
              entry: 'listen for circle origin',

              on: {
                'Add circle origin': {
                  target: 'adding draft circle',
                  reenter: true,
                },
              },
            },

            'Awaiting Radius': {
              on: {
                'Finish circle': {
                  target: 'Finished Circle',
                  actions: 'reset deleteIndex',
                },
              },
            },

            'Finished Circle': {
              invoke: {
                src: 'setup-client-side-sketch-segments',
                id: 'setup-client-side-sketch-segments4',
                onDone: 'Awaiting origin',
                input: ({ context: { sketchDetails, selectionRanges } }) => ({
                  sketchDetails,
                  selectionRanges,
                }),
              },
            },

            'adding draft circle': {
              invoke: {
                src: 'set-up-draft-circle',
                id: 'set-up-draft-circle',
                onDone: {
                  target: 'Awaiting Radius',
                  actions: 'update sketchDetails',
                },
                onError: 'Awaiting origin',
                input: ({ context: { sketchDetails }, event }) => {
                  if (event.type !== 'Add circle origin')
                    return {
                      sketchDetails,
                      data: [0, 0],
                    }
                  return {
                    sketchDetails,
                    data: event.data,
                  }
                },
              },
            },
          },

          initial: 'Awaiting origin',
        },

        'Change Tool': {
          states: {
            'splitting sketch pipe': {
              invoke: {
                src: 'split-sketch-pipe-if-needed',
                id: 'split-sketch-pipe-if-needed',
                onDone: {
                  target: 'setup sketch for tool',
                  actions: 'update sketchDetails',
                },
                onError: '#Modeling.Sketch.SketchIdle',
                input: ({ context: { sketchDetails } }) => ({
                  sketchDetails,
                }),
              },
            },

            'setup sketch for tool': {
              invoke: {
                src: 'setup-client-side-sketch-segments',
                id: 'setup-client-side-sketch-segments',
                onDone: '#Modeling.Sketch.Change Tool ifs',
                onError: '#Modeling.Sketch.SketchIdle',
                input: ({ context: { sketchDetails, selectionRanges } }) => ({
                  sketchDetails,
                  selectionRanges,
                }),
              },
            },
          },

          initial: 'splitting sketch pipe',
          entry: ['assign tool in context', 'reset selections'],
        },
        'Circle three point tool': {
          states: {
            'Awaiting first point': {
              on: {
                'Add first point': 'Awaiting second point',
              },

              entry: 'listen for circle first point',
            },

            'Awaiting second point': {
              on: {
                'Add second point': {
                  target: 'adding draft circle three point',
                  actions: 'remove draft entities',
                },
              },

              entry: 'listen for circle second point',
            },

            'adding draft circle three point': {
              invoke: {
                src: 'set-up-draft-circle-three-point',
                id: 'set-up-draft-circle-three-point',
                onDone: {
                  target: 'Awaiting third point',
                  actions: 'update sketchDetails',
                },
                input: ({ context: { sketchDetails }, event }) => {
                  if (event.type !== 'Add second point')
                    return {
                      sketchDetails,
                      data: { p1: [0, 0], p2: [0, 0] },
                    }
                  return {
                    sketchDetails,
                    data: event.data,
                  }
                },
              },
            },

            'Awaiting third point': {
              on: {
                'Finish circle three point': {
                  target: 'Finished circle three point',
                  actions: 'reset deleteIndex',
                },
              },
            },

            'Finished circle three point': {
              invoke: {
                src: 'setup-client-side-sketch-segments',
                id: 'setup-client-side-sketch-segments5',
                onDone: 'Awaiting first point',
                input: ({ context: { sketchDetails, selectionRanges } }) => ({
                  sketchDetails,
                  selectionRanges,
                }),
              },
            },
          },

          initial: 'Awaiting first point',
          exit: 'remove draft entities',

          on: {
            'change tool': 'Change Tool',
          },
        },

        'Arc tool': {
          states: {
            'Awaiting start point': {
              on: {
                'Add start point': {
                  target: 'Awaiting for circle center',
                  actions: 'update sketchDetails arc',
                },
              },

              entry: 'setup noPoints onClick listener',
              exit: 'remove draft entities',
            },

            'Awaiting for circle center': {
              entry: ['listen for rectangle origin'],

              on: {
                'click in scene': 'Adding draft arc',
              },
            },

            'Adding draft arc': {
              invoke: {
                src: 'set-up-draft-arc',
                id: 'set-up-draft-arc',
                onDone: {
                  target: 'Awaiting endAngle',
                  actions: 'update sketchDetails',
                },
                input: ({ context: { sketchDetails }, event }) => {
                  if (event.type !== 'click in scene')
                    return {
                      sketchDetails,
                      data: [0, 0],
                    }
                  return {
                    sketchDetails,
                    data: event.data,
                  }
                },
              },
            },

            'Awaiting endAngle': {
              on: {
                'Finish arc': 'Finishing arc',
              },
            },

            'Finishing arc': {
              invoke: {
                src: 'setup-client-side-sketch-segments',
                id: 'setup-client-side-sketch-segments8',
                onDone: 'Awaiting start point',
                input: ({ context: { sketchDetails, selectionRanges } }) => ({
                  sketchDetails,
                  selectionRanges,
                }),
              },
            },
          },

          initial: 'Awaiting start point',

          on: {
            'change tool': {
              target: 'Change Tool',
              reenter: true,
            },
          },
        },

        'Arc three point tool': {
          states: {
            'Awaiting start point': {
              on: {
                'Add start point': {
                  target: 'Awaiting for circle center',
                  actions: 'update sketchDetails arc',
                },
              },

              entry: 'setup noPoints onClick listener',
              exit: 'remove draft entities',
            },

            'Awaiting for circle center': {
              on: {
                'click in scene': {
                  target: 'Adding draft arc three point',
                  actions: 'remove draft entities',
                },
              },

              entry: ['listen for rectangle origin', 'add draft line'],
            },

            'Adding draft arc three point': {
              invoke: {
                src: 'set-up-draft-arc-three-point',
                id: 'set-up-draft-arc-three-point',
                onDone: {
                  target: 'Awaiting third point',
                  actions: 'update sketchDetails',
                },
                input: ({ context: { sketchDetails }, event }) => {
                  if (event.type !== 'click in scene')
                    return {
                      sketchDetails,
                      data: [0, 0],
                    }
                  return {
                    sketchDetails,
                    data: event.data,
                  }
                },
              },
            },

            'Awaiting third point': {
              on: {
                'Finish arc': {
                  target: 'Finishing arc',
                  actions: 'reset deleteIndex',
                },

                'Close sketch': 'Finish profile',
              },
            },

            'Finishing arc': {
              invoke: {
                src: 'setup-client-side-sketch-segments',
                id: 'setup-client-side-sketch-segments9',
                onDone: {
                  target: 'Awaiting for circle center',
                  reenter: true,
                },
                input: ({ context: { sketchDetails, selectionRanges } }) => ({
                  sketchDetails,
                  selectionRanges,
                }),
              },
            },

            'Finish profile': {
              invoke: {
                src: 'setup-client-side-sketch-segments',
                id: 'setup-client-side-sketch-segments10',
                onDone: 'Awaiting start point',
                input: ({ context: { sketchDetails, selectionRanges } }) => ({
                  sketchDetails,
                  selectionRanges,
                }),
              },
            },
          },

          initial: 'Awaiting start point',

          on: {
            'change tool': 'Change Tool',
          },

          exit: 'remove draft entities',
        },
      },

      initial: 'Init',

      on: {
        Cancel: '.undo startSketchOn',

        'Delete segment': {
          reenter: false,
          actions: ['Delete segment', 'Set sketchDetails', 'reset selections'],
        },
        'code edit during sketch': '.clean slate',
        'Constrain with named value': {
          target: '.Converting to named value',
          guard: 'Can convert to named value',
        },
      },

      exit: ['enable copilot'],

      entry: ['add axis n grid', 'clientToEngine cam sync direction'],
    },

    'Sketch no face': {
      entry: [
        'disable copilot',
        'show default planes',
        'set selection filter to faces only',
        'enter sketching mode',
      ],

      exit: ['hide default planes', 'set selection filter to defaults'],
      on: {
        'Select sketch plane': {
          target: 'animating to plane',
          actions: ['reset sketch metadata'],
        },
      },
    },

    'animating to plane': {
      invoke: {
        src: 'animate-to-face',
        id: 'animate-to-face',

        input: ({ event }) => {
          if (event.type !== 'Select sketch plane') return undefined
          return event.data
        },

        onDone: {
          target: 'Sketch',
          actions: 'set new sketch metadata',
        },

        onError: 'Sketch no face',
      },
    },

    'animating to existing sketch': {
      invoke: {
        src: 'animate-to-sketch',
        id: 'animate-to-sketch',

        input: ({ context }) => ({
          selectionRanges: context.selectionRanges,
          sketchDetails: context.sketchDetails,
        }),

        onDone: {
          target: 'Sketch',
          actions: [
            'disable copilot',
            'set new sketch metadata',
            'enter sketching mode',
          ],
        },

        onError: 'idle',
      },
    },

    'Applying extrude': {
      invoke: {
        src: 'extrudeAstMod',
        id: 'extrudeAstMod',
        input: ({ event }) => {
          if (event.type !== 'Extrude') return undefined
          return event.data
        },
        onDone: ['idle'],
        onError: {
          target: 'idle',
          actions: 'toastError',
        },
      },
    },

    'Applying sweep': {
      invoke: {
        src: 'sweepAstMod',
        id: 'sweepAstMod',
        input: ({ event }) => {
          if (event.type !== 'Sweep') return undefined
          return event.data
        },
        onDone: ['idle'],
        onError: {
          target: 'idle',
          actions: 'toastError',
        },
      },
    },

    'Applying loft': {
      invoke: {
        src: 'loftAstMod',
        id: 'loftAstMod',
        input: ({ event }) => {
          if (event.type !== 'Loft') return undefined
          return event.data
        },
        onDone: ['idle'],
        onError: {
          target: 'idle',
          actions: 'toastError',
        },
      },
    },

    'Applying revolve': {
      invoke: {
        src: 'revolveAstMod',
        id: 'revolveAstMod',
        input: ({ event }) => {
          if (event.type !== 'Revolve') return undefined
          return event.data
        },
        onDone: ['idle'],
        onError: {
          target: 'idle',
          actions: 'toastError',
        },
      },
    },

    'Applying offset plane': {
      invoke: {
        src: 'offsetPlaneAstMod',
        id: 'offsetPlaneAstMod',
        input: ({ event }) => {
          if (event.type !== 'Offset plane') return undefined
          return event.data
        },
        onDone: ['idle'],
        onError: {
          target: 'idle',
          actions: 'toastError',
        },
      },
    },

    'Applying helix': {
      invoke: {
        src: 'helixAstMod',
        id: 'helixAstMod',
        input: ({ event }) => {
          if (event.type !== 'Helix') return undefined
          return event.data
        },
        onDone: ['idle'],
        onError: {
          target: 'idle',
          actions: 'toastError',
        },
      },
    },

    'Applying shell': {
      invoke: {
        src: 'shellAstMod',
        id: 'shellAstMod',
        input: ({ event }) => {
          if (event.type !== 'Shell') return undefined
          return event.data
        },
        onDone: ['idle'],
        onError: {
          target: 'idle',
          actions: 'toastError',
        },
      },
    },

    'Applying fillet': {
      invoke: {
        src: 'filletAstMod',
        id: 'filletAstMod',
        input: ({ event }) => {
          if (event.type !== 'Fillet') return undefined
          return event.data
        },
        onDone: ['idle'],
        onError: {
          target: 'idle',
          actions: 'toastError',
        },
      },
    },

    'Applying chamfer': {
      invoke: {
        src: 'chamferAstMod',
        id: 'chamferAstMod',
        input: ({ event }) => {
          if (event.type !== 'Chamfer') return undefined
          return event.data
        },
        onDone: ['idle'],
        onError: {
          target: 'idle',
          actions: 'toastError',
        },
      },
    },

    'state:parameter:creating': {
      invoke: {
        src: 'actor.parameter.create',
        id: 'actor.parameter.create',
        input: ({ event }) => {
          if (event.type !== 'event.parameter.create') return undefined
          return event.data
        },
        onDone: ['#Modeling.idle'],
        onError: {
          target: '#Modeling.idle',
          actions: 'toastError',
        },
      },
    },
    'state:parameter:editing': {
      invoke: {
        src: 'actor.parameter.edit',
        id: 'actor.parameter.edit',
        input: ({ event }) => {
          if (event.type !== 'event.parameter.edit') return undefined
          return event.data
        },
        onDone: ['#Modeling.idle'],
        onError: {
          target: '#Modeling.idle',
          actions: 'toastError',
        },
      },
    },

    'Applying Prompt-to-edit': {
      invoke: {
        src: 'submit-prompt-edit',
        id: 'submit-prompt-edit',

        input: ({ event }) => {
          if (event.type !== 'Prompt-to-edit' || !event.data) {
            return {
              prompt: '',
              selection: { graphSelections: [], otherSelections: [] },
            }
          }
          return event.data
        },

        onDone: 'idle',
        onError: 'idle',
      },
    },

    'Applying Delete selection': {
      invoke: {
        src: 'deleteSelectionAstMod',
        id: 'deleteSelectionAstMod',

        input: ({ event, context }) => {
          return { selectionRanges: context.selectionRanges }
        },

        onDone: 'idle',
        onError: {
          target: 'idle',
          reenter: true,
          actions: ({ event }) => {
            if ('error' in event && err(event.error)) {
              toast.error(event.error.message)
            }
          },
        },
      },
    },

    'Applying appearance': {
      invoke: {
        src: 'appearanceAstMod',
        id: 'appearanceAstMod',
        input: ({ event }) => {
          if (event.type !== 'Appearance') return undefined
          return event.data
        },
        onDone: ['idle'],
        onError: {
          target: 'idle',
          actions: 'toastError',
        },
      },
    },

    'Applying translate': {
      invoke: {
        src: 'translateAstMod',
        id: 'translateAstMod',
        input: ({ event }) => {
          if (event.type !== 'Translate') return undefined
          return event.data
        },
        onDone: ['idle'],
        onError: {
          target: 'idle',
          actions: 'toastError',
        },
      },
    },

    'Applying rotate': {
      invoke: {
        src: 'rotateAstMod',
        id: 'rotateAstMod',
        input: ({ event }) => {
          if (event.type !== 'Rotate') return undefined
          return event.data
        },
        onDone: ['idle'],
        onError: {
          target: 'idle',
          actions: 'toastError',
        },
      },
    },

    'Applying clone': {
      invoke: {
        src: 'cloneAstMod',
        id: 'cloneAstMod',
        input: ({ event }) => {
          if (event.type !== 'Clone') return undefined
          return event.data
        },
        onDone: ['idle'],
        onError: {
          target: 'idle',
          actions: 'toastError',
        },
      },
    },

    Exporting: {
      invoke: {
        src: 'exportFromEngine',
        id: 'exportFromEngine',
        input: ({ event }) => {
          if (event.type !== 'Export') return undefined
          return event.data
        },
        onDone: ['idle'],
        onError: ['idle'],
      },
    },

    Making: {
      invoke: {
        src: 'makeFromEngine',
        id: 'makeFromEngine',
        input: ({ event, context }) => {
          if (event.type !== 'Make' || !context.machineManager) return undefined
          return {
            machineManager: context.machineManager,
            ...event.data,
          }
        },
        onDone: ['idle'],
        onError: ['idle'],
      },
    },

    'Boolean subtracting': {
      invoke: {
        src: 'boolSubtractAstMod',
        id: 'boolSubtractAstMod',
        input: ({ event }) =>
          event.type !== 'Boolean Subtract' ? undefined : event.data,
        onDone: 'idle',
        onError: {
          target: 'idle',
          actions: 'toastError',
        },
      },
    },

    'Boolean uniting': {
      invoke: {
        src: 'boolUnionAstMod',
        id: 'boolUnionAstMod',
        input: ({ event }) =>
          event.type !== 'Boolean Union' ? undefined : event.data,
        onDone: 'idle',
        onError: {
          target: 'idle',
          actions: 'toastError',
        },
      },
    },

    'Boolean intersecting': {
      invoke: {
        src: 'boolIntersectAstMod',
        id: 'boolIntersectAstMod',
        input: ({ event }) =>
          event.type !== 'Boolean Intersect' ? undefined : event.data,
        onDone: 'idle',
        onError: {
          target: 'idle',
          actions: 'toastError',
        },
      },
    },
  },

  initial: 'idle',

  on: {
    Cancel: {
      target: '.idle',
      // TODO what if we're existing extrude equipped, should these actions still be fired?
      // maybe cancel needs to have a guard for if else logic?
      actions: [
        'reset sketch metadata',
        'enable copilot',
        'enter modeling mode',
      ],
    },

    'Set selection': {
      reenter: false,
      actions: 'Set selection',
    },

    'Set mouse state': {
      reenter: false,
      actions: 'Set mouse state',
    },
    'Set context': {
      reenter: false,
      actions: 'Set context',
    },
    'Set Segment Overlays': {
      reenter: false,
      actions: 'Set Segment Overlays',
    },
    'Center camera on selection': {
      reenter: false,
      actions: 'Center camera on selection',
    },
    'Toggle default plane visibility': {
      reenter: false,
      actions: 'Toggle default plane visibility',
    },
  },
})

export function isEditingExistingSketch({
  sketchDetails,
}: {
  sketchDetails: SketchDetails | null
}): boolean {
  // should check that the variable declaration is a pipeExpression
  // and that the pipeExpression contains a "startProfile" callExpression
  if (!sketchDetails?.sketchEntryNodePath) return false
  const variableDeclaration = getNodeFromPath<VariableDeclarator>(
    kclManager.ast,
    sketchDetails.sketchEntryNodePath,
    'VariableDeclarator',
    false,
    true // suppress noise because we know sketchEntryNodePath might not match up to the ast if the user changed the code
    // and is dealt with in `re-eval nodePaths`
  )
  if (variableDeclaration instanceof Error) return false
  if (variableDeclaration.node.type !== 'VariableDeclarator') return false
  const maybePipeExpression = variableDeclaration.node.init
  if (
    maybePipeExpression.type === 'CallExpressionKw' &&
    (maybePipeExpression.callee.name.name === 'startProfile' ||
      maybePipeExpression.callee.name.name === 'circle' ||
      maybePipeExpression.callee.name.name === 'circleThreePoint')
  )
    return true
  if (maybePipeExpression.type !== 'PipeExpression') return false
  const hasStartProfileAt = maybePipeExpression.body.some(
    (item) =>
      item.type === 'CallExpressionKw' &&
      item.callee.name.name === 'startProfile'
  )
  const hasCircle =
    maybePipeExpression.body.some(
      (item) =>
        item.type === 'CallExpressionKw' && item.callee.name.name === 'circle'
    ) ||
    maybePipeExpression.body.some(
      (item) =>
        item.type === 'CallExpressionKw' &&
        item.callee.name.name === 'circleThreePoint'
    )
  return (hasStartProfileAt && maybePipeExpression.body.length > 1) || hasCircle
}

const getSelectedPlane = (
  selection: Selections
): Node<Name> | Node<Literal> | undefined => {
  const defaultPlane = selection.otherSelections[0]
  if (
    defaultPlane &&
    defaultPlane instanceof Object &&
    'name' in defaultPlane
  ) {
    return createLiteral(defaultPlane.name.toUpperCase())
  }

  const offsetPlane = selection.graphSelections[0]
  if (offsetPlane.artifact?.type === 'plane') {
    const artifactId = offsetPlane.artifact?.id
    const variableName = Object.entries(kclManager.variables).find(
      ([_, value]) => {
        return value?.type === 'Plane' && value.value?.artifactId === artifactId
      }
    )
    const offsetPlaneName = variableName?.[0]
    return offsetPlaneName ? createLocalName(offsetPlaneName) : undefined
  }

  return undefined
}

export function pipeHasCircle({
  sketchDetails,
}: {
  sketchDetails: SketchDetails | null
}): boolean {
  if (!sketchDetails?.sketchEntryNodePath) return false
  const variableDeclaration = getNodeFromPath<VariableDeclarator>(
    kclManager.ast,
    sketchDetails.sketchEntryNodePath,
    'VariableDeclarator'
  )
  if (err(variableDeclaration)) return false
  if (variableDeclaration.node.type !== 'VariableDeclarator') return false
  const pipeExpression = variableDeclaration.node.init
  if (pipeExpression.type !== 'PipeExpression') return false
  const hasCircle = pipeExpression.body.some(
    (item) =>
      item.type === 'CallExpressionKw' && item.callee.name.name === 'circle'
  )
  return hasCircle
}<|MERGE_RESOLUTION|>--- conflicted
+++ resolved
@@ -151,11 +151,8 @@
 import type { Point3d } from '@rust/kcl-lib/bindings/ModelingCmd'
 import { getNodePathFromSourceRange } from '@src/lang/queryAstNodePathUtils'
 import { letEngineAnimateAndSyncCamAfter } from '@src/clientSideScene/CameraControls'
-<<<<<<< HEAD
 import { addShell } from '@src/lang/modifyAst/faces'
-=======
 import { intersectInfo } from '@src/components/Toolbar/Intersect'
->>>>>>> 35121638
 
 export type SetSelections =
   | {
