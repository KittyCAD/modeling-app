import {
  CallExpression,
  CallExpressionKw,
  Expr,
  Literal,
  Name,
  PathToNode,
  VariableDeclaration,
  VariableDeclarator,
  parse,
  recast,
  resultIsOk,
  sketchFromKclValue,
} from 'lang/wasm'
import {
  Axis,
  DefaultPlaneSelection,
  Selections,
  Selection,
  updateSelections,
} from 'lib/selections'
import { assign, fromPromise, setup } from 'xstate'
import { SidebarType } from 'components/ModelingSidebar/ModelingPanes'
import { isNodeSafeToReplacePath, stringifyPathToNode } from 'lang/queryAst'
import { getNodePathFromSourceRange } from 'lang/queryAstNodePathUtils'
import {
  kclManager,
  sceneInfra,
  sceneEntitiesManager,
  engineCommandManager,
  editorManager,
  codeManager,
} from 'lib/singletons'
import {
  horzVertInfo,
  applyConstraintHorzVert,
} from 'components/Toolbar/HorzVert'
import {
  applyConstraintHorzVertAlign,
  horzVertDistanceInfo,
} from 'components/Toolbar/SetHorzVertDistance'
import { angleBetweenInfo } from 'components/Toolbar/SetAngleBetween'
import { angleLengthInfo } from 'components/Toolbar/setAngleLength'
import {
  applyConstraintEqualLength,
  setEqualLengthInfo,
} from 'components/Toolbar/EqualLength'
import {
  getAxisExpressionAndIndex,
  revolveSketch,
} from 'lang/modifyAst/addRevolve'
import {
  addHelix,
  addOffsetPlane,
  addShell,
  addSweep,
  createLiteral,
  createLocalName,
  deleteNodeInExtrudePipe,
  extrudeSketch,
  insertNamedConstant,
  loftSketches,
} from 'lang/modifyAst'
import {
  applyEdgeTreatmentToSelection,
  ChamferParameters,
  EdgeTreatmentType,
  FilletParameters,
  getPathToExtrudeForSegmentSelection,
  mutateAstWithTagForSketchSegment,
} from 'lang/modifyAst/addEdgeTreatment'
import { getNodeFromPath } from '../lang/queryAst'
import {
  applyConstraintEqualAngle,
  equalAngleInfo,
} from 'components/Toolbar/EqualAngle'
import {
  applyRemoveConstrainingValues,
  removeConstrainingValuesInfo,
} from 'components/Toolbar/RemoveConstrainingValues'
import { intersectInfo } from 'components/Toolbar/Intersect'
import {
  absDistanceInfo,
  applyConstraintAxisAlign,
} from 'components/Toolbar/SetAbsDistance'
import { ModelingCommandSchema } from 'lib/commandBarConfigs/modelingCommandConfig'
import { err, reportRejection, trap } from 'lib/trap'
import { DefaultPlaneStr } from 'lib/planes'
import { isArray, uuidv4 } from 'lib/utils'
import { Coords2d } from 'lang/std/sketch'
import { deleteSegment } from 'clientSideScene/ClientSideSceneComp'
import toast from 'react-hot-toast'
import { ToolbarModeName } from 'lib/toolbar'
import { orthoScale, quaternionFromUpNForward } from 'clientSideScene/helpers'
import { Mesh, Vector2, Vector3 } from 'three'
import { MachineManager } from 'components/MachineManagerProvider'
import { KclCommandValue } from 'lib/commandTypes'
import { ModelingMachineContext } from 'components/ModelingMachineProvider'
import {
  deleteSelectionPromise,
  deletionErrorMessage,
} from 'lang/modifyAst/deleteSelection'
import { getPathsFromPlaneArtifact } from 'lang/std/artifactGraph'
import { createProfileStartHandle } from 'clientSideScene/segments'
import { DRAFT_POINT } from 'clientSideScene/sceneInfra'
import { setAppearance } from 'lang/modifyAst/setAppearance'
import { DRAFT_DASHED_LINE } from 'clientSideScene/sceneEntities'
import { Node } from '@rust/kcl-lib/bindings/Node'
import { updateModelingState } from 'lang/modelingWorkflows'
import { EXECUTION_TYPE_REAL } from 'lib/constants'
import {
  applyIntersectFromTargetOperatorSelections,
  applySubtractFromTargetOperatorSelections,
  applyUnionFromTargetOperatorSelections,
} from 'lang/modifyAst/boolean'

export const MODELING_PERSIST_KEY = 'MODELING_PERSIST_KEY'

export type SetSelections =
  | {
      selectionType: 'singleCodeCursor'
      selection?: Selection
      scrollIntoView?: boolean
    }
  | {
      selectionType: 'axisSelection'
      selection: Axis
    }
  | {
      selectionType: 'defaultPlaneSelection'
      selection: DefaultPlaneSelection
    }
  | {
      selectionType: 'completeSelection'
      selection: Selections
      updatedSketchEntryNodePath?: PathToNode
      updatedSketchNodePaths?: PathToNode[]
      updatedPlaneNodePath?: PathToNode
    }
  | {
      selectionType: 'mirrorCodeMirrorSelections'
      selection: Selections
    }

export type MouseState =
  | {
      type: 'idle'
    }
  | {
      type: 'isHovering'
      on: any
    }
  | {
      type: 'isDragging'
      on: any
    }
  | {
      type: 'timeoutEnd'
      pathToNodeString: string
    }

export interface SketchDetails {
  sketchEntryNodePath: PathToNode
  sketchNodePaths: PathToNode[]
  planeNodePath: PathToNode
  zAxis: [number, number, number]
  yAxis: [number, number, number]
  origin: [number, number, number]
  // face id or plane id, both are strings
  animateTargetId?: string
  // this is the expression that was added when as sketch tool was used but not completed
  // i.e first click for the center of the circle, but not the second click for the radius
  // we added a circle to editor, but they bailed out early so we should remove it, set to -1 to ignore
  expressionIndexToDelete?: number
}

export interface SketchDetailsUpdate {
  updatedEntryNodePath: PathToNode
  updatedSketchNodePaths: PathToNode[]
  updatedPlaneNodePath?: PathToNode
  // see comment in SketchDetails
  expressionIndexToDelete: number
}

export interface SegmentOverlay {
  windowCoords: Coords2d
  angle: number
  group: any
  pathToNode: PathToNode
  visible: boolean
  hasThreeDotMenu: boolean
  filterValue?: string
}

export interface SegmentOverlays {
  [pathToNodeString: string]: SegmentOverlay[]
}

export interface EdgeCutInfo {
  type: 'edgeCut'
  tagName: string
  subType: 'base' | 'opposite' | 'adjacent'
}

export interface CapInfo {
  type: 'cap'
  subType: 'start' | 'end'
}

export type ExtrudeFacePlane = {
  type: 'extrudeFace'
  position: [number, number, number]
  sketchPathToNode: PathToNode
  extrudePathToNode: PathToNode
  faceInfo:
    | {
        type: 'wall'
      }
    | CapInfo
    | EdgeCutInfo
  faceId: string
  zAxis: [number, number, number]
  yAxis: [number, number, number]
}

export type DefaultPlane = {
  type: 'defaultPlane'
  plane: DefaultPlaneStr
  planeId: string
  zAxis: [number, number, number]
  yAxis: [number, number, number]
}

export type OffsetPlane = {
  type: 'offsetPlane'
  position: [number, number, number]
  planeId: string
  pathToNode: PathToNode
  zAxis: [number, number, number]
  yAxis: [number, number, number]
}

export type SegmentOverlayPayload =
  | {
      type: 'set-one'
      pathToNodeString: string
      seg: SegmentOverlay[]
    }
  | {
      type: 'delete-one'
      pathToNodeString: string
    }
  | { type: 'clear' }
  | {
      type: 'add-many'
      overlays: SegmentOverlays
    }

export interface Store {
  videoElement?: HTMLVideoElement
  openPanes: SidebarType[]
}

export type SketchTool =
  | 'line'
  | 'tangentialArc'
  | 'rectangle'
  | 'center rectangle'
  | 'circle'
  | 'circleThreePoint'
  | 'arc'
  | 'arcThreePoint'
  | 'none'

export type ModelingMachineEvent =
  | {
      type: 'Enter sketch'
      data?: {
        forceNewSketch?: boolean
      }
    }
  | { type: 'Sketch On Face' }
  | {
      type: 'Select default plane'
      data: DefaultPlane | ExtrudeFacePlane | OffsetPlane
    }
  | {
      type: 'Set selection'
      data: SetSelections
    }
  | {
      type: 'Delete selection'
    }
  | { type: 'Sketch no face' }
  | { type: 'Toggle gui mode' }
  | { type: 'Cancel'; cleanup?: () => void }
  | { type: 'CancelSketch' }
  | {
      type: 'Add start point' | 'Continue existing profile'
      data: {
        sketchNodePaths: PathToNode[]
        sketchEntryNodePath: PathToNode
      }
    }
  | { type: 'Close sketch' }
  | { type: 'Make segment horizontal' }
  | { type: 'Make segment vertical' }
  | { type: 'Constrain horizontal distance' }
  | { type: 'Constrain ABS X' }
  | { type: 'Constrain ABS Y' }
  | { type: 'Constrain vertical distance' }
  | { type: 'Constrain angle' }
  | { type: 'Constrain perpendicular distance' }
  | { type: 'Constrain horizontally align' }
  | { type: 'Constrain vertically align' }
  | { type: 'Constrain snap to X' }
  | { type: 'Constrain snap to Y' }
  | {
      type: 'Constrain length'
      data: ModelingCommandSchema['Constrain length']
    }
  | { type: 'Constrain equal length' }
  | { type: 'Constrain parallel' }
  | { type: 'Constrain remove constraints'; data?: PathToNode }
  | { type: 'Re-execute' }
  | {
      type: 'event.parameter.create'
      data: ModelingCommandSchema['event.parameter.create']
    }
  | {
      type: 'event.parameter.edit'
      data: ModelingCommandSchema['event.parameter.edit']
    }
  | { type: 'Export'; data: ModelingCommandSchema['Export'] }
  | {
      type: 'Boolean Subtract'
      data: ModelingCommandSchema['Boolean Subtract']
    }
  | {
      type: 'Boolean Union'
      data: ModelingCommandSchema['Boolean Union']
    }
  | {
      type: 'Boolean Intersect'
      data: ModelingCommandSchema['Boolean Intersect']
    }
  | { type: 'Make'; data: ModelingCommandSchema['Make'] }
  | { type: 'Extrude'; data?: ModelingCommandSchema['Extrude'] }
  | { type: 'Sweep'; data?: ModelingCommandSchema['Sweep'] }
  | { type: 'Loft'; data?: ModelingCommandSchema['Loft'] }
  | { type: 'Shell'; data?: ModelingCommandSchema['Shell'] }
  | { type: 'Revolve'; data?: ModelingCommandSchema['Revolve'] }
  | { type: 'Fillet'; data?: ModelingCommandSchema['Fillet'] }
  | { type: 'Chamfer'; data?: ModelingCommandSchema['Chamfer'] }
  | { type: 'Offset plane'; data: ModelingCommandSchema['Offset plane'] }
  | { type: 'Helix'; data: ModelingCommandSchema['Helix'] }
  | { type: 'Text-to-CAD'; data: ModelingCommandSchema['Text-to-CAD'] }
  | { type: 'Prompt-to-edit'; data: ModelingCommandSchema['Prompt-to-edit'] }
  | {
      type: 'Delete selection'
      data: ModelingCommandSchema['Delete selection']
    }
  | { type: 'Appearance'; data: ModelingCommandSchema['Appearance'] }
  | {
      type:
        | 'Add circle origin'
        | 'Add circle center'
        | 'Add center rectangle origin'
        | 'click in scene'
        | 'Add first point'
      data: [x: number, y: number]
    }
  | {
      type: 'Add second point'
      data: {
        p1: [x: number, y: number]
        p2: [x: number, y: number]
      }
    }
  | {
      type: 'xstate.done.actor.animate-to-face'
      output: SketchDetails
    }
  | { type: 'xstate.done.actor.animate-to-sketch'; output: SketchDetails }
  | { type: `xstate.done.actor.do-constrain${string}`; output: SetSelections }
  | {
      type:
        | 'xstate.done.actor.set-up-draft-circle'
        | 'xstate.done.actor.set-up-draft-rectangle'
        | 'xstate.done.actor.set-up-draft-center-rectangle'
        | 'xstate.done.actor.set-up-draft-circle-three-point'
        | 'xstate.done.actor.set-up-draft-arc'
        | 'xstate.done.actor.set-up-draft-arc-three-point'
        | 'xstate.done.actor.split-sketch-pipe-if-needed'
        | 'xstate.done.actor.actor-circle-three-point'

      output: SketchDetailsUpdate
    }
  | {
      type: 'xstate.done.actor.setup-client-side-sketch-segments9'
    }
  | { type: 'Set mouse state'; data: MouseState }
  | { type: 'Set context'; data: Partial<Store> }
  | {
      type: 'Set Segment Overlays'
      data: SegmentOverlayPayload
    }
  | {
      type: 'Center camera on selection'
    }
  | {
      type: 'Delete segment'
      data: PathToNode
    }
  | {
      type: 'code edit during sketch'
    }
  | {
      type: 'Constrain with named value'
      data: ModelingCommandSchema['Constrain with named value']
    }
  | {
      type: 'change tool'
      data: {
        tool: SketchTool
      }
    }
  | { type: 'Finish rectangle' }
  | { type: 'Finish center rectangle' }
  | { type: 'Finish circle' }
  | { type: 'Finish circle three point' }
  | { type: 'Finish arc' }
  | { type: 'Artifact graph populated' }
  | { type: 'Artifact graph emptied' }

export type MoveDesc = { line: number; snippet: string }

export const PERSIST_MODELING_CONTEXT = 'persistModelingContext'
interface PersistedModelingContext {
  openPanes: Store['openPanes']
}

type PersistedKeys = keyof PersistedModelingContext
export const PersistedValues: PersistedKeys[] = ['openPanes']

export const getPersistedContext = (): Partial<PersistedModelingContext> => {
  const c = (typeof window !== 'undefined' &&
    JSON.parse(localStorage.getItem(PERSIST_MODELING_CONTEXT) || '{}')) || {
    openPanes: ['code'],
  }
  return c
}

export interface ModelingMachineContext {
  currentMode: ToolbarModeName
  currentTool: SketchTool
  machineManager: MachineManager
  selection: string[]
  selectionRanges: Selections
  sketchDetails: SketchDetails | null
  sketchPlaneId: string
  sketchEnginePathId: string
  moveDescs: MoveDesc[]
  mouseState: MouseState
  segmentOverlays: SegmentOverlays
  segmentHoverMap: { [pathToNodeString: string]: number }
  store: Store
}
export const modelingMachineDefaultContext: ModelingMachineContext = {
  currentMode: 'modeling',
  currentTool: 'none',
  machineManager: {
    machines: [],
    machineApiIp: null,
    currentMachine: null,
    setCurrentMachine: () => {},
    noMachinesReason: () => undefined,
  },
  selection: [],
  selectionRanges: {
    otherSelections: [],
    graphSelections: [],
  },
  sketchDetails: {
    sketchEntryNodePath: [],
    planeNodePath: [],
    sketchNodePaths: [],
    zAxis: [0, 0, 1],
    yAxis: [0, 1, 0],
    origin: [0, 0, 0],
  },
  sketchPlaneId: '',
  sketchEnginePathId: '',
  moveDescs: [],
  mouseState: { type: 'idle' },
  segmentOverlays: {},
  segmentHoverMap: {},
  store: {
    openPanes: getPersistedContext().openPanes || ['code'],
  },
}

export const modelingMachine = setup({
  types: {
    context: {} as ModelingMachineContext,
    events: {} as ModelingMachineEvent,
    input: {} as ModelingMachineContext,
  },
  guards: {
    'Selection is on face': () => false,
    'Has exportable geometry': () => false,
    'has valid selection for deletion': () => false,
    'no kcl errors': () => {
      return !kclManager.hasErrors()
    },
    'is editing existing sketch': ({ context: { sketchDetails } }) =>
      isEditingExistingSketch({ sketchDetails }),
    'Can make selection horizontal': ({ context: { selectionRanges } }) => {
      const info = horzVertInfo(selectionRanges, 'horizontal')
      if (trap(info)) return false
      return info.enabled
    },
    'Can make selection vertical': ({ context: { selectionRanges } }) => {
      const info = horzVertInfo(selectionRanges, 'vertical')
      if (trap(info)) return false
      return info.enabled
    },
    'Can constrain horizontal distance': ({ context: { selectionRanges } }) => {
      const info = horzVertDistanceInfo({
        selectionRanges: selectionRanges,
        constraint: 'setHorzDistance',
      })
      if (trap(info)) return false
      return info.enabled
    },
    'Can constrain vertical distance': ({ context: { selectionRanges } }) => {
      const info = horzVertDistanceInfo({
        selectionRanges: selectionRanges,
        constraint: 'setVertDistance',
      })
      if (trap(info)) return false
      return info.enabled
    },
    'Can constrain ABS X': ({ context: { selectionRanges } }) => {
      const info = absDistanceInfo({
        selectionRanges,
        constraint: 'xAbs',
      })
      if (trap(info)) return false
      return info.enabled
    },
    'Can constrain ABS Y': ({ context: { selectionRanges } }) => {
      const info = absDistanceInfo({
        selectionRanges,
        constraint: 'yAbs',
      })
      if (trap(info)) return false
      return info.enabled
    },
    'Can constrain angle': ({ context: { selectionRanges } }) => {
      const angleBetween = angleBetweenInfo({
        selectionRanges,
      })
      if (trap(angleBetween)) return false
      const angleLength = angleLengthInfo({
        selectionRanges,
        angleOrLength: 'setAngle',
      })
      if (trap(angleLength)) return false
      return angleBetween.enabled || angleLength.enabled
    },
    'Can constrain length': ({ context: { selectionRanges } }) => {
      const angleLength = angleLengthInfo({
        selectionRanges,
      })
      if (trap(angleLength)) return false
      return angleLength.enabled
    },
    'Can constrain perpendicular distance': ({
      context: { selectionRanges },
    }) => {
      const info = intersectInfo({ selectionRanges })
      if (trap(info)) return false
      return info.enabled
    },
    'Can constrain horizontally align': ({ context: { selectionRanges } }) => {
      const info = horzVertDistanceInfo({
        selectionRanges: selectionRanges,
        constraint: 'setHorzDistance',
      })
      if (trap(info)) return false
      return info.enabled
    },
    'Can constrain vertically align': ({ context: { selectionRanges } }) => {
      const info = horzVertDistanceInfo({
        selectionRanges: selectionRanges,
        constraint: 'setHorzDistance',
      })
      if (trap(info)) return false
      return info.enabled
    },
    'Can constrain snap to X': ({ context: { selectionRanges } }) => {
      const info = absDistanceInfo({
        selectionRanges,
        constraint: 'snapToXAxis',
      })
      if (trap(info)) return false
      return info.enabled
    },
    'Can constrain snap to Y': ({ context: { selectionRanges } }) => {
      const info = absDistanceInfo({
        selectionRanges,
        constraint: 'snapToYAxis',
      })
      if (trap(info)) return false
      return info.enabled
    },
    'Can constrain equal length': ({ context: { selectionRanges } }) => {
      const info = setEqualLengthInfo({
        selectionRanges,
      })
      if (trap(info)) return false
      return info.enabled
    },
    'Can canstrain parallel': ({ context: { selectionRanges } }) => {
      const info = equalAngleInfo({
        selectionRanges,
      })
      if (err(info)) return false
      return info.enabled
    },
    'Can constrain remove constraints': ({
      context: { selectionRanges },
      event,
    }) => {
      if (event.type !== 'Constrain remove constraints') return false
      const info = removeConstrainingValuesInfo({
        selectionRanges,
        pathToNodes: event.data && [event.data],
      })
      if (trap(info)) return false
      return info.enabled
    },
    'Can convert to named value': ({ event }) => {
      if (event.type !== 'Constrain with named value') return false
      if (!event.data) return false
      const ast = parse(recast(kclManager.ast))
      if (err(ast) || !ast.program || ast.errors.length > 0) return false
      const isSafeRetVal = isNodeSafeToReplacePath(
        ast.program,

        event.data.currentValue.pathToNode
      )
      if (err(isSafeRetVal)) return false
      return isSafeRetVal.isSafe
    },
    'next is tangential arc': ({ context: { sketchDetails, currentTool } }) =>
      currentTool === 'tangentialArc' &&
      isEditingExistingSketch({ sketchDetails }),

    'next is rectangle': ({ context: { currentTool } }) =>
      currentTool === 'rectangle',
    'next is center rectangle': ({ context: { currentTool } }) =>
      currentTool === 'center rectangle',
    'next is circle': ({ context: { currentTool } }) =>
      currentTool === 'circle',
    'next is circle three point': ({ context: { currentTool } }) =>
      currentTool === 'circleThreePoint',
    'next is circle three point neo': ({ context: { currentTool } }) =>
      currentTool === 'circleThreePoint',
    'next is line': ({ context }) => context.currentTool === 'line',
    'next is none': ({ context }) => context.currentTool === 'none',
    'next is arc': ({ context }) => context.currentTool === 'arc',
    'next is arc three point': ({ context }) =>
      context.currentTool === 'arcThreePoint',
  },
  // end guards
  actions: {
    toastError: ({ event }) => {
      if ('output' in event && event.output instanceof Error) {
        toast.error(event.output.message)
      } else if ('data' in event && event.data instanceof Error) {
        toast.error(event.data.message)
      }
    },
    'assign tool in context': assign({
      currentTool: ({ event }) =>
        event.type === 'change tool' ? event.data.tool || 'none' : 'none',
    }),
    'reset selections': assign({
      selectionRanges: { graphSelections: [], otherSelections: [] },
    }),
    'enter sketching mode': assign({ currentMode: 'sketching' }),
    'enter modeling mode': assign({ currentMode: 'modeling' }),
    'set sketchMetadata from pathToNode': assign(
      ({ context: { sketchDetails } }) => {
        if (!sketchDetails?.sketchEntryNodePath || !sketchDetails) return {}
        return {
          sketchDetails: {
            ...sketchDetails,
            sketchEntryNodePath: sketchDetails.sketchEntryNodePath,
          },
        }
      }
    ),
    'hide default planes': () => {
      // eslint-disable-next-line @typescript-eslint/no-floating-promises
      kclManager.hidePlanes()
    },
    'reset sketch metadata': assign({
      sketchDetails: null,
      sketchEnginePathId: '',
      sketchPlaneId: '',
    }),
    'reset camera position': () => {
      // eslint-disable-next-line @typescript-eslint/no-floating-promises
      engineCommandManager.sendSceneCommand({
        type: 'modeling_cmd_req',
        cmd_id: uuidv4(),
        cmd: {
          type: 'default_camera_look_at',
          center: { x: 0, y: 0, z: 0 },
          vantage: { x: 0, y: -1250, z: 580 },
          up: { x: 0, y: 0, z: 1 },
        },
      })
    },
    'set new sketch metadata': assign(({ event }) => {
      if (
        event.type !== 'xstate.done.actor.animate-to-sketch' &&
        event.type !== 'xstate.done.actor.animate-to-face'
      )
        return {}
      return {
        sketchDetails: event.output,
      }
    }),
<<<<<<< HEAD
=======
    'AST revolve': ({ context: { store }, event }) => {
      if (event.type !== 'Revolve') return
      ;(async () => {
        if (!event.data) return
        const { selection, angle, axis, edge, axisOrEdge } = event.data
        let ast = kclManager.ast
        if (
          'variableName' in angle &&
          angle.variableName &&
          angle.insertIndex !== undefined
        ) {
          const newBody = [...ast.body]
          newBody.splice(angle.insertIndex, 0, angle.variableDeclarationAst)
          ast.body = newBody
        }

        // This is the selection of the sketch that will be revolved
        const pathToNode = getNodePathFromSourceRange(
          ast,
          selection.graphSelections[0]?.codeRef.range
        )

        const revolveSketchRes = revolveSketch(
          ast,
          pathToNode,
          'variableName' in angle
            ? angle.variableIdentifierAst
            : angle.valueAst,
          axisOrEdge,
          axis,
          edge,
          kclManager.artifactGraph,
          selection.graphSelections[0]?.artifact
        )
        if (trap(revolveSketchRes)) return
        const { modifiedAst, pathToRevolveArg } = revolveSketchRes

        await updateModelingState(
          modifiedAst,
          EXECUTION_TYPE_REAL,
          {
            kclManager,
            editorManager,
            codeManager,
          },
          {
            focusPath: [pathToRevolveArg],
            zoomToFit: true,
            zoomOnRangeAndType: {
              range: selection.graphSelections[0]?.codeRef.range,
              type: 'path',
            },
          }
        )
      })().catch(reportRejection)
    },
>>>>>>> efc8c82d
    'set selection filter to curves only': () => {
      ;(async () => {
        await engineCommandManager.sendSceneCommand({
          type: 'modeling_cmd_req',
          cmd_id: uuidv4(),
          cmd: {
            type: 'set_selection_filter',
            filter: ['curve'],
          },
        })
      })().catch(reportRejection)
    },
    'setup client side sketch segments': ({
      context: { sketchDetails, selectionRanges },
    }) => {
      if (!sketchDetails) return
      ;(async () => {
        if (Object.keys(sceneEntitiesManager.activeSegments).length > 0) {
          sceneEntitiesManager.tearDownSketch({ removeAxis: false })
        }
        sceneInfra.resetMouseListeners()
        if (!sketchDetails?.sketchEntryNodePath) return
        await sceneEntitiesManager.setupSketch({
          sketchEntryNodePath: sketchDetails?.sketchEntryNodePath || [],
          sketchNodePaths: sketchDetails.sketchNodePaths,
          forward: sketchDetails.zAxis,
          up: sketchDetails.yAxis,
          position: sketchDetails.origin,
          maybeModdedAst: kclManager.ast,
          selectionRanges,
        })
        sceneInfra.resetMouseListeners()

        sceneEntitiesManager.setupSketchIdleCallbacks({
          sketchEntryNodePath: sketchDetails?.sketchEntryNodePath || [],
          forward: sketchDetails.zAxis,
          up: sketchDetails.yAxis,
          position: sketchDetails.origin,
          sketchNodePaths: sketchDetails.sketchNodePaths,
          planeNodePath: sketchDetails.planeNodePath,
        })
      })().catch(reportRejection)
    },
    'tear down client sketch': () => {
      if (sceneEntitiesManager.activeSegments) {
        sceneEntitiesManager.tearDownSketch({ removeAxis: false })
      }
    },
    'remove sketch grid': () => sceneEntitiesManager.removeSketchGrid(),
    'set up draft line': assign(({ context: { sketchDetails }, event }) => {
      if (!sketchDetails) return {}
      if (event.type !== 'Add start point') return {}

      // eslint-disable-next-line @typescript-eslint/no-floating-promises
      sceneEntitiesManager
        .setupDraftSegment(
          event.data.sketchEntryNodePath || sketchDetails.sketchEntryNodePath,
          event.data.sketchNodePaths || sketchDetails.sketchNodePaths,
          sketchDetails.planeNodePath,
          sketchDetails.zAxis,
          sketchDetails.yAxis,
          sketchDetails.origin,
          'line'
        )
        .then(() => {
          return codeManager.updateEditorWithAstAndWriteToFile(kclManager.ast)
        })
      return {
        sketchDetails: {
          ...sketchDetails,
          sketchEntryNodePath: event.data.sketchEntryNodePath,
          sketchNodePaths: event.data.sketchNodePaths,
        },
      }
    }),
    'set up draft arc': assign(({ context: { sketchDetails }, event }) => {
      if (!sketchDetails) return {}
      if (event.type !== 'Continue existing profile') return {}

      // eslint-disable-next-line @typescript-eslint/no-floating-promises
      sceneEntitiesManager
        .setupDraftSegment(
          event.data.sketchEntryNodePath || sketchDetails.sketchEntryNodePath,
          event.data.sketchNodePaths || sketchDetails.sketchNodePaths,
          sketchDetails.planeNodePath,
          sketchDetails.zAxis,
          sketchDetails.yAxis,
          sketchDetails.origin,
          'tangentialArcTo'
        )
        .then(() => {
          return codeManager.updateEditorWithAstAndWriteToFile(kclManager.ast)
        })
      return {
        sketchDetails: {
          ...sketchDetails,
          sketchEntryNodePath: event.data.sketchEntryNodePath,
          sketchNodePaths: event.data.sketchNodePaths,
        },
      }
    }),
    'listen for rectangle origin': ({ context: { sketchDetails } }) => {
      if (!sketchDetails) return
      const quaternion = quaternionFromUpNForward(
        new Vector3(...sketchDetails.yAxis),
        new Vector3(...sketchDetails.zAxis)
      )

      // Position the click raycast plane

      sceneEntitiesManager.intersectionPlane.setRotationFromQuaternion(
        quaternion
      )
      sceneEntitiesManager.intersectionPlane.position.copy(
        new Vector3(...(sketchDetails?.origin || [0, 0, 0]))
      )

      sceneInfra.setCallbacks({
        onClick: (args) => {
          if (!args) return
          if (args.mouseEvent.which !== 1) return
          const twoD = args.intersectionPoint?.twoD
          if (twoD) {
            sceneInfra.modelingSend({
              type: 'click in scene',
              data: sceneEntitiesManager.getSnappedDragPoint({
                intersection2d: twoD,
                intersects: args.intersects,
              }).snappedPoint,
            })
          } else {
            console.error('No intersection point found')
          }
        },
      })
    },

    'listen for center rectangle origin': ({ context: { sketchDetails } }) => {
      if (!sketchDetails) return
      const quaternion = quaternionFromUpNForward(
        new Vector3(...sketchDetails.yAxis),
        new Vector3(...sketchDetails.zAxis)
      )

      // Position the click raycast plane

      sceneEntitiesManager.intersectionPlane.setRotationFromQuaternion(
        quaternion
      )
      sceneEntitiesManager.intersectionPlane.position.copy(
        new Vector3(...(sketchDetails?.origin || [0, 0, 0]))
      )

      sceneInfra.setCallbacks({
        onClick: (args) => {
          if (!args) return
          if (args.mouseEvent.which !== 1) return
          const twoD = args.intersectionPoint?.twoD
          if (twoD) {
            sceneInfra.modelingSend({
              type: 'Add center rectangle origin',
              data: [twoD.x, twoD.y],
            })
          } else {
            console.error('No intersection point found')
          }
        },
      })
    },

    'listen for circle origin': ({ context: { sketchDetails } }) => {
      if (!sketchDetails) return
      const quaternion = quaternionFromUpNForward(
        new Vector3(...sketchDetails.yAxis),
        new Vector3(...sketchDetails.zAxis)
      )

      // Position the click raycast plane

      sceneEntitiesManager.intersectionPlane.setRotationFromQuaternion(
        quaternion
      )
      sceneEntitiesManager.intersectionPlane.position.copy(
        new Vector3(...(sketchDetails?.origin || [0, 0, 0]))
      )

      sceneInfra.setCallbacks({
        onClick: (args) => {
          if (!args) return
          if (args.mouseEvent.which !== 1) return
          const { intersectionPoint } = args
          if (!intersectionPoint?.twoD) return
          const twoD = args.intersectionPoint?.twoD
          if (twoD) {
            sceneInfra.modelingSend({
              type: 'Add circle origin',
              data: [twoD.x, twoD.y],
            })
          } else {
            console.error('No intersection point found')
          }
        },
      })
    },
    'listen for circle first point': ({ context: { sketchDetails } }) => {
      if (!sketchDetails) return
      const quaternion = quaternionFromUpNForward(
        new Vector3(...sketchDetails.yAxis),
        new Vector3(...sketchDetails.zAxis)
      )

      // Position the click raycast plane

      sceneEntitiesManager.intersectionPlane.setRotationFromQuaternion(
        quaternion
      )
      sceneEntitiesManager.intersectionPlane.position.copy(
        new Vector3(...(sketchDetails?.origin || [0, 0, 0]))
      )

      sceneInfra.setCallbacks({
        onClick: (args) => {
          if (!args) return
          if (args.mouseEvent.which !== 1) return
          const { intersectionPoint } = args
          if (!intersectionPoint?.twoD) return
          const twoD = args.intersectionPoint?.twoD
          if (twoD) {
            sceneInfra.modelingSend({
              type: 'Add first point',
              data: [twoD.x, twoD.y],
            })
          } else {
            console.error('No intersection point found')
          }
        },
      })
    },
    'listen for circle second point': ({
      context: { sketchDetails },
      event,
    }) => {
      if (!sketchDetails) return
      if (event.type !== 'Add first point') return
      const quaternion = quaternionFromUpNForward(
        new Vector3(...sketchDetails.yAxis),
        new Vector3(...sketchDetails.zAxis)
      )

      // Position the click raycast plane

      sceneEntitiesManager.intersectionPlane.setRotationFromQuaternion(
        quaternion
      )
      sceneEntitiesManager.intersectionPlane.position.copy(
        new Vector3(...(sketchDetails?.origin || [0, 0, 0]))
      )

      const dummy = new Mesh()
      dummy.position.set(0, 0, 0)
      const scale = sceneInfra.getClientSceneScaleFactor(dummy)
      const position = new Vector3(event.data[0], event.data[1], 0)
      position.applyQuaternion(quaternion)
      const draftPoint = createProfileStartHandle({
        isDraft: true,
        from: event.data,
        scale,
        theme: sceneInfra._theme,
      })
      draftPoint.position.copy(position)
      sceneInfra.scene.add(draftPoint)

      sceneInfra.setCallbacks({
        onClick: (args) => {
          if (!args) return
          if (args.mouseEvent.which !== 1) return
          const { intersectionPoint } = args
          if (!intersectionPoint?.twoD) return
          const twoD = args.intersectionPoint?.twoD
          if (twoD) {
            sceneInfra.modelingSend({
              type: 'Add second point',
              data: {
                p1: event.data,
                p2: [twoD.x, twoD.y],
              },
            })
          } else {
            console.error('No intersection point found')
          }
        },
      })
    },
    'update sketchDetails': assign(({ event, context }) => {
      if (
        event.type !== 'xstate.done.actor.actor-circle-three-point' &&
        event.type !== 'xstate.done.actor.set-up-draft-circle' &&
        event.type !== 'xstate.done.actor.set-up-draft-arc' &&
        event.type !== 'xstate.done.actor.set-up-draft-arc-three-point' &&
        event.type !== 'xstate.done.actor.set-up-draft-circle-three-point' &&
        event.type !== 'xstate.done.actor.set-up-draft-rectangle' &&
        event.type !== 'xstate.done.actor.set-up-draft-center-rectangle' &&
        event.type !== 'xstate.done.actor.split-sketch-pipe-if-needed'
      )
        return {}
      if (!context.sketchDetails) return {}
      return {
        sketchDetails: {
          ...context.sketchDetails,
          planeNodePath:
            event.output.updatedPlaneNodePath ||
            context.sketchDetails?.planeNodePath ||
            [],
          sketchEntryNodePath: event.output.updatedEntryNodePath,
          sketchNodePaths: event.output.updatedSketchNodePaths,
          expressionIndexToDelete: event.output.expressionIndexToDelete,
        },
      }
    }),
    'update sketchDetails arc': assign(({ event, context }) => {
      if (event.type !== 'Add start point') return {}
      if (!context.sketchDetails) return {}
      return {
        sketchDetails: {
          ...context.sketchDetails,
          sketchEntryNodePath: event.data.sketchEntryNodePath,
          sketchNodePaths: event.data.sketchNodePaths,
        },
      }
    }),
    're-eval nodePaths': assign(({ context: { sketchDetails } }) => {
      if (!sketchDetails) return {}
      const planeArtifact = [...kclManager.artifactGraph.values()].find(
        (artifact) =>
          artifact.type === 'plane' &&
          stringifyPathToNode(artifact.codeRef.pathToNode) ===
            stringifyPathToNode(sketchDetails.planeNodePath)
      )
      if (planeArtifact?.type !== 'plane') return {}
      const newPaths = getPathsFromPlaneArtifact(
        planeArtifact,
        kclManager.artifactGraph,
        kclManager.ast
      )
      return {
        sketchDetails: {
          ...sketchDetails,
          sketchNodePaths: newPaths,
          sketchEntryNodePath: newPaths[0] || [],
        },
        selectionRanges: {
          otherSelections: [],
          graphSelections: [],
        },
      }
    }),
    'show default planes': () => {
      // eslint-disable-next-line @typescript-eslint/no-floating-promises
      kclManager.showPlanes()
    },
    'setup noPoints onClick listener': ({
      context: { sketchDetails, currentTool },
    }) => {
      if (!sketchDetails) return
      sceneEntitiesManager.setupNoPointsListener({
        sketchDetails,
        currentTool,
        afterClick: (_, data) =>
          sceneInfra.modelingSend(
            currentTool === 'tangentialArc'
              ? { type: 'Continue existing profile', data }
              : currentTool === 'arc'
              ? { type: 'Add start point', data }
              : { type: 'Add start point', data }
          ),
      })
    },
    'add axis n grid': ({ context: { sketchDetails } }) => {
      if (!sketchDetails) return
      if (localStorage.getItem('disableAxis')) return

      // eslint-disable-next-line @typescript-eslint/no-floating-promises
      sceneEntitiesManager.createSketchAxis(
        sketchDetails.sketchEntryNodePath || [],
        sketchDetails.zAxis,
        sketchDetails.yAxis,
        sketchDetails.origin
      )

      // eslint-disable-next-line @typescript-eslint/no-floating-promises
      codeManager.updateEditorWithAstAndWriteToFile(kclManager.ast)
    },
    'reset client scene mouse handlers': () => {
      // when not in sketch mode we don't need any mouse listeners
      // (note the orbit controls are always active though)
      sceneInfra.resetMouseListeners()
    },
    'clientToEngine cam sync direction': () => {
      sceneInfra.camControls.syncDirection = 'clientToEngine'
    },
    'engineToClient cam sync direction': () => {
      sceneInfra.camControls.syncDirection = 'engineToClient'
    },
    /** TODO: this action is hiding unawaited asynchronous code */
    'set selection filter to faces only': () => {
      kclManager.setSelectionFilter(['face', 'object'])
    },
    /** TODO: this action is hiding unawaited asynchronous code */
    'set selection filter to defaults': () =>
      kclManager.defaultSelectionFilter(),
    'Delete segment': ({ context: { sketchDetails }, event }) => {
      if (event.type !== 'Delete segment') return
      if (!sketchDetails || !event.data) return

      // eslint-disable-next-line @typescript-eslint/no-floating-promises
      deleteSegment({
        pathToNode: event.data,
        sketchDetails,
      }).then(() => {
        return codeManager.updateEditorWithAstAndWriteToFile(kclManager.ast)
      })
    },
    'Reset Segment Overlays': () => sceneEntitiesManager.resetOverlays(),
    'Set context': assign({
      store: ({ context: { store }, event }) => {
        if (event.type !== 'Set context') return store
        if (!event.data) return store

        const result = {
          ...store,
          ...event.data,
        }
        const persistedContext: Partial<PersistedModelingContext> = {}
        for (const key of PersistedValues) {
          persistedContext[key] = result[key]
        }
        if (typeof window !== 'undefined') {
          window.localStorage.setItem(
            PERSIST_MODELING_CONTEXT,
            JSON.stringify(persistedContext)
          )
        }
        return result
      },
    }),
    'remove draft entities': () => {
      const draftPoint = sceneInfra.scene.getObjectByName(DRAFT_POINT)
      if (draftPoint) {
        sceneInfra.scene.remove(draftPoint)
      }
      const draftLine = sceneInfra.scene.getObjectByName(DRAFT_DASHED_LINE)
      if (draftLine) {
        sceneInfra.scene.remove(draftLine)
      }
    },
    'add draft line': ({ event, context }) => {
      if (
        event.type !== 'Add start point' &&
        event.type !== 'xstate.done.actor.setup-client-side-sketch-segments9'
      )
        return

      let sketchEntryNodePath: PathToNode | undefined

      if (event.type === 'Add start point') {
        sketchEntryNodePath = event.data?.sketchEntryNodePath
      } else if (
        event.type === 'xstate.done.actor.setup-client-side-sketch-segments9'
      ) {
        sketchEntryNodePath =
          context.sketchDetails?.sketchNodePaths.slice(-1)[0]
      }
      if (!sketchEntryNodePath) return
      const varDec = getNodeFromPath<VariableDeclaration>(
        kclManager.ast,
        sketchEntryNodePath,
        'VariableDeclaration'
      )
      if (err(varDec)) return
      const varName = varDec.node.declaration.id.name
      const sg = sketchFromKclValue(kclManager.variables[varName], varName)
      if (err(sg)) return
      const lastSegment = sg.paths[sg.paths.length - 1] || sg.start
      const to = lastSegment.to

      const { group, updater } = sceneEntitiesManager.drawDashedLine({
        from: to,
        to: [to[0] + 0.001, to[1] + 0.001],
      })
      sceneInfra.scene.add(group)
      const orthoFactor = orthoScale(sceneInfra.camControls.camera)
      sceneInfra.setCallbacks({
        onMove: (args) => {
          const { intersectionPoint } = args
          if (!intersectionPoint?.twoD) return
          if (!context.sketchDetails) return
          const { snappedPoint, isSnapped } =
            sceneEntitiesManager.getSnappedDragPoint({
              intersection2d: intersectionPoint.twoD,
              intersects: args.intersects,
            })
          if (isSnapped) {
            sceneEntitiesManager.positionDraftPoint({
              snappedPoint: new Vector2(...snappedPoint),
              origin: context.sketchDetails.origin,
              yAxis: context.sketchDetails.yAxis,
              zAxis: context.sketchDetails.zAxis,
            })
          } else {
            sceneEntitiesManager.removeDraftPoint()
          }
          updater(
            group,
            [intersectionPoint.twoD.x, intersectionPoint.twoD.y],
            orthoFactor
          )
        },
      })
    },
    'reset deleteIndex': assign(({ context: { sketchDetails } }) => {
      if (!sketchDetails) return {}
      return {
        sketchDetails: {
          ...sketchDetails,
          expressionIndexToDelete: -1,
        },
      }
    }),
    'enable copilot': () => {},
    'disable copilot': () => {},
    'Set selection': () => {},
    'Set mouse state': () => {},
    'Set Segment Overlays': () => {},
    'Center camera on selection': () => {},
    'Submit to Text-to-CAD API': () => {},
    'Set sketchDetails': () => {},
    'sketch exit execute': () => {},
    'debug-action': (data) => {
      console.log('re-eval debug-action', data)
    },
  },
  // end actions
  actors: {
    'do-constrain-remove-constraint': fromPromise(
      async ({
        input: { selectionRanges, sketchDetails, data },
      }: {
        input: Pick<
          ModelingMachineContext,
          'selectionRanges' | 'sketchDetails'
        > & { data?: PathToNode }
      }) => {
        const constraint = applyRemoveConstrainingValues({
          selectionRanges,
          pathToNodes: data && [data],
        })
        if (trap(constraint)) return
        const { pathToNodeMap } = constraint
        if (!sketchDetails) return
        let updatedAst = await sceneEntitiesManager.updateAstAndRejigSketch(
          pathToNodeMap[0],
          sketchDetails.sketchNodePaths,
          sketchDetails.planeNodePath,
          constraint.modifiedAst,
          sketchDetails.zAxis,
          sketchDetails.yAxis,
          sketchDetails.origin
        )
        if (trap(updatedAst, { suppress: true })) return
        if (!updatedAst) return

        await codeManager.updateEditorWithAstAndWriteToFile(updatedAst.newAst)

        return {
          selectionType: 'completeSelection',
          selection: updateSelections(
            pathToNodeMap,
            selectionRanges,
            updatedAst.newAst
          ),
        }
      }
    ),
    'do-constrain-horizontally': fromPromise(
      async ({
        input: { selectionRanges, sketchDetails },
      }: {
        input: Pick<ModelingMachineContext, 'selectionRanges' | 'sketchDetails'>
      }) => {
        const constraint = applyConstraintHorzVert(
          selectionRanges,
          'horizontal',
          kclManager.ast,
          kclManager.variables
        )
        if (trap(constraint)) return false
        const { modifiedAst, pathToNodeMap } = constraint
        if (!sketchDetails) return
        const updatedAst = await sceneEntitiesManager.updateAstAndRejigSketch(
          sketchDetails.sketchEntryNodePath,
          sketchDetails.sketchNodePaths,
          sketchDetails.planeNodePath,
          modifiedAst,
          sketchDetails.zAxis,
          sketchDetails.yAxis,
          sketchDetails.origin
        )
        if (trap(updatedAst, { suppress: true })) return
        if (!updatedAst) return
        await codeManager.updateEditorWithAstAndWriteToFile(updatedAst.newAst)
        return {
          selectionType: 'completeSelection',
          selection: updateSelections(
            pathToNodeMap,
            selectionRanges,
            updatedAst.newAst
          ),
        }
      }
    ),
    'do-constrain-vertically': fromPromise(
      async ({
        input: { selectionRanges, sketchDetails },
      }: {
        input: Pick<ModelingMachineContext, 'selectionRanges' | 'sketchDetails'>
      }) => {
        const constraint = applyConstraintHorzVert(
          selectionRanges,
          'vertical',
          kclManager.ast,
          kclManager.variables
        )
        if (trap(constraint)) return false
        const { modifiedAst, pathToNodeMap } = constraint
        if (!sketchDetails) return
        const updatedAst = await sceneEntitiesManager.updateAstAndRejigSketch(
          sketchDetails.sketchEntryNodePath || [],
          sketchDetails.sketchNodePaths,
          sketchDetails.planeNodePath,
          modifiedAst,
          sketchDetails.zAxis,
          sketchDetails.yAxis,
          sketchDetails.origin
        )
        if (trap(updatedAst, { suppress: true })) return
        if (!updatedAst) return
        await codeManager.updateEditorWithAstAndWriteToFile(updatedAst.newAst)
        return {
          selectionType: 'completeSelection',
          selection: updateSelections(
            pathToNodeMap,
            selectionRanges,
            updatedAst.newAst
          ),
        }
      }
    ),
    'do-constrain-horizontally-align': fromPromise(
      async ({
        input: { selectionRanges, sketchDetails },
      }: {
        input: Pick<ModelingMachineContext, 'selectionRanges' | 'sketchDetails'>
      }) => {
        const constraint = applyConstraintHorzVertAlign({
          selectionRanges: selectionRanges,
          constraint: 'setVertDistance',
        })
        if (trap(constraint)) return
        const { modifiedAst, pathToNodeMap } = constraint
        if (!sketchDetails) return
        const updatedAst = await sceneEntitiesManager.updateAstAndRejigSketch(
          sketchDetails?.sketchEntryNodePath || [],
          sketchDetails.sketchNodePaths,
          sketchDetails.planeNodePath,
          modifiedAst,
          sketchDetails.zAxis,
          sketchDetails.yAxis,
          sketchDetails.origin
        )
        if (trap(updatedAst, { suppress: true })) return
        if (!updatedAst) return
        await codeManager.updateEditorWithAstAndWriteToFile(updatedAst.newAst)
        const updatedSelectionRanges = updateSelections(
          pathToNodeMap,
          selectionRanges,
          updatedAst.newAst
        )
        return {
          selectionType: 'completeSelection',
          selection: updatedSelectionRanges,
        }
      }
    ),
    'do-constrain-vertically-align': fromPromise(
      async ({
        input: { selectionRanges, sketchDetails },
      }: {
        input: Pick<ModelingMachineContext, 'selectionRanges' | 'sketchDetails'>
      }) => {
        const constraint = applyConstraintHorzVertAlign({
          selectionRanges: selectionRanges,
          constraint: 'setHorzDistance',
        })
        if (trap(constraint)) return
        const { modifiedAst, pathToNodeMap } = constraint
        if (!sketchDetails) return
        const updatedAst = await sceneEntitiesManager.updateAstAndRejigSketch(
          sketchDetails?.sketchEntryNodePath || [],
          sketchDetails.sketchNodePaths,
          sketchDetails.planeNodePath,
          modifiedAst,
          sketchDetails.zAxis,
          sketchDetails.yAxis,
          sketchDetails.origin
        )
        if (trap(updatedAst, { suppress: true })) return
        if (!updatedAst) return
        await codeManager.updateEditorWithAstAndWriteToFile(updatedAst.newAst)
        const updatedSelectionRanges = updateSelections(
          pathToNodeMap,
          selectionRanges,
          updatedAst.newAst
        )
        return {
          selectionType: 'completeSelection',
          selection: updatedSelectionRanges,
        }
      }
    ),
    'do-constrain-snap-to-x': fromPromise(
      async ({
        input: { selectionRanges, sketchDetails },
      }: {
        input: Pick<ModelingMachineContext, 'selectionRanges' | 'sketchDetails'>
      }) => {
        const constraint = applyConstraintAxisAlign({
          selectionRanges,
          constraint: 'snapToXAxis',
        })
        if (err(constraint)) return false
        const { modifiedAst, pathToNodeMap } = constraint
        if (!sketchDetails) return
        const updatedAst = await sceneEntitiesManager.updateAstAndRejigSketch(
          sketchDetails?.sketchEntryNodePath || [],
          sketchDetails.sketchNodePaths,
          sketchDetails.planeNodePath,
          modifiedAst,
          sketchDetails.zAxis,
          sketchDetails.yAxis,
          sketchDetails.origin
        )
        if (trap(updatedAst, { suppress: true })) return
        if (!updatedAst) return
        await codeManager.updateEditorWithAstAndWriteToFile(updatedAst.newAst)
        const updatedSelectionRanges = updateSelections(
          pathToNodeMap,
          selectionRanges,
          updatedAst.newAst
        )
        return {
          selectionType: 'completeSelection',
          selection: updatedSelectionRanges,
        }
      }
    ),
    'do-constrain-snap-to-y': fromPromise(
      async ({
        input: { selectionRanges, sketchDetails },
      }: {
        input: Pick<ModelingMachineContext, 'selectionRanges' | 'sketchDetails'>
      }) => {
        const constraint = applyConstraintAxisAlign({
          selectionRanges,
          constraint: 'snapToYAxis',
        })
        if (trap(constraint)) return false
        const { modifiedAst, pathToNodeMap } = constraint
        if (!sketchDetails) return
        const updatedAst = await sceneEntitiesManager.updateAstAndRejigSketch(
          sketchDetails?.sketchEntryNodePath || [],
          sketchDetails.sketchNodePaths,
          sketchDetails.planeNodePath,
          modifiedAst,
          sketchDetails.zAxis,
          sketchDetails.yAxis,
          sketchDetails.origin
        )
        if (trap(updatedAst, { suppress: true })) return
        if (!updatedAst) return
        await codeManager.updateEditorWithAstAndWriteToFile(updatedAst.newAst)
        const updatedSelectionRanges = updateSelections(
          pathToNodeMap,
          selectionRanges,
          updatedAst.newAst
        )
        return {
          selectionType: 'completeSelection',
          selection: updatedSelectionRanges,
        }
      }
    ),
    'do-constrain-parallel': fromPromise(
      async ({
        input: { selectionRanges, sketchDetails },
      }: {
        input: Pick<ModelingMachineContext, 'selectionRanges' | 'sketchDetails'>
      }) => {
        const constraint = applyConstraintEqualAngle({
          selectionRanges,
        })
        if (trap(constraint)) return false
        const { modifiedAst, pathToNodeMap } = constraint

        if (!sketchDetails) {
          trap(new Error('No sketch details'))
          return
        }

        const recastAst = parse(recast(modifiedAst))
        if (err(recastAst) || !resultIsOk(recastAst)) return

        const updatedAst = await sceneEntitiesManager.updateAstAndRejigSketch(
          sketchDetails?.sketchEntryNodePath || [],
          sketchDetails.sketchNodePaths,
          sketchDetails.planeNodePath,
          recastAst.program,
          sketchDetails.zAxis,
          sketchDetails.yAxis,
          sketchDetails.origin
        )
        if (trap(updatedAst, { suppress: true })) return
        if (!updatedAst) return
        await codeManager.updateEditorWithAstAndWriteToFile(updatedAst.newAst)

        const updatedSelectionRanges = updateSelections(
          pathToNodeMap,
          selectionRanges,
          updatedAst.newAst
        )
        return {
          selectionType: 'completeSelection',
          selection: updatedSelectionRanges,
        }
      }
    ),
    'do-constrain-equal-length': fromPromise(
      async ({
        input: { selectionRanges, sketchDetails },
      }: {
        input: Pick<ModelingMachineContext, 'selectionRanges' | 'sketchDetails'>
      }) => {
        const constraint = applyConstraintEqualLength({
          selectionRanges,
        })
        if (trap(constraint)) return false
        const { modifiedAst, pathToNodeMap } = constraint
        if (!sketchDetails) return
        const updatedAst = await sceneEntitiesManager.updateAstAndRejigSketch(
          sketchDetails?.sketchEntryNodePath || [],
          sketchDetails.sketchNodePaths,
          sketchDetails.planeNodePath,
          modifiedAst,
          sketchDetails.zAxis,
          sketchDetails.yAxis,
          sketchDetails.origin
        )
        if (trap(updatedAst, { suppress: true })) return
        if (!updatedAst) return
        await codeManager.updateEditorWithAstAndWriteToFile(updatedAst.newAst)
        const updatedSelectionRanges = updateSelections(
          pathToNodeMap,
          selectionRanges,
          updatedAst.newAst
        )
        return {
          selectionType: 'completeSelection',
          selection: updatedSelectionRanges,
        }
      }
    ),
    'Get vertical info': fromPromise(
      async (_: {
        input: Pick<ModelingMachineContext, 'selectionRanges' | 'sketchDetails'>
      }) => {
        return {} as SetSelections
      }
    ),
    'Get ABS X info': fromPromise(
      async (_: {
        input: Pick<ModelingMachineContext, 'selectionRanges' | 'sketchDetails'>
      }) => {
        return {} as SetSelections
      }
    ),
    'Get ABS Y info': fromPromise(
      async (_: {
        input: Pick<ModelingMachineContext, 'selectionRanges' | 'sketchDetails'>
      }) => {
        return {} as SetSelections
      }
    ),
    'Get angle info': fromPromise(
      async (_: {
        input: Pick<ModelingMachineContext, 'selectionRanges' | 'sketchDetails'>
      }) => {
        return {} as SetSelections
      }
    ),
    'Get perpendicular distance info': fromPromise(
      async (_: {
        input: Pick<ModelingMachineContext, 'selectionRanges' | 'sketchDetails'>
      }) => {
        return {} as SetSelections
      }
    ),
    'AST-undo-startSketchOn': fromPromise(
      async (_: { input: Pick<ModelingMachineContext, 'sketchDetails'> }) => {
        return undefined
      }
    ),
    'animate-to-face': fromPromise(
      async (_: { input?: ExtrudeFacePlane | DefaultPlane | OffsetPlane }) => {
        return {} as ModelingMachineContext['sketchDetails']
      }
    ),
    'animate-to-sketch': fromPromise(
      async (_: { input: Pick<ModelingMachineContext, 'selectionRanges'> }) => {
        return {} as ModelingMachineContext['sketchDetails']
      }
    ),
    'Get horizontal info': fromPromise(
      async (_: {
        input: Pick<ModelingMachineContext, 'sketchDetails' | 'selectionRanges'>
      }) => {
        return {} as SetSelections
      }
    ),
    astConstrainLength: fromPromise(
      async (_: {
        input: Pick<
          ModelingMachineContext,
          'sketchDetails' | 'selectionRanges'
        > & {
          lengthValue?: KclCommandValue
        }
      }) => {
        return {} as SetSelections
      }
    ),
    'Apply named value constraint': fromPromise(
      async (_: {
        input: Pick<
          ModelingMachineContext,
          'sketchDetails' | 'selectionRanges'
        > & {
          data?: ModelingCommandSchema['Constrain with named value']
        }
      }) => {
        return {} as SetSelections
      }
    ),
    extrudeAstMod: fromPromise<
      unknown,
      ModelingCommandSchema['Extrude'] | undefined
    >(async ({ input }) => {
      if (!input) return new Error('No input provided')
      const { selection, distance, nodeToEdit } = input
      const isEditing =
        nodeToEdit !== undefined && typeof nodeToEdit[1][0] === 'number'
      let ast = structuredClone(kclManager.ast)
      let extrudeName: string | undefined = undefined

      // If this is an edit flow, first we're going to remove the old extrusion
      if (isEditing) {
        // Extract the plane name from the node to edit
        const extrudeNameNode = getNodeFromPath<VariableDeclaration>(
          ast,
          nodeToEdit,
          'VariableDeclaration'
        )
        if (err(extrudeNameNode)) {
          console.error('Error extracting plane name')
        } else {
          extrudeName = extrudeNameNode.node.declaration.id.name
        }

        // Removing the old extrusion statement
        const newBody = [...ast.body]
        newBody.splice(nodeToEdit[1][0] as number, 1)
        ast.body = newBody
      }

      const pathToNode = getNodePathFromSourceRange(
        ast,
        selection.graphSelections[0]?.codeRef.range
      )
      // Add an extrude statement to the AST
      const extrudeSketchRes = extrudeSketch({
        node: ast,
        pathToNode,
        artifact: selection.graphSelections[0].artifact,
        artifactGraph: kclManager.artifactGraph,
        distance:
          'variableName' in distance
            ? distance.variableIdentifierAst
            : distance.valueAst,
        extrudeName,
      })
      if (err(extrudeSketchRes)) return extrudeSketchRes
      const { modifiedAst, pathToExtrudeArg } = extrudeSketchRes

      // Insert the distance variable if the user has provided a variable name
      if (
        'variableName' in distance &&
        distance.variableName &&
        typeof pathToExtrudeArg[1][0] === 'number'
      ) {
        const insertIndex = Math.min(
          pathToExtrudeArg[1][0],
          distance.insertIndex
        )
        const newBody = [...modifiedAst.body]
        newBody.splice(insertIndex, 0, distance.variableDeclarationAst)
        modifiedAst.body = newBody
        // Since we inserted a new variable, we need to update the path to the extrude argument
        pathToExtrudeArg[1][0]++
      }

      await updateModelingState(
        modifiedAst,
        EXECUTION_TYPE_REAL,
        {
          kclManager,
          editorManager,
          codeManager,
        },
        {
          focusPath: [pathToExtrudeArg],
          zoomToFit: true,
          zoomOnRangeAndType: {
            range: selection.graphSelections[0]?.codeRef.range,
            type: 'path',
          },
        }
      )
    }),
    revolveAstMod: fromPromise<
      unknown,
      ModelingCommandSchema['Revolve'] | undefined
    >(async ({ input }) => {
      if (!input) return new Error('No input provided')
      const { nodeToEdit, selection, angle, axis, edge, axisOrEdge } = input
      let ast = kclManager.ast
      let variableName: string | undefined = undefined
      let insertIndex: number | undefined = undefined

      // If this is an edit flow, first we're going to remove the old extrusion
      if (nodeToEdit && typeof nodeToEdit[1][0] === 'number') {
        // Extract the plane name from the node to edit
        const nameNode = getNodeFromPath<VariableDeclaration>(
          ast,
          nodeToEdit,
          'VariableDeclaration'
        )
        if (err(nameNode)) {
          console.error('Error extracting plane name')
        } else {
          variableName = nameNode.node.declaration.id.name
        }

        // Removing the old extrusion statement
        const newBody = [...ast.body]
        newBody.splice(nodeToEdit[1][0], 1)
        ast.body = newBody
        insertIndex = nodeToEdit[1][0]
      }

      if (
        'variableName' in angle &&
        angle.variableName &&
        angle.insertIndex !== undefined
      ) {
        const newBody = [...ast.body]
        newBody.splice(angle.insertIndex, 0, angle.variableDeclarationAst)
        ast.body = newBody
        if (insertIndex) {
          // if editing need to offset that new var
          insertIndex += 1
        }
      }

      // This is the selection of the sketch that will be revolved
      const pathToNode = getNodePathFromSourceRange(
        ast,
        selection.graphSelections[0]?.codeRef.range
      )

      const revolveSketchRes = revolveSketch(
        ast,
        pathToNode,
        'variableName' in angle ? angle.variableIdentifierAst : angle.valueAst,
        axisOrEdge,
        axis,
        edge,
        engineCommandManager.artifactGraph,
        selection.graphSelections[0]?.artifact,
        variableName,
        insertIndex
      )
      if (trap(revolveSketchRes)) return
      const { modifiedAst, pathToRevolveArg } = revolveSketchRes
      await updateModelingState(
        modifiedAst,
        EXECUTION_TYPE_REAL,
        {
          kclManager,
          editorManager,
          codeManager,
        },
        {
          focusPath: [pathToRevolveArg],
          zoomToFit: true,
          zoomOnRangeAndType: {
            range: selection.graphSelections[0]?.codeRef.range,
            type: 'path',
          },
        }
      )
    }),
    offsetPlaneAstMod: fromPromise(
      async ({
        input,
      }: {
        input: ModelingCommandSchema['Offset plane'] | undefined
      }) => {
        if (!input) return new Error('No input provided')
        // Extract inputs
        const ast = kclManager.ast
        const { plane: selection, distance, nodeToEdit } = input

        let insertIndex: number | undefined = undefined
        let planeName: string | undefined = undefined

        // If this is an edit flow, first we're going to remove the old plane
        if (nodeToEdit && typeof nodeToEdit[1][0] === 'number') {
          // Extract the plane name from the node to edit
          const planeNameNode = getNodeFromPath<VariableDeclaration>(
            ast,
            nodeToEdit,
            'VariableDeclaration'
          )
          if (err(planeNameNode)) {
            console.error('Error extracting plane name')
          } else {
            planeName = planeNameNode.node.declaration.id.name
          }

          const newBody = [...ast.body]
          newBody.splice(nodeToEdit[1][0], 1)
          ast.body = newBody
          insertIndex = nodeToEdit[1][0]
        }

        // Extract the default plane from selection
        const plane = selection.otherSelections[0]
        if (!(plane && plane instanceof Object && 'name' in plane))
          return trap('No plane selected')

        // Get the default plane name from the selection
        const offsetPlaneResult = addOffsetPlane({
          node: ast,
          defaultPlane: plane.name,
          offset:
            'variableName' in distance
              ? distance.variableIdentifierAst
              : distance.valueAst,
          insertIndex,
          planeName,
        })

        // Insert the distance variable if the user has provided a variable name
        if (
          'variableName' in distance &&
          distance.variableName &&
          typeof offsetPlaneResult.pathToNode[1][0] === 'number'
        ) {
          const insertIndex = Math.min(
            offsetPlaneResult.pathToNode[1][0],
            distance.insertIndex
          )
          const newBody = [...offsetPlaneResult.modifiedAst.body]
          newBody.splice(insertIndex, 0, distance.variableDeclarationAst)
          offsetPlaneResult.modifiedAst.body = newBody
          // Since we inserted a new variable, we need to update the path to the extrude argument
          offsetPlaneResult.pathToNode[1][0]++
        }

        await updateModelingState(
          offsetPlaneResult.modifiedAst,
          EXECUTION_TYPE_REAL,
          {
            kclManager,
            editorManager,
            codeManager,
          },
          {
            focusPath: [offsetPlaneResult.pathToNode],
          }
        )
      }
    ),
    helixAstMod: fromPromise(
      async ({
        input,
      }: {
        input: ModelingCommandSchema['Helix'] | undefined
      }) => {
        if (!input) return new Error('No input provided')
        // Extract inputs
        console.log('input', input)
        const ast = kclManager.ast
        const {
          mode,
          axis,
          edge,
          cylinder,
          revolutions,
          angleStart,
          ccw,
          radius,
          length,
          nodeToEdit,
        } = input

        let opInsertIndex: number | undefined = undefined
        let opVariableName: string | undefined = undefined

        // If this is an edit flow, first we're going to remove the old one
        if (nodeToEdit && typeof nodeToEdit[1][0] === 'number') {
          // Extract the old name from the node to edit
          const oldNode = getNodeFromPath<VariableDeclaration>(
            ast,
            nodeToEdit,
            'VariableDeclaration'
          )
          if (err(oldNode)) {
            console.error('Error extracting plane name')
          } else {
            opVariableName = oldNode.node.declaration.id.name
          }

          const newBody = [...ast.body]
          newBody.splice(nodeToEdit[1][0], 1)
          ast.body = newBody
          opInsertIndex = nodeToEdit[1][0]
        }

        let cylinderDeclarator: VariableDeclarator | undefined
        let axisExpression:
          | Node<CallExpression | CallExpressionKw | Name>
          | Node<Literal>
          | undefined

        if (mode === 'Cylinder') {
          if (
            !(
              cylinder &&
              cylinder.graphSelections[0] &&
              cylinder.graphSelections[0].artifact?.type === 'wall'
            )
          ) {
            return new Error('Cylinder argument not valid')
          }
          const clonedAstForGetExtrude = structuredClone(ast)
          const extrudeLookupResult = getPathToExtrudeForSegmentSelection(
            clonedAstForGetExtrude,
            cylinder.graphSelections[0],
            kclManager.artifactGraph
          )
          if (err(extrudeLookupResult)) {
            return extrudeLookupResult
          }
          const extrudeNode = getNodeFromPath<VariableDeclaration>(
            ast,
            extrudeLookupResult.pathToExtrudeNode,
            'VariableDeclaration'
          )
          if (err(extrudeNode)) {
            return extrudeNode
          }
          cylinderDeclarator = extrudeNode.node.declaration
        } else if (mode === 'Axis' || mode === 'Edge') {
          const getAxisResult = getAxisExpressionAndIndex(mode, axis, edge, ast)
          if (err(getAxisResult)) {
            return getAxisResult
          }
          axisExpression = getAxisResult.generatedAxis
        } else {
          return new Error(
            'Generated axis or cylinder declarator selection is missing.'
          )
        }

        // TODO: figure out if we want to smart insert after the sketch as below
        // *or* after the sweep that consumes the sketch, in which case the below code doesn't work
        // If an axis was selected in KCL, find the max index to insert the revolve command
        // if (axisIndexIfAxis) {
        // opInsertIndex = axisIndexIfAxis + 1
        // }

        for (const v of [revolutions, angleStart, radius, length]) {
          if (v === undefined) {
            continue
          }
          const variable = v as KclCommandValue
          // Insert the variable if it exists
          if ('variableName' in variable && variable.variableName) {
            const newBody = [...ast.body]
            newBody.splice(
              variable.insertIndex,
              0,
              variable.variableDeclarationAst
            )
            ast.body = newBody
          }
        }

        const valueOrVariable = (variable: KclCommandValue) => {
          return 'variableName' in variable
            ? variable.variableIdentifierAst
            : variable.valueAst
        }

        const { modifiedAst, pathToNode } = addHelix({
          node: ast,
          revolutions: valueOrVariable(revolutions),
          angleStart: valueOrVariable(angleStart),
          ccw,
          radius: radius ? valueOrVariable(radius) : undefined,
          axis: axisExpression,
          cylinder: cylinderDeclarator,
          length: length ? valueOrVariable(length) : undefined,
          insertIndex: opInsertIndex,
          variableName: opVariableName,
        })
        await updateModelingState(
          modifiedAst,
          EXECUTION_TYPE_REAL,
          {
            kclManager,
            editorManager,
            codeManager,
          },
          {
            focusPath: [pathToNode],
          }
        )
      }
    ),
    sweepAstMod: fromPromise(
      async ({
        input,
      }: {
        input: ModelingCommandSchema['Sweep'] | undefined
      }) => {
        if (!input) return new Error('No input provided')
        // Extract inputs
        const ast = kclManager.ast
        const { target, trajectory, sectional, nodeToEdit } = input
        let variableName: string | undefined = undefined
        let insertIndex: number | undefined = undefined

        // If this is an edit flow, first we're going to remove the old one
        if (nodeToEdit !== undefined && typeof nodeToEdit[1][0] === 'number') {
          // Extract the plane name from the node to edit
          const variableNode = getNodeFromPath<VariableDeclaration>(
            ast,
            nodeToEdit,
            'VariableDeclaration'
          )

          if (err(variableNode)) {
            console.error('Error extracting name')
          } else {
            variableName = variableNode.node.declaration.id.name
          }

          // Removing the old statement
          const newBody = [...ast.body]
          newBody.splice(nodeToEdit[1][0], 1)
          ast.body = newBody
          insertIndex = nodeToEdit[1][0]
        }

        // Find the target declaration
        const targetNodePath = getNodePathFromSourceRange(
          ast,
          target.graphSelections[0].codeRef.range
        )
        // Gotchas, not sure why
        // - it seems like in some cases we get a list on edit, especially the state that e2e hits
        // - looking for a VariableDeclaration seems more robust than VariableDeclarator
        const targetNode = getNodeFromPath<
          VariableDeclaration | VariableDeclaration[]
        >(ast, targetNodePath, 'VariableDeclaration')
        if (err(targetNode)) {
          return new Error("Couldn't parse profile selection")
        }

        const targetDeclarator = isArray(targetNode.node)
          ? targetNode.node[0].declaration
          : targetNode.node.declaration

        // Find the trajectory (or path) declaration
        const trajectoryNodePath = getNodePathFromSourceRange(
          ast,
          trajectory.graphSelections[0].codeRef.range
        )
        // Also looking for VariableDeclaration for consistency here
        const trajectoryNode = getNodeFromPath<VariableDeclaration>(
          ast,
          trajectoryNodePath,
          'VariableDeclaration'
        )
        if (err(trajectoryNode)) {
          return new Error("Couldn't parse path selection")
        }

        const trajectoryDeclarator = trajectoryNode.node.declaration

        // Perform the sweep
        const { modifiedAst, pathToNode } = addSweep({
          node: ast,
          targetDeclarator,
          trajectoryDeclarator,
          sectional,
          variableName,
          insertIndex,
        })
        await updateModelingState(
          modifiedAst,
          EXECUTION_TYPE_REAL,
          {
            kclManager,
            editorManager,
            codeManager,
          },
          {
            focusPath: [pathToNode],
          }
        )
      }
    ),
    loftAstMod: fromPromise(
      async ({
        input,
      }: {
        input: ModelingCommandSchema['Loft'] | undefined
      }) => {
        if (!input) return new Error('No input provided')
        // Extract inputs
        const ast = kclManager.ast
        const { selection } = input
        const declarators = selection.graphSelections.flatMap((s) => {
          const path = getNodePathFromSourceRange(ast, s?.codeRef.range)
          const nodeFromPath = getNodeFromPath<VariableDeclarator>(
            ast,
            path,
            'VariableDeclarator'
          )
          return err(nodeFromPath) ? [] : nodeFromPath.node
        })

        // TODO: add better validation on selection
        if (!(declarators && declarators.length > 1)) {
          trap('Not enough sketches selected')
        }

        // Perform the loft
        const loftSketchesRes = loftSketches(ast, declarators)
        await updateModelingState(
          loftSketchesRes.modifiedAst,
          EXECUTION_TYPE_REAL,
          {
            kclManager,
            editorManager,
            codeManager,
          },
          {
            focusPath: [loftSketchesRes.pathToNode],
          }
        )
      }
    ),
    shellAstMod: fromPromise(
      async ({
        input,
      }: {
        input: ModelingCommandSchema['Shell'] | undefined
      }) => {
        if (!input) {
          return new Error('No input provided')
        }

        // Extract inputs
        const ast = kclManager.ast
        const { selection, thickness, nodeToEdit } = input
        let variableName: string | undefined = undefined
        let insertIndex: number | undefined = undefined

        // If this is an edit flow, first we're going to remove the old extrusion
        if (nodeToEdit && typeof nodeToEdit[1][0] === 'number') {
          // Extract the plane name from the node to edit
          const variableNode = getNodeFromPath<VariableDeclaration>(
            ast,
            nodeToEdit,
            'VariableDeclaration'
          )
          if (err(variableNode)) {
            console.error('Error extracting name')
          } else {
            variableName = variableNode.node.declaration.id.name
          }

          // Removing the old statement
          const newBody = [...ast.body]
          newBody.splice(nodeToEdit[1][0], 1)
          ast.body = newBody
          insertIndex = nodeToEdit[1][0]
        }

        // Turn the selection into the faces list
        const clonedAstForGetExtrude = structuredClone(ast)
        const faces: Expr[] = []
        let pathToExtrudeNode: PathToNode | undefined = undefined
        for (const graphSelection of selection.graphSelections) {
          const extrudeLookupResult = getPathToExtrudeForSegmentSelection(
            clonedAstForGetExtrude,
            graphSelection,
            kclManager.artifactGraph
          )
          if (err(extrudeLookupResult)) {
            return new Error(
              "Couldn't find extrude paths from getPathToExtrudeForSegmentSelection",
              { cause: extrudeLookupResult }
            )
          }

          const extrudeNode = getNodeFromPath<VariableDeclaration>(
            ast,
            extrudeLookupResult.pathToExtrudeNode,
            'VariableDeclaration'
          )
          if (err(extrudeNode)) {
            return new Error("Couldn't find extrude node from selection", {
              cause: extrudeNode,
            })
          }

          const segmentNode = getNodeFromPath<VariableDeclaration>(
            ast,
            extrudeLookupResult.pathToSegmentNode,
            'VariableDeclaration'
          )
          if (err(segmentNode)) {
            return new Error("Couldn't find segment node from selection", {
              cause: segmentNode,
            })
          }

          if (
            extrudeNode.node.declaration.init.type === 'CallExpression' ||
            extrudeNode.node.declaration.init.type === 'CallExpressionKw'
          ) {
            pathToExtrudeNode = extrudeLookupResult.pathToExtrudeNode
          } else if (
            segmentNode.node.declaration.init.type === 'PipeExpression'
          ) {
            pathToExtrudeNode = extrudeLookupResult.pathToSegmentNode
          } else {
            return new Error(
              "Couldn't find extrude node that was either a call expression or a pipe",
              { cause: segmentNode }
            )
          }

          const selectedArtifact = graphSelection.artifact
          if (!selectedArtifact) {
            return new Error('Bad artifact from selection')
          }

          // Check on the selection, and handle the wall vs cap casees
          let expr: Expr
          if (selectedArtifact.type === 'cap') {
            expr = createLiteral(selectedArtifact.subType)
          } else if (selectedArtifact.type === 'wall') {
            const tagResult = mutateAstWithTagForSketchSegment(
              ast,
              extrudeLookupResult.pathToSegmentNode
            )
            if (err(tagResult)) {
              return tagResult
            }

            const { tag } = tagResult
            expr = createLocalName(tag)
          } else {
            return new Error('Artifact is neither a cap nor a wall')
          }

          faces.push(expr)
        }

        if (!pathToExtrudeNode) {
          return new Error('No path to extrude node found')
        }

        const extrudeNode = getNodeFromPath<VariableDeclarator>(
          ast,
          pathToExtrudeNode,
          'VariableDeclarator'
        )
        if (err(extrudeNode)) {
          return new Error("Couldn't find extrude node", { cause: extrudeNode })
        }

        // Perform the shell op
        const sweepName = extrudeNode.node.id.name
        const addResult = addShell({
          node: ast,
          sweepName,
          faces: faces,
          thickness:
            'variableName' in thickness
              ? thickness.variableIdentifierAst
              : thickness.valueAst,
          insertIndex,
          variableName,
        })

        // Insert the thickness variable if the user has provided a variable name
        if (
          'variableName' in thickness &&
          thickness.variableName &&
          typeof addResult.pathToNode[1][0] === 'number'
        ) {
          const insertIndex = Math.min(
            addResult.pathToNode[1][0],
            thickness.insertIndex
          )
          const newBody = [...addResult.modifiedAst.body]
          newBody.splice(insertIndex, 0, thickness.variableDeclarationAst)
          addResult.modifiedAst.body = newBody
          // Since we inserted a new variable, we need to update the path to the extrude argument
          addResult.pathToNode[1][0]++
        }

        await updateModelingState(
          addResult.modifiedAst,
          EXECUTION_TYPE_REAL,
          {
            kclManager,
            editorManager,
            codeManager,
          },
          {
            focusPath: [addResult.pathToNode],
          }
        )
      }
    ),
    filletAstMod: fromPromise(
      async ({
        input,
      }: {
        input: ModelingCommandSchema['Fillet'] | undefined
      }) => {
        if (!input) {
          return new Error('No input provided')
        }

        // Extract inputs
        const ast = kclManager.ast
        const { nodeToEdit, selection, radius } = input

        // If this is an edit flow, first we're going to remove the old node
        if (nodeToEdit) {
          const oldNodeDeletion = deleteNodeInExtrudePipe(nodeToEdit, ast)
          if (err(oldNodeDeletion)) return oldNodeDeletion
        }

        const parameters: FilletParameters = {
          type: EdgeTreatmentType.Fillet,
          radius,
        }
        const dependencies = {
          kclManager,
          engineCommandManager,
          editorManager,
          codeManager,
        }

        // Apply fillet to selection
        const filletResult = await applyEdgeTreatmentToSelection(
          ast,
          selection,
          parameters,
          dependencies
        )
        if (err(filletResult)) return filletResult
      }
    ),
    'actor.parameter.create': fromPromise(
      async ({
        input,
      }: {
        input: ModelingCommandSchema['event.parameter.create'] | undefined
      }) => {
        if (!input) return new Error('No input provided')
        const { value } = input
        if (!('variableName' in value)) {
          return new Error('variable name is required')
        }
        const newAst = insertNamedConstant({
          node: kclManager.ast,
          newExpression: value,
        })
        await updateModelingState(newAst, EXECUTION_TYPE_REAL, {
          kclManager,
          editorManager,
          codeManager,
        })
      }
    ),
    'actor.parameter.edit': fromPromise(
      async ({
        input,
      }: {
        input: ModelingCommandSchema['event.parameter.edit'] | undefined
      }) => {
        if (!input) return new Error('No input provided')
        // Get the variable AST node to edit
        const { nodeToEdit, value } = input
        const newAst = structuredClone(kclManager.ast)
        const variableNode = getNodeFromPath<Node<VariableDeclarator>>(
          newAst,
          nodeToEdit
        )

        if (
          err(variableNode) ||
          variableNode.node.type !== 'VariableDeclarator' ||
          !variableNode.node
        ) {
          return new Error('No variable found, this is a bug')
        }

        // Mutate the variable's value
        variableNode.node.init = value.valueAst

        await updateModelingState(newAst, EXECUTION_TYPE_REAL, {
          codeManager,
          editorManager,
          kclManager,
        })
      }
    ),
    'set-up-draft-circle': fromPromise(
      async (_: {
        input: Pick<ModelingMachineContext, 'sketchDetails'> & {
          data: [x: number, y: number]
        }
      }) => {
        return {} as SketchDetailsUpdate
      }
    ),
    'set-up-draft-circle-three-point': fromPromise(
      async (_: {
        input: Pick<ModelingMachineContext, 'sketchDetails'> & {
          data: { p1: [x: number, y: number]; p2: [x: number, y: number] }
        }
      }) => {
        return {} as SketchDetailsUpdate
      }
    ),
    'set-up-draft-rectangle': fromPromise(
      async (_: {
        input: Pick<ModelingMachineContext, 'sketchDetails'> & {
          data: [x: number, y: number]
        }
      }) => {
        return {} as SketchDetailsUpdate
      }
    ),
    'set-up-draft-center-rectangle': fromPromise(
      async (_: {
        input: Pick<ModelingMachineContext, 'sketchDetails'> & {
          data: [x: number, y: number]
        }
      }) => {
        return {} as SketchDetailsUpdate
      }
    ),
    'set-up-draft-arc': fromPromise(
      async (_: {
        input: Pick<ModelingMachineContext, 'sketchDetails'> & {
          data: [x: number, y: number]
        }
      }) => {
        return {} as SketchDetailsUpdate
      }
    ),
    'set-up-draft-arc-three-point': fromPromise(
      async (_: {
        input: Pick<ModelingMachineContext, 'sketchDetails'> & {
          data: [x: number, y: number]
        }
      }) => {
        return {} as SketchDetailsUpdate
      }
    ),
    'setup-client-side-sketch-segments': fromPromise(
      async (_: {
        input: Pick<ModelingMachineContext, 'sketchDetails' | 'selectionRanges'>
      }) => {
        return undefined
      }
    ),
    'split-sketch-pipe-if-needed': fromPromise(
      async (_: { input: Pick<ModelingMachineContext, 'sketchDetails'> }) => {
        return {} as SketchDetailsUpdate
      }
    ),
    chamferAstMod: fromPromise(
      async ({
        input,
      }: {
        input: ModelingCommandSchema['Chamfer'] | undefined
      }) => {
        if (!input) {
          return new Error('No input provided')
        }

        // Extract inputs
        const ast = kclManager.ast
        const { nodeToEdit, selection, length } = input

        // If this is an edit flow, first we're going to remove the old node
        if (nodeToEdit) {
          const oldNodeDeletion = deleteNodeInExtrudePipe(nodeToEdit, ast)
          if (err(oldNodeDeletion)) return oldNodeDeletion
        }

        const parameters: ChamferParameters = {
          type: EdgeTreatmentType.Chamfer,
          length,
        }
        const dependencies = {
          kclManager,
          engineCommandManager,
          editorManager,
          codeManager,
        }

        // Apply chamfer to selection
        const chamferResult = await applyEdgeTreatmentToSelection(
          ast,
          selection,
          parameters,
          dependencies
        )
        if (err(chamferResult)) return chamferResult
      }
    ),
    'submit-prompt-edit': fromPromise(
      async ({
        input,
      }: {
        input: ModelingCommandSchema['Prompt-to-edit']
      }) => {}
    ),
    deleteSelectionAstMod: fromPromise(
      ({
        input: { selectionRanges },
      }: {
        input: { selectionRanges: Selections }
      }) => {
        return new Promise((resolve, reject) => {
          if (!selectionRanges) {
            reject(new Error(deletionErrorMessage))
          }

          const selection = selectionRanges.graphSelections[0]
          if (!selectionRanges) {
            reject(new Error(deletionErrorMessage))
          }

          deleteSelectionPromise(selection)
            .then((result) => {
              if (err(result)) {
                reject(result)
                return
              }
              resolve(result)
            })
            .catch(reject)
        })
      }
    ),
    appearanceAstMod: fromPromise(
      async ({
        input,
      }: {
        input: ModelingCommandSchema['Appearance'] | undefined
      }) => {
        if (!input) return new Error('No input provided')
        // Extract inputs
        const ast = kclManager.ast
        const { color, nodeToEdit } = input
        if (!(nodeToEdit && typeof nodeToEdit[1][0] === 'number')) {
          return new Error('Appearance is only an edit flow')
        }

        const result = setAppearance({
          ast,
          nodeToEdit,
          color,
        })

        if (err(result)) {
          return err(result)
        }

        await updateModelingState(
          result.modifiedAst,
          EXECUTION_TYPE_REAL,
          {
            kclManager,
            editorManager,
            codeManager,
          },
          {
            focusPath: [result.pathToNode],
          }
        )
      }
    ),
    exportFromEngine: fromPromise(
      async ({}: { input?: ModelingCommandSchema['Export'] }) => {
        return undefined as Error | undefined
      }
    ),
    makeFromEngine: fromPromise(
      async ({}: {
        input?: {
          machineManager: MachineManager
        } & ModelingCommandSchema['Make']
      }) => {
        return undefined as Error | undefined
      }
    ),
    boolSubtractAstMod: fromPromise(
      async ({
        input,
      }: {
        input: ModelingCommandSchema['Boolean Subtract'] | undefined
      }) => {
        if (!input) {
          return new Error('No input provided')
        }
        const { target, tool } = input
        if (
          !target.graphSelections[0].artifact ||
          !tool.graphSelections[0].artifact
        ) {
          return new Error('No artifact in selections found')
        }
        await applySubtractFromTargetOperatorSelections(
          target.graphSelections[0],
          tool.graphSelections[0],
          {
            kclManager,
            codeManager,
            engineCommandManager,
            editorManager,
          }
        )
      }
    ),
    boolUnionAstMod: fromPromise(
      async ({
        input,
      }: {
        input: ModelingCommandSchema['Boolean Union'] | undefined
      }) => {
        if (!input) {
          return new Error('No input provided')
        }
        const { solids } = input
        if (!solids.graphSelections[0].artifact) {
          return new Error('No artifact in selections found')
        }
        await applyUnionFromTargetOperatorSelections(solids, {
          kclManager,
          codeManager,
          engineCommandManager,
          editorManager,
        })
      }
    ),
    boolIntersectAstMod: fromPromise(
      async ({
        input,
      }: {
        input: ModelingCommandSchema['Boolean Union'] | undefined
      }) => {
        if (!input) {
          return new Error('No input provided')
        }
        const { solids } = input
        if (!solids.graphSelections[0].artifact) {
          return new Error('No artifact in selections found')
        }
        await applyIntersectFromTargetOperatorSelections(solids, {
          kclManager,
          codeManager,
          engineCommandManager,
          editorManager,
        })
      }
    ),
  },
  // end actors
}).createMachine({
  /** @xstate-layout N4IgpgJg5mDOIC5QFkD2EwBsCWA7KAxAMICGuAxlgNoAMAuoqAA6qzYAu2qujIAHogC0ANhoBWAHQAOAMwB2KQEY5AFgCcGqWqkAaEAE9Ew0RLEqa64TIBMKmTUXCAvk71oMOfAQDKYdgAJYLDByTm5aBiQQFjYwniiBBEFFGjUVUxoZKTEZMSkLRTVrPUMEDQk5a1FctTFFFRVrWxc3dCw8Ql8AgFtUAFcgwPYSdjAI3hiOLnjQROTFRWtpdQc1Rbk5NWE5EsQZbYkVOqyaOXEz60UxFpB3dq8u-3JuUb52cajJuN45lK2JBz2bZqLIKay6AxGFSKCSOS7WOrGFRSLQ3O6eTp+fy+KDdMC4AIAeQAbmAAE6YEj6WAfZisKbcH5CBZ5CS1ORiDZiNRyYQqDa7BB1JaZYRiUSVay5MVotoY4j40Zkp4kPFkkj+biBYKhaa06L074JZnKKQSezrdQ1FTCCGlfI0CTCaw0JQaHKKKSyjwdCTYCCYMAEACiBPJgQA1n5yAALfVfaZMpIImFW4QpT22IpiQWVNQVKQKQsKPmLa6uW5y33+wMhsPK2BR9ixqiKSJ02KJ43J2wFqpSS48lFi4qQhDGGFiKcLPmc7Rrb33KB+gNB4NvMl9DDxw1d2ZCUSOzb1VQ0KyZVSCqVyGQScE0BEc21SI7OCvo6urggAJTAxNQmCkjunaMt2IgOLCnL3lUwhDnaiD1HybI3hy4hrFkb6tD6+ArrW3gAO5gGATDAQyMz8EI3JyAC2w5A0ZbWJUV6KPshwPnYLo2hYvKLhiuFBgAMqgABm7z0BMu6gfuSR5MIbKNHUYjWEUjg7GOma3q6Dg2jeRwvl675VjhNZBt4MZYJgpFGtJgjco6jFnuo9QDp6wiCsolwVBYNpaJs2yKLxn61gAYtgmCBmJ7YGiB5FzHZALiKsZyNE0OZji6VymGsWyOFOORyIFxlfkQMaqsJ5JWXuFFJNUFRnFYvLKEUtpXrYki1JoooetYhXLiZBB-oqEhMCQ6p4kqEjkGSYAjGM4mfJJsVCMepjKRyMjKCkdTwQgG22qYhaetC+QyFkvX8QNpIEsNo2qn45ISJAHCVVJ1WCDe+aVDe04vjY+yCjI-KSMi-IaDQDgjud-XriwZKRRJMVJu9NjSOKSiwTypw7fYDRZSkjRFK6ulQ1+yAkFGL1LUkN63id3KcravIIleIIwtkVhKPsenNIZ2F9V+AAiwSjNqga6uE80dmRSPZLejiYxofLKRYV5ipOyiNEcygXD1vNLhdAAqYBvII7CoIIRAAIIC5TSPpjCIL8pUKIDmYo6lCxYiOraajiCySmZDIJO1oSwnCUEARMJSuBzVFCavXM6bUQ+Z4yCC4JXGo7m1bUZ6ZFoXvXsHQYABLtHwttgfFohrNkjELIsV5e464PiJyLEpcXBAAApkqg3RMOwpvm098MLYjYHOtRCz0Q4mR5Ec7lrHJWjmFcp0+WoXeW0wTAzeqFCxwj0uT+IFSnRs6e+2KMhXpsZqA0Tdj2BtXcAEKoABM24NifQAEbsHVKESuNlKhyRtLUF8dhNjigBjXc0ZhHbmBvJzd+n9AxkH8AAVVwHqSW0UT6gORKjKQzoiiNBfIoAGztUZmByLURwBksL636h-L+mCACS9YgjAPwfHKm71uTIRYk0cGNpkQAxRNRcwtgUpSlfnrPiJkJAxn9GAbu0c4AEEtnDbAwkSChH8FAdUTAYz+BYEwPolJRgQBAW9UQkg+T5FUMlAcTF1KOXNIzJQRx9iLBUMXCQsAYyoHwhosgWidGcH0YY4xJBTH+DAAPTgkA7FxW0BUTkjQNiLG2A+dylwzSiHUNyJo2wbyYUrHzCQ3gmyxmIGQSgmBanRjjHwxaSZ6iLFhM6aEtoGjmAHO5ImbJMiOFgvyFEjhzotObDGAgQsIpgG1LiRUaTECWDvHkZSviyk2DgWyJQjFfrpkuPyGZdT5nPAwIkiAHB-AQD6GSDokZWnrIQFcOQk4sgpCUDkTkHJcybGkL7FijgFhJQua0mplyOGk3JssoIqyCT+FJLo8gJBLLtIntJK4yg7zyHRg0fIjR3I2Bbr9JQppnFQrmTC1pcLaxkyjCsvEKKQnPIAF4vExe8q44MnRWE5KCbYA5b7qUKeaew5xGJnCLLS2M9K5mMqDEQbgsBAEkDwP4Dl2BuUEkxQ87AGrGlH3HoQ6qzkW48mOdyLQp0dpSgfNINO7MtosW2AqmMSrYwquIOqzV2q0WcAxZgI1JrD58pKQlMEFhEoaHdogQpjp7DZHMI0Gw9qvU+pjH6tVuANXqm1ZbN+3h-AAA0+V1FTOQ2QsEcinHFaUcE6YKjQk9v5DQBVFG+lmYqvtubioBqLT-EtZaACaVaFh3h5GCxiWwvmJoQMpWoGQwaVDMLyBQ2aB15uHVqn+ZAoCBirbBQ4oIeSA0HCoK80J0gWGUhvB8YrKkfhwgOnNe6C2Bp-oGfA7A2lxw6d2K4VhDgugBVoKwTak1KUkFOeQ31fakLPDu2FQ7v0jvMeSPeuA7nkCsaNcNwxI3YotYkeoZhTBuypWKQssD0qVEnA+nI8huL1DQwyjDhaD06tQFynl4V9D+ExdgKAuAo0ojZB3MwfxGgsXchmgE+QXQX1yIWTjyruM-tReSENmLMDCdE+JqtZ9kQKGRPeaE+T1I5CWPIaEZgbCgoCj299lzP3aaw7AXA8T-BmwrVWtO5pPQbA2ClMwS91AAhSA+VKnotjlmYXxD9u6vO8Z835gLk6yPWUtfQ2EG0W1ewbmsK84h0inVTaBwGKJNO+vS9qsAABHPohq-1QAA1O-M4oeQg1gv2NSHsGp3kQlOC4pSmFVP1ql9DtZ808e1SNdU4VqC5aqhRhDymrikI0Jmr57k03mjSPIde7bGL1cHfN-d2rpq9FJE8G7BIaTrYTghfk6RjCqARBYJQNN3IoWkA4RiEo1iueS72jzaXay-kEMbEIfRRh8rWPZ8GV7RDgi2DtX28H-ngtlRtJL02UtQ7m0Ga5yzR4PKeS8xsbzXtU0+d8pQrp14ArSvacwhwUTmHztkT5l2v2LZ-vhDgZjfN4ggKizFfQzVSzy5t51IOQTL0BiOAGJ47ynCdixVIX3BdfljEe5ZZsALvJXT1hxzolKnUFEctktF6r7AwlvNzy4P2W3wlqgIur9XDDDXciNlB-B4GEqgAgEBuBgD9Lgf8UYJAwCHr7wTghQ+oHNw2jILEFBezTkUGDy6bByQatSq494idvvdx5z33u+MCYNQH41JHg9p4GmSPuZJhrWLD2SboCe-CCGTw31PuAw8Z42j0kE+Q-g4yG0m8EZoBwlO5NoHP2aa-3ODdgUNxHTUh9H+HyPMcY9x+j4nwQW-Q0j7HwzpMCIsiwiKJfOdWNmK+ydNyCUz+tjr695vvT2+hqgezeyyre5IHeXeIwPefe5+l+mK1+6et+3Y9+i+Eo86rqU4zExCaQ7oJ0dgiwv+teY6Fa++YeEeUeJ+qA8e5+JAf8sAggfACBGejQ0g8sXyDgHItQV4pCZo5CGwLoJYdQhB9yxB5apB4e4B-GkB7A0B-eQ8tB9BjBaezBt4yIKINudCVg3BUosIdg4M9GpwN4whAQxB464h5Bx+eAp+chggChgg+gTBSB0kCILB1mlQECDqXB6UfWd4sgQITQvs26buOaEgG+Jhpa-gZhYB7eUhUcUB-GMBA+dhDhyhTh1ULhmkA4og1Q88xgAMpwjoaaHBvkacr6RkVe0KYRIm+AgY5hR+0eVhVBZ+SRNRYAjhQGOK6RTmCC6YcaUoWwbk6UNot4XyyIaMDgWgVwxh1Rx6oBB+beEBcRMhCRNhR6gY7Rx8CusGuMnBeuPO18c+y6Smvk2YUGU44g6+u8hm-gHWAGj2mGB67AFhDRseTRoR3gBsggzwDxeAggtxgGmxG22xqYhY+wj6LkCgTcawywW60qGw+wlxUcwm-x9xwuTxkhneSxshlsHxXxT2fx+InWAJ5qWxy6bskEdmsENg5mS6Lh+YDQ-SwoTUtQ0xe8ZIuG+GhGyowBe+re9RlB1BA+bJHJ2+XJggPJh8GxJJQJRxWgMWzmDqxgPIgxzaN4SwVw2yTQRwiCrJOG+InJlI3JTevJ8xGJ0hsh5+wp+pophp4pxpkpqRHR5GSayI+YgIj6GEsEvIqsL4FJA4WpU46g2aAkeAJu6CBARu+AYZZuaRiQRwGSxSyIO2oMBeKQYG4M+UOOr43aEO7m0KIZMc-m6CEgXCHA2iEAUuJqcM5iqAeAY88uMpsmKaiwmO6g9+HOCEpwMIG0p0-YgZCwU2leIRBZ0ZmAJZuCTxpAh8WKTppJOy6pvIPBDM6mKpnZnoM6mQC6sJXywZoZRZAEEguACRmKxAmArAiKly7yrGt49g9U2gNuN6EqxCiw5wLEe2vIQcwRH6I5+5Y5oUuCwS5ifcwkYUQY-JjR8eEcfQTAXxOAioggbAGACFlyCFYAyK7AsAcg7yyIKMWwKwvkDQOQBS4Iq0acLEziD4ygu5hZpuf5eAxqZiTAwFoFCxsR3eKxUFMF5AcFBICFaiyFrSqF6FmFV5aOWyNoKQlwacdg7krkhwOUrpbGVQusuZFRdKpZTxfKGc3Owx2gqQL4nIslLBqQlwsWp0nyOZxOkO0KGlBArYs5MpYKt4aQl8lC32fIslGS5wG0lm4illQ5H6BsxuBI2Ahqo05ARZEZpUUZv52F1ubIDM4MTUhcim-wH56gmwaclwOQ2aQVUZIVYVZIEVZs45ZZ+anAuAsuiSfATeLyTFIkoFV5GE4lvisgq+O0oGMI-k0CCWp0SkuVwVnAhVxVqAh5x5mAp555rycyV55gckiWfIMCaOj5Hsqgkgtg6YUEaQiwUxX5HmeVMABVYa4VRZEg-5DFQFDVtY4FrxkFfg0FsF2A8FiFbRdOcyQlbKGFwg2FUGsIi5siYoi86kYo1EWQ5gF8eQU+A1+VQ1x1RVp151gF9VIFtYZpWJHF91XFPFQ8L1Al71SKn1sA31sZiASkLEhwuS42uQHIHVSI5ou2wOSkhSruqlIRfQeGqAQwo07AA6hIuAzxAp0eOJnx7NkeCFwwcMvNEmJNHyYqk+4i0I9cdQwy65s6TJ0ChYKlVleZdKv4oQaxo5UVxusVMtDQykCVjE0oucZW3hhQH+sgx0qEJ42aetJGsxv5oRf+FVUA2o3xUuzwZIMcZIBAiNZi00+trRTVJgsgqQK+WwOBGurod46gGaXspC8iLtIQbttRtFnt3uLy-GYmeAEZOA5AEY++gQlAMcTVZwLqpCyIc8xgjqA4R4NMT+klCwn5rNH6rtBtHtodkA-gvdrRAtEF0enFj1z1-Fb1sYH1ioL2Dlb2CANorI+e-IykTQ+wHZu0m5FNAylQmQdgVgmdEd7tudJAFZLyEA6ook-g4d2dYFFBY9QSA+D119JAokgg99BtTVVQqMaQykrkmY+RjgTohYpCYoTm6aJ9D9HtF9dy+ADyN9AQ39I9aN7FveL9Q8b9yDX9WdP9ptwIWuvi0I2gDQ3BCgAIWV+BdQ2S2aRAio4Yw9Z94ZkZMAJti9VMdg0JNNA5zkZgq5y6z6f1smklSkIM9DjDyozDOdxZYRLyAdQdId9FgFVdSod9+DkdMtZgSddgjQ2w7anIjqLho2CwU+V8-l5RIRDD9YQ9mjLDB58jiDhdUAxdlsFZTwUjGjp9tRLjeATVRQToZDf2XENg29EGPWUoL4sEto4KkjtjMjo5Z1Kj5kUuNj6jiTo9t149mNk9vFuNM9MYc9z21gcV0WqEawh94gtgV4t5NEX22pJSZR1SH66TTD9jsjB58DSDH9AQaj4YqDsxWT1hEcggODvTXxUjeDPjcuBCpJ9CqOs48mLobczErI3DhSYIWS8TGTHTST3T79t9-TyogzqNMRmJGDfeoz4zn9xz0zD9cVXyj+ogpCFw2wBeLohYbINgbd-iDQXd2taliq3F38gQ1iQYfKfI3sDijE4IAjHVqwFQvsK9eh2kljLTHm+aW+iDAWEug9xIMuj9lh2TEgJAGqC2P6AAcndBAAAGqEsZ4QS5Q2guFey8jb1FbtT5CJaezOQBJ7XQpYsAE4uc14tS4EuYCy6sUXPxGYNkvsAUsjrUuS70uSuzP8J37VoxZyoZziBaAAwuhuknSnA47kX8vd3V5e2ok6Z3aoAPbfFomwDDNvFi0Os-p4P3ZtFusjr1lzMyk-aOjEq855AniArqQ3iTjqAqZKT5DGDTHeu8ZD7+6GbOvx6uv4lJsGb6AZ6MQf6FAZwGPgiHEvlmhqHcM2CZw2DxtPa6bopZupvR7ps-G4AX4AGhqGbj6SCAxMZ-aQ02YexAha7uHmYQxNDVvNt156qCbXHGb803XWFNvC6D6F1+5Zu2E4AmYy0phmicgWAnbbC2iCNdKSDOx7aFA4V8jjvC61v6ZCYiYbtztP0kuLvutwFCbrtibS2cOasCpezoQg4r1HtauhufMgjCiDlWMe5WsJvaqZZMBFkVoNsSAvsjoIW+YwVmwME5vF7Xz+lbpHvbWjK2jA6yxrRXs6ZwcIfjpIcocHpofxLDz2Hj5LBKS2hpziguKCOqZyxnhOLrBgxa0BWWu14wc-wtZtZhr-E0fmyidw6tbwH-EZ74o8g2oPjpi+xnjZxNDfNRt9JjLg6AshFVGifmK3SrYTXzsusyf4nLYGZrbfvIF0QO7KDHCFCZWHZHAAiXCqBAhXAZr0PRXsMGzoIh7hx2Wm2PheQuG2BVB2bEWFEZiLBP7igV6QeYuBfLLBcAShdOv2WAlL0KTUQTaayxf7ISqUMs4LAb1PipcYuCsZf+BZdhp6K5fWAOfSSFdRduz6NxfqSnQryJfVcpcBfG1Nc5d2UyDtfVSdfFcxc3xLpvnpCVdJeMTDcCt0olSjchctd2UqBTdxmRezc9dlcexHBLDLdDcyjreKqbcxVjc7dUBiD7cbKHcPjdelcLd1AJcOArc1cAtCf1dbfZcPfCDPfL2vfRfHeff7QXfJc3wjd3fbdhdUByBg8KTOX85ThSiSXFvOilsvj9j2yyB1bXfeq3dBdI+5dSBo-36HKKQ2448A7dIgzVdrzNMzaYvYBFWdMTVsOjnYVkWZKbDL50JUJji5BngVDqdTK2iQ30Nc8gse1OM+1+P83uP+0K++PPKuNfv5dUw5C+n4HqcFGTIctowf57ZpB49HDy-c9JPK9D0X3YADDKMAVmLkCa-qvAbSR0L2SuiK2EwlaSLdIchHR6TeW2+K+50D1pOe9IcT3cVPX5PT0oUE3z0qBxVThS-IZWB6R5Hi+xuwhxbmCZlfL-dpeCue9wOX2IOHN9Nx+Wd3XYMwV19fGe+zXQgEoPg0wuwLBwLAqNq5CezbUQd1cbdV-n018+119PBx-oOytXOv0t+4Me928-WZR8gZqAw7VaHi8LzSDgiGNaQgjl9j83cNdNdBJRwcDe3TWxjmLYB7zx-X840oVMCP9tF6KCAxyQCpJbv9hsQeQlQdjgUEOJ2o8Y54dGBtVq4c9AeiPA8rABf639CmD-J-vP2WKYNEBOAV-oJXf57xU8wkb-kRAwC2IZaHkVQntHMzSgLABeDjqtCS4KAzg-yFmoZ1aYX9iynFO-mYh7y-l4+uTRPlPSQqFNimGFd5PYBBDmgGS9gJmlj23ost5IawOoFjjnjotYBG3dgQgMxpcD-APA2itK3NIY12AD1AQcnyEGp80KhNMQZJRBTgxGBNgKoCtVJqnRYQj4ItiOF2yR8c6MYaaMshYB1leBfPDhnryTBm1aYiwFED8zhaODl60lB3C7BfiXxBOFfcfnb38zeCiINZfwbnQd4gUyQGqTIQSHLJS5ch+QvwQSCvLghVCnoOtBtFqDphBQmsSQF2RQgE55Angk3OkN8G1kUU2Qr2rThCDcApcZQp4ur19qDCChvrDVt2FY7pBLgxgdMCUjGQNCX4f1BLHZnIrs8SclfVIQBh8ETDq+CDafsg1n47DOhEwvgc33FIr9PepsToYIGGFNVUg58P9k+CgRLpZ4bIZUvUHnAwCthKQqPmcOGFK8+hOLVRGSCGHdCniodE4QCL2EPDtGIOc9MYH6L4xaIDQ-5KMiyTcgPsVFUnhICIAT9ARkI-uik0Hqr9YRGQ4YRcOMHY0+KZgwSmn2exiBM+wMfDn8j0hZwxwrVcDOnSTh5A3u6+eGnoMCG0VsKK9A6O3FdC59cggoREHJDOBvkSsjgMJoKJGqOMQRPtKspHEhFFCua1ZeEWDyUgbAnQYTazPIACIND2QhyQlKdFqBq5VRwI-Oogx4HkjaixzEutvnLqwcq6XvTookHWHSBCwdGOwLIGZhjg-2lWCykVmQSqC-hiqHRGqLHLq8r6xw8KhcLGbL8Jm4VJqhPlhaXoD6H2bettHVgyIF4KCDkA6N6FOifa+pS2CPWhHZjtG1NAsDwTngG9BG-yJbrUKKy+wsclY4sqHReRpjG+OTIwVjST440U+DIiwfPSkDYUvk9JfSFKGUikJla4Y8yvTRi6lJ7BsY6ynSgTFpC4RxI4UQ11FGm1iUd4Z8K82rSFhZRdcBKmmVBDKRL2eIg8bsMpHHi5GGovUdqLrK6itREwpqp3xkHIJVuDgWUbyHSDZ5WMGZUPpWKJFZCvx1YnQfxhhFuipGHosuhXVgA+imqOQAEK+GaiFBFgtA8BqjAyplick8Eo8YhMcZT8emt9E6u+K6F-iRxWDDMVcKzFFVbhPg+4ZCIqFeVq0lGa8NoFlGaBH8sbTkGyxfDUSPxtEpMd+IAxc8IRf4hsUVV-pLArAxHKJpugLzpgUYOeAcvRgUiySWJPQpCVMFBHKTzhRAM8oMEKZ4T0g1ae8mtDzCCgrACIZTKQ2XFcwWBAPfcUKIQnmSDyg4xBsOKfYjN+BtIgpuYOEpqA4qaQAEOyxTDMsl09seasDg-LPjPUr4wKTROCl0U3el1FGkSxeKRSxxeTScfSPxozjnsKQR5ukCnzOJQxTUdyYAwqD1wMqEWL1P4CPI6CDEpkHUAEAwD6IrEkcTRO8mSCropw+kvCiOHqCqw5IVQb6HlHhAVJzoZAbAN0BGAvIAscRGOEh02nbTRgjHGJL6OdLL1SE0mVIMyVIZEV0oBwbcmWA2iOQNpuCY6btM5r7Sgw6A2QkdNminSBpWldaotQUD5wdk3pcXjyBNFm1CgbiXJG9K2k7SRW1VWqog0KaHT3pAMzDg5NNpXTKmkCDMOKBibuTnQBEv2C6ARDl5EZH0lGcbDRmajLk+g9GnKyxknScZl5LdhYASh-BjAU4UhI3DHAvh6SZtG0A4iyD9VgiO8JEi8mNiAItwpUwWo9A3AKzLYGqdwGILNC5EpQm6XSJyObRhMtc9dKSqI1+G+hpZhmWWSrIwDMzLmys+WRgDVnsANZMtB-NrNyBOxAY+spNGDXlLOYhUhjc6BbP0AF0w4EccxJoiQ4iRw4fgcJDHCdkuywezg77HlBjq-QFMtmJQKYB+SBxZIG6IOVcRDnOMw5WIb6bbIX4SBo5EcOOWAATnoAxB6QO9BxHrhxpoQWnbsimEvRAwLwBcmWYg3Mg4A+ASHAedgD4B1zSBaPM0I1F5C+wuYa0aIbYC+aH9Y6iGHCr3Mtn9zy45cjAX3hHljz1Z9cvGVL2UCwRRQBMS8OlAEbKZwGRbVQLIHXlFzNRhEYiPH2flMBx5Avc0JBI454U6E3s5dPjCL7Zgb4gIM2ThGDm0435282QrADfkfzzxBEvwn9D5megFp6Ub4cdh7JNBxku48BYXJeRnlRISHQhewHgWGjk4+ePkCrmxGyAAcWcueGoWdD9dCgD8ghSJHRLnMDBmDEhWQuCHdgwMH5OeGhCKybBDsvYbQNkWfF9VlIrC9GQPIs4RS3iwSCyLwulJL0qMXydOTQqD7A0B+kDT0LnOAGyLNR8i6BRxXkWqKGy6i+kiDWyhgIKkR7YAfJQ5C6RlIYC5cBAudFhQIoSHFGhFEsV+t1FkgN0DyHp6bQreS8VdMDnPaigsgMiqWfgq8WrYOFixO2X4r8ABKphPvcBLXEUh2jYIR0crJ3xcLAg0g+cPIMYqeClRug5UYOmxKNw1LyQmS73tVFYgwIfk2IuyOy1ajactSC+bMJ83NaGdPFPtBpbUrMWYMxlTSg+RPL4XSR5AhwbYAiDwKMCNArUMUH9RqDgxZeZSc6LZ3GgPQpoM0b2odNCCxFboByzvEctmjm4lgGgPCveS4hURDiFbYvLYCOhpBFhuC5cPsvuhXLpoyMwgL9JWIGIzYmJC5X8smgAqkcW7W8P5FkxTgQQOeLYBrlrpPwtIK9ZQKf31i-KJoo8DoKcrBU3QxokK0eHYlKCAwDJjMRQTInkBpREgwWRtLaAzjihVIuQPZRCrxV3ITlwKuVmcvBUkquVz0V2W6QqQDg-k6Yd5hyw4hS9CwNKh8HSsqW9x+4g8RjqPHj7-xugHAe4X3GSRw5uVYg87vbDLZmAWcxbXyG2isCFBQltQG3gkr7k+1lVeqzDuqt5VXNNV2q+qnqrJWuzbwMEqmezDBD-zCgzgqZA7VixVc-JVjEZf4EWT3RRYWdaYDR2FhgBfAYsOIM0r9FCBCi9aD0IDTlWY5VY06fmadkTK7VWaMauNSLCCDpqk1bq5DimrTWJruAmai6YIBzW1A81pqzYIWoelPM9Wpa7yOWuGWJKfa8SPeLdEPiHTd4+8U1K2tJKgMWyig4norUYh3ws5SscwAA01jYq+IMa8dbOqnX1qD1k6ygPOscpyQl1O2MGi2UOKH8YQ9QWwKkBK52BzoMMfjCcrYnGxYY7AYKLqtDA69zpC6-MJrUSzyBYmJDfIryEgh+I4QZCKUG+r4A-qCV9a79R+r-X9wANoZc3I6DMCgwW6smL7PkXsC6FNAOkdeD-mCLMoCVbE7aVGAw3dAsN1dWFc4vQh65PQG0MXs2mQx1QG6kNaSbut9DUavA9aujWAAY1MagN-rKCV6RUjihxAm1BeZ2pixFsWWcwgzkOTYQYIf4sAf+Jql1BeA2Jf8dBN4D01AJSFMysQfNRETbKe1XyT0ByxeamBD2SZBEOKEE04QtNoLXTQAnM0obOFLMvvMZoAimbfNoK89eotw1Yw1c-iBfNjDFCXqU6XsregzHOhebME7NSyYQCM3oIcE0wCLVTE8gxcSJHIRSHzI5YoInQuuZmiRLS3oJQWmWnlQFrtnBbMAeWltZZrIGL5AYXsMUPcrcUvKwZrBM4IhmVEIlgi6Wn+HWXJA8JP1ii+PK1q4RKhZtBWzpOqXUxnhGoBldQpIn7XIiQ2J8vRnVvYRTbuEiakTc1ormLaztoQVbd2HzDUkpQjQM8JUwgwAxl4rBK1ffmS7doKwR5DAPACiCV45lb0UFJPjOCKwCYKsMcMkFzbTgh+sgeoI3WLgg7E4nIAECf20ArMccO0LQEeD+QXgqg7IDTVY2USqIMANcwHVYoETwJUgtoluqkD1ayU7aBaw9kUE5hRrqkyiYJKEkp2o6hAuQJYAoA0Dg0Y6mwYNW918L8o1oWMSoF6n50fIFgRXPHWkBfD8E11MOrnBTLWi9F1CL4i1tCmhxgAFdcIB7eIwbpjEE66kWLGyDc3p1NgX0aYpm0bxB45iYeBXYa0bkdQPsW6bIK1HKBJcEthONxdMTfa75D44hD3b8lGxRsnUmQTTugvFBA5ZY9mx8O4qM5WtRCketRYVrMaFZuWRydKdwQfzvKukyI10EkLP7eoqiphbPdTrvwDkDoj8BTS5HCY2oEoGgERMSiNHTE+6aeKPZ5Fl7RLrcAyW9Bvwr1Vccgi1IZf5PjGFybihJO4qJ3YBR7QGekOiHkAdSOAm4dgUwOlV7KmrdS7Ja0gRkNLh6W8B+D3RXtRihtGEQ4Bec+AyDyYG6qCnkNRVHIK7JkjUqha6D6y+JBQ2gMIeSlN6pAQQ7+j2hpU-0gg5I2yCZK53+geJoNLaIvMTufHgHc6R5XvJigV2BlQaDQIcKLxzwFJ+QfYePQ4kcgz7khiqH8tHxSbFTQKn+36tsmXj+lwYYYj2IfzqirdsRmODzUC29SQGc9nSXKAWF7Egx1dxbERBTUDIWgZwcbPEQdUVChU4aI1Rg8+X+oMk6EimXfa8ypQchYZmwvcYqkUNHURMQo0aoIfr3dh1Aq6bBQ+C2Bnhp829deN2WBAOpbAxMBQ4NWUNmGRqY1LA5gBwPcg4V7EEMUOAzmrVcgH+VjBbsQyV61Bxh7w8NQRp0HkaDBoQ9YcVijI+s8mwoC1HDbdIGF0ERDHwbZoc0fxUtD3YXFENQt-mHoaIUAOc3cM8N1TEngbt1p7Nfyn+3orbu7Yb0pQYoVWOjq9hs8CeUlUoz3U6NVistYwvDI9kDrkgcDP3GiE0GLArilIGuFIMhEWoKxn13ykIok0dEzHVeUB30nFrm7sEuOa1BKB9maiDJ75eIw47Qbd6D1EmUBjZRDGyCqBUFSgDXNCXTobRNFeG85I8amPFl4GKY3pt4wfpQHWQn+amrL2OAUMU0r4UpDkhKQ7N2mMzLoxkY66iAYQFTFII-HEaHZ38svQIgsMP6j8EjZPLxk8Ysm39FGix3E9VDTpLTTsgRGJVxw2rUZnQTqA9giExPSMwT6o5CScZZP+jwY+YfsGxkIq1wl4lDVyPYcZKXohTdjbE88YYqD02mwpmZlAcqDc5RiwB1jrU08gWYVxETYnmqfpNdMPGM-Y5tCYNr6mlg5mNMgYvkzMRuZbHQlKrtET7GP0ILTBLAHBYm7sibEU0OIkRUAGXQzmrKlpBdCwR6G3AbFj7VxY0tpcarK-QOFoTZJY6xMjXLm3IqppuQjgI+uRywy2t7WT2DClfrPQMIN6iK8pB1QXF1QrAq+LaGwfLOJsV207UoFYecIvaHxDZz-JCWt1pVvhRWXbPyBJ1V6869yEzm+0My1n8w9Z7MCOY6o4wsoWgJ9SCG4gTHhO85mts7pnYPtlzD4zNO6Y7iKZMgCVU1YUDe49kuzQaNtlm3vafszzDCC8ySjQWndygDmU0Hkj5DOgnzOm9Dgh3LRZnzuWPPpPbC+TOHdzhWTNPcvsAbUQLgQMC9lkgu0J3lE4TaOE3niwhcoVQVyCjkMM614x0HGtuJ3ayL6YwH544BnG-OAxs43Ms5OwT6zC60LtnczlmYfV7ZsF6ndgwhD8LJ1ZAwvWLiZQR4U9ge4cT-dKi-nDEVgJ4aIZ3RdNM5HAD6dMNSbjFk8J+6Cbo6cGz5SietEDAGNCGoiIJz2VM8bNpaMO6WdhDJgutrzwBLGDToKEGvWhc4AwvYTQkdlRF1xBF2jN3PS6KZmPfgneAwHA-4idAxdAQuBQRnSqgm9jieg4RM3iIJEOWQppI2PnbyWMT504plGNh5EkRJ6bpgHTIFUFOjtCDhkJo5p7yWPk0n1vHMvhAjgR-1VMxEsYh9niM6X8RGgwIxKaTTeRpA6nYiXFtdB3xwETkLmLp1XhSXMuHApAbTkuSoDjdg1oRoEwFnZRwhUyBobXVtE4xnQnVC7Olf6tYNoK2g3QfpfWsIhoZgMFluLrc01MuRZMnAnimUEpB-TnPU4flICC0UDL0iNkX50hoNDzgWyTS6dAU0cZ0rhI360cdv4lDfxBId4w7Giay9byykBocRMyTbKfuWwBDTDZ+tySCpc55AQMLmPDDYTtMOoD2qbpb0GhysS8Wx16Inyvr2wikWZL+vgn6J9p2G8TZX3rWVgIoR+OZXoz5HSg3DaUzF2kHubNg1V5ifsOmO38lJ4IiYUsedSewt0Sgts+iNYjs7AyUibZfLaClc2srLxjXkTc5tQHnUh9Sq1vSZgNCk4ywa+JjHFCNB+xAEbo08xBhioVxasBoX9mkxfZOI42Hq3ZdCLmHQryAiWkjYFv9npulTEa2sCYFTw4MloszKpG2o7ZsgHthSchJdFV9jmUBmM8f10jyBTssogiyWCVJ4aPDud0IjzdTFFVGDsgJKfcoMVigJr4Y+WGxAJgoZuWnOmkxHcTGk3ZZeGOsbMX1NwrasbOQ8B2KJ0H8JiGsODGzYCkj3QpY65u4LcLCfYnMKYfQq7FlFxL5IoWYcAUtsvkXq9eU-mzifjtxlnQ81LIM1IraiLwx7m+St51rhjF09Hua+5zfhu04Y7atwWwAyobIJH1bZLjaTS9KfDpbpoi+-weHuHib7Stl5AXdSFF2QHSEfgpRl5zx07xvSpzOyGgxtHWB1eP+4rbkaN2oTTEk24wYq4UJek6mHkGJKz4ogmgFp-YK6FMmUOo7u0sESpORvrWSsl6+eBItCzkMxwLzeUdBgnBL4dyuU4qibZJFu8hxW9u+xsmvgU1jkygEyrbikcGLk6oEuGQTx4dAjNTSNZioGGtvgJckjkENkJfHD9cgmLkW8uvQQc5pepnNM6QrsEBUzBU3alKJuQLxpxaY83aptauzA0zAVCHb6Qrq+ZMKjrR9OtFKCGPyVqGisLJGReXD-TlbnNemRqmWutIFdwKYXjNLY73rBGh7O8BlCe1dkWIlSuWZuAwC+Pn4hyAxnnBJRpxam0WKfVShe15B9jMaquaXM0StOk9a1AcJybyQqX+RhwHyzVicQ8wK1o6nVOXFac6E8gYlhdL7b91DEkD7cR8ZYGHVDkY1sCoiEwA2fF4uYxMwItw2YjdJfY-J9KhDEqUkLWnhlsvLHQkoaQ6FK8aC4zouBtD7VG8kxRZA+fTwbDTD4cK82zj4yykrHejP0UqXpK47gSgRCX1hBHJ3lnsn80NZvP6VU0Dgv9qUZjVTKyQrT1iLRHEYS8ky4TDh4socDChSt3D4IriuZMaOkgNhw4KQ3kyUofmGuHYozDiUCNSj7L-5cco6DjPUwvLwpCGIFfi9lxl4uVX5wVUVi2XnKh6PivwDSueXVlo6FkAVcUqZVi5Y8Do2vDp6Y1Tq1VS6u5W6ut0oGCSnXFJM3kAGy4n2KCkqVVrEUQ0qqFkrejiIwGZyVx9eA13NotLpgLFVaESgXEQXj8kTDOtPVrXOXggBkpIM3Icx06tJE6AfzyDYj2W-vRDchp1frXU30WU4PyNhkNxmL4vYRqMXES0RY250YTVAFaed8oMrofIIpF2u21Ks9mqCIgnETHbtNgQMzaCqlelutYer21WCkyohOMc58E8NlSxxmBh3DWichO5Tdm0qtWkdOiyDe3i8vo4GNIGnSV15G13mCabXkPO2tvJ3rISgWnQcgRG9gssZYAvn95Y5XMLgIAA */
  id: 'Modeling',

  context: ({ input }) => ({
    ...modelingMachineDefaultContext,
    ...input,
  }),

  states: {
    idle: {
      on: {
        'Enter sketch': [
          {
            target: 'animating to existing sketch',
            guard: 'Selection is on face',
          },
          'Sketch no face',
        ],

        Extrude: {
          target: 'Applying extrude',
          reenter: true,
        },

        Revolve: {
          target: 'Applying revolve',
          reenter: true,
        },

        Sweep: {
          target: 'Applying sweep',
          reenter: true,
        },

        Loft: {
          target: 'Applying loft',
          reenter: true,
        },

        Shell: {
          target: 'Applying shell',
          reenter: true,
        },

        Fillet: {
          target: 'Applying fillet',
          reenter: true,
        },

        Chamfer: {
          target: 'Applying chamfer',
          reenter: true,
        },

        'event.parameter.create': {
          target: '#Modeling.parameter.creating',
        },
        'event.parameter.edit': {
          target: '#Modeling.parameter.editing',
        },

        Export: {
          target: 'Exporting',
          guard: 'Has exportable geometry',
        },

        Make: {
          target: 'Making',
          guard: 'Has exportable geometry',
        },

        'Delete selection': {
          target: 'Applying Delete selection',
          guard: 'has valid selection for deletion',
          reenter: true,
        },

        'Text-to-CAD': {
          target: 'idle',
          reenter: false,
          actions: ['Submit to Text-to-CAD API'],
        },

        'Offset plane': {
          target: 'Applying offset plane',
          reenter: true,
        },

        Helix: {
          target: 'Applying helix',
          reenter: true,
        },

        'Prompt-to-edit': 'Applying Prompt-to-edit',

        Appearance: {
          target: 'Applying appearance',
          reenter: true,
        },

        'Boolean Subtract': 'Boolean subtracting',
        'Boolean Union': 'Boolean uniting',
        'Boolean Intersect': 'Boolean intersecting',
      },

      entry: 'reset client scene mouse handlers',

      states: {
        hidePlanes: {
          on: {
            'Artifact graph populated': {
              target: 'showPlanes',
              guard: 'no kcl errors',
            },
          },

          entry: 'hide default planes',
        },

        showPlanes: {
          on: {
            'Artifact graph emptied': 'hidePlanes',
          },

          entry: [
            'show default planes',
            'reset camera position',
            'set selection filter to curves only',
          ],
          description: `We want to disable selections and hover highlights here, because users can't do anything with that information until they actually add something to the scene. The planes are just for orientation here.`,
          exit: 'set selection filter to defaults',
        },
      },

      initial: 'hidePlanes',
    },

    Sketch: {
      states: {
        SketchIdle: {
          on: {
            'Make segment vertical': {
              guard: 'Can make selection vertical',
              target: 'Await constrain vertically',
            },

            'Make segment horizontal': {
              guard: 'Can make selection horizontal',
              target: 'Await constrain horizontally',
            },

            'Constrain horizontal distance': {
              target: 'Await horizontal distance info',
              guard: 'Can constrain horizontal distance',
            },

            'Constrain vertical distance': {
              target: 'Await vertical distance info',
              guard: 'Can constrain vertical distance',
            },

            'Constrain ABS X': {
              target: 'Await ABS X info',
              guard: 'Can constrain ABS X',
            },

            'Constrain ABS Y': {
              target: 'Await ABS Y info',
              guard: 'Can constrain ABS Y',
            },

            'Constrain angle': {
              target: 'Await angle info',
              guard: 'Can constrain angle',
            },

            'Constrain length': {
              target: 'Apply length constraint',
              guard: 'Can constrain length',
            },

            'Constrain perpendicular distance': {
              target: 'Await perpendicular distance info',
              guard: 'Can constrain perpendicular distance',
            },

            'Constrain horizontally align': {
              guard: 'Can constrain horizontally align',
              target: 'Await constrain horizontally align',
            },

            'Constrain vertically align': {
              guard: 'Can constrain vertically align',
              target: 'Await constrain vertically align',
            },

            'Constrain snap to X': {
              guard: 'Can constrain snap to X',
              target: 'Await constrain snap to X',
            },

            'Constrain snap to Y': {
              guard: 'Can constrain snap to Y',
              target: 'Await constrain snap to Y',
            },

            'Constrain equal length': {
              guard: 'Can constrain equal length',
              target: 'Await constrain equal length',
            },

            'Constrain parallel': {
              target: 'Await constrain parallel',
              guard: 'Can canstrain parallel',
            },

            'Constrain remove constraints': {
              guard: 'Can constrain remove constraints',
              target: 'Await constrain remove constraints',
            },

            'Re-execute': {
              target: 'SketchIdle',
              reenter: false,
              actions: ['set sketchMetadata from pathToNode'],
            },

            'code edit during sketch': 'clean slate',

            'Constrain with named value': {
              target: 'Converting to named value',
              guard: 'Can convert to named value',
            },

            'change tool': {
              target: 'Change Tool',
              reenter: true,
            },
          },

          entry: ['setup client side sketch segments'],
        },

        'Await horizontal distance info': {
          invoke: {
            src: 'Get horizontal info',
            id: 'get-horizontal-info',
            input: ({ context: { selectionRanges, sketchDetails } }) => ({
              selectionRanges,
              sketchDetails,
            }),
            onDone: {
              target: 'SketchIdle',
              actions: 'Set selection',
            },
            onError: 'SketchIdle',
          },
        },

        'Await vertical distance info': {
          invoke: {
            src: 'Get vertical info',
            id: 'get-vertical-info',
            input: ({ context: { selectionRanges, sketchDetails } }) => ({
              selectionRanges,
              sketchDetails,
            }),
            onDone: {
              target: 'SketchIdle',
              actions: 'Set selection',
            },
            onError: 'SketchIdle',
          },
        },

        'Await ABS X info': {
          invoke: {
            src: 'Get ABS X info',
            id: 'get-abs-x-info',
            input: ({ context: { selectionRanges, sketchDetails } }) => ({
              selectionRanges,
              sketchDetails,
            }),
            onDone: {
              target: 'SketchIdle',
              actions: 'Set selection',
            },
            onError: 'SketchIdle',
          },
        },

        'Await ABS Y info': {
          invoke: {
            src: 'Get ABS Y info',
            id: 'get-abs-y-info',
            input: ({ context: { selectionRanges, sketchDetails } }) => ({
              selectionRanges,
              sketchDetails,
            }),
            onDone: {
              target: 'SketchIdle',
              actions: 'Set selection',
            },
            onError: 'SketchIdle',
          },
        },

        'Await angle info': {
          invoke: {
            src: 'Get angle info',
            id: 'get-angle-info',
            input: ({ context: { selectionRanges, sketchDetails } }) => ({
              selectionRanges,
              sketchDetails,
            }),
            onDone: {
              target: 'SketchIdle',
              actions: 'Set selection',
            },
            onError: 'SketchIdle',
          },
        },

        'Apply length constraint': {
          invoke: {
            src: 'astConstrainLength',
            id: 'AST-constrain-length',
            input: ({ context: { selectionRanges, sketchDetails }, event }) => {
              const data =
                event.type === 'Constrain length' ? event.data : undefined
              return {
                selectionRanges,
                sketchDetails,
                lengthValue: data?.length,
              }
            },
            onDone: {
              target: 'SketchIdle',
              actions: 'Set selection',
            },
            onError: 'SketchIdle',
          },
        },

        'Await perpendicular distance info': {
          invoke: {
            src: 'Get perpendicular distance info',
            id: 'get-perpendicular-distance-info',
            input: ({ context: { selectionRanges, sketchDetails } }) => ({
              selectionRanges,
              sketchDetails,
            }),
            onDone: {
              target: 'SketchIdle',
              actions: 'Set selection',
            },
            onError: 'SketchIdle',
          },
        },

        'Line tool': {
          exit: [],

          states: {
            Init: {
              entry: 'setup noPoints onClick listener',

              on: {
                'Add start point': {
                  target: 'normal',
                  actions: 'set up draft line',
                },

                Cancel: '#Modeling.Sketch.undo startSketchOn',
              },

              exit: 'remove draft entities',
            },

            normal: {
              on: {
                'Close sketch': {
                  target: 'Finish profile',
                  reenter: true,
                },
              },
            },

            'Finish profile': {
              invoke: {
                src: 'setup-client-side-sketch-segments',
                id: 'setup-client-side-sketch-segments7',
                onDone: 'Init',
                onError: 'Init',
                input: ({ context: { sketchDetails, selectionRanges } }) => ({
                  sketchDetails,
                  selectionRanges,
                }),
              },
            },
          },

          initial: 'Init',

          on: {
            'change tool': {
              target: 'Change Tool',
              reenter: true,
            },
          },
        },

        Init: {
          always: [
            {
              target: 'SketchIdle',
              guard: 'is editing existing sketch',
            },
            'Line tool',
          ],
        },

        'Tangential arc to': {
          on: {
            'change tool': {
              target: 'Change Tool',
              reenter: true,
            },
          },

          states: {
            Init: {
              on: {
                'Continue existing profile': {
                  target: 'normal',
                  actions: 'set up draft arc',
                },
              },

              entry: 'setup noPoints onClick listener',
              exit: 'remove draft entities',
            },

            normal: {
              on: {
                'Close sketch': {
                  target: 'Finish profile',
                  reenter: true,
                },
              },
            },

            'Finish profile': {
              invoke: {
                src: 'setup-client-side-sketch-segments',
                id: 'setup-client-side-sketch-segments6',
                onDone: 'Init',
                onError: 'Init',
                input: ({ context: { sketchDetails, selectionRanges } }) => ({
                  sketchDetails,
                  selectionRanges,
                }),
              },
            },
          },

          initial: 'Init',
        },

        'undo startSketchOn': {
          invoke: {
            src: 'AST-undo-startSketchOn',
            id: 'AST-undo-startSketchOn',
            input: ({ context: { sketchDetails } }) => ({ sketchDetails }),
            onDone: {
              target: '#Modeling.idle',
              actions: 'enter modeling mode',
            },
          },
        },

        'Rectangle tool': {
          states: {
            'Awaiting second corner': {
              on: {
                'Finish rectangle': {
                  target: 'Finished Rectangle',
                  actions: 'reset deleteIndex',
                },
              },
            },

            'Awaiting origin': {
              on: {
                'click in scene': {
                  target: 'adding draft rectangle',
                  reenter: true,
                },
              },

              entry: 'listen for rectangle origin',
            },

            'Finished Rectangle': {
              invoke: {
                src: 'setup-client-side-sketch-segments',
                id: 'setup-client-side-sketch-segments',
                onDone: 'Awaiting origin',
                input: ({ context: { sketchDetails, selectionRanges } }) => ({
                  sketchDetails,
                  selectionRanges,
                }),
              },
            },

            'adding draft rectangle': {
              invoke: {
                src: 'set-up-draft-rectangle',
                id: 'set-up-draft-rectangle',
                onDone: {
                  target: 'Awaiting second corner',
                  actions: 'update sketchDetails',
                },
                onError: 'Awaiting origin',
                input: ({ context: { sketchDetails }, event }) => {
                  if (event.type !== 'click in scene')
                    return {
                      sketchDetails,
                      data: [0, 0],
                    }
                  return {
                    sketchDetails,
                    data: event.data,
                  }
                },
              },
            },
          },

          initial: 'Awaiting origin',

          on: {
            'change tool': {
              target: 'Change Tool',
              reenter: true,
            },
          },
        },

        'Center Rectangle tool': {
          states: {
            'Awaiting corner': {
              on: {
                'Finish center rectangle': {
                  target: 'Finished Center Rectangle',
                  actions: 'reset deleteIndex',
                },
              },
            },

            'Awaiting origin': {
              on: {
                'Add center rectangle origin': {
                  target: 'add draft center rectangle',
                  reenter: true,
                },
              },

              entry: 'listen for center rectangle origin',
            },

            'Finished Center Rectangle': {
              invoke: {
                src: 'setup-client-side-sketch-segments',
                id: 'setup-client-side-sketch-segments2',
                onDone: 'Awaiting origin',
                input: ({ context: { sketchDetails, selectionRanges } }) => ({
                  sketchDetails,
                  selectionRanges,
                }),
              },
            },

            'add draft center rectangle': {
              invoke: {
                src: 'set-up-draft-center-rectangle',
                id: 'set-up-draft-center-rectangle',
                onDone: {
                  target: 'Awaiting corner',
                  actions: 'update sketchDetails',
                },
                onError: 'Awaiting origin',
                input: ({ context: { sketchDetails }, event }) => {
                  if (event.type !== 'Add center rectangle origin')
                    return {
                      sketchDetails,
                      data: [0, 0],
                    }
                  return {
                    sketchDetails,
                    data: event.data,
                  }
                },
              },
            },
          },

          initial: 'Awaiting origin',

          on: {
            'change tool': {
              target: 'Change Tool',
              reenter: true,
            },
          },
        },

        'clean slate': {
          always: 'SketchIdle',
          entry: 're-eval nodePaths',
        },

        'Converting to named value': {
          invoke: {
            src: 'Apply named value constraint',
            id: 'astConstrainNamedValue',
            input: ({ context: { selectionRanges, sketchDetails }, event }) => {
              if (event.type !== 'Constrain with named value') {
                return {
                  selectionRanges,
                  sketchDetails,
                  data: undefined,
                }
              }
              return {
                selectionRanges,
                sketchDetails,
                data: event.data,
              }
            },
            onError: 'SketchIdle',
            onDone: {
              target: 'SketchIdle',
              actions: 'Set selection',
            },
          },
        },

        'Await constrain remove constraints': {
          invoke: {
            src: 'do-constrain-remove-constraint',
            id: 'do-constrain-remove-constraint',
            input: ({ context: { selectionRanges, sketchDetails }, event }) => {
              return {
                selectionRanges,
                sketchDetails,
                data:
                  event.type === 'Constrain remove constraints'
                    ? event.data
                    : undefined,
              }
            },
            onDone: {
              target: 'SketchIdle',
              actions: 'Set selection',
            },
          },
        },

        'Await constrain horizontally': {
          invoke: {
            src: 'do-constrain-horizontally',
            id: 'do-constrain-horizontally',
            input: ({ context: { selectionRanges, sketchDetails } }) => ({
              selectionRanges,
              sketchDetails,
            }),
            onDone: {
              target: 'SketchIdle',
              actions: 'Set selection',
            },
          },
        },

        'Await constrain vertically': {
          invoke: {
            src: 'do-constrain-vertically',
            id: 'do-constrain-vertically',
            input: ({ context: { selectionRanges, sketchDetails } }) => ({
              selectionRanges,
              sketchDetails,
            }),
            onDone: {
              target: 'SketchIdle',
              actions: 'Set selection',
            },
          },
        },

        'Await constrain horizontally align': {
          invoke: {
            src: 'do-constrain-horizontally-align',
            id: 'do-constrain-horizontally-align',
            input: ({ context }) => ({
              selectionRanges: context.selectionRanges,
              sketchDetails: context.sketchDetails,
            }),
            onDone: {
              target: 'SketchIdle',
              actions: 'Set selection',
            },
          },
        },

        'Await constrain vertically align': {
          invoke: {
            src: 'do-constrain-vertically-align',
            id: 'do-constrain-vertically-align',
            input: ({ context }) => ({
              selectionRanges: context.selectionRanges,
              sketchDetails: context.sketchDetails,
            }),
            onDone: {
              target: 'SketchIdle',
              actions: 'Set selection',
            },
          },
        },

        'Await constrain snap to X': {
          invoke: {
            src: 'do-constrain-snap-to-x',
            id: 'do-constrain-snap-to-x',
            input: ({ context }) => ({
              selectionRanges: context.selectionRanges,
              sketchDetails: context.sketchDetails,
            }),
            onDone: {
              target: 'SketchIdle',
              actions: 'Set selection',
            },
          },
        },

        'Await constrain snap to Y': {
          invoke: {
            src: 'do-constrain-snap-to-y',
            id: 'do-constrain-snap-to-y',
            input: ({ context }) => ({
              selectionRanges: context.selectionRanges,
              sketchDetails: context.sketchDetails,
            }),
            onDone: {
              target: 'SketchIdle',
              actions: 'Set selection',
            },
          },
        },

        'Await constrain equal length': {
          invoke: {
            src: 'do-constrain-equal-length',
            id: 'do-constrain-equal-length',
            input: ({ context }) => ({
              selectionRanges: context.selectionRanges,
              sketchDetails: context.sketchDetails,
            }),
            onDone: {
              target: 'SketchIdle',
              actions: 'Set selection',
            },
          },
        },

        'Await constrain parallel': {
          invoke: {
            src: 'do-constrain-parallel',
            id: 'do-constrain-parallel',
            input: ({ context }) => ({
              selectionRanges: context.selectionRanges,
              sketchDetails: context.sketchDetails,
            }),
            onDone: {
              target: 'SketchIdle',
              actions: 'Set selection',
            },
          },
        },

        'Change Tool ifs': {
          always: [
            {
              target: 'SketchIdle',
              guard: 'next is none',
            },
            {
              target: 'Line tool',
              guard: 'next is line',
            },
            {
              target: 'Rectangle tool',
              guard: 'next is rectangle',
            },
            {
              target: 'Tangential arc to',
              guard: 'next is tangential arc',
            },
            {
              target: 'Circle tool',
              guard: 'next is circle',
            },
            {
              target: 'Center Rectangle tool',
              guard: 'next is center rectangle',
            },
            {
              target: 'Circle three point tool',
              guard: 'next is circle three point neo',
              reenter: true,
            },
            {
              target: 'Arc tool',
              guard: 'next is arc',
              reenter: true,
            },
            {
              target: 'Arc three point tool',
              guard: 'next is arc three point',
              reenter: true,
            },
          ],
        },

        'Circle tool': {
          on: {
            'change tool': {
              target: 'Change Tool',
              reenter: true,
            },
          },

          states: {
            'Awaiting origin': {
              entry: 'listen for circle origin',

              on: {
                'Add circle origin': {
                  target: 'adding draft circle',
                  reenter: true,
                },
              },
            },

            'Awaiting Radius': {
              on: {
                'Finish circle': {
                  target: 'Finished Circle',
                  actions: 'reset deleteIndex',
                },
              },
            },

            'Finished Circle': {
              invoke: {
                src: 'setup-client-side-sketch-segments',
                id: 'setup-client-side-sketch-segments4',
                onDone: 'Awaiting origin',
                input: ({ context: { sketchDetails, selectionRanges } }) => ({
                  sketchDetails,
                  selectionRanges,
                }),
              },
            },

            'adding draft circle': {
              invoke: {
                src: 'set-up-draft-circle',
                id: 'set-up-draft-circle',
                onDone: {
                  target: 'Awaiting Radius',
                  actions: 'update sketchDetails',
                },
                onError: 'Awaiting origin',
                input: ({ context: { sketchDetails }, event }) => {
                  if (event.type !== 'Add circle origin')
                    return {
                      sketchDetails,
                      data: [0, 0],
                    }
                  return {
                    sketchDetails,
                    data: event.data,
                  }
                },
              },
            },
          },

          initial: 'Awaiting origin',
        },

        'Change Tool': {
          states: {
            'splitting sketch pipe': {
              invoke: {
                src: 'split-sketch-pipe-if-needed',
                id: 'split-sketch-pipe-if-needed',
                onDone: {
                  target: 'setup sketch for tool',
                  actions: 'update sketchDetails',
                },
                onError: '#Modeling.Sketch.SketchIdle',
                input: ({ context: { sketchDetails } }) => ({
                  sketchDetails,
                }),
              },
            },

            'setup sketch for tool': {
              invoke: {
                src: 'setup-client-side-sketch-segments',
                id: 'setup-client-side-sketch-segments',
                onDone: '#Modeling.Sketch.Change Tool ifs',
                onError: '#Modeling.Sketch.SketchIdle',
                input: ({ context: { sketchDetails, selectionRanges } }) => ({
                  sketchDetails,
                  selectionRanges,
                }),
              },
            },
          },

          initial: 'splitting sketch pipe',
          entry: [
            'assign tool in context',
            'reset selections',
            'tear down client sketch',
          ],
        },
        'Circle three point tool': {
          states: {
            'Awaiting first point': {
              on: {
                'Add first point': 'Awaiting second point',
              },

              entry: 'listen for circle first point',
            },

            'Awaiting second point': {
              on: {
                'Add second point': {
                  target: 'adding draft circle three point',
                  actions: 'remove draft entities',
                },
              },

              entry: 'listen for circle second point',
            },

            'adding draft circle three point': {
              invoke: {
                src: 'set-up-draft-circle-three-point',
                id: 'set-up-draft-circle-three-point',
                onDone: {
                  target: 'Awaiting third point',
                  actions: 'update sketchDetails',
                },
                input: ({ context: { sketchDetails }, event }) => {
                  if (event.type !== 'Add second point')
                    return {
                      sketchDetails,
                      data: { p1: [0, 0], p2: [0, 0] },
                    }
                  return {
                    sketchDetails,
                    data: event.data,
                  }
                },
              },
            },

            'Awaiting third point': {
              on: {
                'Finish circle three point': {
                  target: 'Finished circle three point',
                  actions: 'reset deleteIndex',
                },
              },
            },

            'Finished circle three point': {
              invoke: {
                src: 'setup-client-side-sketch-segments',
                id: 'setup-client-side-sketch-segments5',
                onDone: 'Awaiting first point',
                input: ({ context: { sketchDetails, selectionRanges } }) => ({
                  sketchDetails,
                  selectionRanges,
                }),
              },
            },
          },

          initial: 'Awaiting first point',
          exit: 'remove draft entities',

          on: {
            'change tool': 'Change Tool',
          },
        },

        'Arc tool': {
          states: {
            'Awaiting start point': {
              on: {
                'Add start point': {
                  target: 'Awaiting for circle center',
                  actions: 'update sketchDetails arc',
                },
              },

              entry: 'setup noPoints onClick listener',
              exit: 'remove draft entities',
            },

            'Awaiting for circle center': {
              entry: ['listen for rectangle origin'],

              on: {
                'click in scene': 'Adding draft arc',
              },
            },

            'Adding draft arc': {
              invoke: {
                src: 'set-up-draft-arc',
                id: 'set-up-draft-arc',
                onDone: {
                  target: 'Awaiting endAngle',
                  actions: 'update sketchDetails',
                },
                input: ({ context: { sketchDetails }, event }) => {
                  if (event.type !== 'click in scene')
                    return {
                      sketchDetails,
                      data: [0, 0],
                    }
                  return {
                    sketchDetails,
                    data: event.data,
                  }
                },
              },
            },

            'Awaiting endAngle': {
              on: {
                'Finish arc': 'Finishing arc',
              },
            },

            'Finishing arc': {
              invoke: {
                src: 'setup-client-side-sketch-segments',
                id: 'setup-client-side-sketch-segments8',
                onDone: 'Awaiting start point',
                input: ({ context: { sketchDetails, selectionRanges } }) => ({
                  sketchDetails,
                  selectionRanges,
                }),
              },
            },
          },

          initial: 'Awaiting start point',

          on: {
            'change tool': {
              target: 'Change Tool',
              reenter: true,
            },
          },
        },

        'Arc three point tool': {
          states: {
            'Awaiting start point': {
              on: {
                'Add start point': {
                  target: 'Awaiting for circle center',
                  actions: 'update sketchDetails arc',
                },
              },

              entry: 'setup noPoints onClick listener',
              exit: 'remove draft entities',
            },

            'Awaiting for circle center': {
              on: {
                'click in scene': {
                  target: 'Adding draft arc three point',
                  actions: 'remove draft entities',
                },
              },

              entry: ['listen for rectangle origin', 'add draft line'],
            },

            'Adding draft arc three point': {
              invoke: {
                src: 'set-up-draft-arc-three-point',
                id: 'set-up-draft-arc-three-point',
                onDone: {
                  target: 'Awaiting third point',
                  actions: 'update sketchDetails',
                },
                input: ({ context: { sketchDetails }, event }) => {
                  if (event.type !== 'click in scene')
                    return {
                      sketchDetails,
                      data: [0, 0],
                    }
                  return {
                    sketchDetails,
                    data: event.data,
                  }
                },
              },
            },

            'Awaiting third point': {
              on: {
                'Finish arc': {
                  target: 'Finishing arc',
                  actions: 'reset deleteIndex',
                },

                'Close sketch': 'Finish profile',
              },
            },

            'Finishing arc': {
              invoke: {
                src: 'setup-client-side-sketch-segments',
                id: 'setup-client-side-sketch-segments9',
                onDone: {
                  target: 'Awaiting for circle center',
                  reenter: true,
                },
                input: ({ context: { sketchDetails, selectionRanges } }) => ({
                  sketchDetails,
                  selectionRanges,
                }),
              },
            },

            'Finish profile': {
              invoke: {
                src: 'setup-client-side-sketch-segments',
                id: 'setup-client-side-sketch-segments10',
                onDone: 'Awaiting start point',
                input: ({ context: { sketchDetails, selectionRanges } }) => ({
                  sketchDetails,
                  selectionRanges,
                }),
              },
            },
          },

          initial: 'Awaiting start point',

          on: {
            'change tool': 'Change Tool',
          },

          exit: 'remove draft entities',
        },
      },

      initial: 'Init',

      on: {
        CancelSketch: '.SketchIdle',

        'Delete segment': {
          reenter: false,
          actions: ['Delete segment', 'Set sketchDetails', 'reset selections'],
        },
        'code edit during sketch': '.clean slate',
      },

      exit: [
        'sketch exit execute',
        'tear down client sketch',
        'remove sketch grid',
        'engineToClient cam sync direction',
        'Reset Segment Overlays',
        'enable copilot',
      ],

      entry: ['add axis n grid', 'clientToEngine cam sync direction'],
    },

    'Sketch no face': {
      entry: [
        'disable copilot',
        'show default planes',
        'set selection filter to faces only',
        'enter sketching mode',
      ],

      exit: ['hide default planes', 'set selection filter to defaults'],
      on: {
        'Select default plane': {
          target: 'animating to plane',
          actions: ['reset sketch metadata'],
        },
      },
    },

    'animating to plane': {
      invoke: {
        src: 'animate-to-face',
        id: 'animate-to-face',

        input: ({ event }) => {
          if (event.type !== 'Select default plane') return undefined
          return event.data
        },

        onDone: {
          target: 'Sketch',
          actions: 'set new sketch metadata',
        },

        onError: 'Sketch no face',
      },
    },

    'animating to existing sketch': {
      invoke: {
        src: 'animate-to-sketch',
        id: 'animate-to-sketch',

        input: ({ context }) => ({
          selectionRanges: context.selectionRanges,
          sketchDetails: context.sketchDetails,
        }),

        onDone: {
          target: 'Sketch',
          actions: [
            'disable copilot',
            'set new sketch metadata',
            'enter sketching mode',
          ],
        },

        onError: 'idle',
      },
    },

    'Applying extrude': {
      invoke: {
        src: 'extrudeAstMod',
        id: 'extrudeAstMod',
        input: ({ event }) => {
          if (event.type !== 'Extrude') return undefined
          return event.data
        },
        onDone: ['idle'],
        onError: {
          target: 'idle',
          actions: 'toastError',
        },
      },
    },

    'Applying revolve': {
      invoke: {
        src: 'revolveAstMod',
        id: 'revolveAstMod',
        input: ({ event }) => {
          if (event.type !== 'Revolve') return undefined
          return event.data
        },
        onDone: ['idle'],
        onError: {
          target: 'idle',
          actions: 'toastError',
        },
      },
    },

    'Applying offset plane': {
      invoke: {
        src: 'offsetPlaneAstMod',
        id: 'offsetPlaneAstMod',
        input: ({ event }) => {
          if (event.type !== 'Offset plane') return undefined
          return event.data
        },
        onDone: ['idle'],
        onError: ['idle'],
      },
    },

    'Applying helix': {
      invoke: {
        src: 'helixAstMod',
        id: 'helixAstMod',
        input: ({ event }) => {
          if (event.type !== 'Helix') return undefined
          return event.data
        },
        onDone: ['idle'],
        onError: ['idle'],
      },
    },

    'Applying sweep': {
      invoke: {
        src: 'sweepAstMod',
        id: 'sweepAstMod',
        input: ({ event }) => {
          if (event.type !== 'Sweep') return undefined
          return event.data
        },
        onDone: ['idle'],
        onError: ['idle'],
      },
    },

    'Applying loft': {
      invoke: {
        src: 'loftAstMod',
        id: 'loftAstMod',
        input: ({ event }) => {
          if (event.type !== 'Loft') return undefined
          return event.data
        },
        onDone: ['idle'],
        onError: ['idle'],
      },
    },

    'Applying shell': {
      invoke: {
        src: 'shellAstMod',
        id: 'shellAstMod',
        input: ({ event }) => {
          if (event.type !== 'Shell') return undefined
          return event.data
        },
        onDone: ['idle'],
        onError: ['idle'],
      },
    },

    'Applying fillet': {
      invoke: {
        src: 'filletAstMod',
        id: 'filletAstMod',
        input: ({ event }) => {
          if (event.type !== 'Fillet') return undefined
          return event.data
        },
        onDone: ['idle'],
        onError: ['idle'],
      },
    },

    'Applying chamfer': {
      invoke: {
        src: 'chamferAstMod',
        id: 'chamferAstMod',
        input: ({ event }) => {
          if (event.type !== 'Chamfer') return undefined
          return event.data
        },
        onDone: ['idle'],
        onError: ['idle'],
      },
    },

    parameter: {
      type: 'parallel',
      states: {
        creating: {
          invoke: {
            src: 'actor.parameter.create',
            id: 'actor.parameter.create',
            input: ({ event }) => {
              if (event.type !== 'event.parameter.create') return undefined
              return event.data
            },
            onDone: ['#Modeling.idle'],
            onError: ['#Modeling.idle'],
          },
        },
        editing: {
          invoke: {
            src: 'actor.parameter.edit',
            id: 'actor.parameter.edit',
            input: ({ event }) => {
              if (event.type !== 'event.parameter.edit') return undefined
              return event.data
            },
            onDone: ['#Modeling.idle'],
            onError: ['#Modeling.idle'],
          },
        },
      },
    },

    'Applying Prompt-to-edit': {
      invoke: {
        src: 'submit-prompt-edit',
        id: 'submit-prompt-edit',

        input: ({ event }) => {
          if (event.type !== 'Prompt-to-edit' || !event.data) {
            return {
              prompt: '',
              selection: { graphSelections: [], otherSelections: [] },
            }
          }
          return event.data
        },

        onDone: 'idle',
        onError: 'idle',
      },
    },

    'Applying Delete selection': {
      invoke: {
        src: 'deleteSelectionAstMod',
        id: 'deleteSelectionAstMod',

        input: ({ event, context }) => {
          return { selectionRanges: context.selectionRanges }
        },

        onDone: 'idle',
        onError: {
          target: 'idle',
          reenter: true,
          actions: ({ event }) => {
            if ('error' in event && err(event.error)) {
              toast.error(event.error.message)
            }
          },
        },
      },
    },

    'Applying appearance': {
      invoke: {
        src: 'appearanceAstMod',
        id: 'appearanceAstMod',
        input: ({ event }) => {
          if (event.type !== 'Appearance') return undefined
          return event.data
        },
        onDone: ['idle'],
        onError: ['idle'],
      },
    },

    Exporting: {
      invoke: {
        src: 'exportFromEngine',
        id: 'exportFromEngine',
        input: ({ event }) => {
          if (event.type !== 'Export') return undefined
          return event.data
        },
        onDone: ['idle'],
        onError: ['idle'],
      },
    },

    Making: {
      invoke: {
        src: 'makeFromEngine',
        id: 'makeFromEngine',
        input: ({ event, context }) => {
          if (event.type !== 'Make' || !context.machineManager) return undefined
          return {
            machineManager: context.machineManager,
            ...event.data,
          }
        },
        onDone: ['idle'],
        onError: ['idle'],
      },
    },

    'Boolean subtracting': {
      invoke: {
        src: 'boolSubtractAstMod',
        id: 'boolSubtractAstMod',
        input: ({ event }) =>
          event.type !== 'Boolean Subtract' ? undefined : event.data,
        onDone: 'idle',
        onError: 'idle',
      },
    },
    'Boolean uniting': {
      invoke: {
        src: 'boolUnionAstMod',
        id: 'boolUnionAstMod',
        input: ({ event }) =>
          event.type !== 'Boolean Union' ? undefined : event.data,
        onDone: 'idle',
        onError: 'idle',
      },
    },
    'Boolean intersecting': {
      invoke: {
        src: 'boolIntersectAstMod',
        id: 'boolIntersectAstMod',
        input: ({ event }) =>
          event.type !== 'Boolean Intersect' ? undefined : event.data,
        onDone: 'idle',
        onError: 'idle',
      },
    },
  },

  initial: 'idle',

  on: {
    Cancel: {
      target: '.idle',
      // TODO what if we're existing extrude equipped, should these actions still be fired?
      // maybe cancel needs to have a guard for if else logic?
      actions: [
        'reset sketch metadata',
        'enable copilot',
        'enter modeling mode',
      ],
    },

    'Set selection': {
      reenter: false,
      actions: 'Set selection',
    },

    'Set mouse state': {
      reenter: false,
      actions: 'Set mouse state',
    },
    'Set context': {
      reenter: false,
      actions: 'Set context',
    },
    'Set Segment Overlays': {
      reenter: false,
      actions: 'Set Segment Overlays',
    },
    'Center camera on selection': {
      reenter: false,
      actions: 'Center camera on selection',
    },
  },
})

export function isEditingExistingSketch({
  sketchDetails,
}: {
  sketchDetails: SketchDetails | null
}): boolean {
  // should check that the variable declaration is a pipeExpression
  // and that the pipeExpression contains a "startProfileAt" callExpression
  if (!sketchDetails?.sketchEntryNodePath) return false
  const variableDeclaration = getNodeFromPath<VariableDeclarator>(
    kclManager.ast,
    sketchDetails.sketchEntryNodePath,
    'VariableDeclarator',
    false,
    true // suppress noise because we know sketchEntryNodePath might not match up to the ast if the user changed the code
    // and is dealt with in `re-eval nodePaths`
  )
  if (variableDeclaration instanceof Error) return false
  if (variableDeclaration.node.type !== 'VariableDeclarator') return false
  const maybePipeExpression = variableDeclaration.node.init
  if (
    (maybePipeExpression.type === 'CallExpression' ||
      maybePipeExpression.type === 'CallExpressionKw') &&
    (maybePipeExpression.callee.name.name === 'startProfileAt' ||
      maybePipeExpression.callee.name.name === 'circle' ||
      maybePipeExpression.callee.name.name === 'circleThreePoint')
  )
    return true
  if (maybePipeExpression.type !== 'PipeExpression') return false
  const hasStartProfileAt = maybePipeExpression.body.some(
    (item) =>
      item.type === 'CallExpression' &&
      item.callee.name.name === 'startProfileAt'
  )
  const hasCircle =
    maybePipeExpression.body.some(
      (item) =>
        item.type === 'CallExpressionKw' && item.callee.name.name === 'circle'
    ) ||
    maybePipeExpression.body.some(
      (item) =>
        item.type === 'CallExpressionKw' &&
        item.callee.name.name === 'circleThreePoint'
    )
  return (hasStartProfileAt && maybePipeExpression.body.length > 1) || hasCircle
}
export function pipeHasCircle({
  sketchDetails,
}: {
  sketchDetails: SketchDetails | null
}): boolean {
  if (!sketchDetails?.sketchEntryNodePath) return false
  const variableDeclaration = getNodeFromPath<VariableDeclarator>(
    kclManager.ast,
    sketchDetails.sketchEntryNodePath,
    'VariableDeclarator'
  )
  if (err(variableDeclaration)) return false
  if (variableDeclaration.node.type !== 'VariableDeclarator') return false
  const pipeExpression = variableDeclaration.node.init
  if (pipeExpression.type !== 'PipeExpression') return false
  const hasCircle = pipeExpression.body.some(
    (item) =>
      item.type === 'CallExpressionKw' && item.callee.name.name === 'circle'
  )
  return hasCircle
}

export function canRectangleOrCircleTool({
  sketchDetails,
}: {
  sketchDetails: SketchDetails | null
}): boolean {
  const node = getNodeFromPath<VariableDeclaration>(
    kclManager.ast,
    sketchDetails?.sketchEntryNodePath || [],
    'VariableDeclaration'
  )
  // This should not be returning false, and it should be caught
  // but we need to simulate old behavior to move on.
  if (err(node)) return false
  return node.node?.declaration.init.type !== 'PipeExpression'
}

/** If the sketch contains `close` or `circle` stdlib functions it must be closed */
export function isClosedSketch({
  sketchDetails,
}: {
  sketchDetails: SketchDetails | null
}): boolean {
  const node = getNodeFromPath<VariableDeclaration>(
    kclManager.ast,
    sketchDetails?.sketchEntryNodePath || [],
    'VariableDeclaration'
  )
  // This should not be returning false, and it should be caught
  // but we need to simulate old behavior to move on.
  if (err(node)) return false
  if (node.node?.declaration?.init?.type !== 'PipeExpression') return false
  return node.node.declaration.init.body.some(
    (node) =>
      (node.type === 'CallExpression' || node.type === 'CallExpressionKw') &&
      (node.callee.name.name === 'close' || node.callee.name.name === 'circle')
  )
}<|MERGE_RESOLUTION|>--- conflicted
+++ resolved
@@ -735,65 +735,6 @@
         sketchDetails: event.output,
       }
     }),
-<<<<<<< HEAD
-=======
-    'AST revolve': ({ context: { store }, event }) => {
-      if (event.type !== 'Revolve') return
-      ;(async () => {
-        if (!event.data) return
-        const { selection, angle, axis, edge, axisOrEdge } = event.data
-        let ast = kclManager.ast
-        if (
-          'variableName' in angle &&
-          angle.variableName &&
-          angle.insertIndex !== undefined
-        ) {
-          const newBody = [...ast.body]
-          newBody.splice(angle.insertIndex, 0, angle.variableDeclarationAst)
-          ast.body = newBody
-        }
-
-        // This is the selection of the sketch that will be revolved
-        const pathToNode = getNodePathFromSourceRange(
-          ast,
-          selection.graphSelections[0]?.codeRef.range
-        )
-
-        const revolveSketchRes = revolveSketch(
-          ast,
-          pathToNode,
-          'variableName' in angle
-            ? angle.variableIdentifierAst
-            : angle.valueAst,
-          axisOrEdge,
-          axis,
-          edge,
-          kclManager.artifactGraph,
-          selection.graphSelections[0]?.artifact
-        )
-        if (trap(revolveSketchRes)) return
-        const { modifiedAst, pathToRevolveArg } = revolveSketchRes
-
-        await updateModelingState(
-          modifiedAst,
-          EXECUTION_TYPE_REAL,
-          {
-            kclManager,
-            editorManager,
-            codeManager,
-          },
-          {
-            focusPath: [pathToRevolveArg],
-            zoomToFit: true,
-            zoomOnRangeAndType: {
-              range: selection.graphSelections[0]?.codeRef.range,
-              type: 'path',
-            },
-          }
-        )
-      })().catch(reportRejection)
-    },
->>>>>>> efc8c82d
     'set selection filter to curves only': () => {
       ;(async () => {
         await engineCommandManager.sendSceneCommand({
@@ -1898,7 +1839,7 @@
         axisOrEdge,
         axis,
         edge,
-        engineCommandManager.artifactGraph,
+        kclManager.artifactGraph,
         selection.graphSelections[0]?.artifact,
         variableName,
         insertIndex
