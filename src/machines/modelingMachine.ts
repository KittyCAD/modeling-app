--- conflicted
+++ resolved
@@ -152,36 +152,36 @@
 
 export type ModelingMachineEvent =
   | {
-      type: 'Enter sketch'
-      data?: {
-        forceNewSketch?: boolean
-      }
+    type: 'Enter sketch'
+    data?: {
+      forceNewSketch?: boolean
     }
+  }
   | { type: 'Sketch On Face' }
   | {
-      type: 'Select sketch plane'
-      data: DefaultPlane | ExtrudeFacePlane | OffsetPlane
-    }
+    type: 'Select sketch plane'
+    data: DefaultPlane | ExtrudeFacePlane | OffsetPlane
+  }
   | {
-      type: 'Select sketch solve plane'
-      data: ArtifactId
-    }
+    type: 'Select sketch solve plane'
+    data: ArtifactId
+  }
   | {
-      type: 'Set selection'
-      data: SetSelections
-    }
+    type: 'Set selection'
+    data: SetSelections
+  }
   | {
-      type: 'Delete selection'
-    }
+    type: 'Delete selection'
+  }
   | { type: 'Sketch no face' }
   | { type: 'Cancel'; cleanup?: () => void }
   | {
-      type: 'Add start point' | 'Continue existing profile'
-      data: {
-        sketchNodePaths: PathToNode[]
-        sketchEntryNodePath: PathToNode
-      }
+    type: 'Add start point' | 'Continue existing profile'
+    data: {
+      sketchNodePaths: PathToNode[]
+      sketchEntryNodePath: PathToNode
     }
+  }
   | { type: 'Close sketch' }
   | { type: 'Make segment horizontal' }
   | { type: 'Make segment vertical' }
@@ -196,25 +196,25 @@
   | { type: 'Constrain snap to X' }
   | { type: 'Constrain snap to Y' }
   | {
-      type: 'Constrain length'
-      data: ModelingCommandSchema['Constrain length']
-    }
+    type: 'Constrain length'
+    data: ModelingCommandSchema['Constrain length']
+  }
   | { type: 'Constrain equal length' }
   | { type: 'Constrain parallel' }
   | { type: 'Constrain remove constraints'; data?: PathToNode }
   | { type: 'Export'; data: ModelingCommandSchema['Export'] }
   | {
-      type: 'Boolean Subtract'
-      data: ModelingCommandSchema['Boolean Subtract']
-    }
+    type: 'Boolean Subtract'
+    data: ModelingCommandSchema['Boolean Subtract']
+  }
   | {
-      type: 'Boolean Union'
-      data: ModelingCommandSchema['Boolean Union']
-    }
+    type: 'Boolean Union'
+    data: ModelingCommandSchema['Boolean Union']
+  }
   | {
-      type: 'Boolean Intersect'
-      data: ModelingCommandSchema['Boolean Intersect']
-    }
+    type: 'Boolean Intersect'
+    data: ModelingCommandSchema['Boolean Intersect']
+  }
   | { type: 'Make'; data: ModelingCommandSchema['Make'] }
   | { type: 'Extrude'; data?: ModelingCommandSchema['Extrude'] }
   | { type: 'Sweep'; data?: ModelingCommandSchema['Sweep'] }
@@ -227,79 +227,79 @@
   | { type: 'Helix'; data: ModelingCommandSchema['Helix'] }
   | { type: 'Prompt-to-edit'; data: ModelingCommandSchema['Prompt-to-edit'] }
   | {
-      type: 'Delete selection'
-      data: ModelingCommandSchema['Delete selection']
-    }
+    type: 'Delete selection'
+    data: ModelingCommandSchema['Delete selection']
+  }
   | { type: 'Appearance'; data: ModelingCommandSchema['Appearance'] }
   | { type: 'Translate'; data: ModelingCommandSchema['Translate'] }
   | { type: 'Rotate'; data: ModelingCommandSchema['Rotate'] }
   | { type: 'Scale'; data: ModelingCommandSchema['Scale'] }
   | { type: 'Clone'; data: ModelingCommandSchema['Clone'] }
   | {
-      type:
-        | 'Add circle origin'
-        | 'Add circle center'
-        | 'Add center rectangle origin'
-        | 'click in scene'
-        | 'Add first point'
-      data: [x: number, y: number]
+    type:
+    | 'Add circle origin'
+    | 'Add circle center'
+    | 'Add center rectangle origin'
+    | 'click in scene'
+    | 'Add first point'
+    data: [x: number, y: number]
+  }
+  | {
+    type: 'Add second point'
+    data: {
+      p1: [x: number, y: number]
+      p2: [x: number, y: number]
     }
+  }
   | {
-      type: 'Add second point'
-      data: {
-        p1: [x: number, y: number]
-        p2: [x: number, y: number]
-      }
-    }
-  | {
-      type: 'xstate.done.actor.animate-to-face'
-      output: SketchDetails
-    }
+    type: 'xstate.done.actor.animate-to-face'
+    output: SketchDetails
+  }
   | { type: 'xstate.done.actor.animate-to-sketch'; output: SketchDetails }
   | { type: `xstate.done.actor.do-constrain${string}`; output: SetSelections }
   | {
-      type:
-        | 'xstate.done.actor.set-up-draft-circle'
-        | 'xstate.done.actor.set-up-draft-rectangle'
-        | 'xstate.done.actor.set-up-draft-center-rectangle'
-        | 'xstate.done.actor.set-up-draft-circle-three-point'
-        | 'xstate.done.actor.set-up-draft-arc'
-        | 'xstate.done.actor.set-up-draft-arc-three-point'
-        | 'xstate.done.actor.split-sketch-pipe-if-needed'
-        | 'xstate.done.actor.actor-circle-three-point'
-        | 'xstate.done.actor.reeval-node-paths'
-
-      output: SketchDetailsUpdate
-    }
+    type:
+    | 'xstate.done.actor.set-up-draft-circle'
+    | 'xstate.done.actor.set-up-draft-rectangle'
+    | 'xstate.done.actor.set-up-draft-center-rectangle'
+    | 'xstate.done.actor.set-up-draft-circle-three-point'
+    | 'xstate.done.actor.set-up-draft-arc'
+    | 'xstate.done.actor.set-up-draft-arc-three-point'
+    | 'xstate.done.actor.split-sketch-pipe-if-needed'
+    | 'xstate.done.actor.actor-circle-three-point'
+    | 'xstate.done.actor.reeval-node-paths'
+
+    output: SketchDetailsUpdate
+  }
   | {
-      type: 'xstate.done.actor.setup-client-side-sketch-segments9'
-    }
+    type: 'xstate.done.actor.setup-client-side-sketch-segments9'
+  }
   | { type: 'Set mouse state'; data: MouseState }
   | { type: 'Set context'; data: Partial<Store> }
   | {
-      type: 'Set Segment Overlays'
-      data: SegmentOverlayPayload
+    type: 'Set Segment Overlays'
+    data: SegmentOverlayPayload
+  }
+  | {
+    type: 'Center camera on selection'
+  }
+  | {
+    type: 'Delete segment'
+    data: PathToNode
+  }
+  | {
+    type: 'code edit during sketch'
+  }
+  | {
+    type: 'Constrain with named value'
+    data: ModelingCommandSchema['Constrain with named value']
+  }
+  | {
+    type: 'change tool'
+    data: {
+      tool: SketchTool
     }
-  | {
-      type: 'Center camera on selection'
-    }
-  | {
-      type: 'Delete segment'
-      data: PathToNode
-    }
-  | {
-      type: 'code edit during sketch'
-    }
-  | {
-      type: 'Constrain with named value'
-      data: ModelingCommandSchema['Constrain with named value']
-    }
-  | {
-      type: 'change tool'
-      data: {
-        tool: SketchTool
-      }
-    }
+  }
   | { type: 'Finish rectangle' }
   | { type: 'Finish center rectangle' }
   | { type: 'Finish circle' }
@@ -309,18 +309,18 @@
   | { type: 'Artifact graph emptied' }
   | { type: 'Artifact graph initialized' }
   | {
-      type: 'Toggle default plane visibility'
-      planeId: string
-      planeKey: keyof PlaneVisibilityMap
-    }
+    type: 'Toggle default plane visibility'
+    planeId: string
+    planeKey: keyof PlaneVisibilityMap
+  }
   | {
-      type: 'Save default plane visibility'
-      planeId: string
-      planeKey: keyof PlaneVisibilityMap
-    }
+    type: 'Save default plane visibility'
+    planeId: string
+    planeKey: keyof PlaneVisibilityMap
+  }
   | {
-      type: 'Restore default plane visibility'
-    }
+    type: 'Restore default plane visibility'
+  }
 
 // export type MoveDesc = { line: number; snippet: string }
 
@@ -551,8 +551,8 @@
       const pathToNodes = event.data
         ? [event.data]
         : selectionRanges.graphSelections.map(({ codeRef }) => {
-            return codeRef.pathToNode
-          })
+          return codeRef.pathToNode
+        })
       const info = removeConstrainingValuesInfo(pathToNodes)
       if (err(info)) return false
       return info.enabled
@@ -1171,8 +1171,8 @@
         },
       }
     }),
-    'enable copilot': () => {},
-    'disable copilot': () => {},
+    'enable copilot': () => { },
+    'disable copilot': () => { },
     'Set selection': assign(
       ({ context: { selectionRanges, sketchDetails }, event }) => {
         // this was needed for ts after adding 'Set selection' action to on done modal events
@@ -1378,11 +1378,11 @@
         return {}
       }
     ),
-    'Set mouse state': () => {},
-    'Set Segment Overlays': () => {},
-    'Center camera on selection': () => {},
-    'Submit to Text-to-CAD API': () => {},
-    'Set sketchDetails': () => {},
+    'Set mouse state': () => { },
+    'Set Segment Overlays': () => { },
+    'Center camera on selection': () => { },
+    'Submit to Text-to-CAD API': () => { },
+    'Set sketchDetails': () => { },
     'debug-action': (data) => {
       console.log('re-eval debug-action', data)
     },
@@ -2249,7 +2249,7 @@
         input,
       }: {
         input: ModelingCommandSchema['Prompt-to-edit']
-      }) => {}
+      }) => { }
     ),
 
     /* Below are recent modeling codemods that are using updateModelinState,
@@ -2882,12 +2882,12 @@
       }
     ),
     exportFromEngine: fromPromise(
-      async ({}: { input?: ModelingCommandSchema['Export'] }) => {
+      async ({ }: { input?: ModelingCommandSchema['Export'] }) => {
         return undefined as Error | undefined
       }
     ),
     makeFromEngine: fromPromise(
-      async ({}: {
+      async ({ }: {
         input?: {
           machineManager: MachineManager
         } & ModelingCommandSchema['Make']
@@ -4591,41 +4591,6 @@
       },
     },
 
-<<<<<<< HEAD
-    'state:parameter:creating': {
-      invoke: {
-        src: 'actor.parameter.create',
-        id: 'actor.parameter.create',
-        input: ({ event }) => {
-          if (event.type !== 'event.parameter.create') return undefined
-          return event.data
-        },
-        onDone: ['#Modeling.idle'],
-        onError: {
-          target: '#Modeling.idle',
-          actions: 'toastError',
-        },
-      },
-    },
-
-    'state:parameter:editing': {
-      invoke: {
-        src: 'actor.parameter.edit',
-        id: 'actor.parameter.edit',
-        input: ({ event }) => {
-          if (event.type !== 'event.parameter.edit') return undefined
-          return event.data
-        },
-        onDone: ['#Modeling.idle'],
-        onError: {
-          target: '#Modeling.idle',
-          actions: 'toastError',
-        },
-      },
-    },
-
-=======
->>>>>>> 9ff2beda
     'Applying Prompt-to-edit': {
       invoke: {
         src: 'submit-prompt-edit',
