import toast from 'react-hot-toast'
import { Mesh, Vector2, Vector3 } from 'three'
import { assign, fromPromise, setup } from 'xstate'

import type {
  SetSelections,
  MouseState,
  SegmentOverlayPayload,
  SketchDetails,
  SketchDetailsUpdate,
  SegmentOverlays,
  ExtrudeFacePlane,
  DefaultPlane,
  OffsetPlane,
  Store,
  SketchTool,
  MoveDesc,
  PlaneVisibilityMap,
} from '@src/machines/modelingSharedTypes'
import { modelingMachineDefaultContext } from '@src/machines/modelingSharedContext'

import type { Node } from '@rust/kcl-lib/bindings/Node'

import type { Point3d } from '@rust/kcl-lib/bindings/ModelingCmd'
import type { Plane } from '@rust/kcl-lib/bindings/Plane'
import { letEngineAnimateAndSyncCamAfter } from '@src/clientSideScene/CameraControls'
import { deleteSegment } from '@src/clientSideScene/deleteSegment'
import {
  orthoScale,
  quaternionFromUpNForward,
} from '@src/clientSideScene/helpers'
import { DRAFT_DASHED_LINE } from '@src/clientSideScene/sceneConstants'
import type { OnMoveCallbackArgs } from '@src/clientSideScene/sceneInfra'
import { DRAFT_POINT } from '@src/clientSideScene/sceneUtils'
import { createProfileStartHandle } from '@src/clientSideScene/segments'
import type { MachineManager } from '@src/components/MachineManagerProvider'
import type { ModelingMachineContext } from '@src/components/ModelingMachineProvider'
import {
  applyConstraintEqualAngle,
  equalAngleInfo,
} from '@src/components/Toolbar/EqualAngle'
import {
  applyConstraintEqualLength,
  setEqualLengthInfo,
} from '@src/components/Toolbar/EqualLength'
import {
  applyConstraintHorzVert,
  horzVertInfo,
} from '@src/components/Toolbar/HorzVert'
import { intersectInfo } from '@src/components/Toolbar/Intersect'
import {
  applyRemoveConstrainingValues,
  removeConstrainingValuesInfo,
} from '@src/components/Toolbar/RemoveConstrainingValues'
import {
  absDistanceInfo,
  applyConstraintAxisAlign,
} from '@src/components/Toolbar/SetAbsDistance'
import { angleBetweenInfo } from '@src/components/Toolbar/SetAngleBetween'
import {
  applyConstraintHorzVertAlign,
  horzVertDistanceInfo,
} from '@src/components/Toolbar/SetHorzVertDistance'
import { angleLengthInfo } from '@src/components/Toolbar/angleLengthInfo'
import { updateModelingState } from '@src/lang/modelingWorkflows'
import {
  insertNamedConstant,
  replaceValueAtNodePath,
} from '@src/lang/modifyAst'
import type {
  ChamferParameters,
  FilletParameters,
} from '@src/lang/modifyAst/addEdgeTreatment'
import {
  EdgeTreatmentType,
  editEdgeTreatment,
  modifyAstWithEdgeTreatmentAndTag,
} from '@src/lang/modifyAst/addEdgeTreatment'
import {
  addIntersect,
  addSubtract,
  addUnion,
} from '@src/lang/modifyAst/boolean'
import {
  deleteSelectionPromise,
  deletionErrorMessage,
} from '@src/lang/modifyAst/deleteSelection'
import { addOffsetPlane, addShell } from '@src/lang/modifyAst/faces'
import { addHelix } from '@src/lang/modifyAst/geometry'
import {
  addExtrude,
  addLoft,
  addRevolve,
  addSweep,
} from '@src/lang/modifyAst/sweeps'
import { addPatternCircular3D } from '@src/lang/modifyAst/pattern3D'
import {
  addAppearance,
  addClone,
  addRotate,
  addScale,
  addTranslate,
} from '@src/lang/modifyAst/transforms'
import {
  artifactIsPlaneWithPaths,
  getNodeFromPath,
  isCursorInFunctionDefinition,
  isNodeSafeToReplacePath,
  stringifyPathToNode,
  updatePathToNodesAfterEdit,
} from '@src/lang/queryAst'
import { getNodePathFromSourceRange } from '@src/lang/queryAstNodePathUtils'
import {
  getFaceCodeRef,
  getPathsFromArtifact,
  getPathsFromPlaneArtifact,
  getPlaneFromArtifact,
} from '@src/lang/std/artifactGraph'
import {
  crossProduct,
  isCursorInSketchCommandRange,
  updateSketchDetailsNodePaths,
} from '@src/lang/util'
import type {
  Artifact,
  ArtifactId,
  KclValue,
  PathToNode,
  Program,
  VariableDeclaration,
  VariableDeclarator,
} from '@src/lang/wasm'
import { parse, recast, resultIsOk, sketchFromKclValue } from '@src/lang/wasm'
import type { ModelingCommandSchema } from '@src/lib/commandBarConfigs/modelingCommandConfig'
import type { KclCommandValue } from '@src/lib/commandTypes'
import { EXECUTION_TYPE_REAL, VALID_PANE_IDS } from '@src/lib/constants'
import { isDesktop } from '@src/lib/isDesktop'
import type { Selections } from '@src/lib/selections'
import { handleSelectionBatch, updateSelections } from '@src/lib/selections'
import {
  codeManager,
  editorManager,
  engineCommandManager,
  kclManager,
  sceneEntitiesManager,
  sceneInfra,
} from '@src/lib/singletons'
import type { ToolbarModeName } from '@src/lib/toolbar'
import { err, reportRejection, trap } from '@src/lib/trap'
import { uuidv4 } from '@src/lib/utils'
import { kclEditorActor } from '@src/machines/kclEditorMachine'
import { sketchSolveMachine } from '@src/machines/sketchSolveMode'

export type ModelingMachineEvent =
  | {
      type: 'Enter sketch'
      data?: {
        forceNewSketch?: boolean
      }
    }
  | { type: 'Sketch On Face' }
  | {
      type: 'Select sketch plane'
      data: DefaultPlane | ExtrudeFacePlane | OffsetPlane
    }
  | {
      type: 'Select sketch solve plane'
      data: ArtifactId
    }
  | {
      type: 'Set selection'
      data: SetSelections
    }
  | {
      type: 'Delete selection'
    }
  | { type: 'Sketch no face' }
  | { type: 'Cancel'; cleanup?: () => void }
  | {
      type: 'Add start point' | 'Continue existing profile'
      data: {
        sketchNodePaths: PathToNode[]
        sketchEntryNodePath: PathToNode
      }
    }
  | { type: 'Close sketch' }
  | { type: 'Make segment horizontal' }
  | { type: 'Make segment vertical' }
  | { type: 'Constrain horizontal distance' }
  | { type: 'Constrain ABS X' }
  | { type: 'Constrain ABS Y' }
  | { type: 'Constrain vertical distance' }
  | { type: 'Constrain angle' }
  | { type: 'Constrain perpendicular distance' }
  | { type: 'Constrain horizontally align' }
  | { type: 'Constrain vertically align' }
  | { type: 'Constrain snap to X' }
  | { type: 'Constrain snap to Y' }
  | {
      type: 'Constrain length'
      data: ModelingCommandSchema['Constrain length']
    }
  | { type: 'Constrain equal length' }
  | { type: 'Constrain parallel' }
  | { type: 'Constrain remove constraints'; data?: PathToNode }
  | { type: 'Export'; data: ModelingCommandSchema['Export'] }
  | {
      type: 'Boolean Subtract'
      data: ModelingCommandSchema['Boolean Subtract']
    }
  | {
      type: 'Boolean Union'
      data: ModelingCommandSchema['Boolean Union']
    }
  | {
      type: 'Boolean Intersect'
      data: ModelingCommandSchema['Boolean Intersect']
    }
  | {
      type: 'Pattern Circular 3D'
      data: ModelingCommandSchema['Pattern Circular 3D']
    }
  | { type: 'Make'; data: ModelingCommandSchema['Make'] }
  | { type: 'Extrude'; data?: ModelingCommandSchema['Extrude'] }
  | { type: 'Sweep'; data?: ModelingCommandSchema['Sweep'] }
  | { type: 'Loft'; data?: ModelingCommandSchema['Loft'] }
  | { type: 'Shell'; data?: ModelingCommandSchema['Shell'] }
  | { type: 'Revolve'; data?: ModelingCommandSchema['Revolve'] }
  | { type: 'Fillet'; data?: ModelingCommandSchema['Fillet'] }
  | { type: 'Chamfer'; data?: ModelingCommandSchema['Chamfer'] }
  | { type: 'Offset plane'; data: ModelingCommandSchema['Offset plane'] }
  | { type: 'Helix'; data: ModelingCommandSchema['Helix'] }
  | { type: 'Prompt-to-edit'; data: ModelingCommandSchema['Prompt-to-edit'] }
  | {
      type: 'Delete selection'
      data: ModelingCommandSchema['Delete selection']
    }
  | { type: 'Appearance'; data: ModelingCommandSchema['Appearance'] }
  | { type: 'Translate'; data: ModelingCommandSchema['Translate'] }
  | { type: 'Rotate'; data: ModelingCommandSchema['Rotate'] }
  | { type: 'Scale'; data: ModelingCommandSchema['Scale'] }
  | { type: 'Clone'; data: ModelingCommandSchema['Clone'] }
  | {
      type:
        | 'Add circle origin'
        | 'Add circle center'
        | 'Add center rectangle origin'
        | 'click in scene'
        | 'Add first point'
      data: [x: number, y: number]
    }
  | {
      type: 'Add second point'
      data: {
        p1: [x: number, y: number]
        p2: [x: number, y: number]
      }
    }
  | {
      type: 'xstate.done.actor.animate-to-face'
      output: SketchDetails
    }
  | { type: 'xstate.done.actor.animate-to-sketch'; output: SketchDetails }
  | { type: `xstate.done.actor.do-constrain${string}`; output: SetSelections }
  | {
      type:
        | 'xstate.done.actor.set-up-draft-circle'
        | 'xstate.done.actor.set-up-draft-rectangle'
        | 'xstate.done.actor.set-up-draft-center-rectangle'
        | 'xstate.done.actor.set-up-draft-circle-three-point'
        | 'xstate.done.actor.set-up-draft-arc'
        | 'xstate.done.actor.set-up-draft-arc-three-point'
        | 'xstate.done.actor.split-sketch-pipe-if-needed'
        | 'xstate.done.actor.actor-circle-three-point'
        | 'xstate.done.actor.reeval-node-paths'

      output: SketchDetailsUpdate
    }
  | {
      type: 'xstate.done.actor.setup-client-side-sketch-segments9'
    }
  | { type: 'Set mouse state'; data: MouseState }
  | { type: 'Set context'; data: Partial<Store> }
  | {
      type: 'Set Segment Overlays'
      data: SegmentOverlayPayload
    }
  | {
      type: 'Center camera on selection'
    }
  | {
      type: 'Delete segment'
      data: PathToNode
    }
  | {
      type: 'code edit during sketch'
    }
  | {
      type: 'Constrain with named value'
      data: ModelingCommandSchema['Constrain with named value']
    }
  | {
      type: 'change tool'
      data: {
        tool: SketchTool
      }
    }
  | { type: 'Finish rectangle' }
  | { type: 'Finish center rectangle' }
  | { type: 'Finish circle' }
  | { type: 'Finish circle three point' }
  | { type: 'Finish arc' }
  | { type: 'Artifact graph populated' }
  | { type: 'Artifact graph emptied' }
  | { type: 'Artifact graph initialized' }
  | {
      type: 'Toggle default plane visibility'
      planeId: string
      planeKey: keyof PlaneVisibilityMap
    }
  | {
      type: 'Save default plane visibility'
      planeId: string
      planeKey: keyof PlaneVisibilityMap
    }
  | {
      type: 'Restore default plane visibility'
    }

// export type MoveDesc = { line: number; snippet: string }

export const PERSIST_MODELING_CONTEXT = 'persistModelingContext'

interface PersistedModelingContext {
  openPanes: Store['openPanes']
}

type PersistedKeys = keyof PersistedModelingContext
export const PersistedValues: PersistedKeys[] = ['openPanes']

export const getPersistedContext = (): Partial<PersistedModelingContext> => {
  const fallbackContextObject = {
    openPanes: isDesktop()
      ? (['feature-tree', 'code', 'files'] satisfies Store['openPanes'])
      : (['feature-tree', 'code'] satisfies Store['openPanes']),
  }

  try {
    const c: Partial<PersistedModelingContext> =
      (typeof window !== 'undefined' &&
        JSON.parse(localStorage.getItem(PERSIST_MODELING_CONTEXT) || '{}')) ||
      fallbackContextObject

    // filter out any invalid IDs at read time
    if (c.openPanes) {
      c.openPanes = c.openPanes.filter((p) => VALID_PANE_IDS.includes(p))
    }
    return c
  } catch (e) {
    console.error(e)
    return fallbackContextObject
  }
}

export interface ModelingMachineContext {
  currentMode: ToolbarModeName
  currentTool: SketchTool
  toastId: string | null
  machineManager: MachineManager
  selection: string[]
  selectionRanges: Selections
  sketchDetails: SketchDetails | null
  sketchPlaneId: string
  sketchEnginePathId: string
  moveDescs: MoveDesc[]
  mouseState: MouseState
  segmentOverlays: SegmentOverlays
  segmentHoverMap: { [pathToNodeString: string]: number }
  store: Store
  defaultPlaneVisibility: PlaneVisibilityMap
  savedDefaultPlaneVisibility: PlaneVisibilityMap
  planesInitialized: boolean
}

const NO_INPUT_PROVIDED_MESSAGE = 'No input provided'

export const modelingMachine = setup({
  types: {
    context: {} as ModelingMachineContext,
    events: {} as ModelingMachineEvent,
    input: {} as ModelingMachineContext,
  },
  guards: {
    'should use new sketch mode': ({ context }) => {
      return context.store.useNewSketchMode?.current === true
    },
    'Selection is on face': ({
      context: { selectionRanges },
      event,
    }): boolean => {
      if (event.type !== 'Enter sketch') return false
      if (event.data?.forceNewSketch) return false
      if (artifactIsPlaneWithPaths(selectionRanges)) {
        return true
      } else if (selectionRanges.graphSelections[0]?.artifact) {
        // See if the selection is "close enough" to be coerced to the plane later
        const maybePlane = getPlaneFromArtifact(
          selectionRanges.graphSelections[0].artifact,
          kclManager.artifactGraph
        )
        return !err(maybePlane)
      }
      if (
        isCursorInFunctionDefinition(
          kclManager.ast,
          selectionRanges.graphSelections[0]
        )
      ) {
        return false
      }
      return !!isCursorInSketchCommandRange(
        kclManager.artifactGraph,
        selectionRanges
      )
    },
    'Has exportable geometry': () => false,
    'has valid selection for deletion': () => false,
    'is-error-free': (): boolean => {
      return kclManager.errors.length === 0 && !kclManager.hasErrors()
    },
    'no kcl errors': () => {
      return !kclManager.hasErrors()
    },
    'is editing existing sketch': ({ context: { sketchDetails } }) =>
      isEditingExistingSketch({ sketchDetails }),
    'Can make selection horizontal': ({ context: { selectionRanges } }) => {
      const info = horzVertInfo(selectionRanges, 'horizontal')
      if (err(info)) return false
      return info.enabled
    },
    'Can make selection vertical': ({ context: { selectionRanges } }) => {
      const info = horzVertInfo(selectionRanges, 'vertical')
      if (err(info)) return false
      return info.enabled
    },
    'Can constrain horizontal distance': ({ context: { selectionRanges } }) => {
      const info = horzVertDistanceInfo({
        selectionRanges: selectionRanges,
        constraint: 'setHorzDistance',
      })
      if (err(info)) return false
      return info.enabled
    },
    'Can constrain vertical distance': ({ context: { selectionRanges } }) => {
      const info = horzVertDistanceInfo({
        selectionRanges: selectionRanges,
        constraint: 'setVertDistance',
      })
      if (err(info)) return false
      return info.enabled
    },
    'Can constrain ABS X': ({ context: { selectionRanges } }) => {
      const info = absDistanceInfo({
        selectionRanges,
        constraint: 'xAbs',
      })
      if (err(info)) return false
      return info.enabled
    },
    'Can constrain ABS Y': ({ context: { selectionRanges } }) => {
      const info = absDistanceInfo({
        selectionRanges,
        constraint: 'yAbs',
      })
      if (err(info)) return false
      return info.enabled
    },
    'Can constrain angle': ({ context: { selectionRanges } }) => {
      const angleBetween = angleBetweenInfo({
        selectionRanges,
      })
      if (err(angleBetween)) return false
      const angleLength = angleLengthInfo({
        selectionRanges,
        angleOrLength: 'setAngle',
      })
      if (err(angleLength)) return false
      return angleBetween.enabled || angleLength.enabled
    },
    'Can constrain length': ({ context: { selectionRanges } }) => {
      const angleLength = angleLengthInfo({
        selectionRanges,
      })
      if (err(angleLength)) return false
      return angleLength.enabled
    },
    'Can constrain perpendicular distance': ({
      context: { selectionRanges },
    }) => {
      const info = intersectInfo({ selectionRanges })
      if (err(info)) return false
      return info.enabled
    },
    'Can constrain horizontally align': ({ context: { selectionRanges } }) => {
      const info = horzVertDistanceInfo({
        selectionRanges: selectionRanges,
        constraint: 'setHorzDistance',
      })
      if (err(info)) return false
      return info.enabled
    },
    'Can constrain vertically align': ({ context: { selectionRanges } }) => {
      const info = horzVertDistanceInfo({
        selectionRanges: selectionRanges,
        constraint: 'setHorzDistance',
      })
      if (err(info)) return false
      return info.enabled
    },
    'Can constrain snap to X': ({ context: { selectionRanges } }) => {
      const info = absDistanceInfo({
        selectionRanges,
        constraint: 'snapToXAxis',
      })
      if (err(info)) return false
      return info.enabled
    },
    'Can constrain snap to Y': ({ context: { selectionRanges } }) => {
      const info = absDistanceInfo({
        selectionRanges,
        constraint: 'snapToYAxis',
      })
      if (err(info)) return false
      return info.enabled
    },
    'Can constrain equal length': ({ context: { selectionRanges } }) => {
      const info = setEqualLengthInfo({
        selectionRanges,
      })
      if (err(info)) return false
      return info.enabled
    },
    'Can constrain parallel': ({ context: { selectionRanges } }) => {
      const info = equalAngleInfo({
        selectionRanges,
      })
      if (err(info)) return false
      return info.enabled
    },
    'Can constrain remove constraints': ({
      context: { selectionRanges },
      event,
    }) => {
      if (event.type !== 'Constrain remove constraints') return false

      const pathToNodes = event.data
        ? [event.data]
        : selectionRanges.graphSelections.map(({ codeRef }) => {
            return codeRef.pathToNode
          })
      const info = removeConstrainingValuesInfo(pathToNodes)
      if (err(info)) return false
      return info.enabled
    },
    'Can convert to named value': ({ event }) => {
      if (event.type !== 'Constrain with named value') return false
      if (!event.data) return false
      const ast = parse(recast(kclManager.ast))
      if (err(ast) || !ast.program || ast.errors.length > 0) return false
      const isSafeRetVal = isNodeSafeToReplacePath(
        ast.program,

        event.data.currentValue.pathToNode
      )
      if (err(isSafeRetVal)) return false
      return isSafeRetVal.isSafe
    },
    'next is tangential arc': ({ context: { sketchDetails, currentTool } }) =>
      currentTool === 'tangentialArc' &&
      isEditingExistingSketch({ sketchDetails }),

    'next is rectangle': ({ context: { currentTool } }) =>
      currentTool === 'rectangle',
    'next is center rectangle': ({ context: { currentTool } }) =>
      currentTool === 'center rectangle',
    'next is circle': ({ context: { currentTool } }) =>
      currentTool === 'circle',
    'next is circle three point': ({ context: { currentTool } }) =>
      currentTool === 'circleThreePoint',
    'next is circle three point neo': ({ context: { currentTool } }) =>
      currentTool === 'circleThreePoint',
    'next is line': ({ context }) => context.currentTool === 'line',
    'next is none': ({ context }) => context.currentTool === 'none',
    'next is arc': ({ context }) => context.currentTool === 'arc',
    'next is arc three point': ({ context }) =>
      context.currentTool === 'arcThreePoint',
  },
  // end guards
  actions: {
    toastError: ({ event }) => {
      if ('output' in event && event.output instanceof Error) {
        console.error(event.output)
        toast.error(event.output.message)
      } else if ('data' in event && event.data instanceof Error) {
        console.error(event.data)
        toast.error(event.data.message)
      } else if ('error' in event && event.error instanceof Error) {
        console.error(event.error)
        toast.error(event.error.message)
      }
    },
    toastErrorAndExitSketch: ({ event }) => {
      if ('output' in event && event.output instanceof Error) {
        console.error(event.output)
        toast.error(event.output.message)
      } else if ('data' in event && event.data instanceof Error) {
        console.error(event.data)
        toast.error(event.data.message)
      } else if ('error' in event && event.error instanceof Error) {
        console.error(event.error)
        toast.error(event.error.message)
      }

      // Clean up the THREE.js sketch scene
      sceneEntitiesManager.tearDownSketch({ removeAxis: false })
      sceneEntitiesManager.removeSketchGrid()
      sceneEntitiesManager.resetOverlays()
    },
    'assign tool in context': assign({
      currentTool: ({ event }) =>
        event.type === 'change tool' ? event.data.tool || 'none' : 'none',
    }),
    'reset selections': assign({
      selectionRanges: { graphSelections: [], otherSelections: [] },
    }),
    'enter sketching mode': assign({ currentMode: 'sketching' }),
    'enter modeling mode': assign({ currentMode: 'modeling' }),
    'set sketchMetadata from pathToNode': assign(
      ({ context: { sketchDetails } }) => {
        if (!sketchDetails?.sketchEntryNodePath || !sketchDetails) return {}
        return {
          sketchDetails: {
            ...sketchDetails,
            sketchEntryNodePath: sketchDetails.sketchEntryNodePath,
          },
        }
      }
    ),
    'hide default planes': assign({
      defaultPlaneVisibility: () => {
        // eslint-disable-next-line @typescript-eslint/no-floating-promises
        kclManager.hidePlanes()
        return { xy: false, xz: false, yz: false }
      },
    }),
    'reset sketch metadata': assign({
      sketchDetails: null,
      sketchEnginePathId: '',
      sketchPlaneId: '',
    }),
    'reset camera position': () => {
      // eslint-disable-next-line @typescript-eslint/no-floating-promises
      engineCommandManager.sendSceneCommand({
        type: 'modeling_cmd_req',
        cmd_id: uuidv4(),
        cmd: {
          type: 'default_camera_look_at',
          center: { x: 0, y: 0, z: 0 },
          vantage: { x: 0, y: -1250, z: 580 },
          up: { x: 0, y: 0, z: 1 },
        },
      })
    },
    'set new sketch metadata': assign(({ event }) => {
      if (
        event.type !== 'xstate.done.actor.animate-to-sketch' &&
        event.type !== 'xstate.done.actor.animate-to-face'
      )
        return {}
      return {
        sketchDetails: event.output,
      }
    }),
    'set up draft line': assign(({ context: { sketchDetails }, event }) => {
      if (!sketchDetails) return {}
      if (event.type !== 'Add start point') return {}

      // eslint-disable-next-line @typescript-eslint/no-floating-promises
      sceneEntitiesManager
        .setupDraftSegment(
          event.data.sketchEntryNodePath || sketchDetails.sketchEntryNodePath,
          event.data.sketchNodePaths || sketchDetails.sketchNodePaths,
          sketchDetails.planeNodePath,
          sketchDetails.zAxis,
          sketchDetails.yAxis,
          sketchDetails.origin,
          'line'
        )
        .then(() => {
          return codeManager.updateEditorWithAstAndWriteToFile(kclManager.ast)
        })
      return {
        sketchDetails: {
          ...sketchDetails,
          sketchEntryNodePath: event.data.sketchEntryNodePath,
          sketchNodePaths: event.data.sketchNodePaths,
        },
      }
    }),
    'set up draft arc': assign(({ context: { sketchDetails }, event }) => {
      if (!sketchDetails) return {}
      if (event.type !== 'Continue existing profile') return {}

      // eslint-disable-next-line @typescript-eslint/no-floating-promises
      sceneEntitiesManager
        .setupDraftSegment(
          event.data.sketchEntryNodePath || sketchDetails.sketchEntryNodePath,
          event.data.sketchNodePaths || sketchDetails.sketchNodePaths,
          sketchDetails.planeNodePath,
          sketchDetails.zAxis,
          sketchDetails.yAxis,
          sketchDetails.origin,
          'tangentialArc'
        )
        .then(() => {
          return codeManager.updateEditorWithAstAndWriteToFile(kclManager.ast)
        })
      return {
        sketchDetails: {
          ...sketchDetails,
          sketchEntryNodePath: event.data.sketchEntryNodePath,
          sketchNodePaths: event.data.sketchNodePaths,
        },
      }
    }),
    'listen for rectangle origin': ({ context: { sketchDetails } }) => {
      if (!sketchDetails) return
      const quaternion = quaternionFromUpNForward(
        new Vector3(...sketchDetails.yAxis),
        new Vector3(...sketchDetails.zAxis)
      )

      // Position the click raycast plane

      sceneEntitiesManager.intersectionPlane.setRotationFromQuaternion(
        quaternion
      )
      sceneEntitiesManager.intersectionPlane.position.copy(
        new Vector3(...(sketchDetails?.origin || [0, 0, 0]))
      )

      sceneInfra.setCallbacks({
        onMove: (args) => {
          listenForOriginMove(args, sketchDetails)
        },
        onClick: (args) => {
          sceneEntitiesManager.removeDraftPoint()
          if (!args) return
          if (args.mouseEvent.which !== 1) return
          const twoD = args.intersectionPoint?.twoD
          if (twoD) {
            sceneInfra.modelingSend({
              type: 'click in scene',
              data: sceneEntitiesManager.getSnappedDragPoint(
                twoD,
                args.intersects,
                args.mouseEvent
              ).snappedPoint,
            })
          } else {
            console.error('No intersection point found')
          }
        },
      })
    },

    'listen for center rectangle origin': ({ context: { sketchDetails } }) => {
      if (!sketchDetails) return
      const quaternion = quaternionFromUpNForward(
        new Vector3(...sketchDetails.yAxis),
        new Vector3(...sketchDetails.zAxis)
      )

      // Position the click raycast plane

      sceneEntitiesManager.intersectionPlane.setRotationFromQuaternion(
        quaternion
      )
      sceneEntitiesManager.intersectionPlane.position.copy(
        new Vector3(...(sketchDetails?.origin || [0, 0, 0]))
      )

      sceneInfra.setCallbacks({
        onMove: (args) => {
          listenForOriginMove(args, sketchDetails)
        },
        onClick: (args) => {
          sceneEntitiesManager.removeDraftPoint()
          if (!args) return
          if (args.mouseEvent.which !== 1) return
          const twoD = args.intersectionPoint?.twoD
          if (twoD) {
            sceneInfra.modelingSend({
              type: 'Add center rectangle origin',
              data: sceneEntitiesManager.getSnappedDragPoint(
                twoD,
                args.intersects,
                args.mouseEvent
              ).snappedPoint,
            })
          } else {
            console.error('No intersection point found')
          }
        },
      })
    },

    'listen for circle origin': ({ context: { sketchDetails } }) => {
      if (!sketchDetails) return
      const quaternion = quaternionFromUpNForward(
        new Vector3(...sketchDetails.yAxis),
        new Vector3(...sketchDetails.zAxis)
      )

      // Position the click raycast plane

      sceneEntitiesManager.intersectionPlane.setRotationFromQuaternion(
        quaternion
      )
      sceneEntitiesManager.intersectionPlane.position.copy(
        new Vector3(...(sketchDetails?.origin || [0, 0, 0]))
      )

      sceneInfra.setCallbacks({
        onMove: (args) => {
          listenForOriginMove(args, sketchDetails)
        },
        onClick: (args) => {
          if (!args) return
          if (args.mouseEvent.which !== 1) return
          const { intersectionPoint } = args
          if (!intersectionPoint?.twoD) return
          const twoD = args.intersectionPoint?.twoD
          if (twoD) {
            sceneInfra.modelingSend({
              type: 'Add circle origin',
              data: sceneEntitiesManager.getSnappedDragPoint(
                twoD,
                args.intersects,
                args.mouseEvent
              ).snappedPoint,
            })
          } else {
            console.error('No intersection point found')
          }
        },
      })
    },
    'listen for circle first point': ({ context: { sketchDetails } }) => {
      if (!sketchDetails) return
      const quaternion = quaternionFromUpNForward(
        new Vector3(...sketchDetails.yAxis),
        new Vector3(...sketchDetails.zAxis)
      )

      // Position the click raycast plane

      sceneEntitiesManager.intersectionPlane.setRotationFromQuaternion(
        quaternion
      )
      sceneEntitiesManager.intersectionPlane.position.copy(
        new Vector3(...(sketchDetails?.origin || [0, 0, 0]))
      )

      sceneInfra.setCallbacks({
        onMove: (args) => {
          listenForOriginMove(args, sketchDetails)
        },
        onClick: (args) => {
          if (!args) return
          if (args.mouseEvent.which !== 1) return
          const { intersectionPoint } = args
          if (!intersectionPoint?.twoD) return
          const twoD = args.intersectionPoint?.twoD
          if (twoD) {
            sceneInfra.modelingSend({
              type: 'Add first point',
              data: sceneEntitiesManager.getSnappedDragPoint(
                twoD,
                args.intersects,
                args.mouseEvent
              ).snappedPoint,
            })
          } else {
            console.error('No intersection point found')
          }
        },
      })
    },
    'listen for circle second point': ({
      context: { sketchDetails },
      event,
    }) => {
      if (!sketchDetails) return
      if (event.type !== 'Add first point') return
      const quaternion = quaternionFromUpNForward(
        new Vector3(...sketchDetails.yAxis),
        new Vector3(...sketchDetails.zAxis)
      )

      // Position the click raycast plane

      sceneEntitiesManager.intersectionPlane.setRotationFromQuaternion(
        quaternion
      )
      sceneEntitiesManager.intersectionPlane.position.copy(
        new Vector3(...(sketchDetails?.origin || [0, 0, 0]))
      )

      const dummy = new Mesh()
      dummy.position.set(0, 0, 0)
      const scale = sceneInfra.getClientSceneScaleFactor(dummy)
      const position = new Vector3(event.data[0], event.data[1], 0)
      position.applyQuaternion(quaternion)
      const draftPoint = createProfileStartHandle({
        isDraft: true,
        from: event.data,
        scale,
        theme: sceneInfra.theme,
      })
      draftPoint.position.copy(position)
      sceneInfra.scene.add(draftPoint)

      sceneInfra.setCallbacks({
        onMove: (args) => {
          listenForOriginMove(args, sketchDetails)
        },
        onClick: (args) => {
          if (!args) return
          if (args.mouseEvent.which !== 1) return
          const { intersectionPoint } = args
          if (!intersectionPoint?.twoD) return
          const twoD = args.intersectionPoint?.twoD
          if (twoD) {
            sceneInfra.modelingSend({
              type: 'Add second point',
              data: {
                p1: event.data,
                p2: sceneEntitiesManager.getSnappedDragPoint(
                  twoD,
                  args.intersects,
                  args.mouseEvent
                ).snappedPoint,
              },
            })
          } else {
            console.error('No intersection point found')
          }
        },
      })
    },
    'update sketchDetails': assign(({ event, context }) => {
      if (
        event.type !== 'xstate.done.actor.actor-circle-three-point' &&
        event.type !== 'xstate.done.actor.set-up-draft-circle' &&
        event.type !== 'xstate.done.actor.set-up-draft-arc' &&
        event.type !== 'xstate.done.actor.set-up-draft-arc-three-point' &&
        event.type !== 'xstate.done.actor.set-up-draft-circle-three-point' &&
        event.type !== 'xstate.done.actor.set-up-draft-rectangle' &&
        event.type !== 'xstate.done.actor.set-up-draft-center-rectangle' &&
        event.type !== 'xstate.done.actor.split-sketch-pipe-if-needed' &&
        event.type !== 'xstate.done.actor.reeval-node-paths'
      ) {
        return {}
      }
      if (!context.sketchDetails) return {}
      return {
        sketchDetails: {
          ...context.sketchDetails,
          planeNodePath:
            event.output.updatedPlaneNodePath ||
            context.sketchDetails?.planeNodePath ||
            [],
          sketchEntryNodePath: event.output.updatedEntryNodePath,
          sketchNodePaths: event.output.updatedSketchNodePaths,
          expressionIndexToDelete: event.output.expressionIndexToDelete,
        },
      }
    }),
    'update sketchDetails arc': assign(({ event, context }) => {
      if (event.type !== 'Add start point') return {}
      if (!context.sketchDetails) return {}
      return {
        sketchDetails: {
          ...context.sketchDetails,
          sketchEntryNodePath: event.data.sketchEntryNodePath,
          sketchNodePaths: event.data.sketchNodePaths,
        },
      }
    }),
    'show default planes': assign({
      defaultPlaneVisibility: () => {
        // eslint-disable-next-line @typescript-eslint/no-floating-promises
        kclManager.showPlanes()
        return { xy: true, xz: true, yz: true }
      },
    }),
    'show default planes if no errors': assign({
      defaultPlaneVisibility: ({ context }) => {
        if (!kclManager.hasErrors()) {
          // eslint-disable-next-line @typescript-eslint/no-floating-promises
          kclManager.showPlanes()
          return { xy: true, xz: true, yz: true }
        }
        return { ...context.defaultPlaneVisibility }
      },
    }),
    'setup noPoints onClick listener': ({
      context: { sketchDetails, currentTool },
    }) => {
      if (!sketchDetails) return
      sceneEntitiesManager.setupNoPointsListener({
        sketchDetails,
        currentTool,
        afterClick: (_, data) =>
          sceneInfra.modelingSend(
            currentTool === 'tangentialArc'
              ? { type: 'Continue existing profile', data }
              : currentTool === 'arc'
                ? { type: 'Add start point', data }
                : { type: 'Add start point', data }
          ),
      })
    },
    'add axis n grid': ({ context: { sketchDetails } }) => {
      if (!sketchDetails) return
      if (localStorage.getItem('disableAxis')) return

      // eslint-disable-next-line @typescript-eslint/no-floating-promises
      sceneEntitiesManager.createSketchAxis(
        sketchDetails.zAxis,
        sketchDetails.yAxis,
        sketchDetails.origin
      )

      // eslint-disable-next-line @typescript-eslint/no-floating-promises
      codeManager.updateEditorWithAstAndWriteToFile(kclManager.ast)
    },
    'reset client scene mouse handlers': () => {
      // when not in sketch mode we don't need any mouse listeners
      // (note the orbit controls are always active though)
      sceneInfra.resetMouseListeners()
    },
    'clientToEngine cam sync direction': () => {
      sceneInfra.camControls.syncDirection = 'clientToEngine'
    },
    /** TODO: this action is hiding unawaited asynchronous code */
    'set selection filter to faces only': () => {
      kclManager.setSelectionFilter(['face', 'object'])
    },
    /** TODO: this action is hiding unawaited asynchronous code */
    'set selection filter to defaults': () => {
      kclManager.defaultSelectionFilter()
    },
    'Delete segment': ({ context: { sketchDetails }, event }) => {
      if (event.type !== 'Delete segment') return
      if (!sketchDetails || !event.data) return

      // eslint-disable-next-line @typescript-eslint/no-floating-promises
      deleteSegment({
        pathToNode: event.data,
        sketchDetails,
      }).then(() => {
        return codeManager.updateEditorWithAstAndWriteToFile(kclManager.ast)
      })
    },
    'Set context': assign({
      store: ({ context: { store }, event }) => {
        if (event.type !== 'Set context') return store
        if (!event.data) return store

        const result = {
          ...store,
          ...event.data,
        }
        const persistedContext: Partial<PersistedModelingContext> = {}
        for (const key of PersistedValues) {
          persistedContext[key] = result[key]
        }
        if (typeof window !== 'undefined') {
          window.localStorage.setItem(
            PERSIST_MODELING_CONTEXT,
            JSON.stringify(persistedContext)
          )
        }
        return result
      },
    }),
    'remove draft entities': () => {
      const draftPoint = sceneInfra.scene.getObjectByName(DRAFT_POINT)
      if (draftPoint) {
        sceneInfra.scene.remove(draftPoint)
      }
      const draftLine = sceneInfra.scene.getObjectByName(DRAFT_DASHED_LINE)
      if (draftLine) {
        sceneInfra.scene.remove(draftLine)
      }
    },
    'add draft line': ({ event, context }) => {
      if (
        event.type !== 'Add start point' &&
        event.type !== 'xstate.done.actor.setup-client-side-sketch-segments9'
      )
        return

      let sketchEntryNodePath: PathToNode | undefined

      if (event.type === 'Add start point') {
        sketchEntryNodePath = event.data?.sketchEntryNodePath
      } else if (
        event.type === 'xstate.done.actor.setup-client-side-sketch-segments9'
      ) {
        sketchEntryNodePath =
          context.sketchDetails?.sketchNodePaths.slice(-1)[0]
      }
      if (!sketchEntryNodePath) return
      const varDec = getNodeFromPath<VariableDeclaration>(
        kclManager.ast,
        sketchEntryNodePath,
        'VariableDeclaration'
      )
      if (err(varDec)) return
      const varName = varDec.node.declaration.id.name
      const sg = sketchFromKclValue(kclManager.variables[varName], varName)
      if (err(sg)) return
      const lastSegment = sg.paths[sg.paths.length - 1] || sg.start
      const to = lastSegment.to

      const { group, updater } = sceneEntitiesManager.drawDashedLine({
        from: to,
        to: [to[0] + 0.001, to[1] + 0.001],
      })
      sceneInfra.scene.add(group)
      const orthoFactor = orthoScale(sceneInfra.camControls.camera)
      sceneInfra.setCallbacks({
        onMove: (args) => {
          const { intersectionPoint } = args
          if (!intersectionPoint?.twoD) return
          if (!context.sketchDetails) return
          const { snappedPoint, isSnapped } =
            sceneEntitiesManager.getSnappedDragPoint(
              intersectionPoint.twoD,
              args.intersects,
              args.mouseEvent
            )
          if (isSnapped) {
            sceneEntitiesManager.positionDraftPoint({
              snappedPoint: new Vector2(...snappedPoint),
              origin: context.sketchDetails.origin,
              yAxis: context.sketchDetails.yAxis,
              zAxis: context.sketchDetails.zAxis,
            })
          } else {
            sceneEntitiesManager.removeDraftPoint()
          }
          updater(group, snappedPoint, orthoFactor)
        },
      })
    },
    'reset deleteIndex': assign(({ context: { sketchDetails } }) => {
      if (!sketchDetails) return {}
      return {
        sketchDetails: {
          ...sketchDetails,
          expressionIndexToDelete: -1,
        },
      }
    }),
    'enable copilot': () => {},
    'disable copilot': () => {},
    'Set selection': assign(
      ({ context: { selectionRanges, sketchDetails }, event }) => {
        // this was needed for ts after adding 'Set selection' action to on done modal events
        const setSelections =
          ('data' in event &&
            typeof event.data === 'object' &&
            'selectionType' in event.data &&
            event.data) ||
          ('output' in event &&
            event.output &&
            'selectionType' in event.output &&
            event.output) ||
          null
        if (!setSelections) return {}

        let selections: Selections = {
          graphSelections: [],
          otherSelections: [],
        }
        if (setSelections.selectionType === 'singleCodeCursor') {
          if (!setSelections.selection && editorManager.isShiftDown) {
            // if the user is holding shift, but they didn't select anything
            // don't nuke their other selections (frustrating to have one bad click ruin your
            // whole selection)
            selections = {
              graphSelections: selectionRanges.graphSelections,
              otherSelections: selectionRanges.otherSelections,
            }
          } else if (!setSelections.selection && !editorManager.isShiftDown) {
            selections = {
              graphSelections: [],
              otherSelections: [],
            }
          } else if (setSelections.selection && !editorManager.isShiftDown) {
            selections = {
              graphSelections: [setSelections.selection],
              otherSelections: [],
            }
          } else if (setSelections.selection && editorManager.isShiftDown) {
            // selecting and deselecting multiple objects

            /**
             * There are two scenarios:
             * 1. General case:
             *    When selecting and deselecting edges,
             *    faces or segment (during sketch edit)
             *    we use its artifact ID to identify the selection
             * 2. Initial sketch setup:
             *    The artifact is not yet created
             *    so we use the codeRef.range
             */

            let updatedSelections: typeof selectionRanges.graphSelections

            // 1. General case: Artifact exists, use its ID
            if (setSelections.selection.artifact?.id) {
              // check if already selected
              const alreadySelected = selectionRanges.graphSelections.some(
                (selection) =>
                  selection.artifact?.id ===
                  setSelections.selection?.artifact?.id
              )
              if (alreadySelected && setSelections.selection?.artifact?.id) {
                // remove it
                updatedSelections = selectionRanges.graphSelections.filter(
                  (selection) =>
                    selection.artifact?.id !==
                    setSelections.selection?.artifact?.id
                )
              } else {
                // add it
                updatedSelections = [
                  ...selectionRanges.graphSelections,
                  setSelections.selection,
                ]
              }
            } else {
              // 2. Initial sketch setup: Artifact not yet created – use codeRef.range
              const selectionRange = JSON.stringify(
                setSelections.selection?.codeRef?.range
              )

              // check if already selected
              const alreadySelected = selectionRanges.graphSelections.some(
                (selection) => {
                  const existingRange = JSON.stringify(selection.codeRef?.range)
                  return existingRange === selectionRange
                }
              )

              if (alreadySelected && setSelections.selection?.codeRef?.range) {
                // remove it
                updatedSelections = selectionRanges.graphSelections.filter(
                  (selection) =>
                    JSON.stringify(selection.codeRef?.range) !== selectionRange
                )
              } else {
                // add it
                updatedSelections = [
                  ...selectionRanges.graphSelections,
                  setSelections.selection,
                ]
              }
            }

            selections = {
              graphSelections: updatedSelections,
              otherSelections: selectionRanges.otherSelections,
            }
          }

          const { engineEvents, codeMirrorSelection, updateSceneObjectColors } =
            handleSelectionBatch({
              selections,
            })
          if (codeMirrorSelection) {
            kclEditorActor.send({
              type: 'setLastSelectionEvent',
              data: {
                codeMirrorSelection,
                scrollIntoView: setSelections.scrollIntoView ?? false,
              },
            })
          }

          // If there are engine commands that need sent off, send them
          // TODO: This should be handled outside of an action as its own
          // actor, so that the system state is more controlled.
          engineEvents &&
            engineEvents.forEach((event) => {
              engineCommandManager
                .sendSceneCommand(event)
                .catch(reportRejection)
            })
          updateSceneObjectColors()

          return {
            selectionRanges: selections,
          }
        }

        if (setSelections.selectionType === 'mirrorCodeMirrorSelections') {
          return {
            selectionRanges: setSelections.selection,
          }
        }

        if (
          setSelections.selectionType === 'axisSelection' ||
          setSelections.selectionType === 'defaultPlaneSelection'
        ) {
          if (editorManager.isShiftDown) {
            selections = {
              graphSelections: selectionRanges.graphSelections,
              otherSelections: [setSelections.selection],
            }
          } else {
            selections = {
              graphSelections: [],
              otherSelections: [setSelections.selection],
            }
          }
          return {
            selectionRanges: selections,
          }
        }

        if (setSelections.selectionType === 'completeSelection') {
          const codeMirrorSelection = editorManager.createEditorSelection(
            setSelections.selection
          )
          kclEditorActor.send({
            type: 'setLastSelectionEvent',
            data: {
              codeMirrorSelection,
              scrollIntoView: false,
            },
          })
          if (!sketchDetails)
            return {
              selectionRanges: setSelections.selection,
            }
          return {
            selectionRanges: setSelections.selection,
            sketchDetails: {
              ...sketchDetails,
              sketchEntryNodePath:
                setSelections.updatedSketchEntryNodePath ||
                sketchDetails?.sketchEntryNodePath ||
                [],
              sketchNodePaths:
                setSelections.updatedSketchNodePaths ||
                sketchDetails?.sketchNodePaths ||
                [],
              planeNodePath:
                setSelections.updatedPlaneNodePath ||
                sketchDetails?.planeNodePath ||
                [],
            },
          }
        }

        return {}
      }
    ),
    'Set mouse state': () => {},
    'Set Segment Overlays': () => {},
    'Center camera on selection': () => {},
    'Submit to Text-to-CAD API': () => {},
    'Set sketchDetails': () => {},
    'debug-action': (data) => {
      console.log('re-eval debug-action', data)
    },
    'Toggle default plane visibility': assign(({ context, event }) => {
      if (event.type !== 'Toggle default plane visibility') return {}

      const currentVisibilityMap = context.defaultPlaneVisibility
      const currentVisibility = currentVisibilityMap[event.planeKey]
      const newVisibility = !currentVisibility

      kclManager.engineCommandManager
        .setPlaneHidden(event.planeId, !newVisibility)
        .catch(reportRejection)

      return {
        defaultPlaneVisibility: {
          ...currentVisibilityMap,
          [event.planeKey]: newVisibility,
        },
      }
    }),
    // Saves the default plane visibility to be able to restore when going back from sketch mode
    'Save default plane visibility': assign(({ context, event }) => {
      return {
        savedDefaultPlaneVisibility: {
          ...context.defaultPlaneVisibility,
        },
      }
    }),
    'Restore default plane visibility': assign(({ context }) => {
      for (const planeKey of Object.keys(
        context.savedDefaultPlaneVisibility
      ) as (keyof PlaneVisibilityMap)[]) {
        // eslint-disable-next-line @typescript-eslint/no-floating-promises
        kclManager.setPlaneVisibilityByKey(
          planeKey,
          context.savedDefaultPlaneVisibility[planeKey]
        )
      }

      return {
        defaultPlaneVisibility: {
          ...context.defaultPlaneVisibility,
          ...context.savedDefaultPlaneVisibility,
        },
      }
    }),
    'show sketch error toast': assign(() => {
      // toast message that stays open until closed programmatically
      const toastId = toast.error(
        "Error in kcl script, sketch cannot be drawn until it's fixed",
        { duration: Infinity }
      )
      return {
        toastId,
      }
    }),
    'remove sketch error toast': assign(({ context }) => {
      if (context.toastId) {
        toast.dismiss(context.toastId)
        return { toastId: null }
      }
      return {}
    }),
  },
  // end actions
  actors: {
    sketchExit: fromPromise(
      async (args: { input: { context: { store: Store } } }) => {
        const store = args.input.context.store

        // When cancelling the sketch mode we should disable sketch mode within the engine.
        await engineCommandManager.sendSceneCommand({
          type: 'modeling_cmd_req',
          cmd_id: uuidv4(),
          cmd: { type: 'sketch_mode_disable' },
        })

        sceneInfra.camControls.syncDirection = 'clientToEngine'

        if (store.cameraProjection?.current === 'perspective') {
          await sceneInfra.camControls.snapToPerspectiveBeforeHandingBackControlToEngine()
        }

        sceneInfra.camControls.syncDirection = 'engineToClient'

        // TODO: Re-evaluate if this pause/play logic is needed.
        store.videoElement?.pause()

        await kclManager
          .executeCode()
          .then(() => {
            if (engineCommandManager.idleMode) return

            store.videoElement?.play().catch((e: Error) => {
              console.warn('Video playing was prevented', e)
            })
          })
          .catch(reportRejection)

        sceneEntitiesManager.tearDownSketch({ removeAxis: false })
        sceneEntitiesManager.removeSketchGrid()
        sceneInfra.camControls.syncDirection = 'engineToClient'
        sceneEntitiesManager.resetOverlays()
      }
    ),
    /* Below are all the do-constrain sketch actors,
     * which aren't using updateModelingState and don't have the 'no kcl errors' guard yet */
    'do-constrain-remove-constraint': fromPromise(
      async ({
        input: { selectionRanges, sketchDetails, data },
      }: {
        input: Pick<
          ModelingMachineContext,
          'selectionRanges' | 'sketchDetails'
        > & { data?: PathToNode }
      }) => {
        const constraint = applyRemoveConstrainingValues({
          selectionRanges,
          pathToNodes: data && [data],
        })
        if (trap(constraint)) return
        const { pathToNodeMap } = constraint
        if (!sketchDetails) return
        let updatedAst = await sceneEntitiesManager.updateAstAndRejigSketch(
          pathToNodeMap[0],
          sketchDetails.sketchNodePaths,
          sketchDetails.planeNodePath,
          constraint.modifiedAst,
          sketchDetails.zAxis,
          sketchDetails.yAxis,
          sketchDetails.origin
        )
        if (trap(updatedAst, { suppress: true })) return
        if (!updatedAst) return

        await codeManager.updateEditorWithAstAndWriteToFile(updatedAst.newAst)

        return {
          selectionType: 'completeSelection',
          selection: updateSelections(
            pathToNodeMap,
            selectionRanges,
            updatedAst.newAst
          ),
        }
      }
    ),
    'do-constrain-horizontally': fromPromise(
      async ({
        input: { selectionRanges, sketchDetails },
      }: {
        input: Pick<ModelingMachineContext, 'selectionRanges' | 'sketchDetails'>
      }) => {
        const constraint = applyConstraintHorzVert(
          selectionRanges,
          'horizontal',
          kclManager.ast,
          kclManager.variables
        )
        if (trap(constraint)) return false
        const { modifiedAst, pathToNodeMap } = constraint
        if (!sketchDetails) return
        const updatedAst = await sceneEntitiesManager.updateAstAndRejigSketch(
          sketchDetails.sketchEntryNodePath,
          sketchDetails.sketchNodePaths,
          sketchDetails.planeNodePath,
          modifiedAst,
          sketchDetails.zAxis,
          sketchDetails.yAxis,
          sketchDetails.origin
        )
        if (trap(updatedAst, { suppress: true })) return
        if (!updatedAst) return
        await codeManager.updateEditorWithAstAndWriteToFile(updatedAst.newAst)
        return {
          selectionType: 'completeSelection',
          selection: updateSelections(
            pathToNodeMap,
            selectionRanges,
            updatedAst.newAst
          ),
        }
      }
    ),
    'do-constrain-vertically': fromPromise(
      async ({
        input: { selectionRanges, sketchDetails },
      }: {
        input: Pick<ModelingMachineContext, 'selectionRanges' | 'sketchDetails'>
      }) => {
        const constraint = applyConstraintHorzVert(
          selectionRanges,
          'vertical',
          kclManager.ast,
          kclManager.variables
        )
        if (trap(constraint)) return false
        const { modifiedAst, pathToNodeMap } = constraint
        if (!sketchDetails) return
        const updatedAst = await sceneEntitiesManager.updateAstAndRejigSketch(
          sketchDetails.sketchEntryNodePath || [],
          sketchDetails.sketchNodePaths,
          sketchDetails.planeNodePath,
          modifiedAst,
          sketchDetails.zAxis,
          sketchDetails.yAxis,
          sketchDetails.origin
        )
        if (trap(updatedAst, { suppress: true })) return
        if (!updatedAst) return
        await codeManager.updateEditorWithAstAndWriteToFile(updatedAst.newAst)
        return {
          selectionType: 'completeSelection',
          selection: updateSelections(
            pathToNodeMap,
            selectionRanges,
            updatedAst.newAst
          ),
        }
      }
    ),
    'do-constrain-horizontally-align': fromPromise(
      async ({
        input: { selectionRanges, sketchDetails },
      }: {
        input: Pick<ModelingMachineContext, 'selectionRanges' | 'sketchDetails'>
      }) => {
        const constraint = applyConstraintHorzVertAlign({
          selectionRanges: selectionRanges,
          constraint: 'setVertDistance',
        })
        if (trap(constraint)) return
        const { modifiedAst, pathToNodeMap } = constraint
        if (!sketchDetails) return
        const updatedAst = await sceneEntitiesManager.updateAstAndRejigSketch(
          sketchDetails?.sketchEntryNodePath || [],
          sketchDetails.sketchNodePaths,
          sketchDetails.planeNodePath,
          modifiedAst,
          sketchDetails.zAxis,
          sketchDetails.yAxis,
          sketchDetails.origin
        )
        if (trap(updatedAst, { suppress: true })) return
        if (!updatedAst) return
        await codeManager.updateEditorWithAstAndWriteToFile(updatedAst.newAst)
        const updatedSelectionRanges = updateSelections(
          pathToNodeMap,
          selectionRanges,
          updatedAst.newAst
        )
        return {
          selectionType: 'completeSelection',
          selection: updatedSelectionRanges,
        }
      }
    ),
    'do-constrain-vertically-align': fromPromise(
      async ({
        input: { selectionRanges, sketchDetails },
      }: {
        input: Pick<ModelingMachineContext, 'selectionRanges' | 'sketchDetails'>
      }) => {
        const constraint = applyConstraintHorzVertAlign({
          selectionRanges: selectionRanges,
          constraint: 'setHorzDistance',
        })
        if (trap(constraint)) return
        const { modifiedAst, pathToNodeMap } = constraint
        if (!sketchDetails) return
        const updatedAst = await sceneEntitiesManager.updateAstAndRejigSketch(
          sketchDetails?.sketchEntryNodePath || [],
          sketchDetails.sketchNodePaths,
          sketchDetails.planeNodePath,
          modifiedAst,
          sketchDetails.zAxis,
          sketchDetails.yAxis,
          sketchDetails.origin
        )
        if (trap(updatedAst, { suppress: true })) return
        if (!updatedAst) return
        await codeManager.updateEditorWithAstAndWriteToFile(updatedAst.newAst)
        const updatedSelectionRanges = updateSelections(
          pathToNodeMap,
          selectionRanges,
          updatedAst.newAst
        )
        return {
          selectionType: 'completeSelection',
          selection: updatedSelectionRanges,
        }
      }
    ),
    'do-constrain-snap-to-x': fromPromise(
      async ({
        input: { selectionRanges, sketchDetails },
      }: {
        input: Pick<ModelingMachineContext, 'selectionRanges' | 'sketchDetails'>
      }) => {
        const constraint = applyConstraintAxisAlign({
          selectionRanges,
          constraint: 'snapToXAxis',
        })
        if (err(constraint)) return false
        const { modifiedAst, pathToNodeMap } = constraint
        if (!sketchDetails) return
        const updatedAst = await sceneEntitiesManager.updateAstAndRejigSketch(
          sketchDetails?.sketchEntryNodePath || [],
          sketchDetails.sketchNodePaths,
          sketchDetails.planeNodePath,
          modifiedAst,
          sketchDetails.zAxis,
          sketchDetails.yAxis,
          sketchDetails.origin
        )
        if (trap(updatedAst, { suppress: true })) return
        if (!updatedAst) return
        await codeManager.updateEditorWithAstAndWriteToFile(updatedAst.newAst)
        const updatedSelectionRanges = updateSelections(
          pathToNodeMap,
          selectionRanges,
          updatedAst.newAst
        )
        return {
          selectionType: 'completeSelection',
          selection: updatedSelectionRanges,
        }
      }
    ),
    'do-constrain-snap-to-y': fromPromise(
      async ({
        input: { selectionRanges, sketchDetails },
      }: {
        input: Pick<ModelingMachineContext, 'selectionRanges' | 'sketchDetails'>
      }) => {
        const constraint = applyConstraintAxisAlign({
          selectionRanges,
          constraint: 'snapToYAxis',
        })
        if (trap(constraint)) return false
        const { modifiedAst, pathToNodeMap } = constraint
        if (!sketchDetails) return
        const updatedAst = await sceneEntitiesManager.updateAstAndRejigSketch(
          sketchDetails?.sketchEntryNodePath || [],
          sketchDetails.sketchNodePaths,
          sketchDetails.planeNodePath,
          modifiedAst,
          sketchDetails.zAxis,
          sketchDetails.yAxis,
          sketchDetails.origin
        )
        if (trap(updatedAst, { suppress: true })) return
        if (!updatedAst) return
        await codeManager.updateEditorWithAstAndWriteToFile(updatedAst.newAst)
        const updatedSelectionRanges = updateSelections(
          pathToNodeMap,
          selectionRanges,
          updatedAst.newAst
        )
        return {
          selectionType: 'completeSelection',
          selection: updatedSelectionRanges,
        }
      }
    ),
    'do-constrain-parallel': fromPromise(
      async ({
        input: { selectionRanges, sketchDetails },
      }: {
        input: Pick<ModelingMachineContext, 'selectionRanges' | 'sketchDetails'>
      }) => {
        const constraint = applyConstraintEqualAngle({
          selectionRanges,
        })
        if (trap(constraint)) return false
        const { modifiedAst, pathToNodeMap } = constraint

        if (!sketchDetails) {
          trap(new Error('No sketch details'))
          return
        }

        const recastAst = parse(recast(modifiedAst))
        if (err(recastAst) || !resultIsOk(recastAst)) return

        const updatedAst = await sceneEntitiesManager.updateAstAndRejigSketch(
          sketchDetails?.sketchEntryNodePath || [],
          sketchDetails.sketchNodePaths,
          sketchDetails.planeNodePath,
          recastAst.program,
          sketchDetails.zAxis,
          sketchDetails.yAxis,
          sketchDetails.origin
        )
        if (trap(updatedAst, { suppress: true })) return
        if (!updatedAst) return
        await codeManager.updateEditorWithAstAndWriteToFile(updatedAst.newAst)

        const updatedSelectionRanges = updateSelections(
          pathToNodeMap,
          selectionRanges,
          updatedAst.newAst
        )
        return {
          selectionType: 'completeSelection',
          selection: updatedSelectionRanges,
        }
      }
    ),
    'do-constrain-equal-length': fromPromise(
      async ({
        input: { selectionRanges, sketchDetails },
      }: {
        input: Pick<ModelingMachineContext, 'selectionRanges' | 'sketchDetails'>
      }) => {
        const constraint = applyConstraintEqualLength({
          selectionRanges,
        })
        if (trap(constraint)) return false
        const { modifiedAst, pathToNodeMap } = constraint
        if (!sketchDetails) return
        const updatedAst = await sceneEntitiesManager.updateAstAndRejigSketch(
          sketchDetails?.sketchEntryNodePath || [],
          sketchDetails.sketchNodePaths,
          sketchDetails.planeNodePath,
          modifiedAst,
          sketchDetails.zAxis,
          sketchDetails.yAxis,
          sketchDetails.origin
        )
        if (trap(updatedAst, { suppress: true })) return
        if (!updatedAst) return
        await codeManager.updateEditorWithAstAndWriteToFile(updatedAst.newAst)
        const updatedSelectionRanges = updateSelections(
          pathToNodeMap,
          selectionRanges,
          updatedAst.newAst
        )
        return {
          selectionType: 'completeSelection',
          selection: updatedSelectionRanges,
        }
      }
    ),

    /* Below are actors being defined in src/components/ModelingMachineProvider.tsx
     * which aren't using updateModelingState and don't have the 'no kcl errors' guard yet */
    'Get vertical info': fromPromise(
      async (_: {
        input: Pick<ModelingMachineContext, 'selectionRanges' | 'sketchDetails'>
      }) => {
        return {} as SetSelections
      }
    ),
    'Get ABS X info': fromPromise(
      async (_: {
        input: Pick<ModelingMachineContext, 'selectionRanges' | 'sketchDetails'>
      }) => {
        return {} as SetSelections
      }
    ),
    'Get ABS Y info': fromPromise(
      async (_: {
        input: Pick<ModelingMachineContext, 'selectionRanges' | 'sketchDetails'>
      }) => {
        return {} as SetSelections
      }
    ),
    'Get angle info': fromPromise(
      async (_: {
        input: Pick<ModelingMachineContext, 'selectionRanges' | 'sketchDetails'>
      }) => {
        return {} as SetSelections
      }
    ),
    'Get perpendicular distance info': fromPromise(
      async (_: {
        input: Pick<ModelingMachineContext, 'selectionRanges' | 'sketchDetails'>
      }) => {
        return {} as SetSelections
      }
    ),
    'AST-undo-startSketchOn': fromPromise(
      async (_: { input: Pick<ModelingMachineContext, 'sketchDetails'> }) => {
        return undefined
      }
    ),
    'animate-to-face': fromPromise(
      async (_: { input?: ExtrudeFacePlane | DefaultPlane | OffsetPlane }) => {
        return {} as ModelingMachineContext['sketchDetails']
      }
    ),
    'animate-to-sketch-solve': fromPromise(
      async (_: { input: ArtifactId | undefined }) => {
        return {} as any // TODO
      }
    ),
    'Get horizontal info': fromPromise(
      async (_: {
        input: Pick<ModelingMachineContext, 'sketchDetails' | 'selectionRanges'>
      }) => {
        return {} as SetSelections
      }
    ),
    astConstrainLength: fromPromise(
      async (_: {
        input: Pick<
          ModelingMachineContext,
          'sketchDetails' | 'selectionRanges'
        > & {
          lengthValue?: KclCommandValue
        }
      }) => {
        return {} as SetSelections
      }
    ),
    'setup-client-side-sketch-segments': fromPromise(
      async ({
        input: { sketchDetails, selectionRanges },
      }: {
        input: {
          sketchDetails: SketchDetails | null
          selectionRanges: Selections
        }
      }) => {
        if (!sketchDetails) return
        if (!sketchDetails.sketchEntryNodePath?.length) return
        sceneInfra.resetMouseListeners()
        await sceneEntitiesManager.setupSketch({
          sketchEntryNodePath: sketchDetails?.sketchEntryNodePath || [],
          sketchNodePaths: sketchDetails.sketchNodePaths,
          forward: sketchDetails.zAxis,
          up: sketchDetails.yAxis,
          position: sketchDetails.origin,
          maybeModdedAst: kclManager.ast,
          selectionRanges,
        })
        sceneInfra.resetMouseListeners()

        sceneEntitiesManager.setupSketchIdleCallbacks({
          sketchEntryNodePath: sketchDetails?.sketchEntryNodePath || [],
          forward: sketchDetails.zAxis,
          up: sketchDetails.yAxis,
          position: sketchDetails.origin,
          sketchNodePaths: sketchDetails.sketchNodePaths,
          planeNodePath: sketchDetails.planeNodePath,
          // We will want to pass sketchTools here
          // to add their interactions
        })

        // We will want to update the context with sketchTools.
        // They'll be used for their .destroy() in tearDownSketch
        return undefined
      }
    ),
    'animate-to-sketch': fromPromise(
      async ({
        input: { selectionRanges },
      }: {
        input: {
          selectionRanges: Selections
        }
      }): Promise<ModelingMachineContext['sketchDetails']> => {
        const artifact = selectionRanges.graphSelections[0].artifact
        const plane = getPlaneFromArtifact(artifact, kclManager.artifactGraph)
        if (err(plane)) return Promise.reject(plane)
        // if the user selected a segment, make sure we enter the right sketch as there can be multiple on a plane
        // but still works if the user selected a plane/face by defaulting to the first path
        const mainPath =
          artifact?.type === 'segment' || artifact?.type === 'solid2d'
            ? artifact?.pathId
            : plane?.pathIds[0]
        let sketch: KclValue | null = null
        let planeVar: Plane | null = null

        for (const variable of Object.values(kclManager.execState.variables)) {
          // find programMemory that matches path artifact
          if (
            variable?.type === 'Sketch' &&
            variable.value.artifactId === mainPath
          ) {
            sketch = variable
            break
          }
          if (
            // if the variable is an sweep, check if the underlying sketch matches the artifact
            variable?.type === 'Solid' &&
            variable.value.sketch.on.type === 'plane' &&
            variable.value.sketch.artifactId === mainPath
          ) {
            sketch = {
              type: 'Sketch',
              value: variable.value.sketch,
            }
            break
          }
          if (variable?.type === 'Plane' && plane.id === variable.value.id) {
            planeVar = variable.value
          }
        }

        if (!sketch || sketch.type !== 'Sketch') {
          if (artifact?.type !== 'plane')
            return Promise.reject(new Error('No sketch'))
          const planeCodeRef = getFaceCodeRef(artifact)
          if (planeVar && planeCodeRef) {
            const toTuple = (point: Point3d): [number, number, number] => [
              point.x,
              point.y,
              point.z,
            ]
            const planPath = getNodePathFromSourceRange(
              kclManager.ast,
              planeCodeRef.range
            )
            await letEngineAnimateAndSyncCamAfter(
              engineCommandManager,
              artifact.id
            )
            const normal = crossProduct(planeVar.xAxis, planeVar.yAxis)
            return {
              sketchEntryNodePath: [],
              planeNodePath: planPath,
              sketchNodePaths: [],
              zAxis: toTuple(normal),
              yAxis: toTuple(planeVar.yAxis),
              origin: toTuple(planeVar.origin),
            }
          }
          return Promise.reject(new Error('No sketch'))
        }
        const info = await sceneEntitiesManager.getSketchOrientationDetails(
          sketch.value
        )
        await letEngineAnimateAndSyncCamAfter(
          engineCommandManager,
          info?.sketchDetails?.faceId || ''
        )

        const sketchArtifact = kclManager.artifactGraph.get(mainPath)
        if (sketchArtifact?.type !== 'path')
          return Promise.reject(new Error('No sketch artifact'))
        const sketchPaths = getPathsFromArtifact({
          artifact: kclManager.artifactGraph.get(plane.id),
          sketchPathToNode: sketchArtifact?.codeRef?.pathToNode,
          artifactGraph: kclManager.artifactGraph,
          ast: kclManager.ast,
        })
        if (err(sketchPaths)) return Promise.reject(sketchPaths)
        let codeRef = getFaceCodeRef(plane)
        if (!codeRef) return Promise.reject(new Error('No plane codeRef'))
        // codeRef.pathToNode is not always populated correctly
        const planeNodePath = getNodePathFromSourceRange(
          kclManager.ast,
          codeRef.range
        )
        return {
          sketchEntryNodePath: sketchArtifact.codeRef.pathToNode || [],
          sketchNodePaths: sketchPaths,
          planeNodePath,
          zAxis: info.sketchDetails.zAxis || null,
          yAxis: info.sketchDetails.yAxis || null,
          origin: info.sketchDetails.origin.map(
            (a) => a / sceneInfra.baseUnitMultiplier
          ) as [number, number, number],
          animateTargetId: info?.sketchDetails?.faceId || '',
        }
      }
    ),
    'Apply named value constraint': fromPromise(
      async ({
        input,
      }: {
        input: Pick<
          ModelingMachineContext,
          'sketchDetails' | 'selectionRanges'
        > & {
          data?: ModelingCommandSchema['Constrain with named value']
        }
      }): Promise<SetSelections> => {
        const { selectionRanges, sketchDetails, data } = input
        if (!sketchDetails) {
          return Promise.reject(new Error('No sketch details'))
        }
        if (!data) {
          return Promise.reject(new Error('No data from command flow'))
        }
        let pResult = parse(recast(kclManager.ast))
        if (trap(pResult) || !resultIsOk(pResult))
          return Promise.reject(new Error('Unexpected compilation error'))
        let parsed = pResult.program

        let result: {
          modifiedAst: Node<Program>
          pathToReplaced: PathToNode | null
          exprInsertIndex: number
        } = {
          modifiedAst: parsed,
          pathToReplaced: null,
          exprInsertIndex: -1,
        }
        // If the user provided a constant name,
        // we need to insert the named constant
        // and then replace the node with the constant's name.
        if ('variableName' in data.namedValue) {
          const astAfterReplacement = replaceValueAtNodePath({
            ast: parsed,
            pathToNode: data.currentValue.pathToNode,
            newExpressionString: data.namedValue.variableName,
          })
          if (trap(astAfterReplacement)) {
            return Promise.reject(astAfterReplacement)
          }
          const parseResultAfterInsertion = parse(
            recast(
              insertNamedConstant({
                node: astAfterReplacement.modifiedAst,
                newExpression: data.namedValue,
              })
            )
          )
          result.exprInsertIndex = data.namedValue.insertIndex

          if (
            trap(parseResultAfterInsertion) ||
            !resultIsOk(parseResultAfterInsertion)
          )
            return Promise.reject(parseResultAfterInsertion)
          result = {
            modifiedAst: parseResultAfterInsertion.program,
            pathToReplaced: astAfterReplacement.pathToReplaced,
            exprInsertIndex: result.exprInsertIndex,
          }
        } else if ('valueText' in data.namedValue) {
          // If they didn't provide a constant name,
          // just replace the node with the value.
          const astAfterReplacement = replaceValueAtNodePath({
            ast: parsed,
            pathToNode: data.currentValue.pathToNode,
            newExpressionString: data.namedValue.valueText,
          })
          if (trap(astAfterReplacement)) {
            return Promise.reject(astAfterReplacement)
          }
          // The `replacer` function returns a pathToNode that assumes
          // an identifier is also being inserted into the AST, creating an off-by-one error.
          // This corrects that error, but TODO we should fix this upstream
          // to avoid this kind of error in the future.
          astAfterReplacement.pathToReplaced[1][0] =
            (astAfterReplacement.pathToReplaced[1][0] as number) - 1
          result = astAfterReplacement
        }

        pResult = parse(recast(result.modifiedAst))
        if (trap(pResult) || !resultIsOk(pResult))
          return Promise.reject(new Error('Unexpected compilation error'))
        parsed = pResult.program

        if (trap(parsed)) return Promise.reject(parsed)
        if (!result.pathToReplaced)
          return Promise.reject(new Error('No path to replaced node'))

        const {
          updatedSketchEntryNodePath,
          updatedSketchNodePaths,
          updatedPlaneNodePath,
        } = updateSketchDetailsNodePaths({
          sketchEntryNodePath: sketchDetails.sketchEntryNodePath,
          sketchNodePaths: sketchDetails.sketchNodePaths,
          planeNodePath: sketchDetails.planeNodePath,
          exprInsertIndex: result.exprInsertIndex,
        })

        const updatedAst = await sceneEntitiesManager.updateAstAndRejigSketch(
          updatedSketchEntryNodePath,
          updatedSketchNodePaths,
          updatedPlaneNodePath,
          parsed,
          sketchDetails.zAxis,
          sketchDetails.yAxis,
          sketchDetails.origin
        )
        if (err(updatedAst)) return Promise.reject(updatedAst)

        await codeManager.updateEditorWithAstAndWriteToFile(updatedAst.newAst)

        const selection = updateSelections(
          { 0: result.pathToReplaced },
          selectionRanges,
          updatedAst.newAst
        )
        if (err(selection)) return Promise.reject(selection)
        return {
          selectionType: 'completeSelection',
          selection,
          updatedSketchEntryNodePath,
          updatedSketchNodePaths,
          updatedPlaneNodePath,
        }
      }
    ),
    'set-up-draft-circle': fromPromise(
      async (_: {
        input: Pick<ModelingMachineContext, 'sketchDetails'> & {
          data: [x: number, y: number]
        }
      }) => {
        return {} as SketchDetailsUpdate
      }
    ),
    'set-up-draft-circle-three-point': fromPromise(
      async (_: {
        input: Pick<ModelingMachineContext, 'sketchDetails'> & {
          data: { p1: [x: number, y: number]; p2: [x: number, y: number] }
        }
      }) => {
        return {} as SketchDetailsUpdate
      }
    ),
    'set-up-draft-rectangle': fromPromise(
      async (_: {
        input: Pick<ModelingMachineContext, 'sketchDetails'> & {
          data: [x: number, y: number]
        }
      }) => {
        return {} as SketchDetailsUpdate
      }
    ),
    'set-up-draft-center-rectangle': fromPromise(
      async (_: {
        input: Pick<ModelingMachineContext, 'sketchDetails'> & {
          data: [x: number, y: number]
        }
      }) => {
        return {} as SketchDetailsUpdate
      }
    ),
    'set-up-draft-arc': fromPromise(
      async (_: {
        input: Pick<ModelingMachineContext, 'sketchDetails'> & {
          data: [x: number, y: number]
        }
      }) => {
        return {} as SketchDetailsUpdate
      }
    ),
    'set-up-draft-arc-three-point': fromPromise(
      async (_: {
        input: Pick<ModelingMachineContext, 'sketchDetails'> & {
          data: [x: number, y: number]
        }
      }) => {
        return {} as SketchDetailsUpdate
      }
    ),
    'split-sketch-pipe-if-needed': fromPromise(
      async (_: { input: Pick<ModelingMachineContext, 'sketchDetails'> }) => {
        return {} as SketchDetailsUpdate
      }
    ),
    'submit-prompt-edit': fromPromise(
      async ({
        input,
      }: {
        input: ModelingCommandSchema['Prompt-to-edit']
      }) => {}
    ),

    /* Below are recent modeling codemods that are using updateModelinState,
     * trigger toastError on Error, and have the 'no kcl errors' guard yet */
    extrudeAstMod: fromPromise(
      async ({
        input,
      }: {
        input: ModelingCommandSchema['Extrude'] | undefined
      }) => {
        if (!input) {
          return Promise.reject(new Error(NO_INPUT_PROVIDED_MESSAGE))
        }

        const { ast } = kclManager
        const astResult = addExtrude({
          ast,
          ...input,
        })
        if (err(astResult)) {
          return Promise.reject(new Error("Couldn't add extrude statement"))
        }

        const { modifiedAst, pathToNode } = astResult
        await updateModelingState(
          modifiedAst,
          EXECUTION_TYPE_REAL,
          {
            kclManager,
            editorManager,
            codeManager,
          },
          {
            focusPath: [pathToNode],
          }
        )
      }
    ),
    sweepAstMod: fromPromise(
      async ({
        input,
      }: {
        input: ModelingCommandSchema['Sweep'] | undefined
      }) => {
        if (!input) {
          return Promise.reject(new Error(NO_INPUT_PROVIDED_MESSAGE))
        }

        const { ast } = kclManager
        const astResult = addSweep({
          ...input,
          ast,
        })
        if (err(astResult)) {
          return Promise.reject(astResult)
        }

        const { modifiedAst, pathToNode } = astResult
        await updateModelingState(
          modifiedAst,
          EXECUTION_TYPE_REAL,
          {
            kclManager,
            editorManager,
            codeManager,
          },
          {
            focusPath: [pathToNode],
          }
        )
      }
    ),
    loftAstMod: fromPromise(
      async ({
        input,
      }: {
        input: ModelingCommandSchema['Loft'] | undefined
      }) => {
        if (!input) {
          return Promise.reject(new Error(NO_INPUT_PROVIDED_MESSAGE))
        }

        const { ast } = kclManager
        const astResult = addLoft({ ast, ...input })
        if (err(astResult)) {
          return Promise.reject(astResult)
        }

        const { modifiedAst, pathToNode } = astResult
        await updateModelingState(
          modifiedAst,
          EXECUTION_TYPE_REAL,
          {
            kclManager,
            editorManager,
            codeManager,
          },
          {
            focusPath: [pathToNode],
          }
        )
      }
    ),
    revolveAstMod: fromPromise(
      async ({
        input,
      }: {
        input: ModelingCommandSchema['Revolve'] | undefined
      }) => {
        if (!input) {
          return Promise.reject(new Error(NO_INPUT_PROVIDED_MESSAGE))
        }

        const { ast } = kclManager
        const astResult = addRevolve({
          ast,
          ...input,
        })
        if (err(astResult)) {
          return Promise.reject(astResult)
        }

        const { modifiedAst, pathToNode } = astResult
        await updateModelingState(
          modifiedAst,
          EXECUTION_TYPE_REAL,
          {
            kclManager,
            editorManager,
            codeManager,
          },
          {
            focusPath: [pathToNode],
          }
        )
      }
    ),
    offsetPlaneAstMod: fromPromise(
      async ({
        input,
      }: {
        input: ModelingCommandSchema['Offset plane'] | undefined
      }) => {
        if (!input) {
          return Promise.reject(new Error(NO_INPUT_PROVIDED_MESSAGE))
        }

        const { ast, artifactGraph, variables } = kclManager
        const astResult = addOffsetPlane({
          ...input,
          ast,
          artifactGraph,
          variables,
        })
        if (err(astResult)) {
          return Promise.reject(astResult)
        }

        const { modifiedAst, pathToNode } = astResult
        await updateModelingState(
          modifiedAst,
          EXECUTION_TYPE_REAL,
          {
            kclManager,
            editorManager,
            codeManager,
          },
          {
            focusPath: [pathToNode],
          }
        )
      }
    ),
    helixAstMod: fromPromise(
      async ({
        input,
      }: {
        input: ModelingCommandSchema['Helix'] | undefined
      }) => {
        if (!input) {
          return Promise.reject(new Error(NO_INPUT_PROVIDED_MESSAGE))
        }

        const { ast, artifactGraph } = kclManager
        const astResult = addHelix({
          ...input,
          ast,
          artifactGraph,
        })
        if (err(astResult)) {
          return Promise.reject(astResult)
        }

        const { modifiedAst, pathToNode } = astResult
        await updateModelingState(
          modifiedAst,
          EXECUTION_TYPE_REAL,
          {
            kclManager,
            editorManager,
            codeManager,
          },
          {
            focusPath: [pathToNode],
          }
        )
      }
    ),
    shellAstMod: fromPromise(
      async ({
        input,
      }: {
        input: ModelingCommandSchema['Shell'] | undefined
      }) => {
        if (!input) {
          return Promise.reject(new Error(NO_INPUT_PROVIDED_MESSAGE))
        }

        const { ast, artifactGraph } = kclManager
        const astResult = addShell({
          ...input,
          ast,
          artifactGraph,
        })
        if (err(astResult)) {
          return Promise.reject(astResult)
        }

        const { modifiedAst, pathToNode } = astResult
        await updateModelingState(
          modifiedAst,
          EXECUTION_TYPE_REAL,
          {
            kclManager,
            editorManager,
            codeManager,
          },
          {
            focusPath: [pathToNode],
          }
        )
      }
    ),
    filletAstMod: fromPromise(
      async ({
        input,
      }: {
        input: ModelingCommandSchema['Fillet'] | undefined
      }) => {
        if (!input) {
          return Promise.reject(new Error(NO_INPUT_PROVIDED_MESSAGE))
        }

        // Extract inputs
        const ast = kclManager.ast
        let modifiedAst = structuredClone(ast)
        let focusPath: PathToNode[] = []
        const { nodeToEdit, selection, radius } = input

        const parameters: FilletParameters = {
          type: EdgeTreatmentType.Fillet,
          radius,
        }

        const dependencies = {
          kclManager,
          engineCommandManager,
          editorManager,
          codeManager,
        }

        // Apply or edit fillet
        if (nodeToEdit) {
          // Edit existing fillet
          // selection is not the edge treatment itself,
          // but just the first edge in the fillet expression >
          // we need to find the edgeCut artifact
          // and build a new selection from it
          // TODO: this is a bit of a hack, we should be able
          // to get the edgeCut artifact from the selection
          const firstSelection = selection.graphSelections[0]
          const edgeCutArtifact = Array.from(
            kclManager.artifactGraph.values()
          ).find(
            (artifact) =>
              artifact.type === 'edgeCut' &&
              artifact.consumedEdgeId === firstSelection.artifact?.id
          )
          if (!edgeCutArtifact || edgeCutArtifact.type !== 'edgeCut') {
            return Promise.reject(
              new Error(
                'Failed to retrieve edgeCut artifact from sweepEdge selection'
              )
            )
          }
          const edgeTreatmentSelection = {
            artifact: edgeCutArtifact,
            codeRef: edgeCutArtifact.codeRef,
          }

          const editResult = await editEdgeTreatment(
            ast,
            edgeTreatmentSelection,
            parameters
          )
          if (err(editResult)) return Promise.reject(editResult)

          modifiedAst = editResult.modifiedAst
          focusPath = [editResult.pathToEdgeTreatmentNode]
        } else {
          // Apply fillet to selection
          const filletResult = await modifyAstWithEdgeTreatmentAndTag(
            ast,
            selection,
            parameters,
            dependencies
          )
          if (err(filletResult)) return Promise.reject(filletResult)
          modifiedAst = filletResult.modifiedAst
          focusPath = filletResult.pathToEdgeTreatmentNode
        }

        await updateModelingState(
          modifiedAst,
          EXECUTION_TYPE_REAL,
          {
            kclManager,
            editorManager,
            codeManager,
          },
          {
            focusPath: focusPath,
          }
        )
      }
    ),
    chamferAstMod: fromPromise(
      async ({
        input,
      }: {
        input: ModelingCommandSchema['Chamfer'] | undefined
      }) => {
        if (!input) {
          return Promise.reject(new Error(NO_INPUT_PROVIDED_MESSAGE))
        }

        // Extract inputs
        const ast = kclManager.ast
        let modifiedAst = structuredClone(ast)
        let focusPath: PathToNode[] = []
        const { nodeToEdit, selection, length } = input

        const parameters: ChamferParameters = {
          type: EdgeTreatmentType.Chamfer,
          length,
        }
        const dependencies = {
          kclManager,
          engineCommandManager,
          editorManager,
          codeManager,
        }

        // Apply or edit chamfer
        if (nodeToEdit) {
          // Edit existing chamfer
          // selection is not the edge treatment itself,
          // but just the first edge in the chamfer expression >
          // we need to find the edgeCut artifact
          // and build a new selection from it
          // TODO: this is a bit of a hack, we should be able
          // to get the edgeCut artifact from the selection
          const firstSelection = selection.graphSelections[0]
          const edgeCutArtifact = Array.from(
            kclManager.artifactGraph.values()
          ).find(
            (artifact) =>
              artifact.type === 'edgeCut' &&
              artifact.consumedEdgeId === firstSelection.artifact?.id
          )
          if (!edgeCutArtifact || edgeCutArtifact.type !== 'edgeCut') {
            return Promise.reject(
              new Error(
                'Failed to retrieve edgeCut artifact from sweepEdge selection'
              )
            )
          }
          const edgeTreatmentSelection = {
            artifact: edgeCutArtifact,
            codeRef: edgeCutArtifact.codeRef,
          }

          const editResult = await editEdgeTreatment(
            ast,
            edgeTreatmentSelection,
            parameters
          )
          if (err(editResult)) return Promise.reject(editResult)

          modifiedAst = editResult.modifiedAst
          focusPath = [editResult.pathToEdgeTreatmentNode]
        } else {
          // Apply chamfer to selection
          const chamferResult = await modifyAstWithEdgeTreatmentAndTag(
            ast,
            selection,
            parameters,
            dependencies
          )
          if (err(chamferResult)) return Promise.reject(chamferResult)
          modifiedAst = chamferResult.modifiedAst
          focusPath = chamferResult.pathToEdgeTreatmentNode
        }

        await updateModelingState(
          modifiedAst,
          EXECUTION_TYPE_REAL,
          {
            kclManager,
            editorManager,
            codeManager,
          },
          {
            focusPath: focusPath,
          }
        )
      }
    ),
    deleteSelectionAstMod: fromPromise(
      ({
        input: { selectionRanges },
      }: {
        input: { selectionRanges: Selections }
      }) => {
        return new Promise((resolve, reject) => {
          if (!selectionRanges) {
            reject(new Error(deletionErrorMessage))
          }

          const selection = selectionRanges.graphSelections[0]
          if (!selectionRanges) {
            reject(new Error(deletionErrorMessage))
          }

          deleteSelectionPromise(selection)
            .then((result) => {
              if (err(result)) {
                reject(result)
                return
              }
              resolve(result)
            })
            .catch(reject)
        })
      }
    ),
    appearanceAstMod: fromPromise(
      async ({
        input,
      }: {
        input: ModelingCommandSchema['Appearance'] | undefined
      }) => {
        if (!input) {
          return Promise.reject(new Error(NO_INPUT_PROVIDED_MESSAGE))
        }

        const ast = kclManager.ast
        const artifactGraph = kclManager.artifactGraph
        const result = addAppearance({
          ...input,
          ast,
          artifactGraph,
        })
        if (err(result)) {
          return Promise.reject(result)
        }

        await updateModelingState(
          result.modifiedAst,
          EXECUTION_TYPE_REAL,
          {
            kclManager,
            editorManager,
            codeManager,
          },
          {
            focusPath: [result.pathToNode],
          }
        )
      }
    ),
    translateAstMod: fromPromise(
      async ({
        input,
      }: {
        input: ModelingCommandSchema['Translate'] | undefined
      }) => {
        if (!input) {
          return Promise.reject(new Error(NO_INPUT_PROVIDED_MESSAGE))
        }

        const ast = kclManager.ast
        const artifactGraph = kclManager.artifactGraph
        const result = addTranslate({
          ...input,
          ast,
          artifactGraph,
        })
        if (err(result)) {
          return Promise.reject(result)
        }

        await updateModelingState(
          result.modifiedAst,
          EXECUTION_TYPE_REAL,
          {
            kclManager,
            editorManager,
            codeManager,
          },
          {
            focusPath: [result.pathToNode],
          }
        )
      }
    ),
    rotateAstMod: fromPromise(
      async ({
        input,
      }: {
        input: ModelingCommandSchema['Rotate'] | undefined
      }) => {
        if (!input) {
          return Promise.reject(new Error(NO_INPUT_PROVIDED_MESSAGE))
        }

        const ast = kclManager.ast
        const artifactGraph = kclManager.artifactGraph
        const result = addRotate({
          ...input,
          ast,
          artifactGraph,
        })
        if (err(result)) {
          return Promise.reject(result)
        }

        await updateModelingState(
          result.modifiedAst,
          EXECUTION_TYPE_REAL,
          {
            kclManager,
            editorManager,
            codeManager,
          },
          {
            focusPath: [result.pathToNode],
          }
        )
      }
    ),
    scaleAstMod: fromPromise(
      async ({
        input,
      }: {
        input: ModelingCommandSchema['Scale'] | undefined
      }) => {
        if (!input) {
          return Promise.reject(new Error(NO_INPUT_PROVIDED_MESSAGE))
        }

        const ast = kclManager.ast
        const artifactGraph = kclManager.artifactGraph
        const result = addScale({
          ...input,
          ast,
          artifactGraph,
        })
        if (err(result)) {
          return Promise.reject(result)
        }

        await updateModelingState(
          result.modifiedAst,
          EXECUTION_TYPE_REAL,
          {
            kclManager,
            editorManager,
            codeManager,
          },
          {
            focusPath: [result.pathToNode],
          }
        )
      }
    ),
    cloneAstMod: fromPromise(
      async ({
        input,
      }: {
        input: ModelingCommandSchema['Clone'] | undefined
      }) => {
        if (!input) {
          return Promise.reject(new Error(NO_INPUT_PROVIDED_MESSAGE))
        }

        const ast = kclManager.ast
        const artifactGraph = kclManager.artifactGraph
        const result = addClone({
          ...input,
          ast,
          artifactGraph,
        })
        if (err(result)) {
          return Promise.reject(result)
        }

        await updateModelingState(
          result.modifiedAst,
          EXECUTION_TYPE_REAL,
          {
            kclManager,
            editorManager,
            codeManager,
          },
          {
            focusPath: [result.pathToNode],
          }
        )
      }
    ),
    exportFromEngine: fromPromise(
      async ({}: { input?: ModelingCommandSchema['Export'] }) => {
        return undefined as Error | undefined
      }
    ),
    makeFromEngine: fromPromise(
      async ({}: {
        input?: {
          machineManager: MachineManager
        } & ModelingCommandSchema['Make']
      }) => {
        return undefined as Error | undefined
      }
    ),
    boolSubtractAstMod: fromPromise(
      async ({
        input,
      }: {
        input: ModelingCommandSchema['Boolean Subtract'] | undefined
      }) => {
        if (!input) {
          return Promise.reject(new Error(NO_INPUT_PROVIDED_MESSAGE))
        }

        const ast = kclManager.ast
        const artifactGraph = kclManager.artifactGraph
        const result = addSubtract({
          ...input,
          ast,
          artifactGraph,
        })
        if (err(result)) {
          return Promise.reject(result)
        }

        await updateModelingState(
          result.modifiedAst,
          EXECUTION_TYPE_REAL,
          {
            kclManager,
            editorManager,
            codeManager,
          },
          {
            focusPath: [result.pathToNode],
          }
        )
      }
    ),
    boolUnionAstMod: fromPromise(
      async ({
        input,
      }: {
        input: ModelingCommandSchema['Boolean Union'] | undefined
      }) => {
        if (!input) {
          return Promise.reject(new Error(NO_INPUT_PROVIDED_MESSAGE))
        }

        const ast = kclManager.ast
        const artifactGraph = kclManager.artifactGraph
        const result = addUnion({
          ...input,
          ast,
          artifactGraph,
        })
        if (err(result)) {
          return Promise.reject(result)
        }

        await updateModelingState(
          result.modifiedAst,
          EXECUTION_TYPE_REAL,
          {
            kclManager,
            editorManager,
            codeManager,
          },
          {
            focusPath: [result.pathToNode],
          }
        )
      }
    ),
    boolIntersectAstMod: fromPromise(
      async ({
        input,
      }: {
        input: ModelingCommandSchema['Boolean Union'] | undefined
      }) => {
        if (!input) {
          return Promise.reject(new Error(NO_INPUT_PROVIDED_MESSAGE))
        }

        const ast = kclManager.ast
        const artifactGraph = kclManager.artifactGraph
        const result = addIntersect({
          ...input,
          ast,
          artifactGraph,
        })
        if (err(result)) {
          return Promise.reject(new Error(NO_INPUT_PROVIDED_MESSAGE))
        }

        await updateModelingState(
          result.modifiedAst,
          EXECUTION_TYPE_REAL,
          {
            kclManager,
            editorManager,
            codeManager,
          },
          {
            focusPath: [result.pathToNode],
          }
        )
      }
    ),

    patternCircular3dAstMod: fromPromise(
      async ({
        input,
      }: {
        input: ModelingCommandSchema['Pattern Circular 3D'] | undefined
      }) => {
        if (!input) {
          return Promise.reject(new Error(NO_INPUT_PROVIDED_MESSAGE))
        }

        const ast = kclManager.ast
        const artifactGraph = kclManager.artifactGraph
        const result = addPatternCircular3D({
          ...input,
          ast,
          artifactGraph,
        })
        if (err(result)) {
          return Promise.reject(result)
        }

        await updateModelingState(
          result.modifiedAst,
          EXECUTION_TYPE_REAL,
          {
            kclManager,
            editorManager,
            codeManager,
          },
          {
            focusPath: [result.pathToNode],
          }
        )
      }
    ),

    /* Pierre: looks like somewhat of a one-off */
    'reeval-node-paths': fromPromise(
      async ({
        input: { sketchDetails },
      }: {
        input: Pick<ModelingMachineContext, 'sketchDetails'>
      }) => {
        const errorMessage =
          'Unable to maintain sketch mode - code changes affected sketch references. Please re-enter.'
        if (!sketchDetails) {
          return Promise.reject(new Error(errorMessage))
        }

        // hasErrors is for parse errors, errors is for runtime errors
        if (kclManager.errors.length > 0 || kclManager.hasErrors()) {
          // if there's an error in the execution, we don't actually want to disable sketch mode
          // instead we'll give the user the chance to fix their error
          return {
            updatedEntryNodePath: sketchDetails.sketchEntryNodePath,
            updatedSketchNodePaths: sketchDetails.sketchNodePaths,
            updatedPlaneNodePath: sketchDetails.planeNodePath,
          }
        }

        const updatedPlaneNodePath = updatePathToNodesAfterEdit(
          kclManager._lastAst,
          kclManager.ast,
          sketchDetails.planeNodePath
        )

        if (err(updatedPlaneNodePath)) {
          return Promise.reject(new Error(errorMessage))
        }
        const maybePlaneArtifact = [...kclManager.artifactGraph.values()].find(
          (artifact) => {
            const codeRef = getFaceCodeRef(artifact)
            if (!codeRef) return false

            return (
              stringifyPathToNode(codeRef.pathToNode) ===
              stringifyPathToNode(updatedPlaneNodePath)
            )
          }
        )
        if (
          !maybePlaneArtifact ||
          (maybePlaneArtifact.type !== 'plane' &&
            maybePlaneArtifact.type !== 'startSketchOnFace')
        ) {
          return Promise.reject(new Error(errorMessage))
        }
        let planeArtifact: Artifact | undefined
        if (maybePlaneArtifact.type === 'plane') {
          planeArtifact = maybePlaneArtifact
        } else {
          const face = kclManager.artifactGraph.get(maybePlaneArtifact.faceId)
          if (face) {
            planeArtifact = face
          }
        }
        if (
          !planeArtifact ||
          (planeArtifact.type !== 'cap' &&
            planeArtifact.type !== 'wall' &&
            planeArtifact.type !== 'plane')
        ) {
          return Promise.reject(new Error(errorMessage))
        }

        const newPaths = getPathsFromPlaneArtifact(
          planeArtifact,
          kclManager.artifactGraph,
          kclManager.ast
        )

        return {
          updatedEntryNodePath: newPaths[0],
          updatedSketchNodePaths: newPaths,
          updatedPlaneNodePath,
        }
      }
    ),
  },
  // end actors
}).createMachine({
  /** @xstate-layout N4IgpgJg5mDOIC5QFkD2EwBsCWA7KAxAMICGuAxlgNoAMAuoqAA6qzYAu2qujIAHogC0ANmEBmAHQBGAJwBWABwKpSqTQDsUsQBoQAT0QAmdQBYJYmmPVjDh4YsMKZAX2e60GHPgIBlMOwACWCwwck5uWgYkEBY2cJ5ogQRBNRkzOUsFOTFFGhNZQ10DBBkZCXU7Szl5KRMTWxNXd3QsPEI-QIBbVABXYKD2EnYwSN5Yji4E0CSUqSlDCQUTGRpZefV1GWF1IsQxbYkTOS0FDRo5dRpDKTkmkA9W7w6A8m5hvnZR6PH43hnU4QSVYWbYyMQKdQKRy7BDCfLSYTXQzHUQmJQuNz3Fpedr+AJ+KCdMC4QIAeQAbmAAE6YEh6WBfZisCbcP5COaKCTydQXHkydRwjYw44LSz2YQaWw5ex3B444jE4ZUl4kIlUkgBbhBEJhSaMmLM36JdlSSHmVbGZY5NLCBQw040CSImjKUrZFSy7FtAgAFVQUCgmDAAQwADMSD1MIEmLTcMHydg2AAjbA4dh6fU-SZs5LzNGHGgSmTzCG1Wow+SO11bMQmHKVRqYuVtCTYCBBggAURJ1KCAGt-OQABaZw3Z43JZFSQ5g4RqFSGZbImEVMqQyEQyFw+a3Jte-Ct9tgLs95WwAfsYdUKRRJlxcfTIQNcpQ23XflKeyFfSIUTTuQAXMcIXDIThSJ6ngtm2Hadh8VI9Bgo73qyE4iDQjqbLUpiFhYVgmDChhWJIjhXBcci2ks5EQY8UCHh2PgAO5gGATBISyUz8EI1TqEC2zZHUO7GN+xTXPsBaLjYeQSiYArUTidHHgAMqgoafPQYxjihj7JIogJpFOciGDI1zbDCC6SC6qwmNstaKGiclQUeBAAEpgOSqCYJSbFGtpgiaDxOSaLpwjFlYwgwmIpQKE65E2P5FS1A5B7QcepKhqGwTRrGIzqd8mkcTMc48VcOFgo4NwyGZEqSJW1VOBkhHqEltEpQQAASrR8N5D6cTpKxOjQxZZMYczzARGSOuh5wXFo9SGM1Cm+EOWCYN1Wm9YI1SOsYhbLLUUIqOFP4IKa1zlHk1lOJs2zgXukHJU5ABiqZBmpt4GshBVcf16EZLIlxzcux2GKscgSNUshzvYAFWAtrVEEOqqhtSa1fck1XlJc4gCqaxm2gRi5g-IUViu6813TRi1uYqEhMCQ6pEkqEjkFSYBDDl71ZutMzKNFcz1WI87kaUMJWmYWSlJokUKPYt3NPdLVOdTJK0-Tqr+NSEiQBwqM5n5-WRaUg0yeR1h2sdGQbNIgv8xKphyEccNObBLBUm9GmfXr1gLFktpSCF-IaObxQWHU4PFnkRkgxCtZOx2yAkAOuuodYkinNaFy2gKQMiWC06++CWjAVCjby5TrUACIhMM2pBrqES5Xe7F61kkj+4HpRwkZeQEbL4OmvURympcthx8ePpgB8gjsKgghEAAghXyfaWIgsSI45El+sxz4cdoHTrOoHWMcmQYmX8mtQAClSqCdEw7DT7P2vu3lnuoYiPFzAJqxVJRZnFoCJwJhQar0umfLECtFrzyYEwNm6oKAcw9s3d+5xyirw2GVFY9gdDA02NFWsLpTCr0sHLCB5cnI+ngbAWkwxl4bQqD7ZExZjIyTqAoHBxR8imEWLOZEyJqg2DHi5VAgxaGNw+sg3ymgFi2kMhCU2NopCi0cOkKEVwLD8glAoIRPhyAkCDHQmYmhAT5GULjbYEk5Ci0MjxUopolg8msByIRRBMDcEQa-SR9DBpcn5DyOEoE8gO1FnWHiSwN5Dw0eA5sD0OwACFUAeTZrgfEPQkzsHVGEQxQgKgmJCnZUJ8gjohyLOYB2YI6gaELmIIRCSklkACAAVVwHqcRXM0Z+XzFkGWUd6hLCUcdKwjhFgASOJFFE2iKYXycnUoMDSACSp5ghZLaflL21QuRS1sOhayaIIpKB4sAxcgNV6kJiYrIMEghxtjAJfbKsACDzzdtgcMYQAhQHVEwIcAQWBMEjOzCA2TkiaDMKUayqwGHKH2GZZEZhNCHVMNsiopcyHTMubAIcqAGJ3LIHAR5zzXmBA+SQL5AQwB304JAIFKRipgmliDQa5wBQ7GOmobh5w6jbBCqIEGZz9y0R8BeYcxAyCUFWqst+2ki5lC2DLdY-I5oRTrIcSEsKlwgw2AtQVg4hwECrq9YMwRCSKiBUsYikIbABzYeCCK050IqCCnCcE2wZJaqFbq14GAyUQA4CGHoVI2j9h1UCm4mhwaFxdDcQKPIVybB4cCf2cxVj8jdTq4g3BYAZJIHgAIDEODfNwOrCAARyT6J6B4puPlepzCtisYs9RdJLkqoM6SCJTC7I5DyVNl4hwSG1T2+ZTkE4Dm1MakkJbqScD0eKzmayJw3EXOUApFxQ7IrMgKMwcwciRX2IQwW3bhx9vdYO+OidDVgDHYETFAaABebx9EhoyHzcJJDqhImDogf2iIynGRuEcetu5z4tn7YekDQ4T3HiIBmrNObr3YDvSSfRIZEyDAQSGtEPEiorA3EXOsBFTCAJClZRwFRLAHt7WBiD6bcCZvVDmykzzp3IczaKitEiq1JBuFccGKjlhZ0MvyXui70EhRlucHIDtyNHp1VRqDNGYMpPnnEnwAQAAaj7ZBAi0HMIyGxrCQgihYMGGwrhgiyMA8QNSpnAfddJgdTk5O0ezYp5TAQACaGnorKA2BKci1wIVKsiuGrBDt9jsJRecuzoHj0Oeg3RlJZBAxsfaTmUNelqj1B5dZQmBFulAlI8WOy6ImrWYPGBqL4HYvyfiwEIM+B2AjglV4zjFxHRpHmBoexApCwES2GUBwecNhR22FJyjVWnM5tgVSWBuAfXkH+cqH1LG0NNY45+7L+W9oXXYYWAZId-Zg2yLWDkhlshdtKwK2zY2OyOYUwEODCHBiYEwHoAI+jsBQFwOhrYhwCHsMiioY4H6Toy0-oNfYNwALYNGzFm7cXnMTsY-ol7b2cCfY0xZF0Ml-EqI0P-AUBZTlTjZSVoDZWruw8g-DnNsBC1MACDPNTj7rKLEisAkel0jgER3UCAHpw6yRXEDDmT427u05JQz1A7nmeAlloVi15TilGGWPgxEhEFUAQduTMnl2dUVdk9TlJYAACOPQkN1agA1x9xggQrCsBsFEpRhJGEjevOsUKlDWWqML+zcPqsI7puqZ71BVs9RaxKAath-bGBmgKAmoFDiEQE8Y3GPvhwG-9zm1m3RKQvEN+wBkofubrahNIJQHLiF1QIiofOodax2BrXCNPlWOyeuDM-P1Ab8BBp7Y+sN2RlCRuyLyKxx0liOjROPzIWRQ3N6o8ORLwYZ4eSBUZUo4NfOIkMqve08wuR8SxvsZ10T+UVf10eCQmUAg9Hp0aokJIHkQHca2XA7kByX-8DfwQ5AcCKkEGwDAf-d1f-C9e-AvMQENSsLkRQUjLIQsG0MyUOcwLYY2AUG6OwOfC-K-G-UdMAx-Z-PAN-MAD-dgL-H-bAP-AAsAIAnVEAy9WACAm8JBNbE6NIaKI4QyRcWQZQOoXeYoLQS4a2bYXaMEDdUnVFGzPXa7Yg7A2-UAxUB5akG+KkWmGhUMVAKkToEgsg3-Ekf-G5GgntOgvAiAovDpS4R0Qyf2awayAUJwZtYoHkMwCwawOqfhYwKTeeBibNK9DQ+De9TAZjVDSgAIPAdQggJ-OMF-IgiQGAB+B7AIwQMI1AVfAfIEbZDQLceoDhIwEzJ0UQVeAOGwkbC7M-Lwnw+7Pwx7JDJbYI4MZIggJQjQ1QoYdQzQ2I-wQQBIxDTAJI3AdQ1I8EJ0FYdCMEYsY+fDGwEZfIMsU4GfTw7w31BjKdGolDVjUI-o1ACIgg1-VAd-OIwQZY7AadPogYswnMWFYzWaLHIucEHIhAOwWsJ0A5ewLYeYREBYioo4pjWo9YhopolQmMVojQrQg474-RU4lI84icWFQEapC4WwWwLIFlESN9TZYsaPf2KwdhT431JTFTVTDY8IyI4gwgvY4gg4kgJMWAQQPgSE1IjIcwMKdCCwdCZEe4onaAndK4O2U6XEwIfEtTIkrYgElo9gNo0Ezoqkmkuk5Ihku1Y2ZQcQAOHfQZOwT+BKUQMqdhE-SBcrcovE1zNzYU7YqIsk-YqU6kwQPQek6E7SWFGVQWbdfkBwJVFQcwPMOEGY2oCLU-fUxYgUo0k00UoE8UkEjoh+aU60202dSVXqfhR0aqJPQWYwCECKHeRYdhU0O2G0bXCQ8nPXA0wIRLIME0kk6I8kiMwQEs6guUu0+MgCKsZlVeEEQXUfXODQcoSpWoUCcZWSUo-0ioms4MqkZQsUiUqsmsmM5gsPIwACBYYwfkBvGyIZXLA4YyS4cfLcL9TwmBFHC3BrPPTPEkU00k3Y9-eeHwH0b-Q3QQA8xrWM5rOc5YIEDQJ3bZOEKECKKoRYOwm2JwU4PMyLfUvc17e8o8ibE8kMtQ8My86814Y8u84kS3B8mc4vB48pJ0PkPzHs4eXrMEFVCUSwXCGWKiAc2zIsn5akGbObBbIIv4zY08isi0h+KbGi44hbQQX4hBaczxFgxcH7I7YyOwEKEsW1AnFQFXSOHGbIfkqi6bYkWi2kRbNYhBEcsc0Micg4tixSji5Sri1SygXiytWch4vjcNSKWwLUsSwZEsMvKS+oGSqzHXM-RSPAJfRJTAAgBffADylfespIf9aKaSNEG4BxMEMyHCV8s7FYB2U2KTNyuMSXDyCQRZDgR5CAYtFjN2H5VAPAF+Ey9Ch2NQD0pEtIYyYfSKsNJ0y1LIYqj0civXRKvyzACQXAEE-RYgNxfoc8YNAKxAI7SQFw+A4aWsGFfMDrGaQ2MKZy-M3XHtCQZq5K1q56FpDFH5G+UMVMY8cs80mQz-Jgb-XQh+Kgww4cYwhQ9QIFNEKYrYZYF0BVMZGFYZbfUKU4EeU0BK9y5aiQVaxMb5JgTa7axo0c5ozS8MzKHQigvQ063qowu-S6oFCaYiB2OcK4LQNIe422GcOcNEUQnkoCv02zNK9gAgENaPaQZYLaHpQedsz9eYMoYCHdUQQsRQKTEmsmpgvi0yjrZwyWcTeYGwPg+mhPXdaqFQWsCUYQKTH0RfEkbAJDemcgSXbyxGXy5a66rfaA7rCFSsZ3E6cygUWsfkMY64WSxqha2W3y+WxWqkZWmeVKlpUmuTTgXActMlPgFDQNQGlSbapG51deB2MZHUiEYHG4OcLC2oKwFQOlQyGWuWzgW2+21ANqjqry1xVgQ1d1JGizffciGSSsSwYWk6e2N3OcBE9rM2+O62xOwIpWyXX6vAf6ja32jsXa88-a0gw68gyggwuG86hGh-YQa6pwQEbMkuL3LnVlewAKcfdBRQMzaumAG2uuu2huv69an2rajsaC4E9oyG7u46-QwA-uocC6oepG0SQ4d4gCY+HkMO1EcwGWFYQSa4JwKTHoWbKXbK9gMDUkXAJivaiQOCwQT+p-f-QYN2P+r7fq9GYsdeL+bCKEC4fIaxacawWVJPYilNC2w9MB7+yB3+91f+kGjSmC9okB-BiB+mIhnVf+6lIjYLS4MEK4OwOmhAYqxPYea4UwMEKTVyMIYc5fLynymADW2BuoIyaA4waUSsYsXrTTewcLB1P6V1XB3tAR1DJLH6oswNZZbgYtV4KkOMKkAgDe75VmQR-AAxWB7ICPHbYmTucq21F0N3fSHIF0REVefh0ILR0s4R4BgMwNPwqAPAbynAcgPsDYoISgOMf2wQ9hGWNEH+UQYHRwEGTGVeDctQa4LQHxqx7RgJ8xyAAITRmswBju7Qw+6Gk6vu4AwegvTWzkYyWsVcKUewb8oLfIXg0jWsI-fJvxlqiQEgTKwNCAdUVSAISxwZipmIzKUBw68ZkgVSQQaZms-2uwEZfSIaOcL8wZVYWXUO0QUZAhX0vU2zMp6xoZkZn1bvJZyZtZq50hsG8hrQ+Zr-e5h+R5pLTWuNEGMZfIUCOoXLM0SwFhQWHeDw9RiQIgRUXsS5wpzy1WxfcRx8lguseB++-mfaVGgiK4PmJwpNPhNEM5ymcrWF08Up3xoRzywJnwwNIxkxsxpu9a2JpUKZ6lq5nO1xusTLUwTtNJ2FBBuYMzTBcQ4C2zCl9lhF-x2l3R7vEJsJ+eTKl4OF5Ub50sxVmBtF0y7IYyYYpYbzcFGwdhkGDZbfJYblJUvlc5vXKV+FzlxFlK4p4te15UGVnanYuZg6o6mp4+6g0+8+gvQwTWl8nkQaNQAhQyYuwiTswsUQe2cpMily8ltVqlgp2VlKm5kMCZwINl3sDVz1s0yp95xZ3N7-NV1Zx1mxnVoqyy80YCeoDraaavTkDFt+1VFBqTN19NwZn67Nz51Vylwt55wE15kghZri8t-NqkKtjN5LOdbSWw6cSGTxkeGyPFiELkOKLJvMOoWaiVvXH-ZJIIGhIts8mI1mNyCE9qwAumBrQvWttGLEsGQaIo66IyPZVlHZJ0fIUSayLYTeKTY9hpahdmUd8c8Mq90tXo296g+9ocR9tCjpLlQ4aoQffhJc+4tE8id45EL8aGbt7gI47vRnQtIkYtGD8tWZyskgTNW7eLAAOSLQADUy0F24ykhkRXHbQiwFxw2US9hWstMLRTkEpHZoW5MSOoBJcAhyOSmqPjxd6wz2i6P2AGPnNmOKO2PMBy1Uj3SzsR5wdk0lcEB9hshpBjYWaIR-nAM5qyiAyIK7ts9UBc8ELIKC8aP39wH3OFMq2c9qDfP4sCr2NTLuPbEiMjIZZIoXRq8eRwZIQUDNBgRFw5KguEduinsXsvPiCfPbzMvkcMxYH2SwZTpb66hQJqgqpDJ+4+Rw3zO+HoXKL0v6NJ1jjCucuJA8vELwTnsiun2LitdFhtgHEjh2ENV11GTCI4RLBzhEScSmvHOWuUkCu+vUcPsAH26YjuvIKuiqiAiXtqy0dtXkPBvNmI3Bb7BVgDszIJYl1lBjgwoVgMDFuKjlvEcVi1v3tPtOudu-PevDvvuTvub0LuPopTNs48hNyOnWV5BSu7DNgNBb737XvfV3vxd6dGdVNfvZ5lv-86dH5aTBizBcmbYAJmEetgZwQiYM4bQMHk37PBy0fDcgg6dZO3McebzEKMfCf+vTuYSHZJpWEKJlgsFTPFwrYtBchxA1BzgZRUe82WeTczdAj7zOe8fleIT7zUjkRwYWSqb93BY8XRB99unCJsiNgD2ibCyluWfA9kcsB1fbz7fg8Z1+f7Shu0RCJTgJRESrACYnAgQMgX6JItFu21axG-QPJQiMoyaJHkQeIR4tdMtsh9b5gMnB8dMNzyI7PD2FqEYUWo-AiXkHlrwBuJwG1E-SJB42GbAYUzRM+GaY95eU3JWI-gwi+Y-S-DBy+l2E-zpYVFxa+0-CjFh5wm--Fc-rf8-2+AhO+S+yaxBe-epK+B-k-h-EC0gx-ruo5J-w-C-PKu+yaTBl-Ar++k+a-sE0+jgfZx-d+c-9-1b5-Y+qA5BT-EBV+L+h+r+zIT5t+s-m+5tVvna1n7P9S+wgd-ggE-7V9v+qfX-raH-4T8c+VvW1jPwP7R8F+VAdQJAIbQ1QZ885QWFcEE4nREQ7BcJLx35jghJkwAtAU-0P6YCFAOA9klyHwHb4cmxA00HvhJa79gE-sbttgDtqZsRGs-YRtdQBxLpNgVNUZMcHTKFhygc4UCEqW6S6kyWkrAQcex0ZBMFWAaUJgA2VaGN1BmrHQXgH9pLBfsiabDFDyyDpkEBrxMYtlkoj8DBBQzeVjJ2cgjNsAfQZlmtW+TkBDBHHJ8hwyODbQbiUcc4KsH2R74eQklMbkyhQGqC7W-gn6i6wCBEB-BnXA+r617on16m8hB-CYCabGYiM0XMbqIH2RyCcmi4cTJsClhOCNBATG5mM1zYvB0hW3SsqWynbLMH4fg5wTnXhCxsZGVAsxBFFBD5ZV4j3DLA1RoGHo0hzg-tqMzubNCehx7CDuDX3qdEPm07fwSPRuC-tsix2EyByTsiLAVEHISyHSkf6R9aWsAGMBwFdoydT6PybALAgyG3CTqwBJgM8NrKhhBAcYSAFSmK52B2Cg0IbOMjyCmhhQCeCGOIEjSIgvclwjvtcLeH3Ce8w4J4S8OU4TkbhaYM6mfU+GwIkiPwv4RgEBSwNTokgOsP7AwzSg8g2HA4FYV0wQhxM3uSTqAOuEHVUR3yNostQyE+se6MNOprQQaZIcQeaMDRENU5RGZbA85dhhtnKo3BIYpwNlAiLn7siu6nIgINyOEarDx2mQ-kbUxyFCi8hjTWBoQJ9gjF1wNgOwMXSOzSAE+JGL8M-TqH+MhwV7XKvlR5GiMWq11bImP0cDjcKg5mUWGzn3xKAds9uYyM6KXyujmI7o8dAE1cGaiBBmaOMaTX0FJiqQKYlgPlUvrsJr6SgI-LIFw7KIjg+WU0EMkt6wxJOSQhrG6OzHxi5WWgh4aEAMapiMqWVFsbNlTGX04QCDUQLjUrBG9jodYSwNIE0ACxRIMsKMQzhjHBh6xgQBoQsJk6DtlhLousXlRPJtD38HQz5t-n8HTxZxggecf7R8THwQRm8SRiEhKqSwBx9UacbWNjHzjNB9LUjtcipDFp5x3g5uquOjHricxtjYwCYn2BeMI4thWUcPi5BMp-0rCT6tWLmEPi5xG4hcbSxSE-iZxf4zcV63aF8ij6sNXIfQTkCFDCKdhP9AvWsRDE+kiIIqLkGRCeE162or0ai3d4r8vc4MZEmoBKE5BhQX6c6BjT+hYlaJTXeiY2JfEPDCGbY9MT-W7EASrY4gWFJGwYQOEP+3IFgdiSyb8RpaQk5OilUTHci0JM7cJscSiY05YmAQlgqn3zgQglG7uE1sKGNgeleQKZdnOK2n6Honk2k1qvoKaFdC3sdtXkQ-E2FdDqydtf2mvCEj8ghkUPKesUCBz-hagpEBxOCHOzTDe07k58RMG7yKV54Tzcxr5PID+0LgL4GWEqPEwyxhQOQcWILDzjdxZUdEjyY3R8GBola-kqGtkIDb4S8CCga6poDKAksoQNgUCLLHKlrxwQQ-N9FaJcmoC3J9E2camM9EiDPKPo-MECM-DRCHUwoYaNATUDiAbOd1OqehMfFIT0pKIqSZ+MkniTjxtjY7DxlhSShw2e2Aahumtg8hiETKY4PtIQlzSExTYzURoRaFzCDJ5BSJtE1gCmSCpFkI4CFAbzFhCIG0hvuUnvrY5NAH02aU+ITFLic2Pk+up9M-FbjO6k7XcUrQPFXsjxSEy+gnnOCjQb+VgUCJCITzcFWaAnJYCjIwnISdJP0hrAII-FISvx61JWhsxkRhZ1E5mawDCDnBTFIQxwFQPIgbQszDpHo76aJJnFcy2xGdHqtnSukOx+43BZPKuDFkmsgQ-SFptN2WByzEJCslCSy2uTd5mpeMqplkIFGGj4axo2ADIE1pb8NAX4KWfYHqBiygIkE9YHJK2AlEUpwDGaazOSFWyW629c9sxU7qtTHZ7Uo0fQTUC-NQUVAoODYFxhiyjI6DEaMsERSCSUpcnKXK8mPB+A64gQR4UCTiawNHEMUPOPXh6n4wW0dqYBKZhsCWtBoU-KaQWlLkkBKAvgHUFXPdRBAPIueGuWZJ5rukHcigg5u1ghHHRBA8IeNphAwRe4cGLlMgNgE6BDBA0jOSeZ123m7zhghPMuddX6h9ZhYNsEluw1SALB4pO01rMdkmmUxj5e80jlLkPmYjwy780+TPEEDnyyRGTSKCZjBAL1+ED0qAbUDKSCwGEFU90AtD-n7ypck8L2t3lPpHyWkJ86ggAtPoj09IqQRQELC1KmceUQIYBCKFIgkQe5b87BR-Jk6M40FmaPRu6h1F70tCf83BbPHwWwMRABwGSGKBFYyVgcIUCyDYhbJ-oHUC0U+g8E66RZZFLQBAGST0TxBIg1KawOUBWAyR04rCHkjCEEDEJ14cqZhL2UkEyL3Ucin+e0QUWWKlFKiveQ3DoAaK24i4CWCCIqow9igggdJr+1NCrBx8svG4AtGgQxg9AgaSeBkgQixygGkS+CBgHniZoPAQKIYlUC8YOxLeywbnLr2jhdwpeMxWhfJFCUvYIlcEaJewpU5aE4l0SxJewGSWmjwe0oJPNjmNrc4zBwIAaeIHqqFKWwxS8JRgqYgsQMhgypgLUvqU4ChqG6BRI2yq7Aw1Am6QaPh2yDAgelB4PpXoxGUVKsRIysZegB9EUL-sNgYCbFJjY9lkCTpKPAmxCWgVA0biVSJ1zuXsBdlpIyAYVMWX7ArQxMG6uumUAidJ8XjCHCoKKU3Lu8jyrZeGUeXPKgU4geQRYFl4CJ5Ut3RdINMLBGRLMAma5WEsDSsx3InkGJZUxxXjywAUKskWEjMzWQXUU0ZEMDlAVlAWSGQQWHCPemlF1l3eQlXivBXtF2VlIElZAIM4z0nE4IlYKPVFimZ0iNnQUCVAW4uVWVMnFSBlDxCHy7Z8qzKDijjC8rmJSQVeF2X4SKALAZqLQL-1+UD5I2OQUHEXPs6yrNQ6UK-N-NBpjsOFEgFVf4DVXEqkley00WYG6Z1hbAyXYBKg2npnQTW-0VpgytfnAqsV3eZaDgD4Cddo12APgBqtFE5h8wOMAUHbi7gKoCIGGYxcAnkD24bqmKkpVGs6icqtC8axNe6peWaqP+0UNNURg+W6YY2qNQ2aHRIymBpVlqkFQ8OjVeU7ZGKFaEmsKpowtZ44ykRljgJQLrCdK6GCoGIoIl4hEa4tT2pWhlrL8vaodaFyKq9SZ6zCXJK4VM7kiZwjievPICLX9KZO29V6J1yvX+BN1KWCcABDH6SxjggEHqdZH-jyAtM74YBEfihBArel3apMcHlJrWKtCt6p5VWqRomIhor6-NaJSWB4t+hqNTYGkEyBs0WVQGhfJ0GRimM7Z2G3DfesXa9QxImwE1Rli2gChTWiJdeEP3RB8Isc56hlojBw3Ug11BG6kERs457BDkFiXIK0whAixgYbDMcdaHQiyIrKMi0RGAAQD29GY1IBACzDZj3Cj5YQMGmrHk0qElN7MVfGghHjSIpwRSf3sOIxLgwYYfGBldcCk3sxZNGmjWFSEU2swGFa6geTPEBJ2amY2msRJAIpE8k7GByXOaYDsks5JG03FhJvPs4sZhgtmhmPZoQDPxvQds1zepti1Mxn4IaSwg9RSZOELAtgbiTkF5zzl42gSTSS5Si0ya5NcWhLd4DA3DM1N7m1LZrHS3FczN4gSRtLO0xhRRYNQLstuB3jhJSWS6i9QEGvi3x74hPZ+BkLSSdAOAR4m+BSkEDNafNPsOcPtEoihU8crKK6L1qqkul5AEnGVUBtG0LaAFk22rbAGm2zafaC2pbTWrM6SAjs1C32KqiUmsFtVqgZRvagZpMbu8+qDWLXF8aTBfu1cMABXMB3cAuNgQwQFWHyTugfZgmxwK9obz-g9VxiC6MEsw2RqZOf2muMEErlA7atngDWGDvri4BIdLBaHcNzh6MqHYCOpwL3DDTnB2EaOgSKstohWqSUsCNWAgiPkwI4ErGcnTzTHq2BCsiTP9sYHwy-Ku4eamvnWB+0ydOd-OnnbVsV3c7KAgu9Cv7DtG5y9V-SX1blnhC1Aqh+kQeIusA1Y6GcVCM9p1yzQ0Yz2GutGGdGkRF0rAKDf6PrUBZgxbIqZbBKDHl2W6yAYHYYGutt1B63VdSj1ZAN173UAQS4GETJFFg+kykbKbEuN0G3m7l1UzEROBztk3xpNDulNTIkUGXBXCrWTuMohliGyQY-omSHAv9157wOtWhvcMAL3zpQUcVPIJYEIgnBrgwYoYhgyhBUbRCbO4BkBtBn6J8VczadOHvGV3bF0RdGSP8yloC5iBuySwluEIS-pw1Ge4bePp3r2rIO+9afa3vtJwopog09Phg0RDWJ8wH8IEfsHVwAa1lWGtxHGE64-53EJ+kjaV2Kq8hQo-mYusEMARypZYn7KYV2ot0f639tWqAzPsj13aCtr4TIKFS2Dm8rxsuLEpajv2E1IELsDQiprtmTxXY7AR6PNu7C6Cp5musoLtOwQkSAW35CSnYyAh2Ao4Zug8HgeeQ1aD9awqpXwGIOkHb45B9yqvksJ1A8EZrfIAm06aOgeyQLG6Hq1K32dh0iWrCe-l3kDgBDnQIQ7XKj0UiTaWgN9hLTmC9ZXGGwZJgvUtidrIsyhrg2Q0dXqGwAmh7Q5Qcd2boQomwM2pvj-S9Yn1FoCENlhMg2tKYsyE9hdvSSZICDqh4gkmE8o+A0kWaMIF-q1WELJIhYDw-CmsEtpXGm8T8juFigLQQjoHeIxEe9C1aYjHkOI+Edc1JGBqmWi1NZDzD+iaV4oSmpjStDQx+yLlQoykk-oZTCAds8o5gGaSTAajDxacEP0Fo8hX1xzdhkRGCoGG36MMtg7RG6PX4napR7g+O0GPDGIdUGskV5lsis1SgxkbkBFEhBVh-F9uTA4ociyrH8q1IZZJEeLYxFBjiyJUI8dGN74pePvHGJRCUCzHSwvELfGYg3SxxSidxpZIDtsMvNHVrxyE4kb2OQCygQtc3iDFEolRZjACMfjL3ZLZ9t9B4ZBZ-I1GwAiVAQboBgHkWn5CTjC7+qPJJN4qyT9i3YqotaTOKJGLOSoP4qOBHBxxBiySNbE4LyAS4LTdPQSfoUojGcjw+k7nnJNKdNjjqyLNSdk5SnSTsp5RcyccXasQ0UjfdmZk9nHJiBFgYbukeuiWtvGdwODvAGiDnI7tggF+giA7h3Vu4xdTaBHXTVGRt8MjTVKURSi2ns4vicFKdHKjQo946EYxf7HBEz0Lg1A+zilCuQ3JXVVp4dXrFKTg56UoxJnZFSeKQhagrxJEFjDHjrqsUiZ203FFhU15U+fGsyB1hijvgtyJsfE-NWHB3aqZrR6mnCJyyspTQiwPNXyH7H+JGzZ+aQi2YLlMk7EjKW+hwNmgIN-mNQWvdZEwLoo8QOBYUS2bipjmI4sVXkM9XQb8wzYY3E2IuZkKmTMZDEDiA+qlTMNr61hCGG4vECIFCpgFfOko1AgvdQ50hS-MAT0S4BfhIiQQEmGoJLMzzLZlmglwdQ8hHAcIsyPUF6kaBKR2GPhHJVW70U1KyROfTky0wz0+Iv6C4PhmVRhUeCBciHHJV64oWQiaF5NTCQ5BoJcOYVGRl4qMBEVWc6agTB2jkqClCSFF5M1Rc2ZKMKgSDVGsXU7kLkR4UUASPZAV4BBBSxpLi1usd3vFLORySrrtAAhulAQYLTrJlmYRyVhysli8-GQZrrw5e3qguaazu7Yx9gmNKaiPpAphLasyFQ8st3YDoXCI6JLEqRWUD60oumGaaKDCR7WRljDnCojpVmx6V6YZF+opsTn2MpzACUFS-FNe0XKLKQyXsp+C+pJVhGd2nRaCgCQPV202QCsHmKhQNRo2a+dK0MxJpZXZwbEuwGkEe5FwqqgISC5am5AM0bjrk3tEtQCbtVNC+iO7aMgCgVdJZQ8SWeNUT5qIQQ4Qr0uVcjk+Do521LK6PRqsAIoQDKHOJ+hUSYwY8GWRHYFfKyVXKLUqKyiMmYaYQ2C5ELM3nJdIyRIc2ZJeoqAVqr1k6i1ianYWOQ+y75+7Y06cE7i8sFz0LK2svVrp5SG6B17i0uzdC0acmKBW0KDF-4jTQQq8EuDYXusr0QbDtHq7vMwD9WBEkefdldChTroCt0MUBPzntw4GEhltBOo9fRsp1cpW9Ba4dZX6dxIJGuCUIqPXR74f4fSdRJbw-pf0BgNDaBi2aTxl5RpAS2wkFuHGCEj4Pmc-TWAGY0sPIWVtGlyHN5tNpuprGenryXBWhdM7V3uRIA9bHS9GnYwxhoRMb9XruvEJEkNkq760bYbWMQh3FQKK2rmJt7QR9jwBVWzBTR7-sl3F6l0dkvDa0S6CsMdWjb1bIZikI9ZVX7AmF5EqYhry2p4GPSOBYDh6Zu2nWrVRoYsJ8mFsqrnIaoF0rsKAR7iJGR0LZDzMbAeyNlyVmm2NuZWmbgVdm0ugjZF05uxdGOomXcUOB6gQcbtg3ajse2ZOjLakFbcr2NRZAnWNDeL0XCAgocUoNI1vkHuUtG7Ikvo5qGMHnniNSQCaGUHv0Ax-0KgfHM+l96yp-01gVe9K2HtFMrZJTHtrHebvKSKghwUsD6qCR2Bsl6DcJK+fOCpXr7DredvMOLQri02Bd5+1AKXJv2A7c6pttXjyDPF0EQCVaxoGA5zIUkYetc0FkjhAHtpxyCsIg8UDjc5E1wAK0R1fxtciT8nSjux2isGxussUDBIB3TJhprCFKy3qdbS4s8XObnfPEmbksXFMiKqAoJJX8zsJq8MK04JrltCeKW+jPCirb2PKVFb0B3YoODfjLCObrv6cJBxI4EzcuywCIBERi0B7XFHb3FngD3UeCOYSWjnqW-SbaEJ10t+kiKtbWk5BuHyj1bijiB7RWrY2jlBqQOBZbaZILAtfVjm4h12beFj5R1Y-W6fY-HhyHqYE94xY1MahOQosNGkRmPonzPZRxj1k6qZ6Hld++swzrC+9uc3CaPGwlNDB8gj8kJnor3yds9GcbmYp7FZgLGxd0XlgupTQvFhYTanjyCmSlNzm4HLQ4RJyI+5AODgnIkPINFAkjP1w6dVIZ3dhd5BhsbkD6OHWtkBzn92muAmFbGMAvTusyJKJ7QKuEYCMoWV1krFYCsx7WE1ZqYvkBmgRnMs4BvPjMJrGeUVbnZdNZ41sgyxTOL88GGiAcBJohoFNhp2oPgkb2URWrK26-ZfpYWagMaQZBkFfYYZ-7UsAe3BPqFwvA07gn1H0H6t5gnQQ-YEG6DKmDInC0gOtIk3fAhR7xlsnwQ-f8FW214ZUXJnIlOj7JyItuXM+RC72WZmXWbDGSuPZeQO-oxEduQm1mghQRhmzEGFVJxasIoXkhC54iOVtbOLow3NYDDLDGxd9mzhPNeWPFBWSVRRfS-MiNYU6p0RYAehytv1clhVAosQQlk1DiIhw66wS12qJXOjytRPzrZ9xHMCcpFyFVaNqLG-TyjjgsqH+IOfJY1jUZR0puxo5budkZIXKB7mN1e2UKeI4XBVFZThAG3KbXz+Ccm4tnsylZW1TMdGCQlx2D4lrWRC4SMiJ7MWE0dm5DEIj3iK3DYqt5vf0Zdj5xhdtOMcA8OpNzOyifqCJXYRo1syCbmF-UN7dsyc74rpYUm9ZlVXuMHd05PIhbmcJDYtG7ItNGxhP6mzvaWYUu4jmKzN7nM98amKtvcYpezKWN+IFzd2M1bdVSfBYRLfQvEh5b69yy-+olM0JOM+t5A-uqih68lmLCx7qKg9msEgcfOuq4LILU0pqbmx0uxuhv2veA00ilAtCq2Iv0SfJNh9IJcYKLp4HtN8pJKpLPLgfmCC7KNirX1QQBS-42R-7coi9JSQmdlVYybnCbCRETQHZIK1bgtSQdCXhx88lrusZdtRa3mLfJ2IfeT6biSFALAwWxMP1s92UWEmceIls2bKUliquaK2tD3GkZTxim1WThASgeKdgXeFldPK1K2U1Lk8Qf-DMUH1SfDDvrWOGo0rkKYg3DWUYznz1KeHPll9vNn1HqAVRO3bl4LUPDV7VDj0NdupZ+QHJ2h7C-myIvdLAd5R-ypVX6gvOdnEbqXBQLhYtiFhIRBNYSXQ56H5dyPd+nKh9JarOO3CnE6C832iX1a4HQxaZwkbwXiO3V8A86SZPkzbGcu8WsN9KJliK6JCKfVKBESr53dAN8NtDfwvK7nLxKbfHcz8vUrg5pZ2tByp-DxdLRICCNrASFwN1s2V9KA8YoXP5ALdyYnWDeZ3l9xXZttEqQJRFB9Qa72jNu8A0gaQYR79fUqDFwdw+ssSKJlEhwXAx5GEuZqIHkOvIHPimrscwwxzQwWHJAiqRUkhWFjjFqxU+KZQU-JsoWV0ccJXjZIzu44vDZGcB2T9jp7ajLeUT6JPMKTp7qO7XGkkFQ5bQncyQ2LMnu8pzenWPJqUUUUYBSzWi1hmvh0WD4tgBi1hOvFEpSwKgtYd6v7uqUS-kfAuFgZSq0S0ikdxtcNH7G2lCnBzVq2ACMttOZYnQHy8iERiIRI6dMkE2NlygIR8DMdmex5db87ILpu5DR8yD8sATzk81ZwRqPXrchErrfwCdeDXejqfg+Iso9CMCPZze94CFwf3c6qyi4prf-L+2P+s6zCEu7uQNDpTNiiflUunv4bRWut+uXiHNMkboRA3jZqCcCfJNG1reIj6Lfvan35-FF5wiqBvHfR5XuEoEd5E6uf3RBp9+ldPLXBFpeWGBgslbcO2V8MEMa6HbIDLG3Ddb8h9THLE8zm4ATFsCHB2bIoKYy6Gs3RbKtSoRzcpraDW-K9pyCMwUA-ibbOEMM1nBeLIh5hL-FWjzQpuq0oAa31ftHAdBElh1SMr1RVDgSkTV9Qsdjyr9A0Y7XG1TtH1GcttfY4HkFHUBo2GhbuAijZwpQIESNh6nHfUDQcdc9Hx11ofSxmBdkZ4jIcDoI5X4te4AznLErQcIXOB-dVXXgRKAaPzhJf1GsE-A8tYGHTgThRQAywqNRjQQDSOK3XZho-ag3XAmdDLAqRE9DAJ3RTEY73Lp69bPWGBrfEqg0RiPf6C9IK9M+1EcfeNB0kCHhafVr8KvYhy9IxkNIGsQ40BtA5Ri7aRXMCXgV-SR8ovZeW7NE0e2EcQKgWZU4RKRJX3BBLIAhA8dSiDg3uFZA-LFyB2tUaDGp9mYZBBRdkPiB94FoGwyADtfeEFHow7Mv1ddgYetFitO0B0l2QCjTylCNijVzXv90A6cAEh9tbTE2BVSEpG4wnERfQqhZEUUxWMKghpF6Nog7IJkQOJTxm5czWM4xtwYLYIRBNIYcoPqQUke40zEoTLIK8CxuD0mAgXQHaENVBkVuB7N-RLHFlRiAsUx3kGFZUzpNVTFoCytNMO4itEjZTuXYZl5MwCZQ0jDLAOYg6VwFcAgAA */
  id: 'Modeling',

  context: ({ input }) => ({
    ...modelingMachineDefaultContext,
    ...input,
  }),

  states: {
    idle: {
      on: {
        'Enter sketch': [
          {
            target: 'animating to existing sketch',
            guard: 'Selection is on face',
          },
          {
            target: 'Sketch no face',
            guard: 'no kcl errors',
          },
        ],

        Extrude: {
          target: 'Applying extrude',
          reenter: true,
          guard: 'no kcl errors',
        },

        Sweep: {
          target: 'Applying sweep',
          reenter: true,
          guard: 'no kcl errors',
        },

        Loft: {
          target: 'Applying loft',
          reenter: true,
          guard: 'no kcl errors',
        },

        Revolve: {
          target: 'Applying revolve',
          reenter: true,
          guard: 'no kcl errors',
        },

        'Offset plane': {
          target: 'Applying offset plane',
          reenter: true,
          guard: 'no kcl errors',
        },

        Helix: {
          target: 'Applying helix',
          reenter: true,
          guard: 'no kcl errors',
        },

        Shell: {
          target: 'Applying shell',
          reenter: true,
          guard: 'no kcl errors',
        },

        Fillet: {
          target: 'Applying fillet',
          reenter: true,
          guard: 'no kcl errors',
        },

        Chamfer: {
          target: 'Applying chamfer',
          reenter: true,
          guard: 'no kcl errors',
        },

        Export: {
          target: 'Exporting',
          guard: 'Has exportable geometry',
        },

        Make: {
          target: 'Making',
          guard: 'Has exportable geometry',
        },

        'Delete selection': {
          target: 'Applying Delete selection',
          guard: 'has valid selection for deletion',
          reenter: true,
        },

        'Text-to-CAD': {
          target: 'idle',
          reenter: false,
          actions: ['Submit to Text-to-CAD API'],
        },

        'Prompt-to-edit': 'Applying Prompt-to-edit',

        Appearance: {
          target: 'Applying appearance',
          reenter: true,
          guard: 'no kcl errors',
        },

        Translate: {
          target: 'Applying translate',
          reenter: true,
          guard: 'no kcl errors',
        },

        Rotate: {
          target: 'Applying rotate',
          reenter: true,
          guard: 'no kcl errors',
        },

        Scale: {
          target: 'Applying scale',
          reenter: true,
          guard: 'no kcl errors',
        },

        Clone: {
          target: 'Applying clone',
          reenter: true,
          guard: 'no kcl errors',
        },

        'Boolean Subtract': {
          target: 'Boolean subtracting',
          guard: 'no kcl errors',
        },
        'Boolean Union': {
          target: 'Boolean uniting',
          guard: 'no kcl errors',
        },
        'Boolean Intersect': {
          target: 'Boolean intersecting',
          guard: 'no kcl errors',
        },
        'Pattern Circular 3D': {
          target: 'Pattern Circular 3D',
          guard: 'no kcl errors',
        },
      },

      entry: 'reset client scene mouse handlers',

      states: {
        hidePlanes: {
          on: {
            'Artifact graph populated': {
              target: 'showPlanes',
              guard: 'no kcl errors',
            },
          },

          entry: 'hide default planes',
        },

        showPlanes: {
          on: {
            'Artifact graph emptied': 'hidePlanes',
          },

          entry: ['show default planes'],
          description: `We want to disable selections and hover highlights here, because users can't do anything with that information until they actually add something to the scene. The planes are just for orientation here.`,
          exit: 'set selection filter to defaults',
        },
      },

      initial: 'hidePlanes',
    },

    Sketch: {
      states: {
        SketchIdle: {
          on: {
            'Make segment vertical': {
              guard: 'Can make selection vertical',
              target: 'Await constrain vertically',
            },

            'Make segment horizontal': {
              guard: 'Can make selection horizontal',
              target: 'Await constrain horizontally',
            },

            'Constrain horizontal distance': {
              target: 'Await horizontal distance info',
              guard: 'Can constrain horizontal distance',
            },

            'Constrain vertical distance': {
              target: 'Await vertical distance info',
              guard: 'Can constrain vertical distance',
            },

            'Constrain ABS X': {
              target: 'Await ABS X info',
              guard: 'Can constrain ABS X',
            },

            'Constrain ABS Y': {
              target: 'Await ABS Y info',
              guard: 'Can constrain ABS Y',
            },

            'Constrain angle': {
              target: 'Await angle info',
              guard: 'Can constrain angle',
            },

            'Constrain length': {
              target: 'Apply length constraint',
              guard: 'Can constrain length',
            },

            'Constrain perpendicular distance': {
              target: 'Await perpendicular distance info',
              guard: 'Can constrain perpendicular distance',
            },

            'Constrain horizontally align': {
              guard: 'Can constrain horizontally align',
              target: 'Await constrain horizontally align',
            },

            'Constrain vertically align': {
              guard: 'Can constrain vertically align',
              target: 'Await constrain vertically align',
            },

            'Constrain snap to X': {
              guard: 'Can constrain snap to X',
              target: 'Await constrain snap to X',
            },

            'Constrain snap to Y': {
              guard: 'Can constrain snap to Y',
              target: 'Await constrain snap to Y',
            },

            'Constrain equal length': {
              guard: 'Can constrain equal length',
              target: 'Await constrain equal length',
            },

            'Constrain parallel': {
              target: 'Await constrain parallel',
              guard: 'Can constrain parallel',
            },

            'Constrain remove constraints': {
              guard: 'Can constrain remove constraints',
              target: 'Await constrain remove constraints',
            },

            'code edit during sketch': 'clean slate',

            'change tool': {
              target: 'Change Tool',
              reenter: true,
            },
          },

          states: {
            'set up segments': {
              invoke: {
                src: 'setup-client-side-sketch-segments',
                id: 'setup-client-side-sketch-segments3',
                input: ({ context: { sketchDetails, selectionRanges } }) => ({
                  sketchDetails,
                  selectionRanges,
                }),
                onDone: [
                  {
                    target: 'scene drawn',
                    guard: 'is-error-free',
                  },
                  {
                    target: 'sketch-can-not-be-drawn',
                    reenter: true,
                  },
                ],
                onError: {
                  target: '#Modeling.idle',
                  reenter: true,
                },
              },
            },

            'scene drawn': {},
            'sketch-can-not-be-drawn': {
              entry: 'show sketch error toast',
              exit: 'remove sketch error toast',
            },
          },

          initial: 'set up segments',
        },

        'Await horizontal distance info': {
          invoke: {
            src: 'Get horizontal info',
            id: 'get-horizontal-info',
            input: ({ context: { selectionRanges, sketchDetails } }) => ({
              selectionRanges,
              sketchDetails,
            }),
            onDone: {
              target: 'SketchIdle',
              actions: 'Set selection',
            },
            onError: 'SketchIdle',
          },
        },

        'Await vertical distance info': {
          invoke: {
            src: 'Get vertical info',
            id: 'get-vertical-info',
            input: ({ context: { selectionRanges, sketchDetails } }) => ({
              selectionRanges,
              sketchDetails,
            }),
            onDone: {
              target: 'SketchIdle',
              actions: 'Set selection',
            },
            onError: 'SketchIdle',
          },
        },

        'Await ABS X info': {
          invoke: {
            src: 'Get ABS X info',
            id: 'get-abs-x-info',
            input: ({ context: { selectionRanges, sketchDetails } }) => ({
              selectionRanges,
              sketchDetails,
            }),
            onDone: {
              target: 'SketchIdle',
              actions: 'Set selection',
            },
            onError: 'SketchIdle',
          },
        },

        'Await ABS Y info': {
          invoke: {
            src: 'Get ABS Y info',
            id: 'get-abs-y-info',
            input: ({ context: { selectionRanges, sketchDetails } }) => ({
              selectionRanges,
              sketchDetails,
            }),
            onDone: {
              target: 'SketchIdle',
              actions: 'Set selection',
            },
            onError: 'SketchIdle',
          },
        },

        'Await angle info': {
          invoke: {
            src: 'Get angle info',
            id: 'get-angle-info',
            input: ({ context: { selectionRanges, sketchDetails } }) => ({
              selectionRanges,
              sketchDetails,
            }),
            onDone: {
              target: 'SketchIdle',
              actions: 'Set selection',
            },
            onError: 'SketchIdle',
          },
        },

        'Apply length constraint': {
          invoke: {
            src: 'astConstrainLength',
            id: 'AST-constrain-length',
            input: ({ context: { selectionRanges, sketchDetails }, event }) => {
              const data =
                event.type === 'Constrain length' ? event.data : undefined
              return {
                selectionRanges,
                sketchDetails,
                lengthValue: data?.length,
              }
            },
            onDone: {
              target: 'SketchIdle',
              actions: 'Set selection',
            },
            onError: 'SketchIdle',
          },
        },

        'Await perpendicular distance info': {
          invoke: {
            src: 'Get perpendicular distance info',
            id: 'get-perpendicular-distance-info',
            input: ({ context: { selectionRanges, sketchDetails } }) => ({
              selectionRanges,
              sketchDetails,
            }),
            onDone: {
              target: 'SketchIdle',
              actions: 'Set selection',
            },
            onError: 'SketchIdle',
          },
        },

        'Line tool': {
          exit: [],

          states: {
            Init: {
              entry: 'setup noPoints onClick listener',

              on: {
                'Add start point': {
                  target: 'normal',
                  actions: 'set up draft line',
                },
              },

              exit: 'remove draft entities',
            },

            normal: {
              on: {
                'Close sketch': {
                  target: 'Finish profile',
                  reenter: true,
                },
              },
            },

            'Finish profile': {
              invoke: {
                src: 'setup-client-side-sketch-segments',
                id: 'setup-client-side-sketch-segments7',
                onDone: 'Init',
                onError: 'Init',
                input: ({ context: { sketchDetails, selectionRanges } }) => ({
                  sketchDetails,
                  selectionRanges,
                }),
              },
            },
          },

          initial: 'Init',

          on: {
            'change tool': {
              target: 'Change Tool',
              reenter: true,
            },
          },
        },

        Init: {
          always: [
            {
              target: 'SketchIdle',
              guard: 'is editing existing sketch',
            },
            'Line tool',
          ],
        },

        'Tangential arc to': {
          on: {
            'change tool': {
              target: 'Change Tool',
              reenter: true,
            },
          },

          states: {
            Init: {
              on: {
                'Continue existing profile': {
                  target: 'normal',
                  actions: 'set up draft arc',
                },
              },

              entry: 'setup noPoints onClick listener',
              exit: 'remove draft entities',
            },

            normal: {
              on: {
                'Close sketch': {
                  target: 'Finish profile',
                  reenter: true,
                },
              },
            },

            'Finish profile': {
              invoke: {
                src: 'setup-client-side-sketch-segments',
                id: 'setup-client-side-sketch-segments6',
                onDone: 'Init',
                onError: 'Init',
                input: ({ context: { sketchDetails, selectionRanges } }) => ({
                  sketchDetails,
                  selectionRanges,
                }),
              },
            },
          },

          initial: 'Init',
        },

        'undo startSketchOn': {
          invoke: [
            {
              id: 'sketchExit',
              src: 'sketchExit',
              input: ({ context }) => ({ context }),
            },
            {
              src: 'AST-undo-startSketchOn',
              id: 'AST-undo-startSketchOn',
              input: ({ context: { sketchDetails } }) => ({ sketchDetails }),

              onDone: {
                target: '#Modeling.idle',
                actions: 'enter modeling mode',
                reenter: true,
              },

              onError: {
                target: '#Modeling.idle',
                reenter: true,
              },
            },
          ],
        },

        'Rectangle tool': {
          states: {
            'Awaiting second corner': {
              on: {
                'Finish rectangle': {
                  target: 'Finished Rectangle',
                  actions: 'reset deleteIndex',
                },
              },
            },

            'Awaiting origin': {
              on: {
                'click in scene': {
                  target: 'adding draft rectangle',
                  reenter: true,
                },
              },

              entry: 'listen for rectangle origin',
            },

            'Finished Rectangle': {
              invoke: {
                src: 'setup-client-side-sketch-segments',
                id: 'setup-client-side-sketch-segments',
                onDone: 'Awaiting origin',
                input: ({ context: { sketchDetails, selectionRanges } }) => ({
                  sketchDetails,
                  selectionRanges,
                }),
              },
            },

            'adding draft rectangle': {
              invoke: {
                src: 'set-up-draft-rectangle',
                id: 'set-up-draft-rectangle',
                onDone: {
                  target: 'Awaiting second corner',
                  actions: 'update sketchDetails',
                },
                onError: 'Awaiting origin',
                input: ({ context: { sketchDetails }, event }) => {
                  if (event.type !== 'click in scene')
                    return {
                      sketchDetails,
                      data: [0, 0],
                    }
                  return {
                    sketchDetails,
                    data: event.data,
                  }
                },
              },
            },
          },

          initial: 'Awaiting origin',

          on: {
            'change tool': {
              target: 'Change Tool',
              reenter: true,
            },
          },
        },

        'Center Rectangle tool': {
          states: {
            'Awaiting corner': {
              on: {
                'Finish center rectangle': {
                  target: 'Finished Center Rectangle',
                  actions: 'reset deleteIndex',
                },
              },
            },

            'Awaiting origin': {
              on: {
                'Add center rectangle origin': {
                  target: 'add draft center rectangle',
                  reenter: true,
                },
              },

              entry: 'listen for center rectangle origin',
            },

            'Finished Center Rectangle': {
              invoke: {
                src: 'setup-client-side-sketch-segments',
                id: 'setup-client-side-sketch-segments2',
                onDone: 'Awaiting origin',
                input: ({ context: { sketchDetails, selectionRanges } }) => ({
                  sketchDetails,
                  selectionRanges,
                }),
              },
            },

            'add draft center rectangle': {
              invoke: {
                src: 'set-up-draft-center-rectangle',
                id: 'set-up-draft-center-rectangle',
                onDone: {
                  target: 'Awaiting corner',
                  actions: 'update sketchDetails',
                },
                onError: 'Awaiting origin',
                input: ({ context: { sketchDetails }, event }) => {
                  if (event.type !== 'Add center rectangle origin')
                    return {
                      sketchDetails,
                      data: [0, 0],
                    }
                  return {
                    sketchDetails,
                    data: event.data,
                  }
                },
              },
            },
          },

          initial: 'Awaiting origin',

          on: {
            'change tool': {
              target: 'Change Tool',
              reenter: true,
            },
          },
        },

        'clean slate': {
          invoke: {
            src: 'reeval-node-paths',
            id: 'reeval-node-paths',
            input: ({ context: { sketchDetails } }) => ({
              sketchDetails,
            }),

            onDone: {
              target: 'SketchIdle',
              actions: 'update sketchDetails',
            },
            onError: {
              target: '#Modeling.idle',
              actions: 'toastErrorAndExitSketch',
              reenter: true,
            },
          },
        },

        'Converting to named value': {
          invoke: {
            src: 'Apply named value constraint',
            id: 'astConstrainNamedValue',
            input: ({ context: { selectionRanges, sketchDetails }, event }) => {
              if (event.type !== 'Constrain with named value') {
                return {
                  selectionRanges,
                  sketchDetails,
                  data: undefined,
                }
              }
              return {
                selectionRanges,
                sketchDetails,
                data: event.data,
              }
            },
            onError: 'SketchIdle',
            onDone: {
              target: 'SketchIdle',
              actions: 'Set selection',
            },
          },
        },

        'Await constrain remove constraints': {
          invoke: {
            src: 'do-constrain-remove-constraint',
            id: 'do-constrain-remove-constraint',
            input: ({ context: { selectionRanges, sketchDetails }, event }) => {
              return {
                selectionRanges,
                sketchDetails,
                data:
                  event.type === 'Constrain remove constraints'
                    ? event.data
                    : undefined,
              }
            },
            onDone: {
              target: 'SketchIdle',
              actions: 'Set selection',
            },
          },
        },

        'Await constrain horizontally': {
          invoke: {
            src: 'do-constrain-horizontally',
            id: 'do-constrain-horizontally',
            input: ({ context: { selectionRanges, sketchDetails } }) => ({
              selectionRanges,
              sketchDetails,
            }),
            onDone: {
              target: 'SketchIdle',
              actions: 'Set selection',
            },
          },
        },

        'Await constrain vertically': {
          invoke: {
            src: 'do-constrain-vertically',
            id: 'do-constrain-vertically',
            input: ({ context: { selectionRanges, sketchDetails } }) => ({
              selectionRanges,
              sketchDetails,
            }),
            onDone: {
              target: 'SketchIdle',
              actions: 'Set selection',
            },
          },
        },

        'Await constrain horizontally align': {
          invoke: {
            src: 'do-constrain-horizontally-align',
            id: 'do-constrain-horizontally-align',
            input: ({ context }) => ({
              selectionRanges: context.selectionRanges,
              sketchDetails: context.sketchDetails,
            }),
            onDone: {
              target: 'SketchIdle',
              actions: 'Set selection',
            },
          },
        },

        'Await constrain vertically align': {
          invoke: {
            src: 'do-constrain-vertically-align',
            id: 'do-constrain-vertically-align',
            input: ({ context }) => ({
              selectionRanges: context.selectionRanges,
              sketchDetails: context.sketchDetails,
            }),
            onDone: {
              target: 'SketchIdle',
              actions: 'Set selection',
            },
          },
        },

        'Await constrain snap to X': {
          invoke: {
            src: 'do-constrain-snap-to-x',
            id: 'do-constrain-snap-to-x',
            input: ({ context }) => ({
              selectionRanges: context.selectionRanges,
              sketchDetails: context.sketchDetails,
            }),
            onDone: {
              target: 'SketchIdle',
              actions: 'Set selection',
            },
          },
        },

        'Await constrain snap to Y': {
          invoke: {
            src: 'do-constrain-snap-to-y',
            id: 'do-constrain-snap-to-y',
            input: ({ context }) => ({
              selectionRanges: context.selectionRanges,
              sketchDetails: context.sketchDetails,
            }),
            onDone: {
              target: 'SketchIdle',
              actions: 'Set selection',
            },
          },
        },

        'Await constrain equal length': {
          invoke: {
            src: 'do-constrain-equal-length',
            id: 'do-constrain-equal-length',
            input: ({ context }) => ({
              selectionRanges: context.selectionRanges,
              sketchDetails: context.sketchDetails,
            }),
            onDone: {
              target: 'SketchIdle',
              actions: 'Set selection',
            },
          },
        },

        'Await constrain parallel': {
          invoke: {
            src: 'do-constrain-parallel',
            id: 'do-constrain-parallel',
            input: ({ context }) => ({
              selectionRanges: context.selectionRanges,
              sketchDetails: context.sketchDetails,
            }),
            onDone: {
              target: 'SketchIdle',
              actions: 'Set selection',
            },
          },
        },

        'Change Tool ifs': {
          always: [
            {
              target: 'SketchIdle',
              guard: 'next is none',
            },
            {
              target: 'Line tool',
              guard: 'next is line',
            },
            {
              target: 'Rectangle tool',
              guard: 'next is rectangle',
            },
            {
              target: 'Tangential arc to',
              guard: 'next is tangential arc',
            },
            {
              target: 'Circle tool',
              guard: 'next is circle',
            },
            {
              target: 'Center Rectangle tool',
              guard: 'next is center rectangle',
            },
            {
              target: 'Circle three point tool',
              guard: 'next is circle three point neo',
              reenter: true,
            },
            {
              target: 'Arc tool',
              guard: 'next is arc',
              reenter: true,
            },
            {
              target: 'Arc three point tool',
              guard: 'next is arc three point',
              reenter: true,
            },
          ],
        },

        'Circle tool': {
          on: {
            'change tool': {
              target: 'Change Tool',
              reenter: true,
            },
          },

          states: {
            'Awaiting origin': {
              entry: 'listen for circle origin',

              on: {
                'Add circle origin': {
                  target: 'adding draft circle',
                  reenter: true,
                },
              },
            },

            'Awaiting Radius': {
              on: {
                'Finish circle': {
                  target: 'Finished Circle',
                  actions: 'reset deleteIndex',
                },
              },
            },

            'Finished Circle': {
              invoke: {
                src: 'setup-client-side-sketch-segments',
                id: 'setup-client-side-sketch-segments4',
                onDone: 'Awaiting origin',
                input: ({ context: { sketchDetails, selectionRanges } }) => ({
                  sketchDetails,
                  selectionRanges,
                }),
              },
            },

            'adding draft circle': {
              invoke: {
                src: 'set-up-draft-circle',
                id: 'set-up-draft-circle',
                onDone: {
                  target: 'Awaiting Radius',
                  actions: 'update sketchDetails',
                },
                onError: 'Awaiting origin',
                input: ({ context: { sketchDetails }, event }) => {
                  if (event.type !== 'Add circle origin')
                    return {
                      sketchDetails,
                      data: [0, 0],
                    }
                  return {
                    sketchDetails,
                    data: event.data,
                  }
                },
              },
            },
          },

          initial: 'Awaiting origin',
        },

        'Change Tool': {
          states: {
            'splitting sketch pipe': {
              invoke: {
                src: 'split-sketch-pipe-if-needed',
                id: 'split-sketch-pipe-if-needed',
                onDone: {
                  target: 'setup sketch for tool',
                  actions: 'update sketchDetails',
                },
                onError: '#Modeling.Sketch.SketchIdle',
                input: ({ context: { sketchDetails } }) => ({
                  sketchDetails,
                }),
              },
            },

            'setup sketch for tool': {
              invoke: {
                src: 'setup-client-side-sketch-segments',
                id: 'setup-client-side-sketch-segments',
                onDone: '#Modeling.Sketch.Change Tool ifs',
                onError: '#Modeling.Sketch.SketchIdle',
                input: ({ context: { sketchDetails, selectionRanges } }) => ({
                  sketchDetails,
                  selectionRanges,
                }),
              },
            },
          },

          initial: 'splitting sketch pipe',
          entry: ['assign tool in context', 'reset selections'],
        },
        'Circle three point tool': {
          states: {
            'Awaiting first point': {
              on: {
                'Add first point': 'Awaiting second point',
              },

              entry: 'listen for circle first point',
            },

            'Awaiting second point': {
              on: {
                'Add second point': {
                  target: 'adding draft circle three point',
                  actions: 'remove draft entities',
                },
              },

              entry: 'listen for circle second point',
            },

            'adding draft circle three point': {
              invoke: {
                src: 'set-up-draft-circle-three-point',
                id: 'set-up-draft-circle-three-point',
                onDone: {
                  target: 'Awaiting third point',
                  actions: 'update sketchDetails',
                },
                input: ({ context: { sketchDetails }, event }) => {
                  if (event.type !== 'Add second point')
                    return {
                      sketchDetails,
                      data: { p1: [0, 0], p2: [0, 0] },
                    }
                  return {
                    sketchDetails,
                    data: event.data,
                  }
                },
              },
            },

            'Awaiting third point': {
              on: {
                'Finish circle three point': {
                  target: 'Finished circle three point',
                  actions: 'reset deleteIndex',
                },
              },
            },

            'Finished circle three point': {
              invoke: {
                src: 'setup-client-side-sketch-segments',
                id: 'setup-client-side-sketch-segments5',
                onDone: 'Awaiting first point',
                input: ({ context: { sketchDetails, selectionRanges } }) => ({
                  sketchDetails,
                  selectionRanges,
                }),
              },
            },
          },

          initial: 'Awaiting first point',
          exit: 'remove draft entities',

          on: {
            'change tool': 'Change Tool',
          },
        },

        'Arc tool': {
          states: {
            'Awaiting start point': {
              on: {
                'Add start point': {
                  target: 'Awaiting for circle center',
                  actions: 'update sketchDetails arc',
                },
              },

              entry: 'setup noPoints onClick listener',
              exit: 'remove draft entities',
            },

            'Awaiting for circle center': {
              entry: ['listen for rectangle origin'],

              on: {
                'click in scene': 'Adding draft arc',
              },
            },

            'Adding draft arc': {
              invoke: {
                src: 'set-up-draft-arc',
                id: 'set-up-draft-arc',
                onDone: {
                  target: 'Awaiting endAngle',
                  actions: 'update sketchDetails',
                },
                input: ({ context: { sketchDetails }, event }) => {
                  if (event.type !== 'click in scene')
                    return {
                      sketchDetails,
                      data: [0, 0],
                    }
                  return {
                    sketchDetails,
                    data: event.data,
                  }
                },
              },
            },

            'Awaiting endAngle': {
              on: {
                'Finish arc': 'Finishing arc',
              },
            },

            'Finishing arc': {
              invoke: {
                src: 'setup-client-side-sketch-segments',
                id: 'setup-client-side-sketch-segments8',
                onDone: 'Awaiting start point',
                input: ({ context: { sketchDetails, selectionRanges } }) => ({
                  sketchDetails,
                  selectionRanges,
                }),
              },
            },
          },

          initial: 'Awaiting start point',

          on: {
            'change tool': {
              target: 'Change Tool',
              reenter: true,
            },
          },
        },

        'Arc three point tool': {
          states: {
            'Awaiting start point': {
              on: {
                'Add start point': {
                  target: 'Awaiting for circle center',
                  actions: 'update sketchDetails arc',
                },
              },

              entry: 'setup noPoints onClick listener',
              exit: 'remove draft entities',
            },

            'Awaiting for circle center': {
              on: {
                'click in scene': {
                  target: 'Adding draft arc three point',
                  actions: 'remove draft entities',
                },
              },

              entry: ['listen for rectangle origin', 'add draft line'],
            },

            'Adding draft arc three point': {
              invoke: {
                src: 'set-up-draft-arc-three-point',
                id: 'set-up-draft-arc-three-point',
                onDone: {
                  target: 'Awaiting third point',
                  actions: 'update sketchDetails',
                },
                input: ({ context: { sketchDetails }, event }) => {
                  if (event.type !== 'click in scene')
                    return {
                      sketchDetails,
                      data: [0, 0],
                    }
                  return {
                    sketchDetails,
                    data: event.data,
                  }
                },
              },
            },

            'Awaiting third point': {
              on: {
                'Finish arc': {
                  target: 'Finishing arc',
                  actions: 'reset deleteIndex',
                },

                'Close sketch': 'Finish profile',
              },
            },

            'Finishing arc': {
              invoke: {
                src: 'setup-client-side-sketch-segments',
                id: 'setup-client-side-sketch-segments9',
                onDone: {
                  target: 'Awaiting for circle center',
                  reenter: true,
                },
                input: ({ context: { sketchDetails, selectionRanges } }) => ({
                  sketchDetails,
                  selectionRanges,
                }),
              },
            },

            'Finish profile': {
              invoke: {
                src: 'setup-client-side-sketch-segments',
                id: 'setup-client-side-sketch-segments10',
                onDone: 'Awaiting start point',
                input: ({ context: { sketchDetails, selectionRanges } }) => ({
                  sketchDetails,
                  selectionRanges,
                }),
              },
            },
          },

          initial: 'Awaiting start point',

          on: {
            'change tool': 'Change Tool',
          },

          exit: 'remove draft entities',
        },
      },

      initial: 'Init',

      on: {
        Cancel: '.undo startSketchOn',

        'Delete segment': {
          reenter: false,
          actions: ['Delete segment', 'Set sketchDetails', 'reset selections'],
        },
        'code edit during sketch': '.clean slate',
        'Constrain with named value': {
          target: '.Converting to named value',
          guard: 'Can convert to named value',
        },
      },

      exit: ['enable copilot'],

      entry: ['add axis n grid', 'clientToEngine cam sync direction'],
    },

    'Sketch no face': {
      entry: [
        'disable copilot',
        'show default planes',
        'set selection filter to faces only',
        'enter sketching mode',
      ],

      exit: ['hide default planes', 'set selection filter to defaults'],
      on: {
        'Select sketch plane': {
          target: 'animating to plane',
          actions: ['reset sketch metadata'],
          reenter: true,
        },

        'Select sketch solve plane': 'animating to sketch solve mode',
      },
    },

    'animating to plane': {
      invoke: {
        src: 'animate-to-face',
        id: 'animate-to-face',

        input: ({ event }) => {
          if (event.type !== 'Select sketch plane') return undefined
          return event.data
        },

        onDone: {
          target: 'Sketch',
          actions: 'set new sketch metadata',
        },

        onError: 'Sketch no face',
      },
    },

    'animating to existing sketch': {
      invoke: {
        src: 'animate-to-sketch',
        id: 'animate-to-sketch',

        input: ({ context }) => ({
          selectionRanges: context.selectionRanges,
          sketchDetails: context.sketchDetails,
        }),

        onDone: {
          target: 'Sketch',
          actions: [
            'disable copilot',
            'set new sketch metadata',
            'enter sketching mode',
          ],
        },

        onError: 'idle',
      },
    },

    sketchSolveMode: {
      invoke: {
        src: sketchSolveMachine,
        input: ({ context }) => ({
          parentContext: context,
          initialSketchDetails: context.sketchDetails,
        }),
        onDone: {
          target: 'idle',
        },
        onError: {
          target: 'idle',
        },
      },
      description: `Actor defined in separate file`,
    },

    'Applying extrude': {
      invoke: {
        src: 'extrudeAstMod',
        id: 'extrudeAstMod',
        input: ({ event }) => {
          if (event.type !== 'Extrude') return undefined
          return event.data
        },
        onDone: ['idle'],
        onError: {
          target: 'idle',
          actions: 'toastError',
        },
      },
    },

    'Applying sweep': {
      invoke: {
        src: 'sweepAstMod',
        id: 'sweepAstMod',
        input: ({ event }) => {
          if (event.type !== 'Sweep') return undefined
          return event.data
        },
        onDone: ['idle'],
        onError: {
          target: 'idle',
          actions: 'toastError',
        },
      },
    },

    'Applying loft': {
      invoke: {
        src: 'loftAstMod',
        id: 'loftAstMod',
        input: ({ event }) => {
          if (event.type !== 'Loft') return undefined
          return event.data
        },
        onDone: ['idle'],
        onError: {
          target: 'idle',
          actions: 'toastError',
        },
      },
    },

    'Applying revolve': {
      invoke: {
        src: 'revolveAstMod',
        id: 'revolveAstMod',
        input: ({ event }) => {
          if (event.type !== 'Revolve') return undefined
          return event.data
        },
        onDone: ['idle'],
        onError: {
          target: 'idle',
          actions: 'toastError',
        },
      },
    },

    'Applying offset plane': {
      invoke: {
        src: 'offsetPlaneAstMod',
        id: 'offsetPlaneAstMod',
        input: ({ event }) => {
          if (event.type !== 'Offset plane') return undefined
          return event.data
        },
        onDone: ['idle'],
        onError: {
          target: 'idle',
          actions: 'toastError',
        },
      },
    },

    'Applying helix': {
      invoke: {
        src: 'helixAstMod',
        id: 'helixAstMod',
        input: ({ event }) => {
          if (event.type !== 'Helix') return undefined
          return event.data
        },
        onDone: ['idle'],
        onError: {
          target: 'idle',
          actions: 'toastError',
        },
      },
    },

    'Applying shell': {
      invoke: {
        src: 'shellAstMod',
        id: 'shellAstMod',
        input: ({ event }) => {
          if (event.type !== 'Shell') return undefined
          return event.data
        },
        onDone: ['idle'],
        onError: {
          target: 'idle',
          actions: 'toastError',
        },
      },
    },

    'Applying fillet': {
      invoke: {
        src: 'filletAstMod',
        id: 'filletAstMod',
        input: ({ event }) => {
          if (event.type !== 'Fillet') return undefined
          return event.data
        },
        onDone: ['idle'],
        onError: {
          target: 'idle',
          actions: 'toastError',
        },
      },
    },

    'Applying chamfer': {
      invoke: {
        src: 'chamferAstMod',
        id: 'chamferAstMod',
        input: ({ event }) => {
          if (event.type !== 'Chamfer') return undefined
          return event.data
        },
        onDone: ['idle'],
        onError: {
          target: 'idle',
          actions: 'toastError',
        },
      },
    },

    'Applying Prompt-to-edit': {
      invoke: {
        src: 'submit-prompt-edit',
        id: 'submit-prompt-edit',

        input: ({ event }) => {
          if (event.type !== 'Prompt-to-edit' || !event.data) {
            return {
              prompt: '',
              selection: { graphSelections: [], otherSelections: [] },
            }
          }
          return event.data
        },

        onDone: 'idle',
        onError: 'idle',
      },
    },

    'Applying Delete selection': {
      invoke: {
        src: 'deleteSelectionAstMod',
        id: 'deleteSelectionAstMod',

        input: ({ event, context }) => {
          return { selectionRanges: context.selectionRanges }
        },

        onDone: 'idle',
        onError: {
          target: 'idle',
          reenter: true,
          actions: ({ event }) => {
            if ('error' in event && err(event.error)) {
              toast.error(event.error.message)
            }
          },
        },
      },
    },

    'Applying appearance': {
      invoke: {
        src: 'appearanceAstMod',
        id: 'appearanceAstMod',
        input: ({ event }) => {
          if (event.type !== 'Appearance') return undefined
          return event.data
        },
        onDone: ['idle'],
        onError: {
          target: 'idle',
          actions: 'toastError',
        },
      },
    },

    'Applying translate': {
      invoke: {
        src: 'translateAstMod',
        id: 'translateAstMod',
        input: ({ event }) => {
          if (event.type !== 'Translate') return undefined
          return event.data
        },
        onDone: ['idle'],
        onError: {
          target: 'idle',
          actions: 'toastError',
        },
      },
    },

    'Applying rotate': {
      invoke: {
        src: 'rotateAstMod',
        id: 'rotateAstMod',
        input: ({ event }) => {
          if (event.type !== 'Rotate') return undefined
          return event.data
        },
        onDone: ['idle'],
        onError: {
          target: 'idle',
          actions: 'toastError',
        },
      },
    },

    'Applying scale': {
      invoke: {
        src: 'scaleAstMod',
        id: 'scaleAstMod',
        input: ({ event }) => {
          if (event.type !== 'Scale') return undefined
          return event.data
        },
        onDone: ['idle'],
        onError: {
          target: 'idle',
          actions: 'toastError',
        },
      },
    },

    'Applying clone': {
      invoke: {
        src: 'cloneAstMod',
        id: 'cloneAstMod',
        input: ({ event }) => {
          if (event.type !== 'Clone') return undefined
          return event.data
        },
        onDone: ['idle'],
        onError: {
          target: 'idle',
          actions: 'toastError',
        },
      },
    },

    Exporting: {
      invoke: {
        src: 'exportFromEngine',
        id: 'exportFromEngine',
        input: ({ event }) => {
          if (event.type !== 'Export') return undefined
          return event.data
        },
        onDone: ['idle'],
        onError: ['idle'],
      },
    },

    Making: {
      invoke: {
        src: 'makeFromEngine',
        id: 'makeFromEngine',
        input: ({ event, context }) => {
          if (event.type !== 'Make' || !context.machineManager) return undefined
          return {
            machineManager: context.machineManager,
            ...event.data,
          }
        },
        onDone: ['idle'],
        onError: ['idle'],
      },
    },

    'Boolean subtracting': {
      invoke: {
        src: 'boolSubtractAstMod',
        id: 'boolSubtractAstMod',
        input: ({ event }) =>
          event.type !== 'Boolean Subtract' ? undefined : event.data,
        onDone: 'idle',
        onError: {
          target: 'idle',
          actions: 'toastError',
        },
      },
    },

    'Boolean uniting': {
      invoke: {
        src: 'boolUnionAstMod',
        id: 'boolUnionAstMod',
        input: ({ event }) =>
          event.type !== 'Boolean Union' ? undefined : event.data,
        onDone: 'idle',
        onError: {
          target: 'idle',
          actions: 'toastError',
        },
      },
    },

    'Boolean intersecting': {
      invoke: {
        src: 'boolIntersectAstMod',
        id: 'boolIntersectAstMod',
        input: ({ event }) =>
          event.type !== 'Boolean Intersect' ? undefined : event.data,
        onDone: 'idle',
        onError: {
          target: 'idle',
          actions: 'toastError',
        },
      },
    },

<<<<<<< HEAD
    'Pattern Circular 3D': {
      invoke: {
        src: 'patternCircular3dAstMod',
        id: 'patternCircular3dAstMod',
        input: ({ event }) =>
          event.type !== 'Pattern Circular 3D' ? undefined : event.data,
        onDone: 'idle',
        onError: {
          target: 'idle',
          actions: 'toastError',
=======
    'animating to sketch solve mode': {
      invoke: {
        src: 'animate-to-sketch-solve',
        onDone: 'sketchSolveMode',
        onError: 'Sketch no face',
        input: ({ event }) => {
          if (event.type !== 'Select sketch solve plane') return undefined
          return event.data
>>>>>>> 6fdd1e3a
        },
      },
    },
  },

  initial: 'idle',

  on: {
    Cancel: {
      target: '.idle',
      // TODO what if we're existing extrude equipped, should these actions still be fired?
      // maybe cancel needs to have a guard for if else logic?
      actions: [
        'reset sketch metadata',
        'enable copilot',
        'enter modeling mode',
      ],
    },

    'Set selection': {
      reenter: false,
      actions: 'Set selection',
    },

    'Set mouse state': {
      reenter: false,
      actions: 'Set mouse state',
    },
    'Set context': {
      reenter: false,
      actions: 'Set context',
    },
    'Set Segment Overlays': {
      reenter: false,
      actions: 'Set Segment Overlays',
    },
    'Center camera on selection': {
      reenter: false,
      actions: 'Center camera on selection',
    },
    'Toggle default plane visibility': {
      reenter: false,
      actions: 'Toggle default plane visibility',
    },
  },
})

function listenForOriginMove(
  args: OnMoveCallbackArgs,
  sketchDetails: SketchDetails
) {
  if (!args) return
  const { intersectionPoint } = args
  if (!intersectionPoint?.twoD) return
  const { snappedPoint, isSnapped } = sceneEntitiesManager.getSnappedDragPoint(
    intersectionPoint.twoD,
    args.intersects,
    args.mouseEvent
  )
  if (isSnapped) {
    sceneEntitiesManager.positionDraftPoint({
      snappedPoint: new Vector2(...snappedPoint),
      origin: sketchDetails.origin,
      yAxis: sketchDetails.yAxis,
      zAxis: sketchDetails.zAxis,
    })
  } else {
    sceneEntitiesManager.removeDraftPoint()
  }
}

export function isEditingExistingSketch({
  sketchDetails,
}: {
  sketchDetails: SketchDetails | null
}): boolean {
  // should check that the variable declaration is a pipeExpression
  // and that the pipeExpression contains a "startProfile" callExpression
  if (!sketchDetails?.sketchEntryNodePath) return false
  const variableDeclaration = getNodeFromPath<VariableDeclarator>(
    kclManager.ast,
    sketchDetails.sketchEntryNodePath,
    'VariableDeclarator',
    false,
    true // suppress noise because we know sketchEntryNodePath might not match up to the ast if the user changed the code
    // and is dealt with in `re-eval nodePaths`
  )
  if (variableDeclaration instanceof Error) return false
  if (variableDeclaration.node.type !== 'VariableDeclarator') return false
  const maybePipeExpression = variableDeclaration.node.init
  if (
    maybePipeExpression.type === 'CallExpressionKw' &&
    (maybePipeExpression.callee.name.name === 'startProfile' ||
      maybePipeExpression.callee.name.name === 'circle' ||
      maybePipeExpression.callee.name.name === 'circleThreePoint')
  )
    return true
  if (maybePipeExpression.type !== 'PipeExpression') return false
  const hasStartProfileAt = maybePipeExpression.body.some(
    (item) =>
      item.type === 'CallExpressionKw' &&
      item.callee.name.name === 'startProfile'
  )
  const hasCircle =
    maybePipeExpression.body.some(
      (item) =>
        item.type === 'CallExpressionKw' && item.callee.name.name === 'circle'
    ) ||
    maybePipeExpression.body.some(
      (item) =>
        item.type === 'CallExpressionKw' &&
        item.callee.name.name === 'circleThreePoint'
    )
  return (hasStartProfileAt && maybePipeExpression.body.length > 1) || hasCircle
}

export function pipeHasCircle({
  sketchDetails,
}: {
  sketchDetails: SketchDetails | null
}): boolean {
  if (!sketchDetails?.sketchEntryNodePath) return false
  const variableDeclaration = getNodeFromPath<VariableDeclarator>(
    kclManager.ast,
    sketchDetails.sketchEntryNodePath,
    'VariableDeclarator'
  )
  if (err(variableDeclaration)) return false
  if (variableDeclaration.node.type !== 'VariableDeclarator') return false
  const pipeExpression = variableDeclaration.node.init
  if (pipeExpression.type !== 'PipeExpression') return false
  const hasCircle = pipeExpression.body.some(
    (item) =>
      item.type === 'CallExpressionKw' && item.callee.name.name === 'circle'
  )
  return hasCircle
}<|MERGE_RESOLUTION|>--- conflicted
+++ resolved
@@ -4829,7 +4829,6 @@
       },
     },
 
-<<<<<<< HEAD
     'Pattern Circular 3D': {
       invoke: {
         src: 'patternCircular3dAstMod',
@@ -4840,7 +4839,10 @@
         onError: {
           target: 'idle',
           actions: 'toastError',
-=======
+        },
+      },
+    },
+
     'animating to sketch solve mode': {
       invoke: {
         src: 'animate-to-sketch-solve',
@@ -4849,7 +4851,7 @@
         input: ({ event }) => {
           if (event.type !== 'Select sketch solve plane') return undefined
           return event.data
->>>>>>> 6fdd1e3a
+
         },
       },
     },
