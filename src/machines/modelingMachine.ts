--- conflicted
+++ resolved
@@ -4997,14 +4997,11 @@
       reenter: false,
       actions: 'Set Segment Overlays',
     },
-<<<<<<< HEAD
-
-=======
+
     'Update sketch details': {
       reenter: false,
       actions: 'Set sketchDetails',
     },
->>>>>>> a37219cc
     'Center camera on selection': {
       reenter: false,
       actions: 'Center camera on selection',
