--- conflicted
+++ resolved
@@ -16,11 +16,7 @@
 import { v4 as uuidv4 } from 'uuid'
 import { isCursorInSketchCommandRange } from 'lang/util'
 import { getNodePathFromSourceRange } from 'lang/queryAst'
-<<<<<<< HEAD
 import { kclManager } from 'lang/KclSingleton'
-=======
-import { kclManager } from 'lang/KclSinglton'
->>>>>>> c1f661ab
 import {
   horzVertInfo,
   applyConstraintHorzVert,
@@ -1062,13 +1058,7 @@
             },
           })
       },
-<<<<<<< HEAD
       'hide default planes': () => setupSingleton.removeDefaultPlanes(),
-=======
-      'hide default planes': () => {
-        void kclManager.hidePlanes()
-      },
->>>>>>> c1f661ab
       edit_mode_exit: () =>
         engineCommandManager.sendSceneCommand({
           type: 'modeling_cmd_req',
@@ -1135,14 +1125,10 @@
           kclManager.ast,
           kclManager.programMemory
         )
-<<<<<<< HEAD
         clientSideScene.updateAstAndRejigSketch(
           sketchPathToNode || [],
           modifiedAst
         )
-=======
-        void kclManager.updateAst(modifiedAst, true)
->>>>>>> c1f661ab
       },
       'Make selection vertical': ({ selectionRanges, sketchPathToNode }) => {
         const { modifiedAst } = applyConstraintHorzVert(
@@ -1151,14 +1137,10 @@
           kclManager.ast,
           kclManager.programMemory
         )
-<<<<<<< HEAD
         clientSideScene.updateAstAndRejigSketch(
           sketchPathToNode || [],
           modifiedAst
         )
-=======
-        void kclManager.updateAst(modifiedAst, true)
->>>>>>> c1f661ab
       },
       'Constrain horizontally align': ({
         selectionRanges,
@@ -1168,82 +1150,58 @@
           selectionRanges,
           constraint: 'setVertDistance',
         })
-<<<<<<< HEAD
         clientSideScene.updateAstAndRejigSketch(
           sketchPathToNode || [],
           modifiedAst
         )
-=======
-        void kclManager.updateAst(modifiedAst, true)
->>>>>>> c1f661ab
       },
       'Constrain vertically align': ({ selectionRanges, sketchPathToNode }) => {
         const { modifiedAst } = applyConstraintHorzVertAlign({
           selectionRanges,
           constraint: 'setHorzDistance',
         })
-<<<<<<< HEAD
         clientSideScene.updateAstAndRejigSketch(
           sketchPathToNode || [],
           modifiedAst
         )
-=======
-        void kclManager.updateAst(modifiedAst, true)
->>>>>>> c1f661ab
       },
       'Constrain snap to X': ({ selectionRanges, sketchPathToNode }) => {
         const { modifiedAst } = applyConstraintAxisAlign({
           selectionRanges,
           constraint: 'snapToXAxis',
         })
-<<<<<<< HEAD
         clientSideScene.updateAstAndRejigSketch(
           sketchPathToNode || [],
           modifiedAst
         )
-=======
-        void kclManager.updateAst(modifiedAst, true)
->>>>>>> c1f661ab
       },
       'Constrain snap to Y': ({ selectionRanges, sketchPathToNode }) => {
         const { modifiedAst } = applyConstraintAxisAlign({
           selectionRanges,
           constraint: 'snapToYAxis',
         })
-<<<<<<< HEAD
         clientSideScene.updateAstAndRejigSketch(
           sketchPathToNode || [],
           modifiedAst
         )
-=======
-        void kclManager.updateAst(modifiedAst, true)
->>>>>>> c1f661ab
       },
       'Constrain equal length': ({ selectionRanges, sketchPathToNode }) => {
         const { modifiedAst } = applyConstraintEqualLength({
           selectionRanges,
         })
-<<<<<<< HEAD
         clientSideScene.updateAstAndRejigSketch(
           sketchPathToNode || [],
           modifiedAst
         )
-=======
-        void kclManager.updateAst(modifiedAst, true)
->>>>>>> c1f661ab
       },
       'Constrain parallel': ({ selectionRanges, sketchPathToNode }) => {
         const { modifiedAst } = applyConstraintEqualAngle({
           selectionRanges,
         })
-<<<<<<< HEAD
         clientSideScene.updateAstAndRejigSketch(
           sketchPathToNode || [],
           modifiedAst
         )
-=======
-        void kclManager.updateAst(modifiedAst, true)
->>>>>>> c1f661ab
       },
       'Constrain remove constraints': ({
         selectionRanges,
@@ -1252,14 +1210,10 @@
         const { modifiedAst } = applyRemoveConstrainingValues({
           selectionRanges,
         })
-<<<<<<< HEAD
         clientSideScene.updateAstAndRejigSketch(
           sketchPathToNode || [],
           modifiedAst
         )
-=======
-        void kclManager.updateAst(modifiedAst, true)
->>>>>>> c1f661ab
       },
       'AST extrude': (_, event) => {
         if (!event.data) return
