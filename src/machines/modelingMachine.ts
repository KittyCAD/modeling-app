import toast from 'react-hot-toast'
import { Mesh, Vector2, Vector3 } from 'three'
import { assertEvent, assign, fromPromise, sendTo, setup } from 'xstate'

import type {
  SetSelections,
  MouseState,
  SegmentOverlayPayload,
  SketchDetails,
  SketchDetailsUpdate,
  ExtrudeFacePlane,
  DefaultPlane,
  OffsetPlane,
  SketchTool,
  PlaneVisibilityMap,
  ModelingMachineContext,
} from '@src/machines/modelingSharedTypes'
import { modelingMachineDefaultContext } from '@src/machines/modelingSharedContext'

import type { Node } from '@rust/kcl-lib/bindings/Node'
import type { SceneGraphDelta } from '@rust/kcl-lib/bindings/FrontendApi'

import type { Point3d } from '@rust/kcl-lib/bindings/ModelingCmd'
import type { Plane } from '@rust/kcl-lib/bindings/Plane'
import { letEngineAnimateAndSyncCamAfter } from '@src/clientSideScene/CameraControls'
import { deleteSegmentsOrProfiles } from '@src/clientSideScene/deleteSegment'
import {
  orthoScale,
  quaternionFromUpNForward,
} from '@src/clientSideScene/helpers'
import { DRAFT_DASHED_LINE } from '@src/clientSideScene/sceneConstants'
import type {
  OnMoveCallbackArgs,
  SceneInfra,
} from '@src/clientSideScene/sceneInfra'
import { DRAFT_POINT } from '@src/clientSideScene/sceneUtils'
import { createProfileStartHandle } from '@src/clientSideScene/segments'
import type { MachineManager } from '@src/components/MachineManagerProvider'
import {
  applyConstraintEqualAngle,
  equalAngleInfo,
} from '@src/components/Toolbar/EqualAngle'
import {
  applyConstraintEqualLength,
  setEqualLengthInfo,
} from '@src/components/Toolbar/EqualLength'
import {
  applyConstraintHorzVert,
  horzVertInfo,
} from '@src/components/Toolbar/HorzVert'
import { intersectInfo } from '@src/components/Toolbar/Intersect'
import {
  applyRemoveConstrainingValues,
  removeConstrainingValuesInfo,
} from '@src/components/Toolbar/RemoveConstrainingValues'
import {
  absDistanceInfo,
  applyConstraintAxisAlign,
} from '@src/components/Toolbar/SetAbsDistance'
import { angleBetweenInfo } from '@src/components/Toolbar/SetAngleBetween'
import {
  applyConstraintHorzVertAlign,
  horzVertDistanceInfo,
} from '@src/components/Toolbar/SetHorzVertDistance'
import { angleLengthInfo } from '@src/components/Toolbar/angleLengthInfo'
import { updateModelingState } from '@src/lang/modelingWorkflows'
import {
  insertNamedConstant,
  replaceValueAtNodePath,
} from '@src/lang/modifyAst'
import {
  addIntersect,
  addSubtract,
  addUnion,
} from '@src/lang/modifyAst/boolean'
import {
  deleteSelectionPromise,
  deletionErrorMessage,
} from '@src/lang/modifyAst/deleteSelection'
import { addOffsetPlane, addShell, addHole } from '@src/lang/modifyAst/faces'
import { addHelix } from '@src/lang/modifyAst/geometry'
import {
  addExtrude,
  addLoft,
  addRevolve,
  addSweep,
} from '@src/lang/modifyAst/sweeps'
import {
  addPatternCircular3D,
  addPatternLinear3D,
} from '@src/lang/modifyAst/pattern3D'
import { addFlatnessGdt, addDatumGdt } from '@src/lang/modifyAst/gdt'
import {
  addAppearance,
  addClone,
  addRotate,
  addScale,
  addTranslate,
} from '@src/lang/modifyAst/transforms'
import {
  artifactIsPlaneWithPaths,
  getNodeFromPath,
  isCursorInFunctionDefinition,
  isNodeSafeToReplacePath,
  stringifyPathToNode,
  updatePathToNodesAfterEdit,
} from '@src/lang/queryAst'
import { getNodePathFromSourceRange } from '@src/lang/queryAstNodePathUtils'
import {
  getFaceCodeRef,
  getPathsFromArtifact,
  getPathsFromPlaneArtifact,
  getPlaneFromArtifact,
} from '@src/lang/std/artifactGraph'
import {
  crossProduct,
  isCursorInSketchCommandRange,
  updateSketchDetailsNodePaths,
} from '@src/lang/util'
import type {
  Artifact,
  ArtifactId,
  KclValue,
  PathToNode,
  Program,
  VariableDeclaration,
  VariableDeclarator,
} from '@src/lang/wasm'
import { parse, recast, resultIsOk, sketchFromKclValue } from '@src/lang/wasm'
import type { ModelingCommandSchema } from '@src/lib/commandBarConfigs/modelingCommandConfig'
import type { KclCommandValue } from '@src/lib/commandTypes'
import { EXECUTION_TYPE_REAL } from '@src/lib/constants'
import type { Selections } from '@src/machines/modelingSharedTypes'
import {
  getEventForSegmentSelection,
  handleSelectionBatch,
  updateExtraSegments,
  updateSelections,
} from '@src/lib/selections'
import {
  engineCommandManager,
  rustContext,
  sceneEntitiesManager,
  sceneInfra,
} from '@src/lib/singletons'
import { isSketchBlockSelected } from '@src/machines/sketchSolve/sketchSolveImpl'
import { err, reportRejection, trap } from '@src/lib/trap'
import { uuidv4 } from '@src/lib/utils'
import { kclEditorActor } from '@src/machines/kclEditorMachine'
import { sketchSolveMachine } from '@src/machines/sketchSolve/sketchSolveDiagram'
import type { EquipTool } from '@src/machines/sketchSolve/sketchSolveImpl'
import { setExperimentalFeatures } from '@src/lang/modifyAst/settings'
import type { KclManager } from '@src/lang/KclManager'
import type { ConnectionManager } from '@src/network/connectionManager'
import type { SceneEntities } from '@src/clientSideScene/sceneEntities'
import type { ModuleType } from '@src/lib/wasm_lib_wrapper'
import type RustContext from '@src/lib/rustContext'
import { addChamfer, addFillet } from '@src/lang/modifyAst/edges'

export type ModelingMachineEvent =
  | {
      type: 'Enter sketch'
      data?: {
        forceNewSketch?: boolean
        keepDefaultPlaneVisibility?: boolean
      }
    }
  | { type: 'Sketch On Face' }
  | {
      type: 'Select sketch plane'
      data: DefaultPlane | ExtrudeFacePlane | OffsetPlane
    }
  | {
      type: 'Select sketch solve plane'
      data: ArtifactId
    }
  | {
      type: 'Set selection'
      data: SetSelections
    }
  | {
      type: 'Delete selection'
    }
  | { type: 'Sketch no face' }
  | { type: 'Cancel'; cleanup?: () => void }
  | {
      type: 'Add start point' | 'Continue existing profile'
      data: {
        sketchNodePaths: PathToNode[]
        sketchEntryNodePath: PathToNode
      }
    }
  | { type: 'Close sketch' }
  | { type: 'Make segment horizontal' }
  | { type: 'Make segment vertical' }
  | { type: 'Constrain horizontal distance' }
  | { type: 'Constrain ABS X' }
  | { type: 'Constrain ABS Y' }
  | { type: 'Constrain vertical distance' }
  | { type: 'Constrain angle' }
  | { type: 'Constrain perpendicular distance' }
  | { type: 'Constrain horizontally align' }
  | { type: 'Constrain vertically align' }
  | { type: 'Constrain snap to X' }
  | { type: 'Constrain snap to Y' }
  | {
      type: 'Constrain length'
      data: ModelingCommandSchema['Constrain length']
    }
  | { type: 'Constrain equal length' }
  | { type: 'Constrain parallel' }
  | { type: 'Constrain remove constraints'; data?: PathToNode }
  | { type: 'Export'; data: ModelingCommandSchema['Export'] }
  | {
      type: 'Boolean Subtract'
      data: ModelingCommandSchema['Boolean Subtract']
    }
  | {
      type: 'Boolean Union'
      data: ModelingCommandSchema['Boolean Union']
    }
  | {
      type: 'Boolean Intersect'
      data: ModelingCommandSchema['Boolean Intersect']
    }
  | {
      type: 'Pattern Circular 3D'
      data: ModelingCommandSchema['Pattern Circular 3D']
    }
  | {
      type: 'Pattern Linear 3D'
      data: ModelingCommandSchema['Pattern Linear 3D']
    }
  | { type: 'Make'; data: ModelingCommandSchema['Make'] }
  | { type: 'Extrude'; data?: ModelingCommandSchema['Extrude'] }
  | { type: 'Sweep'; data?: ModelingCommandSchema['Sweep'] }
  | { type: 'Loft'; data?: ModelingCommandSchema['Loft'] }
  | { type: 'Shell'; data?: ModelingCommandSchema['Shell'] }
  | { type: 'Hole'; data?: ModelingCommandSchema['Hole'] }
  | { type: 'Revolve'; data?: ModelingCommandSchema['Revolve'] }
  | { type: 'Fillet'; data?: ModelingCommandSchema['Fillet'] }
  | { type: 'Chamfer'; data?: ModelingCommandSchema['Chamfer'] }
  | { type: 'Offset plane'; data: ModelingCommandSchema['Offset plane'] }
  | { type: 'Helix'; data: ModelingCommandSchema['Helix'] }
  | { type: 'Text-to-CAD' }
  | { type: 'Prompt-to-edit'; data: ModelingCommandSchema['Prompt-to-edit'] }
  | {
      type: 'Delete selection'
      data: ModelingCommandSchema['Delete selection']
    }
  | {
      type: 'Update sketch details'
      data: Partial<SketchDetails>
    }
  | { type: 'Appearance'; data: ModelingCommandSchema['Appearance'] }
  | { type: 'Translate'; data: ModelingCommandSchema['Translate'] }
  | { type: 'Rotate'; data: ModelingCommandSchema['Rotate'] }
  | { type: 'Scale'; data: ModelingCommandSchema['Scale'] }
  | { type: 'Clone'; data: ModelingCommandSchema['Clone'] }
  | { type: 'GDT Flatness'; data: ModelingCommandSchema['GDT Flatness'] }
  | { type: 'GDT Datum'; data: ModelingCommandSchema['GDT Datum'] }
  | {
      type:
        | 'Add circle origin'
        | 'Add circle center'
        | 'Add center rectangle origin'
        | 'click in scene'
        | 'Add first point'
      data: [x: number, y: number]
    }
  | {
      type: 'Add second point'
      data: {
        p1: [x: number, y: number]
        p2: [x: number, y: number]
      }
    }
  | {
      type: 'xstate.done.actor.animate-to-face'
      output: SketchDetails
    }
  | { type: 'xstate.done.actor.animate-to-sketch'; output: SketchDetails }
  | { type: `xstate.done.actor.do-constrain${string}`; output: SetSelections }
  | {
      type:
        | 'xstate.done.actor.set-up-draft-circle'
        | 'xstate.done.actor.set-up-draft-rectangle'
        | 'xstate.done.actor.set-up-draft-center-rectangle'
        | 'xstate.done.actor.set-up-draft-circle-three-point'
        | 'xstate.done.actor.set-up-draft-arc'
        | 'xstate.done.actor.set-up-draft-arc-three-point'
        | 'xstate.done.actor.split-sketch-pipe-if-needed'
        | 'xstate.done.actor.actor-circle-three-point'
        | 'xstate.done.actor.reeval-node-paths'

      output: SketchDetailsUpdate
    }
  | {
      type: 'xstate.done.actor.setup-client-side-sketch-segments9'
    }
  | { type: 'Set mouse state'; data: MouseState }
  | {
      type: 'Set Segment Overlays'
      data: SegmentOverlayPayload
    }
  | {
      type: 'Center camera on selection'
    }
  | {
      type: 'Delete segments'
      data: PathToNode[]
    }
  | {
      type: 'code edit during sketch'
    }
  | {
      type: 'Constrain with named value'
      data: ModelingCommandSchema['Constrain with named value']
    }
  | {
      type: 'change tool'
      data: {
        tool: SketchTool
      }
    }
  | { type: 'Finish rectangle' }
  | { type: 'Finish center rectangle' }
  | { type: 'Finish circle' }
  | { type: 'Finish circle three point' }
  | { type: 'Finish arc' }
  | { type: 'Artifact graph populated' }
  | { type: 'Artifact graph emptied' }
  | { type: 'Artifact graph initialized' }
  | {
      type: 'Toggle default plane visibility'
      planeId: string
      planeKey: keyof PlaneVisibilityMap
    }
  | {
      type: 'Save default plane visibility'
      planeId: string
      planeKey: keyof PlaneVisibilityMap
    }
  | {
      type: 'Restore default plane visibility'
    }
  | {
      type: 'equip tool'
      data: { tool: EquipTool }
    }
  | {
      type:
        | 'coincident'
        | 'LinesEqualLength'
        | 'Vertical'
        | 'Horizontal'
        | 'Parallel'
        | 'Distance'
    }
  | { type: 'unequip tool' }
  | {
      type: 'sketch solve tool changed'
      data: { tool: EquipTool | null }
    }
  | { type: 'delete selected' }

const NO_INPUT_PROVIDED_MESSAGE = 'No input provided'

export const modelingMachine = setup({
  types: {
    context: {} as ModelingMachineContext,
    events: {} as ModelingMachineEvent,
    input: {} as ModelingMachineContext,
  },
  guards: {
    'should use new sketch mode': ({ context }) => {
      return context.store.useNewSketchMode?.current === true
    },
    'Selection is sketchBlock': ({
      context: { selectionRanges },
      event,
    }): boolean => {
      if (event.type !== 'Enter sketch') return false
      if (event.data?.forceNewSketch) return false
      return isSketchBlockSelected(selectionRanges)
    },
    'Selection is on face': ({
      context: { selectionRanges, kclManager },
      event,
    }): boolean => {
      if (event.type !== 'Enter sketch') return false
      if (event.data?.forceNewSketch) return false
      if (artifactIsPlaneWithPaths(selectionRanges)) {
        return true
      } else if (selectionRanges.graphSelections[0]?.artifact) {
        // See if the selection is "close enough" to be coerced to the plane later
        const maybePlane = getPlaneFromArtifact(
          selectionRanges.graphSelections[0].artifact,
          kclManager.artifactGraph
        )
        return !err(maybePlane)
      }
      if (
        isCursorInFunctionDefinition(
          kclManager.ast,
          selectionRanges.graphSelections[0]
        )
      ) {
        return false
      }
      return !!isCursorInSketchCommandRange(
        kclManager.artifactGraph,
        selectionRanges
      )
    },
    'Has exportable geometry': () => false,
    'has valid selection for deletion': () => false,
    // TODO: figure out if we really need this one, was separate from 'no kcl errors'
    'is-error-free': ({ context: { kclManager } }): boolean => {
      return kclManager.errors.length === 0 && !kclManager.hasErrors()
    },
    'is editing existing sketch': ({
      context: { sketchDetails, kclManager },
    }) => {
      return isEditingExistingSketch({
        sketchDetails,
        kclManager,
      })
    },
    'Can make selection horizontal': ({ context: { selectionRanges } }) => {
      const info = horzVertInfo(selectionRanges, 'horizontal')
      if (err(info)) return false
      return info.enabled
    },
    'Can make selection vertical': ({ context: { selectionRanges } }) => {
      const info = horzVertInfo(selectionRanges, 'vertical')
      if (err(info)) return false
      return info.enabled
    },
    'Can constrain horizontal distance': ({ context: { selectionRanges } }) => {
      const info = horzVertDistanceInfo({
        selectionRanges: selectionRanges,
        constraint: 'setHorzDistance',
      })
      if (err(info)) return false
      return info.enabled
    },
    'Can constrain vertical distance': ({ context: { selectionRanges } }) => {
      const info = horzVertDistanceInfo({
        selectionRanges: selectionRanges,
        constraint: 'setVertDistance',
      })
      if (err(info)) return false
      return info.enabled
    },
    'Can constrain ABS X': ({ context: { selectionRanges } }) => {
      const info = absDistanceInfo({
        selectionRanges,
        constraint: 'xAbs',
      })
      if (err(info)) return false
      return info.enabled
    },
    'Can constrain ABS Y': ({ context: { selectionRanges } }) => {
      const info = absDistanceInfo({
        selectionRanges,
        constraint: 'yAbs',
      })
      if (err(info)) return false
      return info.enabled
    },
    'Can constrain angle': ({ context: { selectionRanges, kclManager } }) => {
      const angleBetween = angleBetweenInfo({
        selectionRanges,
      })
      if (err(angleBetween)) return false
      const angleLength = angleLengthInfo({
        selectionRanges,
        angleOrLength: 'setAngle',
        kclManager,
      })
      if (err(angleLength)) return false
      return angleBetween.enabled || angleLength.enabled
    },
    'Can constrain length': ({ context: { selectionRanges, kclManager } }) => {
      const angleLength = angleLengthInfo({
        selectionRanges,
        kclManager,
      })
      if (err(angleLength)) return false
      return angleLength.enabled
    },
    'Can constrain perpendicular distance': ({
      context: { selectionRanges },
    }) => {
      const info = intersectInfo({ selectionRanges })
      if (err(info)) return false
      return info.enabled
    },
    'Can constrain horizontally align': ({ context: { selectionRanges } }) => {
      const info = horzVertDistanceInfo({
        selectionRanges: selectionRanges,
        constraint: 'setHorzDistance',
      })
      if (err(info)) return false
      return info.enabled
    },
    'Can constrain vertically align': ({ context: { selectionRanges } }) => {
      const info = horzVertDistanceInfo({
        selectionRanges: selectionRanges,
        constraint: 'setHorzDistance',
      })
      if (err(info)) return false
      return info.enabled
    },
    'Can constrain snap to X': ({ context: { selectionRanges } }) => {
      const info = absDistanceInfo({
        selectionRanges,
        constraint: 'snapToXAxis',
      })
      if (err(info)) return false
      return info.enabled
    },
    'Can constrain snap to Y': ({ context: { selectionRanges } }) => {
      const info = absDistanceInfo({
        selectionRanges,
        constraint: 'snapToYAxis',
      })
      if (err(info)) return false
      return info.enabled
    },
    'Can constrain equal length': ({ context: { selectionRanges } }) => {
      const info = setEqualLengthInfo({
        selectionRanges,
      })
      if (err(info)) return false
      return info.enabled
    },
    'Can constrain parallel': ({ context: { selectionRanges } }) => {
      const info = equalAngleInfo({
        selectionRanges,
      })
      if (err(info)) return false
      return info.enabled
    },
    'Can constrain remove constraints': ({
      context: { selectionRanges, kclManager, wasmInstance },
      event,
    }) => {
      if (event.type !== 'Constrain remove constraints') return false

      const pathToNodes = event.data
        ? [event.data]
        : selectionRanges.graphSelections.map(({ codeRef }) => {
            return codeRef.pathToNode
          })
      const info = removeConstrainingValuesInfo(
        pathToNodes,
        kclManager,
        wasmInstance
      )
      if (err(info)) return false
      return info.enabled
    },
    'Can convert to named value': ({ context, event }) => {
      if (event.type !== 'Constrain with named value') return false
      if (!event.data) return false

      const wasmInstance = context.wasmInstance

      const ast = parse(
        recast(context.kclManager.ast, wasmInstance),
        wasmInstance
      )
      if (err(ast) || !ast.program || ast.errors.length > 0) return false
      const isSafeRetVal = isNodeSafeToReplacePath(
        ast.program,

        event.data.currentValue.pathToNode
      )
      if (err(isSafeRetVal)) return false
      return isSafeRetVal.isSafe
    },
    'next is tangential arc': ({
      context: { sketchDetails, currentTool, kclManager },
    }) => {
      return (
        currentTool === 'tangentialArc' &&
        isEditingExistingSketch({ sketchDetails, kclManager })
      )
    },
    'next is rectangle': ({ context: { currentTool } }) =>
      currentTool === 'rectangle',
    'next is center rectangle': ({ context: { currentTool } }) =>
      currentTool === 'center rectangle',
    'next is circle': ({ context: { currentTool } }) =>
      currentTool === 'circle',
    'next is circle three point': ({ context: { currentTool } }) =>
      currentTool === 'circleThreePoint',
    'next is circle three point neo': ({ context: { currentTool } }) =>
      currentTool === 'circleThreePoint',
    'next is line': ({ context }) => context.currentTool === 'line',
    'next is none': ({ context }) => context.currentTool === 'none',
    'next is arc': ({ context }) => context.currentTool === 'arc',
    'next is arc three point': ({ context }) =>
      context.currentTool === 'arcThreePoint',
  },
  // end guards
  actions: {
    toastError: ({ event }) => {
      if ('output' in event && event.output instanceof Error) {
        console.error(event.output)
        toast.error(event.output.message)
      } else if ('data' in event && event.data instanceof Error) {
        console.error(event.data)
        toast.error(event.data.message)
      } else if ('error' in event && event.error instanceof Error) {
        console.error(event.error)
        toast.error(event.error.message)
      }
    },
    toastErrorAndExitSketch: ({ event, context }) => {
      if ('output' in event && event.output instanceof Error) {
        console.error(event.output)
        toast.error(event.output.message)
      } else if ('data' in event && event.data instanceof Error) {
        console.error(event.data)
        toast.error(event.data.message)
      } else if ('error' in event && event.error instanceof Error) {
        console.error(event.error)
        toast.error(event.error.message)
      }

      const theSceneEntitiesManager = context.sceneEntitiesManager
        ? context.sceneEntitiesManager
        : sceneEntitiesManager
      // Clean up the THREE.js sketch scene
      theSceneEntitiesManager.tearDownSketch({ removeAxis: false })
      theSceneEntitiesManager.removeSketchGrid()
      theSceneEntitiesManager.resetOverlays()
    },
    'assign tool in context': assign({
      currentTool: ({ event }) =>
        event.type === 'change tool' ? event.data.tool || 'none' : 'none',
    }),
    'reset selections': assign({
      selectionRanges: { graphSelections: [], otherSelections: [] },
    }),
    'enter sketching mode': assign({ currentMode: 'sketching' }),
    'enter modeling mode': assign({ currentMode: 'modeling' }),
    'set sketchMetadata from pathToNode': assign(
      ({ context: { sketchDetails } }) => {
        if (!sketchDetails?.sketchEntryNodePath || !sketchDetails) return {}
        return {
          sketchDetails: {
            ...sketchDetails,
            sketchEntryNodePath: sketchDetails.sketchEntryNodePath,
          },
        }
      }
    ),
    'hide default planes': assign({
      defaultPlaneVisibility: ({ context }) => {
        // eslint-disable-next-line @typescript-eslint/no-floating-promises
        context.kclManager.hidePlanes()
        return { xy: false, xz: false, yz: false }
      },
    }),
    'reset sketch metadata': assign({
      sketchDetails: null,
      sketchEnginePathId: '',
      sketchPlaneId: '',
    }),
    'reset camera position': (context) => {
      const theEngineCommandManager = context.context.engineCommandManager
        ? context.context.engineCommandManager
        : engineCommandManager
      // eslint-disable-next-line @typescript-eslint/no-floating-promises
      theEngineCommandManager.sendSceneCommand({
        type: 'modeling_cmd_req',
        cmd_id: uuidv4(),
        cmd: {
          type: 'default_camera_look_at',
          center: { x: 0, y: 0, z: 0 },
          vantage: { x: 0, y: -1250, z: 580 },
          up: { x: 0, y: 0, z: 1 },
        },
      })
    },
    'set new sketch metadata': assign(({ event }) => {
      if (
        event.type !== 'xstate.done.actor.animate-to-sketch' &&
        event.type !== 'xstate.done.actor.animate-to-face'
      )
        return {}
      return {
        sketchDetails: event.output,
      }
    }),
    'set up draft line': assign(
      ({
        context: {
          sketchDetails,
          sceneEntitiesManager: providedSceneEntitiesManager,
          kclManager,
          wasmInstance,
        },
        event,
      }) => {
        if (!sketchDetails) return {}
        if (event.type !== 'Add start point') return {}
        const theSceneEntitiesManager = providedSceneEntitiesManager
          ? providedSceneEntitiesManager
          : sceneEntitiesManager

        // eslint-disable-next-line @typescript-eslint/no-floating-promises
        theSceneEntitiesManager
          .setupDraftSegment(
            event.data.sketchEntryNodePath || sketchDetails.sketchEntryNodePath,
            event.data.sketchNodePaths || sketchDetails.sketchNodePaths,
            sketchDetails.planeNodePath,
            sketchDetails.zAxis,
            sketchDetails.yAxis,
            sketchDetails.origin,
            'line'
          )
          .then(() => {
            return kclManager.updateEditorWithAstAndWriteToFile(
              kclManager.ast,
              undefined,
              wasmInstance
            )
          })
        return {
          sketchDetails: {
            ...sketchDetails,
            sketchEntryNodePath: event.data.sketchEntryNodePath,
            sketchNodePaths: event.data.sketchNodePaths,
          },
        }
      }
    ),
    'set up draft arc': assign(
      ({
        context: {
          sketchDetails,
          sceneEntitiesManager: providedSceneEntitiesManager,
          kclManager,
          wasmInstance,
        },
        event,
      }) => {
        if (!sketchDetails) return {}
        if (event.type !== 'Continue existing profile') return {}
        const theSceneEntitiesManager = providedSceneEntitiesManager
          ? providedSceneEntitiesManager
          : sceneEntitiesManager

        // eslint-disable-next-line @typescript-eslint/no-floating-promises
        theSceneEntitiesManager
          .setupDraftSegment(
            event.data.sketchEntryNodePath || sketchDetails.sketchEntryNodePath,
            event.data.sketchNodePaths || sketchDetails.sketchNodePaths,
            sketchDetails.planeNodePath,
            sketchDetails.zAxis,
            sketchDetails.yAxis,
            sketchDetails.origin,
            'tangentialArc'
          )
          .then(() => {
            return kclManager.updateEditorWithAstAndWriteToFile(
              kclManager.ast,
              undefined,
              wasmInstance
            )
          })
        return {
          sketchDetails: {
            ...sketchDetails,
            sketchEntryNodePath: event.data.sketchEntryNodePath,
            sketchNodePaths: event.data.sketchNodePaths,
          },
        }
      }
    ),
    'listen for rectangle origin': ({
      context: {
        sketchDetails,
        sceneEntitiesManager: providedSceneEntitiesManager,
        sceneInfra: providedSceneInfra,
      },
    }) => {
      if (!sketchDetails) return
      const quaternion = quaternionFromUpNForward(
        new Vector3(...sketchDetails.yAxis),
        new Vector3(...sketchDetails.zAxis)
      )

      const theSceneEntitiesManager = providedSceneEntitiesManager
        ? providedSceneEntitiesManager
        : sceneEntitiesManager
      const theSceneInfra = providedSceneInfra ? providedSceneInfra : sceneInfra
      // Position the click raycast plane

      theSceneEntitiesManager.intersectionPlane.setRotationFromQuaternion(
        quaternion
      )
      theSceneEntitiesManager.intersectionPlane.position.copy(
        new Vector3(...(sketchDetails?.origin || [0, 0, 0]))
      )

      theSceneInfra.setCallbacks({
        onMove: (args) => {
          listenForOriginMove(args, sketchDetails, theSceneEntitiesManager)
        },
        onClick: (args) => {
          theSceneEntitiesManager.removeDraftPoint()
          if (!args) return
          if (args.mouseEvent.which !== 1) return
          const twoD = args.intersectionPoint?.twoD
          if (twoD) {
            theSceneInfra.modelingSend({
              type: 'click in scene',
              data: theSceneEntitiesManager.getSnappedDragPoint(
                twoD,
                args.intersects,
                args.mouseEvent
              ).snappedPoint,
            })
          } else {
            console.error('No intersection point found')
          }
        },
      })
    },

    'listen for center rectangle origin': ({
      context: {
        sketchDetails,
        sceneEntitiesManager: providedSceneEntitiesManager,
        sceneInfra: providedSceneInfra,
      },
    }) => {
      if (!sketchDetails) return
      const quaternion = quaternionFromUpNForward(
        new Vector3(...sketchDetails.yAxis),
        new Vector3(...sketchDetails.zAxis)
      )
      const theSceneEntitiesManager = providedSceneEntitiesManager
        ? providedSceneEntitiesManager
        : sceneEntitiesManager
      const theSceneInfra = providedSceneInfra ? providedSceneInfra : sceneInfra
      // Position the click raycast plane

      theSceneEntitiesManager.intersectionPlane.setRotationFromQuaternion(
        quaternion
      )
      theSceneEntitiesManager.intersectionPlane.position.copy(
        new Vector3(...(sketchDetails?.origin || [0, 0, 0]))
      )

      theSceneInfra.setCallbacks({
        onMove: (args) => {
          listenForOriginMove(args, sketchDetails, theSceneEntitiesManager)
        },
        onClick: (args) => {
          theSceneEntitiesManager.removeDraftPoint()
          if (!args) return
          if (args.mouseEvent.which !== 1) return
          const twoD = args.intersectionPoint?.twoD
          if (twoD) {
            theSceneInfra.modelingSend({
              type: 'Add center rectangle origin',
              data: theSceneEntitiesManager.getSnappedDragPoint(
                twoD,
                args.intersects,
                args.mouseEvent
              ).snappedPoint,
            })
          } else {
            console.error('No intersection point found')
          }
        },
      })
    },

    'listen for circle origin': ({
      context: {
        sketchDetails,
        sceneEntitiesManager: providedSceneEntitiesManager,
        sceneInfra: providedSceneInfra,
      },
    }) => {
      if (!sketchDetails) return
      const quaternion = quaternionFromUpNForward(
        new Vector3(...sketchDetails.yAxis),
        new Vector3(...sketchDetails.zAxis)
      )
      const theSceneEntitiesManager = providedSceneEntitiesManager
        ? providedSceneEntitiesManager
        : sceneEntitiesManager
      const theSceneInfra = providedSceneInfra ? providedSceneInfra : sceneInfra
      // Position the click raycast plane

      theSceneEntitiesManager.intersectionPlane.setRotationFromQuaternion(
        quaternion
      )
      theSceneEntitiesManager.intersectionPlane.position.copy(
        new Vector3(...(sketchDetails?.origin || [0, 0, 0]))
      )

      theSceneInfra.setCallbacks({
        onMove: (args) => {
          listenForOriginMove(args, sketchDetails, theSceneEntitiesManager)
        },
        onClick: (args) => {
          if (!args) return
          if (args.mouseEvent.which !== 1) return
          const { intersectionPoint } = args
          if (!intersectionPoint?.twoD) return
          const twoD = args.intersectionPoint?.twoD
          if (twoD) {
            theSceneInfra.modelingSend({
              type: 'Add circle origin',
              data: theSceneEntitiesManager.getSnappedDragPoint(
                twoD,
                args.intersects,
                args.mouseEvent
              ).snappedPoint,
            })
          } else {
            console.error('No intersection point found')
          }
        },
      })
    },
    'listen for circle first point': ({
      context: {
        sketchDetails,
        sceneEntitiesManager: providedSceneEntitiesManager,
        sceneInfra: providedSceneInfra,
      },
    }) => {
      if (!sketchDetails) return
      const quaternion = quaternionFromUpNForward(
        new Vector3(...sketchDetails.yAxis),
        new Vector3(...sketchDetails.zAxis)
      )
      const theSceneEntitiesManager = providedSceneEntitiesManager
        ? providedSceneEntitiesManager
        : sceneEntitiesManager
      const theSceneInfra = providedSceneInfra ? providedSceneInfra : sceneInfra
      // Position the click raycast plane

      theSceneEntitiesManager.intersectionPlane.setRotationFromQuaternion(
        quaternion
      )
      theSceneEntitiesManager.intersectionPlane.position.copy(
        new Vector3(...(sketchDetails?.origin || [0, 0, 0]))
      )

      theSceneInfra.setCallbacks({
        onMove: (args) => {
          listenForOriginMove(args, sketchDetails, theSceneEntitiesManager)
        },
        onClick: (args) => {
          if (!args) return
          if (args.mouseEvent.which !== 1) return
          const { intersectionPoint } = args
          if (!intersectionPoint?.twoD) return
          const twoD = args.intersectionPoint?.twoD
          if (twoD) {
            theSceneInfra.modelingSend({
              type: 'Add first point',
              data: theSceneEntitiesManager.getSnappedDragPoint(
                twoD,
                args.intersects,
                args.mouseEvent
              ).snappedPoint,
            })
          } else {
            console.error('No intersection point found')
          }
        },
      })
    },
    'listen for circle second point': ({
      context: {
        sketchDetails,
        sceneEntitiesManager: providedSceneEntitiesManager,
        sceneInfra: providedSceneInfra,
      },
      event,
    }) => {
      if (!sketchDetails) return
      if (event.type !== 'Add first point') return
      const quaternion = quaternionFromUpNForward(
        new Vector3(...sketchDetails.yAxis),
        new Vector3(...sketchDetails.zAxis)
      )
      const theSceneEntitiesManager = providedSceneEntitiesManager
        ? providedSceneEntitiesManager
        : sceneEntitiesManager
      const theSceneInfra = providedSceneInfra ? providedSceneInfra : sceneInfra
      // Position the click raycast plane

      theSceneEntitiesManager.intersectionPlane.setRotationFromQuaternion(
        quaternion
      )
      theSceneEntitiesManager.intersectionPlane.position.copy(
        new Vector3(...(sketchDetails?.origin || [0, 0, 0]))
      )

      const dummy = new Mesh()
      dummy.position.set(0, 0, 0)
      const scale = theSceneInfra.getClientSceneScaleFactor(dummy)
      const position = new Vector3(event.data[0], event.data[1], 0)
      position.applyQuaternion(quaternion)
      const draftPoint = createProfileStartHandle({
        isDraft: true,
        from: event.data,
        scale,
        theme: theSceneInfra.theme,
      })
      draftPoint.position.copy(position)
      theSceneInfra.scene.add(draftPoint)

      theSceneInfra.setCallbacks({
        onMove: (args) => {
          listenForOriginMove(args, sketchDetails, theSceneEntitiesManager)
        },
        onClick: (args) => {
          if (!args) return
          if (args.mouseEvent.which !== 1) return
          const { intersectionPoint } = args
          if (!intersectionPoint?.twoD) return
          const twoD = args.intersectionPoint?.twoD
          if (twoD) {
            theSceneInfra.modelingSend({
              type: 'Add second point',
              data: {
                p1: event.data,
                p2: theSceneEntitiesManager.getSnappedDragPoint(
                  twoD,
                  args.intersects,
                  args.mouseEvent
                ).snappedPoint,
              },
            })
          } else {
            console.error('No intersection point found')
          }
        },
      })
    },
    'update sketchDetails': assign(({ event, context }) => {
      if (
        event.type !== 'xstate.done.actor.actor-circle-three-point' &&
        event.type !== 'xstate.done.actor.set-up-draft-circle' &&
        event.type !== 'xstate.done.actor.set-up-draft-arc' &&
        event.type !== 'xstate.done.actor.set-up-draft-arc-three-point' &&
        event.type !== 'xstate.done.actor.set-up-draft-circle-three-point' &&
        event.type !== 'xstate.done.actor.set-up-draft-rectangle' &&
        event.type !== 'xstate.done.actor.set-up-draft-center-rectangle' &&
        event.type !== 'xstate.done.actor.split-sketch-pipe-if-needed' &&
        event.type !== 'xstate.done.actor.reeval-node-paths'
      ) {
        return {}
      }

      if (!context.sketchDetails) return {}
      return {
        sketchDetails: {
          ...context.sketchDetails,
          planeNodePath:
            event.output.updatedPlaneNodePath ||
            context.sketchDetails?.planeNodePath ||
            [],
          sketchEntryNodePath: event.output.updatedEntryNodePath,
          sketchNodePaths: event.output.updatedSketchNodePaths,
          expressionIndexToDelete: event.output.expressionIndexToDelete,
        },
      }
    }),
    'update sketchDetails arc': assign(({ event, context }) => {
      if (event.type !== 'Add start point') return {}
      if (!context.sketchDetails) return {}
      return {
        sketchDetails: {
          ...context.sketchDetails,
          sketchEntryNodePath: event.data.sketchEntryNodePath,
          sketchNodePaths: event.data.sketchNodePaths,
        },
      }
    }),
    'show default planes': assign({
      defaultPlaneVisibility: ({ context }) => {
        // eslint-disable-next-line @typescript-eslint/no-floating-promises
        context.kclManager.showPlanes()
        return { xy: true, xz: true, yz: true }
      },
    }),
    'show default planes if no errors': assign({
      defaultPlaneVisibility: ({
        context: { kclManager, defaultPlaneVisibility },
      }) => {
        if (!kclManager.hasErrors()) {
          // eslint-disable-next-line @typescript-eslint/no-floating-promises
          kclManager.showPlanes()
          return { xy: true, xz: true, yz: true }
        }
        return { ...defaultPlaneVisibility }
      },
    }),
    'show planes sketch no face': assign(({ event, context }) => {
      if (event.type !== 'Enter sketch') return {}
      if (event.data?.keepDefaultPlaneVisibility) {
        // When entering via right-click "Start sketch on selection", show planes only if not requested to keep current visibility
        return {}
      }
      void context.kclManager.showPlanes()
      return { defaultPlaneVisibility: { xy: true, xz: true, yz: true } }
    }),
    'setup noPoints onClick listener': ({
      context: {
        sketchDetails,
        currentTool,
        sceneEntitiesManager: providedSceneEntitiesManager,
        sceneInfra: providedSceneInfra,
      },
    }) => {
      if (!sketchDetails) return
      const theSceneEntitiesManager = providedSceneEntitiesManager
        ? providedSceneEntitiesManager
        : sceneEntitiesManager
      const theSceneInfra = providedSceneInfra ? providedSceneInfra : sceneInfra
      theSceneEntitiesManager.setupNoPointsListener({
        sketchDetails,
        currentTool,
        afterClick: (_, data) =>
          theSceneInfra.modelingSend(
            currentTool === 'tangentialArc'
              ? { type: 'Continue existing profile', data }
              : { type: 'Add start point', data }
          ),
      })
    },
    'add axis n grid': ({
      context: {
        sketchDetails,
        sceneEntitiesManager: providedSceneEntitiesManager,
        kclManager,
        wasmInstance,
      },
    }) => {
      if (!sketchDetails) return
      if (localStorage.getItem('disableAxis')) return
      const theSceneEntitiesManager = providedSceneEntitiesManager
        ? providedSceneEntitiesManager
        : sceneEntitiesManager
      // eslint-disable-next-line @typescript-eslint/no-floating-promises
      theSceneEntitiesManager.createSketchAxis(
        sketchDetails.zAxis,
        sketchDetails.yAxis,
        sketchDetails.origin
      )

      // eslint-disable-next-line @typescript-eslint/no-floating-promises
      kclManager.updateEditorWithAstAndWriteToFile(
        kclManager.ast,
        undefined,
        wasmInstance
      )
    },
    'reset client scene mouse handlers': ({ context }) => {
      // when not in sketch mode we don't need any mouse listeners
      // (note the orbit controls are always active though)
      const theSceneInfra = context.sceneInfra ? context.sceneInfra : sceneInfra
      theSceneInfra.resetMouseListeners()
    },
    'clientToEngine cam sync direction': ({ context }) => {
      const theSceneInfra = context.sceneInfra ? context.sceneInfra : sceneInfra
      theSceneInfra.camControls.syncDirection = 'clientToEngine'
    },
    /** TODO: this action is hiding unawaited asynchronous code */
    'set selection filter to faces only': ({ context }) => {
      context.kclManager.setSelectionFilter(['face', 'object'])
    },
    /** TODO: this action is hiding unawaited asynchronous code */
    'set selection filter to defaults': ({ context }) => {
      context.kclManager.setSelectionFilterToDefault()
    },
    'Delete segments': ({
      context: {
        sketchDetails,
        kclManager,
        wasmInstance,
        rustContext: providedRustContext,
        sceneEntitiesManager: providedSceneEntitiesManager,
        sceneInfra: providedSceneInfra,
      },
      event,
    }) => {
      if (event.type !== 'Delete segments') return
      if (!sketchDetails || !event.data) return
      const theRustContext = providedRustContext
        ? providedRustContext
        : rustContext
      const theSceneEntitiesManager = providedSceneEntitiesManager
        ? providedSceneEntitiesManager
        : sceneEntitiesManager
      const theSceneInfra = providedSceneInfra ? providedSceneInfra : sceneInfra
      // eslint-disable-next-line @typescript-eslint/no-floating-promises
      deleteSegmentsOrProfiles({
        pathToNodes: event.data,
        sketchDetails,
        dependencies: {
          kclManager,
          wasmInstance,
          rustContext: theRustContext,
          sceneEntitiesManager: theSceneEntitiesManager,
          sceneInfra: theSceneInfra,
        },
      })
        .then(() => {
          return kclManager.updateEditorWithAstAndWriteToFile(
            kclManager.ast,
            undefined,
            wasmInstance
          )
        })
        .catch((e) => {
          console.warn('error', e)
        })
    },
    'remove draft entities': ({ context }) => {
      const theSceneInfra = context.sceneInfra ? context.sceneInfra : sceneInfra
      const draftPoint = theSceneInfra.scene.getObjectByName(DRAFT_POINT)
      if (draftPoint) {
        theSceneInfra.scene.remove(draftPoint)
      }
      const draftLine = theSceneInfra.scene.getObjectByName(DRAFT_DASHED_LINE)
      if (draftLine) {
        theSceneInfra.scene.remove(draftLine)
      }
    },
    'add draft line': ({ event, context }) => {
      if (
        event.type !== 'Add start point' &&
        event.type !== 'xstate.done.actor.setup-client-side-sketch-segments9'
      )
        return

      const theSceneEntitiesManager = context.sceneEntitiesManager
        ? context.sceneEntitiesManager
        : sceneEntitiesManager
      const theSceneInfra = context.sceneInfra ? context.sceneInfra : sceneInfra
      let sketchEntryNodePath: PathToNode | undefined

      if (event.type === 'Add start point') {
        sketchEntryNodePath = event.data?.sketchEntryNodePath
      } else if (
        event.type === 'xstate.done.actor.setup-client-side-sketch-segments9'
      ) {
        sketchEntryNodePath =
          context.sketchDetails?.sketchNodePaths.slice(-1)[0]
      }
      if (!sketchEntryNodePath) return
      const varDec = getNodeFromPath<VariableDeclaration>(
        context.kclManager.ast,
        sketchEntryNodePath,
        'VariableDeclaration'
      )
      if (err(varDec)) return
      const varName = varDec.node.declaration.id.name
      const sg = sketchFromKclValue(
        context.kclManager.variables[varName],
        varName
      )
      if (err(sg)) return
      const lastSegment = sg.paths[sg.paths.length - 1] || sg.start
      const to = lastSegment.to

      const { group, updater } = theSceneEntitiesManager.drawDashedLine({
        from: to,
        to: [to[0] + 0.001, to[1] + 0.001],
      })
      theSceneInfra.scene.add(group)
      const orthoFactor = orthoScale(theSceneInfra.camControls.camera)
      theSceneInfra.setCallbacks({
        onMove: (args) => {
          const { intersectionPoint } = args
          if (!intersectionPoint?.twoD) return
          if (!context.sketchDetails) return
          const { snappedPoint, isSnapped } =
            theSceneEntitiesManager.getSnappedDragPoint(
              intersectionPoint.twoD,
              args.intersects,
              args.mouseEvent
            )
          if (isSnapped) {
            theSceneEntitiesManager.positionDraftPoint({
              snappedPoint: new Vector2(...snappedPoint),
              origin: context.sketchDetails.origin,
              yAxis: context.sketchDetails.yAxis,
              zAxis: context.sketchDetails.zAxis,
            })
          } else {
            theSceneEntitiesManager.removeDraftPoint()
          }
          updater(group, snappedPoint, orthoFactor)
        },
      })
    },
    'reset deleteIndex': assign(({ context: { sketchDetails } }) => {
      if (!sketchDetails) return {}
      return {
        sketchDetails: {
          ...sketchDetails,
          expressionIndexToDelete: -1,
        },
      }
    }),
    'enable copilot': () => {},
    'disable copilot': () => {},
    'Set selection': assign(
      ({
        context: {
          selectionRanges,
          sketchDetails,
          engineCommandManager: providedEngineCommandManager,
          kclManager,
          kclEditorMachine: providedKclEditorMachine,
        },
        event,
      }) => {
        // this was needed for ts after adding 'Set selection' action to on done modal events
        const setSelections =
          ('data' in event &&
            typeof event.data === 'object' &&
            'selectionType' in event.data &&
            event.data) ||
          ('output' in event &&
            event.output &&
            'selectionType' in event.output &&
            event.output) ||
          null
        if (!setSelections) return {}
        const theKclEditorMachine = providedKclEditorMachine
          ? providedKclEditorMachine
          : kclEditorActor

        let selections: Selections = {
          graphSelections: [],
          otherSelections: [],
        }
        if (setSelections.selectionType === 'singleCodeCursor') {
          if (!setSelections.selection && kclManager.isShiftDown) {
            // if the user is holding shift, but they didn't select anything
            // don't nuke their other selections (frustrating to have one bad click ruin your
            // whole selection)
            selections = {
              graphSelections: selectionRanges.graphSelections,
              otherSelections: selectionRanges.otherSelections,
            }
          } else if (!setSelections.selection && !kclManager.isShiftDown) {
            selections = {
              graphSelections: [],
              otherSelections: [],
            }
          } else if (setSelections.selection && !kclManager.isShiftDown) {
            selections = {
              graphSelections: [setSelections.selection],
              otherSelections: [],
            }
          } else if (setSelections.selection && kclManager.isShiftDown) {
            // selecting and deselecting multiple objects

            /**
             * There are two scenarios:
             * 1. General case:
             *    When selecting and deselecting edges,
             *    faces or segment (during sketch edit)
             *    we use its artifact ID to identify the selection
             * 2. Initial sketch setup:
             *    The artifact is not yet created
             *    so we use the codeRef.range
             */

            let updatedSelections: typeof selectionRanges.graphSelections

            // 1. General case: Artifact exists, use its ID
            if (setSelections.selection.artifact?.id) {
              // check if already selected
              const alreadySelected = selectionRanges.graphSelections.some(
                (selection) =>
                  selection.artifact?.id ===
                  setSelections.selection?.artifact?.id
              )
              if (alreadySelected && setSelections.selection?.artifact?.id) {
                // remove it
                updatedSelections = selectionRanges.graphSelections.filter(
                  (selection) =>
                    selection.artifact?.id !==
                    setSelections.selection?.artifact?.id
                )
              } else {
                // add it
                updatedSelections = [
                  ...selectionRanges.graphSelections,
                  setSelections.selection,
                ]
              }
            } else {
              // 2. Initial sketch setup: Artifact not yet created – use codeRef.range
              const selectionRange = JSON.stringify(
                setSelections.selection?.codeRef?.range
              )

              // check if already selected
              const alreadySelected = selectionRanges.graphSelections.some(
                (selection) => {
                  const existingRange = JSON.stringify(selection.codeRef?.range)
                  return existingRange === selectionRange
                }
              )

              if (alreadySelected && setSelections.selection?.codeRef?.range) {
                // remove it
                updatedSelections = selectionRanges.graphSelections.filter(
                  (selection) =>
                    JSON.stringify(selection.codeRef?.range) !== selectionRange
                )
              } else {
                // add it
                updatedSelections = [
                  ...selectionRanges.graphSelections,
                  setSelections.selection,
                ]
              }
            }

            selections = {
              graphSelections: updatedSelections,
              otherSelections: selectionRanges.otherSelections,
            }
          }

          const { engineEvents, codeMirrorSelection, updateSceneObjectColors } =
            handleSelectionBatch({
              selections,
              artifactGraph: kclManager.artifactGraph,
              code: kclManager.code,
              ast: kclManager.ast,
            })
          if (codeMirrorSelection) {
            theKclEditorMachine.send({
              type: 'setLastSelectionEvent',
              data: {
                codeMirrorSelection,
                scrollIntoView: setSelections.scrollIntoView ?? false,
              },
            })
          }

          // If there are engine commands that need sent off, send them
          // TODO: This should be handled outside of an action as its own
          // actor, so that the system state is more controlled.
          const theEngineCommandManager = providedEngineCommandManager
            ? providedEngineCommandManager
            : engineCommandManager
          engineEvents &&
            engineEvents.forEach((event) => {
              theEngineCommandManager
                .sendSceneCommand(event)
                .catch(reportRejection)
            })
          updateSceneObjectColors()

          return {
            selectionRanges: selections,
          }
        }

        if (setSelections.selectionType === 'mirrorCodeMirrorSelections') {
          return {
            selectionRanges: setSelections.selection,
          }
        }

        if (
          setSelections.selectionType === 'axisSelection' ||
          setSelections.selectionType === 'defaultPlaneSelection'
        ) {
          if (kclManager.isShiftDown) {
            selections = {
              graphSelections: selectionRanges.graphSelections,
              otherSelections: [setSelections.selection],
            }
          } else {
            selections = {
              graphSelections: [],
              otherSelections: [setSelections.selection],
            }
          }
          return {
            selectionRanges: selections,
          }
        }

        if (setSelections.selectionType === 'completeSelection') {
          const codeMirrorSelection = kclManager.createEditorSelection(
            setSelections.selection
          )

          // This turns the selection into blue, needed when selecting with ctrl+A
          const { updateSceneObjectColors } = handleSelectionBatch({
            selections: setSelections.selection,
            artifactGraph: kclManager.artifactGraph,
            code: kclManager.code,
            ast: kclManager.ast,
          })
          updateSceneObjectColors()

          theKclEditorMachine.send({
            type: 'setLastSelectionEvent',
            data: {
              codeMirrorSelection,
              scrollIntoView: false,
            },
          })
          if (!sketchDetails)
            return {
              selectionRanges: setSelections.selection,
            }
          return {
            selectionRanges: setSelections.selection,
            sketchDetails: {
              ...sketchDetails,
              sketchEntryNodePath:
                setSelections.updatedSketchEntryNodePath ||
                sketchDetails?.sketchEntryNodePath ||
                [],
              sketchNodePaths:
                setSelections.updatedSketchNodePaths ||
                sketchDetails?.sketchNodePaths ||
                [],
              planeNodePath:
                setSelections.updatedPlaneNodePath ||
                sketchDetails?.planeNodePath ||
                [],
            },
          }
        }

        return {}
      }
    ),
    'Set mouse state': () => {},
    'Set Segment Overlays': () => {},
    'Center camera on selection': () => {},
    'Set sketchDetails': () => {},
    'debug-action': (data) => {
      console.log('re-eval debug-action', data)
    },
    'Toggle default plane visibility': assign(({ context, event }) => {
      if (event.type !== 'Toggle default plane visibility') return {}

      const currentVisibilityMap = context.defaultPlaneVisibility
      const currentVisibility = currentVisibilityMap[event.planeKey]
      const newVisibility = !currentVisibility

      context.kclManager.engineCommandManager
        .setPlaneHidden(event.planeId, !newVisibility)
        .catch(reportRejection)

      return {
        defaultPlaneVisibility: {
          ...currentVisibilityMap,
          [event.planeKey]: newVisibility,
        },
      }
    }),
    // Saves the default plane visibility to be able to restore when going back from sketch mode
    'Save default plane visibility': assign(({ context, event }) => {
      return {
        savedDefaultPlaneVisibility: {
          ...context.defaultPlaneVisibility,
        },
      }
    }),
    'Restore default plane visibility': assign(({ context }) => {
      for (const planeKey of Object.keys(
        context.savedDefaultPlaneVisibility
      ) as (keyof PlaneVisibilityMap)[]) {
        // eslint-disable-next-line @typescript-eslint/no-floating-promises
        context.kclManager.setPlaneVisibilityByKey(
          planeKey,
          context.savedDefaultPlaneVisibility[planeKey]
        )
      }

      return {
        defaultPlaneVisibility: {
          ...context.defaultPlaneVisibility,
          ...context.savedDefaultPlaneVisibility,
        },
      }
    }),
    'show sketch error toast': assign(() => {
      // toast message that stays open until closed programmatically
      const toastId = toast.error(
        "Error in kcl script, sketch cannot be drawn until it's fixed",
        { duration: Infinity }
      )
      return {
        toastId,
      }
    }),
    'remove sketch error toast': assign(({ context }) => {
      if (context.toastId) {
        toast.dismiss(context.toastId)
        return { toastId: null }
      }
      return {}
    }),
  },
  // end actions
  actors: {
    sketchSolveMachine,
    sketchExit: fromPromise(
      async (args: { input: { context: ModelingMachineContext } }) => {
        const context = args.input.context
        const store = context.store

        const theEngineCommandManager = context.engineCommandManager
          ? context.engineCommandManager
          : engineCommandManager
        const theSceneInfra = context.sceneInfra
          ? context.sceneInfra
          : sceneInfra
        const theSceneEntitiesManager = context.sceneEntitiesManager
          ? context.sceneEntitiesManager
          : sceneEntitiesManager

        // When cancelling the sketch mode we should disable sketch mode within the engine.
        await theEngineCommandManager.sendSceneCommand({
          type: 'modeling_cmd_req',
          cmd_id: uuidv4(),
          cmd: { type: 'sketch_mode_disable' },
        })

        theSceneInfra.camControls.syncDirection = 'clientToEngine'

        if (store.cameraProjection?.current === 'perspective') {
          await theSceneInfra.camControls.snapToPerspectiveBeforeHandingBackControlToEngine()
        }

        theSceneInfra.camControls.syncDirection = 'engineToClient'

        // TODO: Re-evaluate if this pause/play logic is needed.
        // TODO: Do I need this video element?
        store.videoElement?.pause()

        await context.kclManager
          .executeCode()
          .then(() => {
            if (
              !theEngineCommandManager.started &&
              theEngineCommandManager.connection?.websocket?.readyState ===
                WebSocket.CLOSED
            )
              return

            store.videoElement?.play().catch((e: Error) => {
              console.warn('Video playing was prevented', e)
            })
          })
          .catch(reportRejection)
        theSceneEntitiesManager.tearDownSketch({ removeAxis: false })
        theSceneEntitiesManager.removeSketchGrid()
        theSceneInfra.camControls.syncDirection = 'engineToClient'
        theSceneEntitiesManager.resetOverlays()
        theSceneInfra.stop()
      }
    ),
    /* Below are all the do-constrain sketch actors,
     * which aren't using updateModelingState and don't have the 'no kcl errors' guard yet */
    'do-constrain-remove-constraint': fromPromise(
      async ({
        input: {
          selectionRanges,
          sketchDetails,
          data,
          sceneEntitiesManager: providedSceneEntitiesManager,
          kclManager,
          wasmInstance,
        },
      }: {
        input: Pick<
          ModelingMachineContext,
          | 'selectionRanges'
          | 'sketchDetails'
          | 'sceneEntitiesManager'
          | 'wasmInstance'
          | 'kclManager'
        > & { data?: PathToNode }
      }) => {
        const constraint = applyRemoveConstrainingValues({
          selectionRanges,
          pathToNodes: data && [data],
          providedKclManager: kclManager,
          wasmInstance,
        })
        if (trap(constraint)) return
        const { pathToNodeMap } = constraint
        if (!sketchDetails) return
        const theSceneEntitiesManager = providedSceneEntitiesManager
          ? providedSceneEntitiesManager
          : sceneEntitiesManager
        let updatedAst = await theSceneEntitiesManager.updateAstAndRejigSketch(
          pathToNodeMap[0],
          sketchDetails.sketchNodePaths,
          sketchDetails.planeNodePath,
          constraint.modifiedAst,
          sketchDetails.zAxis,
          sketchDetails.yAxis,
          sketchDetails.origin,
          getEventForSegmentSelection,
          updateExtraSegments,
          wasmInstance
        )
        if (trap(updatedAst, { suppress: true })) return
        if (!updatedAst) return

        await kclManager.updateEditorWithAstAndWriteToFile(
          updatedAst.newAst,
          undefined,
          wasmInstance
        )

        return {
          selectionType: 'completeSelection',
          selection: updateSelections(
            pathToNodeMap,
            selectionRanges,
            updatedAst.newAst,
            kclManager.artifactGraph
          ),
        }
      }
    ),
    'do-constrain-horizontally': fromPromise(
      async ({
        input: {
          selectionRanges,
          sketchDetails,
          kclManager,
          sceneEntitiesManager: providedSceneEntitiesManager,
          wasmInstance,
        },
      }: {
        input: Pick<
          ModelingMachineContext,
          | 'selectionRanges'
          | 'sketchDetails'
          | 'kclManager'
          | 'sceneEntitiesManager'
          | 'wasmInstance'
        >
      }) => {
        const constraint = applyConstraintHorzVert(
          selectionRanges,
          'horizontal',
          kclManager.ast,
          kclManager.variables
        )
        if (trap(constraint)) return false
        const { modifiedAst, pathToNodeMap } = constraint
        if (!sketchDetails) return
        const theSceneEntitiesManager = providedSceneEntitiesManager
          ? providedSceneEntitiesManager
          : sceneEntitiesManager
        const updatedAst =
          await theSceneEntitiesManager.updateAstAndRejigSketch(
            sketchDetails.sketchEntryNodePath,
            sketchDetails.sketchNodePaths,
            sketchDetails.planeNodePath,
            modifiedAst,
            sketchDetails.zAxis,
            sketchDetails.yAxis,
            sketchDetails.origin,
            getEventForSegmentSelection,
            updateExtraSegments,
            wasmInstance
          )
        if (trap(updatedAst, { suppress: true })) return
        if (!updatedAst) return
        await kclManager.updateEditorWithAstAndWriteToFile(
          updatedAst.newAst,
          undefined,
          wasmInstance
        )
        return {
          selectionType: 'completeSelection',
          selection: updateSelections(
            pathToNodeMap,
            selectionRanges,
            updatedAst.newAst,
            kclManager.artifactGraph
          ),
        }
      }
    ),
    'do-constrain-vertically': fromPromise(
      async ({
        input: {
          selectionRanges,
          sketchDetails,
          kclManager,
          sceneEntitiesManager: providedSceneEntitiesManager,
          wasmInstance,
        },
      }: {
        input: Pick<
          ModelingMachineContext,
          | 'selectionRanges'
          | 'sketchDetails'
          | 'kclManager'
          | 'sceneEntitiesManager'
          | 'wasmInstance'
        >
      }) => {
        const constraint = applyConstraintHorzVert(
          selectionRanges,
          'vertical',
          kclManager.ast,
          kclManager.variables
        )
        if (trap(constraint)) return false
        const { modifiedAst, pathToNodeMap } = constraint
        if (!sketchDetails) return
        const theSceneEntitiesManager = providedSceneEntitiesManager
          ? providedSceneEntitiesManager
          : sceneEntitiesManager
        const updatedAst =
          await theSceneEntitiesManager.updateAstAndRejigSketch(
            sketchDetails.sketchEntryNodePath || [],
            sketchDetails.sketchNodePaths,
            sketchDetails.planeNodePath,
            modifiedAst,
            sketchDetails.zAxis,
            sketchDetails.yAxis,
            sketchDetails.origin,
            getEventForSegmentSelection,
            updateExtraSegments,
            wasmInstance
          )
        if (trap(updatedAst, { suppress: true })) return
        if (!updatedAst) return
        await kclManager.updateEditorWithAstAndWriteToFile(
          updatedAst.newAst,
          undefined,
          wasmInstance
        )
        return {
          selectionType: 'completeSelection',
          selection: updateSelections(
            pathToNodeMap,
            selectionRanges,
            updatedAst.newAst,
            kclManager.artifactGraph
          ),
        }
      }
    ),
    'do-constrain-horizontally-align': fromPromise(
      async ({
        input: {
          selectionRanges,
          sketchDetails,
          kclManager,
          sceneEntitiesManager: providedSceneEntitiesManager,
          wasmInstance,
        },
      }: {
        input: Pick<
          ModelingMachineContext,
          | 'selectionRanges'
          | 'sketchDetails'
          | 'kclManager'
          | 'sceneEntitiesManager'
          | 'wasmInstance'
        >
      }) => {
        const constraint = applyConstraintHorzVertAlign({
          selectionRanges: selectionRanges,
          constraint: 'setVertDistance',
        })
        if (trap(constraint)) return
        const { modifiedAst, pathToNodeMap } = constraint
        if (!sketchDetails) return
        const theSceneEntitiesManager = providedSceneEntitiesManager
          ? providedSceneEntitiesManager
          : sceneEntitiesManager
        const updatedAst =
          await theSceneEntitiesManager.updateAstAndRejigSketch(
            sketchDetails?.sketchEntryNodePath || [],
            sketchDetails.sketchNodePaths,
            sketchDetails.planeNodePath,
            modifiedAst,
            sketchDetails.zAxis,
            sketchDetails.yAxis,
            sketchDetails.origin,
            getEventForSegmentSelection,
            updateExtraSegments,
            wasmInstance
          )
        if (trap(updatedAst, { suppress: true })) return
        if (!updatedAst) return
        await kclManager.updateEditorWithAstAndWriteToFile(
          updatedAst.newAst,
          undefined,
          wasmInstance
        )
        const updatedSelectionRanges = updateSelections(
          pathToNodeMap,
          selectionRanges,
          updatedAst.newAst,
          kclManager.artifactGraph
        )
        return {
          selectionType: 'completeSelection',
          selection: updatedSelectionRanges,
        }
      }
    ),
    'do-constrain-vertically-align': fromPromise(
      async ({
        input: {
          selectionRanges,
          sketchDetails,
          kclManager,
          sceneEntitiesManager: providedSceneEntitiesManager,
          wasmInstance,
        },
      }: {
        input: Pick<
          ModelingMachineContext,
          | 'selectionRanges'
          | 'sketchDetails'
          | 'kclManager'
          | 'sceneEntitiesManager'
          | 'wasmInstance'
        >
      }) => {
        const constraint = applyConstraintHorzVertAlign({
          selectionRanges: selectionRanges,
          constraint: 'setHorzDistance',
        })
        if (trap(constraint)) return
        const { modifiedAst, pathToNodeMap } = constraint
        if (!sketchDetails) return
        const theSceneEntitiesManager = providedSceneEntitiesManager
          ? providedSceneEntitiesManager
          : sceneEntitiesManager
        const updatedAst =
          await theSceneEntitiesManager.updateAstAndRejigSketch(
            sketchDetails?.sketchEntryNodePath || [],
            sketchDetails.sketchNodePaths,
            sketchDetails.planeNodePath,
            modifiedAst,
            sketchDetails.zAxis,
            sketchDetails.yAxis,
            sketchDetails.origin,
            getEventForSegmentSelection,
            updateExtraSegments,
            wasmInstance
          )
        if (trap(updatedAst, { suppress: true })) return
        if (!updatedAst) return
        await kclManager.updateEditorWithAstAndWriteToFile(
          updatedAst.newAst,
          undefined,
          wasmInstance
        )
        const updatedSelectionRanges = updateSelections(
          pathToNodeMap,
          selectionRanges,
          updatedAst.newAst,
          kclManager.artifactGraph
        )
        return {
          selectionType: 'completeSelection',
          selection: updatedSelectionRanges,
        }
      }
    ),
    'do-constrain-snap-to-x': fromPromise(
      async ({
        input: {
          selectionRanges,
          sketchDetails,
          kclManager,
          sceneEntitiesManager: providedSceneEntitiesManager,
          wasmInstance,
        },
      }: {
        input: Pick<
          ModelingMachineContext,
          | 'selectionRanges'
          | 'sketchDetails'
          | 'kclManager'
          | 'sceneEntitiesManager'
          | 'wasmInstance'
        >
      }) => {
        const constraint = applyConstraintAxisAlign({
          selectionRanges,
          constraint: 'snapToXAxis',
        })
        if (err(constraint)) return false
        const { modifiedAst, pathToNodeMap } = constraint
        if (!sketchDetails) return
        const theSceneEntitiesManager = providedSceneEntitiesManager
          ? providedSceneEntitiesManager
          : sceneEntitiesManager
        const updatedAst =
          await theSceneEntitiesManager.updateAstAndRejigSketch(
            sketchDetails?.sketchEntryNodePath || [],
            sketchDetails.sketchNodePaths,
            sketchDetails.planeNodePath,
            modifiedAst,
            sketchDetails.zAxis,
            sketchDetails.yAxis,
            sketchDetails.origin,
            getEventForSegmentSelection,
            updateExtraSegments,
            wasmInstance
          )
        if (trap(updatedAst, { suppress: true })) return
        if (!updatedAst) return
        await kclManager.updateEditorWithAstAndWriteToFile(
          updatedAst.newAst,
          undefined,
          wasmInstance
        )
        const updatedSelectionRanges = updateSelections(
          pathToNodeMap,
          selectionRanges,
          updatedAst.newAst,
          kclManager.artifactGraph
        )
        return {
          selectionType: 'completeSelection',
          selection: updatedSelectionRanges,
        }
      }
    ),
    'do-constrain-snap-to-y': fromPromise(
      async ({
        input: {
          selectionRanges,
          sketchDetails,
          kclManager,
          sceneEntitiesManager: providedSceneEntitiesManager,
          wasmInstance,
        },
      }: {
        input: Pick<
          ModelingMachineContext,
          | 'selectionRanges'
          | 'sketchDetails'
          | 'kclManager'
          | 'sceneEntitiesManager'
          | 'wasmInstance'
        >
      }) => {
        const constraint = applyConstraintAxisAlign({
          selectionRanges,
          constraint: 'snapToYAxis',
        })
        if (trap(constraint)) return false
        const { modifiedAst, pathToNodeMap } = constraint
        if (!sketchDetails) return
        const theSceneEntitiesManager = providedSceneEntitiesManager
          ? providedSceneEntitiesManager
          : sceneEntitiesManager
        const updatedAst =
          await theSceneEntitiesManager.updateAstAndRejigSketch(
            sketchDetails?.sketchEntryNodePath || [],
            sketchDetails.sketchNodePaths,
            sketchDetails.planeNodePath,
            modifiedAst,
            sketchDetails.zAxis,
            sketchDetails.yAxis,
            sketchDetails.origin,
            getEventForSegmentSelection,
            updateExtraSegments,
            wasmInstance
          )
        if (trap(updatedAst, { suppress: true })) return
        if (!updatedAst) return
        await kclManager.updateEditorWithAstAndWriteToFile(
          updatedAst.newAst,
          undefined,
          wasmInstance
        )
        const updatedSelectionRanges = updateSelections(
          pathToNodeMap,
          selectionRanges,
          updatedAst.newAst,
          kclManager.artifactGraph
        )
        return {
          selectionType: 'completeSelection',
          selection: updatedSelectionRanges,
        }
      }
    ),
    'do-constrain-parallel': fromPromise(
      async ({
        input: {
          selectionRanges,
          sketchDetails,
          kclManager,
          wasmInstance,
          sceneEntitiesManager: providedSceneEntitiesManager,
        },
      }: {
        input: Pick<
          ModelingMachineContext,
          | 'selectionRanges'
          | 'sketchDetails'
          | 'kclManager'
          | 'wasmInstance'
          | 'sceneEntitiesManager'
        >
      }) => {
        const constraint = applyConstraintEqualAngle({
          selectionRanges,
        })
        if (trap(constraint)) return false
        const { modifiedAst, pathToNodeMap } = constraint

        if (!sketchDetails) {
          trap(new Error('No sketch details'))
          return
        }
        const theSceneEntitiesManager = providedSceneEntitiesManager
          ? providedSceneEntitiesManager
          : sceneEntitiesManager
        const recastAst = parse(recast(modifiedAst, wasmInstance), wasmInstance)
        if (err(recastAst) || !resultIsOk(recastAst)) return

        const updatedAst =
          await theSceneEntitiesManager.updateAstAndRejigSketch(
            sketchDetails?.sketchEntryNodePath || [],
            sketchDetails.sketchNodePaths,
            sketchDetails.planeNodePath,
            recastAst.program,
            sketchDetails.zAxis,
            sketchDetails.yAxis,
            sketchDetails.origin,
            getEventForSegmentSelection,
            updateExtraSegments,
            wasmInstance
          )
        if (trap(updatedAst, { suppress: true })) return
        if (!updatedAst) return
        await kclManager.updateEditorWithAstAndWriteToFile(
          updatedAst.newAst,
          undefined,
          wasmInstance
        )

        const updatedSelectionRanges = updateSelections(
          pathToNodeMap,
          selectionRanges,
          updatedAst.newAst,
          kclManager.artifactGraph
        )
        return {
          selectionType: 'completeSelection',
          selection: updatedSelectionRanges,
        }
      }
    ),
    'do-constrain-equal-length': fromPromise(
      async ({
        input: {
          selectionRanges,
          sketchDetails,
          kclManager,
          sceneEntitiesManager: providedSceneEntitiesManager,
          wasmInstance,
        },
      }: {
        input: Pick<
          ModelingMachineContext,
          | 'selectionRanges'
          | 'sketchDetails'
          | 'kclManager'
          | 'sceneEntitiesManager'
          | 'wasmInstance'
        >
      }) => {
        const constraint = applyConstraintEqualLength({
          selectionRanges,
        })
        if (trap(constraint)) return false
        const { modifiedAst, pathToNodeMap } = constraint
        if (!sketchDetails) return
        const theSceneEntitiesManager = providedSceneEntitiesManager
          ? providedSceneEntitiesManager
          : sceneEntitiesManager
        const updatedAst =
          await theSceneEntitiesManager.updateAstAndRejigSketch(
            sketchDetails?.sketchEntryNodePath || [],
            sketchDetails.sketchNodePaths,
            sketchDetails.planeNodePath,
            modifiedAst,
            sketchDetails.zAxis,
            sketchDetails.yAxis,
            sketchDetails.origin,
            getEventForSegmentSelection,
            updateExtraSegments,
            wasmInstance
          )
        if (trap(updatedAst, { suppress: true })) return
        if (!updatedAst) return
        await kclManager.updateEditorWithAstAndWriteToFile(
          updatedAst.newAst,
          undefined,
          wasmInstance
        )
        const updatedSelectionRanges = updateSelections(
          pathToNodeMap,
          selectionRanges,
          updatedAst.newAst,
          kclManager.artifactGraph
        )
        return {
          selectionType: 'completeSelection',
          selection: updatedSelectionRanges,
        }
      }
    ),

    /* Below are actors being defined in src/components/ModelingMachineProvider.tsx
     * which aren't using updateModelingState and don't have the 'no kcl errors' guard yet */
    'Get vertical info': fromPromise(
      async (_: {
        input: Pick<ModelingMachineContext, 'selectionRanges' | 'sketchDetails'>
      }) => {
        return {} as SetSelections
      }
    ),
    'Get ABS X info': fromPromise(
      async (_: {
        input: Pick<ModelingMachineContext, 'selectionRanges' | 'sketchDetails'>
      }) => {
        return {} as SetSelections
      }
    ),
    'Get ABS Y info': fromPromise(
      async (_: {
        input: Pick<ModelingMachineContext, 'selectionRanges' | 'sketchDetails'>
      }) => {
        return {} as SetSelections
      }
    ),
    'Get angle info': fromPromise(
      async (_: {
        input: Pick<ModelingMachineContext, 'selectionRanges' | 'sketchDetails'>
      }) => {
        return {} as SetSelections
      }
    ),
    'Get perpendicular distance info': fromPromise(
      async (_: {
        input: Pick<ModelingMachineContext, 'selectionRanges' | 'sketchDetails'>
      }) => {
        return {} as SetSelections
      }
    ),
    'AST-undo-startSketchOn': fromPromise(
      async (_: { input: Pick<ModelingMachineContext, 'sketchDetails'> }) => {
        return undefined
      }
    ),
    'animate-to-face': fromPromise(
      async (_: { input?: ExtrudeFacePlane | DefaultPlane | OffsetPlane }) => {
        return {} as ModelingMachineContext['sketchDetails']
      }
    ),
    'animate-to-sketch-solve': fromPromise(
      async (_: {
        input: ArtifactId | undefined
      }) => {
        return {} as {
          plane: DefaultPlane | OffsetPlane | ExtrudeFacePlane
          sketchSolveId: number
        }
      }
    ),
    'animate-to-existing-sketch-solve': fromPromise(
      async (_: {
        input: ArtifactId | undefined
      }) => {
        return {} as {
          plane: DefaultPlane | OffsetPlane | ExtrudeFacePlane
          sketchSolveId: number
          initialSceneGraphDelta?: SceneGraphDelta
        }
      }
    ),
    'Get horizontal info': fromPromise(
      async (_: {
        input: Pick<ModelingMachineContext, 'sketchDetails' | 'selectionRanges'>
      }) => {
        return {} as SetSelections
      }
    ),
    astConstrainLength: fromPromise(
      async (_: {
        input: Pick<
          ModelingMachineContext,
          'sketchDetails' | 'selectionRanges'
        > & {
          lengthValue?: KclCommandValue
        }
      }) => {
        return {} as SetSelections
      }
    ),
    'setup-client-side-sketch-segments': fromPromise(
      async ({
        input: {
          sketchDetails,
          selectionRanges,
          sceneInfra: providedSceneInfra,
          sceneEntitiesManager: providedSceneEntitiesManager,
          kclManager: providedKclManager,
          wasmInstance,
        },
      }: {
        input: {
          sketchDetails: SketchDetails | null
          selectionRanges: Selections
          sceneInfra?: SceneInfra
          sceneEntitiesManager?: SceneEntities
          kclManager: KclManager
          wasmInstance?: ModuleType
        }
      }) => {
        if (!sketchDetails) {
          return
        }
        const theSceneInfra = providedSceneInfra
          ? providedSceneInfra
          : sceneInfra
        const theSceneEntitiesManager = providedSceneEntitiesManager
          ? providedSceneEntitiesManager
          : sceneEntitiesManager
        if (!sketchDetails.sketchEntryNodePath?.length) {
          // When unequipping eg. the three-point arc tool during placement of the 3rd point, sketchEntryNodePath is
          // empty if its the first profile in a sketch, but we still need to tear down and cancel the current tool properly.
          theSceneInfra.resetMouseListeners()
          theSceneEntitiesManager.tearDownSketch({ removeAxis: false })
          return
        }
        sceneInfra.resetMouseListeners()
        await theSceneEntitiesManager.setupSketch({
          sketchEntryNodePath: sketchDetails.sketchEntryNodePath,
          sketchNodePaths: sketchDetails.sketchNodePaths,
          forward: sketchDetails.zAxis,
          up: sketchDetails.yAxis,
          position: sketchDetails.origin,
          maybeModdedAst: providedKclManager.ast,
          selectionRanges,
          wasmInstance,
        })
        theSceneInfra.resetMouseListeners()

        theSceneEntitiesManager.setupSketchIdleCallbacks({
          sketchEntryNodePath: sketchDetails.sketchEntryNodePath,
          forward: sketchDetails.zAxis,
          up: sketchDetails.yAxis,
          position: sketchDetails.origin,
          sketchNodePaths: sketchDetails.sketchNodePaths,
          planeNodePath: sketchDetails.planeNodePath,
          // We will want to pass sketchTools here
          // to add their interactions
          getEventForSegmentSelection,
          updateExtraSegments,
        })

        // We will want to update the context with sketchTools.
        // They'll be used for their .destroy() in tearDownSketch
        return undefined
      }
    ),
    'animate-to-sketch': fromPromise(
      async ({
        input: {
          selectionRanges,
          kclManager: providedKclManager,
          engineCommandManager: providedEngineCommandManager,
          sceneEntitiesManager: providedSceneEntitiesManager,
        },
      }: {
        input: {
          selectionRanges: Selections
          kclManager: KclManager
          engineCommandManager?: ConnectionManager
          sceneEntitiesManager?: SceneEntities
        }
      }): Promise<ModelingMachineContext['sketchDetails']> => {
        const theEngineCommandManager = providedEngineCommandManager
          ? providedEngineCommandManager
          : engineCommandManager
        const theSceneEntitiesManager = providedSceneEntitiesManager
          ? providedSceneEntitiesManager
          : sceneEntitiesManager
        const artifact = selectionRanges.graphSelections[0].artifact
        const plane = getPlaneFromArtifact(
          artifact,
          providedKclManager.artifactGraph
        )
        if (err(plane)) return Promise.reject(plane)
        // if the user selected a segment, make sure we enter the right sketch as there can be multiple on a plane
        // but still works if the user selected a plane/face by defaulting to the first path
        const mainPath =
          artifact?.type === 'segment' || artifact?.type === 'solid2d'
            ? artifact?.pathId
            : plane?.pathIds[0]
        let sketch: KclValue | null = null
        let planeVar: Plane | null = null

        for (const variable of Object.values(
          providedKclManager.execState.variables
        )) {
          // find programMemory that matches path artifact
          if (
            variable?.type === 'Sketch' &&
            variable.value.artifactId === mainPath
          ) {
            sketch = variable
            break
          }
          if (
            // if the variable is an sweep, check if the underlying sketch matches the artifact
            variable?.type === 'Solid' &&
            variable.value.sketch.on.type === 'plane' &&
            variable.value.sketch.artifactId === mainPath
          ) {
            sketch = {
              type: 'Sketch',
              value: variable.value.sketch,
            }
            break
          }
          if (variable?.type === 'Plane' && plane.id === variable.value.id) {
            planeVar = variable.value
          }
        }

        if (!sketch || sketch.type !== 'Sketch') {
          if (artifact?.type !== 'plane')
            return Promise.reject(new Error('No sketch'))
          const planeCodeRef = getFaceCodeRef(artifact)
          if (planeVar && planeCodeRef) {
            const toTuple = (point: Point3d): [number, number, number] => [
              point.x,
              point.y,
              point.z,
            ]
            const planPath = getNodePathFromSourceRange(
              providedKclManager.ast,
              planeCodeRef.range
            )
            await letEngineAnimateAndSyncCamAfter(
              theEngineCommandManager,
              artifact.id
            )
            const normal = crossProduct(planeVar.xAxis, planeVar.yAxis)
            return {
              sketchEntryNodePath: [],
              planeNodePath: planPath,
              sketchNodePaths: [],
              zAxis: toTuple(normal),
              yAxis: toTuple(planeVar.yAxis),
              origin: toTuple(planeVar.origin),
            }
          }
          return Promise.reject(new Error('No sketch'))
        }
        const info = await theSceneEntitiesManager.getSketchOrientationDetails(
          sketch.value
        )
        await letEngineAnimateAndSyncCamAfter(
          theEngineCommandManager,
          info?.sketchDetails?.faceId || ''
        )

        const sketchArtifact = providedKclManager.artifactGraph.get(mainPath)
        if (sketchArtifact?.type !== 'path') {
          return Promise.reject(new Error('No sketch artifact'))
        }
        const sketchPaths = getPathsFromArtifact({
          artifact: providedKclManager.artifactGraph.get(plane.id),
          sketchPathToNode: sketchArtifact?.codeRef?.pathToNode,
          artifactGraph: providedKclManager.artifactGraph,
          ast: providedKclManager.ast,
        })
        if (err(sketchPaths)) return Promise.reject(sketchPaths)
        let codeRef = getFaceCodeRef(plane)
        if (!codeRef) return Promise.reject(new Error('No plane codeRef'))
        // codeRef.pathToNode is not always populated correctly
        const planeNodePath = getNodePathFromSourceRange(
          providedKclManager.ast,
          codeRef.range
        )
        return {
          sketchEntryNodePath: sketchArtifact.codeRef.pathToNode || [],
          sketchNodePaths: sketchPaths,
          planeNodePath,
          zAxis: info.sketchDetails.zAxis || null,
          yAxis: info.sketchDetails.yAxis || null,
          origin: info.sketchDetails.origin.map(
            (a) => a / sceneInfra.baseUnitMultiplier
          ) as [number, number, number],
          animateTargetId: info?.sketchDetails?.faceId || '',
        }
      }
    ),
    'Apply named value constraint': fromPromise(
      async ({
        input,
      }: {
        input: Pick<
          ModelingMachineContext,
          | 'sketchDetails'
          | 'selectionRanges'
          | 'wasmInstance'
          | 'kclManager'
          | 'sceneEntitiesManager'
        > & {
          data?: ModelingCommandSchema['Constrain with named value']
        }
      }): Promise<SetSelections> => {
        const { selectionRanges, sketchDetails, data } = input
        if (!sketchDetails) {
          return Promise.reject(new Error('No sketch details'))
        }
        if (!data) {
          return Promise.reject(new Error('No data from command flow'))
        }
        const theSceneEntitiesManager = input.sceneEntitiesManager
          ? input.sceneEntitiesManager
          : sceneEntitiesManager
        let pResult = parse(
          recast(input.kclManager.ast, input.wasmInstance),
          input.wasmInstance
        )
        if (trap(pResult) || !resultIsOk(pResult))
          return Promise.reject(new Error('Unexpected compilation error'))
        let parsed = pResult.program

        let result: {
          modifiedAst: Node<Program>
          pathToReplaced: PathToNode | null
          exprInsertIndex: number
        } = {
          modifiedAst: parsed,
          pathToReplaced: null,
          exprInsertIndex: -1,
        }
        // If the user provided a constant name,
        // we need to insert the named constant
        // and then replace the node with the constant's name.
        if ('variableName' in data.namedValue) {
          const astAfterReplacement = replaceValueAtNodePath({
            ast: parsed,
            pathToNode: data.currentValue.pathToNode,
            newExpressionString: data.namedValue.variableName,
          })
          if (trap(astAfterReplacement)) {
            return Promise.reject(astAfterReplacement)
          }
          const parseResultAfterInsertion = parse(
            recast(
              insertNamedConstant({
                node: astAfterReplacement.modifiedAst,
                newExpression: data.namedValue,
              }),
              input.wasmInstance
            ),
            input.wasmInstance
          )
          result.exprInsertIndex = data.namedValue.insertIndex

          if (
            trap(parseResultAfterInsertion) ||
            !resultIsOk(parseResultAfterInsertion)
          )
            return Promise.reject(parseResultAfterInsertion)
          result = {
            modifiedAst: parseResultAfterInsertion.program,
            pathToReplaced: astAfterReplacement.pathToReplaced,
            exprInsertIndex: result.exprInsertIndex,
          }
        } else if ('valueText' in data.namedValue) {
          // If they didn't provide a constant name,
          // just replace the node with the value.
          const astAfterReplacement = replaceValueAtNodePath({
            ast: parsed,
            pathToNode: data.currentValue.pathToNode,
            newExpressionString: data.namedValue.valueText,
          })
          if (trap(astAfterReplacement)) {
            return Promise.reject(astAfterReplacement)
          }
          // The `replacer` function returns a pathToNode that assumes
          // an identifier is also being inserted into the AST, creating an off-by-one error.
          // This corrects that error, but TODO we should fix this upstream
          // to avoid this kind of error in the future.
          astAfterReplacement.pathToReplaced[1][0] =
            (astAfterReplacement.pathToReplaced[1][0] as number) - 1
          result = astAfterReplacement
        }

        pResult = parse(
          recast(result.modifiedAst, input.wasmInstance),
          input.wasmInstance
        )
        if (trap(pResult) || !resultIsOk(pResult))
          return Promise.reject(new Error('Unexpected compilation error'))
        parsed = pResult.program

        if (trap(parsed)) return Promise.reject(parsed)
        if (!result.pathToReplaced)
          return Promise.reject(new Error('No path to replaced node'))

        const {
          updatedSketchEntryNodePath,
          updatedSketchNodePaths,
          updatedPlaneNodePath,
        } = updateSketchDetailsNodePaths({
          sketchEntryNodePath: sketchDetails.sketchEntryNodePath,
          sketchNodePaths: sketchDetails.sketchNodePaths,
          planeNodePath: sketchDetails.planeNodePath,
          exprInsertIndex: result.exprInsertIndex,
        })

        const updatedAst =
          await theSceneEntitiesManager.updateAstAndRejigSketch(
            updatedSketchEntryNodePath,
            updatedSketchNodePaths,
            updatedPlaneNodePath,
            parsed,
            sketchDetails.zAxis,
            sketchDetails.yAxis,
            sketchDetails.origin,
            getEventForSegmentSelection,
            updateExtraSegments,
            input.wasmInstance
          )
        if (err(updatedAst)) return Promise.reject(updatedAst)

        await input.kclManager.updateEditorWithAstAndWriteToFile(
          updatedAst.newAst,
          undefined,
          input.wasmInstance
        )

        const selection = updateSelections(
          { 0: result.pathToReplaced },
          selectionRanges,
          updatedAst.newAst,
          input.kclManager.artifactGraph
        )
        if (err(selection)) return Promise.reject(selection)
        return {
          selectionType: 'completeSelection',
          selection,
          updatedSketchEntryNodePath,
          updatedSketchNodePaths,
          updatedPlaneNodePath,
        }
      }
    ),
    'set-up-draft-circle': fromPromise(
      async (_: {
        input: Pick<ModelingMachineContext, 'sketchDetails'> & {
          data: [x: number, y: number]
        }
      }) => {
        return {} as SketchDetailsUpdate
      }
    ),
    'set-up-draft-circle-three-point': fromPromise(
      async (_: {
        input: Pick<ModelingMachineContext, 'sketchDetails'> & {
          data: { p1: [x: number, y: number]; p2: [x: number, y: number] }
        }
      }) => {
        return {} as SketchDetailsUpdate
      }
    ),
    'set-up-draft-rectangle': fromPromise(
      async (_: {
        input: Pick<ModelingMachineContext, 'sketchDetails'> & {
          data: [x: number, y: number]
        }
      }) => {
        return {} as SketchDetailsUpdate
      }
    ),
    'set-up-draft-center-rectangle': fromPromise(
      async (_: {
        input: Pick<ModelingMachineContext, 'sketchDetails'> & {
          data: [x: number, y: number]
        }
      }) => {
        return {} as SketchDetailsUpdate
      }
    ),
    'set-up-draft-arc': fromPromise(
      async (_: {
        input: Pick<ModelingMachineContext, 'sketchDetails'> & {
          data: [x: number, y: number]
        }
      }) => {
        return {} as SketchDetailsUpdate
      }
    ),
    'set-up-draft-arc-three-point': fromPromise(
      async (_: {
        input: Pick<ModelingMachineContext, 'sketchDetails'> & {
          data: [x: number, y: number]
        }
      }) => {
        return {} as SketchDetailsUpdate
      }
    ),
    'split-sketch-pipe-if-needed': fromPromise(
      async (_: { input: Pick<ModelingMachineContext, 'sketchDetails'> }) => {
        return {} as SketchDetailsUpdate
      }
    ),
    'submit-prompt-edit': fromPromise(
      async ({}: {
        input: ModelingCommandSchema['Prompt-to-edit']
      }) => {}
    ),

    /* Below are recent modeling codemods that are using updateModelinState,
     * trigger toastError on Error, and have the 'no kcl errors' guard yet */
    extrudeAstMod: fromPromise(
      async ({
        input,
      }: {
        input:
          | {
              data: ModelingCommandSchema['Extrude'] | undefined
              kclManager: KclManager
              rustContext?: RustContext
            }
          | undefined
      }) => {
        if (!input || !input.data) {
          return Promise.reject(new Error(NO_INPUT_PROVIDED_MESSAGE))
        }

        const { ast, artifactGraph } = input.kclManager
        const astResult = addExtrude({
          ast,
          artifactGraph,
          ...input.data,
        })
        if (err(astResult)) {
          return Promise.reject(astResult)
        }

        const { modifiedAst, pathToNode } = astResult
        const theRustContext = input.rustContext
          ? input.rustContext
          : rustContext
        await updateModelingState(
          modifiedAst,
          EXECUTION_TYPE_REAL,
          {
            kclManager: input.kclManager,
            rustContext: theRustContext,
          },
          {
            focusPath: [pathToNode],
          }
        )
      }
    ),
    sweepAstMod: fromPromise(
      async ({
        input,
      }: {
        input:
          | {
              data: ModelingCommandSchema['Sweep'] | undefined
              kclManager: KclManager
              rustContext?: RustContext
            }
          | undefined
      }) => {
        if (!input || !input.data) {
          return Promise.reject(new Error(NO_INPUT_PROVIDED_MESSAGE))
        }

        const { ast } = input.kclManager
        const astResult = addSweep({
          ...input.data,
          ast,
        })
        if (err(astResult)) {
          return Promise.reject(astResult)
        }

        const { modifiedAst, pathToNode } = astResult
        const theRustContext = input.rustContext
          ? input.rustContext
          : rustContext
        await updateModelingState(
          modifiedAst,
          EXECUTION_TYPE_REAL,
          {
            kclManager: input.kclManager,
            rustContext: theRustContext,
          },
          {
            focusPath: [pathToNode],
          }
        )
      }
    ),
    loftAstMod: fromPromise(
      async ({
        input,
      }: {
        input:
          | {
              data: ModelingCommandSchema['Loft'] | undefined
              kclManager: KclManager
              rustContext?: RustContext
            }
          | undefined
      }) => {
        if (!input || !input.data) {
          return Promise.reject(new Error(NO_INPUT_PROVIDED_MESSAGE))
        }
        const { ast } = input.kclManager
        const astResult = addLoft({ ast, ...input.data })
        if (err(astResult)) {
          return Promise.reject(astResult)
        }

        const { modifiedAst, pathToNode } = astResult
        const theRustContext = input.rustContext
          ? input.rustContext
          : rustContext
        await updateModelingState(
          modifiedAst,
          EXECUTION_TYPE_REAL,
          {
            kclManager: input.kclManager,
            rustContext: theRustContext,
          },
          {
            focusPath: [pathToNode],
          }
        )
      }
    ),
    revolveAstMod: fromPromise(
      async ({
        input,
      }: {
        input:
          | {
              data: ModelingCommandSchema['Revolve'] | undefined
              kclManager: KclManager
              rustContext?: RustContext
            }
          | undefined
      }) => {
        if (!input || !input.data) {
          return Promise.reject(new Error(NO_INPUT_PROVIDED_MESSAGE))
        }

        const { ast } = input.kclManager
        const astResult = addRevolve({
          ast,
          ...input.data,
        })
        if (err(astResult)) {
          return Promise.reject(astResult)
        }

        const { modifiedAst, pathToNode } = astResult
        const theRustContext = input.rustContext
          ? input.rustContext
          : rustContext
        await updateModelingState(
          modifiedAst,
          EXECUTION_TYPE_REAL,
          {
            kclManager: input.kclManager,
            rustContext: theRustContext,
          },
          {
            focusPath: [pathToNode],
          }
        )
      }
    ),
    offsetPlaneAstMod: fromPromise(
      async ({
        input,
      }: {
        input:
          | {
              data: ModelingCommandSchema['Offset plane'] | undefined
              kclManager: KclManager
              rustContext?: RustContext
            }
          | undefined
      }) => {
        if (!input || !input.data) {
          return Promise.reject(new Error(NO_INPUT_PROVIDED_MESSAGE))
        }

        const { ast, artifactGraph, variables } = input.kclManager
        const astResult = addOffsetPlane({
          ...input.data,
          ast,
          artifactGraph,
          variables,
        })
        if (err(astResult)) {
          return Promise.reject(astResult)
        }

        const { modifiedAst, pathToNode } = astResult
        const theRustContext = input.rustContext
          ? input.rustContext
          : rustContext
        await updateModelingState(
          modifiedAst,
          EXECUTION_TYPE_REAL,
          {
            kclManager: input.kclManager,
            rustContext: theRustContext,
          },
          {
            focusPath: [pathToNode],
          }
        )
      }
    ),
    helixAstMod: fromPromise(
      async ({
        input,
      }: {
        input:
          | {
              data: ModelingCommandSchema['Helix'] | undefined
              kclManager: KclManager
              rustContext?: RustContext
            }
          | undefined
      }) => {
        if (!input || !input.data) {
          return Promise.reject(new Error(NO_INPUT_PROVIDED_MESSAGE))
        }

        const { ast, artifactGraph } = input.kclManager
        const astResult = addHelix({
          ...input.data,
          ast,
          artifactGraph,
        })
        if (err(astResult)) {
          return Promise.reject(astResult)
        }

        const { modifiedAst, pathToNode } = astResult
        const theRustContext = input.rustContext
          ? input.rustContext
          : rustContext
        await updateModelingState(
          modifiedAst,
          EXECUTION_TYPE_REAL,
          {
            kclManager: input.kclManager,
            rustContext: theRustContext,
          },
          {
            focusPath: [pathToNode],
          }
        )
      }
    ),
    shellAstMod: fromPromise(
      async ({
        input,
      }: {
        input:
          | {
              data: ModelingCommandSchema['Shell'] | undefined
              kclManager: KclManager
              rustContext?: RustContext
            }
          | undefined
      }) => {
        if (!input || !input.data) {
          return Promise.reject(new Error(NO_INPUT_PROVIDED_MESSAGE))
        }

        const { ast, artifactGraph } = input.kclManager
        const astResult = addShell({
          ...input.data,
          ast,
          artifactGraph,
        })
        if (err(astResult)) {
          return Promise.reject(astResult)
        }

        const { modifiedAst, pathToNode } = astResult
        const theRustContext = input.rustContext
          ? input.rustContext
          : rustContext
        await updateModelingState(
          modifiedAst,
          EXECUTION_TYPE_REAL,
          {
            kclManager: input.kclManager,
            rustContext: theRustContext,
          },
          {
            focusPath: [pathToNode],
          }
        )
      }
    ),
    holeAstMod: fromPromise(
      async ({
        input,
      }: {
        input:
          | {
              data: ModelingCommandSchema['Hole'] | undefined
              kclManager: KclManager
              rustContext?: RustContext
            }
          | undefined
      }) => {
        if (!input || !input.data) {
          return Promise.reject(new Error(NO_INPUT_PROVIDED_MESSAGE))
        }

        // Remove once this command isn't experimental anymore
        let astWithNewSetting: Node<Program> | undefined
        if (
          input.kclManager.fileSettings.experimentalFeatures?.type !== 'Allow'
        ) {
          const ast = setExperimentalFeatures(input.kclManager.code, {
            type: 'Allow',
          })
          if (err(ast)) {
            return Promise.reject(ast)
          }

          astWithNewSetting = ast
        }

        const astResult = addHole({
          ...input.data,
          ast: astWithNewSetting ?? input.kclManager.ast,
          artifactGraph: input.kclManager.artifactGraph,
        })
        if (err(astResult)) {
          return Promise.reject(astResult)
        }

        const { modifiedAst, pathToNode } = astResult
        const theRustContext = input.rustContext
          ? input.rustContext
          : rustContext
        await updateModelingState(
          modifiedAst,
          EXECUTION_TYPE_REAL,
          {
            kclManager: input.kclManager,
            rustContext: theRustContext,
          },
          {
            focusPath: [pathToNode],
          }
        )
      }
    ),
    filletAstMod: fromPromise(
      async ({
        input,
      }: {
        input:
          | {
              data: ModelingCommandSchema['Fillet'] | undefined
              kclManager: KclManager
              rustContext?: RustContext
              engineCommandManager?: ConnectionManager
            }
          | undefined
      }) => {
        if (!input || !input.data) {
          return Promise.reject(new Error(NO_INPUT_PROVIDED_MESSAGE))
        }

        const { ast, artifactGraph } = input.kclManager
        const astResult = addFillet({
          ...input.data,
          ast,
          artifactGraph,
        })
        if (err(astResult)) {
          return Promise.reject(astResult)
        }

        const { modifiedAst, pathToNode } = astResult
        const theRustContext = input.rustContext
          ? input.rustContext
          : rustContext

        await updateModelingState(
          modifiedAst,
          EXECUTION_TYPE_REAL,
          {
            kclManager: input.kclManager,
            rustContext: theRustContext,
          },
          {
            focusPath: pathToNode,
          }
        )
      }
    ),
    chamferAstMod: fromPromise(
      async ({
        input,
      }: {
        input:
          | {
              data: ModelingCommandSchema['Chamfer'] | undefined
              kclManager: KclManager
              rustContext?: RustContext
              engineCommandManager?: ConnectionManager
            }
          | undefined
      }) => {
        if (!input || !input.data) {
          return Promise.reject(new Error(NO_INPUT_PROVIDED_MESSAGE))
        }

        const { ast, artifactGraph } = input.kclManager
        const astResult = addChamfer({
          ...input.data,
          ast,
          artifactGraph,
        })
        if (err(astResult)) {
          return Promise.reject(astResult)
        }

        const { modifiedAst, pathToNode } = astResult
        const theRustContext = input.rustContext
          ? input.rustContext
          : rustContext

        await updateModelingState(
          modifiedAst,
          EXECUTION_TYPE_REAL,
          {
            kclManager: input.kclManager,
            rustContext: theRustContext,
          },
          {
            focusPath: pathToNode,
          }
        )
      }
    ),
    deleteSelectionAstMod: fromPromise(
      ({
        input: { selectionRanges },
      }: {
        input: { selectionRanges: Selections }
      }) => {
        return new Promise((resolve, reject) => {
          if (!selectionRanges) {
            reject(new Error(deletionErrorMessage))
          }

          const selection = selectionRanges.graphSelections[0]
          if (!selectionRanges) {
            reject(new Error(deletionErrorMessage))
          }

          deleteSelectionPromise(selection)
            .then((result) => {
              if (err(result)) {
                reject(result)
                return
              }
              resolve(result)
            })
            .catch(reject)
        })
      }
    ),
    appearanceAstMod: fromPromise(
      async ({
        input,
      }: {
        input:
          | {
              data: ModelingCommandSchema['Appearance'] | undefined
              kclManager: KclManager
              rustContext?: RustContext
            }
          | undefined
      }) => {
        if (!input || !input.data) {
          return Promise.reject(new Error(NO_INPUT_PROVIDED_MESSAGE))
        }
        const ast = input.kclManager.ast
        const artifactGraph = input.kclManager.artifactGraph
        const result = addAppearance({
          ...input.data,
          ast,
          artifactGraph,
        })
        if (err(result)) {
          return Promise.reject(result)
        }
        const theRustContext = input.rustContext
          ? input.rustContext
          : rustContext
        await updateModelingState(
          result.modifiedAst,
          EXECUTION_TYPE_REAL,
          {
            kclManager: input.kclManager,
            rustContext: theRustContext,
          },
          {
            focusPath: [result.pathToNode],
          }
        )
      }
    ),
    translateAstMod: fromPromise(
      async ({
        input,
      }: {
        input:
          | {
              data: ModelingCommandSchema['Translate'] | undefined
              kclManager: KclManager
              rustContext?: RustContext
            }
          | undefined
      }) => {
        if (!input || !input.data) {
          return Promise.reject(new Error(NO_INPUT_PROVIDED_MESSAGE))
        }

        const ast = input.kclManager.ast
        const artifactGraph = input.kclManager.artifactGraph
        const result = addTranslate({
          ...input.data,
          ast,
          artifactGraph,
        })
        if (err(result)) {
          return Promise.reject(result)
        }
        const theRustContext = input.rustContext
          ? input.rustContext
          : rustContext
        await updateModelingState(
          result.modifiedAst,
          EXECUTION_TYPE_REAL,
          {
            kclManager: input.kclManager,
            rustContext: theRustContext,
          },
          {
            focusPath: [result.pathToNode],
          }
        )
      }
    ),
    rotateAstMod: fromPromise(
      async ({
        input,
      }: {
        input:
          | {
              data: ModelingCommandSchema['Rotate'] | undefined
              kclManager: KclManager
              rustContext?: RustContext
            }
          | undefined
      }) => {
        if (!input || !input.data) {
          return Promise.reject(new Error(NO_INPUT_PROVIDED_MESSAGE))
        }
        const theRustContext = input.rustContext
          ? input.rustContext
          : rustContext
        const ast = input.kclManager.ast
        const artifactGraph = input.kclManager.artifactGraph
        const result = addRotate({
          ...input.data,
          ast,
          artifactGraph,
        })
        if (err(result)) {
          return Promise.reject(result)
        }

        await updateModelingState(
          result.modifiedAst,
          EXECUTION_TYPE_REAL,
          {
            kclManager: input.kclManager,
            rustContext: theRustContext,
          },
          {
            focusPath: [result.pathToNode],
          }
        )
      }
    ),
    scaleAstMod: fromPromise(
      async ({
        input,
      }: {
        input:
          | {
              data: ModelingCommandSchema['Scale'] | undefined
              kclManager: KclManager
              rustContext?: RustContext
            }
          | undefined
      }) => {
        if (!input || !input.data) {
          return Promise.reject(new Error(NO_INPUT_PROVIDED_MESSAGE))
        }

        const ast = input.kclManager.ast
        const artifactGraph = input.kclManager.artifactGraph
        const result = addScale({
          ...input.data,
          ast,
          artifactGraph,
        })
        if (err(result)) {
          return Promise.reject(result)
        }

        const theRustContext = input.rustContext
          ? input.rustContext
          : rustContext
        await updateModelingState(
          result.modifiedAst,
          EXECUTION_TYPE_REAL,
          {
            kclManager: input.kclManager,
            rustContext: theRustContext,
          },
          {
            focusPath: [result.pathToNode],
          }
        )
      }
    ),
    cloneAstMod: fromPromise(
      async ({
        input,
      }: {
        input:
          | {
              data: ModelingCommandSchema['Clone'] | undefined
              kclManager: KclManager
              rustContext?: RustContext
            }
          | undefined
      }) => {
        if (!input || !input.data) {
          return Promise.reject(new Error(NO_INPUT_PROVIDED_MESSAGE))
        }
        const ast = input.kclManager.ast
        const artifactGraph = input.kclManager.artifactGraph
        const result = addClone({
          ...input.data,
          ast,
          artifactGraph,
        })
        if (err(result)) {
          return Promise.reject(result)
        }
        const theRustContext = input.rustContext
          ? input.rustContext
          : rustContext
        await updateModelingState(
          result.modifiedAst,
          EXECUTION_TYPE_REAL,
          {
            kclManager: input.kclManager,
            rustContext: theRustContext,
          },
          {
            focusPath: [result.pathToNode],
          }
        )
      }
    ),
    gdtFlatnessAstMod: fromPromise(
      async ({
        input,
      }: {
        input:
          | {
              data: ModelingCommandSchema['GDT Flatness'] | undefined
              kclManager: KclManager
              rustContext?: RustContext
            }
          | undefined
      }) => {
        if (!input || !input.data) {
          return Promise.reject(new Error(NO_INPUT_PROVIDED_MESSAGE))
        }

        const theRustContext = input.rustContext
          ? input.rustContext
          : rustContext

        // Remove once this command isn't experimental anymore
        let astWithNewSetting: Node<Program> | undefined
        if (
          input.kclManager.fileSettings.experimentalFeatures?.type !== 'Allow'
        ) {
          const ast = setExperimentalFeatures(input.kclManager.code, {
            type: 'Allow',
          })
          if (err(ast)) {
            return Promise.reject(ast)
          }

          astWithNewSetting = ast
        }

        const result = addFlatnessGdt({
          ...input.data,
          ast: astWithNewSetting ?? input.kclManager.ast,
          artifactGraph: input.kclManager.artifactGraph,
        })
        if (err(result)) {
          return Promise.reject(result)
        }

        await updateModelingState(
          result.modifiedAst,
          EXECUTION_TYPE_REAL,
          {
            kclManager: input.kclManager,
            rustContext: theRustContext,
          },
          {
            focusPath: [result.pathToNode],
          }
        )
      }
    ),
    gdtDatumAstMod: fromPromise(
      async ({
        input,
      }: {
        input:
          | {
              data: ModelingCommandSchema['GDT Datum'] | undefined
              kclManager: KclManager
              rustContext?: RustContext
            }
          | undefined
      }) => {
        if (!input || !input.data) {
          return Promise.reject(new Error(NO_INPUT_PROVIDED_MESSAGE))
        }

        const theRustContext = input.rustContext
          ? input.rustContext
          : rustContext

        // Remove once this command isn't experimental anymore
        let astWithNewSetting: Node<Program> | undefined
        if (
          input.kclManager.fileSettings.experimentalFeatures?.type !== 'Allow'
        ) {
          const ast = setExperimentalFeatures(input.kclManager.code, {
            type: 'Allow',
          })
          if (err(ast)) {
            return Promise.reject(ast)
          }

          astWithNewSetting = ast
        }

        const result = addDatumGdt({
          ...input.data,
          ast: astWithNewSetting ?? input.kclManager.ast,
          artifactGraph: input.kclManager.artifactGraph,
        })
        if (err(result)) {
          return Promise.reject(result)
        }

        await updateModelingState(
          result.modifiedAst,
          EXECUTION_TYPE_REAL,
          {
            kclManager: input.kclManager,
            rustContext: theRustContext,
          },
          {
            focusPath: [result.pathToNode],
          }
        )
      }
    ),
    exportFromEngine: fromPromise(
      async ({}: { input?: ModelingCommandSchema['Export'] }) => {
        return undefined as Error | undefined
      }
    ),
    makeFromEngine: fromPromise(
      async ({}: {
        input?: {
          machineManager: MachineManager
        } & ModelingCommandSchema['Make']
      }) => {
        return undefined as Error | undefined
      }
    ),
    boolSubtractAstMod: fromPromise(
      async ({
        input,
      }: {
        input:
          | {
              data: ModelingCommandSchema['Boolean Subtract'] | undefined
              kclManager: KclManager
              rustContext?: RustContext
            }
          | undefined
      }) => {
        if (!input || !input.data) {
          return Promise.reject(new Error(NO_INPUT_PROVIDED_MESSAGE))
        }
        const ast = input.kclManager.ast
        const artifactGraph = input.kclManager.artifactGraph
        const result = addSubtract({
          ...input.data,
          ast,
          artifactGraph,
        })
        if (err(result)) {
          return Promise.reject(result)
        }
        const theRustContext = input.rustContext
          ? input.rustContext
          : rustContext
        await updateModelingState(
          result.modifiedAst,
          EXECUTION_TYPE_REAL,
          {
            kclManager: input.kclManager,
            rustContext: theRustContext,
          },
          {
            focusPath: [result.pathToNode],
          }
        )
      }
    ),
    boolUnionAstMod: fromPromise(
      async ({
        input,
      }: {
        input:
          | {
              data: ModelingCommandSchema['Boolean Union'] | undefined
              kclManager: KclManager
              rustContext?: RustContext
            }
          | undefined
      }) => {
        if (!input || !input.data) {
          return Promise.reject(new Error(NO_INPUT_PROVIDED_MESSAGE))
        }
        const ast = input.kclManager.ast
        const artifactGraph = input.kclManager.artifactGraph
        const result = addUnion({
          ...input.data,
          ast,
          artifactGraph,
        })
        if (err(result)) {
          return Promise.reject(result)
        }
        const theRustContext = input.rustContext
          ? input.rustContext
          : rustContext
        await updateModelingState(
          result.modifiedAst,
          EXECUTION_TYPE_REAL,
          {
            kclManager: input.kclManager,
            rustContext: theRustContext,
          },
          {
            focusPath: [result.pathToNode],
          }
        )
      }
    ),
    boolIntersectAstMod: fromPromise(
      async ({
        input,
      }: {
        input:
          | {
              data: ModelingCommandSchema['Boolean Intersect'] | undefined
              kclManager: KclManager
              rustContext?: RustContext
            }
          | undefined
      }) => {
        if (!input || !input.data) {
          return Promise.reject(new Error(NO_INPUT_PROVIDED_MESSAGE))
        }

        const ast = input.kclManager.ast
        const artifactGraph = input.kclManager.artifactGraph
        const result = addIntersect({
          ...input.data,
          ast,
          artifactGraph,
        })
        if (err(result)) {
          return Promise.reject(new Error(NO_INPUT_PROVIDED_MESSAGE))
        }
        const theRustContext = input.rustContext
          ? input.rustContext
          : rustContext
        await updateModelingState(
          result.modifiedAst,
          EXECUTION_TYPE_REAL,
          {
            kclManager: input.kclManager,
            rustContext: theRustContext,
          },
          {
            focusPath: [result.pathToNode],
          }
        )
      }
    ),

    patternCircular3dAstMod: fromPromise(
      async ({
        input,
      }: {
        input:
          | {
              data: ModelingCommandSchema['Pattern Circular 3D'] | undefined
              kclManager: KclManager
              rustContext?: RustContext
            }
          | undefined
      }) => {
        if (!input || !input.data) {
          return Promise.reject(new Error(NO_INPUT_PROVIDED_MESSAGE))
        }
        const ast = input.kclManager.ast
        const artifactGraph = input.kclManager.artifactGraph
        const result = addPatternCircular3D({
          ...input.data,
          ast,
          artifactGraph,
        })
        if (err(result)) {
          return Promise.reject(result)
        }
        const theRustContext = input.rustContext
          ? input.rustContext
          : rustContext
        await updateModelingState(
          result.modifiedAst,
          EXECUTION_TYPE_REAL,
          {
            kclManager: input.kclManager,
            rustContext: theRustContext,
          },
          {
            focusPath: [result.pathToNode],
          }
        )
      }
    ),

    patternLinear3dAstMod: fromPromise(
      async ({
        input,
      }: {
        input:
          | {
              data: ModelingCommandSchema['Pattern Linear 3D'] | undefined
              kclManager: KclManager
              rustContext?: RustContext
            }
          | undefined
      }) => {
        if (!input || !input.data) {
          return Promise.reject(new Error(NO_INPUT_PROVIDED_MESSAGE))
        }

        const ast = input.kclManager.ast
        const artifactGraph = input.kclManager.artifactGraph
        const result = addPatternLinear3D({
          ...input.data,
          ast,
          artifactGraph,
        })
        if (err(result)) {
          return Promise.reject(result)
        }
        const theRustContext = input.rustContext
          ? input.rustContext
          : rustContext
        await updateModelingState(
          result.modifiedAst,
          EXECUTION_TYPE_REAL,
          {
            kclManager: input.kclManager,
            rustContext: theRustContext,
          },
          {
            focusPath: [result.pathToNode],
          }
        )
      }
    ),

    /* Pierre: looks like somewhat of a one-off */
    'reeval-node-paths': fromPromise(
      async ({
        input: { sketchDetails, kclManager },
      }: {
        input: Pick<ModelingMachineContext, 'sketchDetails' | 'kclManager'>
      }) => {
        const errorMessage =
          'Unable to maintain sketch mode - code changes affected sketch references. Please re-enter.'
        if (!sketchDetails) {
          return Promise.reject(new Error(errorMessage))
        }

        // hasErrors is for parse errors, errors is for runtime errors
        if (kclManager.errors.length > 0 || kclManager.hasErrors()) {
          // if there's an error in the execution, we don't actually want to disable sketch mode
          // instead we'll give the user the chance to fix their error
          return {
            updatedEntryNodePath: sketchDetails.sketchEntryNodePath,
            updatedSketchNodePaths: sketchDetails.sketchNodePaths,
            updatedPlaneNodePath: sketchDetails.planeNodePath,
          }
        }

        const updatedPlaneNodePath = updatePathToNodesAfterEdit(
          kclManager._lastAst,
          kclManager.ast,
          sketchDetails.planeNodePath
        )

        if (err(updatedPlaneNodePath)) {
          return Promise.reject(new Error(errorMessage))
        }
        const maybePlaneArtifact = [...kclManager.artifactGraph.values()].find(
          (artifact) => {
            const codeRef = getFaceCodeRef(artifact)
            if (!codeRef) return false

            return (
              stringifyPathToNode(codeRef.pathToNode) ===
              stringifyPathToNode(updatedPlaneNodePath)
            )
          }
        )
        if (
          !maybePlaneArtifact ||
          (maybePlaneArtifact.type !== 'plane' &&
            maybePlaneArtifact.type !== 'startSketchOnFace')
        ) {
          return Promise.reject(new Error(errorMessage))
        }
        let planeArtifact: Artifact | undefined
        if (maybePlaneArtifact.type === 'plane') {
          planeArtifact = maybePlaneArtifact
        } else {
          const face = kclManager.artifactGraph.get(maybePlaneArtifact.faceId)
          if (face) {
            planeArtifact = face
          }
        }
        if (
          !planeArtifact ||
          (planeArtifact.type !== 'cap' &&
            planeArtifact.type !== 'wall' &&
            planeArtifact.type !== 'plane')
        ) {
          return Promise.reject(new Error(errorMessage))
        }

        const newPaths = getPathsFromPlaneArtifact(
          planeArtifact,
          kclManager.artifactGraph,
          kclManager.ast
        )

        return {
          updatedEntryNodePath: newPaths[0],
          updatedSketchNodePaths: newPaths,
          updatedPlaneNodePath,
        }
      }
    ),
  },
  // end actors
}).createMachine({
  /** @xstate-layout N4IgpgJg5mDOIC5QFkD2EwBsCWA7KAxAMICGuAxlgNoAMAuoqAA6qzYAu2qujIAHogC0ANmEBmAHQBGAJwBWABwKpSqTQDsUsQBoQAT0QAmdQBYJYmmPVjDh4YsMKZAX2e60GHPgIBlMOwACWCwwck5uWgYkEBY2cJ5ogQRBNRkzOUsFOTFFGhNZQ10DBBkZCXU7Szl5KRMTWxNXd3QsPEI-QIBbVABXYKD2EnYwSN5Yji4E0CSUqSlDCQUTGRpZefV1GWF1IsQxbYkTOS0FDRo5dRpDKTkmkA9W7w6AvyhOsFxAgHkANzAAJ0wJD0sFG0XG8V4Mzmigk8nUFwRMnUwhMG12CGOC0s9mEGlsOXsdweXkIAFUmBAhmAggBrfzkAAWAQwg2wmFB9DGrAm3F4xUEJg0EnEcls8gUhmWhjEJl0SWq+UOJmEsjETnUyjExJapOIH2G-wC5BI73+JAC3CCITCkzBzB5kMSQjmmvMq2MyxyaWECgxpxoIsMNGUpWyKh1njaBAAKqgoFBMDSMAAzEg9TCBJhA3A0n7YNgAI3ZHD09pijsmUJdUoUhxoeJk8wUmnycv0iHkgdDW1lOUqjTc9110dg9PYTKCqEwfwC7FQ0+NjLIMAg5YhVedyXmeOkMmDaSFGyk9gxc2ECzsEqs232cluQ5JbQk2AgSYIAFFPgC6QzGevKz5LdBEMbIJEMJtFBPGUGyOHQOwQVF1EOFFUWRJYbnqSNHigF83zAT9vyNMc-yoKQogdOJN2mIRrjrbIjlKC8oIbHYELkEw6wsIUG2MPExHVbDSTw98Pz4dh-h6DAAKooCaOSPFA02WpTAbCwrHbYoZWscDTlAhFfSWORhCE59X3fHwAHcwDAJgZN5KZ+CEapkNYhj8lA4xCgQ659nrKUbDyPE0RMx8R3wESCIAGVQFN2Hsp15MERRhDhepjjFfcTzY4oVBlCQQ1WFVrCOJYFFMiLzIIgAlMAfmnP4Euopzkk0ZCck0FLhCbG8MTEUo61xGw2oqWoKtwqqCC+FMU2CLMcxGLlwUAxyZlVVzg3EGQbGUaoz34uEMn4pwMm08bIoIAAJVo+CauSWuSlYRRoJssmMOZ5gxUCaEDH7zguLR6kMc7Jp8RksEwO7Vucp7jFgptOLo4Qz1G8o8hVDUtk0EH8Ku6dFooitZOhhAcikCRjMcY5NhWNIZQxQR9jrLQxQghxpVlHH3wAMXZJN4qWyiHOrZJql+85VmRPJbFAr7VjkCmmy2E972ydQuYIohl06FMAShkWREscpLnEFEpE2Ow-R8qUFfkAacXDYGwqjSrcYAQSYJgwBIc0KAJ7liYNvEFesKxNhsFZ7HgrTNi4oUWxMATLCkDXY192AgWGfXgIqBZJWqAo0TqBRo8QfJTEWbbmNA6obFT6rUEGLPBaJ4Wc-mEU3pbYzNhVKQMXqJYKclK4LGRPFyudnCLp8E0k2zpLNFS-JlHNrGArkAexWQ0pzaWBFrBhVOiEwbh-eWwOc5euFkQM5ZTiOTSy8T5Clipo4tBelwp+EyaAHEAAiMYAjc0zrmWAnJCYbnukkMmFMLxZDXrTeopdkj5FSizcU7N9ycx-mZXGAAhBcSYyAvB6IWCSJAwgLwehUZe3VFB1CsPIZGCF9jXxyF6OoGh1RaFTkQ-GpCyS4DtC3aBJNBCmDrFkBQF59yD3yH1Co0j7xwRqL6fhxDva4ACAASSIsEahYiVoGyRHCTQNhgxBU4n1JQyEhRSiBjKMQKc8Gu3fAABSGIaHRRBsD-HIBmH2AQxAAJobA448CqZIJeighmKozCYLZpKDmg5mguwmrjLx7AfEBCingb2RpQnhL2JEymiCaaxPpghZKHckkSilDg1OYkWD-AFlAkxOcbCLGMsobqUtNR9XRorNQ9R9whhKqnZAJB6QlNagJRYVR4S+hRLLHy21yZZHEFqVE7NU4AJCMMa0SZbQRGMZfJKWRJAnilkxMZeQvr2HJtTeoH8NhXCduk6ek0YxgHEoIecggiBuzCectu8kBLkypr6KU6xjhPxKMoOE+wZAtjJpkb+Xzf5ZP+KgToTB2AAtQIISAHA5kiGMNIWo+RVhVCMmeJsqUnBChuAJDGmLhwZIul+Q0AQ-kFk4PgX8E5mSwAaufIWiUWrzCOIsewwYhTGRcTlIQqVsgXDZQnFsJdPmcu+fhCQjJXxgA8QtWABA3ZtOwGmMIAQoDmiYMyMA+LOCQDmaMtV5xuriDZhsbyMczCiH6qs2+1gOVPncWACQsBGSoEsqasgcALVWptYEe1JBHUBBYEwIJww1xgqlUkQew9aUFElObVhxQXGBm6rUG42xTD2HkOdHw44mTEDIJQSGBbmpJBuWUDIRVsilH0v6vYidzFOEsHkFQ6EW1tsZAQA5-MaTBDeAaSBAdwUtUUNtZUqptoai1PE+8Ip+zJMaTKNJerhKtr-AQcgLQ+UQA4CyHo-w2jCqZO6lY5MGxbCPKoncGJNSBn6hoU4J4zjInnfeog3BYCULwAESyHBmS4FNJAAIPwSCYB6BK1uhbEA3GFNw7YxwlA7T6sFEUvpYnKzsA+LFz470iokKxpkujcbTPpNaddnxsMAk4HPd1WQzCOFKJqASMEUQo1RCKOtLYmxeoErBtjHHGRcffDx1dYB+OBFjR+gAXtwQY3aOkXOlSXZCnVrAXFVHkTY+0Lw9NRaiH6lGmM3pYwu9jC6tOawQ0hnRhnsAmc+LhlkArO0EfESLFQ5tpDLG4ZxFxpQEWenat6hBTNtpqaZH5v8AXiBBfNMhv4Vq55RcQzF0T3TzgDVsE4fYNifIXjMCXEuaIbgZCOF5iNuENOFZFcV+DuBENlZ0W7AhPgAgAA1ROcQpnUXZFx4SoKTqlOGdMhRWHVflxkw3OO4zGxNkgyHpuzYAJqLbjvuDZW0UV9W4QVYNWg3NimvQNo7h2NOjdK+dnRK5549pgcRyOhxabVFsLsrYX0ZEUwqKpQGigDs-f++N4LAQkz4HYP+UHJNZA-RQsYYNpxqgXC+lLAqJdciWPWmjv7J2AfIa9v8L2uAX2BKBEaF9NW-buuUs9VEicJZ1o2yeVKlghR4jUDLFEjP-PM8x5NgIoXwtmcwHoAIuHsBQFwKJ0CcJcQ3FKEzFVCAVAHAc6W84fZdXfaG0z98p2scVeE7hrXOucD68WwsDiP01AnmKooBlKI4SWGVg2DQ2wHfhUG7553gWVeA6CBhpgc5UDzdE+HqwL1+oXieciL6-VJDDslE4EuUdFdFeV2d5DsB0+Z4CDdgn8WWwYK66lq5+8vr3zlY4JQbNHFffjz99HdesdgAAI49EizjqAePRPGSDGsKoOQ+xyyRaYFbAVE5ehryNyfqumA+099QNvW5Z2Bi0BpOxCIxRWy0hBOs8i96MdkeGsfTulcu5Zzo-4Z1VAWcR9FPPAdgTdC+bdPtVecoWQFKbaAKGQL6PKcwatCvNQWRIkNxBPP8Cfd8R9DAZ9V9CAd9T9EiEVH9VYAqb1QDDiYDBCJYQMVFFYTiQ9YMVHHA8fJPB9ZcfAGkecacOZaTMoF6A8LEY4HITeRgrQQ4GFNYWRDQdWLgn-WvJMaNfwAIHoDPNdd4T4c1CAM+F8XAeqekDQ9gbQwQcgHAA0QQNgDAOwhdOwvTPQiAsQOZJrQMZYK4BiMUbIM8biSubYROFxdzRwQ-Y7dQuaLQnQlwjdAgQw3MYw0wqNOaSw6w7AWw+wsARwv8Zw-TWAdw8iLdIjBAWwDYOEWRAyGmZEeQAIy4M9OzXrWUDiSeZjCKVQo-KIzQ7QvjVw81AEXFf4CQbMIYFMVAf4Tocw9Imwz4Ow41XIkVfI-o9wy-ReYnMUbKWUbYX0UoEDDid0awY6GuYwNHN2Syc7AzCYsLUzSLPnQYP2AIPAcYhIowvAFIiQGAQldXW4zAQQZ41ADwqoimdVXbIfREL6Y8aQUQVFVRS4KwM4i419H4iLTAarB4ygJ43AF4wYiYkYzOcYyYz4-wQQFEszf47EwEtYlqRwX0cCa4egs3SnHyUOcwDiVZawc4fIREy4wTSrO46LR4gE14pI941AMwr4wQd3bAOeCk8YoEhEcCOoNIIPdk1BOwHIaQZlWoY4F6VmHk19aUqre4mLLEnE-4IY-EsYiYqYyUo03DOUqkizaAowbuOEZsSvWFTaL6WuFCceEKPEX0frb-Xzc43ky7ebM01AEUqNMUiUkkkgQsWAQQPgR0hUsoT-LQCCVYWRPqFxSQR+C4VQPIDQUfLlIbMM19CMubKMggXE4Y0Y9gQk20hMpMlMtM6kpIQfQMegoqGUIfJ-PYOwZCWPXaRGTKA0wICMq7WsxI2Mkw8UqNSUxM5MvQDs500oxwTYOQwfewDYewaQqtFeRYLQOYCCCeXBdo3AtjSsqcmbFvWs+sq0psm04kwlFcwQNcgEoE04aQWUFEZSFUWwPqDKcwTrKUORG4OPcs0MpEwIYHGkYUuc5Ixct8wQBC9cko3tV038+ORjFYSUFxDLAipUlUUUASVENo7zDo2C3khCx8i0vExs5stCjC78zsnCzZM8xQFEJsCoeHOk+oDYGwHLDQM4z2L3BfPHY0f-dgGMlCswt2HwGMKw--QQKS-HDc7Cso7VCmfqT7SUWsDbHEcwDYNEZEfqaUcS7MbXDSmSsAz4Osxihsgk18pSlS0A+vXAdSj4RfTSrCsHHS7c4MKRVQcjOwKnPdceJ5K5VWZQq88fW8rNAEDnLnIJXnQUzEpCt4hc+MwlNnVKmU9KwQE0v2TCqAzcyUKXewPrbbcQPqCtTucpW+CwDiSc5K9nD4NKnndE004Up85i18yUgqrqoqnnEqzKnI9irSwKxwOwGgjie8OqiXRwJqhBFqrktHfJXMTPacXglcAQ4hOZaUZmdhRTUQRwM8NSCmaPPiaWC4LagpXazACQfRDgC1CACAAYH2LMVAcAuZDVDMxOQy2JKwK6zQE84NAPXU6C6eIbbaw66cCQXAG03DYgU+foCg79DizEC6xYdUPEG2cuQ84jWsVfa4dLSObAhK+Gp6wQl63mERGNLNXFFMdkAiZCuM1I-wGYzIuY7IxYpkZYjddQAG6CSHEXG4VZJQM8cUAqG2C8QkTQCMFQ3zBG56iQRmgsZkJgVm9mpyy0waoktIpgKw2YwlAWrGxkYW-Q0WnG7IbpTUVUQeKWzUEmy3K3G+bYZETibYE8bUVWvAt6uS91ZYcmX0M87Y9KOHBCOYCwJLYKWwNQWUSUNHYOggMiGawnB25FeYZhOtPaWO2QaRVUUCc2SFDIKix3XzGMA6z4bASLH2cgTPfa-g5646+QBWNgrMzUW-BEM8ZYZCOwNsSiqde8NHWu-g+uxugJTPV6kROSsbQVfDPlPgAVT9XW2KdmgGzqcoLINzOoc2LQM8SmaQCoEMQGnwgOmmmuuuzgGe5u+cZG1GzAdG1gVdBdHevyQelQf6K3ZA2O0wEODGc4JYXhc2Ceu+hutEpuuerW5mzetm98Tm3K7miw02jIrIhYq2m2iA4QAG2wEOEMDqViWk-aC4RYJYGFCwWRcIwOtjSemAaemB2ep++BnWvW98Aa1y42nmjB82+YhwnB3QjdfB+2jiBYQ8FQEuPbbaZzDrbue+SWF6NHHoTnLPGrNpDTL4XAeSrmiQdywQNRwwuwwYLRhdHR8lWtcCOYIuEMfSRRBCD+coAvQijIASGDehgrYxjRsx9gbR3R7h60okwxnx0xn6gJqxp6YdS4baD5U8diJUeoc2UaUwPLLxw7WqMIei+m1umAdunGtEaoQ4N+GFLYfcBJrScZaQXdVgqUS4YMmCvArJh4xMRGl6288g0IbgL6x9f4XMf4AgdhgIQA7J-AEHLOkWYyJ6fYS9aobVBFdA8oQdc+xQfMssuG3zFpnJ4hAxuCz9a4qAPAB9HAcgWkLEoISgXMHe4nPPX+0u3reHa4cCVSDyaoX9DZ29LZ0IVppMDW9hrDbZ8ZjmnKj4k2s2vmi27BpwkR-QjupQQ4e8H6Ja+oVYIZfqd0jIeER2am6i68grIFtpjWkgT6z9CAc0OKEZn5hCvR1B8wox028lkgOKQQUZ352LTpeSYyFfcDZWTUSDC3CwRLaRjKUZadUKG+5p6l4F4l0loVJlyltlmloJl83hwlSwhVwlJV4FgGjzFxwMujK4WTHyXS8vPi1YV0NHIgA0H8Qlv53JpkA6gpyZrcNEZ5iTewDQdx5QOWVanYhrC4L0WRK1m1o0O19pvZy4z9PpgZoZvAbW40UNqlsZtpr+neewAMVYWUY+62A45Wt+OoF-awENoiAIcNjWzpoVQ545t2T6xN0t7Vol6tg3e23OcCCwIqf82RQcso6PeW5U+8PeY4Et3lct+mzW+NmNLDa10t8N2lsFvhiFrBoRmFuI-QwwDu4KlJMZFBQurSCwZCHuGwatBJCVvF8fGd0d6Vol8dklr6zV+t3lRt5B0F1CuaBlkqilwlK5w0Vl69iZgKkmC4Z56zNzLUDCFA2EbaNzUOGHT5nzPAy921-9iNu9lkL9x9n8Z9giFVli99jVr9qw0Nv9lNgDiq7SwdJSPiNUPISurfOsEI9UCC3yOoNHaw7RIITOEF0UulwAuqB0lGhw0-PHSAyVbS2QeTBBbISPY9WO5FpLK3YMNUNENjkhHRDOakA2pinhqYvjnDP4wTnI4TxkUTwjbSkQcPRiZQHwlyapYoaHeBHcUCeVA8q17gaUoVecAIDDd4L6-T-Ded1CkgRDV3SbAAOUwwgAADVcN8MgT1QbHVlC3to4k2ELgey1BjwsDWCz3q7EP3OhNP0vOfOsN-OcPnLnyWLgv2BQvAcIvfOYu8MOXLMuyyoaCcEVQ0gxN3a7xJAHNbHxBdiVOMnI3X1PKsdADugQDZKDDX2zCTHxvJs-2pucjFvAd2lAORZHArAbqvUILA2BIUDw8NAtgxD5nCH2q1vkMyTPc9BAv5viUrvvKbvMAtcgT5NLghQVhzgbkEUVZJAcyIK7dZRm0Rukqnu+SPdXu7uUGPiFu1L7ToeFSFh+pD0fpZd7xK1iMEQlI89jhZdXp4OaK8Dwf-81driNdbvvc9ddHYfUL4eHLSSKffitd0KfcW2XX5IqYFYLxGNmJ4DagzxFDwIeLSgKnod4rz2Ky4L7KvLIeZSqfdd9d7uo0GevKpTCu55WeleOfNutxtvD3S6fQ2DgLY7O6RQNht5q5upLuyfG8M1m85sVeJA1fgs7D08iUUz3vJBTBHBD6HMa4S9ZFDh9gJ5VhLgshJe8ubyZeIf7eM8vOrtnfXelv4-PeywcbaSB1NhA83l8h3b6mRyWtWiXJipbeHK+VZ959fK8dk-Hu1KZ858-iNKgTT1k4h9ahVRRA5YDgEkc+nBNpTBy+5fT9zRXusA6-VLGfR-z9zM9eueWxsR3ssySyUovoJMQTMJaiI4lgrW+D8m4xFxrVzVjqeL23AMrgq8Ld5hnnq0zY0QKhx6RutYnXD+0Tj+M7ijyPArSoh7ZQvXL++wa-sYDKB39nafqJ-pKzYwv826b-J4rNAzqGBOeLUX-ufwAHbdtgARHbmAJUiP9GmmzRDvvxpBwCP+VAMQMgKLRn8r06Aq-gEXkDmBMu4AvAXv1f7EJ4BJ-EwBQLLhUD-+OPDAdfzggMCY8uAmuCwNgFsDSBcgLgQgFQHUC+BtA2OscHJg4CH+NcfAV80IGsCj+CAqgMIGkGyDeBp0BQblGmZCD7+EAyAVL18wwCD+EgnQeoH0FrMKYkubVDtHqqx0EElRMOkvCgpf4mm0AogQEBIE6CFAjgkuM4NECuDaSqCI+pIyWAqkJMWQK4Fa38TsdnqeTdpsdVRgSZEYUtMhml2FB2ANSftSUOHBSEBJ7WuzStlAEtAfojmujWtr01SF-Nm2O9WQr2BuDZQZQgvNLt1GhKgNIMoEDfOULSHjtqhZbEltgD6BxsmazIcgM0Oa4ulMQGwMoGGjSBLVnEgrLUCL0aT5krgPqEYZUKRoAsvqfiCodx3nILt0GS7fmtCzyKwsICJgeFgrA7aqhmU7yfuGwlOCpRCaSgAiqhDGjP8FhsrF9PKww7zDzhzvfDoy0I4Qj2OO9BombHJylBYIWPUmN7URyo8URymXfkCPOEgiyW4IhYVpxcrBMpi0Iz9sy2-YLCxasqc2PZllyo8e2OQLIOYGzKKREQXWMQbYKRqwBswHAQVDUKtpZpsAXsKEfyItpOEmAooqaimEEC5hIAbqTPi5DSifxlgWwFsBbneYFR9wIAu8FXHUEIcAhWgl6nyJwA5JyCC6EUWKNw6vkzRHAQWtbWlFex-icohURgHzTSCOCkjcQAlgEimBLKGIXpPLVkAJJgwMObkcQN2Ym0v0zIQkukLp5mFwWmDW4Su3uFrsICwhIGIsDNi+iAoMtJxuIGVCopkWKTDzJGKCHRi+GsYgIPGNya2i1WvNZdjkWEYZjTOcWLcPbkODXBVQt+L7gA3s4LJC8YcIiuPD8EEDoBwIvHHxyzR-UBMDrQIfTSyFgRZQh9Hip1wHj6U5C8gFxOuN2iHCBCjIGcSwHAIVt9mQqNmv8EQyzjwCH1L6peOvEnjPgANUuodBxAD93saI15ArGA7qgHAlwU4niNGFHibIN4+cVUPPFCjumnOMCXJUaHWhQCX1J8Rt2-5AdfSUiUMS9F9Dd8nG6kC3qBGBqaAvWho4npOPxHTjQJyEgkWCKpHGgpxIEmkMhKhEkkCOVIqwgsIBQMTBAyEl8RizsBBpw+Rrfuk43yDkx74GpYdLIAPFzgGJsEs8VG085Gp-gSEucXJWGZwj7WsknifbWDjG5doTyGCKgjgjLw1Ih4ZEJl2kkUTGJqk-5pO3BhNDyJWk1ScxOuEpioWaYpYg8NgByBnhBUYhj9DvhSgt4CXe7JlgIn7gzirDYhBkOdbz8UBmwBWK6D3zypNAQY7KOBCuB5BCQWZWGhoJvJRSka4wzRr9VvHwTipsEl8cKGDw8ItoDYd2ssFhCcQmEoY9xrlxDIk8CpHTSCbWImJ0T8RP7AECcxlLnMG8VzRYaUW5ZiS1gymFlMHCDGxITyqIHsdYAAqRTH6VQuVjUIfZN0XJH7TVuhQCQvjdwD8I6JYhcRpTJQBUTvgGIGRR92p+U9aYVO6ldU3YwLGYQmyboviWwbIq4OsHxCm9Bxp6aTGtiYIZs1ptk2YZ+h2mJi0GTY1MS2NXYFEFAurZYFdNFBiw8guZdiJCkoYHs6gFQPiuDKslySFxTrJcYUw2Cvwfo+QbaNJwBmIBFAYEN5DKhhxtUwerDJyaeLGHdTypTEsqX4wqk6SIaXJHhBHAoru17MgaXhLtFUSKoiZnM8CU9IUk1D4xGkmkANMGYZEzmFzWAGNK+n+4-UnkcQj21F5slKYicH2qqHlnHibJYwzaeh1omwNiZTEmGfS1Ykssm6nEvjtxNUkvjKUDgJCPMCVSoJ3mg0VFK2A7Zogcg1syibbIgnKyZJ-iFSbeOGafSdJYoaEjI3vicke2qoBZFTAArpRbGJE-FodktSP0FZgQbmQnLxxJzYJb9TGp-R0lDwsp1MJwCwgRQ+ofxZUeOKHH6gxzrJXM3ZuwyhkBIXJcM9yQjPTEFEZAurfKGH0RAqAw47tXsfYkli1hw4D1dmRXJtlDzjhdklmlvRfY8crhE8wRlPM8lti1AurPIChGlxZSWUnciCJeGMCxwIIaoUHlAMnAo1axVCAiH4BOSBBhRoxa5jjXDj4THAHmPbBFUYLCg0sK0k6cxAOzecs8Nqf+TaCAVWixUM4RiQtHJTmwFgpsUQJsFQjF4akLmduVLBeiFRAy50MgNgE6BDAiuWeEBRcIUpRp6FjC4YJ7zQUd1mCDCbqC4lqD0o5O+4JLGpEj7S4IGXBThUws84sKFoJIyrq+VkXcLAUvCnGvMDAy3x88u6GuJ8OKBtg2SyqAkItRcR0KREXC5havXXpCorazvVRTkUBRW1jqwfZTBKFVIwk0ReNVflos8jk4LFDCuRTUK878pEMlo+9A2KmKOLPeLinGiIF77wlex48G4LnL3TnBScFdFeHdK5RW0fA4qB4FCIXT5KcF0yJkAUjmQrAee+leQEwncYDiXQYi8pulxv5dhzg50PJQUpaBKKja5I4pQUqoRGpQF0giHEIr7grSYSBi2iAcSQiZLOIA-VEB0v6WlLuljfUUbFNQnxZXk4EPigiCPCnBJQ8SI3G2BUCW8zyOS6eJ0pWUYACAajNZQnyOqaLtICmEdAiBtgPwjlXdRTGcvWBLK-wJSv4IUsfR4B5hGAZ8ZourRXSPGjmUUDhIFDvyrpJsaIUcSJ64QrlgK7pV4jH5Jg5+myq-FuXpJ9YjIjCYwPEh0gnLNRSgwCQlXRVgBClCNWAB+Cr6YAooNffynivkhQUuI3QzUK-KVhjptwlKdhJ9z3wO1r657WlYUqi6a9cM7qU6HIRDBvDFVVcBmLfgKiDtocpUDKBcuEiSrull0ZnqiVDq98jgfqThF5FQQgRZC2U6PEHiVhV0x8eqm5QAkmruoCVDQe8MSrfgW5kozzClT8upUSrllGKm5Z4H8C6ZAFSo6Qc2CHo2xGEnqoSgzFMH+qEQ5y86B7Bsqfo-kEkKSGwv0bZrJIGAN2Ihg8DCE6wVQRWuyRKgNKyiNgBWMGFkTJNOER8Lghmq1xZrxIha8robR04SAC1ua4tewFLU40EuFamUFWpB5B8zAWbCOKKFEklyDGElPQOQWsi2QoRq6pgIOuHX6DJAN4I4N7V2SMQUCt81IM52k4sx01S6ldTZCYA9Le1sADdVuvQDHVp1qWaTKHwow9CtItQUARsksSS4dVz4NtcuqFSnw4ozvMDewCfWei4pCoVyDgjQg1LUsKMJFLSnmWK19gUk1tVetA2xQ5KUSiQJBug1zIixKIIVsiw2QgCheUoSooGXPICQJy2GzNUKkAL1QcFzvVjeKmI2aLX4h6MiqpB+igRmRtRPyTkGTjtZh2TG9tSxrqjio71ZIiQJxpwXcbo19EPcofBnQEUY6hiq4KIS3LD0AJxDS9cxpqGxRZomhVhc7zM1zQE0uYFTbBr2A+90onqmhonBzYmCkU2QazgxqqKgRjN0m0zTNGiKWaCN1m-wLZrAD2aOVLUWUIcGpSWIiJQoRxrlAvDKCy6FlIppYEA0RRgNn6cGDgD4DO98t2APgFFrE4-86wZsXijiDGSmA+830v3nqTDipZ-NIGmocVsK0EaOtZWszhVvKDrRuoNWiCHVp8gcQpcdiCvGZRLitbyC+W1+q7KnavcetHYrlmYE0BgNTcnEDIFMstwYi6pFGSwB1BlAza7Fc2+Taq3JFzbltnLHdGUBVBrZZAdCI4miIIUFlkQGqMZAuty1CpY0x8y4ahV+2RaS1z6+JSqEkD1MusAGbMgigxiv5voi1ZWC2BO3tb8Y52lioDuu0tchAYOpUlJmWBLTWCA8KRN2IyAI63h2W3CN9pVl8x-AzvJBvzEx1LDT0PYVNYO00A+gGU9Aj0JhP2BMdxxwkKnbWJp34aKuvSiQPTv8CM6Jpy8V6BlB3G1olgcsJUARO9ppBMgnBBKoLsdY6xBprs7XbrH+BS7tKfkBKbwkVBiwUQBfGWISsHz7gxQIYVFYupM1LhTQButHa+X10AgjdgVHbsVCE3S5NQNMdfvYDPreh0eb0OwMjoCAeJcULqT3qSjkoLbyEnQB0ZvTj0J7hCecXsfMsfjWdr+GocoGDtkDvbalX2nDTUJj14oCU8el9CLp7UKbYAye1PbHur0Z6R1ZeJOP4p7iSga1aoSQKoC6xqALWEEKPcunDXHIfmkwZPocjAAALJ93Ab3RIm7AMJwwNVJTBJkeRzAQS1mKDGuNH0z6J9pyQJqLt7Vhrhgc+o-YvoNjL7O6oRVohbCcCPJhZazJeOjBuBR6M0XsM-H7AcWexCkMWK-VfgwTihUl6oDyKSpZJIolpX3V5AFA-1-7v9lAd3USU-3-6-YgBzlcAfflrMMI5ReHEqFqBSgqkrycVd9kF2UJxsXHZ3hQY07DAMDNJcmJoGDB9gD4NM-ik43gLmAjgxgWROerL3O6aDVBgjYIepD0GuyXdX9FhOlDiBHMA8alGyUy5WBKMUoKPbiibh5reOjcUQ8Dpg3Rai0hC1FC2BqnpcmIA8WkjTnDFKAo50izXeXpGZaHhgyB3Tg4aB1DqQd0aswKXpLLHsTg1wTcQlzDSlCm0e2KPbrNwwaGwWc8Vw9uoc1lFp1q48+iqFgj+iB47mRHIoXX02Hz2gusI1wxP0N6ojYhowGtr+huYb+YaC8FvCWwXg6EVeGUKUCj3WEz4zvJo3Zp0PCFEp9BRED1GuAPInGR0Shl3yxAqkHVXKLXafFzBOGJArR6I+4diOakqqmQTiBJyvQDx0ECmcQCJRqO2Ao9gCYBKAiGDgJZuJ81ClAAgDsADj7AI40UeSBWAFgKwh3VDsJ3sQrg06rULR0R0U6ndAWgIHsZARgI4AAxfIxds+LnHLj1x9o-EruPGwCK+O+5Aikrpl53jjEcnedBaQTFBRzvP5K0guOx6vw9Q8aeJwzIEyo4KIZQHBEWYx4ammG6CHImO1cF0TVqbwARuxMYnuYeJ-ABUsz49l8ZqKDgugkwFsJp0SWAaMVFZRbBzoPGaMK7MYX0h2TeKfE1ya9FvblIY8N4UIqpwhhjYnEUBl2CkySmZk0YAjbKbADynOgip4ZbEZo03ILY9aL1JhCpxt8Y1QFHsa4gSoCI1OQQchJQltDeBXZhYYhD4G9PmgwgNxvyD0fR4Wx82PXCePAkbXKAa44gc6B6Y46N6KEIZzEwRoDPTggz6ZqhFBshPSCMgN1PHaXUHgFiq0uIEU-vgNH2ZkzWiUhGowmB+m5uUabM5gGESTAbj7rZJtpA1WiB7wSiBLnnN+lOA869ZwRDoibOZngTLFds52YX2FnYjKgfGkcDqli9fUSiX8soHhLHhNjbUrlCmdITgEAQhiTE-6eIT6JDQZ5m43UhZGsQ3hpULILYmFkXUoIFaffBOc9Mnmrxk+5k7OdfLtmrzp5n5jcdAFSgr0m0ZTBwT6iMpFpLiIYfuAPjnRskuSM4dzmCShJnewnHxOhfSpiAIANxxmBQxtNfwCdfR+ztIxFCKg2YnxlC94gBC+JUh6VEJAAimM4XGLeFnnARaIsdRoStyJ4xRYZlk1NttF1E1wVQuMW8kBSTC2xddkcX+mCNH2DxaXN6GhAfF0i3cmh1BiN87bB-CidOX0WckUlpS0UjYsEaFLuAUyypbcO6HytEiDS91FiaCWETHkFxvpeqDiWEqqi6xcKOwWzhugoa1sxIG+w+X5FNY-yzSECtgAEAYpE0PEEiDCE90FguOutrI0MwOCJTI6E2k1EHLAlVi8K35fFQBBorUx0K5YuCXN4irOCkqy0FisLl4roiOgO6j6GQKlgicXo8ZBuADxmCK2WpbsX5aLKZFFVwUc3jCWjXqrfwZ3uVaCWjXQla9cJXYqwXip6r9URq2cmas41BFcBZLDqR4PPmakmVrbQ2BysbA8rw12a9YvGsRKRUU4djQRpmsFWQlWea60tb-B3W-gq11AOtY54kaJ0QAkXDYCEqP6nGvVzrmNqPRI67ghneANEAGyxHBAv6fi85fIsIoRAK+BGMHgpwdRHdVUeY7+VyB2q5qFaVVSHo1SAw0s9TA8-qnUJGoMAEW2G-ZZFhvKRe6BY8J-AtwygfhkO05fdoowaxo0saeNGaliPBjp0mMveMHA2wUNrDvOw8KqAXUaZlzTCTuJHTDGeWMrLiPepqJRANZhoERTTPhGXNVUcx8WjIKYE+hycO4h9PpD9H3CEUDbAWcwjET6IbpjbFcFsGbdLKW3co1u64EbP0pqwvjnRSIqkTGkOzLIjkFbTSUyBpRAoiCDq1+uIwsj3QNgFfr5tGMTiCsSeaNE4RNDeUUahKQsDkSZaR3lzKI6QFIqzYfGBVhBsoARUKj7q6YbpqwSTxl4vdeqQpSklabc3LZrOVcNQEdEhITom0YOxzD91IP3SCsSVRHp3ayrd21LcR2VMOWpQqBTVSdsorLjQJdYwDIRFu9H2nsy9qyUZHuyviJyVBaUvCDbHNWNixIS4h6MA+1WnIn3F7cas9Jjxti1ghLpMdYzE2L2oQVGYPGXvRQBKn3KtVgc2ElroxkKtIwvE4OH1hK7ZqbeU6e0uuxxsrZewWdgKfbLxqBaCOxNEFTgRZ4OSM5wCoC1naojVOcY1YJKVXnvjEe7sgCPHLbtz5iGqCye+QyQY0K4Ru6temqLdsYS01x0tHtrQwKgdXBt0jIpo9R2rjtg6ot-iVSiBjK0f64NVKE7Xe1HRQwmdlB4dj4e7MUakxXDKLY7w5inktjS4BvZlR1g5q3tTCHssVtq06aw8g+Yg3ZoKP5qtjZUigk6yy1WRpOJLdKDWZp0F6y5zHmBVkStVfIIVK6t0hgi7ZGMIVHR0aIKyMMDQ0DHXFFIEcVEI+JDUci9ssQ6itk-SL7heEgZT176LDdafPQ4Ci2gbyzZzrYEVVg1FBWt7tg4A0iwHynTDSp5k+qeGPGFmAUWzgj-LBo0IAGHtuXQwT3hUUDGmXMWxG5pPmGfTuBq484ZgA6n81Q+jweYOnAYhTB5wYwI+0HCRuPjb6uYz-A6MwnH3VlNvF4NByidYkqw3GobCNq0cY7YhLEeSxeEkW-0CC2i1G2ak7MTHEIh-Ed1DYPnSs5s1BMQkyV+mAIOp0KEVhMdDtJ4FsA1S30P9mwQmt2u85Q7yToXtQvXHgDqeyER4hIbtiqWHs-i7c6ELQGdccdStSOEbE4WWxQ4KO0gfd8DJlNWBojKb5gORHuTJjRyRukLl6ne0JG0TsOCj4hzwZWBbkU68OBolQwPZVV77yDlJ4diQ5ht8X-Dxe16ChTbsIIu7XvWScxZtXkmXqEdsh2ZcEvRrMbBF4va6P9bF+0mGVDtoaCuRekPgw+Iy+gFJsxXo3Ua82zqcBGxe06B-v4TN5uhsJ2wQioPARDWudXtr8dqy+1dsvmXdTq4FdKqK5BBuHrwp37x9AP5giSbjN+yxBEOzKWGs5NuyyzdL9In2qQhmiM6takHEaTZSPvanuHZ2OpCWgxs8XtW56IgRtOzbG02dhzgNODUOqBcRV4-XBWMbB52evedIu2GWLgO6Zv68aZEeBEH8NjhEUQKENSITCGPbgvaKY3MnpN2ALqyZuPd4UD9BaJ1ALZicFAvJgsAXguSQMHuMPyxwvctcd71yNLg4hMJDw+0ZXfjPVA5l4SZ7tu7yQh6I9-3r9o8KJsfgge6gKMVGTGpoZf39gP71XH++1w68APKH77qiDjeTO2uW23crKC3IavSJh9uD2TwQ+Ef2exHh994VREkKGUE6FYP1DEyvHXjeH1PPH0d6MP67pZKoI-Baf7sK4Ak9eGiGUBCeG8TeRPmJ53e7ZFqL8PvNuTI8iErcNvIB4x4r6N9q+uORkGx+lykfioFZowJjML1vITYi1JTzohn7j8hnSHlc2XSalBQ1g6-HJ73VkSpLGMk9-wQu8CHBDGbvWkmEBXE9d8ceScXvVmXdKDd5Y+lXKZq4kDoWjh7nzd-JC9DtR0es6B-gC6rRsxjYCUpg2FUsnxzCXIbp1w4hD5pZdNljnbWJp-FehFqB4VFNV6hejXqokwvoKLcfg1MPtufBkkohmWMpj2S8aoD14Zp2Tp2Cwup6qDkKdPP4AU2xCvmhy2NfBDEObxIAlc0Tq3S3p1zR+Nim4Nk0nRZoXjRhgGH3+PVjs-3C+fPX7GkcwCl2pgHsTwJ6XSB3j0V6kmwFYt-tGglETWrRzojd1F627ZjS8byL71+OVeo9wwTByQvO61fPfeR1Y4UXWJe+5eaSFTMx1BkVDqhrAqRgskox+7vIQwlkyuc9S+fbRAPJcAKcZFeRbn67aulJHsuTo0-d5isrqQnIfElTPgHL55NBAtZ1rKmZcAoCLzODZd8yPP2OXvP5+EvDEPTWCTK93UyNPIhmnbfcn61SJ7tOpXFgfa1f0TefVc3Zod62lEjHJ5vhR1re5bctNQauoyaj3KAbzlMgZZJ-R9N+2-FffPoN0VyUnJzhfp3rW8Qo7bzAVIMOtWN2PGR9gYSaPzL2b-98W-95swrDGrJkl2+nX3Q+BGtk8tIgLcfcO7OtprjSYiZuPqH1uEHR-p-aMz6mVjMMXeoksvvZRJ9mDuhlOpgfuxQLOQkKOkXPEeEljZs8yCql7pHfPxPvBANK-vXz9KrOBEayB-ZQB5tHn6jekXjfkBV7-Wg4Ilt5Fbe2dtICQKOO4vYz7PHE3zsQbkEeZLLZmd+z-lfo1l6cCyzfXIg05lIssluEsNF47FgY12kE78OpR6Xm9IZIVCboFHE9RkREQI1hUAdLcIULZt4AU2p99-Z2TjlpwenxXw0Qe+X3wioIMXPJ22EXF6QdwQAIels-VPztdyCPv1UkFHCGm5ZgofYQPggxbqAY44mNK3x5+dDL3LkyAweQD9xhBf36lQ2DlzMB1ION0E0PldiEMplmXrDc1VXAeRJkNpUEWt9HZDmRz88fBUAbVTKC2XcZhKAVQpxUoJjlcFrAF-DkCqJauUJda5ZSXV9TvWVFFBTyJp1DwEICeCHp3MFSDTsrZFANp9U3OyVHlyAe31thmpNzTwdc5X+ns9z6KRGyB0vH3wMYVA8gK8DZhQ+SQZIfaO3UDNSKRnAx3mbxX9E9wJQC75HEFWi-l0MVBT-kEbEIKDRYUXOF-Re9eOg1E7EfYRcgsjR60qsvOVhViNRAN41DAdiCOm-s6YEph6x7MASHvt8rJoJesFrMHz-BYjbcl7hMeX0B2h0EDEGwl6SD0F4E46P5RFQAVOlRaAJgppV-QusBNQgMBQZxhfhPVSileghrWw2d1+1DAARsQiWjVUgw+C2RLxUZbIAjo8HCUC+McjDdWuD5qQbn3VBtG6RQIO4eV3fcyNWaSj1INa4Kql7dfqzmBCKFDSZQUWahQAk9-c4J+MlNP4GuCkXV+XpdpGYhUHNQbLUyS18QSDwYR3guwzC15oRNGuCV8IBh70NAbKG-tUlH5x+4lUSihUMpNNrTVwboL4KRNQOONxlAqYbTy2wAYPBxB4FbUIzm0IQ5CB-UtgfMW7ZBTFLTcVWZS2DeV+5dkLy18YBGyuRkbMi3hN5gvpBFA+TDmzdZvfSnTsMJdbB0XtBQSdwSwGgXAQPcfIB9yKdsPXZHzxGjbWAN1rgvyHIxPsMTWWMrdWwAVVOhYwCRYTQ74w5DK9OPUBQE9KkMYM-aFnzeExQIXj3RLKAkEtgURLtzGM7DMfSORggQBWahkg7HUk5y0XIWm99gowDeFnBatVapkWeAy-1fYSgAxD9A3bF7Acg+mR0ojYfOH3oQoSukd1yDdOC44MQ4kyMNGZNIBS45DSJFh9pGHfDFC1QljRcNrgtQHdBGUP2n9IYdQfC1ID0OiGjxSQ53VyMkgm7RmAhKG+EUBG1OoGHQY-bcnSguSTy0MtZwmoRmMFwqUPWhTVREFAga1ZqXAhtkQqH-4RXFEI5C-jcE0BNNQsCE0sXLeYIGhsg3yFLJlENEz4AcTNoEHCCoXd3RhrgD6FlAhkValbBT2ZCLo9cIKU3wAMQzZFO4lAZkNUAqcWoFMoYQR-mSwzg89iPN1OYM3zMEIy0MOCaZegmVRtoDbEJoXGFSAZINRNmXdMGzKcwXpmItQOx16gBTEKhaGGEBgs2EJHDj81zVeHZ1cIiQHoisSa8z-MoAKkK4gsbexkscNsLULfgSI+IQjojLNC2YseqUJGAi3-AS1RsQMNeANDy0PGRgiJLBi36ZpLXMFktrI7UK0tnjYoGsBfyYuigjTAFyO8sRrXy2WsaraK3mNUUNGHvhLEKqjmAGYJ6DDAcgn9TOUF1MK2XdXrIUUij0QxeyIl9WHczG1OuGtURtmCCUEC9B6VnVcBXAIAA */
  id: 'Modeling',

  context: ({ input }) => ({
    ...modelingMachineDefaultContext,
    ...input,
  }),

  states: {
    idle: {
      on: {
        'Enter sketch': [
          {
            target: 'animating to existing sketch solve',
            actions: [
              () => {
                sceneInfra.animate()
              },
            ],
            guard: 'Selection is sketchBlock',
          },
          {
            target: 'animating to existing sketch',
            actions: [
              () => {
                sceneInfra.animate()
              },
            ],
            guard: 'Selection is on face',
          },
          {
            target: 'Sketch no face',
            actions: [
              () => {
                sceneInfra.animate()
              },
            ],
          },
        ],

        // Modeling codemods

        Extrude: {
          target: 'Applying extrude',
        },

        Sweep: {
          target: 'Applying sweep',
        },

        Loft: {
          target: 'Applying loft',
        },

        Revolve: {
          target: 'Applying revolve',
        },

        'Offset plane': {
          target: 'Applying offset plane',
        },

        Helix: {
          target: 'Applying helix',
        },

        Shell: {
          target: 'Applying shell',
        },

        Hole: {
          target: 'Applying hole',
        },

        Fillet: {
          target: 'Applying fillet',
        },

        Chamfer: {
          target: 'Applying chamfer',
        },

        Appearance: {
          target: 'Applying appearance',
        },

        Translate: {
          target: 'Applying translate',
        },

        Rotate: {
          target: 'Applying rotate',
        },

        Scale: {
          target: 'Applying scale',
        },

        Clone: {
          target: 'Applying clone',
        },

        'GDT Flatness': {
          target: 'Applying GDT Flatness',
        },

        'GDT Datum': {
          target: 'Applying GDT Datum',
        },

        'Boolean Subtract': {
          target: 'Boolean subtracting',
        },

        'Boolean Union': {
          target: 'Boolean uniting',
        },

        'Boolean Intersect': {
          target: 'Boolean intersecting',
        },

        'Pattern Circular 3D': {
          target: 'Pattern Circular 3D',
        },

        'Pattern Linear 3D': {
          target: 'Pattern Linear 3D',
        },

        // Modeling actions

        Export: {
          target: 'Exporting',
          guard: 'Has exportable geometry',
        },

        Make: {
          target: 'Making',
          guard: 'Has exportable geometry',
        },

        'Delete selection': {
          target: 'Applying Delete selection',
          guard: 'has valid selection for deletion',
          reenter: true,
        },

        'Prompt-to-edit': 'Applying Prompt-to-edit',
      },

      entry: 'reset client scene mouse handlers',

      states: {
        hidePlanes: {
          on: {
            'Artifact graph emptied': {
              target: 'showPlanes',
            },
          },

          entry: 'hide default planes',
        },

        showPlanes: {
          on: {
            'Artifact graph populated': 'hidePlanes',
          },

          entry: ['show default planes'],
          description: `We want to disable selections and hover highlights here, because users can't do anything with that information until they actually add something to the scene. The planes are just for orientation here.`,
          exit: 'set selection filter to defaults',
        },
      },

      initial: 'hidePlanes',
    },

    Sketch: {
      states: {
        SketchIdle: {
          on: {
            'Make segment vertical': {
              guard: 'Can make selection vertical',
              target: 'Await constrain vertically',
            },

            'Make segment horizontal': {
              guard: 'Can make selection horizontal',
              target: 'Await constrain horizontally',
            },

            'Constrain horizontal distance': {
              target: 'Await horizontal distance info',
              guard: 'Can constrain horizontal distance',
            },

            'Constrain vertical distance': {
              target: 'Await vertical distance info',
              guard: 'Can constrain vertical distance',
            },

            'Constrain ABS X': {
              target: 'Await ABS X info',
              guard: 'Can constrain ABS X',
            },

            'Constrain ABS Y': {
              target: 'Await ABS Y info',
              guard: 'Can constrain ABS Y',
            },

            'Constrain angle': {
              target: 'Await angle info',
              guard: 'Can constrain angle',
            },

            'Constrain length': {
              target: 'Apply length constraint',
              guard: 'Can constrain length',
            },

            'Constrain perpendicular distance': {
              target: 'Await perpendicular distance info',
              guard: 'Can constrain perpendicular distance',
            },

            'Constrain horizontally align': {
              guard: 'Can constrain horizontally align',
              target: 'Await constrain horizontally align',
            },

            'Constrain vertically align': {
              guard: 'Can constrain vertically align',
              target: 'Await constrain vertically align',
            },

            'Constrain snap to X': {
              guard: 'Can constrain snap to X',
              target: 'Await constrain snap to X',
            },

            'Constrain snap to Y': {
              guard: 'Can constrain snap to Y',
              target: 'Await constrain snap to Y',
            },

            'Constrain equal length': {
              guard: 'Can constrain equal length',
              target: 'Await constrain equal length',
            },

            'Constrain parallel': {
              target: 'Await constrain parallel',
              guard: 'Can constrain parallel',
            },

            'Constrain remove constraints': {
              guard: 'Can constrain remove constraints',
              target: 'Await constrain remove constraints',
            },

            'code edit during sketch': 'clean slate',

            'change tool': {
              target: 'Change Tool',
              reenter: true,
            },
          },

          states: {
            'set up segments': {
              invoke: {
                src: 'setup-client-side-sketch-segments',
                id: 'setup-client-side-sketch-segments3',
                input: ({
                  context: {
                    sketchDetails,
                    selectionRanges,
                    sceneInfra: providedSeneInfra,
                    sceneEntitiesManager: providedSceneEntitiesManager,
                    kclManager: providedKclManager,
                    wasmInstance,
                  },
                }) => ({
                  sketchDetails,
                  selectionRanges,
                  sceneInfra: providedSeneInfra,
                  sceneEntitiesManager: providedSceneEntitiesManager,
                  kclManager: providedKclManager,
                  wasmInstance,
                }),
                onDone: [
                  {
                    target: 'scene drawn',
                    guard: 'is-error-free',
                  },
                  {
                    target: 'sketch-can-not-be-drawn',
                    reenter: true,
                  },
                ],
                onError: {
                  target: '#Modeling.idle',
                  actions: [(event) => console.log(event)],
                  reenter: true,
                },
              },
            },

            'scene drawn': {},
            'sketch-can-not-be-drawn': {
              entry: 'show sketch error toast',
              exit: 'remove sketch error toast',
            },
          },

          initial: 'set up segments',
        },

        'Await horizontal distance info': {
          invoke: {
            src: 'Get horizontal info',
            id: 'get-horizontal-info',
            input: ({ context: { selectionRanges, sketchDetails } }) => ({
              selectionRanges,
              sketchDetails,
            }),
            onDone: {
              target: 'SketchIdle',
              actions: 'Set selection',
            },
            onError: 'SketchIdle',
          },
        },

        'Await vertical distance info': {
          invoke: {
            src: 'Get vertical info',
            id: 'get-vertical-info',
            input: ({ context: { selectionRanges, sketchDetails } }) => ({
              selectionRanges,
              sketchDetails,
            }),
            onDone: {
              target: 'SketchIdle',
              actions: 'Set selection',
            },
            onError: 'SketchIdle',
          },
        },

        'Await ABS X info': {
          invoke: {
            src: 'Get ABS X info',
            id: 'get-abs-x-info',
            input: ({ context: { selectionRanges, sketchDetails } }) => ({
              selectionRanges,
              sketchDetails,
            }),
            onDone: {
              target: 'SketchIdle',
              actions: 'Set selection',
            },
            onError: 'SketchIdle',
          },
        },

        'Await ABS Y info': {
          invoke: {
            src: 'Get ABS Y info',
            id: 'get-abs-y-info',
            input: ({ context: { selectionRanges, sketchDetails } }) => ({
              selectionRanges,
              sketchDetails,
            }),
            onDone: {
              target: 'SketchIdle',
              actions: 'Set selection',
            },
            onError: 'SketchIdle',
          },
        },

        'Await angle info': {
          invoke: {
            src: 'Get angle info',
            id: 'get-angle-info',
            input: ({ context: { selectionRanges, sketchDetails } }) => ({
              selectionRanges,
              sketchDetails,
            }),
            onDone: {
              target: 'SketchIdle',
              actions: 'Set selection',
            },
            onError: 'SketchIdle',
          },
        },

        'Apply length constraint': {
          invoke: {
            src: 'astConstrainLength',
            id: 'AST-constrain-length',
            input: ({ context: { selectionRanges, sketchDetails }, event }) => {
              const data =
                event.type === 'Constrain length' ? event.data : undefined
              return {
                selectionRanges,
                sketchDetails,
                lengthValue: data?.length,
              }
            },
            onDone: {
              target: 'SketchIdle',
              actions: 'Set selection',
            },
            onError: 'SketchIdle',
          },
        },

        'Await perpendicular distance info': {
          invoke: {
            src: 'Get perpendicular distance info',
            id: 'get-perpendicular-distance-info',
            input: ({ context: { selectionRanges, sketchDetails } }) => ({
              selectionRanges,
              sketchDetails,
            }),
            onDone: {
              target: 'SketchIdle',
              actions: 'Set selection',
            },
            onError: 'SketchIdle',
          },
        },

        'Line tool': {
          exit: [],

          states: {
            Init: {
              entry: 'setup noPoints onClick listener',

              on: {
                'Add start point': {
                  target: 'normal',
                  actions: 'set up draft line',
                },
              },

              exit: 'remove draft entities',
            },

            normal: {
              on: {
                'Close sketch': {
                  target: 'Finish profile',
                  reenter: true,
                },
              },
            },

            'Finish profile': {
              invoke: {
                src: 'setup-client-side-sketch-segments',
                id: 'setup-client-side-sketch-segments7',
                onDone: 'Init',
                onError: 'Init',
                input: ({
                  context: {
                    sketchDetails,
                    selectionRanges,
                    sceneInfra: providedSeneInfra,
                    sceneEntitiesManager: providedSceneEntitiesManager,
                    kclManager: providedKclManager,
                    wasmInstance,
                  },
                }) => ({
                  sketchDetails,
                  selectionRanges,
                  sceneInfra: providedSeneInfra,
                  sceneEntitiesManager: providedSceneEntitiesManager,
                  kclManager: providedKclManager,
                  wasmInstance,
                }),
              },
            },
          },

          initial: 'Init',

          on: {
            'change tool': {
              target: 'Change Tool',
              reenter: true,
            },
          },
        },

        Init: {
          always: [
            {
              target: 'SketchIdle',
              guard: 'is editing existing sketch',
            },
            'Line tool',
          ],
        },

        'Tangential arc to': {
          on: {
            'change tool': {
              target: 'Change Tool',
              reenter: true,
            },
          },

          states: {
            Init: {
              on: {
                'Continue existing profile': {
                  target: 'normal',
                  actions: 'set up draft arc',
                },
              },

              entry: 'setup noPoints onClick listener',
              exit: 'remove draft entities',
            },

            normal: {
              on: {
                'Close sketch': {
                  target: 'Finish profile',
                  reenter: true,
                },
              },
            },

            'Finish profile': {
              invoke: {
                src: 'setup-client-side-sketch-segments',
                id: 'setup-client-side-sketch-segments6',
                onDone: 'Init',
                onError: 'Init',
                input: ({
                  context: {
                    sketchDetails,
                    selectionRanges,
                    sceneInfra: providedSeneInfra,
                    sceneEntitiesManager: providedSceneEntitiesManager,
                    kclManager: providedKclManager,
                    wasmInstance,
                  },
                }) => ({
                  sketchDetails,
                  selectionRanges,
                  sceneInfra: providedSeneInfra,
                  sceneEntitiesManager: providedSceneEntitiesManager,
                  kclManager: providedKclManager,
                  wasmInstance,
                }),
              },
            },
          },

          initial: 'Init',
        },

        'undo startSketchOn': {
          invoke: [
            {
              id: 'sketchExit',
              src: 'sketchExit',
              input: ({ context }) => ({ context }),
            },
            {
              src: 'AST-undo-startSketchOn',
              id: 'AST-undo-startSketchOn',
              input: ({ context: { sketchDetails } }) => ({ sketchDetails }),

              onDone: {
                target: '#Modeling.idle',
                actions: 'enter modeling mode',
                reenter: true,
              },

              onError: {
                target: '#Modeling.idle',
                reenter: true,
              },
            },
          ],
        },

        'Rectangle tool': {
          states: {
            'Awaiting second corner': {
              on: {
                'Finish rectangle': {
                  target: 'Finished Rectangle',
                  actions: 'reset deleteIndex',
                },
              },
            },

            'Awaiting origin': {
              on: {
                'click in scene': {
                  target: 'adding draft rectangle',
                  reenter: true,
                },
              },

              entry: 'listen for rectangle origin',
            },

            'Finished Rectangle': {
              invoke: {
                src: 'setup-client-side-sketch-segments',
                id: 'setup-client-side-sketch-segments',
                onDone: 'Awaiting origin',
                input: ({
                  context: {
                    sketchDetails,
                    selectionRanges,
                    sceneInfra: providedSeneInfra,
                    sceneEntitiesManager: providedSceneEntitiesManager,
                    kclManager: providedKclManager,
                    wasmInstance,
                  },
                }) => ({
                  sketchDetails,
                  selectionRanges,
                  sceneInfra: providedSeneInfra,
                  sceneEntitiesManager: providedSceneEntitiesManager,
                  kclManager: providedKclManager,
                  wasmInstance,
                }),
              },
            },

            'adding draft rectangle': {
              invoke: {
                src: 'set-up-draft-rectangle',
                id: 'set-up-draft-rectangle',
                onDone: {
                  target: 'Awaiting second corner',
                  actions: 'update sketchDetails',
                },
                onError: 'Awaiting origin',
                input: ({ context: { sketchDetails }, event }) => {
                  if (event.type !== 'click in scene')
                    return {
                      sketchDetails,
                      data: [0, 0],
                    }
                  return {
                    sketchDetails,
                    data: event.data,
                  }
                },
              },
            },
          },

          initial: 'Awaiting origin',

          on: {
            'change tool': {
              target: 'Change Tool',
              reenter: true,
            },
          },
        },

        'Center Rectangle tool': {
          states: {
            'Awaiting corner': {
              on: {
                'Finish center rectangle': {
                  target: 'Finished Center Rectangle',
                  actions: 'reset deleteIndex',
                },
              },
            },

            'Awaiting origin': {
              on: {
                'Add center rectangle origin': {
                  target: 'add draft center rectangle',
                  reenter: true,
                },
              },

              entry: 'listen for center rectangle origin',
            },

            'Finished Center Rectangle': {
              invoke: {
                src: 'setup-client-side-sketch-segments',
                id: 'setup-client-side-sketch-segments2',
                onDone: 'Awaiting origin',
                input: ({
                  context: {
                    sketchDetails,
                    selectionRanges,
                    sceneInfra: providedSeneInfra,
                    sceneEntitiesManager: providedSceneEntitiesManager,
                    kclManager: providedKclManager,
                    wasmInstance,
                  },
                }) => ({
                  sketchDetails,
                  selectionRanges,
                  sceneInfra: providedSeneInfra,
                  sceneEntitiesManager: providedSceneEntitiesManager,
                  kclManager: providedKclManager,
                  wasmInstance,
                }),
              },
            },

            'add draft center rectangle': {
              invoke: {
                src: 'set-up-draft-center-rectangle',
                id: 'set-up-draft-center-rectangle',
                onDone: {
                  target: 'Awaiting corner',
                  actions: 'update sketchDetails',
                },
                onError: 'Awaiting origin',
                input: ({ context: { sketchDetails }, event }) => {
                  if (event.type !== 'Add center rectangle origin')
                    return {
                      sketchDetails,
                      data: [0, 0],
                    }
                  return {
                    sketchDetails,
                    data: event.data,
                  }
                },
              },
            },
          },

          initial: 'Awaiting origin',

          on: {
            'change tool': {
              target: 'Change Tool',
              reenter: true,
            },
          },
        },

        'clean slate': {
          invoke: {
            src: 'reeval-node-paths',
            id: 'reeval-node-paths',
            input: ({ context: { sketchDetails, kclManager } }) => ({
              sketchDetails,
              kclManager,
            }),

            onDone: {
              target: 'SketchIdle',
              actions: 'update sketchDetails',
            },
            onError: {
              target: '#Modeling.idle',
              actions: 'toastErrorAndExitSketch',
              reenter: true,
            },
          },
        },

        'Converting to named value': {
          invoke: {
            src: 'Apply named value constraint',
            id: 'astConstrainNamedValue',
            input: ({
              context: {
                selectionRanges,
                sketchDetails,
                wasmInstance,
                kclManager,
                sceneEntitiesManager: providedSceneEntitiesManager,
              },
              event,
            }) => {
              assertEvent(event, 'Constrain with named value')
              return {
                selectionRanges,
                sketchDetails,
                data: event.data,
                wasmInstance,
                kclManager,
                sceneEntitiesManager: providedSceneEntitiesManager,
              }
            },
            onError: 'SketchIdle',
            onDone: {
              target: 'SketchIdle',
              actions: 'Set selection',
            },
          },
        },

        'Await constrain remove constraints': {
          invoke: {
            src: 'do-constrain-remove-constraint',
            id: 'do-constrain-remove-constraint',
            input: ({
              context: {
                selectionRanges,
                sketchDetails,
                sceneEntitiesManager: providedSceneEntitiesManager,
                wasmInstance,
                kclManager: providedKclManager,
              },
              event,
            }) => {
              return {
                selectionRanges,
                sketchDetails,
                data:
                  event.type === 'Constrain remove constraints'
                    ? event.data
                    : undefined,
                sceneEntitiesManager: providedSceneEntitiesManager,
                wasmInstance,
                kclManager: providedKclManager,
              }
            },
            onDone: {
              target: 'SketchIdle',
              actions: 'Set selection',
            },
          },
        },

        'Await constrain horizontally': {
          invoke: {
            src: 'do-constrain-horizontally',
            id: 'do-constrain-horizontally',
            input: ({
              context: {
                selectionRanges,
                sketchDetails,
                kclManager: providedKclManager,
                sceneEntitiesManager: providedSceneEntitiesManager,
                wasmInstance,
              },
            }) => ({
              selectionRanges,
              sketchDetails,
              kclManager: providedKclManager,
              sceneEntitiesManager: providedSceneEntitiesManager,
              wasmInstance,
            }),
            onDone: {
              target: 'SketchIdle',
              actions: 'Set selection',
            },
          },
        },

        'Await constrain vertically': {
          invoke: {
            src: 'do-constrain-vertically',
            id: 'do-constrain-vertically',
            input: ({
              context: {
                selectionRanges,
                sketchDetails,
                kclManager: providedKclManager,
                sceneEntitiesManager: providedSceneEntitiesManager,
                wasmInstance,
              },
            }) => ({
              selectionRanges,
              sketchDetails,
              kclManager: providedKclManager,
              sceneEntitiesManager: providedSceneEntitiesManager,
              wasmInstance,
            }),
            onDone: {
              target: 'SketchIdle',
              actions: 'Set selection',
            },
          },
        },

        'Await constrain horizontally align': {
          invoke: {
            src: 'do-constrain-horizontally-align',
            id: 'do-constrain-horizontally-align',
            input: ({ context }) => ({
              selectionRanges: context.selectionRanges,
              sketchDetails: context.sketchDetails,
              kclManager: context.kclManager,
              sceneEntitiesManager: context.sceneEntitiesManager,
              wasmInstance: context.wasmInstance,
            }),
            onDone: {
              target: 'SketchIdle',
              actions: 'Set selection',
            },
          },
        },

        'Await constrain vertically align': {
          invoke: {
            src: 'do-constrain-vertically-align',
            id: 'do-constrain-vertically-align',
            input: ({ context }) => ({
              selectionRanges: context.selectionRanges,
              sketchDetails: context.sketchDetails,
              kclManager: context.kclManager,
              sceneEntitiesManager: context.sceneEntitiesManager,
              wasmInstance: context.wasmInstance,
            }),
            onDone: {
              target: 'SketchIdle',
              actions: 'Set selection',
            },
          },
        },

        'Await constrain snap to X': {
          invoke: {
            src: 'do-constrain-snap-to-x',
            id: 'do-constrain-snap-to-x',
            input: ({ context }) => ({
              selectionRanges: context.selectionRanges,
              sketchDetails: context.sketchDetails,
              kclManager: context.kclManager,
              sceneEntitiesManager: context.sceneEntitiesManager,
              wasmInstance: context.wasmInstance,
            }),
            onDone: {
              target: 'SketchIdle',
              actions: 'Set selection',
            },
          },
        },

        'Await constrain snap to Y': {
          invoke: {
            src: 'do-constrain-snap-to-y',
            id: 'do-constrain-snap-to-y',
            input: ({ context }) => ({
              selectionRanges: context.selectionRanges,
              sketchDetails: context.sketchDetails,
              kclManager: context.kclManager,
              sceneEntitiesManager: context.sceneEntitiesManager,
              wasmInstance: context.wasmInstance,
            }),
            onDone: {
              target: 'SketchIdle',
              actions: 'Set selection',
            },
          },
        },

        'Await constrain equal length': {
          invoke: {
            src: 'do-constrain-equal-length',
            id: 'do-constrain-equal-length',
            input: ({ context }) => ({
              selectionRanges: context.selectionRanges,
              sketchDetails: context.sketchDetails,
              kclManager: context.kclManager,
              sceneEntitiesManager: context.sceneEntitiesManager,
              wasmInstance: context.wasmInstance,
            }),
            onDone: {
              target: 'SketchIdle',
              actions: 'Set selection',
            },
          },
        },

        'Await constrain parallel': {
          invoke: {
            src: 'do-constrain-parallel',
            id: 'do-constrain-parallel',
            input: ({ context }) => ({
              selectionRanges: context.selectionRanges,
              sketchDetails: context.sketchDetails,
              kclManager: context.kclManager,
              wasmInstance: context.wasmInstance,
              sceneEntitiesManager: context.sceneEntitiesManager,
            }),
            onDone: {
              target: 'SketchIdle',
              actions: 'Set selection',
            },
          },
        },

        'Change Tool ifs': {
          always: [
            {
              target: 'SketchIdle',
              guard: 'next is none',
            },
            {
              target: 'Line tool',
              guard: 'next is line',
            },
            {
              target: 'Rectangle tool',
              guard: 'next is rectangle',
            },
            {
              target: 'Tangential arc to',
              guard: 'next is tangential arc',
            },
            {
              target: 'Circle tool',
              guard: 'next is circle',
            },
            {
              target: 'Center Rectangle tool',
              guard: 'next is center rectangle',
            },
            {
              target: 'Circle three point tool',
              guard: 'next is circle three point neo',
              reenter: true,
            },
            {
              target: 'Arc tool',
              guard: 'next is arc',
              reenter: true,
            },
            {
              target: 'Arc three point tool',
              guard: 'next is arc three point',
              reenter: true,
            },
          ],
        },

        'Circle tool': {
          on: {
            'change tool': {
              target: 'Change Tool',
              reenter: true,
            },
          },

          states: {
            'Awaiting origin': {
              entry: 'listen for circle origin',

              on: {
                'Add circle origin': {
                  target: 'adding draft circle',
                  reenter: true,
                },
              },
            },

            'Awaiting Radius': {
              on: {
                'Finish circle': {
                  target: 'Finished Circle',
                  actions: 'reset deleteIndex',
                },
              },
            },

            'Finished Circle': {
              invoke: {
                src: 'setup-client-side-sketch-segments',
                id: 'setup-client-side-sketch-segments4',
                onDone: 'Awaiting origin',
                input: ({
                  context: {
                    sketchDetails,
                    selectionRanges,
                    sceneInfra: providedSeneInfra,
                    sceneEntitiesManager: providedSceneEntitiesManager,
                    kclManager: providedKclManager,
                    wasmInstance,
                  },
                }) => ({
                  sketchDetails,
                  selectionRanges,
                  sceneInfra: providedSeneInfra,
                  sceneEntitiesManager: providedSceneEntitiesManager,
                  kclManager: providedKclManager,
                  wasmInstance,
                }),
              },
            },

            'adding draft circle': {
              invoke: {
                src: 'set-up-draft-circle',
                id: 'set-up-draft-circle',
                onDone: {
                  target: 'Awaiting Radius',
                  actions: 'update sketchDetails',
                },
                onError: 'Awaiting origin',
                input: ({ context: { sketchDetails }, event }) => {
                  if (event.type !== 'Add circle origin')
                    return {
                      sketchDetails,
                      data: [0, 0],
                    }
                  return {
                    sketchDetails,
                    data: event.data,
                  }
                },
              },
            },
          },

          initial: 'Awaiting origin',
        },

        'Change Tool': {
          states: {
            'splitting sketch pipe': {
              invoke: {
                src: 'split-sketch-pipe-if-needed',
                id: 'split-sketch-pipe-if-needed',
                onDone: {
                  target: 'setup sketch for tool',
                  actions: 'update sketchDetails',
                },
                onError: '#Modeling.Sketch.SketchIdle',
                input: ({ context: { sketchDetails } }) => ({
                  sketchDetails,
                }),
              },
            },

            'setup sketch for tool': {
              invoke: {
                src: 'setup-client-side-sketch-segments',
                id: 'setup-client-side-sketch-segments',
                onDone: '#Modeling.Sketch.Change Tool ifs',
                onError: '#Modeling.Sketch.SketchIdle',
                input: ({
                  context: {
                    sketchDetails,
                    selectionRanges,
                    sceneInfra: providedSeneInfra,
                    sceneEntitiesManager: providedSceneEntitiesManager,
                    kclManager: providedKclManager,
                    wasmInstance,
                  },
                }) => ({
                  sketchDetails,
                  selectionRanges,
                  sceneInfra: providedSeneInfra,
                  sceneEntitiesManager: providedSceneEntitiesManager,
                  kclManager: providedKclManager,
                  wasmInstance,
                }),
              },
            },
          },

          initial: 'splitting sketch pipe',
          entry: ['assign tool in context', 'reset selections'],
        },
        'Circle three point tool': {
          states: {
            'Awaiting first point': {
              on: {
                'Add first point': 'Awaiting second point',
              },

              entry: 'listen for circle first point',
            },

            'Awaiting second point': {
              on: {
                'Add second point': {
                  target: 'adding draft circle three point',
                  actions: 'remove draft entities',
                },
              },

              entry: 'listen for circle second point',
            },

            'adding draft circle three point': {
              invoke: {
                src: 'set-up-draft-circle-three-point',
                id: 'set-up-draft-circle-three-point',
                onDone: {
                  target: 'Awaiting third point',
                  actions: 'update sketchDetails',
                },
                input: ({ context: { sketchDetails }, event }) => {
                  if (event.type !== 'Add second point')
                    return {
                      sketchDetails,
                      data: { p1: [0, 0], p2: [0, 0] },
                    }
                  return {
                    sketchDetails,
                    data: event.data,
                  }
                },
              },
            },

            'Awaiting third point': {
              on: {
                'Finish circle three point': {
                  target: 'Finished circle three point',
                  actions: 'reset deleteIndex',
                },
              },
            },

            'Finished circle three point': {
              invoke: {
                src: 'setup-client-side-sketch-segments',
                id: 'setup-client-side-sketch-segments5',
                onDone: 'Awaiting first point',
                input: ({
                  context: {
                    sketchDetails,
                    selectionRanges,
                    sceneInfra: providedSeneInfra,
                    sceneEntitiesManager: providedSceneEntitiesManager,
                    kclManager: providedKclManager,
                    wasmInstance,
                  },
                }) => ({
                  sketchDetails,
                  selectionRanges,
                  sceneInfra: providedSeneInfra,
                  sceneEntitiesManager: providedSceneEntitiesManager,
                  kclManager: providedKclManager,
                  wasmInstance,
                }),
              },
            },
          },

          initial: 'Awaiting first point',
          exit: 'remove draft entities',

          on: {
            'change tool': 'Change Tool',
          },
        },

        'Arc tool': {
          states: {
            'Awaiting start point': {
              on: {
                'Add start point': {
                  target: 'Awaiting for circle center',
                  actions: 'update sketchDetails arc',
                },
              },

              entry: 'setup noPoints onClick listener',
              exit: 'remove draft entities',
            },

            'Awaiting for circle center': {
              entry: ['listen for rectangle origin'],

              on: {
                'click in scene': 'Adding draft arc',
              },
            },

            'Adding draft arc': {
              invoke: {
                src: 'set-up-draft-arc',
                id: 'set-up-draft-arc',
                onDone: {
                  target: 'Awaiting endAngle',
                  actions: 'update sketchDetails',
                },
                input: ({ context: { sketchDetails }, event }) => {
                  if (event.type !== 'click in scene')
                    return {
                      sketchDetails,
                      data: [0, 0],
                    }
                  return {
                    sketchDetails,
                    data: event.data,
                  }
                },
              },
            },

            'Awaiting endAngle': {
              on: {
                'Finish arc': 'Finishing arc',
              },
            },

            'Finishing arc': {
              invoke: {
                src: 'setup-client-side-sketch-segments',
                id: 'setup-client-side-sketch-segments8',
                onDone: 'Awaiting start point',
                input: ({
                  context: {
                    sketchDetails,
                    selectionRanges,
                    sceneInfra: providedSeneInfra,
                    sceneEntitiesManager: providedSceneEntitiesManager,
                    kclManager: providedKclManager,
                    wasmInstance,
                  },
                }) => ({
                  sketchDetails,
                  selectionRanges,
                  sceneInfra: providedSeneInfra,
                  sceneEntitiesManager: providedSceneEntitiesManager,
                  kclManager: providedKclManager,
                  wasmInstance,
                }),
              },
            },
          },

          initial: 'Awaiting start point',

          on: {
            'change tool': {
              target: 'Change Tool',
              reenter: true,
            },
          },
        },

        'Arc three point tool': {
          states: {
            'Awaiting start point': {
              on: {
                'Add start point': {
                  target: 'Awaiting for circle center',
                  actions: 'update sketchDetails arc',
                },
              },

              entry: 'setup noPoints onClick listener',
              exit: 'remove draft entities',
            },

            'Awaiting for circle center': {
              on: {
                'click in scene': {
                  target: 'Adding draft arc three point',
                  actions: 'remove draft entities',
                },
              },

              entry: ['listen for rectangle origin', 'add draft line'],
            },

            'Adding draft arc three point': {
              invoke: {
                src: 'set-up-draft-arc-three-point',
                id: 'set-up-draft-arc-three-point',
                onDone: {
                  target: 'Awaiting third point',
                  actions: 'update sketchDetails',
                },
                input: ({ context: { sketchDetails }, event }) => {
                  if (event.type !== 'click in scene')
                    return {
                      sketchDetails,
                      data: [0, 0],
                    }
                  return {
                    sketchDetails,
                    data: event.data,
                  }
                },
              },
            },

            'Awaiting third point': {
              on: {
                'Finish arc': {
                  target: 'Finishing arc',
                  actions: 'reset deleteIndex',
                },

                'Close sketch': {
                  target: 'Finish profile',
                  actions: 'reset deleteIndex',
                },
              },
            },

            'Finishing arc': {
              invoke: {
                src: 'setup-client-side-sketch-segments',
                id: 'setup-client-side-sketch-segments9',
                onDone: {
                  target: 'Awaiting for circle center',
                  reenter: true,
                },
                input: ({
                  context: {
                    sketchDetails,
                    selectionRanges,
                    sceneInfra: providedSeneInfra,
                    sceneEntitiesManager: providedSceneEntitiesManager,
                    kclManager: providedKclManager,
                    wasmInstance,
                  },
                }) => ({
                  sketchDetails,
                  selectionRanges,
                  sceneInfra: providedSeneInfra,
                  sceneEntitiesManager: providedSceneEntitiesManager,
                  kclManager: providedKclManager,
                  wasmInstance,
                }),
              },
            },

            'Finish profile': {
              invoke: {
                src: 'setup-client-side-sketch-segments',
                id: 'setup-client-side-sketch-segments10',
                onDone: 'Awaiting start point',
                input: ({
                  context: {
                    sketchDetails,
                    selectionRanges,
                    sceneInfra: providedSeneInfra,
                    sceneEntitiesManager: providedSceneEntitiesManager,
                    kclManager: providedKclManager,
                    wasmInstance,
                  },
                }) => ({
                  sketchDetails,
                  selectionRanges,
                  sceneInfra: providedSeneInfra,
                  sceneEntitiesManager: providedSceneEntitiesManager,
                  kclManager: providedKclManager,
                  wasmInstance,
                }),
              },
            },
          },

          initial: 'Awaiting start point',

          on: {
            'change tool': 'Change Tool',
          },

          exit: 'remove draft entities',
        },
      },

      initial: 'Init',

      on: {
        Cancel: '.undo startSketchOn',
        'Delete segments': {
          reenter: false,
          actions: ['Delete segments', 'reset selections'],
        },
        'code edit during sketch': '.clean slate',
        'Constrain with named value': {
          target: '.Converting to named value',
          guard: 'Can convert to named value',
        },
      },

      exit: ['enable copilot'],

      entry: ['add axis n grid', 'clientToEngine cam sync direction'],
    },

    'Sketch no face': {
      entry: [
        'disable copilot',
        'show planes sketch no face',
        'set selection filter to faces only',
        'enter sketching mode',
      ],

      exit: ['hide default planes', 'set selection filter to defaults'],
      on: {
        'Select sketch plane': {
          target: 'animating to plane',
          actions: ['reset sketch metadata'],
          reenter: true,
        },

        'Select sketch solve plane': 'animating to sketch solve mode',
      },
    },

    'animating to plane': {
      invoke: {
        src: 'animate-to-face',
        id: 'animate-to-face',

        input: ({ event }) => {
          if (event.type !== 'Select sketch plane') return undefined
          return event.data
        },

        onDone: {
          target: 'Sketch',
          actions: 'set new sketch metadata',
        },

        onError: 'Sketch no face',
      },
    },

    'animating to existing sketch': {
      invoke: {
        src: 'animate-to-sketch',
        id: 'animate-to-sketch',

        input: ({ context }) => ({
          selectionRanges: context.selectionRanges,
          kclManager: context.kclManager,
          engineCommandManager: context.engineCommandManager,
          sceneEntitiesManager: context.sceneEntitiesManager,
        }),

        onDone: {
          target: 'Sketch',
          actions: [
            'disable copilot',
            'set new sketch metadata',
            'enter sketching mode',
          ],
        },

        onError: 'idle',
      },
    },

    sketchSolveMode: {
<<<<<<< HEAD
      id: 'sketchSolveMode',
      entry: ['clientToEngine cam sync direction'],
      initial: 'active',
      states: {
        active: {
          invoke: {
            id: 'sketchSolveMachine',
            src: 'sketchSolveMachine',
            input: ({ context }) => ({
              initialSketchSolvePlane: context.sketchSolveInit,
              sketchId: context.sketchSolveId || 0,
              initialSceneGraphDelta: context.initialSceneGraphDelta,
              // Use context values if available, otherwise fall back to singletons
              sceneInfra: context.sceneInfra ?? sceneInfra,
              sceneEntitiesManager:
                context.sceneEntitiesManager ?? sceneEntitiesManager,
              rustContext: context.rustContext ?? rustContext,
              kclManager: context.kclManager ?? kclManager,
            }),
            onDone: {
              target: '#sketchSolveMode.exiting',
              actions: () => {
                console.log(
                  'sketchSolveMachine onDone - transitioning to exiting'
                )
              },
            },
            onError: {
              target: '#sketchSolveMode.exiting',
              actions: () => {
                console.log(
                  'sketchSolveMachine onError - transitioning to exiting'
                )
              },
            },
          },
          exit: [sendTo('sketchSolveMachine', { type: 'exit' })],
=======
      invoke: {
        id: 'sketchSolveMachine',
        src: 'sketchSolveMachine',
        input: ({ context }) => context,
        onDone: {
          target: 'idle',
>>>>>>> 02a2d847
        },
        exiting: {
          entry: () => {
            console.log('sketchSolveMode.exiting state entered')
          },
          invoke: {
            id: 'sketchExit',
            src: 'sketchExit',
            input: ({ context }) => {
              console.log('sketchExit actor input prepared')
              return { context }
            },
            onDone: {
              target: '#Modeling.idle',
              actions: ['reset sketch metadata'],
            },
            onError: {
              target: '#Modeling.idle',
              actions: ['reset sketch metadata'],
            },
          },
        },
      },
      on: {
        Cancel: {
          actions: [sendTo('sketchSolveMachine', { type: 'escape' })],
          // Forward escape to sketch solve machine for hierarchical handling:
          // - If tool equipped in ShowDraftLine: delete draft, return to ready
          // - If tool equipped in ready: unequip tool
          // - If no tool equipped (move and select): exit sketch mode
        },
        'equip tool': {
          actions: [sendTo('sketchSolveMachine', ({ event }) => event)],
        },
        'unequip tool': {
          actions: [sendTo('sketchSolveMachine', ({ event }) => event)],
        },
        coincident: {
          actions: [sendTo('sketchSolveMachine', ({ event }) => event)],
        },
        Parallel: {
          actions: [sendTo('sketchSolveMachine', ({ event }) => event)],
        },
        LinesEqualLength: {
          actions: [sendTo('sketchSolveMachine', ({ event }) => event)],
        },
        Vertical: {
          actions: [sendTo('sketchSolveMachine', ({ event }) => event)],
        },
        Horizontal: {
          actions: [sendTo('sketchSolveMachine', ({ event }) => event)],
        },
        Distance: {
          actions: [sendTo('sketchSolveMachine', ({ event }) => event)],
        },
        'delete selected': {
          actions: [sendTo('sketchSolveMachine', ({ event }) => event)],
        },
      },
      description: `Actor defined in separate file`,
    },

    'Applying extrude': {
      invoke: {
        src: 'extrudeAstMod',
        id: 'extrudeAstMod',
        input: ({ event, context }) => {
          if (event.type !== 'Extrude') return undefined
          return {
            data: event.data,
            kclManager: context.kclManager,
          }
        },
        onDone: ['idle'],
        onError: {
          target: 'idle',
          actions: 'toastError',
        },
      },
    },

    'Applying sweep': {
      invoke: {
        src: 'sweepAstMod',
        id: 'sweepAstMod',
        input: ({ event, context }) => {
          if (event.type !== 'Sweep') return undefined
          return {
            data: event.data,
            kclManager: context.kclManager,
          }
        },
        onDone: ['idle'],
        onError: {
          target: 'idle',
          actions: 'toastError',
        },
      },
    },

    'Applying loft': {
      invoke: {
        src: 'loftAstMod',
        id: 'loftAstMod',
        input: ({ event, context }) => {
          if (event.type !== 'Loft') return undefined
          return {
            data: event.data,
            kclManager: context.kclManager,
          }
        },
        onDone: ['idle'],
        onError: {
          target: 'idle',
          actions: 'toastError',
        },
      },
    },

    'Applying revolve': {
      invoke: {
        src: 'revolveAstMod',
        id: 'revolveAstMod',
        input: ({ event, context }) => {
          if (event.type !== 'Revolve') return undefined
          return {
            data: event.data,
            kclManager: context.kclManager,
          }
        },
        onDone: ['idle'],
        onError: {
          target: 'idle',
          actions: 'toastError',
        },
      },
    },

    'Applying offset plane': {
      invoke: {
        src: 'offsetPlaneAstMod',
        id: 'offsetPlaneAstMod',
        input: ({ event, context }) => {
          if (event.type !== 'Offset plane') return undefined
          return {
            data: event.data,
            kclManager: context.kclManager,
          }
        },
        onDone: ['idle'],
        onError: {
          target: 'idle',
          actions: 'toastError',
        },
      },
    },

    'Applying helix': {
      invoke: {
        src: 'helixAstMod',
        id: 'helixAstMod',
        input: ({ event, context }) => {
          if (event.type !== 'Helix') return undefined
          return {
            data: event.data,
            kclManager: context.kclManager,
          }
        },
        onDone: ['idle'],
        onError: {
          target: 'idle',
          actions: 'toastError',
        },
      },
    },

    'Applying shell': {
      invoke: {
        src: 'shellAstMod',
        id: 'shellAstMod',
        input: ({ event, context }) => {
          if (event.type !== 'Shell') return undefined
          return {
            data: event.data,
            kclManager: context.kclManager,
          }
        },
        onDone: ['idle'],
        onError: {
          target: 'idle',
          actions: 'toastError',
        },
      },
    },

    'Applying hole': {
      invoke: {
        src: 'holeAstMod',
        id: 'holeAstMod',
        input: ({ event, context }) => {
          if (event.type !== 'Hole') return undefined
          return {
            data: event.data,
            kclManager: context.kclManager,
          }
        },
        onDone: ['idle'],
        onError: {
          target: 'idle',
          actions: 'toastError',
        },
      },
    },

    'Applying fillet': {
      invoke: {
        src: 'filletAstMod',
        id: 'filletAstMod',
        input: ({ event, context }) => {
          if (event.type !== 'Fillet') return undefined
          return {
            data: event.data,
            kclManager: context.kclManager,
            engineCommandManager: context.engineCommandManager,
          }
        },
        onDone: ['idle'],
        onError: {
          target: 'idle',
          actions: 'toastError',
        },
      },
    },

    'Applying chamfer': {
      invoke: {
        src: 'chamferAstMod',
        id: 'chamferAstMod',
        input: ({ event, context }) => {
          if (event.type !== 'Chamfer') return undefined
          return {
            data: event.data,
            kclManager: context.kclManager,
            engineCommandManager: context.engineCommandManager,
          }
        },
        onDone: ['idle'],
        onError: {
          target: 'idle',
          actions: 'toastError',
        },
      },
    },

    'Applying Prompt-to-edit': {
      invoke: {
        src: 'submit-prompt-edit',
        id: 'submit-prompt-edit',

        input: ({ event }) => {
          if (event.type !== 'Prompt-to-edit' || !event.data) {
            return {
              prompt: '',
              selection: { graphSelections: [], otherSelections: [] },
            }
          }
          return event.data
        },

        onDone: 'idle',
        onError: 'idle',
      },
    },

    'Applying Delete selection': {
      invoke: {
        src: 'deleteSelectionAstMod',
        id: 'deleteSelectionAstMod',

        input: ({ context }) => {
          return { selectionRanges: context.selectionRanges }
        },

        onDone: 'idle',
        onError: {
          target: 'idle',
          reenter: true,
          actions: ({ event }) => {
            if ('error' in event && err(event.error)) {
              toast.error(event.error.message)
            }
          },
        },
      },
    },

    'Applying appearance': {
      invoke: {
        src: 'appearanceAstMod',
        id: 'appearanceAstMod',
        input: ({ event, context }) => {
          if (event.type !== 'Appearance') return undefined
          return {
            data: event.data,
            kclManager: context.kclManager,
          }
        },
        onDone: ['idle'],
        onError: {
          target: 'idle',
          actions: 'toastError',
        },
      },
    },

    'Applying translate': {
      invoke: {
        src: 'translateAstMod',
        id: 'translateAstMod',
        input: ({ event, context }) => {
          if (event.type !== 'Translate') return undefined
          return {
            data: event.data,
            kclManager: context.kclManager,
          }
        },
        onDone: ['idle'],
        onError: {
          target: 'idle',
          actions: 'toastError',
        },
      },
    },

    'Applying rotate': {
      invoke: {
        src: 'rotateAstMod',
        id: 'rotateAstMod',
        input: ({ event, context }) => {
          if (event.type !== 'Rotate') return undefined
          return {
            data: event.data,
            kclManager: context.kclManager,
          }
        },
        onDone: ['idle'],
        onError: {
          target: 'idle',
          actions: 'toastError',
        },
      },
    },

    'Applying scale': {
      invoke: {
        src: 'scaleAstMod',
        id: 'scaleAstMod',
        input: ({ event, context }) => {
          if (event.type !== 'Scale') return undefined
          return {
            data: event.data,
            kclManager: context.kclManager,
          }
        },
        onDone: ['idle'],
        onError: {
          target: 'idle',
          actions: 'toastError',
        },
      },
    },

    'Applying clone': {
      invoke: {
        src: 'cloneAstMod',
        id: 'cloneAstMod',
        input: ({ event, context }) => {
          if (event.type !== 'Clone') return undefined
          return {
            data: event.data,
            kclManager: context.kclManager,
          }
        },
        onDone: ['idle'],
        onError: {
          target: 'idle',
          actions: 'toastError',
        },
      },
    },

    'Applying GDT Flatness': {
      invoke: {
        src: 'gdtFlatnessAstMod',
        id: 'gdtFlatnessAstMod',
        input: ({ event, context }) => {
          if (event.type !== 'GDT Flatness') return undefined
          return {
            data: event.data,
            kclManager: context.kclManager,
            rustContext: context.rustContext,
          }
        },
        onDone: ['idle'],
        onError: {
          target: 'idle',
          actions: 'toastError',
        },
      },
    },

    'Applying GDT Datum': {
      invoke: {
        src: 'gdtDatumAstMod',
        id: 'gdtDatumAstMod',
        input: ({ event, context }) => {
          if (event.type !== 'GDT Datum') return undefined
          return {
            data: event.data,
            kclManager: context.kclManager,
            rustContext: context.rustContext,
          }
        },
        onDone: ['idle'],
        onError: {
          target: 'idle',
          actions: 'toastError',
        },
      },
    },

    Exporting: {
      invoke: {
        src: 'exportFromEngine',
        id: 'exportFromEngine',
        input: ({ event }) => {
          if (event.type !== 'Export') return undefined
          return event.data
        },
        onDone: ['idle'],
        onError: ['idle'],
      },
    },

    Making: {
      invoke: {
        src: 'makeFromEngine',
        id: 'makeFromEngine',
        input: ({ event, context }) => {
          if (event.type !== 'Make' || !context.machineManager) return undefined
          return {
            machineManager: context.machineManager,
            ...event.data,
          }
        },
        onDone: ['idle'],
        onError: ['idle'],
      },
    },

    'Boolean subtracting': {
      invoke: {
        src: 'boolSubtractAstMod',
        id: 'boolSubtractAstMod',
        input: ({ event, context }) => {
          if (event.type !== 'Boolean Subtract') return undefined
          return {
            data: event.data,
            kclManager: context.kclManager,
          }
        },
        onDone: 'idle',
        onError: {
          target: 'idle',
          actions: 'toastError',
        },
      },
    },

    'Boolean uniting': {
      invoke: {
        src: 'boolUnionAstMod',
        id: 'boolUnionAstMod',
        input: ({ event, context }) => {
          if (event.type !== 'Boolean Union') return undefined
          return {
            data: event.data,
            kclManager: context.kclManager,
          }
        },
        onDone: 'idle',
        onError: {
          target: 'idle',
          actions: 'toastError',
        },
      },
    },

    'Boolean intersecting': {
      invoke: {
        src: 'boolIntersectAstMod',
        id: 'boolIntersectAstMod',
        input: ({ event, context }) => {
          if (event.type !== 'Boolean Intersect') return undefined
          return {
            data: event.data,
            kclManager: context.kclManager,
          }
        },
        onDone: 'idle',
        onError: {
          target: 'idle',
          actions: 'toastError',
        },
      },
    },

    'Pattern Circular 3D': {
      invoke: {
        src: 'patternCircular3dAstMod',
        id: 'patternCircular3dAstMod',
        input: ({ event, context }) => {
          if (event.type !== 'Pattern Circular 3D') return undefined
          return {
            data: event.data,
            kclManager: context.kclManager,
          }
        },
        onDone: 'idle',
        onError: {
          target: 'idle',
          actions: 'toastError',
        },
      },
    },

    'Pattern Linear 3D': {
      invoke: {
        src: 'patternLinear3dAstMod',
        id: 'patternLinear3dAstMod',
        input: ({ event, context }) => {
          if (event.type !== 'Pattern Linear 3D') return undefined
          return {
            data: event.data,
            kclManager: context.kclManager,
          }
        },
        onDone: 'idle',
        onError: {
          target: 'idle',
          actions: 'toastError',
        },
      },
    },

    'animating to sketch solve mode': {
      invoke: {
        src: 'animate-to-sketch-solve',
        onDone: {
          target: 'sketchSolveMode',
          actions: assign(({ event }) => {
            // TODO remove any
            const output = (event as any).output
            return {
              // Pipe the plane/face data from the actor into context
              sketchSolveInit: output?.plane ?? null,
              sketchSolveId: output?.sketchSolveId ?? undefined,
            }
          }),
        },
        onError: 'Sketch no face',
        input: ({ event }) => {
          if (event.type !== 'Select sketch solve plane') return undefined
          return event.data
        },
      },
    },

    'animating to existing sketch solve': {
      invoke: {
        src: 'animate-to-existing-sketch-solve',
        input: ({ event, context }) => {
          if (event.type === 'Enter sketch') {
            // Get artifact ID from selection
            const artifact =
              context.selectionRanges.graphSelections[0]?.artifact
            if (artifact?.type === 'sketchBlock' && artifact.id) {
              return artifact.id
            }
          }
          return undefined
        },
        onDone: {
          target: 'sketchSolveMode',
          actions: assign(({ event }) => {
            // TODO remove any
            const output = (event as any).output
            return {
              // Pipe the plane/face data from the actor into context
              sketchSolveInit: output?.plane ?? null,
              sketchSolveId: output?.sketchSolveId || 0,
              initialSceneGraphDelta: output?.initialSceneGraphDelta,
            }
          }),
        },
        onError: 'idle',
      },
    },
  },

  initial: 'idle',

  on: {
    Cancel: {
      target: '.idle',
      // TODO what if we're existing extrude equipped, should these actions still be fired?
      // maybe cancel needs to have a guard for if else logic?
      actions: [
        'reset sketch metadata',
        'enable copilot',
        'enter modeling mode',
        () => {
          sceneInfra.stop()
        },
      ],
    },

    'Set selection': {
      reenter: false,
      actions: 'Set selection',
    },

    'Set mouse state': {
      reenter: false,
      actions: 'Set mouse state',
    },

    'Set Segment Overlays': {
      reenter: false,
      actions: 'Set Segment Overlays',
    },

    'Update sketch details': {
      reenter: false,
      actions: 'Set sketchDetails',
    },
    'Center camera on selection': {
      reenter: false,
      actions: 'Center camera on selection',
    },

    'Toggle default plane visibility': {
      reenter: false,
      actions: 'Toggle default plane visibility',
    },

    'sketch solve tool changed': {
      reenter: false,
      actions: assign(({ event }) => {
        console.log('sketch solve tool changed', event)
        if (event.type !== 'sketch solve tool changed') return {}
        return {
          sketchSolveToolName: event.data.tool,
        }
      }),
    },
  },
})

function listenForOriginMove(
  args: OnMoveCallbackArgs,
  sketchDetails: SketchDetails,
  sceneEntitiesManager: SceneEntities
) {
  if (!args) return
  const { intersectionPoint } = args
  if (!intersectionPoint?.twoD) return
  const { snappedPoint, isSnapped } = sceneEntitiesManager.getSnappedDragPoint(
    intersectionPoint.twoD,
    args.intersects,
    args.mouseEvent
  )
  if (isSnapped) {
    sceneEntitiesManager.positionDraftPoint({
      snappedPoint: new Vector2(...snappedPoint),
      origin: sketchDetails.origin,
      yAxis: sketchDetails.yAxis,
      zAxis: sketchDetails.zAxis,
    })
  } else {
    sceneEntitiesManager.removeDraftPoint()
  }
}

export function isEditingExistingSketch({
  sketchDetails,
  kclManager,
}: {
  sketchDetails: SketchDetails | null
  kclManager: KclManager
}): boolean {
  // should check that the variable declaration is a pipeExpression
  // and that the pipeExpression contains a "startProfile" callExpression
  if (!sketchDetails?.sketchEntryNodePath) return false
  const variableDeclaration = getNodeFromPath<VariableDeclarator>(
    kclManager.ast,
    sketchDetails.sketchEntryNodePath,
    'VariableDeclarator',
    false,
    true // suppress noise because we know sketchEntryNodePath might not match up to the ast if the user changed the code
    // and is dealt with in `re-eval nodePaths`
  )
  if (variableDeclaration instanceof Error) return false
  if (variableDeclaration.node.type !== 'VariableDeclarator') return false
  const maybePipeExpression = variableDeclaration.node.init
  if (
    maybePipeExpression.type === 'CallExpressionKw' &&
    (maybePipeExpression.callee.name.name === 'startProfile' ||
      maybePipeExpression.callee.name.name === 'circle' ||
      maybePipeExpression.callee.name.name === 'circleThreePoint')
  )
    return true
  if (maybePipeExpression.type !== 'PipeExpression') return false
  const hasStartProfileAt = maybePipeExpression.body.some(
    (item) =>
      item.type === 'CallExpressionKw' &&
      item.callee.name.name === 'startProfile'
  )
  const hasCircle =
    maybePipeExpression.body.some(
      (item) =>
        item.type === 'CallExpressionKw' && item.callee.name.name === 'circle'
    ) ||
    maybePipeExpression.body.some(
      (item) =>
        item.type === 'CallExpressionKw' &&
        item.callee.name.name === 'circleThreePoint'
    )
  return (hasStartProfileAt && maybePipeExpression.body.length > 1) || hasCircle
}

export function pipeHasCircle({
  sketchDetails,
  kclManager,
}: {
  sketchDetails: SketchDetails | null
  kclManager: KclManager
}): boolean {
  if (!sketchDetails?.sketchEntryNodePath) return false
  const variableDeclaration = getNodeFromPath<VariableDeclarator>(
    kclManager.ast,
    sketchDetails.sketchEntryNodePath,
    'VariableDeclarator'
  )
  if (err(variableDeclaration)) return false
  if (variableDeclaration.node.type !== 'VariableDeclarator') return false
  const pipeExpression = variableDeclaration.node.init
  if (pipeExpression.type !== 'PipeExpression') return false
  const hasCircle = pipeExpression.body.some(
    (item) =>
      item.type === 'CallExpressionKw' && item.callee.name.name === 'circle'
  )
  return hasCircle
}<|MERGE_RESOLUTION|>--- conflicted
+++ resolved
@@ -5418,7 +5418,6 @@
     },
 
     sketchSolveMode: {
-<<<<<<< HEAD
       id: 'sketchSolveMode',
       entry: ['clientToEngine cam sync direction'],
       initial: 'active',
@@ -5436,7 +5435,7 @@
               sceneEntitiesManager:
                 context.sceneEntitiesManager ?? sceneEntitiesManager,
               rustContext: context.rustContext ?? rustContext,
-              kclManager: context.kclManager ?? kclManager,
+              kclManager: context.kclManager,
             }),
             onDone: {
               target: '#sketchSolveMode.exiting',
@@ -5456,14 +5455,6 @@
             },
           },
           exit: [sendTo('sketchSolveMachine', { type: 'exit' })],
-=======
-      invoke: {
-        id: 'sketchSolveMachine',
-        src: 'sketchSolveMachine',
-        input: ({ context }) => context,
-        onDone: {
-          target: 'idle',
->>>>>>> 02a2d847
         },
         exiting: {
           entry: () => {
