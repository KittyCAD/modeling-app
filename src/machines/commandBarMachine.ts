--- conflicted
+++ resolved
@@ -247,15 +247,10 @@
   },
   guards: {
     'Command needs review': ({ context }) =>
-<<<<<<< HEAD
       context.selectedCommand?.needsReview ||
       ('nodeToEdit' in context.argumentsToSubmit &&
         context.argumentsToSubmit.nodeToEdit !== undefined) ||
       false,
-    'Command has no arguments': () => false,
-    'All arguments are skippable': () => false,
-=======
-      context.selectedCommand?.needsReview || false,
     'Command has no arguments': ({ context }) => {
       return (
         !context.selectedCommand?.args ||
@@ -267,7 +262,6 @@
         (argConfig) => argConfig.skip
       )
     },
->>>>>>> 8ef31a0b
     'Has selected command': ({ context }) => !!context.selectedCommand,
   },
   actors: {
