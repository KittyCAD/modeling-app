import type { Models } from '@kittycad/lib'
<<<<<<< HEAD
import env from '@src/env'
=======
import { VITE_KITTYCAD_API_TOKEN } from '@src/env'
>>>>>>> 34494f3b
import { assign, fromPromise, setup } from 'xstate'

import { COOKIE_NAME, OAUTH2_DEVICE_CLIENT_ID } from '@src/lib/constants'
import {
  getUser as getUserDesktop,
  readTokenFile,
  writeTokenFile,
} from '@src/lib/desktop'
import { isDesktop } from '@src/lib/isDesktop'
import { markOnce } from '@src/lib/performance'
import { withAPIBaseURL } from '@src/lib/withBaseURL'
import { ACTOR_IDS } from '@src/machines/machineConstants'

export interface UserContext {
  user?: Models['User_type']
  token: string
}

export type Events =
  | {
      type: 'Log out'
    }
  | {
      type: 'Log in'
      token?: string
    }

export const TOKEN_PERSIST_KEY = 'TOKEN_PERSIST_KEY'

/**
 * Determine which token do we have persisted to initialize the auth machine
 */
const persistedCookie = getCookie(COOKIE_NAME)
const persistedLocalStorage = localStorage?.getItem(TOKEN_PERSIST_KEY) || ''
<<<<<<< HEAD
const persistedDevToken = env().VITE_KC_DEV_TOKEN
=======
const persistedDevToken = VITE_KITTYCAD_API_TOKEN
>>>>>>> 34494f3b
export const persistedToken =
  persistedDevToken || persistedCookie || persistedLocalStorage
console.log('Initial persisted token')
console.table([
  ['cookie', !!persistedCookie],
  ['local storage', !!persistedLocalStorage],
  ['api token', !!persistedDevToken],
])

export const authMachine = setup({
  types: {} as {
    context: UserContext
    events:
      | Events
      | {
          type: 'xstate.done.actor.check-logged-in'
          output: {
            user: Models['User_type']
            token: string
          }
        }
  },
  actors: {
    getUser: fromPromise(({ input }: { input: { token?: string } }) =>
      getUser(input)
    ),
    logout: fromPromise(logout),
  },
}).createMachine({
  /** @xstate-layout N4IgpgJg5mDOIC5QEECuAXAFgOgMabFwGsBJAMwBkB7KGCEgOwGIIqGxsBLBgNyqI75CRALQAbGnRHcA2gAYAuolAAHKrE7pObZSAAeiAIwAWQ9gBspuQCYAnAGYAHPYCsx+4ccAaEAE9E1q7YcoZyxrYR1m7mcrYAvnE+aFh4BMTk1LSQjExgAE55VHnYKmIAhuhkRQC2qcLikpDSDPJKSCBqGlo67QYI9gDs5tge5o6h5vau7oY+-v3mA9jWco4u5iu21ua2YcYJSRg4Eln0zJkABFQYrbqdmtoMun2GA7YjxuPmLqvGNh5zRCfJaOcyLUzuAYuFyGcwHEDJY6NCAAeQwTEuskUd3UDx6oD6Im2wUcAzkMJ2cjBxlMgIWLmwZLWljecjJTjh8IYVAgcF0iJxXUez0QIgGxhJZIpu2ptL8AWwtje1nCW2iq1shns8MRdXSlGRjEFeKevUQjkcy3sqwGHimbg83nlCF22GMytVUWMMUc8USCKO2BOdCN7Xu3VNBKMKsVFp2hm2vu+1id83slkVrgTxhcW0pNJ1geDkDR6GNEZFCAT1kZZLk9cMLltb0WdPMjewjjC1mzOZCtk5CSAA */
  id: ACTOR_IDS.AUTH,
  initial: 'checkIfLoggedIn',
  context: {
    token: persistedToken,
  },
  states: {
    checkIfLoggedIn: {
      id: 'check-if-logged-in',
      invoke: {
        src: 'getUser',
        input: ({ context }) => ({ token: context.token }),
        id: 'check-logged-in',
        onDone: [
          {
            target: 'loggedIn',
            actions: assign(({ context, event }) => ({
              user: event.output.user,
              token: event.output.token || context.token,
            })),
          },
        ],
        onError: [
          {
            target: 'loggedOut',
            actions: assign({
              user: () => undefined,
            }),
          },
        ],
      },
    },
    loggedIn: {
      on: {
        'Log out': {
          target: 'loggingOut',
        },
      },
    },
    loggingOut: {
      invoke: {
        src: 'logout',
        onDone: 'loggedOut',
        onError: {
          target: 'loggedIn',
          actions: [
            ({ event }) => {
              console.error(
                'Error while logging out',
                'error' in event ? `: ${event.error}` : ''
              )
            },
          ],
        },
      },
    },
    loggedOut: {
      on: {
        'Log in': {
          target: 'checkIfLoggedIn',
          actions: assign({
            token: ({ event }) => {
              const token = event.token || ''
              return token
            },
          }),
        },
      },
    },
  },
  schema: { events: {} as { type: 'Log out' } | { type: 'Log in' } },
})

async function getUser(input: { token?: string }) {
  const token = await getAndSyncStoredToken(input)
  const url = withAPIBaseURL('/user')
  const headers: { [key: string]: string } = {
    'Content-Type': 'application/json',
  }

  if (!token && isDesktop()) return Promise.reject(new Error('No token found'))
  if (token) headers['Authorization'] = `Bearer ${token}`

  const userPromise = isDesktop()
    ? getUserDesktop(token)
    : fetch(url, {
        method: 'GET',
        credentials: 'include',
        headers,
      })
        .then((res) => res.json())
        .catch((err) => console.error('error from Browser getUser', err))

  const user = await userPromise

  // Necessary here because we use Kurt's API key in CI
  if (localStorage.getItem('FORCE_NO_IMAGE')) {
    user.image = ''
  }

  if ('error_code' in user) return Promise.reject(new Error(user.message))

  markOnce('code/didAuth')
  return {
    user: user as Models['User_type'],
    token,
  }
}

export function getCookie(cname: string): string | null {
  if (isDesktop()) {
    return null
  }

  let name = cname + '='
  let decodedCookie = decodeURIComponent(document.cookie)
  let ca = decodedCookie.split(';')
  for (let i = 0; i < ca.length; i++) {
    let c = ca[i]
    while (c.charAt(0) === ' ') {
      c = c.substring(1)
    }
    if (c.indexOf(name) === 0) {
      return c.substring(name.length, c.length)
    }
  }
  return null
}

async function getAndSyncStoredToken(input: {
  token?: string
}): Promise<string> {
  // dev mode
<<<<<<< HEAD
  const VITE_KC_DEV_TOKEN = env().VITE_KC_DEV_TOKEN
  if (VITE_KC_DEV_TOKEN) {
=======
  if (VITE_KITTYCAD_API_TOKEN) {
>>>>>>> 34494f3b
    console.log('Token used for authentication')
    console.table([['api token', !!VITE_KITTYCAD_API_TOKEN]])
    return VITE_KITTYCAD_API_TOKEN
  }

  const inputToken = input.token && input.token !== '' ? input.token : ''
  const cookieToken = getCookie(COOKIE_NAME)
  const localStorageToken = localStorage?.getItem(TOKEN_PERSIST_KEY) || ''
  const token = inputToken || cookieToken || localStorageToken

  console.log('Token used for authentication')
  console.table([
    ['persisted token', !!inputToken],
    ['cookie', !!cookieToken],
    ['local storage', !!localStorageToken],
    ['api token', !!VITE_KITTYCAD_API_TOKEN],
  ])
  if (token) {
    // has just logged in, update storage
    localStorage.setItem(TOKEN_PERSIST_KEY, token)
    if (isDesktop()) {
      await writeTokenFile(token)
    }
    return token
  }
  if (!isDesktop()) return ''
  const fileToken = isDesktop() ? await readTokenFile() : ''
  // prefer other above, but file will ensure login persists after app updates
  if (!fileToken) return ''
  // has token in file, update localStorage
  localStorage.setItem(TOKEN_PERSIST_KEY, fileToken)
  return fileToken
}

async function logout() {
  localStorage.removeItem(TOKEN_PERSIST_KEY)
  if (isDesktop()) {
    try {
      let token = await readTokenFile()

      if (token) {
        try {
          await fetch(withAPIBaseURL('/oauth2/token/revoke'), {
            method: 'POST',
            credentials: 'include',
            headers: {
              'Content-Type': 'application/x-www-form-urlencoded',
            },
            body: new URLSearchParams({
              token: token,
              client_id: OAUTH2_DEVICE_CLIENT_ID,
            }).toString(),
          })
        } catch (e) {
          console.error('Error revoking token:', e)
        }

        await writeTokenFile('')
        return Promise.resolve(null)
      }
    } catch (e) {
      console.error('Error reading token during logout (ignoring):', e)
    }
  }

  return fetch(withAPIBaseURL('/logout'), {
    method: 'POST',
    credentials: 'include',
  })
}<|MERGE_RESOLUTION|>--- conflicted
+++ resolved
@@ -1,9 +1,5 @@
 import type { Models } from '@kittycad/lib'
-<<<<<<< HEAD
 import env from '@src/env'
-=======
-import { VITE_KITTYCAD_API_TOKEN } from '@src/env'
->>>>>>> 34494f3b
 import { assign, fromPromise, setup } from 'xstate'
 
 import { COOKIE_NAME, OAUTH2_DEVICE_CLIENT_ID } from '@src/lib/constants'
@@ -38,11 +34,7 @@
  */
 const persistedCookie = getCookie(COOKIE_NAME)
 const persistedLocalStorage = localStorage?.getItem(TOKEN_PERSIST_KEY) || ''
-<<<<<<< HEAD
-const persistedDevToken = env().VITE_KC_DEV_TOKEN
-=======
-const persistedDevToken = VITE_KITTYCAD_API_TOKEN
->>>>>>> 34494f3b
+const persistedDevToken = env().VITE_KITTYCAD_API_TOKEN
 export const persistedToken =
   persistedDevToken || persistedCookie || persistedLocalStorage
 console.log('Initial persisted token')
@@ -205,12 +197,8 @@
   token?: string
 }): Promise<string> {
   // dev mode
-<<<<<<< HEAD
-  const VITE_KC_DEV_TOKEN = env().VITE_KC_DEV_TOKEN
-  if (VITE_KC_DEV_TOKEN) {
-=======
+  const VITE_KITTYCAD_API_TOKEN = env().VITE_KITTYCAD_API_TOKEN
   if (VITE_KITTYCAD_API_TOKEN) {
->>>>>>> 34494f3b
     console.log('Token used for authentication')
     console.table([['api token', !!VITE_KITTYCAD_API_TOKEN]])
     return VITE_KITTYCAD_API_TOKEN
