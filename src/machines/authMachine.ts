import type { Models } from '@kittycad/lib'
<<<<<<< HEAD
import { VITE_KITTYCAD_API_URL, VITE_KITTYCAD_API_TOKEN } from '@src/env'
=======
import { VITE_KC_DEV_TOKEN } from '@src/env'
>>>>>>> df625626
import { assign, fromPromise, setup } from 'xstate'

import { COOKIE_NAME, OAUTH2_DEVICE_CLIENT_ID } from '@src/lib/constants'
import {
  getUser as getUserDesktop,
  readTokenFile,
  writeTokenFile,
} from '@src/lib/desktop'
import { isDesktop } from '@src/lib/isDesktop'
import { markOnce } from '@src/lib/performance'
import { withAPIBaseURL } from '@src/lib/withBaseURL'
import { ACTOR_IDS } from '@src/machines/machineConstants'

export interface UserContext {
  user?: Models['User_type']
  token: string
}

export type Events =
  | {
      type: 'Log out'
    }
  | {
      type: 'Log in'
      token?: string
    }

export const TOKEN_PERSIST_KEY = 'TOKEN_PERSIST_KEY'

/**
 * Determine which token do we have persisted to initialize the auth machine
 */
const persistedCookie = getCookie(COOKIE_NAME)
const persistedLocalStorage = localStorage?.getItem(TOKEN_PERSIST_KEY) || ''
const persistedDevToken = VITE_KC_DEV_TOKEN
export const persistedToken =
<<<<<<< HEAD
  VITE_KITTYCAD_API_TOKEN ||
  getCookie(COOKIE_NAME) ||
  localStorage?.getItem(TOKEN_PERSIST_KEY) ||
  ''
=======
  persistedDevToken || persistedCookie || persistedLocalStorage
console.log('Initial persisted token')
console.table([
  ['cookie', !!persistedCookie],
  ['local storage', !!persistedLocalStorage],
  ['api token', !!persistedDevToken],
])
>>>>>>> df625626

export const authMachine = setup({
  types: {} as {
    context: UserContext
    events:
      | Events
      | {
          type: 'xstate.done.actor.check-logged-in'
          output: {
            user: Models['User_type']
            token: string
          }
        }
  },
  actors: {
    getUser: fromPromise(({ input }: { input: { token?: string } }) =>
      getUser(input)
    ),
    logout: fromPromise(logout),
  },
}).createMachine({
  /** @xstate-layout N4IgpgJg5mDOIC5QEECuAXAFgOgMabFwGsBJAMwBkB7KGCEgOwGIIqGxsBLBgNyqI75CRALQAbGnRHcA2gAYAuolAAHKrE7pObZSAAeiAIwAWQ9gBspuQCYAnAGYAHPYCsx+4ccAaEAE9E1q7YcoZyxrYR1m7mcrYAvnE+aFh4BMTk1LSQjExgAE55VHnYKmIAhuhkRQC2qcLikpDSDPJKSCBqGlo67QYI9gDs5tge5o6h5vau7oY+-v3mA9jWco4u5iu21ua2YcYJSRg4Eln0zJkABFQYrbqdmtoMun2GA7YjxuPmLqvGNh5zRCfJaOcyLUzuAYuFyGcwHEDJY6NCAAeQwTEuskUd3UDx6oD6Im2wUcAzkMJ2cjBxlMgIWLmwZLWljecjJTjh8IYVAgcF0iJxXUez0QIgGxhJZIpu2ptL8AWwtje1nCW2iq1shns8MRdXSlGRjEFeKevUQjkcy3sqwGHimbg83nlCF22GMytVUWMMUc8USCKO2BOdCN7Xu3VNBKMKsVFp2hm2vu+1id83slkVrgTxhcW0pNJ1geDkDR6GNEZFCAT1kZZLk9cMLltb0WdPMjewjjC1mzOZCtk5CSAA */
  id: ACTOR_IDS.AUTH,
  initial: 'checkIfLoggedIn',
  context: {
    token: persistedToken,
  },
  states: {
    checkIfLoggedIn: {
      id: 'check-if-logged-in',
      invoke: {
        src: 'getUser',
        input: ({ context }) => ({ token: context.token }),
        id: 'check-logged-in',
        onDone: [
          {
            target: 'loggedIn',
            actions: assign(({ context, event }) => ({
              user: event.output.user,
              token: event.output.token || context.token,
            })),
          },
        ],
        onError: [
          {
            target: 'loggedOut',
            actions: assign({
              user: () => undefined,
            }),
          },
        ],
      },
    },
    loggedIn: {
      on: {
        'Log out': {
          target: 'loggingOut',
        },
      },
    },
    loggingOut: {
      invoke: {
        src: 'logout',
        onDone: 'loggedOut',
        onError: {
          target: 'loggedIn',
          actions: [
            ({ event }) => {
              console.error(
                'Error while logging out',
                'error' in event ? `: ${event.error}` : ''
              )
            },
          ],
        },
      },
    },
    loggedOut: {
      on: {
        'Log in': {
          target: 'checkIfLoggedIn',
          actions: assign({
            token: ({ event }) => {
              const token = event.token || ''
              return token
            },
          }),
        },
      },
    },
  },
  schema: { events: {} as { type: 'Log out' } | { type: 'Log in' } },
})

async function getUser(input: { token?: string }) {
  const token = await getAndSyncStoredToken(input)
  const url = withAPIBaseURL('/user')
  const headers: { [key: string]: string } = {
    'Content-Type': 'application/json',
  }

  if (!token && isDesktop()) return Promise.reject(new Error('No token found'))
  if (token) headers['Authorization'] = `Bearer ${token}`

  const userPromise = isDesktop()
<<<<<<< HEAD
    ? getUserDesktop(token, VITE_KITTYCAD_API_URL)
=======
    ? getUserDesktop(token)
>>>>>>> df625626
    : fetch(url, {
        method: 'GET',
        credentials: 'include',
        headers,
      })
        .then((res) => res.json())
        .catch((err) => console.error('error from Browser getUser', err))

  const user = await userPromise

  // Necessary here because we use Kurt's API key in CI
  if (localStorage.getItem('FORCE_NO_IMAGE')) {
    user.image = ''
  }

  if ('error_code' in user) return Promise.reject(new Error(user.message))

  markOnce('code/didAuth')
  return {
    user: user as Models['User_type'],
    token,
  }
}

export function getCookie(cname: string): string | null {
  if (isDesktop()) {
    return null
  }

  let name = cname + '='
  let decodedCookie = decodeURIComponent(document.cookie)
  let ca = decodedCookie.split(';')
  for (let i = 0; i < ca.length; i++) {
    let c = ca[i]
    while (c.charAt(0) === ' ') {
      c = c.substring(1)
    }
    if (c.indexOf(name) === 0) {
      return c.substring(name.length, c.length)
    }
  }
  return null
}

async function getAndSyncStoredToken(input: {
  token?: string
}): Promise<string> {
  // dev mode
<<<<<<< HEAD
  if (VITE_KITTYCAD_API_TOKEN) return VITE_KITTYCAD_API_TOKEN
=======
  if (VITE_KC_DEV_TOKEN) {
    console.log('Token used for authentication')
    console.table([['api token', !!VITE_KC_DEV_TOKEN]])
    return VITE_KC_DEV_TOKEN
  }

  const inputToken = input.token && input.token !== '' ? input.token : ''
  const cookieToken = getCookie(COOKIE_NAME)
  const localStorageToken = localStorage?.getItem(TOKEN_PERSIST_KEY) || ''
  const token = inputToken || cookieToken || localStorageToken
>>>>>>> df625626

  console.log('Token used for authentication')
  console.table([
    ['persisted token', !!inputToken],
    ['cookie', !!cookieToken],
    ['local storage', !!localStorageToken],
    ['api token', !!VITE_KC_DEV_TOKEN],
  ])
  if (token) {
    // has just logged in, update storage
    localStorage.setItem(TOKEN_PERSIST_KEY, token)
    if (isDesktop()) {
      await writeTokenFile(token)
    }
    return token
  }
  if (!isDesktop()) return ''
  const fileToken = isDesktop() ? await readTokenFile() : ''
  // prefer other above, but file will ensure login persists after app updates
  if (!fileToken) return ''
  // has token in file, update localStorage
  localStorage.setItem(TOKEN_PERSIST_KEY, fileToken)
  return fileToken
}

async function logout() {
  localStorage.removeItem(TOKEN_PERSIST_KEY)
  if (isDesktop()) {
    try {
      let token = await readTokenFile()

      if (token) {
        try {
          await fetch(withAPIBaseURL('/oauth2/token/revoke'), {
            method: 'POST',
            credentials: 'include',
            headers: {
              'Content-Type': 'application/x-www-form-urlencoded',
            },
            body: new URLSearchParams({
              token: token,
              client_id: OAUTH2_DEVICE_CLIENT_ID,
            }).toString(),
          })
        } catch (e) {
          console.error('Error revoking token:', e)
        }

        await writeTokenFile('')
        return Promise.resolve(null)
      }
    } catch (e) {
      console.error('Error reading token during logout (ignoring):', e)
    }
  }

  return fetch(withAPIBaseURL('/logout'), {
    method: 'POST',
    credentials: 'include',
  })
}<|MERGE_RESOLUTION|>--- conflicted
+++ resolved
@@ -1,9 +1,5 @@
 import type { Models } from '@kittycad/lib'
-<<<<<<< HEAD
-import { VITE_KITTYCAD_API_URL, VITE_KITTYCAD_API_TOKEN } from '@src/env'
-=======
-import { VITE_KC_DEV_TOKEN } from '@src/env'
->>>>>>> df625626
+import { VITE_KITTYCAD_API_TOKEN } from '@src/env'
 import { assign, fromPromise, setup } from 'xstate'
 
 import { COOKIE_NAME, OAUTH2_DEVICE_CLIENT_ID } from '@src/lib/constants'
@@ -38,14 +34,8 @@
  */
 const persistedCookie = getCookie(COOKIE_NAME)
 const persistedLocalStorage = localStorage?.getItem(TOKEN_PERSIST_KEY) || ''
-const persistedDevToken = VITE_KC_DEV_TOKEN
+const persistedDevToken = VITE_KITTYCAD_API_TOKEN
 export const persistedToken =
-<<<<<<< HEAD
-  VITE_KITTYCAD_API_TOKEN ||
-  getCookie(COOKIE_NAME) ||
-  localStorage?.getItem(TOKEN_PERSIST_KEY) ||
-  ''
-=======
   persistedDevToken || persistedCookie || persistedLocalStorage
 console.log('Initial persisted token')
 console.table([
@@ -53,7 +43,6 @@
   ['local storage', !!persistedLocalStorage],
   ['api token', !!persistedDevToken],
 ])
->>>>>>> df625626
 
 export const authMachine = setup({
   types: {} as {
@@ -159,11 +148,7 @@
   if (token) headers['Authorization'] = `Bearer ${token}`
 
   const userPromise = isDesktop()
-<<<<<<< HEAD
-    ? getUserDesktop(token, VITE_KITTYCAD_API_URL)
-=======
     ? getUserDesktop(token)
->>>>>>> df625626
     : fetch(url, {
         method: 'GET',
         credentials: 'include',
@@ -212,27 +197,23 @@
   token?: string
 }): Promise<string> {
   // dev mode
-<<<<<<< HEAD
-  if (VITE_KITTYCAD_API_TOKEN) return VITE_KITTYCAD_API_TOKEN
-=======
-  if (VITE_KC_DEV_TOKEN) {
+  if (VITE_KITTYCAD_API_TOKEN) {
     console.log('Token used for authentication')
-    console.table([['api token', !!VITE_KC_DEV_TOKEN]])
-    return VITE_KC_DEV_TOKEN
+    console.table([['api token', !!VITE_KITTYCAD_API_TOKEN]])
+    return VITE_KITTYCAD_API_TOKEN
   }
 
   const inputToken = input.token && input.token !== '' ? input.token : ''
   const cookieToken = getCookie(COOKIE_NAME)
   const localStorageToken = localStorage?.getItem(TOKEN_PERSIST_KEY) || ''
   const token = inputToken || cookieToken || localStorageToken
->>>>>>> df625626
 
   console.log('Token used for authentication')
   console.table([
     ['persisted token', !!inputToken],
     ['cookie', !!cookieToken],
     ['local storage', !!localStorageToken],
-    ['api token', !!VITE_KC_DEV_TOKEN],
+    ['api token', !!VITE_KITTYCAD_API_TOKEN],
   ])
   if (token) {
     // has just logged in, update storage
