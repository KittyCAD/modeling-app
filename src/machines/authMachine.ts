--- conflicted
+++ resolved
@@ -41,11 +41,7 @@
 console.table([
   ['cookie', !!persistedCookie],
   ['local storage', !!persistedLocalStorage],
-<<<<<<< HEAD
-  ['dev token', !!persistedDevToken],
-=======
   ['api token', !!persistedDevToken],
->>>>>>> df625626
 ])
 
 export const authMachine = setup({
@@ -203,11 +199,7 @@
   // dev mode
   if (VITE_KC_DEV_TOKEN) {
     console.log('Token used for authentication')
-<<<<<<< HEAD
-    console.table([['dev token', !!VITE_KC_DEV_TOKEN]])
-=======
     console.table([['api token', !!VITE_KC_DEV_TOKEN]])
->>>>>>> df625626
     return VITE_KC_DEV_TOKEN
   }
 
@@ -221,11 +213,7 @@
     ['persisted token', !!inputToken],
     ['cookie', !!cookieToken],
     ['local storage', !!localStorageToken],
-<<<<<<< HEAD
-    ['dev token', !!VITE_KC_DEV_TOKEN],
-=======
     ['api token', !!VITE_KC_DEV_TOKEN],
->>>>>>> df625626
   ])
   if (token) {
     // has just logged in, update storage
