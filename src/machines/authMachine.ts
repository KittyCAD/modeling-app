--- conflicted
+++ resolved
@@ -1,9 +1,5 @@
 import type { Models } from '@kittycad/lib'
-<<<<<<< HEAD
-import { VITE_KC_DEV_TOKEN } from '@src/env'
-=======
 import env from '@src/env'
->>>>>>> caeda31c
 import { assign, fromPromise, setup } from 'xstate'
 
 import { COOKIE_NAME, OAUTH2_DEVICE_CLIENT_ID } from '@src/lib/constants'
@@ -38,22 +34,14 @@
  */
 const persistedCookie = getCookie(COOKIE_NAME)
 const persistedLocalStorage = localStorage?.getItem(TOKEN_PERSIST_KEY) || ''
-<<<<<<< HEAD
-const persistedDevToken = VITE_KC_DEV_TOKEN
-=======
 const persistedDevToken = env().VITE_KITTYCAD_API_TOKEN
->>>>>>> caeda31c
 export const persistedToken =
   persistedDevToken || persistedCookie || persistedLocalStorage
 console.log('Initial persisted token')
 console.table([
   ['cookie', !!persistedCookie],
   ['local storage', !!persistedLocalStorage],
-<<<<<<< HEAD
-  ['dev token', !!persistedDevToken],
-=======
   ['api token', !!persistedDevToken],
->>>>>>> caeda31c
 ])
 
 export const authMachine = setup({
@@ -209,18 +197,11 @@
   token?: string
 }): Promise<string> {
   // dev mode
-<<<<<<< HEAD
-  if (VITE_KC_DEV_TOKEN) {
-    console.log('Token used for authentication')
-    console.table([['dev token', !!VITE_KC_DEV_TOKEN]])
-    return VITE_KC_DEV_TOKEN
-=======
   const VITE_KITTYCAD_API_TOKEN = env().VITE_KITTYCAD_API_TOKEN
   if (VITE_KITTYCAD_API_TOKEN) {
     console.log('Token used for authentication')
     console.table([['api token', !!VITE_KITTYCAD_API_TOKEN]])
     return VITE_KITTYCAD_API_TOKEN
->>>>>>> caeda31c
   }
 
   const inputToken = input.token && input.token !== '' ? input.token : ''
@@ -233,11 +214,7 @@
     ['persisted token', !!inputToken],
     ['cookie', !!cookieToken],
     ['local storage', !!localStorageToken],
-<<<<<<< HEAD
-    ['dev token', !!VITE_KC_DEV_TOKEN],
-=======
     ['api token', !!VITE_KITTYCAD_API_TOKEN],
->>>>>>> caeda31c
   ])
   if (token) {
     if (isDesktop()) {
