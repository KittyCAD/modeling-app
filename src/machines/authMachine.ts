import { createMachine, assign } from 'xstate'
import { Models } from '@kittycad/lib'
import withBaseURL from '../lib/withBaseURL'
import { isDesktop } from 'lib/isDesktop'
import { VITE_KC_API_BASE_URL, VITE_KC_DEV_TOKEN } from 'env'
<<<<<<< HEAD
import { getUser as getUserDesktop } from 'lib/desktop'
=======
import { getUser as getUserTauri } from 'lib/tauri'
import { COOKIE_NAME } from 'lib/constants'
>>>>>>> a7a88bd7

const SKIP_AUTH =
  // @ts-ignore
  import.meta.env.VITE_KC_SKIP_AUTH === 'true' && import.meta.env.DEV

const LOCAL_USER: Models['User_type'] = {
  id: '8675309',
  name: 'Test User',
  email: 'kittycad.sidebar.test@example.com',
  image: 'https://placekitten.com/200/200',
  created_at: 'yesteryear',
  updated_at: 'today',
  company: 'Test Company',
  discord: 'Test User#1234',
  github: 'testuser',
  phone: '555-555-5555',
  first_name: 'Test',
  last_name: 'User',
  can_train_on_data: false,
  is_service_account: false,
}

export interface UserContext {
  user?: Models['User_type']
  token?: string
}

export type Events =
  | {
      type: 'Log out'
    }
  | {
      type: 'Log in'
      token?: string
    }

export const TOKEN_PERSIST_KEY = 'TOKEN_PERSIST_KEY'
const persistedToken =
  VITE_KC_DEV_TOKEN ||
  getCookie(COOKIE_NAME) ||
  localStorage?.getItem(TOKEN_PERSIST_KEY) ||
  ''

export const authMachine = createMachine<UserContext, Events>(
  {
    id: 'Auth',
    initial: 'checkIfLoggedIn',
    states: {
      checkIfLoggedIn: {
        id: 'check-if-logged-in',
        invoke: {
          src: 'getUser',
          id: 'check-logged-in',
          onDone: [
            {
              target: 'loggedIn',
              actions: () => {
                return assign((context, event) => ({
                  user: event.data.user,
                  token: event.data.token || context.token,
                }))
              },
            },
          ],
          onError: [
            {
              target: 'loggedOut',
              actions: (args) => {
                return assign({
                  user: () => undefined,
                })
              },
            },
          ],
        },
      },
      loggedIn: {
        entry: ['goToIndexPage'],
        on: {
          'Log out': {
            target: 'loggedOut',
          },
        },
      },
      loggedOut: {
        entry: ['goToSignInPage'],
        on: {
          'Log in': {
            target: 'checkIfLoggedIn',
            actions: assign({
              token: (_, event) => {
                const token = event.token || ''
                localStorage.setItem(TOKEN_PERSIST_KEY, token)
                return token
              },
            }),
          },
        },
      },
    },
    schema: { events: {} as { type: 'Log out' } | { type: 'Log in' } },
    predictableActionArguments: true,
    preserveActionOrder: true,
    context: {
      token: persistedToken,
    },
  },
  {
    actions: {},
    services: { getUser },
    guards: {},
    delays: {},
  }
)

async function getUser(context: UserContext) {
  const token = VITE_KC_DEV_TOKEN
    ? VITE_KC_DEV_TOKEN
    : context.token && context.token !== ''
    ? context.token
    : getCookie(COOKIE_NAME) || localStorage?.getItem(TOKEN_PERSIST_KEY)
  const url = withBaseURL('/user')
  const headers: { [key: string]: string } = {
    'Content-Type': 'application/json',
  }

  if (!token && isDesktop()) return Promise.reject(new Error('No token found'))
  if (token) headers['Authorization'] = `Bearer ${context.token}`

  if (SKIP_AUTH) {
    // For local tests
    if (localStorage.getItem('FORCE_NO_IMAGE')) {
      LOCAL_USER.image = ''
    }

    return {
      user: LOCAL_USER,
      token,
    }
  }

  const userPromise = !isDesktop()
    ? fetch(url, {
        method: 'GET',
        credentials: 'include',
        headers,
      })
        .then((res) => res.json())
        .catch((err) => console.error('error from Browser getUser', err))
    : getUserDesktop(context.token ?? '', VITE_KC_API_BASE_URL)

  const user = await userPromise

  // Necessary here because we use Kurt's API key in CI
  if (localStorage.getItem('FORCE_NO_IMAGE')) {
    user.image = ''
  }

  if ('error_code' in user) return Promise.reject(new Error(user.message))

  return {
    user: user as Models['User_type'],
    token,
  }
}

function getCookie(cname: string): string | null {
  if (isDesktop()) {
    return null
  }

  let name = cname + '='
  let decodedCookie = decodeURIComponent(document.cookie)
  let ca = decodedCookie.split(';')
  for (let i = 0; i < ca.length; i++) {
    let c = ca[i]
    while (c.charAt(0) === ' ') {
      c = c.substring(1)
    }
    if (c.indexOf(name) === 0) {
      return c.substring(name.length, c.length)
    }
  }
  return null
}<|MERGE_RESOLUTION|>--- conflicted
+++ resolved
@@ -3,12 +3,8 @@
 import withBaseURL from '../lib/withBaseURL'
 import { isDesktop } from 'lib/isDesktop'
 import { VITE_KC_API_BASE_URL, VITE_KC_DEV_TOKEN } from 'env'
-<<<<<<< HEAD
 import { getUser as getUserDesktop } from 'lib/desktop'
-=======
-import { getUser as getUserTauri } from 'lib/tauri'
 import { COOKIE_NAME } from 'lib/constants'
->>>>>>> a7a88bd7
 
 const SKIP_AUTH =
   // @ts-ignore
