--- conflicted
+++ resolved
@@ -118,12 +118,8 @@
   const headers: { [key: string]: string } = {
     'Content-Type': 'application/json',
   }
-<<<<<<< HEAD
-  if (!context.token && '__TAURI__' in window) throw Error('not log in')
-=======
 
   if (!context.token && isTauri()) throw new Error('No token found')
->>>>>>> 59223279
   if (context.token) headers['Authorization'] = `Bearer ${context.token}`
   if (SKIP_AUTH) return LOCAL_USER
 
