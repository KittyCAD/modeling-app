import { assign, createMachine } from 'xstate'
import { Themes, getSystemTheme, setThemeClass } from '../lib/theme'
import { CameraSystem } from 'lib/cameraControls'
<<<<<<< HEAD
import { isTauri } from 'lib/isTauri'
import { writeToSettingsFile } from 'lib/tauriFS'
import {
  BaseUnit,
  DEFAULT_PROJECT_NAME,
  SETTINGS_PERSIST_KEY,
  SettingsMachineContext,
  Toggle,
  UnitSystem,
  initialSettings,
} from 'lib/settings'
=======
import { Models } from '@kittycad/lib'

const kclManagerPromise = import('lang/KclSingleton').then(
  (module) => module.kclManager
)

export const DEFAULT_PROJECT_NAME = 'project-$nnn'

export enum UnitSystem {
  Imperial = 'imperial',
  Metric = 'metric',
}

export const baseUnits = {
  imperial: ['in', 'ft', 'yd'],
  metric: ['mm', 'cm', 'm'],
} as const

export type BaseUnit = Models['UnitLength_type']

export const baseUnitsUnion = Object.values(baseUnits).flatMap((v) => v)

export type Toggle = 'On' | 'Off'

export const SETTINGS_PERSIST_KEY = 'SETTINGS_PERSIST_KEY'
>>>>>>> cad64fb7

type SettingsMachineContext = {
  baseUnit: BaseUnit
  cameraControls: CameraSystem
  defaultDirectory: string
  defaultProjectName: string
  onboardingStatus: string
  showDebugPanel: boolean
  textWrapping: Toggle
  theme: Themes
  unitSystem: UnitSystem
}

export const settingsMachine = createMachine(
  {
    /** @xstate-layout N4IgpgJg5mDOIC5QGUwBc0EsB2VYDpMIAbMAYlTQAIAVACzAFswBtABgF1FQAHAe1iYsfbNxAAPRAA42+AEwB2KQFYAzGznKAnADZli1QBoQAT2kBGKfm37lOned3nzqgL6vjlLLgJFSFdCoAETAAMwBDAFdiagAFACc+ACswAGNqADlw5nYuJBB+QWFRfMkEABY5fDYa2rra83LjMwQdLWV8BXLyuxlVLU1Ld090bzxCEnJKYLComODMeLS0PniTXLFCoUwRMTK7fC1zNql7NgUjtnKjU0RlBSqpLVUVPVUda60tYZAvHHG-FNAgBVbBCKjIEywNBMDb5LbFPaILqdfRSORsS4qcxXZqIHqyK6qY4XOxsGTKco-P4+Cb+aYAIXCsDAVFBQjhvAE212pWkskUKnUml0+gUNxaqkU+EccnKF1UCnucnMcjcHl+o3+vkmZBofCgUFIMwARpEoFRYuFsGBiJyCtzEXzWrJlGxlKdVFKvfY1XiEBjyvhVOVzBdzu13pYFNStbTAQFqAB5bAmvjheIQf4QtDhNCRWD2hE7EqgfayHTEh7lHQNSxSf1Scz4cpHHFyFVujTKczuDXYPgQOBiGl4TaOktIhAAWg6X3nC4Xp39050sYw2rpYHHRUnztVhPJqmUlIGbEriv9WhrLZ6uibHcqUr7riAA */
    id: 'Settings',
    predictableActionArguments: true,
<<<<<<< HEAD
    context: { ...initialSettings },
=======
    context: {
      baseUnit: 'mm',
      cameraControls: 'KittyCAD',
      defaultDirectory: '',
      defaultProjectName: DEFAULT_PROJECT_NAME,
      onboardingStatus: '',
      showDebugPanel: false,
      textWrapping: 'On',
      theme: Themes.System,
      unitSystem: UnitSystem.Metric,
    } as SettingsMachineContext,
>>>>>>> cad64fb7
    initial: 'idle',
    states: {
      idle: {
        entry: ['setThemeClass'],
        on: {
          'Set All Settings': {
            actions: [
              assign((context, event) => {
                return {
                  ...context,
                  ...event.data,
                }
              }),
              'persistSettings',
              'setThemeClass',
            ],
            target: 'idle',
            internal: true,
          },
          'Set Base Unit': {
            actions: [
              assign({
                baseUnit: (_, event) => event.data.baseUnit,
              }),
              'persistSettings',
              'toastSuccess',
              async () => {
                ;(await kclManagerPromise).executeAst()
              },
            ],
            target: 'idle',
            internal: true,
          },
          'Set Camera Controls': {
            actions: [
              assign({
                cameraControls: (_, event) => event.data.cameraControls,
              }),
              'persistSettings',
              'toastSuccess',
            ],
            target: 'idle',
            internal: true,
          },
          'Set Default Directory': {
            actions: [
              assign({
                defaultDirectory: (_, event) => event.data.defaultDirectory,
              }),
              'persistSettings',
              'toastSuccess',
            ],
            target: 'idle',
            internal: true,
          },
          'Set Default Project Name': {
            actions: [
              assign({
                defaultProjectName: (_, event) =>
                  event.data.defaultProjectName.trim() || DEFAULT_PROJECT_NAME,
              }),
              'persistSettings',
              'toastSuccess',
            ],
            target: 'idle',
            internal: true,
          },
          'Set Onboarding Status': {
            actions: [
              assign({
                onboardingStatus: (_, event) => event.data.onboardingStatus,
              }),
              'persistSettings',
            ],
            target: 'idle',
            internal: true,
          },
          'Set Text Wrapping': {
            actions: [
              assign({
                textWrapping: (_, event) => event.data.textWrapping,
              }),
              'persistSettings',
              'toastSuccess',
            ],
            target: 'idle',
            internal: true,
          },
          'Set Theme': {
            actions: [
              assign({
                theme: (_, event) => event.data.theme,
              }),
              'persistSettings',
              'toastSuccess',
              'setThemeClass',
            ],
            target: 'idle',
            internal: true,
          },
          'Set Unit System': {
            actions: [
              assign({
                unitSystem: (_, event) => event.data.unitSystem,
                baseUnit: (_, event) =>
                  event.data.unitSystem === 'imperial' ? 'in' : 'mm',
              }),
              'persistSettings',
              'toastSuccess',
              async () => {
                ;(await kclManagerPromise).executeAst()
              },
            ],
            target: 'idle',
            internal: true,
          },
          'Toggle Debug Panel': {
            actions: [
              assign({
                showDebugPanel: (context) => {
                  return !context.showDebugPanel
                },
              }),
              'persistSettings',
              'toastSuccess',
            ],
            target: 'idle',
            internal: true,
          },
        },
      },
    },
    tsTypes: {} as import('./settingsMachine.typegen').Typegen0,
    schema: {
      events: {} as
        | { type: 'Set All Settings'; data: Partial<SettingsMachineContext> }
        | { type: 'Set Base Unit'; data: { baseUnit: BaseUnit } }
        | {
            type: 'Set Camera Controls'
            data: { cameraControls: CameraSystem }
          }
        | { type: 'Set Default Directory'; data: { defaultDirectory: string } }
        | {
            type: 'Set Default Project Name'
            data: { defaultProjectName: string }
          }
        | { type: 'Set Onboarding Status'; data: { onboardingStatus: string } }
        | { type: 'Set Text Wrapping'; data: { textWrapping: Toggle } }
        | { type: 'Set Theme'; data: { theme: Themes } }
        | {
            type: 'Set Unit System'
            data: { unitSystem: UnitSystem }
          }
        | { type: 'Toggle Debug Panel' },
    },
  },
  {
    actions: {
      persistSettings: (context) => {
        if (isTauri()) {
          writeToSettingsFile(context).catch((err) => {
            console.error('Error writing settings:', err)
          })
        }
        try {
          localStorage.setItem(SETTINGS_PERSIST_KEY, JSON.stringify(context))
        } catch (e) {
          console.error(e)
        }
      },
      setThemeClass: (context, event) => {
        const currentTheme =
          event.type === 'Set Theme' ? event.data.theme : context.theme
        setThemeClass(
          currentTheme === Themes.System ? getSystemTheme() : currentTheme
        )
      },
    },
  }
)<|MERGE_RESOLUTION|>--- conflicted
+++ resolved
@@ -1,7 +1,6 @@
 import { assign, createMachine } from 'xstate'
 import { Themes, getSystemTheme, setThemeClass } from '../lib/theme'
 import { CameraSystem } from 'lib/cameraControls'
-<<<<<<< HEAD
 import { isTauri } from 'lib/isTauri'
 import { writeToSettingsFile } from 'lib/tauriFS'
 import {
@@ -13,66 +12,17 @@
   UnitSystem,
   initialSettings,
 } from 'lib/settings'
-=======
-import { Models } from '@kittycad/lib'
 
 const kclManagerPromise = import('lang/KclSingleton').then(
   (module) => module.kclManager
 )
-
-export const DEFAULT_PROJECT_NAME = 'project-$nnn'
-
-export enum UnitSystem {
-  Imperial = 'imperial',
-  Metric = 'metric',
-}
-
-export const baseUnits = {
-  imperial: ['in', 'ft', 'yd'],
-  metric: ['mm', 'cm', 'm'],
-} as const
-
-export type BaseUnit = Models['UnitLength_type']
-
-export const baseUnitsUnion = Object.values(baseUnits).flatMap((v) => v)
-
-export type Toggle = 'On' | 'Off'
-
-export const SETTINGS_PERSIST_KEY = 'SETTINGS_PERSIST_KEY'
->>>>>>> cad64fb7
-
-type SettingsMachineContext = {
-  baseUnit: BaseUnit
-  cameraControls: CameraSystem
-  defaultDirectory: string
-  defaultProjectName: string
-  onboardingStatus: string
-  showDebugPanel: boolean
-  textWrapping: Toggle
-  theme: Themes
-  unitSystem: UnitSystem
-}
 
 export const settingsMachine = createMachine(
   {
     /** @xstate-layout N4IgpgJg5mDOIC5QGUwBc0EsB2VYDpMIAbMAYlTQAIAVACzAFswBtABgF1FQAHAe1iYsfbNxAAPRAA42+AEwB2KQFYAzGznKAnADZli1QBoQAT2kBGKfm37lOned3nzqgL6vjlLLgJFSFdCoAETAAMwBDAFdiagAFACc+ACswAGNqADlw5nYuJBB+QWFRfMkEABY5fDYa2rra83LjMwQdLWV8BXLyuxlVLU1Ld090bzxCEnJKYLComODMeLS0PniTXLFCoUwRMTK7fC1zNql7NgUjtnKjU0RlBSqpLVUVPVUda60tYZAvHHG-FNAgBVbBCKjIEywNBMDb5LbFPaILqdfRSORsS4qcxXZqIHqyK6qY4XOxsGTKco-P4+Cb+aYAIXCsDAVFBQjhvAE212pWkskUKnUml0+gUNxaqkU+EccnKF1UCnucnMcjcHl+o3+vkmZBofCgUFIMwARpEoFRYuFsGBiJyCtzEXzWrJlGxlKdVFKvfY1XiEBjyvhVOVzBdzu13pYFNStbTAQFqAB5bAmvjheIQf4QtDhNCRWD2hE7EqgfayHTEh7lHQNSxSf1Scz4cpHHFyFVujTKczuDXYPgQOBiGl4TaOktIhAAWg6X3nC4Xp39050sYw2rpYHHRUnztVhPJqmUlIGbEriv9WhrLZ6uibHcqUr7riAA */
     id: 'Settings',
     predictableActionArguments: true,
-<<<<<<< HEAD
     context: { ...initialSettings },
-=======
-    context: {
-      baseUnit: 'mm',
-      cameraControls: 'KittyCAD',
-      defaultDirectory: '',
-      defaultProjectName: DEFAULT_PROJECT_NAME,
-      onboardingStatus: '',
-      showDebugPanel: false,
-      textWrapping: 'On',
-      theme: Themes.System,
-      unitSystem: UnitSystem.Metric,
-    } as SettingsMachineContext,
->>>>>>> cad64fb7
     initial: 'idle',
     states: {
       idle: {
