--- conflicted
+++ resolved
@@ -46,6 +46,7 @@
               'setSettingAtLevel',
               'toastSuccess',
               'setThemeClass',
+              'setEngineTheme',
               'persistSettings',
             ],
           },
@@ -55,27 +56,15 @@
             internal: true,
             actions: ['resetSettings', 'persistSettings'],
           },
-<<<<<<< HEAD
 
           'Set all settings': {
-=======
-          'Set Theme': {
-            actions: [
-              assign({
-                theme: (_, event) => event.data.theme,
-              }),
-              'persistSettings',
-              'toastSuccess',
-              'setThemeClass',
-              'setEngineTheme',
-            ],
->>>>>>> f52128c4
             target: 'idle',
             internal: true,
             actions: [
               'setAllSettings',
               'persistSettings',
               'setThemeClass',
+              'setEngineTheme',
               'Execute AST',
               'setClientSideSceneUnits',
             ],
