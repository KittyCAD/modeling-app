import env from '@src/env'
import { BSON } from 'bson'
import type {
  MlCopilotClientMessage,
  MlCopilotServerMessage,
<<<<<<< HEAD
  MlCopilotTool,
  MlCopilotMode,
=======
>>>>>>> 924fa4fd
} from '@kittycad/lib'
import { assertEvent, assign, setup, fromPromise } from 'xstate'
import { createActorContext } from '@xstate/react'
import type { ActorRefFrom } from 'xstate'

import { S, transitions } from '@src/machines/utils'
import { getKclVersion } from '@src/lib/kclVersion'

import { Socket } from '@src/lib/socket'

// Uncomment and switch WebSocket below with this MockSocket for development.
// import { MockSocket } from '@src/mocks/copilot'

import type { ArtifactGraph } from '@src/lang/wasm'
import type { Selections } from '@src/machines/modelingSharedTypes'
import type { FileEntry, Project } from '@src/lib/project'
import type { FileMeta } from '@src/lib/types'

import { constructMultiFileIterationRequestWithPromptHelpers } from '@src/lib/promptToEdit'

import toast from 'react-hot-toast'

export enum MlEphantSetupErrors {
  ConversationNotFound = 'conversation not found',
  InvalidConversationId = 'Invalid conversation_id',
  NoRefParentSend = 'no ref parent send',
}

type MlCopilotClientMessageUser<T = MlCopilotClientMessage> = T extends {
  type: 'user'
}
  ? T
  : never

export function isMlCopilotUserRequest(
  x: unknown
): x is MlCopilotClientMessageUser {
  return typeof x === 'object' && x !== null && 'type' in x && x.type === 'user'
}

export enum MlEphantManagerStates2 {
  Setup = 'setup',
  Ready = 'ready',
  Response = 'response',
  Request = 'request',
}

export enum MlEphantManagerTransitions2 {
  MessageSend = 'message-send',
  ResponseReceive = 'response-receive',
  ConversationClose = 'conversation-close',
  CacheSetupAndConnect = 'cache-setup-and-connect',
}

export type MlEphantManagerEvents2 =
  | {
      type: 'xstate.done.state.(machine).ready'
      conversationId: undefined
    }
  | {
      type: 'xstate.error.actor.0.(machine).setup'
      conversationId: undefined
    }
  | {
      type: MlEphantManagerTransitions2.CacheSetupAndConnect
      refParentSend: (event: MlEphantManagerEvents2) => void
      // If not present, a new conversation is created.
      conversationId?: string
    }
  | {
      type: MlEphantManagerStates2.Setup
      refParentSend: (event: MlEphantManagerEvents2) => void
      // If not present, a new conversation is created.
      conversationId?: string
    }
  | {
      type: MlEphantManagerTransitions2.MessageSend
      projectForPromptOutput: Project
      prompt: string
      applicationProjectDirectory: string
      fileSelectedDuringPrompting: { entry: FileEntry; content: string }
      projectFiles: FileMeta[]
      selections: Selections
      artifactGraph: ArtifactGraph
<<<<<<< HEAD
      mode: MlCopilotMode
      forcedTools: Set<MlCopilotTool>
=======
>>>>>>> 924fa4fd
    }
  | {
      type: MlEphantManagerTransitions2.ResponseReceive
      response: MlCopilotServerMessage
    }
  | {
      type: MlEphantManagerTransitions2.ConversationClose
    }

export interface Exchange {
  // Technically the WebSocket could send us a response at any time, without
  // ever having requested anything - such as on WebSocket 'open'.
  request?: MlCopilotClientMessage

  // A response may not necessarily ever come back! (Thus list remains empty.)
  // It's possible a request triggers multiple responses, such as reasoning,
  // deltas, tool_outputs.
  // The end of a response is signaled by 'end_of_stream'.
  responses: MlCopilotServerMessage[]
}

export type Conversation = {
  exchanges: Exchange[]
}

export interface MlEphantManagerContext2 {
  apiToken: string
  ws?: WebSocket
  conversation?: Conversation
  conversationId?: string
  lastMessageId?: number
  fileFocusedOnInEditor?: FileEntry
  projectNameCurrentlyOpened?: string
  cachedSetup?: {
    refParentSend?: (event: MlEphantManagerEvents2) => void
    conversationId?: string
  }
}

export const mlEphantDefaultContext2 = (args: {
  input?: {
    apiToken?: string
  } | null
}): MlEphantManagerContext2 => ({
  apiToken: args.input?.apiToken ?? '',
  ws: undefined,
  conversation: undefined,
  lastMessageId: undefined,
  fileFocusedOnInEditor: undefined,
  projectNameCurrentlyOpened: undefined,
})

function isString(x: unknown): x is string {
  return typeof x === 'string'
}

function isPresent<T>(x: undefined | T): x is T {
  return x !== null && x !== undefined
}

function xor(a: boolean, b: boolean): boolean {
  return (a && !b) || (!a && b)
}

function isMlCopilotServerMessage(
  response: unknown
): response is MlCopilotServerMessage {
  if (
    typeof response === 'object' &&
    response !== null &&
    'body' in response &&
    typeof response.body === 'object' &&
    response.body !== null &&
    xor(
      'error' in response.body,
      xor(
        'info' in response.body,
        xor(
          'conversation_id' in response.body,
          xor(
            'delta' in response.body,
            xor(
              'tool_output' in response.body,
              xor(
                'reasoning' in response.body,
                'end_of_stream' in response.body
              )
            )
          )
        )
      )
    )
  ) {
    return false
  }
  return true
}

type XSInput<T> = {
  input: { event: Extract<MlEphantManagerEvents2, { type: T }> } & {
    context: MlEphantManagerContext2
  }
}

export const mlEphantManagerMachine2 = setup({
  types: {
    context: {} as MlEphantManagerContext2,
    input: {} as Pick<MlEphantManagerContext2, 'apiToken'>,
    events: {} as MlEphantManagerEvents2,
  },
  actions: {
    toastError: ({ event }) => {
      console.error(event)
      if ('output' in event && event.output instanceof Error) {
        toast.error(event.output.message)
      } else if ('data' in event && event.data instanceof Error) {
        toast.error(event.data.message)
      } else if ('error' in event && event.error instanceof Error) {
        toast.error(event.error.message)
      }
    },
    cacheSetup: assign({
      cachedSetup: ({ event }) => {
        assertEvent(event, MlEphantManagerTransitions2.CacheSetupAndConnect)
        return {
          refParentSend: event.refParentSend,
          conversationId: event.conversationId,
        }
      },
    }),
    clearCacheSetup: assign({
      cachedSetup: undefined,
    }),
  },
  actors: {
    [MlEphantManagerStates2.Setup]: fromPromise(async function (
      args: XSInput<MlEphantManagerStates2.Setup>
    ): Promise<Partial<MlEphantManagerContext2>> {
      assertEvent(args.input.event, MlEphantManagerStates2.Setup)

      // On future reenters of this actor it will not have args.input.event
      // You must read from the context for the cached conversationId
      const maybeConversationId =
        args.input.context?.cachedSetup?.conversationId
      const theRefParentSend = args.input.context?.cachedSetup?.refParentSend

      const ws = await Socket(
        WebSocket,
        (env().VITE_MLEPHANT_WEBSOCKET_URL ?? '/ws/ml/copilot') +
          (maybeConversationId
            ? `?conversation_id=${maybeConversationId}&replay=true`
            : ''),
        args.input.context.apiToken
      )
      ws.binaryType = 'arraybuffer'

      // TODO: Get the server side to instead insert "interrupt"...
      const addErrorIfInterrupted = (exchanges: Exchange[]) => {
        const lastExchange = exchanges.slice(-1)[0]
        const lastResponse = lastExchange?.responses.slice(-1)[0]
        if (
          (lastExchange?.responses?.length > 0 &&
            lastResponse !== undefined &&
            !('end_of_stream' in lastResponse)) ||
          lastExchange?.responses?.length === 0
        ) {
          lastExchange.responses.push({
            error: {
              detail: 'Interrupted',
            },
          })
        }
      }

      let maybeReplayedExchanges: Exchange[] = []

      return await new Promise<Partial<MlEphantManagerContext2>>(
        (onFulfilled, onRejected) => {
          ws.addEventListener('message', function (event: MessageEvent<any>) {
            let response: unknown
            if (!isString(event.data)) {
              try {
                response = BSON.deserialize(new Uint8Array(event.data))
              } catch (e: unknown) {
                return console.error(e)
              }
            } else {
              try {
                response = JSON.parse(event.data)
              } catch (e: unknown) {
                return console.error(e)
              }
            }

            if (!isMlCopilotServerMessage(response))
              return new Error('Not a MlCopilotServerMessage')

            // Ignore the authorization bug
            if (
              'error' in response &&
              response.error.detail ===
                'Please send `{ headers: { Authorization: "Bearer <token>" } }` over this websocket.'
            )
              return

            // Ignore the session data
            if ('session_data' in response) {
              return
            }

            if (
              'error' in response &&
              (response.error.detail.includes(
                MlEphantSetupErrors.ConversationNotFound
              ) ||
                response.error.detail.includes(
                  MlEphantSetupErrors.InvalidConversationId
                ))
            ) {
              ws.close()
              // Pass that the conversation is not found to the onError handler which will set the conversationId
              // to undefined to get us a new id.
              onRejected(MlEphantSetupErrors.ConversationNotFound)
              return
            }

            // If it's a replay, we'll unravel it and process as if they are real
            // messages being sent from the server.
            if ('replay' in response) {
              for (let byteMessage of response.replay.messages) {
                const data: Uint8Array = Uint8Array.from(
                  Object.values(byteMessage)
                )
                const responseReplay: unknown = Object.freeze(
                  JSON.parse(new TextDecoder().decode(data))
                )
                if (!isMlCopilotServerMessage(responseReplay)) continue

                // Don't show deltas because they are aggregated in the end_of_stream
                if ('delta' in responseReplay) continue

                if (
                  'type' in responseReplay &&
                  responseReplay.type === 'user'
                ) {
                  addErrorIfInterrupted(maybeReplayedExchanges)

                  if (isMlCopilotUserRequest(responseReplay)) {
                    maybeReplayedExchanges.push({
                      request: responseReplay,
                      responses: [],
                    })
                  }
                  continue
                }

                if ('error' in responseReplay || 'info' in responseReplay) {
                  maybeReplayedExchanges.push({
                    responses: [responseReplay],
                  })
                  continue
                }

                const lastExchange = maybeReplayedExchanges.slice(-1)[0] ?? {
                  responses: [],
                }

                // Instead we transform a end_of_stream into a delta!
                if ('end_of_stream' in responseReplay) {
                  const fakeDelta = {
                    delta: {
                      delta: responseReplay.end_of_stream.whole_response ?? '',
                    },
                  }
                  lastExchange.responses.push(fakeDelta)
                }
                lastExchange.responses.push(responseReplay)
              }

              addErrorIfInterrupted(maybeReplayedExchanges)
            }

            // We're only considered setup when a conversation_id is assigned
            // to us. That means data is being stored and the system is ready.
            if ('conversation_id' in response) {
              onFulfilled({
                conversation: {
                  exchanges: maybeReplayedExchanges,
                },
                conversationId: response.conversation_id.conversation_id,
                ws,
              })
              return
            }

            if (theRefParentSend) {
              theRefParentSend({
                type: MlEphantManagerTransitions2.ResponseReceive,
                response,
              })
            } else {
              onRejected(MlEphantSetupErrors.NoRefParentSend)
            }
          })

          ws.addEventListener('close', function (event: Event) {
            console.log(event)
          })
        }
      )
    }),
    [MlEphantManagerTransitions2.MessageSend]: fromPromise(async function (
      args: XSInput<MlEphantManagerTransitions2.MessageSend>
    ): Promise<Partial<MlEphantManagerContext2>> {
      const { context, event } = args.input
      if (!isPresent<WebSocket>(context.ws))
        return Promise.reject(new Error('WebSocket not present'))
      if (!isPresent<Conversation>(context.conversation))
        return Promise.reject(new Error('Conversation not present'))

      const requestData = constructMultiFileIterationRequestWithPromptHelpers({
        conversationId: context.conversationId ?? '',
        prompt: event.prompt,
        selections: event.selections,
        applicationProjectDirectory: event.applicationProjectDirectory,
        projectFiles: event.projectFiles,
        artifactGraph: event.artifactGraph,
        projectName: event.projectForPromptOutput.name,
        currentFile: event.fileSelectedDuringPrompting,
        kclVersion: getKclVersion(),
      })

      const filesAsByteArrays: Record<string, number[]> = {}

      for (let file of requestData.files) {
        filesAsByteArrays[file.name] = Array.from(
          new Uint8Array(await file.data.arrayBuffer())
        )
      }

      const request: Extract<MlCopilotClientMessage, { type: 'user' }> = {
        type: 'user',
        content: requestData.body.prompt ?? '',
        project_name: requestData.body.project_name,
        source_ranges: requestData.body.source_ranges,
        current_files: filesAsByteArrays,
<<<<<<< HEAD
        mode: event.mode,
        forced_tools: Array.from(event.forcedTools),
=======
>>>>>>> 924fa4fd
      }

      context.ws.send(JSON.stringify(request))

      const conversation: Conversation = {
        exchanges: Array.from(context.conversation.exchanges),
      }

      conversation.exchanges.push({
        request,
        responses: [],
      })

      return {
        conversation,
        fileFocusedOnInEditor: event.fileSelectedDuringPrompting.entry,
        projectNameCurrentlyOpened: requestData.body.project_name,
      }
    }),
  },
}).createMachine({
  initial: S.Await,
  context: mlEphantDefaultContext2,
  states: {
    [S.Await]: {
      on: {
        [MlEphantManagerTransitions2.CacheSetupAndConnect]: {
          target: MlEphantManagerStates2.Setup,
          actions: ['cacheSetup'],
        },
        ...transitions([MlEphantManagerStates2.Setup]),
      },
    },
    [MlEphantManagerStates2.Setup]: {
      invoke: {
        input: (args) => {
          assertEvent(args.event, [
            MlEphantManagerStates2.Setup,
            'xstate.done.state.(machine).ready',
            'xstate.error.actor.0.(machine).setup',
            MlEphantManagerTransitions2.CacheSetupAndConnect,
          ])

          return {
            event: {
              type: MlEphantManagerStates2.Setup,
              conversationId: args.event.conversationId,
              refParentSend: args.self.send,
            },
            context: args.context,
          }
        },
        src: MlEphantManagerStates2.Setup,
        onDone: {
          target: MlEphantManagerStates2.Ready,
          actions: [assign(({ event }) => event.output), 'clearCacheSetup'],
        },
        onError: {
          target: MlEphantManagerStates2.Setup,
          actions: [
            assign(({ event, context }) => {
              if (event.error === MlEphantSetupErrors.ConversationNotFound) {
                // set the conversation Id to undefined to have the reenter make a new conversation id
                return {
                  cachedSetup: {
                    refParentSend: context.cachedSetup?.refParentSend,
                    conversationId: undefined,
                  },
                }
              }

              // otherwise keep the same one
              return {
                cachedSetup: {
                  refParentSend: context.cachedSetup?.refParentSend,
                  conversationId: context.cachedSetup?.conversationId,
                },
              }
            }),
          ],
          reenter: true,
        },
      },
      on: transitions([MlEphantManagerTransitions2.ConversationClose]),
    },
    [MlEphantManagerStates2.Ready]: {
      type: 'parallel',
      states: {
        [MlEphantManagerStates2.Response]: {
          initial: S.Await,
          states: {
            [S.Await]: {
              on: transitions([
                MlEphantManagerTransitions2.ResponseReceive,
                MlEphantManagerTransitions2.ConversationClose,
              ]),
            },
            [MlEphantManagerTransitions2.ConversationClose]: {
              type: 'final',
            },
            // Triggered by the WebSocket 'message' event.
            [MlEphantManagerTransitions2.ResponseReceive]: {
              always: {
                target: S.Await,
                actions: [
                  assign(({ event, context }) => {
                    assertEvent(event, [
                      MlEphantManagerTransitions2.ResponseReceive,
                    ])

                    const lastMessageId = (context.lastMessageId ?? -1) + 1

                    const conversation: Conversation = {
                      exchanges: Array.from(
                        context.conversation?.exchanges ?? []
                      ),
                    }

                    // Errors and information are considered their own
                    // exchanges because they have no end_of_stream signal.
                    if ('error' in event.response || 'info' in event.response) {
                      conversation.exchanges.push({
                        responses: [event.response],
                      })
                      return {
                        conversation,
                        lastMessageId,
                      }
                    }

                    let lastExchange: Exchange | undefined =
                      conversation.exchanges[conversation.exchanges.length - 1]

                    if (lastExchange === undefined) {
                      lastExchange = {
                        responses: [event.response],
                      }
                      conversation.exchanges.push(lastExchange)
                    } else {
                      lastExchange.responses.push(event.response)
                    }

                    return {
                      conversation,
                      lastMessageId,
                    }
                  }),
                ],
              },
            },
          },
        },
        [MlEphantManagerStates2.Request]: {
          initial: S.Await,
          states: {
            [S.Await]: {
              on: transitions([
                MlEphantManagerTransitions2.MessageSend,
                MlEphantManagerTransitions2.ConversationClose,
              ]),
            },
            [MlEphantManagerTransitions2.ConversationClose]: {
              type: 'final',
            },
            [MlEphantManagerTransitions2.MessageSend]: {
              invoke: {
                input: (args) => {
                  assertEvent(args.event, [
                    MlEphantManagerTransitions2.MessageSend,
                  ])
                  return {
                    event: args.event,
                    context: args.context,
                  }
                },
                src: MlEphantManagerTransitions2.MessageSend,
                onDone: {
                  target: S.Await,
                  actions: [assign(({ event }) => event.output)],
                },
                onError: { target: S.Await, actions: ['toastError'] },
              },
            },
          },
        },
      },
      onDone: {
        target: MlEphantManagerTransitions2.ConversationClose,
      },
    },
    [MlEphantManagerTransitions2.ConversationClose]: {
      always: {
        target: S.Await,
        actions: [
          assign({ conversation: undefined, conversationId: undefined }),
          (args) => args.context.ws?.close(),
        ],
      },
    },
  },
})

export type MlEphantManagerActor2 = ActorRefFrom<typeof mlEphantManagerMachine2>
export const MlEphantManagerReactContext = createActorContext(
  mlEphantManagerMachine2
)<|MERGE_RESOLUTION|>--- conflicted
+++ resolved
@@ -3,11 +3,7 @@
 import type {
   MlCopilotClientMessage,
   MlCopilotServerMessage,
-<<<<<<< HEAD
-  MlCopilotTool,
   MlCopilotMode,
-=======
->>>>>>> 924fa4fd
 } from '@kittycad/lib'
 import { assertEvent, assign, setup, fromPromise } from 'xstate'
 import { createActorContext } from '@xstate/react'
@@ -92,11 +88,7 @@
       projectFiles: FileMeta[]
       selections: Selections
       artifactGraph: ArtifactGraph
-<<<<<<< HEAD
       mode: MlCopilotMode
-      forcedTools: Set<MlCopilotTool>
-=======
->>>>>>> 924fa4fd
     }
   | {
       type: MlEphantManagerTransitions2.ResponseReceive
@@ -443,11 +435,7 @@
         project_name: requestData.body.project_name,
         source_ranges: requestData.body.source_ranges,
         current_files: filesAsByteArrays,
-<<<<<<< HEAD
         mode: event.mode,
-        forced_tools: Array.from(event.forcedTools),
-=======
->>>>>>> 924fa4fd
       }
 
       context.ws.send(JSON.stringify(request))
