import env from '@src/env'
import { BSON } from 'bson'
import type {
  MlCopilotClientMessage,
  MlCopilotServerMessage,
<<<<<<< HEAD
=======
  MlCopilotMode,
>>>>>>> 47dfd7be
} from '@kittycad/lib'
import { assertEvent, assign, setup, fromPromise } from 'xstate'
import { createActorContext } from '@xstate/react'
import type { ActorRefFrom } from 'xstate'

import { S, transitions } from '@src/machines/utils'
import { getKclVersion } from '@src/lib/kclVersion'

import { Socket } from '@src/lib/socket'

// Uncomment and switch WebSocket below with this MockSocket for development.
// import { MockSocket } from '@src/mocks/copilot'

import type { ArtifactGraph } from '@src/lang/wasm'
import type { Selections } from '@src/machines/modelingSharedTypes'
import type { FileEntry, Project } from '@src/lib/project'
import type { FileMeta } from '@src/lib/types'

import { constructMultiFileIterationRequestWithPromptHelpers } from '@src/lib/promptToEdit'

import toast from 'react-hot-toast'

export enum MlEphantSetupErrors {
  ConversationNotFound = 'conversation not found',
  InvalidConversationId = 'Invalid conversation_id',
  NoRefParentSend = 'no ref parent send',
}

type MlCopilotClientMessageUser<T = MlCopilotClientMessage> = T extends {
  type: 'user'
}
  ? T
  : never

export function isMlCopilotUserRequest(
  x: unknown
): x is MlCopilotClientMessageUser {
  return typeof x === 'object' && x !== null && 'type' in x && x.type === 'user'
}

export enum MlEphantManagerStates2 {
  Setup = 'setup',
  Ready = 'ready',
  Response = 'response',
  Request = 'request',
}

export enum MlEphantManagerTransitions2 {
  MessageSend = 'message-send',
  ResponseReceive = 'response-receive',
  ConversationClose = 'conversation-close',
  CacheSetupAndConnect = 'cache-setup-and-connect',
}

export type MlEphantManagerEvents2 =
  | {
      type: 'xstate.done.state.(machine).ready'
      conversationId: undefined
    }
  | {
      type: 'xstate.error.actor.0.(machine).setup'
      conversationId: undefined
    }
  | {
      type: MlEphantManagerTransitions2.CacheSetupAndConnect
      refParentSend: (event: MlEphantManagerEvents2) => void
      // If not present, a new conversation is created.
      conversationId?: string
    }
  | {
      type: MlEphantManagerStates2.Setup
      refParentSend: (event: MlEphantManagerEvents2) => void
      // If not present, a new conversation is created.
      conversationId?: string
    }
  | {
      type: MlEphantManagerTransitions2.MessageSend
      projectForPromptOutput: Project
      prompt: string
      applicationProjectDirectory: string
      fileSelectedDuringPrompting: { entry: FileEntry; content: string }
      projectFiles: FileMeta[]
      selections: Selections
      artifactGraph: ArtifactGraph
<<<<<<< HEAD
=======
      mode: MlCopilotMode
>>>>>>> 47dfd7be
    }
  | {
      type: MlEphantManagerTransitions2.ResponseReceive
      response: MlCopilotServerMessage
    }
  | {
      type: MlEphantManagerTransitions2.ConversationClose
    }

export interface Exchange {
  // Technically the WebSocket could send us a response at any time, without
  // ever having requested anything - such as on WebSocket 'open'.
  request?: MlCopilotClientMessage

  // A response may not necessarily ever come back! (Thus list remains empty.)
  // It's possible a request triggers multiple responses, such as reasoning,
  // deltas, tool_outputs.
  // The end of a response is signaled by 'end_of_stream'.
  // NOTE: THIS WILL *NOT* INCLUDE `delta` RESPONSES! SEE BELOW.
  responses: MlCopilotServerMessage[]

  // BELOW:
  // An optimization. `delta` messages will be appended here.
  deltasAggregated: string
}

export type Conversation = {
  exchanges: Exchange[]
}

export interface MlEphantManagerContext2 {
  apiToken: string
  ws?: WebSocket
  conversation?: Conversation
  conversationId?: string
  lastMessageId?: number
  fileFocusedOnInEditor?: FileEntry
  projectNameCurrentlyOpened?: string
  cachedSetup?: {
    refParentSend?: (event: MlEphantManagerEvents2) => void
    conversationId?: string
  }
}

export const mlEphantDefaultContext2 = (args: {
  input?: {
    apiToken?: string
  } | null
}): MlEphantManagerContext2 => ({
  apiToken: args.input?.apiToken ?? '',
  ws: undefined,
  conversation: undefined,
  lastMessageId: undefined,
  fileFocusedOnInEditor: undefined,
  projectNameCurrentlyOpened: undefined,
})

function isString(x: unknown): x is string {
  return typeof x === 'string'
}

function isPresent<T>(x: undefined | T): x is T {
  return x !== null && x !== undefined
}

function xor(a: boolean, b: boolean): boolean {
  return (a && !b) || (!a && b)
}

function isMlCopilotServerMessage(
  response: unknown
): response is MlCopilotServerMessage {
  if (
    typeof response === 'object' &&
    response !== null &&
    'body' in response &&
    typeof response.body === 'object' &&
    response.body !== null &&
    xor(
      'error' in response.body,
      xor(
        'info' in response.body,
        xor(
          'conversation_id' in response.body,
          xor(
            'delta' in response.body,
            xor(
              'tool_output' in response.body,
              xor(
                'reasoning' in response.body,
                'end_of_stream' in response.body
              )
            )
          )
        )
      )
    )
  ) {
    return false
  }
  return true
}

type XSInput<T> = {
  input: { event: Extract<MlEphantManagerEvents2, { type: T }> } & {
    context: MlEphantManagerContext2
  }
}

export const mlEphantManagerMachine2 = setup({
  types: {
    context: {} as MlEphantManagerContext2,
    input: {} as Pick<MlEphantManagerContext2, 'apiToken'>,
    events: {} as MlEphantManagerEvents2,
  },
  actions: {
    toastError: ({ event }) => {
      console.error(event)
      if ('output' in event && event.output instanceof Error) {
        toast.error(event.output.message)
      } else if ('data' in event && event.data instanceof Error) {
        toast.error(event.data.message)
      } else if ('error' in event && event.error instanceof Error) {
        toast.error(event.error.message)
      }
    },
    cacheSetup: assign({
      cachedSetup: ({ event }) => {
        assertEvent(event, MlEphantManagerTransitions2.CacheSetupAndConnect)
        return {
          refParentSend: event.refParentSend,
          conversationId: event.conversationId,
        }
      },
    }),
    clearCacheSetup: assign({
      cachedSetup: undefined,
    }),
  },
  actors: {
    [MlEphantManagerStates2.Setup]: fromPromise(async function (
      args: XSInput<MlEphantManagerStates2.Setup>
    ): Promise<Partial<MlEphantManagerContext2>> {
      assertEvent(args.input.event, MlEphantManagerStates2.Setup)

      // On future reenters of this actor it will not have args.input.event
      // You must read from the context for the cached conversationId
      const maybeConversationId =
        args.input.context?.cachedSetup?.conversationId
      const theRefParentSend = args.input.context?.cachedSetup?.refParentSend

      const ws = await Socket(
        WebSocket,
        (env().VITE_MLEPHANT_WEBSOCKET_URL ?? '/ws/ml/copilot') +
          (maybeConversationId
            ? `?conversation_id=${maybeConversationId}&replay=true`
            : ''),
        args.input.context.apiToken
      )
      ws.binaryType = 'arraybuffer'

      // TODO: Get the server side to instead insert "interrupt"...
      const addErrorIfInterrupted = (exchanges: Exchange[]) => {
        const lastExchange = exchanges.slice(-1)[0]
        const lastResponse = lastExchange?.responses.slice(-1)[0]
        if (
          (lastExchange?.responses?.length > 0 &&
            lastResponse !== undefined &&
            !('end_of_stream' in lastResponse)) ||
          lastExchange?.responses?.length === 0
        ) {
          lastExchange.responses.push({
            error: {
              detail: 'Interrupted',
            },
          })
        }
      }

      let maybeReplayedExchanges: Exchange[] = []

      return await new Promise<Partial<MlEphantManagerContext2>>(
        (onFulfilled, onRejected) => {
          ws.addEventListener('message', function (event: MessageEvent<any>) {
            let response: unknown
            if (!isString(event.data)) {
              try {
                response = BSON.deserialize(new Uint8Array(event.data))
              } catch (e: unknown) {
                return console.error(e)
              }
            } else {
              try {
                response = JSON.parse(event.data)
              } catch (e: unknown) {
                return console.error(e)
              }
            }

            if (!isMlCopilotServerMessage(response))
              return new Error('Not a MlCopilotServerMessage')

            // Ignore the authorization bug
            if (
              'error' in response &&
              response.error.detail ===
                'Please send `{ headers: { Authorization: "Bearer <token>" } }` over this websocket.'
            )
              return

            // Ignore the session data
            if ('session_data' in response) {
              return
            }

            if (
              'error' in response &&
              (response.error.detail.includes(
                MlEphantSetupErrors.ConversationNotFound
              ) ||
                response.error.detail.includes(
                  MlEphantSetupErrors.InvalidConversationId
                ))
            ) {
              ws.close()
              // Pass that the conversation is not found to the onError handler which will set the conversationId
              // to undefined to get us a new id.
              onRejected(MlEphantSetupErrors.ConversationNotFound)
              return
            }

            // If it's a replay, we'll unravel it and process as if they are real
            // messages being sent from the server.
            if ('replay' in response) {
              for (let byteMessage of response.replay.messages) {
                const data: Uint8Array = Uint8Array.from(
                  Object.values(byteMessage)
                )
                const responseReplay: unknown = Object.freeze(
                  JSON.parse(new TextDecoder().decode(data))
                )
                if (!isMlCopilotServerMessage(responseReplay)) continue

                // Don't show deltas because they are aggregated in the end_of_stream
                if ('delta' in responseReplay) continue

                if (
                  'type' in responseReplay &&
                  responseReplay.type === 'user'
                ) {
                  addErrorIfInterrupted(maybeReplayedExchanges)

                  if (isMlCopilotUserRequest(responseReplay)) {
                    maybeReplayedExchanges.push({
                      request: responseReplay,
                      responses: [],
                      deltasAggregated: '',
                    })
                  }
                  continue
                }

                if ('error' in responseReplay || 'info' in responseReplay) {
                  maybeReplayedExchanges.push({
                    responses: [responseReplay],
                    deltasAggregated: '',
                  })
                  continue
                }

                const lastExchange = maybeReplayedExchanges.slice(-1)[0] ?? {
                  responses: [],
                }

                // Instead we transform a end_of_stream into a delta!
                if ('end_of_stream' in responseReplay) {
                  lastExchange.deltasAggregated =
                    responseReplay.end_of_stream.whole_response ?? ''
                }
                lastExchange.responses.push(responseReplay)
              }

              addErrorIfInterrupted(maybeReplayedExchanges)
            }

            // We're only considered setup when a conversation_id is assigned
            // to us. That means data is being stored and the system is ready.
            if ('conversation_id' in response) {
              onFulfilled({
                conversation: {
                  exchanges: maybeReplayedExchanges,
                },
                conversationId: response.conversation_id.conversation_id,
                ws,
              })
              return
            }

            if (theRefParentSend) {
              theRefParentSend({
                type: MlEphantManagerTransitions2.ResponseReceive,
                response,
              })
            } else {
              onRejected(MlEphantSetupErrors.NoRefParentSend)
            }
          })

          ws.addEventListener('close', function (event: Event) {
            console.log(event)
          })
        }
      )
    }),
    [MlEphantManagerTransitions2.MessageSend]: fromPromise(async function (
      args: XSInput<MlEphantManagerTransitions2.MessageSend>
    ): Promise<Partial<MlEphantManagerContext2>> {
      const { context, event } = args.input
      if (!isPresent<WebSocket>(context.ws))
        return Promise.reject(new Error('WebSocket not present'))
      if (!isPresent<Conversation>(context.conversation))
        return Promise.reject(new Error('Conversation not present'))

      const requestData = constructMultiFileIterationRequestWithPromptHelpers({
        conversationId: context.conversationId ?? '',
        prompt: event.prompt,
        selections: event.selections,
        applicationProjectDirectory: event.applicationProjectDirectory,
        projectFiles: event.projectFiles,
        artifactGraph: event.artifactGraph,
        projectName: event.projectForPromptOutput.name,
        currentFile: event.fileSelectedDuringPrompting,
        kclVersion: getKclVersion(),
      })

      const filesAsByteArrays: Record<string, number[]> = {}

      for (let file of requestData.files) {
        filesAsByteArrays[file.name] = Array.from(
          new Uint8Array(await file.data.arrayBuffer())
        )
      }

      const request: Extract<MlCopilotClientMessage, { type: 'user' }> = {
        type: 'user',
        content: requestData.body.prompt ?? '',
        project_name: requestData.body.project_name,
        source_ranges: requestData.body.source_ranges,
        current_files: filesAsByteArrays,
<<<<<<< HEAD
=======
        mode: event.mode,
>>>>>>> 47dfd7be
      }

      context.ws.send(JSON.stringify(request))

      const conversation: Conversation = {
        exchanges: Array.from(context.conversation.exchanges),
      }

      conversation.exchanges.push({
        request,
        responses: [],
        deltasAggregated: '',
      })

      return {
        conversation,
        fileFocusedOnInEditor: event.fileSelectedDuringPrompting.entry,
        projectNameCurrentlyOpened: requestData.body.project_name,
      }
    }),
  },
}).createMachine({
  initial: S.Await,
  context: mlEphantDefaultContext2,
  states: {
    [S.Await]: {
      on: {
        [MlEphantManagerTransitions2.CacheSetupAndConnect]: {
          target: MlEphantManagerStates2.Setup,
          actions: ['cacheSetup'],
        },
        ...transitions([MlEphantManagerStates2.Setup]),
      },
    },
    [MlEphantManagerStates2.Setup]: {
      invoke: {
        input: (args) => {
          assertEvent(args.event, [
            MlEphantManagerStates2.Setup,
            'xstate.done.state.(machine).ready',
            'xstate.error.actor.0.(machine).setup',
            MlEphantManagerTransitions2.CacheSetupAndConnect,
          ])

          return {
            event: {
              type: MlEphantManagerStates2.Setup,
              conversationId: args.event.conversationId,
              refParentSend: args.self.send,
            },
            context: args.context,
          }
        },
        src: MlEphantManagerStates2.Setup,
        onDone: {
          target: MlEphantManagerStates2.Ready,
          actions: [assign(({ event }) => event.output), 'clearCacheSetup'],
        },
        onError: {
          target: MlEphantManagerStates2.Setup,
          actions: [
            assign(({ event, context }) => {
              if (event.error === MlEphantSetupErrors.ConversationNotFound) {
                // set the conversation Id to undefined to have the reenter make a new conversation id
                return {
                  cachedSetup: {
                    refParentSend: context.cachedSetup?.refParentSend,
                    conversationId: undefined,
                  },
                }
              }

              // otherwise keep the same one
              return {
                cachedSetup: {
                  refParentSend: context.cachedSetup?.refParentSend,
                  conversationId: context.cachedSetup?.conversationId,
                },
              }
            }),
          ],
          reenter: true,
        },
      },
      on: transitions([MlEphantManagerTransitions2.ConversationClose]),
    },
    [MlEphantManagerStates2.Ready]: {
      type: 'parallel',
      states: {
        [MlEphantManagerStates2.Response]: {
          initial: S.Await,
          states: {
            [S.Await]: {
              on: transitions([
                MlEphantManagerTransitions2.ResponseReceive,
                MlEphantManagerTransitions2.ConversationClose,
              ]),
            },
            [MlEphantManagerTransitions2.ConversationClose]: {
              type: 'final',
            },
            // Triggered by the WebSocket 'message' event.
            [MlEphantManagerTransitions2.ResponseReceive]: {
              always: {
                target: S.Await,
                actions: [
                  assign(({ event, context }) => {
                    assertEvent(event, [
                      MlEphantManagerTransitions2.ResponseReceive,
                    ])

                    const lastMessageId = (context.lastMessageId ?? -1) + 1

                    const conversation: Conversation = {
                      exchanges: Array.from(
                        context.conversation?.exchanges ?? []
                      ),
                    }

                    // Errors and information are considered their own
                    // exchanges because they have no end_of_stream signal.
                    if ('error' in event.response || 'info' in event.response) {
                      conversation.exchanges.push({
                        responses: [event.response],
                        deltasAggregated: '',
                      })
                      return {
                        conversation,
                        lastMessageId,
                      }
                    }

                    let lastExchange: Exchange | undefined =
                      conversation.exchanges[conversation.exchanges.length - 1]

                    if (lastExchange === undefined) {
                      lastExchange = {
                        responses: [event.response],
                        deltasAggregated: '',
                      }
                      conversation.exchanges.push(lastExchange)

                      // OPTIMIZATION: `delta` responses are aggregated instead
                      // of being included in the responses list.
                    } else if ('delta' in event.response) {
                      lastExchange.deltasAggregated +=
                        event.response.delta.delta
                    } else {
                      lastExchange.responses.push(event.response)
                    }

                    return {
                      conversation,
                      lastMessageId,
                    }
                  }),
                ],
              },
            },
          },
        },
        [MlEphantManagerStates2.Request]: {
          initial: S.Await,
          states: {
            [S.Await]: {
              on: transitions([
                MlEphantManagerTransitions2.MessageSend,
                MlEphantManagerTransitions2.ConversationClose,
              ]),
            },
            [MlEphantManagerTransitions2.ConversationClose]: {
              type: 'final',
            },
            [MlEphantManagerTransitions2.MessageSend]: {
              invoke: {
                input: (args) => {
                  assertEvent(args.event, [
                    MlEphantManagerTransitions2.MessageSend,
                  ])
                  return {
                    event: args.event,
                    context: args.context,
                  }
                },
                src: MlEphantManagerTransitions2.MessageSend,
                onDone: {
                  target: S.Await,
                  actions: [assign(({ event }) => event.output)],
                },
                onError: { target: S.Await, actions: ['toastError'] },
              },
            },
          },
        },
      },
      onDone: {
        target: MlEphantManagerTransitions2.ConversationClose,
      },
    },
    [MlEphantManagerTransitions2.ConversationClose]: {
      always: {
        target: S.Await,
        actions: [
          assign({ conversation: undefined, conversationId: undefined }),
          (args) => args.context.ws?.close(),
        ],
      },
    },
  },
})

export type MlEphantManagerActor2 = ActorRefFrom<typeof mlEphantManagerMachine2>
export const MlEphantManagerReactContext = createActorContext(
  mlEphantManagerMachine2
)<|MERGE_RESOLUTION|>--- conflicted
+++ resolved
@@ -3,10 +3,7 @@
 import type {
   MlCopilotClientMessage,
   MlCopilotServerMessage,
-<<<<<<< HEAD
-=======
   MlCopilotMode,
->>>>>>> 47dfd7be
 } from '@kittycad/lib'
 import { assertEvent, assign, setup, fromPromise } from 'xstate'
 import { createActorContext } from '@xstate/react'
@@ -91,10 +88,7 @@
       projectFiles: FileMeta[]
       selections: Selections
       artifactGraph: ArtifactGraph
-<<<<<<< HEAD
-=======
       mode: MlCopilotMode
->>>>>>> 47dfd7be
     }
   | {
       type: MlEphantManagerTransitions2.ResponseReceive
@@ -444,10 +438,7 @@
         project_name: requestData.body.project_name,
         source_ranges: requestData.body.source_ranges,
         current_files: filesAsByteArrays,
-<<<<<<< HEAD
-=======
         mode: event.mode,
->>>>>>> 47dfd7be
       }
 
       context.ws.send(JSON.stringify(request))
