--- conflicted
+++ resolved
@@ -24,12 +24,9 @@
   renameFileAndNavigateToFile = 'rename file and navigate to file',
   renameFolderAndNavigateToFile = 'rename folder and navigate to file',
   deleteFileOrFolderAndNavigate = 'delete file or folder and navigate',
-<<<<<<< HEAD
   copyRecursive = 'copy recursive',
   getMlEphantConversations = 'get ml-ephant conversations',
   saveMlEphantConversations = 'save ml-ephant conversations',
-=======
->>>>>>> 75405eeb
 }
 
 export enum SystemIOMachineStates {
@@ -55,12 +52,9 @@
   renamingFileAndNavigateToFile = 'renamingFileAndNavigateToFile',
   renamingFolderAndNavigateToFile = 'renamingFolderAndNavigateToFile',
   deletingFileOrFolderAndNavigate = 'delete file or folder and navigate',
-<<<<<<< HEAD
   copyingRecursive = 'copying recursive',
   gettingMlEphantConversations = 'getting ml-ephant conversations',
   savingMlEphantConversations = 'saving ml-ephant conversations',
-=======
->>>>>>> 75405eeb
 }
 
 const donePrefix = 'xstate.done.actor.'
@@ -103,14 +97,11 @@
   deleteFileOrFolderAndNavigate = 'delete file or folder and navigate',
   done_deleteFileOrFolderAndNavigate = donePrefix +
     'delete file or folder and navigate',
-<<<<<<< HEAD
   copyRecursive = 'copy recursive',
   getMlEphantConversations = 'get ml-ephant conversations',
   done_getMlEphantConversations = donePrefix + 'get ml-ephant conversations',
   saveMlEphantConversations = 'save ml-ephant conversations',
   done_saveMlEphantConversations = donePrefix + 'save ml-ephant conversations',
-=======
->>>>>>> 75405eeb
 }
 
 export enum SystemIOMachineActions {
