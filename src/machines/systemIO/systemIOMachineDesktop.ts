import {
  createNewProjectDirectory,
  getProjectInfo,
  mkdirOrNOOP,
  readAppSettingsFile,
  renameProjectDirectory,
  getAppSettingsFilePath,
} from '@src/lib/desktop'
import {
  doesProjectNameNeedInterpolated,
  getNextFileName,
  getNextProjectIndex,
  getUniqueProjectName,
  interpolateProjectNameWithIndex,
} from '@src/lib/desktopFS'
import type { Project } from '@src/lib/project'
import { systemIOMachine } from '@src/machines/systemIO/systemIOMachine'
import type {
  RequestedKCLFile,
  SystemIOContext,
} from '@src/machines/systemIO/utils'
import {
  NO_PROJECT_DIRECTORY,
  SystemIOMachineActors,
  jsonToMlConversations,
  mlConversationsToJson,
} from '@src/machines/systemIO/utils'
import { fromPromise } from 'xstate'
import type { AppMachineContext } from '@src/lib/types'
import {
  getProjectDirectoryFromKCLFilePath,
  getStringAfterLastSeparator,
  parentPathRelativeToProject,
} from '@src/lib/paths'
import type { IElectronAPI } from '@root/interface'

const ML_CONVERSATIONS_FILE_NAME = 'ml-conversations.json'

const sharedBulkCreateWorkflow = async ({
  electron,
  input,
}: {
  electron: IElectronAPI
  input: {
    context: SystemIOContext
    files: RequestedKCLFile[]
    rootContext: AppMachineContext
    override?: boolean
  }
}) => {
  const configuration = await readAppSettingsFile(electron)
  for (let fileIndex = 0; fileIndex < input.files.length; fileIndex++) {
    const file = input.files[fileIndex]
    const requestedProjectName = file.requestedProjectName
    const requestedFileName = file.requestedFileName
    const requestedCode = file.requestedCode
    const folders = input.context.folders

    let newProjectName = requestedProjectName

    if (!newProjectName) {
      newProjectName = getUniqueProjectName(
        input.context.defaultProjectFolderName,
        input.context.folders
      )
    }

    const needsInterpolated = doesProjectNameNeedInterpolated(newProjectName)
    if (needsInterpolated) {
      const nextIndex = getNextProjectIndex(newProjectName, folders)
      newProjectName = interpolateProjectNameWithIndex(
        newProjectName,
        nextIndex
      )
    }

    const baseDir = electron.path.join(
      input.context.projectDirectoryPath,
      newProjectName
    )
    // If override is true, use the requested filename directly
    const fileName = input.override
      ? requestedFileName
      : (
          await getNextFileName({
            electron,
            entryName: requestedFileName,
            baseDir,
          })
        ).name

    // Create the project around the file if newProject
    await createNewProjectDirectory(
      electron,
      newProjectName,
      requestedCode,
      configuration,
      fileName
    )
  }
  const numberOfFiles = input.files.length
  const fileText = numberOfFiles > 1 ? 'files' : 'file'
  const message = input.override
    ? `Successfully overwrote ${numberOfFiles} ${fileText}`
    : `Successfully created ${numberOfFiles} ${fileText}`
  return {
    message,
    fileName: '',
    projectName: '',
    subRoute: 'subRoute' in input ? input.subRoute : '',
  }
}

export const systemIOMachineDesktop = systemIOMachine.provide({
  actors: {
    [SystemIOMachineActors.readFoldersFromProjectDirectory]: fromPromise(
      async ({ input: context }: { input: SystemIOContext }) => {
        if (!window.electron) {
          return Promise.reject(new Error('No file system present'))
        }
        const projects = []
        const projectDirectoryPath = context.projectDirectoryPath
        if (projectDirectoryPath === NO_PROJECT_DIRECTORY) {
          return []
        }
        await mkdirOrNOOP(window.electron, projectDirectoryPath)
        // Gotcha: readdir will list all folders at this project directory even if you do not have readwrite access on the directory path
        const entries = await window.electron.readdir(projectDirectoryPath)
        const { value: canReadWriteProjectDirectory } =
          await window.electron.canReadWriteDirectory(projectDirectoryPath)

        for (let entry of entries) {
          // Skip directories that start with a dot
          if (entry.startsWith('.')) {
            continue
          }
          const projectPath = window.electron.path.join(
            projectDirectoryPath,
            entry
          )

          // if it's not a directory ignore.
          // Gotcha: statIsDirectory will work even if you do not have read write permissions on the project path
          const isDirectory = await window.electron.statIsDirectory(projectPath)
          if (!isDirectory) {
            continue
          }
          const project: Project = await getProjectInfo(
            window.electron,
            projectPath
          )
          if (
            project.kcl_file_count === 0 &&
            project.readWriteAccess &&
            canReadWriteProjectDirectory
          ) {
            continue
          }
          projects.push(project)
        }
        return projects
      }
    ),
    [SystemIOMachineActors.createProject]: fromPromise(
      async ({
        input,
      }: {
        input: { context: SystemIOContext; requestedProjectName: string }
      }) => {
        if (!window.electron) {
          return Promise.reject(new Error('No file system present'))
        }
        const folders = input.context.folders
        const requestedProjectName = input.requestedProjectName
        const uniqueName = getUniqueProjectName(requestedProjectName, folders)
        await createNewProjectDirectory(window.electron, uniqueName)
        return {
          message: `Successfully created "${uniqueName}"`,
          name: uniqueName,
        }
      }
    ),
    [SystemIOMachineActors.renameProject]: fromPromise(
      async ({
        input,
      }: {
        input: {
          context: SystemIOContext
          requestedProjectName: string
          projectName: string
        }
      }) => {
        if (!window.electron) {
          return Promise.reject(new Error('No file system present'))
        }
        const folders = input.context.folders
        const requestedProjectName = input.requestedProjectName
        const projectName = input.projectName
        let newProjectName: string = requestedProjectName
        if (doesProjectNameNeedInterpolated(requestedProjectName)) {
          const nextIndex = getNextProjectIndex(requestedProjectName, folders)
          newProjectName = interpolateProjectNameWithIndex(
            requestedProjectName,
            nextIndex
          )
        }

        // Toast an error if the project name is taken
        if (folders.find((p) => p.name === newProjectName)) {
          return Promise.reject(
            new Error(`Project with name "${newProjectName}" already exists`)
          )
        }

        await renameProjectDirectory(
          window.electron,
          window.electron.path.join(
            input.context.projectDirectoryPath,
            projectName
          ),
          newProjectName
        )

        return {
          message: `Successfully renamed "${projectName}" to "${newProjectName}"`,
          oldName: projectName,
          newName: newProjectName,
        }
      }
    ),
    [SystemIOMachineActors.deleteProject]: fromPromise(
      async ({
        input,
      }: {
        input: { context: SystemIOContext; requestedProjectName: string }
      }) => {
        if (!window.electron) {
          return Promise.reject(new Error('No file system present'))
        }
        await window.electron.rm(
          window.electron.path.join(
            input.context.projectDirectoryPath,
            input.requestedProjectName
          ),
          {
            recursive: true,
          }
        )

        return {
          message: `Successfully deleted "${input.requestedProjectName}"`,
          name: input.requestedProjectName,
        }
      }
    ),
    [SystemIOMachineActors.createKCLFile]: fromPromise(
      async ({
        input,
      }: {
        input: {
          context: SystemIOContext
          requestedProjectName: string
          requestedFileNameWithExtension: string
          requestedCode: string
          rootContext: AppMachineContext
          requestedSubRoute?: string
        }
      }) => {
        if (!window.electron) {
          return Promise.reject(new Error('No file system present'))
        }
        const requestedProjectName = input.requestedProjectName
        const requestedFileNameWithExtension =
          input.requestedFileNameWithExtension
        const requestedCode = input.requestedCode
        const folders = input.context.folders

        let newProjectName = requestedProjectName

        if (!newProjectName) {
          newProjectName = getUniqueProjectName(
            input.context.defaultProjectFolderName,
            input.context.folders
          )
        }

        const needsInterpolated =
          doesProjectNameNeedInterpolated(newProjectName)
        if (needsInterpolated) {
          const nextIndex = getNextProjectIndex(newProjectName, folders)
          newProjectName = interpolateProjectNameWithIndex(
            newProjectName,
            nextIndex
          )
        }

        const baseDir = window.electron.join(
          input.context.projectDirectoryPath,
          newProjectName
        )
        const { name: newFileName } = await getNextFileName({
          electron: window.electron,
          entryName: requestedFileNameWithExtension,
          baseDir,
        })

        const configuration = await readAppSettingsFile(window.electron)

        // Create the project around the file if newProject
        await createNewProjectDirectory(
          window.electron,
          newProjectName,
          requestedCode,
          configuration,
          newFileName
        )

        return {
          message: 'Successfully created file.',
          fileName: newFileName,
          projectName: newProjectName,
          subRoute: input.requestedSubRoute || '',
        }
      }
    ),
    [SystemIOMachineActors.checkReadWrite]: fromPromise(
      async ({
        input,
      }: {
        input: {
          context: SystemIOContext
          requestedProjectDirectoryPath: string
        }
      }) => {
        if (!window.electron) {
          return Promise.reject(new Error('No file system present'))
        }
        const requestProjectDirectoryPath = input.requestedProjectDirectoryPath
        if (!requestProjectDirectoryPath) {
          return { value: true, error: undefined }
        }
        const result = await window.electron.canReadWriteDirectory(
          requestProjectDirectoryPath
        )
        return result
      }
    ),
    [SystemIOMachineActors.deleteKCLFile]: fromPromise(
      async ({
        input,
      }: {
        input: {
          context: SystemIOContext
          requestedProjectName: string
          requestedFileName: string
        }
      }) => {
        if (!window.electron) {
          return Promise.reject(new Error('No file system present'))
        }
        const path = window.electron.path.join(
          input.context.projectDirectoryPath,
          input.requestedProjectName,
          input.requestedFileName
        )
        await window.electron.rm(path)
        return {
          message: 'File deleted successfully',
          projectName: input.requestedProjectName,
          fileName: input.requestedFileName,
        }
      }
    ),
    [SystemIOMachineActors.bulkCreateKCLFiles]: fromPromise(
      async ({
        input,
      }: {
        input: {
          context: SystemIOContext
          files: RequestedKCLFile[]
          rootContext: AppMachineContext
        }
      }) => {
        if (!window.electron) {
          return Promise.reject(new Error('No file system present'))
        }
        const message = await sharedBulkCreateWorkflow({
          electron: window.electron,
          input,
        })
        return {
          ...message,
          subRoute: '',
        }
      }
    ),
    [SystemIOMachineActors.bulkCreateKCLFilesAndNavigateToProject]: fromPromise(
      async ({
        input,
      }: {
        input: {
          context: SystemIOContext
          files: RequestedKCLFile[]
          rootContext: AppMachineContext
          requestedProjectName: string
          override?: boolean
          requestedSubRoute?: string
        }
      }) => {
        if (!window.electron) {
          return Promise.reject(new Error('No file system present'))
        }
        const message = await sharedBulkCreateWorkflow({
          electron: window.electron,
          input: {
            ...input,
            override: input.override,
          },
        })
        return {
          ...message,
          projectName: input.requestedProjectName,
          subRoute: input.requestedSubRoute || '',
        }
      }
    ),
    [SystemIOMachineActors.bulkCreateKCLFilesAndNavigateToFile]: fromPromise(
      async ({
        input,
      }: {
        input: {
          context: SystemIOContext
          files: RequestedKCLFile[]
          rootContext: AppMachineContext
          requestedProjectName: string
          override?: boolean
          requestedFileNameWithExtension: string
          requestedSubRoute?: string
        }
      }) => {
        if (!window.electron) {
          return Promise.reject(new Error('No file system present'))
        }
        const message = await sharedBulkCreateWorkflow({
          electron: window.electron,
          input: {
            ...input,
            override: input.override,
          },
        })
        return {
          ...message,
          projectName: input.requestedProjectName,
          fileName: input.requestedFileNameWithExtension || '',
          subRoute: input.requestedSubRoute || '',
        }
      }
    ),
    [SystemIOMachineActors.renameFolder]: fromPromise(
      async ({
        input,
      }: {
        input: {
          context: SystemIOContext
          rootContext: AppMachineContext
          requestedFolderName: string
          folderName: string
          absolutePathToParentDirectory: string
          requestedProjectName?: string
          requestedFileNameWithExtension?: string
        }
      }) => {
        if (!window.electron) {
          return Promise.reject(new Error('No file system present'))
        }
        const {
          folderName,
          requestedFolderName,
          absolutePathToParentDirectory,
        } = input
        const oldPath = window.electron.path.join(
          absolutePathToParentDirectory,
          folderName
        )
        const newPath = window.electron.path.join(
          absolutePathToParentDirectory,
          requestedFolderName
        )

        const requestedProjectName = input.requestedProjectName || ''
        const requestedFileNameWithExtension =
          input.requestedFileNameWithExtension || ''

        // ignore the rename if the resulting paths are the same
        if (oldPath === newPath) {
          return {
            message: `Old folder is the same as new.`,
            folderName,
            requestedFolderName,
            requestedProjectName,
            requestedFileNameWithExtension,
          }
        }

        // if there are any siblings with the same name, report error.
        const entries = await window.electron.readdir(
          window.electron.path.dirname(newPath)
        )

        for (let entry of entries) {
          if (entry === requestedFolderName) {
            return Promise.reject(new Error('Folder name already exists.'))
          }
        }

        await window.electron.rename(oldPath, newPath)

        return {
          message: `Successfully renamed folder "${folderName}" to "${requestedFolderName}"`,
          folderName,
          requestedFolderName,
          requestedProjectName,
          requestedFileNameWithExtension,
        }
      }
    ),
    [SystemIOMachineActors.renameFile]: fromPromise(
      async ({
        input,
      }: {
        input: {
          context: SystemIOContext
          rootContext: AppMachineContext
          requestedFileNameWithExtension: string
          fileNameWithExtension: string
          absolutePathToParentDirectory: string
        }
      }) => {
        if (!window.electron) {
          return Promise.reject(new Error('No file system present'))
        }
        const {
          fileNameWithExtension,
          requestedFileNameWithExtension,
          absolutePathToParentDirectory,
        } = input

        const oldPath = window.electron.path.join(
          absolutePathToParentDirectory,
          fileNameWithExtension
        )
        const newPath = window.electron.path.join(
          absolutePathToParentDirectory,
          requestedFileNameWithExtension
        )

        const projectDirectoryPath = input.context.projectDirectoryPath
        const projectName = getProjectDirectoryFromKCLFilePath(
          newPath,
          projectDirectoryPath
        )
        const filePathWithExtensionRelativeToProject =
          parentPathRelativeToProject(newPath, projectDirectoryPath)

        // no-op
        if (oldPath === newPath) {
          return {
            message: `Old file is the same as new.`,
            projectName: projectName,
            filePathWithExtensionRelativeToProject,
          }
        }

        // if there are any siblings with the same name, report error.
        const entries = await window.electron.readdir(
          window.electron.path.dirname(newPath)
        )

        for (let entry of entries) {
          if (entry === requestedFileNameWithExtension) {
            return Promise.reject(new Error('Filename already exists.'))
          }
        }

        await window.electron.rename(oldPath, newPath)

        return {
          message: `Successfully renamed file "${fileNameWithExtension}" to "${requestedFileNameWithExtension}"`,
          projectName: projectName,
          filePathWithExtensionRelativeToProject,
        }
      }
    ),
    [SystemIOMachineActors.deleteFileOrFolder]: fromPromise(
      async ({
        input,
      }: {
        input: {
          context: SystemIOContext
          rootContext: AppMachineContext
          requestedPath: string
          requestedProjectName?: string | undefined
        }
      }) => {
        if (!window.electron) {
          return Promise.reject(new Error('No file system present'))
        }
        await window.electron.rm(input.requestedPath, { recursive: true })
        let response = {
          message: 'File deleted successfully',
          requestedPath: input.requestedPath,
          requestedProjectName: input.requestedProjectName || '',
        }
        return response
      }
    ),
    [SystemIOMachineActors.createBlankFile]: fromPromise(
      async ({
        input,
      }: {
        input: {
          context: SystemIOContext
          rootContext: AppMachineContext
          requestedAbsolutePath: string
        }
      }) => {
        if (!window.electron) {
          return Promise.reject(new Error('No file system present'))
        }
        const fileNameWithExtension = getStringAfterLastSeparator(
          input.requestedAbsolutePath
        )
        try {
          const result = await window.electron.stat(input.requestedAbsolutePath)
          if (result) {
            return Promise.reject(
              new Error(`File ${fileNameWithExtension} already exists`)
            )
          }
        } catch (e) {
          console.error(e)
        }
        await window.electron.writeFile(input.requestedAbsolutePath, '')
        return {
          message: `File ${fileNameWithExtension} written successfully`,
          requestedAbsolutePath: input.requestedAbsolutePath,
        }
      }
    ),
    [SystemIOMachineActors.createBlankFolder]: fromPromise(
      async ({
        input,
      }: {
        input: {
          context: SystemIOContext
          rootContext: AppMachineContext
          requestedAbsolutePath: string
        }
      }) => {
        if (!window.electron) {
          return Promise.reject(new Error('No file system present'))
        }
        const folderName = getStringAfterLastSeparator(
          input.requestedAbsolutePath
        )
        try {
          const result = await window.electron.stat(input.requestedAbsolutePath)
          if (result) {
            return Promise.reject(
              new Error(`Folder ${folderName} already exists`)
            )
          }
        } catch (e) {
          if (e === 'ENOENT') {
            console.warn(
              `checking if folder is created, ${input.requestedAbsolutePath}`
            )
            console.warn(e)
          } else {
            console.error(e)
          }
        }
        await window.electron.mkdir(input.requestedAbsolutePath, {
          recursive: true,
        })
        return {
          message: `Folder ${folderName} written successfully`,
          requestedAbsolutePath: input.requestedAbsolutePath,
        }
      }
    ),
<<<<<<< HEAD
    [SystemIOMachineActors.copyRecursive]: fromPromise(
      async ({
        input,
      }: {
        input: {
          context: SystemIOContext
          rootContext: AppMachineContext
          src: string
          target: string
        }
      }) => {
        if (window.electron) {
          await window.electron.copy(input.src, input.target, {
            recursive: true,
            force: false,
          })
          return {
            message: `Folder copied successfully`,
            requestedAbsolutePath: '',
          }
        } else {
          return {
            message: 'no file system found',
            requestedAbsolutePath: '',
          }
        }
=======
    [SystemIOMachineActors.getMlEphantConversations]: fromPromise(async () => {
      // In the future we can add cache behavior but it's really pointless
      // for the amount of data and frequency we're dealing with.

      // We need the settings path to find the sibling `ml-conversations.json`
      try {
        const json = await window.electron?.readFile(
          window.electron?.path.join(
            window.electron?.path.dirname(
              await getAppSettingsFilePath(window.electron)
            ),
            ML_CONVERSATIONS_FILE_NAME
          ),
          'utf-8'
        )
        return jsonToMlConversations(json ?? '')
      } catch (e) {
        console.warn('Cannot get conversations', e)
        return new Map()
      }
    }),
    [SystemIOMachineActors.saveMlEphantConversations]: fromPromise(
      async (args: {
        input: {
          context: SystemIOContext
          event: {
            data: {
              projectId: string
              conversationId: string
            }
          }
        }
      }) => {
        const next = new Map(args.input.context.mlEphantConversations)
        next.set(
          args.input.event.data.projectId,
          args.input.event.data.conversationId
        )
        const json = mlConversationsToJson(next)
        await window.electron?.writeFile(
          window.electron?.path.join(
            window.electron?.path.dirname(
              await getAppSettingsFilePath(window.electron)
            ),
            ML_CONVERSATIONS_FILE_NAME
          ),
          json
        )
        return next
>>>>>>> f630987b
      }
    ),
  },
})<|MERGE_RESOLUTION|>--- conflicted
+++ resolved
@@ -689,7 +689,6 @@
         }
       }
     ),
-<<<<<<< HEAD
     [SystemIOMachineActors.copyRecursive]: fromPromise(
       async ({
         input,
@@ -716,7 +715,8 @@
             requestedAbsolutePath: '',
           }
         }
-=======
+      }
+    ),
     [SystemIOMachineActors.getMlEphantConversations]: fromPromise(async () => {
       // In the future we can add cache behavior but it's really pointless
       // for the amount of data and frequency we're dealing with.
@@ -766,7 +766,6 @@
           json
         )
         return next
->>>>>>> f630987b
       }
     ),
   },
