--- conflicted
+++ resolved
@@ -689,7 +689,6 @@
         }
       }
     ),
-<<<<<<< HEAD
     [SystemIOMachineActors.copyRecursive]: fromPromise(
       async ({
         input,
@@ -711,9 +710,13 @@
             requestedAbsolutePath: '',
           }
         } else {
-          throw new Error('no file system found')
-        }
-=======
+          return {
+            message: 'no file system found',
+            requestedAbsolutePath: '',
+          }
+        }
+      }
+    ),
     [SystemIOMachineActors.getMlEphantConversations]: fromPromise(async () => {
       // In the future we can add cache behavior but it's really pointless
       // for the amount of data and frequency we're dealing with.
@@ -763,7 +766,6 @@
           json
         )
         return next
->>>>>>> 49d40f28
       }
     ),
   },
