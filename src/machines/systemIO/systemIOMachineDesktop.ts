--- conflicted
+++ resolved
@@ -684,7 +684,6 @@
         }
       }
     ),
-<<<<<<< HEAD
     [SystemIOMachineActors.copyRecursive]: fromPromise(
       async ({
         input,
@@ -764,7 +763,5 @@
         return next
       }
     ),
-=======
->>>>>>> 75405eeb
   },
 })