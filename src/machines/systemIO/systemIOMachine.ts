--- conflicted
+++ resolved
@@ -203,7 +203,6 @@
             requestedPath: string
             requestedProjectName: string
           }
-<<<<<<< HEAD
         }
       | {
           type: SystemIOMachineEvents.copyRecursive
@@ -229,8 +228,6 @@
       | {
           type: SystemIOMachineEvents.done_saveMlEphantConversations
           output: SystemIOContext['mlEphantConversations']
-=======
->>>>>>> 75405eeb
         },
   },
   guards: {
@@ -571,7 +568,6 @@
         }
       }
     ),
-<<<<<<< HEAD
     [SystemIOMachineActors.copyRecursive]: fromPromise(
       async ({
         input,
@@ -607,8 +603,6 @@
         return new Map()
       }
     ),
-=======
->>>>>>> 75405eeb
   },
 }).createMachine({
   initial: SystemIOMachineStates.idle,
@@ -723,7 +717,6 @@
         [SystemIOMachineEvents.deleteFileOrFolderAndNavigate]: {
           target: SystemIOMachineStates.deletingFileOrFolderAndNavigate,
         },
-<<<<<<< HEAD
         [SystemIOMachineEvents.copyRecursive]: {
           target: SystemIOMachineStates.copyingRecursive,
         },
@@ -733,8 +726,6 @@
         [SystemIOMachineEvents.saveMlEphantConversations]: {
           target: SystemIOMachineStates.savingMlEphantConversations,
         },
-=======
->>>>>>> 75405eeb
       },
     },
     [SystemIOMachineStates.readingFolders]: {
@@ -1307,7 +1298,6 @@
         },
       },
     },
-<<<<<<< HEAD
     [SystemIOMachineStates.copyingRecursive]: {
       invoke: {
         id: SystemIOMachineActors.copyRecursive,
@@ -1371,7 +1361,5 @@
         },
       },
     },
-=======
->>>>>>> 75405eeb
   },
 })