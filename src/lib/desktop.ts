import { err } from 'lib/trap'
import { Models } from '@kittycad/lib'
import { Project, FileEntry } from 'lib/project'

import {
  defaultAppSettings,
  initPromise,
  parseAppSettings,
  parseProjectSettings,
} from 'lang/wasm'
import {
  PROJECT_ENTRYPOINT,
  PROJECT_FOLDER,
  PROJECT_IMAGE_NAME,
  PROJECT_SETTINGS_FILE_NAME,
  SETTINGS_FILE_NAME,
  TELEMETRY_FILE_NAME,
  TELEMETRY_RAW_FILE_NAME,
  TOKEN_FILE_NAME,
  FILE_EXT,
} from './constants'
import { DeepPartial } from './types'
import { ProjectConfiguration } from '@rust/kcl-lib/bindings/ProjectConfiguration'
import { Configuration } from '@rust/kcl-lib/bindings/Configuration'

export async function renameProjectDirectory(
  projectPath: string,
  newName: string
): Promise<string> {
  if (!newName) {
    return Promise.reject(new Error(`New name for project cannot be empty`))
  }

  try {
    await window.electron.stat(projectPath)
  } catch (e) {
    if (e === 'ENOENT') {
      return Promise.reject(new Error(`Path ${projectPath} is not a directory`))
    }
  }

  // Make sure the new name does not exist.
  const newPath = window.electron.path.join(
    window.electron.path.dirname(projectPath),
    newName
  )
  try {
    await window.electron.stat(newPath)
    // If we get here it means the stat succeeded and there's a file already
    // with the same name...
    return Promise.reject(
      new Error(
        `Path ${newPath} already exists, cannot rename to an existing path`
      )
    )
  } catch (e) {
    // Otherwise if it failed and the failure is "it doesn't exist" then rename it!
    if (e === 'ENOENT') {
      await window.electron.rename(projectPath, newPath)
      return newPath
    }
  }
  return Promise.reject(new Error('Unreachable'))
}

export async function ensureProjectDirectoryExists(
  config: DeepPartial<Configuration>
): Promise<string | undefined> {
  const projectDir =
    config.settings?.app?.project_directory ||
    config.settings?.project?.directory
  if (!projectDir) {
    console.error('projectDir is falsey', config)
    return Promise.reject(new Error('projectDir is falsey'))
  }
  try {
    await window.electron.stat(projectDir)
  } catch (e) {
    if (e === 'ENOENT') {
      await window.electron.mkdir(projectDir, { recursive: true })
    }
  }

  return projectDir
}

export async function createNewProjectDirectory(
  projectName: string,
  initialCode?: string,
  configuration?: DeepPartial<Configuration> | Error
): Promise<Project> {
  if (!configuration) {
    configuration = await readAppSettingsFile()
  }

  if (err(configuration)) return Promise.reject(configuration)
  const mainDir = await ensureProjectDirectoryExists(configuration)

  if (!projectName) {
    return Promise.reject('Project name cannot be empty.')
  }

  if (!mainDir) {
    return Promise.reject(new Error('mainDir is falsey'))
  }
  const projectDir = window.electron.path.join(mainDir, projectName)

  try {
    await window.electron.stat(projectDir)
  } catch (e) {
    if (e === 'ENOENT') {
      await window.electron.mkdir(projectDir, { recursive: true })
    }
  }

  const projectFile = window.electron.path.join(projectDir, PROJECT_ENTRYPOINT)
  await window.electron.writeFile(projectFile, initialCode ?? '')
  const metadata = await window.electron.stat(projectFile)

  return {
    path: projectDir,
    name: projectName,
    // We don't need to recursively get all files in the project directory.
    // Because we just created it and it's empty.
    children: null,
    default_file: projectFile,
    metadata,
    kcl_file_count: 1,
    directory_count: 0,
  }
}

export async function listProjects(
  configuration?: DeepPartial<Configuration> | Error
): Promise<Project[]> {
  // Make sure we have wasm initialized.
  const initializedResult = await initPromise
  if (err(initializedResult)) {
    return Promise.reject(initializedResult)
  }

  if (configuration === undefined) {
    configuration = await readAppSettingsFile().catch((e) => {
      console.error(e)
      return e
    })
  }

  if (err(configuration) || !configuration) return Promise.reject(configuration)
  const projectDir = await ensureProjectDirectoryExists(configuration)
  const projects = []
  if (!projectDir) return Promise.reject(new Error('projectDir was falsey'))

  const entries = await window.electron.readdir(projectDir)
  for (let entry of entries) {
    // Skip directories that start with a dot
    if (entry.startsWith('.')) {
      continue
    }

    const projectPath = window.electron.path.join(projectDir, entry)
    // if it's not a directory ignore.
    const isDirectory = await window.electron.statIsDirectory(projectPath)
    if (!isDirectory) {
      continue
    }

    const project = await getProjectInfo(projectPath)
    // Needs at least one file to be added to the projects list
    if (project.kcl_file_count === 0) {
      continue
    }
    projects.push(project)
  }
  return projects
}

const IMPORT_FILE_EXTENSIONS = [
  // TODO Use ImportFormat enum
  'stp',
  'glb',
  'fbxb',
  'kcl',
]

const isRelevantFile = (filename: string): boolean =>
  IMPORT_FILE_EXTENSIONS.some((ext) => filename.endsWith('.' + ext))

const collectAllFilesRecursiveFrom = async (path: string) => {
  // Make sure the filesystem object exists.
  try {
    await window.electron.stat(path)
  } catch (e) {
    if (e === 'ENOENT') {
      return Promise.reject(new Error(`Directory ${path} does not exist`))
    }
  }

  // Make sure the path is a directory.
  const isPathDir = await window.electron.statIsDirectory(path)
  if (!isPathDir) {
    return Promise.reject(new Error(`Path ${path} is not a directory`))
  }

  const name = window.electron.path.basename(path)
  let entry: FileEntry = {
    name: name,
    path,
    children: [],
  }

  const children = []

  const entries = await window.electron.readdir(path)

  // Sort all entries so files come first and directories last
  // so a top-most KCL file is returned first.
  entries.sort((a: string, b: string) => {
    if (a.endsWith('.kcl') && !b.endsWith('.kcl')) {
      return -1
    }
    if (!a.endsWith('.kcl') && b.endsWith('.kcl')) {
      return 1
    }
    return 0
  })

  for (let e of entries) {
    // ignore hidden files and directories (starting with a dot)
    if (e.indexOf('.') === 0) {
      continue
    }

    const ePath = window.electron.path.join(path, e)
    const isEDir = await window.electron.statIsDirectory(ePath)

    if (isEDir) {
      const subChildren = await collectAllFilesRecursiveFrom(ePath)
      children.push(subChildren)
    } else {
      if (!isRelevantFile(ePath)) {
        continue
      }
      children.push(
        /* FileEntry */ {
          name: e,
          path: ePath,
          children: null,
        }
      )
    }
  }

  // We don't set this to none if there are no children, because it's a directory.
  entry.children = children

  return entry
}

export async function getDefaultKclFileForDir(
  projectDir: string,
  file: FileEntry
) {
  // Make sure the dir is a directory.
  const isFileEntryDir = await window.electron.statIsDirectory(projectDir)
  if (!isFileEntryDir) {
    return Promise.reject(new Error(`Path ${projectDir} is not a directory`))
  }

  let defaultFilePath = window.electron.path.join(
    projectDir,
    PROJECT_ENTRYPOINT
  )
  try {
    await window.electron.stat(defaultFilePath)
  } catch (e) {
    if (e === 'ENOENT') {
      // Find a kcl file in the directory.
      if (file.children) {
        for (let entry of file.children) {
          if (entry.name.endsWith('.kcl')) {
            return window.electron.path.join(projectDir, entry.name)
          } else if ((entry.children?.length ?? 0) > 0) {
            // Recursively find a kcl file in the directory.
            return getDefaultKclFileForDir(entry.path, entry)
          }
        }
        // If we didn't find a kcl file, create one.
        await window.electron.writeFile(defaultFilePath, '')
        return defaultFilePath
      }
    }
  }

  if (!file.children) {
    return file.name
  }

  return defaultFilePath
}

const kclFileCount = (file: FileEntry) => {
  let count = 0
  if (file.children) {
    for (let entry of file.children) {
      if (entry.name.endsWith('.kcl')) {
        count += 1
      } else {
        count += kclFileCount(entry)
      }
    }
  }

  return count
}

/// Populate the number of directories in the project.
const directoryCount = (file: FileEntry) => {
  let count = 0
  if (file.children) {
    for (let entry of file.children) {
      // We only want to count FileEntries with children, e.g. folders
      if (entry.children !== null) {
        count += 1
      }
      directoryCount(entry)
    }
  }

  return count
}

export async function getProjectInfo(projectPath: string): Promise<Project> {
  // Check the directory.
  try {
    await window.electron.stat(projectPath)
  } catch (e) {
    if (e === 'ENOENT') {
      return Promise.reject(
        new Error(`Project directory does not exist: ${projectPath}`)
      )
    }
  }

  // Make sure it is a directory.
  const projectPathIsDir = await window.electron.statIsDirectory(projectPath)
  if (!projectPathIsDir) {
    return Promise.reject(
      new Error(`Project path is not a directory: ${projectPath}`)
    )
  }
  let walked = await collectAllFilesRecursiveFrom(projectPath)
  let default_file = await getDefaultKclFileForDir(projectPath, walked)
  const metadata = await window.electron.stat(projectPath)

  let project = {
    ...walked,
    // We need to map from node fs.Stats to FileMetadata
    metadata: {
      modified: metadata.mtimeMs,
      accessed: metadata.atimeMs,
      created: metadata.ctimeMs,
      // this is not used anywhere and we use statIsDirectory in other places
      // that need to know if it's a file or directory.
      type: null,
      size: metadata.size,
      permission: metadata.mode,
    },
    kcl_file_count: 0,
    directory_count: 0,
    default_file,
  }

  // Populate the number of KCL files in the project.
  project.kcl_file_count = kclFileCount(project)

  //Populate the number of directories in the project.
  project.directory_count = directoryCount(project)

  return project
}

// Write project settings file.
export async function writeProjectSettingsFile(
  projectPath: string,
  tomlStr: string
): Promise<void> {
  const projectSettingsFilePath = await getProjectSettingsFilePath(projectPath)
  if (err(tomlStr)) return Promise.reject(tomlStr)
  return window.electron.writeFile(projectSettingsFilePath, tomlStr)
}

// Since we want backwards compatibility with the old settings file, we need to
// rename the folder for macos.
const MACOS_APP_NAME = 'dev.zoo.modeling-app'

const getAppFolderName = () => {
  if (window.electron.os.isMac || window.electron.os.isWindows) {
    return MACOS_APP_NAME
  }
  return window.electron.packageJson.name
}

export const getAppSettingsFilePath = async () => {
  const isTestEnv = window.electron.process.env.IS_PLAYWRIGHT === 'true'
  const testSettingsPath = await window.electron.getAppTestProperty(
    'TEST_SETTINGS_FILE_KEY'
  )
  if (isTestEnv && !testSettingsPath) return SETTINGS_FILE_NAME

  const appConfig = await window.electron.getPath('appData')
  const fullPath = isTestEnv
    ? testSettingsPath
    : window.electron.path.join(appConfig, getAppFolderName())
  try {
    await window.electron.stat(fullPath)
  } catch (e) {
    // File/path doesn't exist
    if (e === 'ENOENT') {
      await window.electron.mkdir(fullPath, { recursive: true })
    }
  }
  return window.electron.path.join(fullPath, SETTINGS_FILE_NAME)
}
const getTokenFilePath = async () => {
  const isTestEnv = window.electron.process.env.IS_PLAYWRIGHT === 'true'
  const testSettingsPath = await window.electron.getAppTestProperty(
    'TEST_SETTINGS_FILE_KEY'
  )
  const appConfig = await window.electron.getPath('appData')
  const fullPath = isTestEnv
    ? testSettingsPath
    : window.electron.path.join(appConfig, getAppFolderName())
  try {
    await window.electron.stat(fullPath)
  } catch (e) {
    // File/path doesn't exist
    if (e === 'ENOENT') {
      await window.electron.mkdir(fullPath, { recursive: true })
    }
  }
  return window.electron.path.join(fullPath, TOKEN_FILE_NAME)
}

const getTelemetryFilePath = async () => {
  const appConfig = await window.electron.getPath('appData')
  const fullPath = window.electron.path.join(appConfig, getAppFolderName())
  try {
    await window.electron.stat(fullPath)
  } catch (e) {
    // File/path doesn't exist
    if (e === 'ENOENT') {
      await window.electron.mkdir(fullPath, { recursive: true })
    }
  }
  return window.electron.path.join(fullPath, TELEMETRY_FILE_NAME)
}

const getRawTelemetryFilePath = async () => {
  const appConfig = await window.electron.getPath('appData')
  const fullPath = window.electron.path.join(appConfig, getAppFolderName())
  try {
    await window.electron.stat(fullPath)
  } catch (e) {
    // File/path doesn't exist
    if (e === 'ENOENT') {
      await window.electron.mkdir(fullPath, { recursive: true })
    }
  }
  return window.electron.path.join(fullPath, TELEMETRY_RAW_FILE_NAME)
}

const getProjectSettingsFilePath = async (projectPath: string) => {
  try {
    await window.electron.stat(projectPath)
  } catch (e) {
    if (e === 'ENOENT') {
      await window.electron.mkdir(projectPath, { recursive: true })
    }
  }
  return window.electron.path.join(projectPath, PROJECT_SETTINGS_FILE_NAME)
}

export const getInitialDefaultDir = async () => {
  if (!window.electron) {
    return ''
  }
  const dir = await window.electron.getPath('documents')
  return window.electron.path.join(dir, PROJECT_FOLDER)
}

export const readProjectSettingsFile = async (
  projectPath: string
): Promise<DeepPartial<ProjectConfiguration>> => {
  let settingsPath = await getProjectSettingsFilePath(projectPath)

  // Check if this file exists.
  try {
    await window.electron.stat(settingsPath)
  } catch (e) {
    if (e === 'ENOENT') {
      // Return the default configuration.
      return {}
    }
  }

  const configToml = await window.electron.readFile(settingsPath, {
    encoding: 'utf-8',
  })
  const configObj = parseProjectSettings(configToml)
  if (err(configObj)) {
    return Promise.reject(configObj)
  }
  return configObj
}

/**
 * Read the app settings file, or creates an initial one if it doesn't exist.
 */
export const readAppSettingsFile = async () => {
  let settingsPath = await getAppSettingsFilePath()
  const initialProjectDirConfig: DeepPartial<
    Configuration['settings']['project']
  > = { directory: await getInitialDefaultDir() }

  // The file exists, read it and parse it.
  if (window.electron.exists(settingsPath)) {
    const configToml = await window.electron.readFile(settingsPath, {
      encoding: 'utf-8',
    })
    const parsedAppConfig = parseAppSettings(configToml)
    if (err(parsedAppConfig)) {
      return Promise.reject(parsedAppConfig)
    }

    const hasProjectDirectorySetting =
      parsedAppConfig.settings?.project?.directory ||
      parsedAppConfig.settings?.app?.project_directory

    if (hasProjectDirectorySetting) {
      return parsedAppConfig
    } else {
      // inject the default project directory setting
      const mergedConfig: DeepPartial<Configuration> = {
        ...parsedAppConfig,
        settings: {
          ...parsedAppConfig.settings,
          project: Object.assign(
            {},
            parsedAppConfig.settings?.project,
            initialProjectDirConfig
          ),
        },
      }
      return mergedConfig
    }
  }

  // The file doesn't exist, create a new one.
  const defaultAppConfig = defaultAppSettings()
  if (err(defaultAppConfig)) {
    return Promise.reject(defaultAppConfig)
  }

  // inject the default project directory setting
  const mergedDefaultConfig: DeepPartial<Configuration> = {
    ...defaultAppConfig,
    settings: {
      ...defaultAppConfig.settings,
      project: Object.assign(
        {},
        defaultAppConfig.settings?.project,
        initialProjectDirConfig
      ),
    },
  }
  return mergedDefaultConfig
}

export const writeAppSettingsFile = async (tomlStr: string) => {
  const appSettingsFilePath = await getAppSettingsFilePath()
  if (err(tomlStr)) return Promise.reject(tomlStr)
  return window.electron.writeFile(appSettingsFilePath, tomlStr)
}

export const readTokenFile = async () => {
  let settingsPath = await getTokenFilePath()

  if (window.electron.exists(settingsPath)) {
    const token: string = await window.electron.readFile(settingsPath, {
      encoding: 'utf-8',
    })
    if (!token) return ''

    return token
  }
  return ''
}

export const writeTokenFile = async (token: string) => {
  const tokenFilePath = await getTokenFilePath()
  if (err(token)) return Promise.reject(token)
  return window.electron.writeFile(tokenFilePath, token)
}

export const writeTelemetryFile = async (content: string) => {
  const telemetryFilePath = await getTelemetryFilePath()
  if (err(content)) return Promise.reject(content)
  return window.electron.writeFile(telemetryFilePath, content)
}

export const writeRawTelemetryFile = async (content: string) => {
  const rawTelemetryFilePath = await getRawTelemetryFilePath()
  if (err(content)) return Promise.reject(content)
  return window.electron.writeFile(rawTelemetryFilePath, content)
}

let appStateStore: Project | undefined = undefined

export const getState = async (): Promise<Project | undefined> => {
  return Promise.resolve(appStateStore)
}

export const setState = async (state: Project | undefined): Promise<void> => {
  appStateStore = state
}

export const getUser = async (
  token: string,
  hostname: string
): Promise<Models['User_type']> => {
  try {
    const user = await window.electron.kittycad('users.get_user_self', {
      client: { token },
    })
    return user
  } catch (e) {
    console.error(e)
  }
  return Promise.reject(new Error('unreachable'))
}

<<<<<<< HEAD
export const isPathAKCLFile = (path: string): boolean => {
  return path.endsWith(FILE_EXT)
}

export const isPathASettingsFile = (path: string): boolean => {
  return path.endsWith(SETTINGS_FILE_NAME)
}

export const isPathAProjectSettingsFile = (path: string): boolean => {
  return path.endsWith(PROJECT_SETTINGS_FILE_NAME)
=======
export const writeProjectThumbnailFile = async (
  dataUrl: string,
  projectDirectoryPath: string
) => {
  const filePath = window.electron.path.join(
    projectDirectoryPath,
    PROJECT_IMAGE_NAME
  )
  const data = atob(dataUrl.substring('data:image/png;base64,'.length))
  const asArray = new Uint8Array(data.length)
  for (let i = 0, len = data.length; i < len; ++i) {
    asArray[i] = data.charCodeAt(i)
  }
  return window.electron.writeFile(filePath, asArray)
>>>>>>> 5654e9da
}<|MERGE_RESOLUTION|>--- conflicted
+++ resolved
@@ -640,18 +640,6 @@
   return Promise.reject(new Error('unreachable'))
 }
 
-<<<<<<< HEAD
-export const isPathAKCLFile = (path: string): boolean => {
-  return path.endsWith(FILE_EXT)
-}
-
-export const isPathASettingsFile = (path: string): boolean => {
-  return path.endsWith(SETTINGS_FILE_NAME)
-}
-
-export const isPathAProjectSettingsFile = (path: string): boolean => {
-  return path.endsWith(PROJECT_SETTINGS_FILE_NAME)
-=======
 export const writeProjectThumbnailFile = async (
   dataUrl: string,
   projectDirectoryPath: string
@@ -666,5 +654,4 @@
     asArray[i] = data.charCodeAt(i)
   }
   return window.electron.writeFile(filePath, asArray)
->>>>>>> 5654e9da
 }