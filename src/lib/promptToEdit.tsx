--- conflicted
+++ resolved
@@ -4,13 +4,7 @@
 import { diffLines } from 'diff'
 import toast from 'react-hot-toast'
 import type { TextToCadMultiFileIteration_type } from '@kittycad/lib/dist/types/src/models'
-<<<<<<< HEAD
-import { APP_DOWNLOAD_PATH } from '@src/lib/constants'
-=======
-import { getCookie, TOKEN_PERSIST_KEY } from '@src/machines/authMachine'
-import { COOKIE_NAME } from '@src/lib/constants'
 import { APP_DOWNLOAD_PATH } from '@src/routes/utils'
->>>>>>> dbcaf17c
 import { isDesktop } from '@src/lib/isDesktop'
 import { openExternalBrowserIfDesktop } from '@src/lib/openWindow'
 import { ActionButton } from '@src/components/ActionButton'
