import type { Models } from '@kittycad/lib'
import type { TextToCadMultiFileIteration_type } from '@kittycad/lib/dist/types/src/models'
<<<<<<< HEAD
import { APP_DOWNLOAD_PATH } from '@src/routes/utils'
import { isDesktop } from '@src/lib/isDesktop'
import { openExternalBrowserIfDesktop } from '@src/lib/openWindow'
import { ActionButton } from '@src/components/ActionButton'
import { CustomIcon } from '@src/components/CustomIcon'

import {
  ToastPromptToEditCadSuccess,
  writeOverFilesAndExecute,
} from '@src/components/ToastTextToCad'
import { modelingMachineEvent } from '@src/editor/manager'
=======
>>>>>>> 2f4b687c
import { getArtifactOfTypes } from '@src/lang/std/artifactGraph'
import type { SourceRange } from '@src/lang/wasm'
import crossPlatformFetch from '@src/lib/crossPlatformFetch'
import { err } from '@src/lib/trap'
import type { File as KittyCadLibFile } from '@kittycad/lib/dist/types/src/models'
import { withAPIBaseURL } from '@src/lib/withBaseURL'
import type {
  ConstructRequestArgs,
  KclFileMetaMap,
  PromptToEditRequest,
  TextToCadErrorResponse,
} from '@src/lib/promptToEditTypes'

function sourceIndexToLineColumn(
  code: string,
  index: number
): { line: number; column: number } {
  const codeStart = code.slice(0, index)
  const lines = codeStart.split('\n')
  const line = lines.length
  const column = lines[lines.length - 1].length
  return { line, column }
}

function convertAppRangeToApiRange(
  range: SourceRange,
  code: string
): Models['SourceRange_type'] {
  return {
    start: sourceIndexToLineColumn(code, range[0]),
    end: sourceIndexToLineColumn(code, range[1]),
  }
}

export async function submitTextToCadMultiFileIterationRequest(
  request: PromptToEditRequest,
  token: string
): Promise<TextToCadMultiFileIteration_type | Error> {
  const formData = new FormData()
  formData.append('body', JSON.stringify(request.body))

  request.files.forEach((file) => {
    formData.append('files', file.data, file.name)
  })

  const response = await fetch(
    withAPIBaseURL('/ml/text-to-cad/multi-file/iteration'),
    {
      method: 'POST',
      headers: {
        Authorization: `Bearer ${token}`,
      },
      body: formData,
    }
  )

  if (!response.ok) {
    return new Error(`HTTP error! status: ${response.status}`)
  }

  const data = await response.json()
  if ('error_code' in data) {
    const errorData = data as TextToCadErrorResponse
    return new Error(errorData.message || 'Unknown error')
  }

  return data as TextToCadMultiFileIteration_type
}

// The ML service should know enough about caps, edges, faces, etc when doing
// ML operations, but that's currently not the case.
// This helper function should become deprecated with time.
export function constructMultiFileIterationRequestWithPromptHelpers({
  conversationId,
  prompt,
  selections,
  projectFiles,
  artifactGraph,
  projectName,
<<<<<<< HEAD
}: {
  prompt: string
  selections: Selections | null
  projectFiles: FileMeta[]
  projectName: string
  token: string
  artifactGraph: ArtifactGraph
}) {
=======
  kclVersion,
}: ConstructRequestArgs): PromptToEditRequest {
>>>>>>> 2f4b687c
  const kclFilesMap: KclFileMetaMap = {}
  const files: KittyCadLibFile[] = []
  projectFiles.forEach((file) => {
    let data: Blob
    if (file.type === 'other') {
      data = file.data
    } else {
      // file.type === 'kcl'
      kclFilesMap[file.execStateFileNamesIndex] = file
      data = new Blob([file.fileContents], { type: 'text/kcl' })
    }
    files.push({
      name: file.relPath,
      data,
    })
  })

  // If no selection, use whole file
  if (selections === null) {
    return {
      body: {
        prompt,
        source_ranges: [],
        project_name:
          projectName !== '' && projectName !== 'browser'
            ? projectName
            : undefined,
        kcl_version: kclVersion,
      },
<<<<<<< HEAD
      endPointFiles,
      token
    )
=======
      files,
    }
>>>>>>> 2f4b687c
  }

  // Handle manual code selections and artifact selections differently
  const ranges: Models['SourceRangePrompt_type'][] =
    selections.graphSelections.flatMap((selection) => {
      const artifact = selection.artifact
      const execStateFileNamesIndex = selection?.codeRef?.range?.[2]
      const file = kclFilesMap?.[execStateFileNamesIndex]
      const code = file?.fileContents || ''
      const filePath = file?.relPath || ''

      // For artifact selections, add context
      const prompts: Models['SourceRangePrompt_type'][] = []

      if (artifact?.type === 'cap') {
        prompts.push({
          prompt: `The users main selection is the end cap of a general-sweep (that is an extrusion, revolve, sweep or loft).
The source range most likely refers to "startProfile" simply because this is the start of the profile that was swept.
If you need to operate on this cap, for example for sketching on the face, you can use the special string ${
            artifact.subType === 'end' ? 'END' : 'START'
          } i.e. \`startSketchOn(someSweepVariable, face = ${
            artifact.subType === 'end' ? 'END' : 'START'
          })\`
When they made this selection they main have intended this surface directly or meant something more general like the sweep body.
See later source ranges for more context.`,
          range: convertAppRangeToApiRange(selection.codeRef.range, code),
          file: filePath,
        })
        let sweep = getArtifactOfTypes(
          { key: artifact.sweepId, types: ['sweep'] },
          artifactGraph
        )
        if (!err(sweep)) {
          prompts.push({
            prompt: `This is the sweep's source range from the user's main selection of the end cap.`,
            range: convertAppRangeToApiRange(sweep.codeRef.range, code),
            file: filePath,
          })
        }
      }
      if (artifact?.type === 'wall') {
        prompts.push({
          prompt: `The users main selection is the wall of a general-sweep (that is an extrusion, revolve, sweep or loft).
The source range though is for the original segment before it was extruded, you can add a tag to that segment in order to refer to this wall, for example "startSketchOn(someSweepVariable, face = segmentTag)"
But it's also worth bearing in mind that the user may have intended to select the sweep itself, not this individual wall, see later source ranges for more context. about the sweep`,
          range: convertAppRangeToApiRange(selection.codeRef.range, code),
          file: filePath,
        })
        let sweep = getArtifactOfTypes(
          { key: artifact.sweepId, types: ['sweep'] },
          artifactGraph
        )
        if (!err(sweep)) {
          prompts.push({
            prompt: `This is the sweep's source range from the user's main selection of the end cap.`,
            range: convertAppRangeToApiRange(sweep.codeRef.range, code),
            file: filePath,
          })
        }
      }
      if (artifact?.type === 'sweepEdge') {
        prompts.push({
          prompt: `The users main selection is the edge of a general-sweep (that is an extrusion, revolve, sweep or loft).
it is an ${
            artifact.subType
          } edge, in order to refer to this edge you should add a tag to the segment function in this source range,
and then use the function ${
            artifact.subType === 'adjacent'
              ? 'getAdjacentEdge'
              : 'getOppositeEdge'
          }
See later source ranges for more context. about the sweep`,
          range: convertAppRangeToApiRange(selection.codeRef.range, code),
          file: filePath,
        })
        let sweep = getArtifactOfTypes(
          { key: artifact.sweepId, types: ['sweep'] },
          artifactGraph
        )
        if (!err(sweep)) {
          prompts.push({
            prompt: `This is the sweep's source range from the user's main selection of the end cap.`,
            range: convertAppRangeToApiRange(sweep.codeRef.range, code),
            file: filePath,
          })
        }
      }
      if (artifact?.type === 'segment') {
        if (!artifact.surfaceId) {
          prompts.push({
            prompt: `This selection is of a segment, likely an individual part of a profile. Segments are often "constrained" by the use of variables and relationships with other segments. Adding tags to segments helps refer to their length, angle or other properties`,
            range: convertAppRangeToApiRange(selection.codeRef.range, code),
            file: filePath,
          })
        } else {
          prompts.push({
            prompt: `This selection is for a segment (line, xLine, angledLine etc) that has been swept (a general-sweep, either an extrusion, revolve, sweep or loft).
Because it now refers to an edge the way to refer to this edge is to add a tag to the segment, and then use that tag directly.
i.e. \`fillet( radius = someInteger, tags = [newTag])\` will work in the case of filleting this edge
See later source ranges for more context. about the sweep`,
            range: convertAppRangeToApiRange(selection.codeRef.range, code),
            file: filePath,
          })
          let path = getArtifactOfTypes(
            { key: artifact.pathId, types: ['path'] },
            artifactGraph
          )
          if (!err(path) && path.sweepId) {
            const sweep = getArtifactOfTypes(
              { key: path.sweepId, types: ['sweep'] },
              artifactGraph
            )
            if (!err(sweep)) {
              prompts.push({
                prompt: `This is the sweep's source range from the user's main selection of the edge.`,
                range: convertAppRangeToApiRange(sweep.codeRef.range, code),
                file: filePath,
              })
            }
          }
        }
      }
      if (!artifact) {
        // manually selected code is more likely to not have an artifact
        // an example might be highlighting the variable name only in a variable declaration
        prompts.push({
          prompt: '',
          range: convertAppRangeToApiRange(selection.codeRef.range, code),
          file: filePath,
        })
      }
      return prompts
    })
  let payload = {
    body: {
      prompt,
      conversation_id: conversationId,
      source_ranges: ranges,
      project_name:
        projectName !== '' && projectName !== 'browser'
          ? projectName
          : undefined,
      kcl_version: kclVersion,
    },
<<<<<<< HEAD
    endPointFiles,
    token
  )
=======
    files,
  }

  if (!conversationId) {
    delete payload.body.conversation_id
  }

  return payload
>>>>>>> 2f4b687c
}

export async function getPromptToEditResult(
  id: string,
  token?: string
): Promise<Models['TextToCadMultiFileIteration_type'] | Error> {
  const url = withAPIBaseURL(`/user/text-to-cad/${id}`)
  const data: Models['TextToCadMultiFileIteration_type'] | Error =
    await crossPlatformFetch(
      url,
      {
        method: 'GET',
      },
      token
    )

  return data
<<<<<<< HEAD
}

export async function doPromptEdit({
  prompt,
  selections,
  projectFiles,
  token,
  artifactGraph,
  projectName,
}: {
  prompt: string
  selections: Selections
  projectFiles: FileMeta[]
  token: string
  projectName: string
  artifactGraph: ArtifactGraph
}): Promise<Models['TextToCadMultiFileIteration_type'] | Error> {
  const toastId = toast.loading('Submitting to Text-to-CAD API...')

  let submitResult

  try {
    submitResult = await submitPromptToEditToQueue({
      prompt,
      selections,
      projectFiles,
      token,
      artifactGraph,
      projectName,
    })
  } catch (e: any) {
    toast.dismiss(toastId)
    return new Error(e.message)
  }
  if (submitResult instanceof Error) {
    toast.dismiss(toastId)
    return submitResult
  }

  const textToCadComplete = new Promise<
    Models['TextToCadMultiFileIteration_type']
  >((resolve, reject) => {
    ;(async () => {
      const MAX_CHECK_TIMEOUT = 3 * 60_000
      const CHECK_DELAY = 200

      let timeElapsed = 0

      while (timeElapsed < MAX_CHECK_TIMEOUT) {
        const check = await getPromptToEditResult(submitResult.id, token)
        if (
          check instanceof Error ||
          check.status === 'failed' ||
          check.error
        ) {
          reject(check)
          return
        } else if (check.status === 'completed') {
          resolve(check)
          return
        }

        await new Promise((r) => setTimeout(r, CHECK_DELAY))
        timeElapsed += CHECK_DELAY
      }

      reject(new Error('Text-to-CAD API timed out'))
    })().catch(reportRejection)
  })

  try {
    const result = await textToCadComplete
    toast.dismiss(toastId)
    return result
  } catch (e) {
    toast.dismiss(toastId)
    toast.error(
      'Failed to edit your KCL code, please try again with a different prompt or selection'
    )
    console.error('textToCadComplete', e)
  }

  return textToCadComplete
}

/** takes care of the whole submit prompt to endpoint flow including the accept-reject toast once the result is back */
export async function promptToEditFlow({
  prompt,
  selections,
  projectFiles,
  token,
  artifactGraph,
  projectName,
  filePath,
}: {
  prompt: string
  selections: Selections
  projectFiles: FileMeta[]
  token: string
  artifactGraph: ArtifactGraph
  projectName: string
  filePath: string | undefined
}) {
  const result = await doPromptEdit({
    prompt,
    selections,
    projectFiles,
    token,
    artifactGraph,
    projectName,
  })
  if (err(result)) {
    toast.error('Failed to modify.')
    return Promise.reject(result)
  }
  const oldCodeWebAppOnly = codeManager.code
  const downloadLink = withSiteBaseURL(`/${APP_DOWNLOAD_PATH}`)

  if (!isDesktop() && Object.values(result.outputs).length > 1) {
    const toastId = uuidv4()
    toast.error(
      (t) => (
        <div className="flex flex-col gap-2">
          <p>Multiple files were returned from Text-to-CAD.</p>
          <p>You need to use the desktop app to support this.</p>
          <div className="flex justify-between items-center mt-2">
            <>
              <a
                href={downloadLink}
                target="_blank"
                rel="noopener noreferrer"
                className="text-blue-400 hover:text-blue-300 underline flex align-middle"
                onClick={openExternalBrowserIfDesktop(downloadLink)}
              >
                <CustomIcon
                  name="link"
                  className="w-4 h-4 text-chalkboard-70 dark:text-chalkboard-40"
                />
                Download Desktop App
              </a>
            </>
            <ActionButton
              Element="button"
              iconStart={{
                icon: 'close',
              }}
              name="Dismiss"
              onClick={() => {
                toast.dismiss(toastId)
              }}
            >
              Dismiss
            </ActionButton>
          </div>
        </div>
      ),
      {
        id: toastId,
        duration: Infinity,
        icon: null,
      }
    )
    return
  }
  if (isDesktop()) {
    const requestedFiles: RequestedKCLFile[] = []

    for (const [relativePath, fileContents] of Object.entries(result.outputs)) {
      requestedFiles.push({
        requestedCode: fileContents,
        requestedFileName: relativePath,
        requestedProjectName: projectName,
      })
    }

    await writeOverFilesAndExecute({
      requestedFiles,
      projectName,
      filePath,
    })
  } else {
    const newCode = result.outputs['main.kcl']
    codeManager.updateCodeEditor(newCode)
    const diff = reBuildNewCodeWithRanges(oldCodeWebAppOnly, newCode)
    const ranges: SelectionRange[] = diff.insertRanges.map((range) =>
      EditorSelection.range(range[0], range[1])
    )
    editorManager?.getEditorView()?.dispatch({
      selection: EditorSelection.create(
        ranges,
        selections.graphSelections.length - 1
      ),
      annotations: [modelingMachineEvent, Transaction.addToHistory.of(false)],
    })
    await kclManager.executeCode()
  }
  const toastId = uuidv4()

  toast.success(
    () =>
      ToastPromptToEditCadSuccess({
        toastId,
        data: result,
        token,
        oldCodeWebAppOnly,
        oldFiles: projectFiles,
      }),
    {
      id: toastId,
      duration: Infinity,
      icon: null,
    }
  )
}

const reBuildNewCodeWithRanges = (
  oldCode: string,
  newCode: string
): {
  newCode: string
  insertRanges: SourceRange[]
} => {
  let insertRanges: SourceRange[] = []
  const changes = diffLines(oldCode, newCode)
  let newCodeWithRanges = ''
  for (const change of changes) {
    if (!change.added && !change.removed) {
      // no change add it to newCodeWithRanges
      newCodeWithRanges += change.value
    } else if (change.added && !change.removed) {
      const start = newCodeWithRanges.length
      const end = start + change.value.length
      insertRanges.push(topLevelRange(start, end))
      newCodeWithRanges += change.value
    }
  }
  return {
    newCode: newCodeWithRanges,
    insertRanges,
  }
=======
>>>>>>> 2f4b687c
}<|MERGE_RESOLUTION|>--- conflicted
+++ resolved
@@ -1,19 +1,5 @@
 import type { Models } from '@kittycad/lib'
 import type { TextToCadMultiFileIteration_type } from '@kittycad/lib/dist/types/src/models'
-<<<<<<< HEAD
-import { APP_DOWNLOAD_PATH } from '@src/routes/utils'
-import { isDesktop } from '@src/lib/isDesktop'
-import { openExternalBrowserIfDesktop } from '@src/lib/openWindow'
-import { ActionButton } from '@src/components/ActionButton'
-import { CustomIcon } from '@src/components/CustomIcon'
-
-import {
-  ToastPromptToEditCadSuccess,
-  writeOverFilesAndExecute,
-} from '@src/components/ToastTextToCad'
-import { modelingMachineEvent } from '@src/editor/manager'
-=======
->>>>>>> 2f4b687c
 import { getArtifactOfTypes } from '@src/lang/std/artifactGraph'
 import type { SourceRange } from '@src/lang/wasm'
 import crossPlatformFetch from '@src/lib/crossPlatformFetch'
@@ -93,19 +79,8 @@
   projectFiles,
   artifactGraph,
   projectName,
-<<<<<<< HEAD
-}: {
-  prompt: string
-  selections: Selections | null
-  projectFiles: FileMeta[]
-  projectName: string
-  token: string
-  artifactGraph: ArtifactGraph
-}) {
-=======
   kclVersion,
 }: ConstructRequestArgs): PromptToEditRequest {
->>>>>>> 2f4b687c
   const kclFilesMap: KclFileMetaMap = {}
   const files: KittyCadLibFile[] = []
   projectFiles.forEach((file) => {
@@ -135,14 +110,8 @@
             : undefined,
         kcl_version: kclVersion,
       },
-<<<<<<< HEAD
-      endPointFiles,
-      token
-    )
-=======
       files,
     }
->>>>>>> 2f4b687c
   }
 
   // Handle manual code selections and artifact selections differently
@@ -287,11 +256,6 @@
           : undefined,
       kcl_version: kclVersion,
     },
-<<<<<<< HEAD
-    endPointFiles,
-    token
-  )
-=======
     files,
   }
 
@@ -300,7 +264,6 @@
   }
 
   return payload
->>>>>>> 2f4b687c
 }
 
 export async function getPromptToEditResult(
@@ -318,247 +281,4 @@
     )
 
   return data
-<<<<<<< HEAD
-}
-
-export async function doPromptEdit({
-  prompt,
-  selections,
-  projectFiles,
-  token,
-  artifactGraph,
-  projectName,
-}: {
-  prompt: string
-  selections: Selections
-  projectFiles: FileMeta[]
-  token: string
-  projectName: string
-  artifactGraph: ArtifactGraph
-}): Promise<Models['TextToCadMultiFileIteration_type'] | Error> {
-  const toastId = toast.loading('Submitting to Text-to-CAD API...')
-
-  let submitResult
-
-  try {
-    submitResult = await submitPromptToEditToQueue({
-      prompt,
-      selections,
-      projectFiles,
-      token,
-      artifactGraph,
-      projectName,
-    })
-  } catch (e: any) {
-    toast.dismiss(toastId)
-    return new Error(e.message)
-  }
-  if (submitResult instanceof Error) {
-    toast.dismiss(toastId)
-    return submitResult
-  }
-
-  const textToCadComplete = new Promise<
-    Models['TextToCadMultiFileIteration_type']
-  >((resolve, reject) => {
-    ;(async () => {
-      const MAX_CHECK_TIMEOUT = 3 * 60_000
-      const CHECK_DELAY = 200
-
-      let timeElapsed = 0
-
-      while (timeElapsed < MAX_CHECK_TIMEOUT) {
-        const check = await getPromptToEditResult(submitResult.id, token)
-        if (
-          check instanceof Error ||
-          check.status === 'failed' ||
-          check.error
-        ) {
-          reject(check)
-          return
-        } else if (check.status === 'completed') {
-          resolve(check)
-          return
-        }
-
-        await new Promise((r) => setTimeout(r, CHECK_DELAY))
-        timeElapsed += CHECK_DELAY
-      }
-
-      reject(new Error('Text-to-CAD API timed out'))
-    })().catch(reportRejection)
-  })
-
-  try {
-    const result = await textToCadComplete
-    toast.dismiss(toastId)
-    return result
-  } catch (e) {
-    toast.dismiss(toastId)
-    toast.error(
-      'Failed to edit your KCL code, please try again with a different prompt or selection'
-    )
-    console.error('textToCadComplete', e)
-  }
-
-  return textToCadComplete
-}
-
-/** takes care of the whole submit prompt to endpoint flow including the accept-reject toast once the result is back */
-export async function promptToEditFlow({
-  prompt,
-  selections,
-  projectFiles,
-  token,
-  artifactGraph,
-  projectName,
-  filePath,
-}: {
-  prompt: string
-  selections: Selections
-  projectFiles: FileMeta[]
-  token: string
-  artifactGraph: ArtifactGraph
-  projectName: string
-  filePath: string | undefined
-}) {
-  const result = await doPromptEdit({
-    prompt,
-    selections,
-    projectFiles,
-    token,
-    artifactGraph,
-    projectName,
-  })
-  if (err(result)) {
-    toast.error('Failed to modify.')
-    return Promise.reject(result)
-  }
-  const oldCodeWebAppOnly = codeManager.code
-  const downloadLink = withSiteBaseURL(`/${APP_DOWNLOAD_PATH}`)
-
-  if (!isDesktop() && Object.values(result.outputs).length > 1) {
-    const toastId = uuidv4()
-    toast.error(
-      (t) => (
-        <div className="flex flex-col gap-2">
-          <p>Multiple files were returned from Text-to-CAD.</p>
-          <p>You need to use the desktop app to support this.</p>
-          <div className="flex justify-between items-center mt-2">
-            <>
-              <a
-                href={downloadLink}
-                target="_blank"
-                rel="noopener noreferrer"
-                className="text-blue-400 hover:text-blue-300 underline flex align-middle"
-                onClick={openExternalBrowserIfDesktop(downloadLink)}
-              >
-                <CustomIcon
-                  name="link"
-                  className="w-4 h-4 text-chalkboard-70 dark:text-chalkboard-40"
-                />
-                Download Desktop App
-              </a>
-            </>
-            <ActionButton
-              Element="button"
-              iconStart={{
-                icon: 'close',
-              }}
-              name="Dismiss"
-              onClick={() => {
-                toast.dismiss(toastId)
-              }}
-            >
-              Dismiss
-            </ActionButton>
-          </div>
-        </div>
-      ),
-      {
-        id: toastId,
-        duration: Infinity,
-        icon: null,
-      }
-    )
-    return
-  }
-  if (isDesktop()) {
-    const requestedFiles: RequestedKCLFile[] = []
-
-    for (const [relativePath, fileContents] of Object.entries(result.outputs)) {
-      requestedFiles.push({
-        requestedCode: fileContents,
-        requestedFileName: relativePath,
-        requestedProjectName: projectName,
-      })
-    }
-
-    await writeOverFilesAndExecute({
-      requestedFiles,
-      projectName,
-      filePath,
-    })
-  } else {
-    const newCode = result.outputs['main.kcl']
-    codeManager.updateCodeEditor(newCode)
-    const diff = reBuildNewCodeWithRanges(oldCodeWebAppOnly, newCode)
-    const ranges: SelectionRange[] = diff.insertRanges.map((range) =>
-      EditorSelection.range(range[0], range[1])
-    )
-    editorManager?.getEditorView()?.dispatch({
-      selection: EditorSelection.create(
-        ranges,
-        selections.graphSelections.length - 1
-      ),
-      annotations: [modelingMachineEvent, Transaction.addToHistory.of(false)],
-    })
-    await kclManager.executeCode()
-  }
-  const toastId = uuidv4()
-
-  toast.success(
-    () =>
-      ToastPromptToEditCadSuccess({
-        toastId,
-        data: result,
-        token,
-        oldCodeWebAppOnly,
-        oldFiles: projectFiles,
-      }),
-    {
-      id: toastId,
-      duration: Infinity,
-      icon: null,
-    }
-  )
-}
-
-const reBuildNewCodeWithRanges = (
-  oldCode: string,
-  newCode: string
-): {
-  newCode: string
-  insertRanges: SourceRange[]
-} => {
-  let insertRanges: SourceRange[] = []
-  const changes = diffLines(oldCode, newCode)
-  let newCodeWithRanges = ''
-  for (const change of changes) {
-    if (!change.added && !change.removed) {
-      // no change add it to newCodeWithRanges
-      newCodeWithRanges += change.value
-    } else if (change.added && !change.removed) {
-      const start = newCodeWithRanges.length
-      const end = start + change.value.length
-      insertRanges.push(topLevelRange(start, end))
-      newCodeWithRanges += change.value
-    }
-  }
-  return {
-    newCode: newCodeWithRanges,
-    insertRanges,
-  }
-=======
->>>>>>> 2f4b687c
 }