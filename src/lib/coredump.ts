--- conflicted
+++ resolved
@@ -1,7 +1,3 @@
-<<<<<<< HEAD
-import { VITE_KITTYCAD_API_URL } from '@src/env'
-=======
->>>>>>> df625626
 import { UAParser } from 'ua-parser-js'
 
 import type { OsInfo } from '@rust/kcl-lib/bindings/OsInfo'
@@ -39,11 +35,7 @@
   codeManager: CodeManager
   rustContext: RustContext
   token: string | undefined
-<<<<<<< HEAD
-  baseUrl: string = VITE_KITTYCAD_API_URL
-=======
   baseUrl: string = withAPIBaseURL('')
->>>>>>> df625626
 
   constructor(
     engineCommandManager: EngineCommandManager,
