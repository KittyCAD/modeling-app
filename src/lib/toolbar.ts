import { DEV } from '@src/env'
import type { EventFrom, StateFrom } from 'xstate'

import type { CustomIconName } from '@src/components/CustomIcon'
import { commandBarActor } from '@src/machines/commandBarMachine'
import type { modelingMachine } from '@src/machines/modelingMachine'
import {
  isEditingExistingSketch,
  pipeHasCircle,
<<<<<<< HEAD
} from 'machines/modelingMachine'
import { IS_NIGHTLY_OR_DEBUG } from 'routes/Settings'
import { EventFrom, StateFrom } from 'xstate'
import { createLiteral } from 'lang/modifyAst'
=======
} from '@src/machines/modelingMachine'
import { IS_NIGHTLY_OR_DEBUG } from '@src/routes/Settings'
>>>>>>> d168ef94

export type ToolbarModeName = 'modeling' | 'sketching'

type ToolbarMode = {
  check: (state: StateFrom<typeof modelingMachine>) => boolean
  items: (ToolbarItem | ToolbarItem[] | 'break')[]
}

export interface ToolbarItemCallbackProps {
  modelingState: StateFrom<typeof modelingMachine>
  modelingSend: (event: EventFrom<typeof modelingMachine>) => void
  sketchPathId: string | false
  editorHasFocus: boolean | undefined
}

export type ToolbarItem = {
  id: string
  onClick: (props: ToolbarItemCallbackProps) => void
  icon?: CustomIconName
  iconColor?: string
  alwaysDark?: true
  status: 'available' | 'unavailable' | 'kcl-only'
  disabled?: (state: StateFrom<typeof modelingMachine>) => boolean
  disableHotkey?: (state: StateFrom<typeof modelingMachine>) => boolean
  title: string | ((props: ToolbarItemCallbackProps) => string)
  showTitle?: boolean
  hotkey?:
    | string
    | ((state: StateFrom<typeof modelingMachine>) => string | string[])
  description: string
  links: { label: string; url: string }[]
  isActive?: (state: StateFrom<typeof modelingMachine>) => boolean
  disabledReason?:
    | string
    | ((state: StateFrom<typeof modelingMachine>) => string | undefined)
}

export type ToolbarItemResolved = Omit<
  ToolbarItem,
  'disabled' | 'disableHotkey' | 'hotkey' | 'isActive' | 'title'
> & {
  title: string
  disabled?: boolean
  disableHotkey?: boolean
  hotkey?: string | string[]
  isActive?: boolean
}

export const toolbarConfig: Record<ToolbarModeName, ToolbarMode> = {
  modeling: {
    check: (state) =>
      !(
        state.matches('Sketch') ||
        state.matches('Sketch no face') ||
        state.matches('animating to existing sketch') ||
        state.matches('animating to plane')
      ),
    items: [
      {
        id: 'sketch',
        onClick: ({ modelingSend, sketchPathId, editorHasFocus }) =>
          !(editorHasFocus && sketchPathId)
            ? modelingSend({
                type: 'Enter sketch',
                data: { forceNewSketch: true },
              })
            : modelingSend({ type: 'Enter sketch' }),
        icon: 'sketch',
        status: 'available',
        title: ({ editorHasFocus, sketchPathId }) =>
          editorHasFocus && sketchPathId ? 'Edit Sketch' : 'Start Sketch',
        showTitle: true,
        hotkey: 'S',
        description: 'Start drawing a 2D sketch',
        links: [
          { label: 'KCL docs', url: 'https://zoo.dev/docs/kcl/startSketchOn' },
        ],
      },
      'break',
      {
        id: 'extrude',
        onClick: () =>
          commandBarActor.send({
            type: 'Find and select command',
            data: { name: 'Extrude', groupId: 'modeling' },
          }),
        icon: 'extrude',
        status: 'available',
        title: 'Extrude',
        hotkey: 'E',
        description: 'Pull a sketch into 3D along its normal or perpendicular.',
        links: [{ label: 'KCL docs', url: 'https://zoo.dev/docs/kcl/extrude' }],
      },
      {
        id: 'sweep',
        onClick: () =>
          commandBarActor.send({
            type: 'Find and select command',
            data: { name: 'Sweep', groupId: 'modeling' },
          }),
        icon: 'sweep',
        status: 'available',
        title: 'Sweep',
        hotkey: 'W',
        description:
          'Create a 3D body by moving a sketch region along an arbitrary path.',
        links: [
          {
            label: 'KCL docs',
            url: 'https://zoo.dev/docs/kcl/sweep',
          },
        ],
      },
      {
        id: 'loft',
        onClick: () =>
          commandBarActor.send({
            type: 'Find and select command',
            data: { name: 'Loft', groupId: 'modeling' },
          }),
        icon: 'loft',
        status: 'available',
        title: 'Loft',
        hotkey: 'L',
        description:
          'Create a 3D body by blending between two or more sketches.',
        links: [
          {
            label: 'KCL docs',
            url: 'https://zoo.dev/docs/kcl/loft',
          },
        ],
      },
      {
        id: 'revolve',
        onClick: () =>
          commandBarActor.send({
            type: 'Find and select command',
            data: { name: 'Revolve', groupId: 'modeling' },
          }),
        icon: 'revolve',
        status: 'available',
        title: 'Revolve',
        hotkey: 'R',
        description:
          'Create a 3D body by rotating a sketch region about an axis.',
        links: [
          { label: 'KCL docs', url: 'https://zoo.dev/docs/kcl/revolve' },
          {
            label: 'KCL example',
            url: 'https://zoo.dev/docs/kcl-samples/ball-bearing',
          },
        ],
      },
      'break',
      {
        id: 'fillet3d',
        onClick: () =>
          commandBarActor.send({
            type: 'Find and select command',
            data: { name: 'Fillet', groupId: 'modeling' },
          }),
        icon: 'fillet3d',
        status: DEV || IS_NIGHTLY_OR_DEBUG ? 'available' : 'kcl-only',
        title: 'Fillet',
        hotkey: 'F',
        description: 'Round the edges of a 3D solid.',
        links: [{ label: 'KCL docs', url: 'https://zoo.dev/docs/kcl/fillet' }],
      },
      {
        id: 'chamfer3d',
        onClick: () =>
          commandBarActor.send({
            type: 'Find and select command',
            data: { name: 'Chamfer', groupId: 'modeling' },
          }),
        icon: 'chamfer3d',
        status: DEV || IS_NIGHTLY_OR_DEBUG ? 'available' : 'kcl-only',
        title: 'Chamfer',
        hotkey: 'C',
        description: 'Bevel the edges of a 3D solid.',
        links: [{ label: 'KCL docs', url: 'https://zoo.dev/docs/kcl/chamfer' }],
      },
      {
        id: 'shell',
        onClick: () => {
          commandBarActor.send({
            type: 'Find and select command',
            data: { name: 'Shell', groupId: 'modeling' },
          })
        },
        icon: 'shell',
        status: 'available',
        title: 'Shell',
        description: 'Hollow out a 3D solid.',
        links: [{ label: 'KCL docs', url: 'https://zoo.dev/docs/kcl/shell' }],
      },
      'break',
      [
        {
          id: 'boolean-union',
          onClick: () =>
            commandBarActor.send({
              type: 'Find and select command',
              data: { name: 'Boolean Union', groupId: 'modeling' },
            }),
          icon: 'booleanUnion',
          status: DEV || IS_NIGHTLY_OR_DEBUG ? 'available' : 'unavailable',
          title: 'Union',
          hotkey: 'Shift + B U',
          description: 'Combine two or more solids into a single solid.',
          links: [
            {
              label: 'GitHub discussion',
              url: 'https://github.com/KittyCAD/modeling-app/discussions/509',
            },
          ],
        },
        {
          id: 'boolean-subtract',
          onClick: () =>
            commandBarActor.send({
              type: 'Find and select command',
              data: { name: 'Boolean Subtract', groupId: 'modeling' },
            }),
          icon: 'booleanSubtract',
          status: DEV || IS_NIGHTLY_OR_DEBUG ? 'available' : 'unavailable',
          title: 'Subtract',
          hotkey: 'Shift + B S',
          description: 'Subtract one solid from another.',
          links: [
            {
              label: 'GitHub discussion',
              url: 'https://github.com/KittyCAD/modeling-app/discussions/510',
            },
          ],
        },
        {
          id: 'boolean-intersect',
          onClick: () =>
            commandBarActor.send({
              type: 'Find and select command',
              data: { name: 'Boolean Intersect', groupId: 'modeling' },
            }),
          icon: 'booleanIntersect',
          status: DEV || IS_NIGHTLY_OR_DEBUG ? 'available' : 'unavailable',
          title: 'Intersect',
          hotkey: 'Shift + B I',
          description: 'Create a solid from the intersection of two solids.',
          links: [
            {
              label: 'GitHub discussion',
              url: 'https://github.com/KittyCAD/modeling-app/discussions/511',
            },
          ],
        },
      ],
      'break',
      [
        {
          id: 'plane-offset',
          onClick: () => {
            commandBarActor.send({
              type: 'Find and select command',
              data: { name: 'Offset plane', groupId: 'modeling' },
            })
          },
          hotkey: 'O',
          icon: 'plane',
          status: 'available',
          title: 'Offset plane',
          description: 'Create a plane parallel to an existing plane.',
          links: [
            {
              label: 'KCL docs',
              url: 'https://zoo.dev/docs/kcl/offsetPlane',
            },
          ],
        },
        {
          id: 'plane-points',
          onClick: () =>
            console.error('Plane through points not yet implemented'),
          status: 'unavailable',
          title: '3-point plane',
          description: 'Create a plane from three points.',
          links: [],
        },
      ],
      {
        id: 'helix',
        onClick: () => {
          commandBarActor.send({
            type: 'Find and select command',
            data: { name: 'Helix', groupId: 'modeling' },
          })
        },
        hotkey: 'H',
        icon: 'helix',
        status: 'available',
        title: 'Helix',
        description: 'Create a helix or spiral in 3D about an axis.',
        links: [{ label: 'KCL docs', url: 'https://zoo.dev/docs/kcl/helix' }],
      },
      'break',
      [
        {
          id: 'text-to-cad',
          onClick: () =>
            commandBarActor.send({
              type: 'Find and select command',
              data: { name: 'Text-to-CAD', groupId: 'modeling' },
            }),
          icon: 'sparkles',
          iconColor: '#29FFA4',
          alwaysDark: true,
          status: 'available',
          title: 'Create with Zoo Text-to-CAD',
          description: 'Create geometry with AI / ML.',
          links: [
            {
              label: 'API docs',
              url: 'https://zoo.dev/docs/api/ml/generate-a-cad-model-from-text',
            },
          ],
        },
        {
          id: 'prompt-to-edit',
          onClick: () =>
            commandBarActor.send({
              type: 'Find and select command',
              data: { name: 'Prompt-to-edit', groupId: 'modeling' },
            }),
          icon: 'sparkles',
          iconColor: '#29FFA4',
          alwaysDark: true,
          status: 'available',
          title: 'Modify with Zoo Text-to-CAD',
          description: 'Edit geometry with AI / ML.',
          links: [],
        },
      ],
    ],
  },
  sketching: {
    check: (state) =>
      state.matches('Sketch') ||
      state.matches('Sketch no face') ||
      state.matches('animating to existing sketch') ||
      state.matches('animating to plane'),
    items: [
      {
        id: 'sketch-exit',
        onClick: ({ modelingSend }) =>
          modelingSend({
            type: 'Cancel',
          }),
        disableHotkey: (state) =>
          !(
            state.matches({ Sketch: 'SketchIdle' }) ||
            state.matches('Sketch no face')
          ),
        icon: 'arrowLeft',
        status: 'available',
        title: 'Exit sketch',
        showTitle: true,
        hotkey: 'Esc',
        description: 'Exit the current sketch',
        links: [],
      },
      'break',
      {
        id: 'line',
        onClick: ({ modelingState, modelingSend }) => {
          modelingSend({
            type: 'change tool',
            data: {
              tool: !modelingState.matches({ Sketch: 'Line tool' })
                ? 'line'
                : 'none',
            },
          })
        },
        icon: 'line',
        status: 'available',
        disabled: (state) => state.matches('Sketch no face'),
        title: 'Line',
        hotkey: (state) =>
          state.matches({ Sketch: 'Line tool' }) ? ['Esc', 'L'] : 'L',
        description: 'Start drawing straight lines',
        links: [],
        isActive: (state) => state.matches({ Sketch: 'Line tool' }),
      },
      [
        {
          id: 'tangential-arc',
          onClick: ({ modelingState, modelingSend }) =>
            modelingSend({
              type: 'change tool',
              data: {
                tool: !modelingState.matches({ Sketch: 'Tangential arc to' })
                  ? 'tangentialArc'
                  : 'none',
              },
            }),
          icon: 'arc',
          status: 'available',
          disabled: (state) =>
            (!isEditingExistingSketch(state.context) &&
              !state.matches({ Sketch: 'Tangential arc to' })) ||
            pipeHasCircle(state.context),
          disabledReason: (state) =>
            !isEditingExistingSketch(state.context) &&
            !state.matches({ Sketch: 'Tangential arc to' })
              ? "Cannot start a tangential arc because there's no previous line to be tangential to.  Try drawing a line first or selecting an existing sketch to edit."
              : undefined,
          title: 'Tangential Arc',
          hotkey: (state) =>
            state.matches({ Sketch: 'Tangential arc to' }) ? ['Esc', 'A'] : 'A',
          description: 'Start drawing an arc tangent to the current segment',
          links: [],
          isActive: (state) => state.matches({ Sketch: 'Tangential arc to' }),
        },
        {
          id: 'three-point-arc',
          onClick: ({ modelingState, modelingSend }) =>
            modelingSend({
              type: 'change tool',
              data: {
                tool: !modelingState.matches({ Sketch: 'Arc three point tool' })
                  ? 'arcThreePoint'
                  : 'none',
              },
            }),
          icon: 'arc',
          status: 'available',
          title: 'Three-point Arc',
          hotkey: (state) =>
            state.matches({ Sketch: 'Arc three point tool' })
              ? ['Esc', 'T']
              : 'T',
          showTitle: false,
          description: 'Draw a circular arc defined by three points',
          links: [
            {
              label: 'GitHub issue',
              url: 'https://github.com/KittyCAD/modeling-app/issues/1659',
            },
          ],
          isActive: (state) =>
            state.matches({ Sketch: 'Arc three point tool' }),
        },
        {
          id: 'arc',
          onClick: ({ modelingState, modelingSend }) =>
            modelingSend({
              type: 'change tool',
              data: {
                tool: !modelingState.matches({ Sketch: 'Arc tool' })
                  ? 'arc'
                  : 'none',
              },
            }),
          icon: 'arc',
          status: DEV ? 'available' : 'unavailable',
          title: 'Arc',
          description: 'Start drawing an arc',
          links: [],
          isActive: (state) => state.matches({ Sketch: 'Arc tool' }),
        },
      ],
      {
        id: 'spline',
        onClick: () => console.error('Spline not yet implemented'),
        icon: 'spline',
        status: 'unavailable',
        title: 'Spline',
        showTitle: false,
        description: 'Draw a spline curve through a series of points',
        links: [],
      },
      'break',
      [
        {
          id: 'circle-center',
          onClick: ({ modelingState, modelingSend }) =>
            modelingSend({
              type: 'change tool',
              data: {
                tool: !modelingState.matches({ Sketch: 'Circle tool' })
                  ? 'circle'
                  : 'none',
              },
            }),
          icon: 'circle',
          status: 'available',
          title: 'Center circle',
          disabled: (state) => state.matches('Sketch no face'),
          isActive: (state) =>
            state.matches({ Sketch: 'Circle tool' }) ||
            state.matches({ Sketch: 'Circle three point tool' }),
          hotkey: (state) =>
            state.matches({ Sketch: 'Circle tool' }) ? ['Esc', 'C'] : 'C',
          showTitle: false,
          description: 'Start drawing a circle from its center',
          links: [],
        },
        {
          id: 'circle-three-points',
          onClick: ({ modelingState, modelingSend }) =>
            modelingSend({
              type: 'change tool',
              data: {
                tool: !modelingState.matches({
                  Sketch: 'Circle three point tool',
                })
                  ? 'circleThreePoint'
                  : 'none',
              },
            }),
          icon: 'circle',
          status: 'available',
          title: '3-point circle',
          showTitle: false,
          description: 'Draw a circle defined by three points',
          links: [],
        },
      ],
      [
        {
          id: 'corner-rectangle',
          onClick: ({ modelingState, modelingSend }) =>
            modelingSend({
              type: 'change tool',
              data: {
                tool: !modelingState.matches({ Sketch: 'Rectangle tool' })
                  ? 'rectangle'
                  : 'none',
              },
            }),
          icon: 'rectangle',
          status: 'available',
          disabled: (state) => state.matches('Sketch no face'),
          title: 'Corner rectangle',
          hotkey: (state) =>
            state.matches({ Sketch: 'Rectangle tool' }) ? ['Esc', 'R'] : 'R',
          description: 'Start drawing a rectangle',
          links: [],
          isActive: (state) => state.matches({ Sketch: 'Rectangle tool' }),
        },
        {
          id: 'center-rectangle',
          onClick: ({ modelingState, modelingSend }) =>
            modelingSend({
              type: 'change tool',
              data: {
                tool: !modelingState.matches({
                  Sketch: 'Center Rectangle tool',
                })
                  ? 'center rectangle'
                  : 'none',
              },
            }),
          icon: 'arc',
          status: 'available',
          disabled: (state) => state.matches('Sketch no face'),
          title: 'Center rectangle',
          hotkey: (state) =>
            state.matches({ Sketch: 'Center Rectangle tool' })
              ? ['Esc', 'C']
              : 'C',
          description: 'Start drawing a rectangle from its center',
          links: [],
          isActive: (state) => {
            return state.matches({ Sketch: 'Center Rectangle tool' })
          },
        },
      ],
      {
        id: 'polygon',
        onClick: () => console.error('Polygon not yet implemented'),
        icon: 'polygon',
        status: 'unavailable',
        title: 'Polygon',
        showTitle: false,
        description: 'Draw a polygon with a specified number of sides',
        links: [],
      },
      {
        id: 'text',
        onClick: () => console.error('Text not yet implemented'),
        icon: 'text',
        status: 'unavailable',
        title: 'Text',
        showTitle: false,
        description: 'Add text to your sketch as geometry.',
        links: [],
      },
      'break',
      {
        id: 'mirror',
        onClick: () => console.error('Mirror not yet implemented'),
        icon: 'mirror',
        status: 'unavailable',
        title: 'Mirror',
        showTitle: false,
        description: 'Mirror sketch entities about a line or axis',
        links: [],
      },
      [
        {
          id: 'constraint-length',
          disabled: (state) =>
            !(
              state.matches({ Sketch: 'SketchIdle' }) &&
              state.can({
                type: 'Constrain length',
                data: {
                  selection: state.context.selectionRanges,
                  // dummy data is okay for checking if the constrain is possible
                  length: {
                    valueAst: createLiteral(1),
                    valueText: '1',
                    valueCalculated: '1',
                  },
                },
              })
            ),
          onClick: () =>
            commandBarActor.send({
              type: 'Find and select command',
              data: {
                name: 'Constrain length',
                groupId: 'modeling',
              },
            }),
          icon: 'dimension',
          status: 'available',
          title: 'Length',
          showTitle: false,
          description: 'Constrain the length of a straight segment',
          links: [],
        },
        {
          id: 'constraint-angle',
          disabled: (state) =>
            !(
              state.matches({ Sketch: 'SketchIdle' }) &&
              state.can({ type: 'Constrain angle' })
            ),
          onClick: ({ modelingSend }) =>
            modelingSend({ type: 'Constrain angle' }),
          status: 'available',
          title: 'Angle',
          showTitle: false,
          description: 'Constrain the angle between two segments',
          links: [],
        },
        {
          id: 'constraint-vertical',
          disabled: (state) =>
            !(
              state.matches({ Sketch: 'SketchIdle' }) &&
              state.can({ type: 'Make segment vertical' })
            ),
          onClick: ({ modelingSend }) =>
            modelingSend({ type: 'Make segment vertical' }),
          status: 'available',
          title: 'Vertical',
          showTitle: false,
          description:
            'Constrain a straight segment to be vertical relative to the sketch',
          links: [],
        },
        {
          id: 'constraint-horizontal',
          disabled: (state) =>
            !(
              state.matches({ Sketch: 'SketchIdle' }) &&
              state.can({ type: 'Make segment horizontal' })
            ),
          onClick: ({ modelingSend }) =>
            modelingSend({ type: 'Make segment horizontal' }),
          status: 'available',
          title: 'Horizontal',
          showTitle: false,
          description:
            'Constrain a straight segment to be horizontal relative to the sketch',
          links: [],
        },
        {
          id: 'constraint-parallel',
          disabled: (state) =>
            !(
              state.matches({ Sketch: 'SketchIdle' }) &&
              state.can({ type: 'Constrain parallel' })
            ),
          onClick: ({ modelingSend }) =>
            modelingSend({ type: 'Constrain parallel' }),
          status: 'available',
          title: 'Parallel',
          showTitle: false,
          description: 'Constrain two segments to be parallel',
          links: [],
        },
        {
          id: 'constraint-equal-length',
          disabled: (state) =>
            !(
              state.matches({ Sketch: 'SketchIdle' }) &&
              state.can({ type: 'Constrain equal length' })
            ),
          onClick: ({ modelingSend }) =>
            modelingSend({ type: 'Constrain equal length' }),
          status: 'available',
          title: 'Equal length',
          showTitle: false,
          description: 'Constrain two segments to be equal length',
          links: [],
        },
        {
          id: 'constraint-horizontal-distance',
          disabled: (state) =>
            !(
              state.matches({ Sketch: 'SketchIdle' }) &&
              state.can({ type: 'Constrain horizontal distance' })
            ),
          onClick: ({ modelingSend }) =>
            modelingSend({ type: 'Constrain horizontal distance' }),
          status: 'available',
          title: 'Horizontal distance',
          showTitle: false,
          description: 'Constrain the horizontal distance between two points',
          links: [],
        },
        {
          id: 'constraint-vertical-distance',
          disabled: (state) =>
            !(
              state.matches({ Sketch: 'SketchIdle' }) &&
              state.can({ type: 'Constrain vertical distance' })
            ),
          onClick: ({ modelingSend }) =>
            modelingSend({ type: 'Constrain vertical distance' }),
          status: 'available',
          title: 'Vertical distance',
          showTitle: false,
          description: 'Constrain the vertical distance between two points',
          links: [],
        },
        {
          id: 'constraint-absolute-x',
          disabled: (state) =>
            !(
              state.matches({ Sketch: 'SketchIdle' }) &&
              state.can({ type: 'Constrain ABS X' })
            ),
          onClick: ({ modelingSend }) =>
            modelingSend({ type: 'Constrain ABS X' }),
          status: 'available',
          title: 'Absolute X',
          showTitle: false,
          description: 'Constrain the x-coordinate of a point',
          links: [],
        },
        {
          id: 'constraint-absolute-y',
          disabled: (state) =>
            !(
              state.matches({ Sketch: 'SketchIdle' }) &&
              state.can({ type: 'Constrain ABS Y' })
            ),
          onClick: ({ modelingSend }) =>
            modelingSend({ type: 'Constrain ABS Y' }),
          status: 'available',
          title: 'Absolute Y',
          showTitle: false,
          description: 'Constrain the y-coordinate of a point',
          links: [],
        },
        {
          id: 'constraint-perpendicular-distance',
          disabled: (state) =>
            !(
              state.matches({ Sketch: 'SketchIdle' }) &&
              state.can({ type: 'Constrain perpendicular distance' })
            ),
          onClick: ({ modelingSend }) =>
            modelingSend({ type: 'Constrain perpendicular distance' }),
          status: 'available',
          title: 'Perpendicular distance',
          showTitle: false,
          description:
            'Constrain the perpendicular distance between two segments',
          links: [],
        },
        {
          id: 'constraint-align-horizontal',
          disabled: (state) =>
            !(
              state.matches({ Sketch: 'SketchIdle' }) &&
              state.can({ type: 'Constrain horizontally align' })
            ),
          onClick: ({ modelingSend }) =>
            modelingSend({ type: 'Constrain horizontally align' }),
          status: 'available',
          title: 'Horizontally align',
          showTitle: false,
          description: 'Align the ends of two or more segments horizontally',
          links: [],
        },
        {
          id: 'constraint-align-vertical',
          disabled: (state) =>
            !(
              state.matches({ Sketch: 'SketchIdle' }) &&
              state.can({ type: 'Constrain vertically align' })
            ),
          onClick: ({ modelingSend }) =>
            modelingSend({ type: 'Constrain vertically align' }),
          status: 'available',
          title: 'Vertically align',
          showTitle: false,
          description: 'Align the ends of two or more segments vertically',
          links: [],
        },
        {
          id: 'snap-to-x',
          disabled: (state) =>
            !(
              state.matches({ Sketch: 'SketchIdle' }) &&
              state.can({ type: 'Constrain snap to X' })
            ),
          onClick: ({ modelingSend }) =>
            modelingSend({ type: 'Constrain snap to X' }),
          status: 'available',
          title: 'Snap to X',
          showTitle: false,
          description: 'Snap a point to an x-coordinate',
          links: [],
        },
        {
          id: 'snap-to-y',
          disabled: (state) =>
            !(
              state.matches({ Sketch: 'SketchIdle' }) &&
              state.can({ type: 'Constrain snap to Y' })
            ),
          onClick: ({ modelingSend }) =>
            modelingSend({ type: 'Constrain snap to Y' }),
          status: 'available',
          title: 'Snap to Y',
          showTitle: false,
          description: 'Snap a point to a y-coordinate',
          links: [],
        },
        {
          id: 'constraint-remove',
          disabled: (state) =>
            !(
              state.matches({ Sketch: 'SketchIdle' }) &&
              state.can({ type: 'Constrain remove constraints' })
            ),
          onClick: ({ modelingSend }) =>
            modelingSend({ type: 'Constrain remove constraints' }),
          status: 'available',
          title: 'Remove constraints',
          showTitle: false,
          description: 'Remove all constraints from the segment',
          links: [],
        },
      ],
    ],
  },
}<|MERGE_RESOLUTION|>--- conflicted
+++ resolved
@@ -2,20 +2,14 @@
 import type { EventFrom, StateFrom } from 'xstate'
 
 import type { CustomIconName } from '@src/components/CustomIcon'
+import { createLiteral } from '@src/lang/create'
 import { commandBarActor } from '@src/machines/commandBarMachine'
 import type { modelingMachine } from '@src/machines/modelingMachine'
 import {
   isEditingExistingSketch,
   pipeHasCircle,
-<<<<<<< HEAD
-} from 'machines/modelingMachine'
-import { IS_NIGHTLY_OR_DEBUG } from 'routes/Settings'
-import { EventFrom, StateFrom } from 'xstate'
-import { createLiteral } from 'lang/modifyAst'
-=======
 } from '@src/machines/modelingMachine'
 import { IS_NIGHTLY_OR_DEBUG } from '@src/routes/Settings'
->>>>>>> d168ef94
 
 export type ToolbarModeName = 'modeling' | 'sketching'
 
