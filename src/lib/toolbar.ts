--- conflicted
+++ resolved
@@ -405,11 +405,7 @@
               }),
             status: DEV || IS_NIGHTLY_OR_DEBUG ? 'available' : 'kcl-only',
             title: 'Clone',
-<<<<<<< HEAD
-            icon: 'questionMark',
-=======
             icon: 'patternLinear3d', // TODO: add a clone icon
->>>>>>> 20f29603
             description: 'Clone a solid or sketch.',
             links: [
               {
