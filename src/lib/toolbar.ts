import { CustomIconName } from 'components/CustomIcon'
import { DEV } from 'env'
import { commandBarMachine } from 'machines/commandBarMachine'
import {
  isEditingExistingSketch,
  modelingMachine,
  pipeHasCircle,
} from 'machines/modelingMachine'
import { IS_NIGHTLY_OR_DEBUG } from 'routes/Settings'
import { EventFrom, StateFrom } from 'xstate'

export type ToolbarModeName = 'modeling' | 'sketching'

type ToolbarMode = {
  check: (state: StateFrom<typeof modelingMachine>) => boolean
  items: (ToolbarItem | ToolbarItem[] | 'break')[]
}

export interface ToolbarItemCallbackProps {
  modelingState: StateFrom<typeof modelingMachine>
  modelingSend: (event: EventFrom<typeof modelingMachine>) => void
  commandBarSend: (event: EventFrom<typeof commandBarMachine>) => void
  sketchPathId: string | false
}

export type ToolbarItem = {
  id: string
  onClick: (props: ToolbarItemCallbackProps) => void
  icon?: CustomIconName
  status: 'available' | 'unavailable' | 'kcl-only'
  disabled?: (state: StateFrom<typeof modelingMachine>) => boolean
  disableHotkey?: (state: StateFrom<typeof modelingMachine>) => boolean
  title: string | ((props: ToolbarItemCallbackProps) => string)
  showTitle?: boolean
  hotkey?:
    | string
    | ((state: StateFrom<typeof modelingMachine>) => string | string[])
  description: string
  links: { label: string; url: string }[]
  isActive?: (state: StateFrom<typeof modelingMachine>) => boolean
  disabledReason?:
    | string
    | ((state: StateFrom<typeof modelingMachine>) => string | undefined)
}

export type ToolbarItemResolved = Omit<
  ToolbarItem,
  'disabled' | 'disableHotkey' | 'hotkey' | 'isActive' | 'title'
> & {
  title: string
  disabled?: boolean
  disableHotkey?: boolean
  hotkey?: string | string[]
  isActive?: boolean
}

export const toolbarConfig: Record<ToolbarModeName, ToolbarMode> = {
  modeling: {
    check: (state) =>
      !(state.matches('Sketch') || state.matches('Sketch no face')),
    items: [
      {
        id: 'sketch',
        onClick: ({ modelingSend, sketchPathId }) =>
          !sketchPathId
            ? modelingSend({
                type: 'Enter sketch',
                data: { forceNewSketch: true },
              })
            : modelingSend({ type: 'Enter sketch' }),
        icon: 'sketch',
        status: 'available',
        title: ({ sketchPathId }) =>
          sketchPathId ? 'Edit Sketch' : 'Start Sketch',
        showTitle: true,
        hotkey: 'S',
        description: 'Start drawing a 2D sketch',
        links: [
          { label: 'KCL docs', url: 'https://zoo.dev/docs/kcl/startSketchOn' },
        ],
      },
      'break',
      {
        id: 'extrude',
        onClick: ({ commandBarSend }) =>
          commandBarSend({
            type: 'Find and select command',
            data: { name: 'Extrude', groupId: 'modeling' },
          }),
        icon: 'extrude',
        status: 'available',
        title: 'Extrude',
        hotkey: 'E',
        description: 'Pull a sketch into 3D along its normal or perpendicular.',
        links: [{ label: 'KCL docs', url: 'https://zoo.dev/docs/kcl/extrude' }],
      },
      {
        id: 'revolve',
        onClick: ({ commandBarSend }) =>
          commandBarSend({
            type: 'Find and select command',
            data: { name: 'Revolve', groupId: 'modeling' },
          }),
        icon: 'revolve',
        status: DEV || IS_NIGHTLY_OR_DEBUG ? 'available' : 'kcl-only',
        title: 'Revolve',
        hotkey: 'R',
        description:
          'Create a 3D body by rotating a sketch region about an axis.',
        links: [
          { label: 'KCL docs', url: 'https://zoo.dev/docs/kcl/revolve' },
          {
            label: 'KCL example',
            url: 'https://zoo.dev/docs/kcl-samples/ball-bearing',
          },
        ],
      },
      {
        id: 'sweep',
        onClick: ({ commandBarSend }) =>
          commandBarSend({
            type: 'Find and select command',
            data: { name: 'Sweep', groupId: 'modeling' },
          }),
        icon: 'sweep',
        status: DEV || IS_NIGHTLY_OR_DEBUG ? 'available' : 'kcl-only',
        title: 'Sweep',
        hotkey: 'W',
        description:
          'Create a 3D body by moving a sketch region along an arbitrary path.',
        links: [
          {
            label: 'KCL docs',
            url: 'https://zoo.dev/docs/kcl/sweep',
          },
        ],
      },
      {
        id: 'loft',
        onClick: ({ commandBarSend }) =>
          commandBarSend({
            type: 'Find and select command',
            data: { name: 'Loft', groupId: 'modeling' },
          }),
        icon: 'loft',
        status: 'available',
        title: 'Loft',
        hotkey: 'L',
        description:
          'Create a 3D body by blending between two or more sketches.',
        links: [
          {
            label: 'KCL docs',
            url: 'https://zoo.dev/docs/kcl/loft',
          },
        ],
      },
      'break',
      {
        id: 'fillet3d',
        onClick: ({ commandBarSend }) =>
          commandBarSend({
            type: 'Find and select command',
            data: { name: 'Fillet', groupId: 'modeling' },
          }),
        icon: 'fillet3d',
        status: DEV || IS_NIGHTLY_OR_DEBUG ? 'available' : 'kcl-only',
        title: 'Fillet',
        hotkey: 'F',
        description: 'Round the edges of a 3D solid.',
        links: [{ label: 'KCL docs', url: 'https://zoo.dev/docs/kcl/fillet' }],
      },
      {
        id: 'chamfer3d',
        onClick: ({ commandBarSend }) =>
          commandBarSend({
            type: 'Find and select command',
            data: { name: 'Chamfer', groupId: 'modeling' },
          }),
        icon: 'chamfer3d',
        status: DEV || IS_NIGHTLY_OR_DEBUG ? 'available' : 'kcl-only',
        title: 'Chamfer',
        hotkey: 'C',
        description: 'Bevel the edges of a 3D solid.',
        links: [{ label: 'KCL docs', url: 'https://zoo.dev/docs/kcl/chamfer' }],
      },
      {
        id: 'shell',
        onClick: ({ commandBarSend }) => {
          commandBarSend({
            type: 'Find and select command',
            data: { name: 'Shell', groupId: 'modeling' },
          })
        },
        icon: 'shell',
        status: 'available',
        title: 'Shell',
        description: 'Hollow out a 3D solid.',
        links: [{ label: 'KCL docs', url: 'https://zoo.dev/docs/kcl/shell' }],
      },
      {
        id: 'hole',
        onClick: () => console.error('Hole not yet implemented'),
        icon: 'hole',
        status: 'unavailable',
        title: 'Hole',
        description: 'Create a hole in a 3D solid.',
        links: [],
      },
      {
        id: 'helix',
        onClick: () => console.error('Helix not yet implemented'),
        icon: 'helix',
        status: 'kcl-only',
        title: 'Helix',
        description: 'Create a helix or spiral in 3D about an axis.',
        links: [{ label: 'KCL docs', url: 'https://zoo.dev/docs/kcl/helix' }],
      },
      'break',
      [
        {
          id: 'boolean-union',
          onClick: () => console.error('Boolean union not yet implemented'),
          icon: 'booleanUnion',
          status: 'unavailable',
          title: 'Union',
          hotkey: 'Shift + B U',
          description: 'Combine two or more solids into a single solid.',
          links: [
            {
              label: 'GitHub discussion',
              url: 'https://github.com/KittyCAD/modeling-app/discussions/509',
            },
          ],
        },
        {
          id: 'boolean-subtract',
          onClick: () => console.error('Boolean subtract not yet implemented'),
          icon: 'booleanSubtract',
          status: 'unavailable',
          title: 'Subtract',
          hotkey: 'Shift + B S',
          description: 'Subtract one solid from another.',
          links: [
            {
              label: 'GitHub discussion',
              url: 'https://github.com/KittyCAD/modeling-app/discussions/510',
            },
          ],
        },
        {
          id: 'boolean-intersect',
          onClick: () => console.error('Boolean intersect not yet implemented'),
          icon: 'booleanIntersect',
          status: 'unavailable',
          title: 'Intersect',
          hotkey: 'Shift + B I',
          description: 'Create a solid from the intersection of two solids.',
          links: [
            {
              label: 'GitHub discussion',
              url: 'https://github.com/KittyCAD/modeling-app/discussions/511',
            },
          ],
        },
      ],
      [
        {
          id: 'plane-offset',
          onClick: ({ commandBarSend }) => {
            commandBarSend({
              type: 'Find and select command',
              data: { name: 'Offset plane', groupId: 'modeling' },
            })
          },
          hotkey: 'O',
          icon: 'plane',
          status: 'available',
          title: 'Offset plane',
          description: 'Create a plane parallel to an existing plane.',
          links: [],
        },
        {
          id: 'plane-points',
          onClick: () =>
            console.error('Plane through points not yet implemented'),
          status: 'unavailable',
          title: '3-point plane',
          description: 'Create a plane from three points.',
          links: [],
        },
      ],
      'break',
      [
        {
          id: 'text-to-cad',
          onClick: ({ commandBarSend }) =>
            commandBarSend({
              type: 'Find and select command',
              data: { name: 'Text-to-CAD', groupId: 'modeling' },
            }),
          icon: 'sparkles',
          status: 'available',
          title: 'Text-to-CAD',
          description: 'Generate geometry from a text prompt.',
          links: [],
        },
        {
          id: 'prompt-to-edit',
          onClick: ({ commandBarSend }) =>
            commandBarSend({
              type: 'Find and select command',
              data: { name: 'Prompt-to-edit', groupId: 'modeling' },
            }),
          icon: 'sparkles',
          status: 'available',
          title: 'Prompt-to-Edit',
          description: 'Edit geometry based on a text prompt.',
          links: [],
        },
      ],
    ],
  },
  sketching: {
    check: (state) =>
      state.matches('Sketch') || state.matches('Sketch no face'),
    items: [
      {
        id: 'sketch-exit',
        onClick: ({ modelingSend }) =>
          modelingSend({
            type: 'Cancel',
          }),
        disableHotkey: (state) =>
          !(
            state.matches({ Sketch: 'SketchIdle' }) ||
            state.matches('Sketch no face')
          ),
        icon: 'arrowLeft',
        status: 'available',
        title: 'Exit sketch',
        showTitle: true,
        hotkey: 'Esc',
        description: 'Exit the current sketch',
        links: [],
      },
      'break',
      {
        id: 'line',
        onClick: ({ modelingState, modelingSend }) => {
          modelingSend({
            type: 'change tool',
            data: {
              tool: !modelingState.matches({ Sketch: 'Line tool' })
                ? 'line'
                : 'none',
            },
          })
        },
        icon: 'line',
        status: 'available',
        disabled: (state) =>
          state.matches('Sketch no face') ||
          state.matches({
            Sketch: { 'Rectangle tool': 'Awaiting second corner' },
          }) ||
          state.matches({
            Sketch: { 'Circle tool': 'Awaiting Radius' },
          }),
        title: 'Line',
        hotkey: (state) =>
          state.matches({ Sketch: 'Line tool' }) ? ['Esc', 'L'] : 'L',
        description: 'Start drawing straight lines',
        links: [],
        isActive: (state) => state.matches({ Sketch: 'Line tool' }),
      },
      [
        {
          id: 'tangential-arc',
          onClick: ({ modelingState, modelingSend }) =>
            modelingSend({
              type: 'change tool',
              data: {
                tool: !modelingState.matches({ Sketch: 'Tangential arc to' })
                  ? 'tangentialArc'
                  : 'none',
              },
            }),
          icon: 'arc',
          status: 'available',
          disabled: (state) =>
            (!isEditingExistingSketch(state.context) &&
              !state.matches({ Sketch: 'Tangential arc to' })) ||
            pipeHasCircle(state.context),
          disabledReason: (state) =>
            !isEditingExistingSketch(state.context) &&
            !state.matches({ Sketch: 'Tangential arc to' })
              ? "Cannot start a tangential arc because there's no previous line to be tangential to.  Try drawing a line first or selecting an existing sketch to edit."
              : undefined,
          title: 'Tangential Arc',
          hotkey: (state) =>
            state.matches({ Sketch: 'Tangential arc to' }) ? ['Esc', 'A'] : 'A',
          description: 'Start drawing an arc tangent to the current segment',
          links: [],
          isActive: (state) => state.matches({ Sketch: 'Tangential arc to' }),
        },
        {
          id: 'three-point-arc',
          onClick: () => console.error('Three-point arc not yet implemented'),
          icon: 'arc',
          status: 'unavailable',
          title: 'Three-point Arc',
          showTitle: false,
          description: 'Draw a circular arc defined by three points',
          links: [
            {
              label: 'GitHub issue',
              url: 'https://github.com/KittyCAD/modeling-app/issues/1659',
            },
          ],
        },
      ],
      {
        id: 'spline',
        onClick: () => console.error('Spline not yet implemented'),
        icon: 'spline',
        status: 'unavailable',
        title: 'Spline',
        showTitle: false,
        description: 'Draw a spline curve through a series of points',
        links: [],
      },
      'break',
      [
        {
          id: 'circle-center',
          onClick: ({ modelingState, modelingSend }) =>
            modelingSend({
              type: 'change tool',
              data: {
                tool: !modelingState.matches({ Sketch: 'Circle tool' })
                  ? 'circle'
                  : 'none',
              },
            }),
          icon: 'circle',
          status: 'available',
          title: 'Center circle',
<<<<<<< HEAD
          disabled: (state) => state.matches('Sketch no face'),
          isActive: (state) => state.matches({ Sketch: 'Circle tool' }),
=======
          disabled: (state) =>
            state.matches('Sketch no face') ||
            (!canRectangleOrCircleTool(state.context) &&
              !state.matches({ Sketch: 'Circle tool' }) &&
              !state.matches({ Sketch: 'circle3PointToolSelect' })),
          isActive: (state) =>
            state.matches({ Sketch: 'Circle tool' }) ||
            state.matches({ Sketch: 'circle3PointToolSelect' }),
>>>>>>> 0a1a6e50
          hotkey: (state) =>
            state.matches({ Sketch: 'Circle tool' }) ? ['Esc', 'C'] : 'C',
          showTitle: false,
          description: 'Start drawing a circle from its center',
          links: [],
        },
        {
          id: 'circle-three-points',
          onClick: ({ modelingState, modelingSend }) =>
            modelingSend({
              type: 'change tool',
              data: {
                tool: !modelingState.matches({
                  Sketch: 'circle3PointToolSelect',
                })
                  ? 'circle3Points'
                  : 'none',
              },
            }),
          icon: 'circle',
          status: 'available',
          title: '3-point circle',
          showTitle: false,
          description: 'Draw a circle defined by three points',
          links: [],
        },
      ],
      [
        {
          id: 'corner-rectangle',
          onClick: ({ modelingState, modelingSend }) =>
            modelingSend({
              type: 'change tool',
              data: {
                tool: !modelingState.matches({ Sketch: 'Rectangle tool' })
                  ? 'rectangle'
                  : 'none',
              },
            }),
          icon: 'rectangle',
          status: 'available',
          disabled: (state) => state.matches('Sketch no face'),
          title: 'Corner rectangle',
          hotkey: (state) =>
            state.matches({ Sketch: 'Rectangle tool' }) ? ['Esc', 'R'] : 'R',
          description: 'Start drawing a rectangle',
          links: [],
          isActive: (state) => state.matches({ Sketch: 'Rectangle tool' }),
        },
        {
          id: 'center-rectangle',
          onClick: ({ modelingState, modelingSend }) =>
            modelingSend({
              type: 'change tool',
              data: {
                tool: !modelingState.matches({
                  Sketch: 'Center Rectangle tool',
                })
                  ? 'center rectangle'
                  : 'none',
              },
            }),
          icon: 'arc',
          status: 'available',
          disabled: (state) => state.matches('Sketch no face'),
          title: 'Center rectangle',
          hotkey: (state) =>
            state.matches({ Sketch: 'Center Rectangle tool' })
              ? ['Esc', 'C']
              : 'C',
          description: 'Start drawing a rectangle from its center',
          links: [],
          isActive: (state) => {
            return state.matches({ Sketch: 'Center Rectangle tool' })
          },
        },
      ],
      {
        id: 'polygon',
        onClick: () => console.error('Polygon not yet implemented'),
        icon: 'polygon',
        status: 'unavailable',
        title: 'Polygon',
        showTitle: false,
        description: 'Draw a polygon with a specified number of sides',
        links: [],
      },
      {
        id: 'text',
        onClick: () => console.error('Text not yet implemented'),
        icon: 'text',
        status: 'unavailable',
        title: 'Text',
        showTitle: false,
        description: 'Add text to your sketch as geometry.',
        links: [],
      },
      'break',
      {
        id: 'mirror',
        onClick: () => console.error('Mirror not yet implemented'),
        icon: 'mirror',
        status: 'unavailable',
        title: 'Mirror',
        showTitle: false,
        description: 'Mirror sketch entities about a line or axis',
        links: [],
      },
      [
        {
          id: 'constraint-length',
          disabled: (state) => !state.matches({ Sketch: 'SketchIdle' }),
          onClick: ({ commandBarSend }) =>
            commandBarSend({
              type: 'Find and select command',
              data: {
                name: 'Constrain length',
                groupId: 'modeling',
              },
            }),
          icon: 'dimension',
          status: 'available',
          title: 'Length',
          showTitle: false,
          description: 'Constrain the length of a straight segment',
          links: [],
        },
        {
          id: 'constraint-angle',
          disabled: (state) =>
            !(
              state.matches({ Sketch: 'SketchIdle' }) &&
              state.can({ type: 'Constrain angle' })
            ),
          onClick: ({ modelingSend }) =>
            modelingSend({ type: 'Constrain angle' }),
          status: 'available',
          title: 'Angle',
          showTitle: false,
          description: 'Constrain the angle between two segments',
          links: [],
        },
        {
          id: 'constraint-vertical',
          disabled: (state) =>
            !(
              state.matches({ Sketch: 'SketchIdle' }) &&
              state.can({ type: 'Make segment vertical' })
            ),
          onClick: ({ modelingSend }) =>
            modelingSend({ type: 'Make segment vertical' }),
          status: 'available',
          title: 'Vertical',
          showTitle: false,
          description:
            'Constrain a straight segment to be vertical relative to the sketch',
          links: [],
        },
        {
          id: 'constraint-horizontal',
          disabled: (state) =>
            !(
              state.matches({ Sketch: 'SketchIdle' }) &&
              state.can({ type: 'Make segment horizontal' })
            ),
          onClick: ({ modelingSend }) =>
            modelingSend({ type: 'Make segment horizontal' }),
          status: 'available',
          title: 'Horizontal',
          showTitle: false,
          description:
            'Constrain a straight segment to be horizontal relative to the sketch',
          links: [],
        },
        {
          id: 'constraint-parallel',
          disabled: (state) =>
            !(
              state.matches({ Sketch: 'SketchIdle' }) &&
              state.can({ type: 'Constrain parallel' })
            ),
          onClick: ({ modelingSend }) =>
            modelingSend({ type: 'Constrain parallel' }),
          status: 'available',
          title: 'Parallel',
          showTitle: false,
          description: 'Constrain two segments to be parallel',
          links: [],
        },
        {
          id: 'constraint-equal-length',
          disabled: (state) =>
            !(
              state.matches({ Sketch: 'SketchIdle' }) &&
              state.can({ type: 'Constrain equal length' })
            ),
          onClick: ({ modelingSend }) =>
            modelingSend({ type: 'Constrain equal length' }),
          status: 'available',
          title: 'Equal length',
          showTitle: false,
          description: 'Constrain two segments to be equal length',
          links: [],
        },
        {
          id: 'constraint-horizontal-distance',
          disabled: (state) =>
            !(
              state.matches({ Sketch: 'SketchIdle' }) &&
              state.can({ type: 'Constrain horizontal distance' })
            ),
          onClick: ({ modelingSend }) =>
            modelingSend({ type: 'Constrain horizontal distance' }),
          status: 'available',
          title: 'Horizontal distance',
          showTitle: false,
          description: 'Constrain the horizontal distance between two points',
          links: [],
        },
        {
          id: 'constraint-vertical-distance',
          disabled: (state) =>
            !(
              state.matches({ Sketch: 'SketchIdle' }) &&
              state.can({ type: 'Constrain vertical distance' })
            ),
          onClick: ({ modelingSend }) =>
            modelingSend({ type: 'Constrain vertical distance' }),
          status: 'available',
          title: 'Vertical distance',
          showTitle: false,
          description: 'Constrain the vertical distance between two points',
          links: [],
        },
        {
          id: 'constraint-absolute-x',
          disabled: (state) =>
            !(
              state.matches({ Sketch: 'SketchIdle' }) &&
              state.can({ type: 'Constrain ABS X' })
            ),
          onClick: ({ modelingSend }) =>
            modelingSend({ type: 'Constrain ABS X' }),
          status: 'available',
          title: 'Absolute X',
          showTitle: false,
          description: 'Constrain the x-coordinate of a point',
          links: [],
        },
        {
          id: 'constraint-absolute-y',
          disabled: (state) =>
            !(
              state.matches({ Sketch: 'SketchIdle' }) &&
              state.can({ type: 'Constrain ABS Y' })
            ),
          onClick: ({ modelingSend }) =>
            modelingSend({ type: 'Constrain ABS Y' }),
          status: 'available',
          title: 'Absolute Y',
          showTitle: false,
          description: 'Constrain the y-coordinate of a point',
          links: [],
        },
        {
          id: 'constraint-perpendicular-distance',
          disabled: (state) =>
            !(
              state.matches({ Sketch: 'SketchIdle' }) &&
              state.can({ type: 'Constrain perpendicular distance' })
            ),
          onClick: ({ modelingSend }) =>
            modelingSend({ type: 'Constrain perpendicular distance' }),
          status: 'available',
          title: 'Perpendicular distance',
          showTitle: false,
          description:
            'Constrain the perpendicular distance between two segments',
          links: [],
        },
        {
          id: 'constraint-align-horizontal',
          disabled: (state) =>
            !(
              state.matches({ Sketch: 'SketchIdle' }) &&
              state.can({ type: 'Constrain horizontally align' })
            ),
          onClick: ({ modelingSend }) =>
            modelingSend({ type: 'Constrain horizontally align' }),
          status: 'available',
          title: 'Horizontally align',
          showTitle: false,
          description: 'Align the ends of two or more segments horizontally',
          links: [],
        },
        {
          id: 'constraint-align-vertical',
          disabled: (state) =>
            !(
              state.matches({ Sketch: 'SketchIdle' }) &&
              state.can({ type: 'Constrain vertically align' })
            ),
          onClick: ({ modelingSend }) =>
            modelingSend({ type: 'Constrain vertically align' }),
          status: 'available',
          title: 'Vertically align',
          showTitle: false,
          description: 'Align the ends of two or more segments vertically',
          links: [],
        },
        {
          id: 'snap-to-x',
          disabled: (state) =>
            !(
              state.matches({ Sketch: 'SketchIdle' }) &&
              state.can({ type: 'Constrain snap to X' })
            ),
          onClick: ({ modelingSend }) =>
            modelingSend({ type: 'Constrain snap to X' }),
          status: 'available',
          title: 'Snap to X',
          showTitle: false,
          description: 'Snap a point to an x-coordinate',
          links: [],
        },
        {
          id: 'snap-to-y',
          disabled: (state) =>
            !(
              state.matches({ Sketch: 'SketchIdle' }) &&
              state.can({ type: 'Constrain snap to Y' })
            ),
          onClick: ({ modelingSend }) =>
            modelingSend({ type: 'Constrain snap to Y' }),
          status: 'available',
          title: 'Snap to Y',
          showTitle: false,
          description: 'Snap a point to a y-coordinate',
          links: [],
        },
        {
          id: 'constraint-remove',
          disabled: (state) =>
            !(
              state.matches({ Sketch: 'SketchIdle' }) &&
              state.can({ type: 'Constrain remove constraints' })
            ),
          onClick: ({ modelingSend }) =>
            modelingSend({ type: 'Constrain remove constraints' }),
          status: 'available',
          title: 'Remove constraints',
          showTitle: false,
          description: 'Remove all constraints from the segment',
          links: [],
        },
      ],
    ],
  },
}<|MERGE_RESOLUTION|>--- conflicted
+++ resolved
@@ -446,10 +446,6 @@
           icon: 'circle',
           status: 'available',
           title: 'Center circle',
-<<<<<<< HEAD
-          disabled: (state) => state.matches('Sketch no face'),
-          isActive: (state) => state.matches({ Sketch: 'Circle tool' }),
-=======
           disabled: (state) =>
             state.matches('Sketch no face') ||
             (!canRectangleOrCircleTool(state.context) &&
@@ -458,7 +454,6 @@
           isActive: (state) =>
             state.matches({ Sketch: 'Circle tool' }) ||
             state.matches({ Sketch: 'circle3PointToolSelect' }),
->>>>>>> 0a1a6e50
           hotkey: (state) =>
             state.matches({ Sketch: 'Circle tool' }) ? ['Esc', 'C'] : 'C',
           showTitle: false,
