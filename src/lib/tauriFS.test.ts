--- conflicted
+++ resolved
@@ -5,11 +5,8 @@
   interpolateProjectNameWithIndex,
   isRelevantFileOrDir,
 } from './tauriFS'
-<<<<<<< HEAD
 import type { FileEntry } from './types'
-=======
 import { MAX_PADDING } from './constants'
->>>>>>> 63f36cbc
 
 describe('Test project name utility functions', () => {
   it('interpolates a project name without an index', () => {
