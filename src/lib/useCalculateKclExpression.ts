import { findUniqueName } from '@src/lang/create'
import type { PrevVariable } from '@src/lang/queryAst'
import { findAllPreviousVariables } from '@src/lang/queryAst'
import { getSafeInsertIndex } from '@src/lang/queryAst/getSafeInsertIndex'
import type { Node } from '@rust/kcl-lib/bindings/Node'
import type { Expr, Program, SourceRange, VariableMap } from '@src/lang/wasm'
import { parse, resultIsOk } from '@src/lang/wasm'
import { getCalculatedKclExpressionValue } from '@src/lib/kclHelpers'
import type { Selections } from '@src/machines/modelingSharedTypes'
import { err } from '@src/lib/trap'
import { getInVariableCase } from '@src/lib/utils'
import { useCallback, useEffect, useMemo, useRef, useState } from 'react'
import type RustContext from '@src/lib/rustContext'

const isValidVariableName = (name: string) =>
  /^[a-zA-Z_][a-zA-Z0-9_]*$/.test(name)

/**
 * Given a value and a possible variablename,
 * return helpers for calculating the value and inserting it into the code
 * as well as information about the variables that are available
 */
export function useCalculateKclExpression({
  value,
  initialVariableName: valueName = '',
  sourceRange,
  selectionRanges,
<<<<<<< HEAD
  rustContext,
  options,
=======
  allowArrays,
  code,
  ast,
  variables,
>>>>>>> 03532d7b
}: {
  value: string
  initialVariableName?: string
  sourceRange?: SourceRange
  selectionRanges: Selections
<<<<<<< HEAD
  rustContext: RustContext
  options?: { allowArrays?: boolean }
=======
  allowArrays?: boolean
  code: string
  ast: Node<Program>
  variables: VariableMap
>>>>>>> 03532d7b
}): {
  inputRef: React.RefObject<HTMLInputElement | null>
  valueNode: Expr | null
  calcResult: string
  prevVariables: PrevVariable<unknown>[]
  newVariableName: string
  isNewVariableNameUnique: boolean
  newVariableInsertIndex: number
  setNewVariableName: (a: string) => void
  isExecuting: boolean
} {
  // Executing the mini AST to calculate the expression value
  // is asynchronous. Use this state variable to track if execution
  // has completed
  const [isExecuting, setIsExecuting] = useState(false)
  // If there is no selection, use the end of the code
  // so all variables are available
  const selectionRange: SourceRange | undefined =
    selectionRanges.graphSelections[0]?.codeRef?.range
  // If there is no selection, use the end of the code
  // If we don't memoize this, we risk an infinite set/read state loop
  const endingSourceRange = useMemo(
    () => sourceRange || selectionRange || [code.length, code.length],
    [code, selectionRange, sourceRange]
  )
  const inputRef = useRef<HTMLInputElement>(null)
  const [availableVarInfo, setAvailableVarInfo] = useState<
    ReturnType<typeof findAllPreviousVariables>
  >({
    variables: [],
    insertIndex: 0,
    bodyPath: [],
  })
  const [insertIndex, setInsertIndex] = useState(0)
  const [valueNode, setValueNode] = useState<Expr | null>(null)
  // Gotcha: If we do not attempt to parse numeric literals instantly it means that there is an async action to verify
  // the value is good. This means all E2E tests have a race condition on when they can hit "next" in the command bar.
  // Most scenarios automatically pass a numeric literal. We can try to parse that first, otherwise make it go through the slow
  // async method.
  // If we pass in numeric literals, we should instantly parse them, they have nothing to do with application memory
  const _code_value = `const __result__ = ${value}`
  const codeValueParseResult = parse(_code_value)
  let isValueParsable = true
  if (err(codeValueParseResult) || !resultIsOk(codeValueParseResult)) {
    isValueParsable = false
  }
  const initialCalcResult: number | string =
    Number.isNaN(parseFloat(value)) || !isValueParsable ? 'NAN' : value
  const [calcResult, setCalcResult] = useState(initialCalcResult)
  const [newVariableName, _setNewVariableName] = useState('')
  const [isNewVariableNameUnique, setIsNewVariableNameUnique] = useState(true)

  const setNewVariableName = useCallback(
    (value: string) => {
      const camelCaseValue = value ? getInVariableCase(value) : ''
      _setNewVariableName(camelCaseValue || '')
    },
    [_setNewVariableName]
  )

  useEffect(() => {
    setTimeout(() => {
      inputRef.current && inputRef.current.focus()
      inputRef.current &&
        inputRef.current.setSelectionRange(0, String(value).length)
    }, 100)
    setNewVariableName(findUniqueName(ast, valueName))
    // eslint-disable-next-line react-hooks/exhaustive-deps -- TODO: blanket-ignored fix me!
  }, [])

  useEffect(() => {
    if (
      variables[newVariableName] ||
      newVariableName === '' ||
      !isValidVariableName(newVariableName)
    ) {
      setIsNewVariableNameUnique(false)
    } else {
      setIsNewVariableNameUnique(true)
    }
  }, [variables, newVariableName])

  useEffect(() => {
    if (!variables) return
    const varInfo = findAllPreviousVariables(ast, variables, endingSourceRange)
    setAvailableVarInfo(varInfo)
    // eslint-disable-next-line react-hooks/exhaustive-deps -- TODO: blanket-ignored fix me!
  }, [ast, variables, endingSourceRange])

  useEffect(() => {
    const execAstAndSetResult = async () => {
      const result = await getCalculatedKclExpressionValue(
        value,
        rustContext,
        options
      )
      setIsExecuting(false)
      if (result instanceof Error || 'errors' in result || !result.astNode) {
        setCalcResult('NAN')
        setValueNode(null)
        return
      }
      const newInsertIndex = getSafeInsertIndex(result.astNode, ast)
      setInsertIndex(newInsertIndex)
      setCalcResult(result?.valueAsString || 'NAN')
      result?.astNode && setValueNode(result.astNode)
    }
    if (!value) return
    setIsExecuting(true)
    execAstAndSetResult().catch(() => {
      setCalcResult('NAN')
      setIsExecuting(false)
      setValueNode(null)
    })
<<<<<<< HEAD
  }, [value, availableVarInfo, code, rustContext, options])
=======
    // eslint-disable-next-line react-hooks/exhaustive-deps -- TODO: blanket-ignored fix me!
  }, [value, availableVarInfo, code, variables, allowArrays])
>>>>>>> 03532d7b

  return {
    valueNode,
    calcResult,
    prevVariables: availableVarInfo.variables,
    newVariableInsertIndex: insertIndex,
    newVariableName,
    isNewVariableNameUnique,
    setNewVariableName,
    inputRef,
    isExecuting,
  }
}<|MERGE_RESOLUTION|>--- conflicted
+++ resolved
@@ -25,29 +25,21 @@
   initialVariableName: valueName = '',
   sourceRange,
   selectionRanges,
-<<<<<<< HEAD
   rustContext,
-  options,
-=======
-  allowArrays,
   code,
   ast,
   variables,
->>>>>>> 03532d7b
+  options,
 }: {
   value: string
   initialVariableName?: string
   sourceRange?: SourceRange
   selectionRanges: Selections
-<<<<<<< HEAD
   rustContext: RustContext
-  options?: { allowArrays?: boolean }
-=======
-  allowArrays?: boolean
   code: string
   ast: Node<Program>
   variables: VariableMap
->>>>>>> 03532d7b
+  options?: { allowArrays?: boolean }
 }): {
   inputRef: React.RefObject<HTMLInputElement | null>
   valueNode: Expr | null
@@ -162,12 +154,7 @@
       setIsExecuting(false)
       setValueNode(null)
     })
-<<<<<<< HEAD
   }, [value, availableVarInfo, code, rustContext, options])
-=======
-    // eslint-disable-next-line react-hooks/exhaustive-deps -- TODO: blanket-ignored fix me!
-  }, [value, availableVarInfo, code, variables, allowArrays])
->>>>>>> 03532d7b
 
   return {
     valueNode,
