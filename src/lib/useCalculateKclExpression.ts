import { useModelingContext } from 'hooks/useModelingContext'
import { kclManager, engineCommandManager } from 'lib/singletons'
import { useKclContext } from 'lang/KclProvider'
import { findUniqueName } from 'lang/modifyAst'
import { PrevVariable, findAllPreviousVariables } from 'lang/queryAst'
import { Value, parse } from 'lang/wasm'
import { useEffect, useRef, useState } from 'react'
import { executeAst } from 'useStore'

const isValidVariableName = (name: string) =>
  /^[a-zA-Z_][a-zA-Z0-9_]*$/.test(name)

/**
 * Given a value and a possible variablename,
 * return helpers for calculating the value and inserting it into the code
 * as well as information about the variables that are available
 */
export function useCalculateKclExpression({
  value,
  initialVariableName: valueName = '',
}: {
  value: string
  initialVariableName?: string
}): {
  inputRef: React.RefObject<HTMLInputElement>
  valueNode: Value | null
  calcResult: string
  prevVariables: PrevVariable<unknown>[]
  newVariableName: string
  isNewVariableNameUnique: boolean
  newVariableInsertIndex: number
  setNewVariableName: (a: string) => void
} {
  const { programMemory, code } = useKclContext()
  const { context } = useModelingContext()
<<<<<<< HEAD
  // TODO why is context undefined
  const selectionRange =
    context?.selectionRanges?.codeBasedSelections?.[0]?.range
=======
  const selectionRange:
    | (typeof context.selectionRanges.codeBasedSelections)[number]['range']
    | undefined = context.selectionRanges.codeBasedSelections[0]?.range
>>>>>>> 93f65264
  const inputRef = useRef<HTMLInputElement>(null)
  const [availableVarInfo, setAvailableVarInfo] = useState<
    ReturnType<typeof findAllPreviousVariables>
  >({
    variables: [],
    insertIndex: 0,
    bodyPath: [],
  })
  const [valueNode, setValueNode] = useState<Value | null>(null)
  const [calcResult, setCalcResult] = useState('NAN')
  const [newVariableName, setNewVariableName] = useState('')
  const [isNewVariableNameUnique, setIsNewVariableNameUnique] = useState(true)

  useEffect(() => {
    setTimeout(() => {
      inputRef.current && inputRef.current.focus()
      inputRef.current &&
        inputRef.current.setSelectionRange(0, String(value).length)
    }, 100)
    setNewVariableName(findUniqueName(kclManager.ast, valueName))
  }, [])

  useEffect(() => {
    const allVarNames = Object.keys(programMemory.root)
    if (
      allVarNames.includes(newVariableName) ||
      newVariableName === '' ||
      !isValidVariableName(newVariableName)
    ) {
      setIsNewVariableNameUnique(false)
    } else {
      setIsNewVariableNameUnique(true)
    }
  }, [programMemory, newVariableName])

  useEffect(() => {
    if (!programMemory || !selectionRange) return
    const varInfo = findAllPreviousVariables(
      kclManager.ast,
      kclManager.programMemory,
      selectionRange
    )
    setAvailableVarInfo(varInfo)
  }, [kclManager.ast, kclManager.programMemory, selectionRange])

  useEffect(() => {
    const execAstAndSetResult = async () => {
      const _code = `const __result__ = ${value}`
      const ast = parse(_code)
      const _programMem: any = { root: {}, return: null }
      availableVarInfo.variables.forEach(({ key, value }) => {
        _programMem.root[key] = { type: 'userVal', value, __meta: [] }
      })
      const { programMemory } = await executeAst({
        ast,
        engineCommandManager,
        useFakeExecutor: true,
        programMemoryOverride: JSON.parse(
          JSON.stringify(kclManager.programMemory)
        ),
      })
      const resultDeclaration = ast.body.find(
        (a) =>
          a.type === 'VariableDeclaration' &&
          a.declarations?.[0]?.id?.name === '__result__'
      )
      const init =
        resultDeclaration?.type === 'VariableDeclaration' &&
        resultDeclaration?.declarations?.[0]?.init
      const result = programMemory?.root?.__result__?.value
      setCalcResult(typeof result === 'number' ? String(result) : 'NAN')
      init && setValueNode(init)
    }
    execAstAndSetResult().catch(() => {
      setCalcResult('NAN')
      setValueNode(null)
    })
  }, [value, availableVarInfo, code, kclManager.programMemory])

  return {
    valueNode,
    calcResult,
    prevVariables: availableVarInfo.variables,
    newVariableInsertIndex: availableVarInfo.insertIndex,
    newVariableName,
    isNewVariableNameUnique,
    setNewVariableName,
    inputRef,
  }
}<|MERGE_RESOLUTION|>--- conflicted
+++ resolved
@@ -33,15 +33,9 @@
 } {
   const { programMemory, code } = useKclContext()
   const { context } = useModelingContext()
-<<<<<<< HEAD
-  // TODO why is context undefined
-  const selectionRange =
-    context?.selectionRanges?.codeBasedSelections?.[0]?.range
-=======
   const selectionRange:
     | (typeof context.selectionRanges.codeBasedSelections)[number]['range']
     | undefined = context.selectionRanges.codeBasedSelections[0]?.range
->>>>>>> 93f65264
   const inputRef = useRef<HTMLInputElement>(null)
   const [availableVarInfo, setAvailableVarInfo] = useState<
     ReturnType<typeof findAllPreviousVariables>
