--- conflicted
+++ resolved
@@ -1,16 +1,9 @@
-<<<<<<< HEAD
 import env from '@src/env'
 
 export function withAPIBaseURL(path: string): string {
-  return env().VITE_KC_API_BASE_URL + path
+  return env().VITE_KITTYCAD_API_BASE_URL + path
 }
 
 export function withSiteBaseURL(path: string): string {
   return env().VITE_KC_SITE_BASE_URL + path
-=======
-import { VITE_KITTYCAD_API_BASE_URL } from '@src/env'
-
-export function withAPIBaseURL(path: string): string {
-  return VITE_KITTYCAD_API_BASE_URL + path
->>>>>>> 34494f3b
 }