import type { SelectionRange } from '@codemirror/state'
import { EditorSelection } from '@codemirror/state'
import type { OkModelingCmdResponse, WebSocketRequest } from '@kittycad/lib'
import { isModelingResponse } from '@src/lib/kcSdkGuards'
import type { Object3D, Object3DEventMap } from 'three'
import { Mesh } from 'three'

import type { Node } from '@rust/kcl-lib/bindings/Node'

import {
  EXTRA_SEGMENT_HANDLE,
  SEGMENT_BLUE,
  SEGMENT_BODIES_PLUS_PROFILE_START,
  getParentGroup,
} from '@src/clientSideScene/sceneConstants'
import { AXIS_GROUP, X_AXIS } from '@src/clientSideScene/sceneUtils'
import { showUnsupportedSelectionToast } from '@src/components/ToastUnsupportedSelection'
import { getNodeFromPath, isSingleCursorInPipe } from '@src/lang/queryAst'
import { getNodePathFromSourceRange } from '@src/lang/queryAstNodePathUtils'
import { defaultSourceRange } from '@src/lang/sourceRange'
import type { Artifact, ArtifactId, CodeRef } from '@src/lang/std/artifactGraph'
import { getCodeRefsByArtifactId } from '@src/lang/std/artifactGraph'
import type { PathToNodeMap } from '@src/lang/std/sketchcombos'
import { isCursorInSketchCommandRange, topLevelRange } from '@src/lang/util'
import type {
  ArtifactGraph,
  CallExpressionKw,
  Expr,
  Program,
  SourceRange,
} from '@src/lang/wasm'
import type { ArtifactEntry, ArtifactIndex } from '@src/lib/artifactIndex'
import type { CommandArgument } from '@src/lib/commandTypes'
import type { DefaultPlaneStr } from '@src/lib/planes'
import {
  codeManager,
  engineCommandManager,
  kclManager,
  rustContext,
  sceneEntitiesManager,
  sceneInfra,
} from '@src/lib/singletons'
import { engineStreamActor } from '@src/lib/singletons'
import { err } from '@src/lib/trap'
import {
  getNormalisedCoordinates,
  isArray,
  isNonNullable,
  isOverlap,
  uuidv4,
} from '@src/lib/utils'
import type { ModelingMachineEvent } from '@src/machines/modelingMachine'
import { CSS2DObject } from 'three/examples/jsm/renderers/CSS2DRenderer'

export const X_AXIS_UUID = 'ad792545-7fd3-482a-a602-a93924e3055b'
export const Y_AXIS_UUID = '680fd157-266f-4b8a-984f-cdf46b8bdf01'

export type Axis = 'y-axis' | 'x-axis' | 'z-axis'
export type DefaultPlaneSelection = {
  name: DefaultPlaneStr
  id: string
}

export type NonCodeSelection = Axis | DefaultPlaneSelection
export interface Selection {
  artifact?: Artifact
  codeRef: CodeRef
}
export type Selections = {
  otherSelections: Array<NonCodeSelection>
  graphSelections: Array<Selection>
}

export async function getEventForSelectWithPoint({
  data,
}: Extract<
  OkModelingCmdResponse,
  { type: 'select_with_point' }
>): Promise<ModelingMachineEvent | null> {
  if (!data?.entity_id) {
    return {
      type: 'Set selection',
      data: { selectionType: 'singleCodeCursor' },
    }
  }
  if ([X_AXIS_UUID, Y_AXIS_UUID].includes(data.entity_id)) {
    return {
      type: 'Set selection',
      data: {
        selectionType: 'axisSelection',
        selection: X_AXIS_UUID === data.entity_id ? 'x-axis' : 'y-axis',
      },
    }
  }

  // Check for default plane selection
  const foundDefaultPlane =
    rustContext.defaultPlanes !== null &&
    Object.entries(rustContext.defaultPlanes).find(
      ([, plane]) => plane === data.entity_id
    )
  if (foundDefaultPlane) {
    return {
      type: 'Set selection',
      data: {
        selectionType: 'defaultPlaneSelection',
        selection: {
          name: foundDefaultPlane[0] as DefaultPlaneStr,
          id: data.entity_id,
        },
      },
    }
  }

  let _artifact = kclManager.artifactGraph.get(data.entity_id)
  if (!_artifact) {
    // if there's no artifact but there is a data.entity_id, it means we don't recognize the engine entity
    // we should still return an empty singleCodeCursor to plug into the selection logic
    // (i.e. if the user is holding shift they can keep selecting)
    // but we should also put up a toast
    // toast.error('some edges or faces are not currently selectable')
    showUnsupportedSelectionToast()
    return {
      type: 'Set selection',
      data: { selectionType: 'singleCodeCursor' },
    }
  }
  const codeRefs = getCodeRefsByArtifactId(
    data.entity_id,
    kclManager.artifactGraph
  )
  if (_artifact && codeRefs) {
    return {
      type: 'Set selection',
      data: {
        selectionType: 'singleCodeCursor',
        selection: {
          artifact: _artifact,
          codeRef: codeRefs[0],
        },
      },
    }
  }
  return null
}

export function getEventForSegmentSelection(
  obj: Object3D<Object3DEventMap>
): ModelingMachineEvent | null {
  const group = getParentGroup(obj, SEGMENT_BODIES_PLUS_PROFILE_START)
  const axisGroup = getParentGroup(obj, [AXIS_GROUP])
  if (!group && !axisGroup) return null
  if (axisGroup?.userData.type === AXIS_GROUP) {
    return {
      type: 'Set selection',
      data: {
        selectionType: 'axisSelection',
        selection: obj?.userData?.type === X_AXIS ? 'x-axis' : 'y-axis',
      },
    }
  }
  // id does not match up with the artifact graph when in sketch mode, because mock executions
  // do not update the artifact graph, therefore we match up the pathToNode instead
  // we can reliably use `type === 'segment'` since it's in sketch mode and we're concerned with segments
  const segWithMatchingPathToNode__Id = [...kclManager.artifactGraph].find(
    (entry) => {
      return (
        entry[1].type === 'segment' &&
        JSON.stringify(entry[1].codeRef.pathToNode) ===
          JSON.stringify(group?.userData?.pathToNode)
      )
    }
  )?.[0]

  const id = segWithMatchingPathToNode__Id

  if (!id && group) {
    const node = getNodeFromPath<Expr>(
      kclManager.ast,
      group.userData.pathToNode
    )
    if (err(node)) return null
    return {
      type: 'Set selection',
      data: {
        selectionType: 'singleCodeCursor',
        selection: {
          codeRef: {
            range: topLevelRange(node.node.start, node.node.end),
            pathToNode: group.userData.pathToNode,
          },
        },
      },
    }
  }
  if (!id || !group) return null
  const artifact = kclManager.artifactGraph.get(id)
  if (!artifact) return null
  const node = getNodeFromPath<Expr>(kclManager.ast, group.userData.pathToNode)
  if (err(node)) return null
  return {
    type: 'Set selection',
    data: {
      selectionType: 'singleCodeCursor',
      selection: {
        artifact,
        codeRef: {
          pathToNode: group?.userData?.pathToNode,
          range: [node.node.start, node.node.end, 0],
        },
      },
    },
  }
}

export function handleSelectionBatch({
  selections,
}: {
  selections: Selections
}): {
  engineEvents: WebSocketRequest[]
  codeMirrorSelection: EditorSelection
  updateSceneObjectColors: () => void
} {
  const ranges: ReturnType<typeof EditorSelection.cursor>[] = []
  const selectionToEngine: SelectionToEngine[] = []

  selections.graphSelections.forEach(({ artifact }) => {
    artifact?.id &&
      selectionToEngine.push({
        id: artifact?.id,
        range:
          getCodeRefsByArtifactId(artifact.id, kclManager.artifactGraph)?.[0]
            .range || defaultSourceRange(),
      })
  })
  const engineEvents: WebSocketRequest[] =
    resetAndSetEngineEntitySelectionCmds(selectionToEngine)
  selections.graphSelections.forEach(({ codeRef }) => {
    if (codeRef.range?.[1]) {
      const safeEnd = Math.min(codeRef.range[1], codeManager.code.length)
      ranges.push(EditorSelection.cursor(safeEnd))
    }
  })
  if (ranges.length)
    return {
      engineEvents,
      codeMirrorSelection: EditorSelection.create(
        ranges,
        selections.graphSelections.length - 1
      ),
      updateSceneObjectColors: () =>
        updateSceneObjectColors(selections.graphSelections),
    }

  return {
    codeMirrorSelection: EditorSelection.create(
      [EditorSelection.cursor(codeManager.code.length)],
      0
    ),
    engineEvents,
    updateSceneObjectColors: () =>
      updateSceneObjectColors(selections.graphSelections),
  }
}

type SelectionToEngine = {
  id?: string
  range: SourceRange
}

export function processCodeMirrorRanges({
  codeMirrorRanges,
  selectionRanges,
  isShiftDown,
  ast,
  artifactGraph,
}: {
  codeMirrorRanges: readonly SelectionRange[]
  selectionRanges: Selections
  isShiftDown: boolean
  ast: Program
  artifactGraph: ArtifactGraph
}): null | {
  modelingEvent: ModelingMachineEvent
  engineEvents: WebSocketRequest[]
} {
  const isChange =
    codeMirrorRanges.length !== selectionRanges?.graphSelections?.length ||
    codeMirrorRanges.some(({ from, to }, i) => {
      return (
        from !== selectionRanges.graphSelections[i]?.codeRef?.range[0] ||
        to !== selectionRanges.graphSelections[i]?.codeRef?.range[1]
      )
    })

  if (!isChange) return null
  const codeBasedSelections: Selections['graphSelections'] =
    codeMirrorRanges.map(({ from, to }) => {
      const pathToNode = getNodePathFromSourceRange(
        ast,
        topLevelRange(from, to)
      )
      return {
        codeRef: {
          range: topLevelRange(from, to),
          pathToNode,
        },
      }
    })
  const idBasedSelections: SelectionToEngine[] = codeToIdSelections(
    codeBasedSelections,
    artifactGraph,
    kclManager.artifactIndex
  )
  const selections: Selection[] = []
  for (const { id, range } of idBasedSelections) {
    if (!id) {
      const pathToNode = getNodePathFromSourceRange(ast, range)
      selections.push({
        codeRef: {
          range,
          pathToNode,
        },
      })
      continue
    }
    const artifact = artifactGraph.get(id)
    const codeRefs = getCodeRefsByArtifactId(id, artifactGraph)
    if (artifact && codeRefs) {
      selections.push({ artifact, codeRef: codeRefs[0] })
    } else if (codeRefs) {
      selections.push({ codeRef: codeRefs[0] })
    }
  }

  if (!selectionRanges) return null
  updateSceneObjectColors(codeBasedSelections)
  return {
    modelingEvent: {
      type: 'Set selection',
      data: {
        selectionType: 'mirrorCodeMirrorSelections',
        selection: {
          otherSelections: isShiftDown ? selectionRanges.otherSelections : [],
          graphSelections: selections,
        },
      },
    },
    engineEvents: resetAndSetEngineEntitySelectionCmds(
      idBasedSelections.filter(({ id }) => !!id)
    ),
  }
}

function updateSceneObjectColors(codeBasedSelections: Selection[]) {
  const updated = kclManager.ast

  Object.values(sceneEntitiesManager.activeSegments).forEach((segmentGroup) => {
    if (!SEGMENT_BODIES_PLUS_PROFILE_START.includes(segmentGroup?.name)) return
    const nodeMeta = getNodeFromPath<Node<CallExpressionKw>>(
      updated,
      segmentGroup.userData.pathToNode,
      ['CallExpressionKw']
    )
    if (err(nodeMeta)) return
    const node = nodeMeta.node
    const groupHasCursor = codeBasedSelections.some((selection) => {
      return isOverlap(
        selection?.codeRef?.range,
        topLevelRange(node.start, node.end)
      )
    })

    const color = groupHasCursor
      ? SEGMENT_BLUE
      : segmentGroup?.userData?.baseColor || 0xffffff
    segmentGroup.traverse((child) => {
      child instanceof Mesh && child.material.color.set(color)
    })
    // This is only needed if we want the extra segment to be blue when selected, even if it's still hovered
    updateExtraSegments(segmentGroup, 'selected', groupHasCursor)
    updateExtraSegments(segmentGroup, 'hoveringLine', false)

    // TODO if we had access to the xstate context and therefore selections
    // we wouldn't need to set this here,
    // it would be better to treat xstate context as the source of truth instead of having
    // extra redundant state floating around
    segmentGroup.userData.isSelected = groupHasCursor
  })
}

export function updateExtraSegments(
  parent: Object3D | null,
  className: string,
  value: boolean
) {
  const extraSegmentGroup = parent?.getObjectByName(EXTRA_SEGMENT_HANDLE)
  if (extraSegmentGroup) {
    extraSegmentGroup.traverse((child) => {
      if (child instanceof CSS2DObject) {
        child.element.classList.toggle(className, value)
      }
    })
  }
}

function resetAndSetEngineEntitySelectionCmds(
  selections: SelectionToEngine[]
<<<<<<< HEAD
): Models['WebSocketRequest_type'][] {
  if (engineCommandManager.connection?.pingIntervalId === undefined) {
=======
): WebSocketRequest[] {
  if (!engineCommandManager.engineConnection?.isReady()) {
>>>>>>> 128f9e3e
    return []
  }
  return [
    {
      type: 'modeling_cmd_req',
      cmd: {
        type: 'select_clear',
      },
      cmd_id: uuidv4(),
    },
    {
      type: 'modeling_cmd_req',
      cmd: {
        type: 'select_add',
        entities: selections.map(({ id }) => id).filter(isNonNullable),
      },
      cmd_id: uuidv4(),
    },
  ]
}

/**
 * Is the selection a single cursor in a sketch pipe expression chain?
 */
export function isSketchPipe(selectionRanges: Selections) {
  if (!isSingleCursorInPipe(selectionRanges, kclManager.ast)) return false
  return isCursorInSketchCommandRange(kclManager.artifactGraph, selectionRanges)
}

// This accounts for non-geometry selections under "other"
export type ResolvedSelectionType = Artifact['type'] | 'other'
export type SelectionCountsByType = Map<ResolvedSelectionType, number>

/**
 * In the future, I'd like this function to properly return the type of each selected entity based on
 * its code source range, so that we can show something like "0 objects" or "1 face" or "1 line, 2 edges",
 * and then validate the selection in CommandBarSelectionInput.tsx and show the proper label.
 * @param selection
 * @returns
 */
export function getSelectionCountByType(
  selection?: Selections
): SelectionCountsByType | 'none' {
  const selectionsByType: SelectionCountsByType = new Map()
  if (
    !selection ||
    (!selection.graphSelections.length && !selection.otherSelections.length)
  )
    return 'none'

  function incrementOrInitializeSelectionType(type: ResolvedSelectionType) {
    const count = selectionsByType.get(type) || 0
    selectionsByType.set(type, count + 1)
  }

  selection.otherSelections.forEach((selection) => {
    if (typeof selection === 'string') {
      incrementOrInitializeSelectionType('other')
    } else if ('name' in selection) {
      incrementOrInitializeSelectionType('plane')
    }
  })

  selection.graphSelections.forEach((graphSelection) => {
    if (!graphSelection.artifact) {
      /**
       * TODO: remove this heuristic-based selection type detection.
       * Currently, if you've created a sketch and have not left sketch mode,
       * the selection will be a segment selection with no artifact.
       * This is because the mock execution does not update the artifact graph.
       * Once we move the artifactGraph creation to WASM, we can remove this,
       * as the artifactGraph will always be up-to-date.
       */
      if (isSingleCursorInPipe(selection, kclManager.ast)) {
        incrementOrInitializeSelectionType('segment')
        return
      } else {
        console.warn(
          'Selection is outside of a sketch but has no artifact. Sketch segment selections are the only kind that can have a valid selection with no artifact.',
          JSON.stringify(graphSelection)
        )
        incrementOrInitializeSelectionType('other')
        return
      }
    }
    incrementOrInitializeSelectionType(graphSelection.artifact.type)
  })

  return selectionsByType
}

export function getSelectionTypeDisplayText(
  selection?: Selections
): string | null {
  const selectionsByType = getSelectionCountByType(selection)
  if (selectionsByType === 'none') return null

  return [...selectionsByType.entries()]
    .map(
      // Hack for showing "face" instead of "extrude-wall" in command bar text
      ([type, count]) =>
        `${count} ${type.replace('wall', 'face').replace('solid2d', 'profile')}${
          count > 1 ? 's' : ''
        }`
    )
    .join(', ')
}

export function canSubmitSelectionArg(
  selectionsByType: 'none' | Map<ResolvedSelectionType, number>,
  argument: CommandArgument<unknown> & {
    inputType: 'selection' | 'selectionMixed'
  }
) {
  return (
    selectionsByType !== 'none' &&
    [...selectionsByType.entries()].every(([type, count]) => {
      const foundIndex = argument.selectionTypes.findIndex((s) => s === type)
      return (
        foundIndex !== -1 &&
        (!argument.multiple ? count < 2 && count > 0 : count > 0)
      )
    })
  )
}

/**
 * Find the index of the last range where range.start < targetStart. When there
 * are ranges with equal start positions just before the targetStart, the first
 * one is returned. The returned index can be used as a starting point for
 * linear search of overlapping ranges.
 *
 * @param index The sorted array of ranges to search through
 * @param targetStart The start position to compare against
 * @returns The index of the last range where range[0] < targetStart
 */
export function findLastRangeStartingBefore(
  index: ArtifactIndex,
  targetStart: number
): number {
  if (index.length === 0) {
    return 0
  }

  let left = 0
  let right = index.length - 1
  let lastValidIndex = 0

  while (left <= right) {
    const mid = left + Math.floor((right - left) / 2)
    const midRange = index[mid].range

    if (midRange[0] < targetStart) {
      // This range starts before our selection, look in right half for later ones
      lastValidIndex = mid
      left = mid + 1
    } else {
      // This range starts at or after our selection, look in left half
      right = mid - 1
    }
  }

  // We may have passed the correct index. Consider what happens when there are
  // duplicates. We found the last one, but earlier ones need to be checked too.
  let resultIndex = lastValidIndex
  let resultRange = index[resultIndex].range
  for (let i = lastValidIndex - 1; i >= 0; i--) {
    const range = index[i].range
    if (range[0] === resultRange[0]) {
      resultIndex = i
      resultRange = range
    } else {
      break
    }
  }

  return resultIndex
}

function findOverlappingArtifactsFromIndex(
  selection: Selection,
  index: ArtifactIndex
): ArtifactEntry[] {
  if (!selection.codeRef?.range) {
    console.warn('Selection missing code reference range')
    return []
  }

  const selectionRange = selection.codeRef.range
  const results: ArtifactEntry[] = []

  // Binary search to find the last range where range[0] < selectionRange[0]
  // This search does not take into consideration the end range, so it's possible
  // the index it finds dose not have any overlap (depending on the end range)
  // but it's main purpose is to act as a starting point for the linear part of the search
  // so a tiny loss in efficiency is acceptable to keep the code simple
  const startIndex = findLastRangeStartingBefore(index, selectionRange[0])

  // Check all potential overlaps from the found position
  for (let i = startIndex; i < index.length; i++) {
    const { range, entry } = index[i]
    // Stop if we've gone past possible overlaps
    if (range[0] > selectionRange[1]) break

    if (isOverlap(range, selectionRange)) {
      results.push(entry)
    }
  }

  return results
}

function getBestCandidate(
  entries: ArtifactEntry[],
  artifactGraph: ArtifactGraph
): ArtifactEntry | undefined {
  if (!entries.length) {
    return undefined
  }

  for (const entry of entries) {
    // Segments take precedence
    if (entry.artifact.type === 'segment') {
      return entry
    }

    // Handle paths and their solid2d references
    if (entry.artifact.type === 'path') {
      const solid2dId = entry.artifact.solid2dId
      if (!solid2dId) {
        return entry
      }
      const solid2d = artifactGraph.get(solid2dId)
      if (solid2d?.type === 'solid2d') {
        return { id: solid2dId, artifact: solid2d }
      }
      continue
    }

    // Other valid artifact types
    if (['plane', 'cap', 'wall', 'sweep'].includes(entry.artifact.type)) {
      return entry
    }
  }
  return undefined
}

function createSelectionToEngine(
  selection: Selection,
  candidateId?: ArtifactId
): SelectionToEngine {
  return {
    ...(candidateId && { id: candidateId }),
    range: selection.codeRef.range,
  }
}

export function codeToIdSelections(
  selections: Selection[],
  artifactGraph: ArtifactGraph,
  artifactIndex: ArtifactIndex
): SelectionToEngine[] {
  if (!selections?.length) {
    return []
  }

  if (!artifactGraph) {
    console.warn('Artifact graph is missing or empty')
    return selections.map((selection) => createSelectionToEngine(selection))
  }

  return selections
    .flatMap((selection): SelectionToEngine[] => {
      if (!selection) {
        console.warn('Null or undefined selection encountered')
        return []
      }

      // Direct artifact case
      if (selection.artifact?.id) {
        return [createSelectionToEngine(selection, selection.artifact.id)]
      }

      // Find matching artifacts by code range overlap
      const overlappingEntries = findOverlappingArtifactsFromIndex(
        selection,
        artifactIndex
      )
      const bestCandidate = getBestCandidate(overlappingEntries, artifactGraph)

      return [createSelectionToEngine(selection, bestCandidate?.id)]
    })
    .filter(isNonNullable)
}

export async function sendSelectEventToEngine(
  e: React.MouseEvent<HTMLDivElement, MouseEvent>,
  videoRef: HTMLVideoElement
) {
  const { x, y } = getNormalisedCoordinates(
    e,
    videoRef,
    engineCommandManager.streamDimensions
  )
  let res = await engineCommandManager.sendSceneCommand({
    type: 'modeling_cmd_req',
    cmd: {
      type: 'select_with_point',
      selected_at_window: { x, y },
      selection_type: 'add',
    },
    cmd_id: uuidv4(),
  })
  if (!res) {
    console.warn('No response')
    return undefined
  }

  if (isArray(res)) {
    res = res[0]
  }
  const singleRes = res
  if (isModelingResponse(singleRes)) {
    const mr = singleRes.resp.data.modeling_response
    if (mr.type === 'select_with_point') return mr.data
  }
  return { entity_id: '' }
}

export function updateSelections(
  pathToNodeMap: PathToNodeMap,
  prevSelectionRanges: Selections,
  ast: Program | Error
): Selections | Error {
  if (err(ast)) return ast

  const newSelections = Object.entries(pathToNodeMap)
    .map(([index, pathToNode]): Selection | undefined => {
      const previousSelection =
        prevSelectionRanges.graphSelections[Number(index)]
      const nodeMeta = getNodeFromPath<Expr>(ast, pathToNode)
      if (err(nodeMeta)) return undefined
      const node = nodeMeta.node
      let artifact: Artifact | null = null
      for (const [id, a] of kclManager.artifactGraph) {
        if (previousSelection?.artifact?.type === a.type) {
          const codeRefs = getCodeRefsByArtifactId(id, kclManager.artifactGraph)
          if (!codeRefs) continue
          if (
            JSON.stringify(codeRefs[0].pathToNode) ===
            JSON.stringify(pathToNode)
          ) {
            artifact = a
            break
          }
        }
      }
      if (!artifact) return undefined
      return {
        artifact: artifact,
        codeRef: {
          range: topLevelRange(node.start, node.end),
          pathToNode: pathToNode,
        },
      }
    })
    .filter((x?: Selection) => x !== undefined)

  // for when there is no artifact (sketch mode since mock execute does not update artifactGraph)
  const pathToNodeBasedSelections: Selections['graphSelections'] = []
  for (const pathToNode of Object.values(pathToNodeMap)) {
    const node = getNodeFromPath<Expr>(ast, pathToNode)
    if (err(node)) return node
    pathToNodeBasedSelections.push({
      codeRef: {
        range: topLevelRange(node.node.start, node.node.end),
        pathToNode: pathToNode,
      },
    })
  }

  return {
    graphSelections:
      newSelections.length >= pathToNodeBasedSelections.length
        ? newSelections
        : pathToNodeBasedSelections,
    otherSelections: prevSelectionRanges.otherSelections,
  }
}

const semanticEntityNames: {
  [key: string]: Array<Artifact['type'] | 'defaultPlane'>
} = {
  face: ['wall', 'cap'],
  profile: ['solid2d'],
  edge: ['segment', 'sweepEdge', 'edgeCutEdge'],
  point: [],
  plane: ['defaultPlane'],
}

/** Convert selections to a human-readable format */
export function getSemanticSelectionType(selectionType: Artifact['type'][]) {
  const semanticSelectionType = new Set()
  for (const type of selectionType) {
    for (const [entity, entityTypes] of Object.entries(semanticEntityNames)) {
      if (entityTypes.includes(type)) {
        semanticSelectionType.add(entity)
      }
    }
  }

  return Array.from(semanticSelectionType)
}

export function selectDefaultSketchPlane(
  defaultPlaneId: string
): Error | boolean {
  const defaultPlanes = rustContext.defaultPlanes
  if (!defaultPlanes) {
    return new Error('No default planes defined in rustContext')
  }

  if (
    ![
      defaultPlanes.xy,
      defaultPlanes.xz,
      defaultPlanes.yz,
      defaultPlanes.negXy,
      defaultPlanes.negXz,
      defaultPlanes.negYz,
    ].includes(defaultPlaneId)
  ) {
    // Supplied defaultPlaneId is not a valid default plane id
    return false
  }

  const camVector = sceneInfra.camControls.camera.position
    .clone()
    .sub(sceneInfra.camControls.target)

  // TODO can we get this information from rust land when it creates the default planes?
  // maybe returned from make_default_planes (src/wasm-lib/src/wasm.rs)
  let zAxis: [number, number, number] = [0, 0, 1]
  let yAxis: [number, number, number] = [0, 1, 0]

  if (defaultPlanes?.xy === defaultPlaneId) {
    zAxis = [0, 0, 1]
    yAxis = [0, 1, 0]
    if (camVector.z < 0) {
      zAxis = [0, 0, -1]
      defaultPlaneId = defaultPlanes?.negXy || ''
    }
  } else if (defaultPlanes?.yz === defaultPlaneId) {
    zAxis = [1, 0, 0]
    yAxis = [0, 0, 1]
    if (camVector.x < 0) {
      zAxis = [-1, 0, 0]
      defaultPlaneId = defaultPlanes?.negYz || ''
    }
  } else if (defaultPlanes?.xz === defaultPlaneId) {
    zAxis = [0, 1, 0]
    yAxis = [0, 0, 1]
    defaultPlaneId = defaultPlanes?.negXz || ''
    if (camVector.y < 0) {
      zAxis = [0, -1, 0]
      defaultPlaneId = defaultPlanes?.xz || ''
    }
  }

  const defaultPlaneStrMap: Record<string, DefaultPlaneStr> = {
    [defaultPlanes.xy]: 'XY',
    [defaultPlanes.xz]: 'XZ',
    [defaultPlanes.yz]: 'YZ',
    [defaultPlanes.negXy]: '-XY',
    [defaultPlanes.negXz]: '-XZ',
    [defaultPlanes.negYz]: '-YZ',
  }

  sceneInfra.modelingSend({
    type: 'Select sketch plane',
    data: {
      type: 'defaultPlane',
      planeId: defaultPlaneId,
      plane: defaultPlaneStrMap[defaultPlaneId],
      zAxis,
      yAxis,
    },
  })

  return true
}

export async function selectOffsetSketchPlane(
  artifact: Artifact | undefined
): Promise<Error | boolean> {
  if (artifact?.type !== 'plane') {
    return new Error(
      `Invalid artifact type for offset sketch plane selection: ${artifact?.type}`
    )
  }
  const planeId = artifact.id
  try {
    const planeInfo = await sceneEntitiesManager.getFaceDetails(planeId)

    // Apply camera-based orientation logic similar to default planes
    let zAxis: [number, number, number] = [
      planeInfo.z_axis.x,
      planeInfo.z_axis.y,
      planeInfo.z_axis.z,
    ]
    let yAxis: [number, number, number] = [
      planeInfo.y_axis.x,
      planeInfo.y_axis.y,
      planeInfo.y_axis.z,
    ]

    // Get camera vector to determine which side of the plane we're viewing from
    const camVector = sceneInfra.camControls.camera.position
      .clone()
      .sub(sceneInfra.camControls.target)

    // Determine the canonical (absolute) plane orientation
    const absZAxis: [number, number, number] = [
      Math.abs(zAxis[0]),
      Math.abs(zAxis[1]),
      Math.abs(zAxis[2]),
    ]

    // Find the dominant axis (like default planes do)
    const maxComponent = Math.max(...absZAxis)
    const dominantAxisIndex = absZAxis.indexOf(maxComponent)

    // Check camera position against canonical orientation (like default planes)
    const cameraComponents = [camVector.x, camVector.y, camVector.z]
    let negated = cameraComponents[dominantAxisIndex] < 0
    if (dominantAxisIndex === 1) {
      // offset of the XZ is being weird, not sure if this is a camera bug
      negated = !negated
    }
    sceneInfra.modelingSend({
      type: 'Select sketch plane',
      data: {
        type: 'offsetPlane',
        zAxis,
        yAxis,
        position: [
          planeInfo.origin.x,
          planeInfo.origin.y,
          planeInfo.origin.z,
        ].map((num) => num / sceneInfra.baseUnitMultiplier) as [
          number,
          number,
          number,
        ],
        planeId,
        pathToNode: artifact.codeRef.pathToNode,
        negated,
      },
    })
  } catch (err) {
    console.error(err)
    return new Error('Error getting face details')
  }
  return true
}<|MERGE_RESOLUTION|>--- conflicted
+++ resolved
@@ -40,7 +40,6 @@
   sceneEntitiesManager,
   sceneInfra,
 } from '@src/lib/singletons'
-import { engineStreamActor } from '@src/lib/singletons'
 import { err } from '@src/lib/trap'
 import {
   getNormalisedCoordinates,
@@ -407,13 +406,8 @@
 
 function resetAndSetEngineEntitySelectionCmds(
   selections: SelectionToEngine[]
-<<<<<<< HEAD
-): Models['WebSocketRequest_type'][] {
+): WebSocketRequest[] {
   if (engineCommandManager.connection?.pingIntervalId === undefined) {
-=======
-): WebSocketRequest[] {
-  if (!engineCommandManager.engineConnection?.isReady()) {
->>>>>>> 128f9e3e
     return []
   }
   return [
