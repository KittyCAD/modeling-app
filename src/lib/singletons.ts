import EditorManager from '@src/editor/manager'
import { KclManager } from '@src/lang/KclSingleton'
import CodeManager from '@src/lang/codeManager'
import { EngineCommandManager } from '@src/lang/std/engineConnection'
import RustContext from '@src/lib/rustContext'
import { uuidv4 } from '@src/lib/utils'

import { SceneEntities } from '@src/clientSideScene/sceneEntities'
import { SceneInfra } from '@src/clientSideScene/sceneInfra'
import type { BaseUnit } from '@src/lib/settings/settingsTypes'

import { useSelector } from '@xstate/react'
import type { SnapshotFrom } from 'xstate'
import { createActor, setup, assign } from 'xstate'

import { isDesktop } from '@src/lib/isDesktop'
import { createSettings } from '@src/lib/settings/initialSettings'
import { authMachine } from '@src/machines/authMachine'
import {
  engineStreamContextCreate,
  engineStreamMachine,
} from '@src/machines/engineStreamMachine'
import { ACTOR_IDS } from '@src/machines/machineConstants'
import { settingsMachine } from '@src/machines/settingsMachine'
import { systemIOMachineDesktop } from '@src/machines/systemIO/systemIOMachineDesktop'
import { systemIOMachineWeb } from '@src/machines/systemIO/systemIOMachineWeb'
import type { AppMachineContext } from '@src/lib/types'
import { createAuthCommands } from '@src/lib/commandBarConfigs/authCommandConfig'
import { commandBarMachine } from '@src/machines/commandBarMachine'
import { createProjectCommands } from '@src/lib/commandBarConfigs/projectsCommandConfig'
<<<<<<< HEAD
import { createApplicationCommands } from '@src/lib/commandBarConfigs/applicationCommandConfig'
=======
>>>>>>> 305d613d

export const codeManager = new CodeManager()
export const engineCommandManager = new EngineCommandManager()
export const rustContext = new RustContext(engineCommandManager)

declare global {
  interface Window {
    editorManager: EditorManager
    engineCommandManager: EngineCommandManager
  }
}

// Accessible for tests mostly
window.engineCommandManager = engineCommandManager

export const sceneInfra = new SceneInfra(engineCommandManager)
engineCommandManager.camControlsCameraChange = sceneInfra.onCameraChange

// This needs to be after sceneInfra and engineCommandManager are is created.
export const editorManager = new EditorManager(engineCommandManager)

// This needs to be after codeManager is created.
// (lee: what??? why?)
export const kclManager = new KclManager(engineCommandManager, {
  rustContext,
  codeManager,
  editorManager,
  sceneInfra,
})

// The most obvious of cyclic dependencies.
// This is because the   handleOnViewUpdate(viewUpdate: ViewUpdate): void {
// method requires it for the current ast.
// CYCLIC REF
editorManager.kclManager = kclManager

// These are all late binding because of their circular dependency.
// TODO: proper dependency injection.
engineCommandManager.kclManager = kclManager
engineCommandManager.codeManager = codeManager
engineCommandManager.rustContext = rustContext

kclManager.sceneInfraBaseUnitMultiplierSetter = (unit: BaseUnit) => {
  sceneInfra.baseUnit = unit
}

export const sceneEntitiesManager = new SceneEntities(
  engineCommandManager,
  sceneInfra,
  editorManager,
  codeManager,
  kclManager,
  rustContext
)

if (typeof window !== 'undefined') {
  ;(window as any).engineCommandManager = engineCommandManager
  ;(window as any).kclManager = kclManager
  ;(window as any).sceneInfra = sceneInfra
  ;(window as any).sceneEntitiesManager = sceneEntitiesManager
  ;(window as any).editorManager = editorManager
  ;(window as any).codeManager = codeManager
  ;(window as any).rustContext = rustContext
  ;(window as any).enableMousePositionLogs = () =>
    document.addEventListener('mousemove', (e) =>
      console.log(`await page.mouse.click(${e.clientX}, ${e.clientY})`)
    )
  ;(window as any).enableFillet = () => {
    ;(window as any)._enableFillet = true
  }
  ;(window as any).zoomToFit = () =>
    engineCommandManager.sendSceneCommand({
      type: 'modeling_cmd_req',
      cmd_id: uuidv4(),
      cmd: {
        type: 'zoom_to_fit',
        object_ids: [], // leave empty to zoom to all objects
        padding: 0.2, // padding around the objects
        animated: false, // don't animate the zoom for now
      },
    })
}
const { AUTH, SETTINGS, SYSTEM_IO, ENGINE_STREAM, COMMAND_BAR } = ACTOR_IDS
const appMachineActors = {
  [AUTH]: authMachine,
  [SETTINGS]: settingsMachine,
  [SYSTEM_IO]: isDesktop() ? systemIOMachineDesktop : systemIOMachineWeb,
  [ENGINE_STREAM]: engineStreamMachine,
  [COMMAND_BAR]: commandBarMachine,
} as const

const appMachine = setup({
  types: {} as {
    context: AppMachineContext
  },
  actors: appMachineActors,
}).createMachine({
  id: 'modeling-app',
  context: {
    codeManager: codeManager,
    kclManager: kclManager,
    engineCommandManager: engineCommandManager,
    sceneInfra: sceneInfra,
    sceneEntitiesManager: sceneEntitiesManager,
  },
  entry: [
    /**
     * We originally wanted to use spawnChild but the inferred type blew up. The more children we
     * created the type complexity went through the roof. This functionally should act the same.
     * the system and parent internals are tracked properly. After reading the documentation
     * it suggests either method but this method requires manual clean up as described in the gotcha
     * comment block below. If this becomes an issue we can always move this spawn into createActor functions
     * in javascript above and reference those directly but the system and parent internals within xstate
     * will not work.
     */
    assign({
      // Gotcha, if you use spawn, make sure you remove the ActorRef from context
      // to prevent memory leaks when the spawned actor is no longer needed
      authActor: ({ spawn }) => spawn(AUTH, { id: AUTH, systemId: AUTH }),
      settingsActor: ({ spawn }) =>
        spawn(SETTINGS, {
          id: SETTINGS,
          systemId: SETTINGS,
          input: createSettings(),
        }),
      systemIOActor: ({ spawn }) =>
        spawn(SYSTEM_IO, { id: SYSTEM_IO, systemId: SYSTEM_IO }),
      engineStreamActor: ({ spawn }) =>
        spawn(ENGINE_STREAM, {
          id: ENGINE_STREAM,
          systemId: ENGINE_STREAM,
          input: engineStreamContextCreate(),
        }),
      commandBarActor: ({ spawn }) =>
        spawn(COMMAND_BAR, {
          id: COMMAND_BAR,
          systemId: COMMAND_BAR,
          input: {
            commands: [],
          },
        }),
    }),
  ],
})

export const appActor = createActor(appMachine, {
  systemId: 'root',
})

/**
 * GOTCHA: the type coercion of this actor works because it is spawned for
 * the lifetime of {appActor}, but would not work if it were invoked
 * or if it were destroyed under any conditions during {appActor}'s life
 */
export const authActor = appActor.getSnapshot().context.authActor!
export const useAuthState = () => useSelector(authActor, (state) => state)
export const useToken = () =>
  useSelector(authActor, (state) => state.context.token)
export const useUser = () =>
  useSelector(authActor, (state) => state.context.user)

/**
 * GOTCHA: the type coercion of this actor works because it is spawned for
 * the lifetime of {appActor}, but would not work if it were invoked
 * or if it were destroyed under any conditions during {appActor}'s life
 */
export const settingsActor = appActor.getSnapshot().context.settingsActor!
export const getSettings = () => {
  const { currentProject: _, ...settings } = settingsActor.getSnapshot().context
  return settings
}
export const useSettings = () =>
  useSelector(settingsActor, (state) => {
    // We have to peel everything that isn't settings off
    const { currentProject, ...settings } = state.context
    return settings
  })

export const systemIOActor = appActor.getSnapshot().context.systemIOActor!

export const engineStreamActor =
  appActor.getSnapshot().context.engineStreamActor!

<<<<<<< HEAD
window.actor = systemIOActor

=======
>>>>>>> 305d613d
export const commandBarActor = appActor.getSnapshot().context.commandBarActor!

const cmdBarStateSelector = (state: SnapshotFrom<typeof commandBarActor>) =>
  state
export const useCommandBarState = () => {
  return useSelector(commandBarActor, cmdBarStateSelector)
}

// Initialize global commands
commandBarActor.send({
  type: 'Add commands',
  data: {
    commands: [
      ...createAuthCommands({ authActor }),
      ...createProjectCommands({ systemIOActor }),
<<<<<<< HEAD
      ...createApplicationCommands({systemIOActor})
=======
>>>>>>> 305d613d
    ],
  },
})<|MERGE_RESOLUTION|>--- conflicted
+++ resolved
@@ -28,10 +28,7 @@
 import { createAuthCommands } from '@src/lib/commandBarConfigs/authCommandConfig'
 import { commandBarMachine } from '@src/machines/commandBarMachine'
 import { createProjectCommands } from '@src/lib/commandBarConfigs/projectsCommandConfig'
-<<<<<<< HEAD
 import { createApplicationCommands } from '@src/lib/commandBarConfigs/applicationCommandConfig'
-=======
->>>>>>> 305d613d
 
 export const codeManager = new CodeManager()
 export const engineCommandManager = new EngineCommandManager()
@@ -215,11 +212,6 @@
 export const engineStreamActor =
   appActor.getSnapshot().context.engineStreamActor!
 
-<<<<<<< HEAD
-window.actor = systemIOActor
-
-=======
->>>>>>> 305d613d
 export const commandBarActor = appActor.getSnapshot().context.commandBarActor!
 
 const cmdBarStateSelector = (state: SnapshotFrom<typeof commandBarActor>) =>
@@ -235,10 +227,7 @@
     commands: [
       ...createAuthCommands({ authActor }),
       ...createProjectCommands({ systemIOActor }),
-<<<<<<< HEAD
-      ...createApplicationCommands({systemIOActor})
-=======
->>>>>>> 305d613d
+      ...createApplicationCommands({ systemIOActor }),
     ],
   },
 })