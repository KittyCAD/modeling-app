import { withAPIBaseURL } from '@src/lib/withBaseURL'

import EditorManager from '@src/editor/manager'
import { KclManager } from '@src/lang/KclSingleton'
import CodeManager from '@src/lang/codeManager'
import RustContext from '@src/lib/rustContext'
import { uuidv4 } from '@src/lib/utils'

import { SceneEntities } from '@src/clientSideScene/sceneEntities'
import { SceneInfra } from '@src/clientSideScene/sceneInfra'
import type { BaseUnit } from '@src/lib/settings/settingsTypes'

import { useSelector } from '@xstate/react'
import type { ActorRefFrom, SnapshotFrom } from 'xstate'
import { createActor, setup, spawnChild } from 'xstate'

import { createAuthCommands } from '@src/lib/commandBarConfigs/authCommandConfig'
import { createProjectCommands } from '@src/lib/commandBarConfigs/projectsCommandConfig'
import { isDesktop } from '@src/lib/isDesktop'
import { createSettings } from '@src/lib/settings/initialSettings'
import type { AppMachineContext } from '@src/lib/types'
import { authMachine } from '@src/machines/authMachine'
import {
  BILLING_CONTEXT_DEFAULTS,
  billingMachine,
} from '@src/machines/billingMachine'
import { ACTOR_IDS } from '@src/machines/machineConstants'
import {
  mlEphantDefaultContext,
  mlEphantManagerMachine,
} from '@src/machines/mlEphantManagerMachine'
import { settingsMachine } from '@src/machines/settingsMachine'
import { systemIOMachineDesktop } from '@src/machines/systemIO/systemIOMachineDesktop'
import { systemIOMachineWeb } from '@src/machines/systemIO/systemIOMachineWeb'
import { commandBarMachine } from '@src/machines/commandBarMachine'
import { ConnectionManager } from '@src/network/connectionManager'
import type { Debugger } from '@src/lib/debugger'
import { EngineDebugger } from '@src/lib/debugger'

<<<<<<< HEAD
export const engineCommandManager = new EngineCommandManager()

=======
export const codeManager = new CodeManager()
export const engineCommandManager = new ConnectionManager()
>>>>>>> 01775d47
export const rustContext = new RustContext(engineCommandManager)

declare global {
  interface Window {
    editorManager: EditorManager
    engineCommandManager: ConnectionManager
    engineDebugger: Debugger
  }
}

// Accessible for tests mostly
window.engineCommandManager = engineCommandManager

export const sceneInfra = new SceneInfra(engineCommandManager)

// This needs to be after sceneInfra and engineCommandManager are is created.
export const editorManager = new EditorManager(engineCommandManager)
export const codeManager = new CodeManager({ editorManager })

// This needs to be after codeManager is created.
// (lee: what??? why?)
export const kclManager = new KclManager(engineCommandManager, {
  rustContext,
  codeManager,
  editorManager,
  sceneInfra,
})

import { initPromise } from '@src/lang/wasmUtils'
// Initialize KCL version
import { setKclVersion } from '@src/lib/kclVersion'

initPromise
  .then(() => {
    setKclVersion(kclManager.kclVersion)
  })
  .catch((e) => {
    console.error(e)
  })

// The most obvious of cyclic dependencies.
// This is because the   handleOnViewUpdate(viewUpdate: ViewUpdate): void {
// method requires it for the current ast.
// CYCLIC REF
editorManager.kclManager = kclManager
editorManager.codeManager = codeManager

// These are all late binding because of their circular dependency.
// TODO: proper dependency injection.
engineCommandManager.kclManager = kclManager
engineCommandManager.codeManager = codeManager
engineCommandManager.sceneInfra = sceneInfra
engineCommandManager.rustContext = rustContext

kclManager.sceneInfraBaseUnitMultiplierSetter = (unit: BaseUnit) => {
  sceneInfra.baseUnit = unit
}

export const sceneEntitiesManager = new SceneEntities(
  engineCommandManager,
  sceneInfra,
  editorManager,
  codeManager,
  kclManager,
  rustContext
)

if (typeof window !== 'undefined') {
  ;(window as any).engineCommandManager = engineCommandManager
  ;(window as any).kclManager = kclManager
  ;(window as any).sceneInfra = sceneInfra
  ;(window as any).sceneEntitiesManager = sceneEntitiesManager
  ;(window as any).editorManager = editorManager
  ;(window as any).codeManager = codeManager
  ;(window as any).rustContext = rustContext
  ;(window as any).engineDebugger = EngineDebugger
  ;(window as any).enableMousePositionLogs = () =>
    document.addEventListener('mousemove', (e) =>
      console.log(`await page.mouse.click(${e.clientX}, ${e.clientY})`)
    )
  ;(window as any).enableFillet = () => {
    ;(window as any)._enableFillet = true
  }
  ;(window as any).zoomToFit = () =>
    engineCommandManager.sendSceneCommand({
      type: 'modeling_cmd_req',
      cmd_id: uuidv4(),
      cmd: {
        type: 'zoom_to_fit',
        object_ids: [], // leave empty to zoom to all objects
        padding: 0.2, // padding around the objects
        animated: false, // don't animate the zoom for now
      },
    })
}
const { AUTH, SETTINGS, SYSTEM_IO, MLEPHANT_MANAGER, COMMAND_BAR, BILLING } =
  ACTOR_IDS
const appMachineActors = {
  [AUTH]: authMachine,
  [SETTINGS]: settingsMachine,
  [SYSTEM_IO]: isDesktop() ? systemIOMachineDesktop : systemIOMachineWeb,
  [MLEPHANT_MANAGER]: mlEphantManagerMachine,
  [COMMAND_BAR]: commandBarMachine,
  [BILLING]: billingMachine,
} as const

const appMachine = setup({
  types: {} as {
    context: AppMachineContext
  },
}).createMachine({
  id: 'modeling-app',
  context: {
    codeManager: codeManager,
    kclManager: kclManager,
    engineCommandManager: engineCommandManager,
    sceneInfra: sceneInfra,
    sceneEntitiesManager: sceneEntitiesManager,
  },
  entry: [
    /**
     * We have been battling XState's type unions exploding in size,
     * so for these global actors, we have decided to forego creating them by reference
     * using the `actors` property in the `setup` function, and
     * inline them instead.
     */
    spawnChild(appMachineActors[AUTH], { systemId: AUTH }),
    spawnChild(appMachineActors[SETTINGS], {
      systemId: SETTINGS,
      input: createSettings(),
    }),
    spawnChild(appMachineActors[MLEPHANT_MANAGER], {
      systemId: MLEPHANT_MANAGER,
      input: mlEphantDefaultContext(),
    }),
    spawnChild(appMachineActors[SYSTEM_IO], {
      systemId: SYSTEM_IO,
    }),
    spawnChild(appMachineActors[COMMAND_BAR], {
      systemId: COMMAND_BAR,
      input: {
        commands: [],
      },
    }),
    spawnChild(appMachineActors[BILLING], {
      systemId: BILLING,
      input: {
        ...BILLING_CONTEXT_DEFAULTS,
        urlUserService: () => withAPIBaseURL(''),
      },
    }),
  ],
})

export const appActor = createActor(appMachine, {
  systemId: 'root',
})

/**
 * GOTCHA: the type coercion of this actor works because it is spawned for
 * the lifetime of {appActor}, but would not work if it were invoked
 * or if it were destroyed under any conditions during {appActor}'s life
 */
export const authActor = appActor.system.get(AUTH) as ActorRefFrom<
  (typeof appMachineActors)[typeof AUTH]
>
export const useAuthState = () => useSelector(authActor, (state) => state)
export const useToken = () =>
  useSelector(authActor, (state) => state.context.token)
export const useUser = () =>
  useSelector(authActor, (state) => state.context.user)

/**
 * GOTCHA: the type coercion of this actor works because it is spawned for
 * the lifetime of {appActor}, but would not work if it were invoked
 * or if it were destroyed under any conditions during {appActor}'s life
 */
export const settingsActor = appActor.system.get(SETTINGS) as ActorRefFrom<
  (typeof appMachineActors)[typeof SETTINGS]
>
export const getSettings = () => {
  const { currentProject: _, ...settings } = settingsActor.getSnapshot().context
  return settings
}

// These are all late binding because of their circular dependency.
// TODO: proper dependency injection.
sceneInfra.camControls.getSettings = getSettings
sceneEntitiesManager.getSettings = getSettings

export const useSettings = () =>
  useSelector(settingsActor, (state) => {
    // We have to peel everything that isn't settings off
    const { currentProject, ...settings } = state.context
    return settings
  })

export type SystemIOActor = ActorRefFrom<
  (typeof appMachineActors)[typeof SYSTEM_IO]
>

export const systemIOActor = appActor.system.get(SYSTEM_IO) as SystemIOActor

export const mlEphantManagerActor = appActor.system.get(
  MLEPHANT_MANAGER
) as ActorRefFrom<(typeof appMachineActors)[typeof MLEPHANT_MANAGER]>

export const commandBarActor = appActor.system.get(COMMAND_BAR) as ActorRefFrom<
  (typeof appMachineActors)[typeof COMMAND_BAR]
>

// TODO: proper dependency management
sceneEntitiesManager.commandBarActor = commandBarActor

export const billingActor = appActor.system.get(BILLING) as ActorRefFrom<
  (typeof appMachineActors)[typeof BILLING]
>

const cmdBarStateSelector = (state: SnapshotFrom<typeof commandBarActor>) =>
  state
export const useCommandBarState = () => {
  return useSelector(commandBarActor, cmdBarStateSelector)
}

// Initialize global commands
commandBarActor.send({
  type: 'Add commands',
  data: {
    commands: [
      ...createAuthCommands({ authActor }),
      ...createProjectCommands({ systemIOActor }),
    ],
  },
})<|MERGE_RESOLUTION|>--- conflicted
+++ resolved
@@ -37,13 +37,7 @@
 import type { Debugger } from '@src/lib/debugger'
 import { EngineDebugger } from '@src/lib/debugger'
 
-<<<<<<< HEAD
-export const engineCommandManager = new EngineCommandManager()
-
-=======
-export const codeManager = new CodeManager()
 export const engineCommandManager = new ConnectionManager()
->>>>>>> 01775d47
 export const rustContext = new RustContext(engineCommandManager)
 
 declare global {
