import { withAPIBaseURL } from '@src/lib/withBaseURL'

import EditorManager from '@src/editor/manager'
import { KclManager } from '@src/lang/KclSingleton'
import CodeManager from '@src/lang/codeManager'
import RustContext from '@src/lib/rustContext'
import { uuidv4 } from '@src/lib/utils'

import { SceneEntities } from '@src/clientSideScene/sceneEntities'
import { SceneInfra } from '@src/clientSideScene/sceneInfra'
import type { BaseUnit } from '@src/lib/settings/settingsTypes'

import { useSelector } from '@xstate/react'
import type { ActorRefFrom, SnapshotFrom } from 'xstate'
import { assign, createActor, setup, spawnChild } from 'xstate'

import { createAuthCommands } from '@src/lib/commandBarConfigs/authCommandConfig'
import { createProjectCommands } from '@src/lib/commandBarConfigs/projectsCommandConfig'
import { isDesktop } from '@src/lib/isDesktop'
import { createSettings } from '@src/lib/settings/initialSettings'
import type { AppMachineContext, AppMachineEvent } from '@src/lib/types'
import { authMachine } from '@src/machines/authMachine'
import {
  BILLING_CONTEXT_DEFAULTS,
  billingMachine,
} from '@src/machines/billingMachine'
import { ACTOR_IDS } from '@src/machines/machineConstants'
import {
  mlEphantDefaultContext,
  mlEphantManagerMachine,
} from '@src/machines/mlEphantManagerMachine'
import { settingsMachine } from '@src/machines/settingsMachine'
import { systemIOMachineDesktop } from '@src/machines/systemIO/systemIOMachineDesktop'
import { systemIOMachineWeb } from '@src/machines/systemIO/systemIOMachineWeb'
import { commandBarMachine } from '@src/machines/commandBarMachine'
import { ConnectionManager } from '@src/network/connectionManager'
import type { Debugger } from '@src/lib/debugger'
import { EngineDebugger } from '@src/lib/debugger'

export const engineCommandManager = new ConnectionManager()
export const rustContext = new RustContext(engineCommandManager)

declare global {
  interface Window {
    editorManager: EditorManager
    engineCommandManager: ConnectionManager
    engineDebugger: Debugger
  }
}

// Accessible for tests mostly
window.engineCommandManager = engineCommandManager

export const sceneInfra = new SceneInfra(engineCommandManager)

// This needs to be after sceneInfra and engineCommandManager are is created.
export const editorManager = new EditorManager(engineCommandManager)
export const codeManager = new CodeManager({ editorManager })

// This needs to be after codeManager is created.
// (lee: what??? why?)
export const kclManager = new KclManager(engineCommandManager, {
  rustContext,
  codeManager,
  editorManager,
  sceneInfra,
})

import { initPromise } from '@src/lang/wasmUtils'
// Initialize KCL version
import { setKclVersion } from '@src/lib/kclVersion'
<<<<<<< HEAD
import { AppMachineEventType } from '@src/lib/types'
import {
  defaultLayout,
  defaultLayoutConfig,
  saveLayout,
  type Layout,
} from '@src/lib/layout'
=======
import { processEnv } from '@src/env'
>>>>>>> cbbb6804

initPromise
  .then(() => {
    if (processEnv()?.VITEST) {
      const message =
        'singletons is trying to call initPromise and setKclVersion. This will be blocked in VITEST runtimes.'
      console.log(message)
      return
    }

    setKclVersion(kclManager.kclVersion)
  })
  .catch((e) => {
    console.error(e)
  })

// The most obvious of cyclic dependencies.
// This is because the   handleOnViewUpdate(viewUpdate: ViewUpdate): void {
// method requires it for the current ast.
// CYCLIC REF
editorManager.kclManager = kclManager
editorManager.codeManager = codeManager

// These are all late binding because of their circular dependency.
// TODO: proper dependency injection.
engineCommandManager.kclManager = kclManager
engineCommandManager.codeManager = codeManager
engineCommandManager.sceneInfra = sceneInfra
engineCommandManager.rustContext = rustContext

kclManager.sceneInfraBaseUnitMultiplierSetter = (unit: BaseUnit) => {
  sceneInfra.baseUnit = unit
}

export const sceneEntitiesManager = new SceneEntities(
  engineCommandManager,
  sceneInfra,
  editorManager,
  codeManager,
  kclManager,
  rustContext
)

if (typeof window !== 'undefined') {
  ;(window as any).engineCommandManager = engineCommandManager
  ;(window as any).kclManager = kclManager
  ;(window as any).sceneInfra = sceneInfra
  ;(window as any).sceneEntitiesManager = sceneEntitiesManager
  ;(window as any).editorManager = editorManager
  ;(window as any).codeManager = codeManager
  ;(window as any).rustContext = rustContext
  ;(window as any).engineDebugger = EngineDebugger
  ;(window as any).enableMousePositionLogs = () =>
    document.addEventListener('mousemove', (e) =>
      console.log(`await page.mouse.click(${e.clientX}, ${e.clientY})`)
    )
  ;(window as any).enableFillet = () => {
    ;(window as any)._enableFillet = true
  }
  ;(window as any).zoomToFit = () =>
    engineCommandManager.sendSceneCommand({
      type: 'modeling_cmd_req',
      cmd_id: uuidv4(),
      cmd: {
        type: 'zoom_to_fit',
        object_ids: [], // leave empty to zoom to all objects
        padding: 0.2, // padding around the objects
        animated: false, // don't animate the zoom for now
      },
    })
}
const { AUTH, SETTINGS, SYSTEM_IO, MLEPHANT_MANAGER, COMMAND_BAR, BILLING } =
  ACTOR_IDS
const appMachineActors = {
  [AUTH]: authMachine,
  [SETTINGS]: settingsMachine,
  [SYSTEM_IO]: isDesktop() ? systemIOMachineDesktop : systemIOMachineWeb,
  [MLEPHANT_MANAGER]: mlEphantManagerMachine,
  [COMMAND_BAR]: commandBarMachine,
  [BILLING]: billingMachine,
} as const

const appMachine = setup({
  types: {} as {
    events: AppMachineEvent
    context: AppMachineContext
  },
}).createMachine({
  id: 'modeling-app',
  context: {
    codeManager: codeManager,
    kclManager: kclManager,
    engineCommandManager: engineCommandManager,
    sceneInfra: sceneInfra,
    sceneEntitiesManager: sceneEntitiesManager,
    layout: defaultLayout,
  },
  entry: [
    /**
     * We have been battling XState's type unions exploding in size,
     * so for these global actors, we have decided to forego creating them by reference
     * using the `actors` property in the `setup` function, and
     * inline them instead.
     */
    spawnChild(appMachineActors[AUTH], { systemId: AUTH }),
    spawnChild(appMachineActors[SETTINGS], {
      systemId: SETTINGS,
      input: createSettings(),
    }),
    spawnChild(appMachineActors[MLEPHANT_MANAGER], {
      systemId: MLEPHANT_MANAGER,
      input: mlEphantDefaultContext(),
    }),
    spawnChild(appMachineActors[SYSTEM_IO], {
      systemId: SYSTEM_IO,
    }),
    spawnChild(appMachineActors[COMMAND_BAR], {
      systemId: COMMAND_BAR,
      input: {
        commands: [],
      },
    }),
    spawnChild(appMachineActors[BILLING], {
      systemId: BILLING,
      input: {
        ...BILLING_CONTEXT_DEFAULTS,
        urlUserService: () => withAPIBaseURL(''),
      },
    }),
  ],
  on: {
    [AppMachineEventType.SetLayout]: {
      actions: [
        assign({ layout: ({ event }) => event.layout }),
        ({ event }) => saveLayout({ layout: event.layout }),
      ],
    },
    [AppMachineEventType.ResetLayout]: {
      actions: [
        assign({ layout: defaultLayoutConfig }),
        ({ context }) => saveLayout({ layout: context.layout }),
      ],
    },
  },
})

export const appActor = createActor(appMachine, {
  systemId: 'root',
})

/**
 * GOTCHA: the type coercion of this actor works because it is spawned for
 * the lifetime of {appActor}, but would not work if it were invoked
 * or if it were destroyed under any conditions during {appActor}'s life
 */
export const authActor = appActor.system.get(AUTH) as ActorRefFrom<
  (typeof appMachineActors)[typeof AUTH]
>
export const useAuthState = () => useSelector(authActor, (state) => state)
export const useToken = () =>
  useSelector(authActor, (state) => state.context.token)
export const useUser = () =>
  useSelector(authActor, (state) => state.context.user)

/**
 * GOTCHA: the type coercion of this actor works because it is spawned for
 * the lifetime of {appActor}, but would not work if it were invoked
 * or if it were destroyed under any conditions during {appActor}'s life
 */
export const settingsActor = appActor.system.get(SETTINGS) as ActorRefFrom<
  (typeof appMachineActors)[typeof SETTINGS]
>
export const getSettings = () => {
  const { currentProject: _, ...settings } = settingsActor.getSnapshot().context
  return settings
}

// These are all late binding because of their circular dependency.
// TODO: proper dependency injection.
sceneInfra.camControls.getSettings = getSettings
sceneEntitiesManager.getSettings = getSettings

export const useSettings = () =>
  useSelector(settingsActor, (state) => {
    // We have to peel everything that isn't settings off
    const { currentProject, ...settings } = state.context
    return settings
  })

export type SystemIOActor = ActorRefFrom<
  (typeof appMachineActors)[typeof SYSTEM_IO]
>

export const systemIOActor = appActor.system.get(SYSTEM_IO) as SystemIOActor

export const mlEphantManagerActor = appActor.system.get(
  MLEPHANT_MANAGER
) as ActorRefFrom<(typeof appMachineActors)[typeof MLEPHANT_MANAGER]>

export const commandBarActor = appActor.system.get(COMMAND_BAR) as ActorRefFrom<
  (typeof appMachineActors)[typeof COMMAND_BAR]
>

// TODO: proper dependency management
sceneEntitiesManager.commandBarActor = commandBarActor

export const billingActor = appActor.system.get(BILLING) as ActorRefFrom<
  (typeof appMachineActors)[typeof BILLING]
>

const cmdBarStateSelector = (state: SnapshotFrom<typeof commandBarActor>) =>
  state
export const useCommandBarState = () => {
  return useSelector(commandBarActor, cmdBarStateSelector)
}

// Initialize global commands
commandBarActor.send({
  type: 'Add commands',
  data: {
    commands: [
      ...createAuthCommands({ authActor }),
      ...createProjectCommands({ systemIOActor }),
    ],
  },
})

const layoutSelector = (state: SnapshotFrom<typeof appActor>) =>
  state.context.layout
export const getLayout = () => appActor.getSnapshot().context.layout
export const useLayout = () => useSelector(appActor, layoutSelector)
export const setLayout = (layout: Layout) =>
  appActor.send({ type: AppMachineEventType.SetLayout, layout })<|MERGE_RESOLUTION|>--- conflicted
+++ resolved
@@ -69,7 +69,6 @@
 import { initPromise } from '@src/lang/wasmUtils'
 // Initialize KCL version
 import { setKclVersion } from '@src/lib/kclVersion'
-<<<<<<< HEAD
 import { AppMachineEventType } from '@src/lib/types'
 import {
   defaultLayout,
@@ -77,9 +76,7 @@
   saveLayout,
   type Layout,
 } from '@src/lib/layout'
-=======
 import { processEnv } from '@src/env'
->>>>>>> cbbb6804
 
 initPromise
   .then(() => {
