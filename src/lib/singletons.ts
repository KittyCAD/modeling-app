import { SceneEntities } from 'clientSideScene/sceneEntities'
import { SceneInfra } from 'clientSideScene/sceneInfra'
import EditorManager from 'editor/manager'
import { KclManager } from 'lang/KclSingleton'
import CodeManager from 'lang/codeManager'
import { EngineCommandManager } from 'lang/std/engineConnection'
import { uuidv4 } from './utils'

export const codeManager = new CodeManager()

export const engineCommandManager = new EngineCommandManager()

// Accessible for tests mostly
// @ts-ignore
window.tearDown = engineCommandManager.tearDown

// This needs to be after codeManager is created.
export const kclManager = new KclManager(engineCommandManager)
<<<<<<< HEAD
=======
kclManager.isFirstRender = true
engineCommandManager.kclManager = kclManager
>>>>>>> dd754c78

engineCommandManager.getAstCb = () => kclManager.ast

export const sceneInfra = new SceneInfra(engineCommandManager)
engineCommandManager.camControlsCameraChange = sceneInfra.onCameraChange

export const sceneEntitiesManager = new SceneEntities(engineCommandManager)

// This needs to be after sceneInfra and engineCommandManager are is created.
export const editorManager = new EditorManager()

if (typeof window !== 'undefined') {
  ;(window as any).engineCommandManager = engineCommandManager
  ;(window as any).kclManager = kclManager
  ;(window as any).sceneInfra = sceneInfra
  ;(window as any).sceneEntitiesManager = sceneEntitiesManager
  ;(window as any).editorManager = editorManager
  ;(window as any).enableMousePositionLogs = () =>
    document.addEventListener('mousemove', (e) =>
      console.log(`await page.mouse.click(${e.clientX}, ${e.clientY})`)
    )
  ;(window as any).enableFillet = () => {
    ;(window as any)._enableFillet = true
  }
  ;(window as any).zoomToFit = () =>
    engineCommandManager.sendSceneCommand({
      type: 'modeling_cmd_req',
      cmd_id: uuidv4(),
      cmd: {
        type: 'zoom_to_fit',
        object_ids: [], // leave empty to zoom to all objects
        padding: 0.2, // padding around the objects
      },
    })
}<|MERGE_RESOLUTION|>--- conflicted
+++ resolved
@@ -16,11 +16,7 @@
 
 // This needs to be after codeManager is created.
 export const kclManager = new KclManager(engineCommandManager)
-<<<<<<< HEAD
-=======
-kclManager.isFirstRender = true
 engineCommandManager.kclManager = kclManager
->>>>>>> dd754c78
 
 engineCommandManager.getAstCb = () => kclManager.ast
 
