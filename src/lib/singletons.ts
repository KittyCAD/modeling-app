import EditorManager from '@src/editor/manager'
import { KclManager } from '@src/lang/KclSingleton'
import CodeManager from '@src/lang/codeManager'
import { EngineCommandManager } from '@src/lang/std/engineConnection'
import RustContext from '@src/lib/rustContext'
import { uuidv4 } from '@src/lib/utils'

import { SceneEntities } from '@src/clientSideScene/sceneEntities'
import { SceneInfra } from '@src/clientSideScene/sceneInfra'
import type { BaseUnit } from '@src/lib/settings/settingsTypes'

import { useSelector } from '@xstate/react'
import type { SnapshotFrom } from 'xstate'
import { createActor, setup, assign } from 'xstate'

import { isDesktop } from '@src/lib/isDesktop'
import { createSettings } from '@src/lib/settings/initialSettings'
import { authMachine } from '@src/machines/authMachine'
import {
  engineStreamContextCreate,
  engineStreamMachine,
} from '@src/machines/engineStreamMachine'
import { ACTOR_IDS } from '@src/machines/machineConstants'
import { settingsMachine } from '@src/machines/settingsMachine'
import { systemIOMachineDesktop } from '@src/machines/systemIO/systemIOMachineDesktop'
import { systemIOMachineWeb } from '@src/machines/systemIO/systemIOMachineWeb'
import type { AppMachineContext } from '@src/lib/types'
import { createAuthCommands } from '@src/lib/commandBarConfigs/authCommandConfig'
import { commandBarMachine } from '@src/machines/commandBarMachine'
import { createProjectCommands } from '@src/lib/commandBarConfigs/projectsCommandConfig'

export const codeManager = new CodeManager()
export const engineCommandManager = new EngineCommandManager()
export const rustContext = new RustContext(engineCommandManager)

declare global {
  interface Window {
    editorManager: EditorManager
    engineCommandManager: EngineCommandManager
  }
}

// Accessible for tests mostly
window.engineCommandManager = engineCommandManager

export const sceneInfra = new SceneInfra(engineCommandManager)
engineCommandManager.camControlsCameraChange = sceneInfra.onCameraChange

// This needs to be after sceneInfra and engineCommandManager are is created.
export const editorManager = new EditorManager(engineCommandManager)

// This needs to be after codeManager is created.
// (lee: what??? why?)
export const kclManager = new KclManager(engineCommandManager, {
  rustContext,
  codeManager,
  editorManager,
  sceneInfra,
})

// The most obvious of cyclic dependencies.
// This is because the   handleOnViewUpdate(viewUpdate: ViewUpdate): void {
// method requires it for the current ast.
// CYCLIC REF
editorManager.kclManager = kclManager

// These are all late binding because of their circular dependency.
// TODO: proper dependency injection.
engineCommandManager.kclManager = kclManager
engineCommandManager.codeManager = codeManager
engineCommandManager.rustContext = rustContext

kclManager.sceneInfraBaseUnitMultiplierSetter = (unit: BaseUnit) => {
  sceneInfra.baseUnit = unit
}

export const sceneEntitiesManager = new SceneEntities(
  engineCommandManager,
  sceneInfra,
  editorManager,
  codeManager,
  kclManager,
  rustContext
)

if (typeof window !== 'undefined') {
  ;(window as any).engineCommandManager = engineCommandManager
  ;(window as any).kclManager = kclManager
  ;(window as any).sceneInfra = sceneInfra
  ;(window as any).sceneEntitiesManager = sceneEntitiesManager
  ;(window as any).editorManager = editorManager
  ;(window as any).codeManager = codeManager
  ;(window as any).rustContext = rustContext
  ;(window as any).enableMousePositionLogs = () =>
    document.addEventListener('mousemove', (e) =>
      console.log(`await page.mouse.click(${e.clientX}, ${e.clientY})`)
    )
  ;(window as any).enableFillet = () => {
    ;(window as any)._enableFillet = true
  }
  ;(window as any).zoomToFit = () =>
    engineCommandManager.sendSceneCommand({
      type: 'modeling_cmd_req',
      cmd_id: uuidv4(),
      cmd: {
        type: 'zoom_to_fit',
        object_ids: [], // leave empty to zoom to all objects
        padding: 0.2, // padding around the objects
        animated: false, // don't animate the zoom for now
      },
    })
}
const { AUTH, SETTINGS, SYSTEM_IO, ENGINE_STREAM, COMMAND_BAR } = ACTOR_IDS
const appMachineActors = {
  [AUTH]: authMachine,
  [SETTINGS]: settingsMachine,
  [SYSTEM_IO]: isDesktop() ? systemIOMachineDesktop : systemIOMachineWeb,
  [ENGINE_STREAM]: engineStreamMachine,
  [COMMAND_BAR]: commandBarMachine,
} as const

const appMachine = setup({
  types: {} as {
    context: AppMachineContext
  },
  actors: appMachineActors,
}).createMachine({
  id: 'modeling-app',
  context: {
    codeManager: codeManager,
    kclManager: kclManager,
    engineCommandManager: engineCommandManager,
    sceneInfra: sceneInfra,
    sceneEntitiesManager: sceneEntitiesManager,
  },
  entry: [
    /**
     * We originally wanted to use spawnChild but the inferred type blew up. The more children we
     * created the type complexity went through the roof. This functionally should act the same.
     * the system and parent internals are tracked properly. After reading the documentation
     * it suggests either method but this method requires manual clean up as described in the gotcha
     * comment block below. If this becomes an issue we can always move this spawn into createActor functions
     * in javascript above and reference those directly but the system and parent internals within xstate
     * will not work.
     */
    assign({
      // Gotcha, if you use spawn, make sure you remove the ActorRef from context
      // to prevent memory leaks when the spawned actor is no longer needed
      authActor: ({ spawn }) => spawn(AUTH, { id: AUTH, systemId: AUTH }),
      settingsActor: ({ spawn }) =>
        spawn(SETTINGS, {
          id: SETTINGS,
          systemId: SETTINGS,
          input: createSettings(),
        }),
      systemIOActor: ({ spawn }) =>
        spawn(SYSTEM_IO, { id: SYSTEM_IO, systemId: SYSTEM_IO }),
      engineStreamActor: ({ spawn }) =>
        spawn(ENGINE_STREAM, {
          id: ENGINE_STREAM,
          systemId: ENGINE_STREAM,
          input: engineStreamContextCreate(),
        }),
      commandBarActor: ({ spawn }) =>
        spawn(COMMAND_BAR, {
          id: COMMAND_BAR,
          systemId: COMMAND_BAR,
          input: {
            commands: [],
          },
        }),
    }),
  ],
})

export const appActor = createActor(appMachine, {
  systemId: 'root',
})

/**
 * GOTCHA: the type coercion of this actor works because it is spawned for
 * the lifetime of {appActor}, but would not work if it were invoked
 * or if it were destroyed under any conditions during {appActor}'s life
 */
export const authActor = appActor.getSnapshot().context.authActor!
export const useAuthState = () => useSelector(authActor, (state) => state)
export const useToken = () =>
  useSelector(authActor, (state) => state.context.token)
export const useUser = () =>
  useSelector(authActor, (state) => state.context.user)

/**
 * GOTCHA: the type coercion of this actor works because it is spawned for
 * the lifetime of {appActor}, but would not work if it were invoked
 * or if it were destroyed under any conditions during {appActor}'s life
 */
export const settingsActor = appActor.getSnapshot().context.settingsActor!
export const getSettings = () => {
  const { currentProject: _, ...settings } = settingsActor.getSnapshot().context
  return settings
}
export const useSettings = () =>
  useSelector(settingsActor, (state) => {
    // We have to peel everything that isn't settings off
    const { currentProject, ...settings } = state.context
    return settings
  })

export const systemIOActor = appActor.getSnapshot().context.systemIOActor!

export const engineStreamActor =
  appActor.getSnapshot().context.engineStreamActor!
<<<<<<< HEAD
window.actor = systemIOActor
=======

export const commandBarActor = appActor.getSnapshot().context.commandBarActor!

const cmdBarStateSelector = (state: SnapshotFrom<typeof commandBarActor>) =>
  state
export const useCommandBarState = () => {
  return useSelector(commandBarActor, cmdBarStateSelector)
}

// Initialize global commands
commandBarActor.send({
  type: 'Add commands',
  data: {
    commands: [
      ...createAuthCommands({ authActor }),
      ...createProjectCommands({ systemIOActor }),
    ],
  },
})
>>>>>>> 60436dd9
<|MERGE_RESOLUTION|>--- conflicted
+++ resolved
@@ -210,9 +210,8 @@
 
 export const engineStreamActor =
   appActor.getSnapshot().context.engineStreamActor!
-<<<<<<< HEAD
+
 window.actor = systemIOActor
-=======
 
 export const commandBarActor = appActor.getSnapshot().context.commandBarActor!
 
@@ -231,5 +230,4 @@
       ...createProjectCommands({ systemIOActor }),
     ],
   },
-})
->>>>>>> 60436dd9
+})