import { withAPIBaseURL } from '@src/lib/withBaseURL'

import EditorManager from '@src/editor/manager'
import { KclManager } from '@src/lang/KclSingleton'
import CodeManager from '@src/lang/codeManager'
import RustContext from '@src/lib/rustContext'
import { uuidv4 } from '@src/lib/utils'

import { SceneEntities } from '@src/clientSideScene/sceneEntities'
import { SceneInfra } from '@src/clientSideScene/sceneInfra'
import type { BaseUnit } from '@src/lib/settings/settingsTypes'

import { useSelector } from '@xstate/react'
import type { ActorRefFrom, SnapshotFrom } from 'xstate'
import { createActor, setup, spawnChild } from 'xstate'

import { createAuthCommands } from '@src/lib/commandBarConfigs/authCommandConfig'
import { createProjectCommands } from '@src/lib/commandBarConfigs/projectsCommandConfig'
import { isDesktop } from '@src/lib/isDesktop'
import { createSettings } from '@src/lib/settings/initialSettings'
import type { AppMachineContext } from '@src/lib/types'
import { authMachine } from '@src/machines/authMachine'
import {
  BILLING_CONTEXT_DEFAULTS,
  billingMachine,
} from '@src/machines/billingMachine'
import { commandBarMachine } from '@src/machines/commandBarMachine'
import {
<<<<<<< HEAD
=======
  engineStreamContextCreate,
  engineStreamMachine,
} from '@src/machines/engineStreamMachine'
import { ACTOR_IDS } from '@src/machines/machineConstants'
import {
>>>>>>> 128f9e3e
  mlEphantDefaultContext,
  mlEphantManagerMachine,
} from '@src/machines/mlEphantManagerMachine'
import { settingsMachine } from '@src/machines/settingsMachine'
import { systemIOMachineDesktop } from '@src/machines/systemIO/systemIOMachineDesktop'
import { systemIOMachineWeb } from '@src/machines/systemIO/systemIOMachineWeb'
<<<<<<< HEAD
import type { AppMachineContext } from '@src/lib/types'
import { createAuthCommands } from '@src/lib/commandBarConfigs/authCommandConfig'
import { commandBarMachine } from '@src/machines/commandBarMachine'
import { createProjectCommands } from '@src/lib/commandBarConfigs/projectsCommandConfig'
import { ConnectionManager } from '@src/network/connectionManager'
=======
>>>>>>> 128f9e3e

export const codeManager = new CodeManager()
export const engineCommandManager = new ConnectionManager()
export const rustContext = new RustContext(engineCommandManager)

declare global {
  interface Window {
    editorManager: EditorManager
    engineCommandManager: ConnectionManager
  }
}

// Accessible for tests mostly
window.engineCommandManager = engineCommandManager

export const sceneInfra = new SceneInfra(engineCommandManager)

// This needs to be after sceneInfra and engineCommandManager are is created.
export const editorManager = new EditorManager(engineCommandManager)

// This needs to be after codeManager is created.
// (lee: what??? why?)
export const kclManager = new KclManager(engineCommandManager, {
  rustContext,
  codeManager,
  editorManager,
  sceneInfra,
})

import { initPromise } from '@src/lang/wasmUtils'
// Initialize KCL version
import { setKclVersion } from '@src/lib/kclVersion'
<<<<<<< HEAD
import { initPromise } from '@src/lang/wasmUtils'
import { EngineDebugger } from '@src/lib/debugger'
=======
>>>>>>> 128f9e3e
initPromise
  .then(() => {
    setKclVersion(kclManager.kclVersion)
  })
  .catch((e) => {
    console.error(e)
  })

// The most obvious of cyclic dependencies.
// This is because the   handleOnViewUpdate(viewUpdate: ViewUpdate): void {
// method requires it for the current ast.
// CYCLIC REF
editorManager.kclManager = kclManager
editorManager.codeManager = codeManager

// These are all late binding because of their circular dependency.
// TODO: proper dependency injection.
engineCommandManager.kclManager = kclManager
engineCommandManager.codeManager = codeManager
engineCommandManager.sceneInfra = sceneInfra
engineCommandManager.rustContext = rustContext

kclManager.sceneInfraBaseUnitMultiplierSetter = (unit: BaseUnit) => {
  sceneInfra.baseUnit = unit
}

export const sceneEntitiesManager = new SceneEntities(
  engineCommandManager,
  sceneInfra,
  editorManager,
  codeManager,
  kclManager,
  rustContext
)

if (typeof window !== 'undefined') {
  ;(window as any).engineCommandManager = engineCommandManager
  ;(window as any).kclManager = kclManager
  ;(window as any).sceneInfra = sceneInfra
  ;(window as any).sceneEntitiesManager = sceneEntitiesManager
  ;(window as any).editorManager = editorManager
  ;(window as any).codeManager = codeManager
  ;(window as any).rustContext = rustContext
  ;(window as any).engineDebugger = EngineDebugger
  ;(window as any).enableMousePositionLogs = () =>
    document.addEventListener('mousemove', (e) =>
      console.log(`await page.mouse.click(${e.clientX}, ${e.clientY})`)
    )
  ;(window as any).enableFillet = () => {
    ;(window as any)._enableFillet = true
  }
  ;(window as any).zoomToFit = () =>
    engineCommandManager.sendSceneCommand({
      type: 'modeling_cmd_req',
      cmd_id: uuidv4(),
      cmd: {
        type: 'zoom_to_fit',
        object_ids: [], // leave empty to zoom to all objects
        padding: 0.2, // padding around the objects
        animated: false, // don't animate the zoom for now
      },
    })
}
const { AUTH, SETTINGS, SYSTEM_IO, MLEPHANT_MANAGER, COMMAND_BAR, BILLING } =
  ACTOR_IDS
const appMachineActors = {
  [AUTH]: authMachine,
  [SETTINGS]: settingsMachine,
  [SYSTEM_IO]: isDesktop() ? systemIOMachineDesktop : systemIOMachineWeb,
  [MLEPHANT_MANAGER]: mlEphantManagerMachine,
  [COMMAND_BAR]: commandBarMachine,
  [BILLING]: billingMachine,
} as const

const appMachine = setup({
  types: {} as {
    context: AppMachineContext
  },
}).createMachine({
  id: 'modeling-app',
  context: {
    codeManager: codeManager,
    kclManager: kclManager,
    engineCommandManager: engineCommandManager,
    sceneInfra: sceneInfra,
    sceneEntitiesManager: sceneEntitiesManager,
  },
  entry: [
    /**
     * We have been battling XState's type unions exploding in size,
     * so for these global actors, we have decided to forego creating them by reference
     * using the `actors` property in the `setup` function, and
     * inline them instead.
     */
    spawnChild(appMachineActors[AUTH], { systemId: AUTH }),
    spawnChild(appMachineActors[SETTINGS], {
      systemId: SETTINGS,
      input: createSettings(),
    }),
    spawnChild(appMachineActors[MLEPHANT_MANAGER], {
      systemId: MLEPHANT_MANAGER,
      input: mlEphantDefaultContext(),
    }),
    spawnChild(appMachineActors[SYSTEM_IO], {
      systemId: SYSTEM_IO,
    }),
    spawnChild(appMachineActors[COMMAND_BAR], {
      systemId: COMMAND_BAR,
      input: {
        commands: [],
      },
    }),
    spawnChild(appMachineActors[BILLING], {
      systemId: BILLING,
      input: {
        ...BILLING_CONTEXT_DEFAULTS,
        urlUserService: () => withAPIBaseURL(''),
      },
    }),
  ],
})

export const appActor = createActor(appMachine, {
  systemId: 'root',
})

/**
 * GOTCHA: the type coercion of this actor works because it is spawned for
 * the lifetime of {appActor}, but would not work if it were invoked
 * or if it were destroyed under any conditions during {appActor}'s life
 */
export const authActor = appActor.system.get(AUTH) as ActorRefFrom<
  (typeof appMachineActors)[typeof AUTH]
>
export const useAuthState = () => useSelector(authActor, (state) => state)
export const useToken = () =>
  useSelector(authActor, (state) => state.context.token)
export const useUser = () =>
  useSelector(authActor, (state) => state.context.user)

/**
 * GOTCHA: the type coercion of this actor works because it is spawned for
 * the lifetime of {appActor}, but would not work if it were invoked
 * or if it were destroyed under any conditions during {appActor}'s life
 */
export const settingsActor = appActor.system.get(SETTINGS) as ActorRefFrom<
  (typeof appMachineActors)[typeof SETTINGS]
>
export const getSettings = () => {
  const { currentProject: _, ...settings } = settingsActor.getSnapshot().context
  return settings
}

// These are all late binding because of their circular dependency.
// TODO: proper dependency injection.
sceneInfra.camControls.getSettings = getSettings
sceneEntitiesManager.getSettings = getSettings

export const useSettings = () =>
  useSelector(settingsActor, (state) => {
    // We have to peel everything that isn't settings off
    const { currentProject, ...settings } = state.context
    return settings
  })

export type SystemIOActor = ActorRefFrom<
  (typeof appMachineActors)[typeof SYSTEM_IO]
>

export const systemIOActor = appActor.system.get(SYSTEM_IO) as SystemIOActor

export const mlEphantManagerActor = appActor.system.get(
  MLEPHANT_MANAGER
) as ActorRefFrom<(typeof appMachineActors)[typeof MLEPHANT_MANAGER]>

export const commandBarActor = appActor.system.get(COMMAND_BAR) as ActorRefFrom<
  (typeof appMachineActors)[typeof COMMAND_BAR]
>

export const billingActor = appActor.system.get(BILLING) as ActorRefFrom<
  (typeof appMachineActors)[typeof BILLING]
>

const cmdBarStateSelector = (state: SnapshotFrom<typeof commandBarActor>) =>
  state
export const useCommandBarState = () => {
  return useSelector(commandBarActor, cmdBarStateSelector)
}

// Initialize global commands
commandBarActor.send({
  type: 'Add commands',
  data: {
    commands: [
      ...createAuthCommands({ authActor }),
      ...createProjectCommands({ systemIOActor }),
    ],
  },
})<|MERGE_RESOLUTION|>--- conflicted
+++ resolved
@@ -24,30 +24,16 @@
   BILLING_CONTEXT_DEFAULTS,
   billingMachine,
 } from '@src/machines/billingMachine'
-import { commandBarMachine } from '@src/machines/commandBarMachine'
-import {
-<<<<<<< HEAD
-=======
-  engineStreamContextCreate,
-  engineStreamMachine,
-} from '@src/machines/engineStreamMachine'
 import { ACTOR_IDS } from '@src/machines/machineConstants'
 import {
->>>>>>> 128f9e3e
   mlEphantDefaultContext,
   mlEphantManagerMachine,
 } from '@src/machines/mlEphantManagerMachine'
 import { settingsMachine } from '@src/machines/settingsMachine'
 import { systemIOMachineDesktop } from '@src/machines/systemIO/systemIOMachineDesktop'
 import { systemIOMachineWeb } from '@src/machines/systemIO/systemIOMachineWeb'
-<<<<<<< HEAD
-import type { AppMachineContext } from '@src/lib/types'
-import { createAuthCommands } from '@src/lib/commandBarConfigs/authCommandConfig'
 import { commandBarMachine } from '@src/machines/commandBarMachine'
-import { createProjectCommands } from '@src/lib/commandBarConfigs/projectsCommandConfig'
 import { ConnectionManager } from '@src/network/connectionManager'
-=======
->>>>>>> 128f9e3e
 
 export const codeManager = new CodeManager()
 export const engineCommandManager = new ConnectionManager()
@@ -80,11 +66,9 @@
 import { initPromise } from '@src/lang/wasmUtils'
 // Initialize KCL version
 import { setKclVersion } from '@src/lib/kclVersion'
-<<<<<<< HEAD
-import { initPromise } from '@src/lang/wasmUtils'
+
 import { EngineDebugger } from '@src/lib/debugger'
-=======
->>>>>>> 128f9e3e
+
 initPromise
   .then(() => {
     setKclVersion(kclManager.kclVersion)
