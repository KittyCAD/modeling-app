--- conflicted
+++ resolved
@@ -15,10 +15,7 @@
   StateMachineCommandSetSchema,
 } from './commandTypes'
 import { DEV } from 'env'
-<<<<<<< HEAD
-=======
 import { IS_NIGHTLY_OR_DEBUG } from 'routes/Settings'
->>>>>>> 2b0ba37e
 
 interface CreateMachineCommandProps<
   T extends AnyStateMachine,
@@ -88,11 +85,7 @@
   } else if ('status' in commandConfig) {
     const { status } = commandConfig
     if (status === 'inactive') return null
-<<<<<<< HEAD
-    if (status === 'development' && !DEV) return null
-=======
     if (status === 'development' && !(DEV || IS_NIGHTLY_OR_DEBUG)) return null
->>>>>>> 2b0ba37e
   }
 
   const icon = ('icon' in commandConfig && commandConfig.icon) || undefined
