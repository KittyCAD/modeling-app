import type { Binary as BSONBinary } from 'bson'
import { v4 } from 'uuid'
<<<<<<< HEAD
import { isDesktop } from './isDesktop'
import { AnyMachineSnapshot } from 'xstate'
import { AsyncFn } from './types'
import { Binary as BSONBinary } from 'bson'
export type { File as KittyCadLibFile } from '@kittycad/lib/dist/types/src/models'
=======
import type { AnyMachineSnapshot } from 'xstate'

import type { CallExpressionKw, SourceRange } from '@src/lang/wasm'
import { isDesktop } from '@src/lib/isDesktop'
import type { AsyncFn } from '@src/lib/types'
>>>>>>> aca5fdb5

export const uuidv4 = v4

/**
 * Refresh the browser page after reporting to Plausible.
 */
export async function refreshPage(method = 'UI button') {
  if (window && 'plausible' in window) {
    const p = window.plausible as (
      event: string,
      options?: { props: Record<string, string> }
    ) => Promise<void>
    // Send a refresh event to Plausible so we can track how often users get stuck
    await p('Refresh', {
      props: {
        method,
        // optionally add more data here
      },
    })
  }

  // Window may not be available in some environments
  window?.location.reload()
}

/**
 * Get all labels for a keyword call expression.
 */
export function allLabels(callExpression: CallExpressionKw): string[] {
  return callExpression.arguments.map((a) => a.label.name)
}

/**
 * A safer type guard for arrays since the built-in Array.isArray() asserts `any[]`.
 */
export function isArray(val: any): val is unknown[] {
  // eslint-disable-next-line no-restricted-syntax
  return Array.isArray(val)
}

export type SafeArray<T> = Omit<Array<T>, number> & {
  [index: number]: T | undefined
}

/**
 * An alternative to `Object.keys()` that returns an array of keys with types.
 *
 * It's UNSAFE because because of TS's structural subtyping and how at runtime, you can
 * extend a JS object with whatever keys you want.
 *
 * Why we shouldn't be extending objects with arbitrary keys at run time, the structural subtyping
 * issue could be a confusing bug, for example, in the below snippet `myKeys` is typed as
 * `('x' | 'y')[]` but is really `('x' | 'y' | 'name')[]`
 * ```ts
 * interface Point { x: number; y: number }
 * interface NamedPoint { x: number; y: number; name: string }
 *
 * let point: Point = { x: 1, y: 2 }
 * let namedPoint: NamedPoint = { x: 1, y: 2, name: 'A' }
 *
 * // Structural subtyping allows this assignment
 * point = namedPoint  // This is allowed because NamedPoint has all properties of Point
 * const myKeys = unsafeTypedKeys(point) // typed as ('x' | 'y')[] but is really ('x' | 'y' | 'name')[]
 * ```
 */
export function unsafeTypedKeys<T extends object>(obj: T): Array<keyof T> {
  return Object.keys(obj) as Array<keyof T>
}
/*
 * Predicate that checks if a value is not null and not undefined.  This is
 * useful for functions like Array::filter() and Array::find() that have
 * overloads that accept a type guard.
 */
export function isNonNullable<T>(val: T): val is NonNullable<T> {
  return val !== null && val !== undefined
}

export function isOverlap(a: SourceRange, b: SourceRange) {
  const [startingRange, secondRange] = a[0] < b[0] ? [a, b] : [b, a]
  const [lastOfFirst, firstOfSecond] = [startingRange[1], secondRange[0]]
  return lastOfFirst >= firstOfSecond
}

export function getLength(a: [number, number], b: [number, number]): number {
  const x = b[0] - a[0]
  const y = b[1] - a[1]
  return Math.sqrt(x * x + y * y)
}

/**
 * Calculates the angle in degrees between two points in a 2D space.
 * The angle is normalized to the range [-180, 180].
 *
 * @param a The first point as a tuple [x, y].
 * @param b The second point as a tuple [x, y].
 * @returns The normalized angle in degrees between point a and point b.
 */
export function getAngle(a: [number, number], b: [number, number]): number {
  const x = b[0] - a[0]
  const y = b[1] - a[1]
  return normaliseAngle((Math.atan2(y, x) * 180) / Math.PI)
}

/**
 * Normalizes an angle to the range [-180, 180].
 *
 * This function takes an angle in degrees and normalizes it so that the result is always within the range of -180 to 180 degrees. This is useful for ensuring consistent angle measurements where the direction (positive or negative) is significant.
 *
 * @param angle The angle in degrees to be normalized.
 * @returns The normalized angle in the range [-180, 180].
 */
export function normaliseAngle(angle: number): number {
  const result = ((angle % 360) + 360) % 360
  return result > 180 ? result - 360 : result
}

export function throttle<T>(
  func: (args: T) => any,
  wait: number
): (args: T) => any {
  let timeout: ReturnType<typeof setTimeout> | null
  let latestArgs: T
  let latestTimestamp: number

  function later() {
    timeout = null
    func(latestArgs)
  }

  function throttled(args: T) {
    const currentTimestamp = Date.now()
    latestArgs = args

    if (!latestTimestamp || currentTimestamp - latestTimestamp >= wait) {
      latestTimestamp = currentTimestamp
      func(latestArgs)
    } else if (!timeout) {
      timeout = setTimeout(later, wait - (currentTimestamp - latestTimestamp))
    }
  }

  return throttled
}

// takes a function and executes it after the wait time, if the function is called again before the wait time is up, the timer is reset
export function deferExecution<T>(func: (args: T) => any, wait: number) {
  let timeout: ReturnType<typeof setTimeout> | null
  let latestArgs: T

  function later() {
    timeout = null
    func(latestArgs)
  }

  function deferred(args: T) {
    latestArgs = args
    if (timeout) {
      clearTimeout(timeout)
    }
    timeout = setTimeout(later, wait)
  }

  return deferred
}

/**
 * Wrap an async function so that it can be called in a sync context, catching
 * rejections.
 *
 * It's common to want to run an async function in a sync context, like an event
 * handler or callback.  But we want to catch errors.
 *
 * Note: The returned function doesn't block.  This isn't magic.
 *
 * @param onReject This callback type is from Promise.prototype.catch.
 */
export function toSync<F extends AsyncFn<F>>(
  fn: F,
  onReject: (
    reason: any
  ) => void | PromiseLike<void | null | undefined> | null | undefined
): (...args: Parameters<F>) => void {
  return (...args: Parameters<F>) => {
    void fn(...args).catch((...args) => {
      console.error(...args)
      return onReject(...args)
    })
  }
}

export function getNormalisedCoordinates(
  e: PointerEvent | React.MouseEvent<HTMLDivElement, MouseEvent>,
  elVideo: HTMLVideoElement,
  streamDimensions: {
    width: number
    height: number
  }
) {
  const { left, top, width, height } = elVideo?.getBoundingClientRect()
  const browserX = e.clientX - left
  const browserY = e.clientY - top
  return {
    x: Math.round((browserX / width) * streamDimensions.width),
    y: Math.round((browserY / height) * streamDimensions.height),
  }
}

// TODO: Remove the empty platform type.
export type Platform = 'macos' | 'windows' | 'linux' | ''

export function platform(): Platform {
  if (isDesktop()) {
    const platform = window.electron.platform ?? ''
    // https://nodejs.org/api/process.html#processplatform
    switch (platform) {
      case 'darwin':
        return 'macos'
      case 'win32':
        return 'windows'
      // We don't currently care to distinguish between these.
      case 'android':
      case 'freebsd':
      case 'linux':
      case 'openbsd':
      case 'sunos':
        return 'linux'
      default:
        console.error('Unknown desktop platform:', platform)
        return ''
    }
  }

  // navigator.platform is deprecated, but many browsers still support it, and
  // it's more accurate than userAgent and userAgentData in Playwright.
  if (
    navigator.platform?.indexOf('Mac') === 0 ||
    navigator.platform?.indexOf('iPhone') === 0 ||
    navigator.platform?.indexOf('iPad') === 0 ||
    // Vite tests running in HappyDOM.
    navigator.platform?.indexOf('Darwin') >= 0
  ) {
    return 'macos'
  }
  if (navigator.platform === 'Windows' || navigator.platform === 'Win32') {
    return 'windows'
  }

  // Chrome only, but more accurate than userAgent.
  let userAgentDataPlatform: unknown
  if (
    'userAgentData' in navigator &&
    navigator.userAgentData &&
    typeof navigator.userAgentData === 'object' &&
    'platform' in navigator.userAgentData
  ) {
    userAgentDataPlatform = navigator.userAgentData.platform
    if (userAgentDataPlatform === 'macOS') return 'macos'
    if (userAgentDataPlatform === 'Windows') return 'windows'
  }

  if (navigator.userAgent.indexOf('Mac') !== -1) {
    return 'macos'
  } else if (navigator.userAgent.indexOf('Win') !== -1) {
    return 'windows'
  } else if (navigator.userAgent.indexOf('Linux') !== -1) {
    return 'linux'
  }
  console.error(
    'Unknown web platform:',
    navigator.platform,
    userAgentDataPlatform,
    navigator.userAgent
  )
  return ''
}

export function isReducedMotion(): boolean {
  return (
    typeof window !== 'undefined' &&
    window.matchMedia &&
    // TODO/Note I (Kurt) think '(prefers-reduced-motion: reduce)' and '(prefers-reduced-motion)' are equivalent, but not 100% sure
    window.matchMedia('(prefers-reduced-motion)').matches
  )
}

export function XOR(bool1: boolean, bool2: boolean): boolean {
  return (bool1 || bool2) && !(bool1 && bool2)
}

export function getActorNextEvents(snapshot: AnyMachineSnapshot) {
  return [...new Set([...snapshot._nodes.flatMap((sn) => sn.ownEvents)])]
}

export const onMouseDragRegex = /-?\.?\b\d+\.?\d*\b/g

export function simulateOnMouseDragMatch(text: string) {
  return text.match(onMouseDragRegex)
}

export function roundOff(num: number, precision: number = 2): number {
  const x = Math.pow(10, precision)
  return Math.round(num * x) / x
}

/**
 * Determine if the number as a string has any precision in the decimal places
 * '1' -> 0
 * '1.0' -> 1
 * '1.01' -> 2
 */
function getPrecision(text: string): number {
  const wholeFractionSplit = text.split('.')
  const precision =
    wholeFractionSplit.length === 2 ? wholeFractionSplit[1].split('').length : 0
  return precision
}

/**
 * Determines if a number string has a leading digit
 * 0.1 -> yes
 * -0.1 -> yes
 * .1 -> no
 * 10.1 -> no
 * The text.split('.') should evaluate to ['','<decimals>']
 */
export function hasLeadingZero(text: string): boolean {
  const wholeFractionSplit = text.split('.')
  return wholeFractionSplit.length === 2
    ? wholeFractionSplit[0] === '0' || wholeFractionSplit[0] === '-0'
    : false
}

export function hasDigitsLeftOfDecimal(text: string): boolean | undefined {
  const wholeFractionSplit = text.split('.')

  if (wholeFractionSplit.length === 2) {
    const wholeNumber = wholeFractionSplit[0]

    if (wholeNumber.length === 0) {
      return false
    } else {
      return true
    }
  }

  if (wholeFractionSplit.length === 1) {
    return true
  }

  // What if someone passes in 1..2.3.1...1.1.43
  return undefined
}

export function onDragNumberCalculation(text: string, e: MouseEvent) {
  const multiplier =
    e.shiftKey && e.metaKey ? 0.01 : e.metaKey ? 0.1 : e.shiftKey ? 10 : 1

  const delta = e.movementX * multiplier
  const hasPeriod = text.includes('.')
  const leadsWithZero = hasLeadingZero(text)
  const addition = Number(text) + delta
  const positiveAddition = e.movementX > 0
  const negativeAddition = e.movementX < 0
  const containsDigitsLeftOfDecimal = hasDigitsLeftOfDecimal(text)
  let precision = Math.max(
    getPrecision(text),
    getPrecision(multiplier.toString())
  )
  const newVal = roundOff(addition, precision)

  if (Number.isNaN(newVal)) {
    return
  }

  let formattedString = newVal.toString()
  if (hasPeriod && !formattedString.includes('.')) {
    // If the original number included a period lets add that back to the output string
    // e.g. '1.0' add +1 then we get 2, we want to send '2.0' back since the original one had a decimal place
    formattedString = formattedString.toString() + '.0'
  }

  /**
   * Whenever you add two numbers you can always remove the the leading zero the result will make sense
   * 1 + -0.01 = 0.99, the code would remove the leading 0 to make it .99 but since the number has a
   * digit left of the decimal to begin with I want to make it 0.99.
   * negativeAddition with fractional numbers will provide a leading 0.
   */
  const removeZeros =
    positiveAddition ||
    (negativeAddition && multiplier < 1 && !containsDigitsLeftOfDecimal)

  /**
   * If the original value has no leading 0
   * If if the new updated value has a leading zero
   * If the math operation means you can actually remove the zero.
   */
  if (!leadsWithZero && hasLeadingZero(formattedString) && removeZeros) {
    if (formattedString[0] === '-') {
      return ['-', formattedString.split('.')[1]].join('.')
    } else {
      return formattedString.substring(1)
    }
  }

  return formattedString
}

export function onMouseDragMakeANewNumber(
  text: string,
  setText: (t: string) => void,
  e: MouseEvent
) {
  const newVal = onDragNumberCalculation(text, e)
  if (!newVal) return
  setText(newVal)
}

export function isClockwise(points: [number, number][]): boolean {
  // Need at least 3 points to determine orientation
  if (points.length < 3) {
    return false
  }

  // Calculate the sum of (x2 - x1) * (y2 + y1) for all edges
  // This is the "shoelace formula" for calculating the signed area
  let sum = 0
  for (let i = 0; i < points.length; i++) {
    const current = points[i]
    const next = points[(i + 1) % points.length]
    sum += (next[0] - current[0]) * (next[1] + current[1])
  }

  // If sum is positive, the points are in clockwise order
  return sum > 0
}

/** Capitalise a string's first character */
export function capitaliseFC(str: string): string {
  return str.charAt(0).toUpperCase() + str.slice(1)
}

/**
 * Converts a binary buffer to a UUID string.
 *
 * @param buffer - The binary buffer containing the UUID bytes.
 * @returns A string representation of the UUID in the format 'xxxxxxxx-xxxx-xxxx-xxxx-xxxxxxxxxxxx'.
 */
export function binaryToUuid(
  binaryData: Buffer | Uint8Array | BSONBinary | string
): string {
  if (typeof binaryData === 'string') {
    return binaryData
  }

  let buffer: Uint8Array

  // Handle MongoDB BSON Binary object
  if (
    binaryData &&
    '_bsontype' in binaryData &&
    binaryData._bsontype === 'Binary'
  ) {
    // Extract the buffer from the BSON Binary object
    buffer = binaryData.buffer
  }
  // Handle case where buffer property exists (some MongoDB drivers structure)
  else if (binaryData && binaryData.buffer instanceof Uint8Array) {
    buffer = binaryData.buffer
  }
  // Handle direct Buffer or Uint8Array
  else if (binaryData instanceof Uint8Array || Buffer.isBuffer(binaryData)) {
    buffer = binaryData
  } else {
    console.error(
      'Invalid input type: expected MongoDB BSON Binary, Buffer, or Uint8Array'
    )
    return ''
  }

  // Ensure we have exactly 16 bytes (128 bits) for a UUID
  if (buffer.length !== 16) {
    // For debugging
    console.log('Buffer length:', buffer.length)
    console.log('Buffer content:', Array.from(buffer))
    console.error('UUID must be exactly 16 bytes')
    return ''
  }

  // Convert each byte to a hex string and pad with zeros if needed
  const hexValues = Array.from(buffer).map((byte) =>
    byte.toString(16).padStart(2, '0')
  )

  // Format into UUID structure (8-4-4-4-12 characters)
  return [
    hexValues.slice(0, 4).join(''),
    hexValues.slice(4, 6).join(''),
    hexValues.slice(6, 8).join(''),
    hexValues.slice(8, 10).join(''),
    hexValues.slice(10, 16).join(''),
  ].join('-')
}

export function getModuleId(sourceRange: SourceRange) {
  return sourceRange[2]
}

export function getInVariableCase(name: string, prefixIfDigit = 'm') {
  // As of 2025-04-08, standard case for KCL variables is camelCase
  const startsWithANumber = !Number.isNaN(Number(name.charAt(0)))
  const paddedName = startsWithANumber ? `${prefixIfDigit}${name}` : name

  // From https://www.30secondsofcode.org/js/s/string-case-conversion/#word-boundary-identification
  const r = /[A-Z]{2,}(?=[A-Z][a-z]+[0-9]*|\b)|[A-Z]?[a-z]+[0-9]*|[A-Z]|[0-9]+/g
  const boundaryIdentification = paddedName.match(r)
  if (!boundaryIdentification) {
    return undefined
  }

  const likelyPascalCase = boundaryIdentification
    .map((x) => x.slice(0, 1).toUpperCase() + x.slice(1).toLowerCase())
    .join('')
  if (!likelyPascalCase) {
    return undefined
  }

  return likelyPascalCase.slice(0, 1).toLowerCase() + likelyPascalCase.slice(1)
}<|MERGE_RESOLUTION|>--- conflicted
+++ resolved
@@ -1,18 +1,9 @@
 import type { Binary as BSONBinary } from 'bson'
 import { v4 } from 'uuid'
-<<<<<<< HEAD
-import { isDesktop } from './isDesktop'
-import { AnyMachineSnapshot } from 'xstate'
-import { AsyncFn } from './types'
-import { Binary as BSONBinary } from 'bson'
-export type { File as KittyCadLibFile } from '@kittycad/lib/dist/types/src/models'
-=======
 import type { AnyMachineSnapshot } from 'xstate'
-
 import type { CallExpressionKw, SourceRange } from '@src/lang/wasm'
 import { isDesktop } from '@src/lib/isDesktop'
 import type { AsyncFn } from '@src/lib/types'
->>>>>>> aca5fdb5
 
 export const uuidv4 = v4
 
