--- conflicted
+++ resolved
@@ -5,19 +5,11 @@
 import type { AnyMachineSnapshot } from 'xstate'
 
 import * as THREE from 'three'
-<<<<<<< HEAD
-import type {
-  CameraViewState_type,
-  UnitLength_type,
-} from '@kittycad/lib/dist/types/src/models'
+
 import type { CameraProjectionType } from '@rust/kcl-lib/bindings/CameraProjectionType'
 import type { ConnectionManager } from '@src/network/connectionManager'
-=======
 
 import type { CameraViewState, UnitLength } from '@kittycad/lib'
-import type { CameraProjectionType } from '@rust/kcl-lib/bindings/CameraProjectionType'
-import type { EngineCommandManager } from '@src/lang/std/engineConnection'
->>>>>>> 128f9e3e
 
 export const uuidv4 = v4
 
@@ -692,13 +684,8 @@
   unit,
   cameraProjection,
 }: {
-<<<<<<< HEAD
   engineCommandManager: ConnectionManager
-  unit: UnitLength_type
-=======
-  engineCommandManager: EngineCommandManager
   unit: UnitLength
->>>>>>> 128f9e3e
   cameraProjection: CameraProjectionType
 }) {
   // When the video first loads, if the scene is empty (has no sketches/solids/etc defined)
