import type { Binary as BSONBinary } from 'bson'
import { v4 } from 'uuid'
import type { AnyMachineSnapshot } from 'xstate'

import type { CallExpressionKw, SourceRange } from '@src/lang/wasm'
import { isDesktop } from '@src/lib/isDesktop'
import type { AsyncFn } from '@src/lib/types'

export const uuidv4 = v4

/**
 * Get all labels for a keyword call expression.
 */
export function allLabels(callExpression: CallExpressionKw): string[] {
  return callExpression.arguments.map((a) => a.label.name)
}

/**
 * A safer type guard for arrays since the built-in Array.isArray() asserts `any[]`.
 */
export function isArray(val: any): val is unknown[] {
  // eslint-disable-next-line no-restricted-syntax
  return Array.isArray(val)
}

/**
 * An alternative to `Object.keys()` that returns an array of keys with types.
 *
 * It's UNSAFE because because of TS's structural subtyping and how at runtime, you can
 * extend a JS object with whatever keys you want.
 *
 * Why we shouldn't be extending objects with arbitrary keys at run time, the structural subtyping
 * issue could be a confusing bug, for example, in the below snippet `myKeys` is typed as
 * `('x' | 'y')[]` but is really `('x' | 'y' | 'name')[]`
 * ```ts
 * interface Point { x: number; y: number }
 * interface NamedPoint { x: number; y: number; name: string }
 *
 * let point: Point = { x: 1, y: 2 }
 * let namedPoint: NamedPoint = { x: 1, y: 2, name: 'A' }
 *
 * // Structural subtyping allows this assignment
 * point = namedPoint  // This is allowed because NamedPoint has all properties of Point
 * const myKeys = unsafeTypedKeys(point) // typed as ('x' | 'y')[] but is really ('x' | 'y' | 'name')[]
 * ```
 */
export function unsafeTypedKeys<T extends object>(obj: T): Array<keyof T> {
  return Object.keys(obj) as Array<keyof T>
}
/*
 * Predicate that checks if a value is not null and not undefined.  This is
 * useful for functions like Array::filter() and Array::find() that have
 * overloads that accept a type guard.
 */
export function isNonNullable<T>(val: T): val is NonNullable<T> {
  return val !== null && val !== undefined
}

export function isOverlap(a: SourceRange, b: SourceRange) {
  const [startingRange, secondRange] = a[0] < b[0] ? [a, b] : [b, a]
  const [lastOfFirst, firstOfSecond] = [startingRange[1], secondRange[0]]
  return lastOfFirst >= firstOfSecond
}

export function getLength(a: [number, number], b: [number, number]): number {
  const x = b[0] - a[0]
  const y = b[1] - a[1]
  return Math.sqrt(x * x + y * y)
}

/**
 * Calculates the angle in degrees between two points in a 2D space.
 * The angle is normalized to the range [-180, 180].
 *
 * @param a The first point as a tuple [x, y].
 * @param b The second point as a tuple [x, y].
 * @returns The normalized angle in degrees between point a and point b.
 */
export function getAngle(a: [number, number], b: [number, number]): number {
  const x = b[0] - a[0]
  const y = b[1] - a[1]
  return normaliseAngle((Math.atan2(y, x) * 180) / Math.PI)
}

/**
 * Normalizes an angle to the range [-180, 180].
 *
 * This function takes an angle in degrees and normalizes it so that the result is always within the range of -180 to 180 degrees. This is useful for ensuring consistent angle measurements where the direction (positive or negative) is significant.
 *
 * @param angle The angle in degrees to be normalized.
 * @returns The normalized angle in the range [-180, 180].
 */
export function normaliseAngle(angle: number): number {
  const result = ((angle % 360) + 360) % 360
  return result > 180 ? result - 360 : result
}

export function throttle<T>(
  func: (args: T) => any,
  wait: number
): (args: T) => any {
  let timeout: ReturnType<typeof setTimeout> | null
  let latestArgs: T
  let latestTimestamp: number

  function later() {
    timeout = null
    func(latestArgs)
  }

  function throttled(args: T) {
    const currentTimestamp = Date.now()
    latestArgs = args

    if (!latestTimestamp || currentTimestamp - latestTimestamp >= wait) {
      latestTimestamp = currentTimestamp
      func(latestArgs)
    } else if (!timeout) {
      timeout = setTimeout(later, wait - (currentTimestamp - latestTimestamp))
    }
  }

  return throttled
}

// takes a function and executes it after the wait time, if the function is called again before the wait time is up, the timer is reset
export function deferExecution<T>(func: (args: T) => any, wait: number) {
  let timeout: ReturnType<typeof setTimeout> | null
  let latestArgs: T

  function later() {
    timeout = null
    func(latestArgs)
  }

  function deferred(args: T) {
    latestArgs = args
    if (timeout) {
      clearTimeout(timeout)
    }
    timeout = setTimeout(later, wait)
  }

  return deferred
}

/**
 * Wrap an async function so that it can be called in a sync context, catching
 * rejections.
 *
 * It's common to want to run an async function in a sync context, like an event
 * handler or callback.  But we want to catch errors.
 *
 * Note: The returned function doesn't block.  This isn't magic.
 *
 * @param onReject This callback type is from Promise.prototype.catch.
 */
export function toSync<F extends AsyncFn<F>>(
  fn: F,
  onReject: (
    reason: any
  ) => void | PromiseLike<void | null | undefined> | null | undefined
): (...args: Parameters<F>) => void {
  return (...args: Parameters<F>) => {
    void fn(...args).catch((...args) => {
      console.error(...args)
      return onReject(...args)
    })
  }
}

export function getNormalisedCoordinates(
  e: PointerEvent | React.MouseEvent<HTMLDivElement, MouseEvent>,
  elVideo: HTMLVideoElement,
  streamDimensions: {
    width: number
    height: number
  }
) {
  const { left, top, width, height } = elVideo?.getBoundingClientRect()
  const browserX = e.clientX - left
  const browserY = e.clientY - top
  return {
    x: Math.round((browserX / width) * streamDimensions.width),
    y: Math.round((browserY / height) * streamDimensions.height),
  }
}

// TODO: Remove the empty platform type.
export type Platform = 'macos' | 'windows' | 'linux' | ''

export function platform(): Platform {
  if (isDesktop()) {
    const platform = window.electron.platform ?? ''
    // https://nodejs.org/api/process.html#processplatform
    switch (platform) {
      case 'darwin':
        return 'macos'
      case 'win32':
        return 'windows'
      // We don't currently care to distinguish between these.
      case 'android':
      case 'freebsd':
      case 'linux':
      case 'openbsd':
      case 'sunos':
        return 'linux'
      default:
        console.error('Unknown desktop platform:', platform)
        return ''
    }
  }

  // navigator.platform is deprecated, but many browsers still support it, and
  // it's more accurate than userAgent and userAgentData in Playwright.
  if (
    navigator.platform?.indexOf('Mac') === 0 ||
    navigator.platform?.indexOf('iPhone') === 0 ||
    navigator.platform?.indexOf('iPad') === 0 ||
    // Vite tests running in HappyDOM.
    navigator.platform?.indexOf('Darwin') >= 0
  ) {
    return 'macos'
  }
  if (navigator.platform === 'Windows' || navigator.platform === 'Win32') {
    return 'windows'
  }

  // Chrome only, but more accurate than userAgent.
  let userAgentDataPlatform: unknown
  if (
    'userAgentData' in navigator &&
    navigator.userAgentData &&
    typeof navigator.userAgentData === 'object' &&
    'platform' in navigator.userAgentData
  ) {
    userAgentDataPlatform = navigator.userAgentData.platform
    if (userAgentDataPlatform === 'macOS') return 'macos'
    if (userAgentDataPlatform === 'Windows') return 'windows'
  }

  if (navigator.userAgent.indexOf('Mac') !== -1) {
    return 'macos'
  } else if (navigator.userAgent.indexOf('Win') !== -1) {
    return 'windows'
  } else if (navigator.userAgent.indexOf('Linux') !== -1) {
    return 'linux'
  }
  console.error(
    'Unknown web platform:',
    navigator.platform,
    userAgentDataPlatform,
    navigator.userAgent
  )
  return ''
}

export function isReducedMotion(): boolean {
  return (
    typeof window !== 'undefined' &&
    window.matchMedia &&
    // TODO/Note I (Kurt) think '(prefers-reduced-motion: reduce)' and '(prefers-reduced-motion)' are equivalent, but not 100% sure
    window.matchMedia('(prefers-reduced-motion)').matches
  )
}

export function XOR(bool1: boolean, bool2: boolean): boolean {
  return (bool1 || bool2) && !(bool1 && bool2)
}

export function getActorNextEvents(snapshot: AnyMachineSnapshot) {
  return [...new Set([...snapshot._nodes.flatMap((sn) => sn.ownEvents)])]
}

export const onMouseDragRegex = /-?\.?\b\d+\.?\d*\b/g

export function simulateOnMouseDragMatch(text: string) {
  return text.match(onMouseDragRegex)
}

export function roundOff(num: number, precision: number = 2): number {
  const x = Math.pow(10, precision)
  return Math.round(num * x) / x
}

/**
 * Determine if the number as a string has any precision in the decimal places
 * '1' -> 0
 * '1.0' -> 1
 * '1.01' -> 2
 */
function getPrecision(text: string): number {
  const wholeFractionSplit = text.split('.')
  const precision =
    wholeFractionSplit.length === 2 ? wholeFractionSplit[1].split('').length : 0
  return precision
}

/**
 * Determines if a number string has a leading digit
 * 0.1 -> yes
 * -0.1 -> yes
 * .1 -> no
 * 10.1 -> no
 * The text.split('.') should evaluate to ['','<decimals>']
 */
export function hasLeadingZero(text: string): boolean {
  const wholeFractionSplit = text.split('.')
  return wholeFractionSplit.length === 2
    ? wholeFractionSplit[0] === '0' || wholeFractionSplit[0] === '-0'
    : false
}

export function hasDigitsLeftOfDecimal(text: string): boolean | undefined {
  const wholeFractionSplit = text.split('.')

  if (wholeFractionSplit.length === 2) {
    const wholeNumber = wholeFractionSplit[0]

    if (wholeNumber.length === 0) {
      return false
    } else {
      return true
    }
  }

  if (wholeFractionSplit.length === 1) {
    return true
  }

  // What if someone passes in 1..2.3.1...1.1.43
  return undefined
}

export function onDragNumberCalculation(text: string, e: MouseEvent) {
  const multiplier =
    e.shiftKey && e.metaKey ? 0.01 : e.metaKey ? 0.1 : e.shiftKey ? 10 : 1

  const delta = e.movementX * multiplier
  const hasPeriod = text.includes('.')
  const leadsWithZero = hasLeadingZero(text)
  const addition = Number(text) + delta
  const positiveAddition = e.movementX > 0
  const negativeAddition = e.movementX < 0
  const containsDigitsLeftOfDecimal = hasDigitsLeftOfDecimal(text)
  let precision = Math.max(
    getPrecision(text),
    getPrecision(multiplier.toString())
  )
  const newVal = roundOff(addition, precision)

  if (Number.isNaN(newVal)) {
    return
  }

  let formattedString = newVal.toString()
  if (hasPeriod && !formattedString.includes('.')) {
    // If the original number included a period lets add that back to the output string
    // e.g. '1.0' add +1 then we get 2, we want to send '2.0' back since the original one had a decimal place
    formattedString = formattedString.toString() + '.0'
  }

  /**
   * Whenever you add two numbers you can always remove the the leading zero the result will make sense
   * 1 + -0.01 = 0.99, the code would remove the leading 0 to make it .99 but since the number has a
   * digit left of the decimal to begin with I want to make it 0.99.
   * negativeAddition with fractional numbers will provide a leading 0.
   */
  const removeZeros =
    positiveAddition ||
    (negativeAddition && multiplier < 1 && !containsDigitsLeftOfDecimal)

  /**
   * If the original value has no leading 0
   * If if the new updated value has a leading zero
   * If the math operation means you can actually remove the zero.
   */
  if (!leadsWithZero && hasLeadingZero(formattedString) && removeZeros) {
    if (formattedString[0] === '-') {
      return ['-', formattedString.split('.')[1]].join('.')
    } else {
      return formattedString.substring(1)
    }
  }

  return formattedString
}

export function onMouseDragMakeANewNumber(
  text: string,
  setText: (t: string) => void,
  e: MouseEvent
) {
  const newVal = onDragNumberCalculation(text, e)
  if (!newVal) return
  setText(newVal)
}

export function isClockwise(points: [number, number][]): boolean {
  // Need at least 3 points to determine orientation
  if (points.length < 3) {
    return false
  }

  // Calculate the sum of (x2 - x1) * (y2 + y1) for all edges
  // This is the "shoelace formula" for calculating the signed area
  let sum = 0
  for (let i = 0; i < points.length; i++) {
    const current = points[i]
    const next = points[(i + 1) % points.length]
    sum += (next[0] - current[0]) * (next[1] + current[1])
  }

  // If sum is positive, the points are in clockwise order
  return sum > 0
}

<<<<<<< HEAD
/** Capitalise a string's first character */
export function capitaliseFC(str: string): string {
  return str.charAt(0).toUpperCase() + str.slice(1)
=======
/**
 * Converts a binary buffer to a UUID string.
 *
 * @param buffer - The binary buffer containing the UUID bytes.
 * @returns A string representation of the UUID in the format 'xxxxxxxx-xxxx-xxxx-xxxx-xxxxxxxxxxxx'.
 */
export function binaryToUuid(
  binaryData: Buffer | Uint8Array | BSONBinary | string
): string {
  if (typeof binaryData === 'string') {
    return binaryData
  }

  let buffer: Uint8Array

  // Handle MongoDB BSON Binary object
  if (
    binaryData &&
    '_bsontype' in binaryData &&
    binaryData._bsontype === 'Binary'
  ) {
    // Extract the buffer from the BSON Binary object
    buffer = binaryData.buffer
  }
  // Handle case where buffer property exists (some MongoDB drivers structure)
  else if (binaryData && binaryData.buffer instanceof Uint8Array) {
    buffer = binaryData.buffer
  }
  // Handle direct Buffer or Uint8Array
  else if (binaryData instanceof Uint8Array || Buffer.isBuffer(binaryData)) {
    buffer = binaryData
  } else {
    console.error(
      'Invalid input type: expected MongoDB BSON Binary, Buffer, or Uint8Array'
    )
    return ''
  }

  // Ensure we have exactly 16 bytes (128 bits) for a UUID
  if (buffer.length !== 16) {
    // For debugging
    console.log('Buffer length:', buffer.length)
    console.log('Buffer content:', Array.from(buffer))
    console.error('UUID must be exactly 16 bytes')
    return ''
  }

  // Convert each byte to a hex string and pad with zeros if needed
  const hexValues = Array.from(buffer).map((byte) =>
    byte.toString(16).padStart(2, '0')
  )

  // Format into UUID structure (8-4-4-4-12 characters)
  return [
    hexValues.slice(0, 4).join(''),
    hexValues.slice(4, 6).join(''),
    hexValues.slice(6, 8).join(''),
    hexValues.slice(8, 10).join(''),
    hexValues.slice(10, 16).join(''),
  ].join('-')
}

export function getModuleId(sourceRange: SourceRange) {
  return sourceRange[2]
}

export function getInVariableCase(name: string, prefixIfDigit = 'm') {
  // As of 2025-04-08, standard case for KCL variables is camelCase
  const startsWithANumber = !Number.isNaN(Number(name.charAt(0)))
  const paddedName = startsWithANumber ? `${prefixIfDigit}${name}` : name

  // From https://www.30secondsofcode.org/js/s/string-case-conversion/#word-boundary-identification
  const r = /[A-Z]{2,}(?=[A-Z][a-z]+[0-9]*|\b)|[A-Z]?[a-z]+[0-9]*|[A-Z]|[0-9]+/g
  const boundaryIdentification = paddedName.match(r)
  if (!boundaryIdentification) {
    return undefined
  }

  const likelyPascalCase = boundaryIdentification
    .map((x) => x.slice(0, 1).toUpperCase() + x.slice(1).toLowerCase())
    .join('')
  if (!likelyPascalCase) {
    return undefined
  }

  return likelyPascalCase.slice(0, 1).toLowerCase() + likelyPascalCase.slice(1)
>>>>>>> 160f55ed
}<|MERGE_RESOLUTION|>--- conflicted
+++ resolved
@@ -415,11 +415,10 @@
   return sum > 0
 }
 
-<<<<<<< HEAD
 /** Capitalise a string's first character */
 export function capitaliseFC(str: string): string {
   return str.charAt(0).toUpperCase() + str.slice(1)
-=======
+
 /**
  * Converts a binary buffer to a UUID string.
  *
@@ -506,5 +505,4 @@
   }
 
   return likelyPascalCase.slice(0, 1).toLowerCase() + likelyPascalCase.slice(1)
->>>>>>> 160f55ed
 }