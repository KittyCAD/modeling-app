import * as path from 'path'

<<<<<<< HEAD
import { parseProjectRoute } from '@src/lib/paths'
import { expect, describe, it } from 'vitest'
=======
import { getFilePathRelativeToProject, parseProjectRoute } from '@src/lib/paths'
>>>>>>> e2bab6a0

describe('testing parseProjectRoute', () => {
  it('should parse a project as a subpath of project dir', async () => {
    let config = {
      settings: {
        project: {
          directory: '/home/somebody/projects',
        },
      },
    }
    const route = '/home/somebody/projects/project'
    expect(parseProjectRoute(config, route, path)).toEqual({
      projectName: 'project',
      projectPath: route,
      currentFileName: null,
      currentFilePath: null,
    })
  })
  it('should parse a project as the project dir', async () => {
    let config = {
      settings: {
        project: {
          directory: '/home/somebody/projects',
        },
      },
    }
    const route = '/home/somebody/projects'
    expect(parseProjectRoute(config, route, path)).toEqual({
      projectName: null,
      projectPath: route,
      currentFileName: null,
      currentFilePath: null,
    })
  })
  it('should parse a project with file in the project dir', async () => {
    let config = {
      settings: {
        project: {
          directory: '/home/somebody/projects',
        },
      },
    }
    const route = '/home/somebody/projects/assembly/main.kcl'
    expect(parseProjectRoute(config, route, path)).toEqual({
      projectName: 'assembly',
      projectPath: '/home/somebody/projects/assembly',
      currentFileName: 'main.kcl',
      currentFilePath: route,
    })
  })
  it('should parse a project with file in a subdir in the project dir', async () => {
    let config = {
      settings: {
        project: {
          directory: '/home/somebody/projects',
        },
      },
    }
    const route = '/home/somebody/projects/assembly/subdir/main.kcl'
    expect(parseProjectRoute(config, route, path)).toEqual({
      projectName: 'assembly',
      projectPath: '/home/somebody/projects/assembly',
      currentFileName: 'main.kcl',
      currentFilePath: route,
    })
  })
  it('should work in the browser context', async () => {
    let config = {}
    const route = '/browser/main.kcl'
    expect(parseProjectRoute(config, route, undefined)).toEqual({
      projectName: 'browser',
      projectPath: '/browser',
      currentFileName: 'main.kcl',
      currentFilePath: route,
    })
  })
})

describe('testing getFilePathRelativeToProject', () => {
  it('should work even if the project name occurs early in the file path', () => {
    const filePath =
      '/oops/early-e-characters/hi/im/franknoirot/e/some/nested/file.kcl'
    const projectName = 'e'
    const expectedProjectRelativeFilePath = '/some/nested/file.kcl'
    expect(getFilePathRelativeToProject(filePath, projectName, '/')).toEqual(
      expectedProjectRelativeFilePath
    )
  })
})<|MERGE_RESOLUTION|>--- conflicted
+++ resolved
@@ -1,11 +1,7 @@
 import * as path from 'path'
 
-<<<<<<< HEAD
-import { parseProjectRoute } from '@src/lib/paths'
 import { expect, describe, it } from 'vitest'
-=======
 import { getFilePathRelativeToProject, parseProjectRoute } from '@src/lib/paths'
->>>>>>> e2bab6a0
 
 describe('testing parseProjectRoute', () => {
   it('should parse a project as a subpath of project dir', async () => {
