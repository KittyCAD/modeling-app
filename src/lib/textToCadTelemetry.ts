--- conflicted
+++ resolved
@@ -1,8 +1,4 @@
 import type { Models } from '@kittycad/lib/dist/types/src'
-<<<<<<< HEAD
-import { VITE_KITTYCAD_API_URL } from '@src/env'
-=======
->>>>>>> df625626
 import crossPlatformFetch from '@src/lib/crossPlatformFetch'
 import { withAPIBaseURL } from '@src/lib/withBaseURL'
 
@@ -11,12 +7,7 @@
   feedback: Models['MlFeedback_type'],
   token?: string
 ): Promise<void> {
-<<<<<<< HEAD
-  const url =
-    VITE_KITTYCAD_API_URL + '/user/text-to-cad/' + id + '?feedback=' + feedback
-=======
   const url = withAPIBaseURL(`/user/text-to-cad/${id}?feedback=${feedback}`)
->>>>>>> df625626
   await crossPlatformFetch(
     url,
     {
