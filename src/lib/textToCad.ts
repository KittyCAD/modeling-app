import type { Models } from '@kittycad/lib'
<<<<<<< HEAD
import { VITE_KITTYCAD_API_URL } from '@src/env'
=======
>>>>>>> df625626
import toast from 'react-hot-toast'
import type { NavigateFunction } from 'react-router-dom'
import {
  ToastTextToCadError,
  ToastTextToCadSuccess,
} from '@src/components/ToastTextToCad'
import { PROJECT_ENTRYPOINT } from '@src/lib/constants'
import crossPlatformFetch from '@src/lib/crossPlatformFetch'
import { getUniqueProjectName } from '@src/lib/desktopFS'
import { isDesktop } from '@src/lib/isDesktop'
import { kclManager, systemIOActor } from '@src/lib/singletons'
import {
  SystemIOMachineEvents,
  waitForIdleState,
} from '@src/machines/systemIO/utils'
import { err, reportRejection } from '@src/lib/trap'
import { toSync } from '@src/lib/utils'
import { getAllSubDirectoriesAtProjectRoot } from '@src/machines/systemIO/snapshotContext'
import { joinOSPaths } from '@src/lib/paths'
import { withAPIBaseURL } from '@src/lib/withBaseURL'

export async function submitTextToCadPrompt(
  prompt: string,
  projectName: string,
  token?: string
): Promise<Models['TextToCad_type'] | Error> {
  const body: Models['TextToCadCreateBody_type'] = {
    prompt,
    project_name:
      projectName !== '' && projectName !== 'browser' ? projectName : undefined,
    kcl_version: kclManager.kclVersion,
  }
  // Glb has a smaller footprint than gltf, should we want to render it.
<<<<<<< HEAD
  const url = VITE_KITTYCAD_API_URL + '/ai/text-to-cad/glb?kcl=true'
=======
  const url = withAPIBaseURL('/ai/text-to-cad/glb?kcl=true')
>>>>>>> df625626
  const data: Models['TextToCad_type'] | Error = await crossPlatformFetch(
    url,
    {
      method: 'POST',
      body: JSON.stringify(body),
    },
    token
  )

  // Make sure we have an id.
  if (data instanceof Error) {
    return data
  }

  if (!data.id) {
    return new Error('No id returned from Text-to-CAD API')
  }

  return data
}

export async function getTextToCadResult(
  id: string,
  token?: string
): Promise<Models['TextToCad_type'] | Error> {
<<<<<<< HEAD
  const url = VITE_KITTYCAD_API_URL + '/user/text-to-cad/' + id
=======
  const url = withAPIBaseURL(`/user/text-to-cad/${id}`)
>>>>>>> df625626
  const data: Models['TextToCad_type'] | Error = await crossPlatformFetch(
    url,
    {
      method: 'GET',
    },
    token
  )

  return data
}

interface TextToKclPropsApplicationLevel {
  trimmedPrompt: string
  navigate: NavigateFunction
  token?: string
  projectName: string
  isProjectNew: boolean
  settings?: {
    highlightEdges: boolean
  }
}

export async function submitAndAwaitTextToKclSystemIO({
  trimmedPrompt,
  token,
  projectName,
  navigate,
  isProjectNew,
  settings,
}: TextToKclPropsApplicationLevel) {
  const toastId = toast.loading('Submitting to Text-to-CAD API...')
  const showFailureToast = (message: string) => {
    toast.error(
      () =>
        ToastTextToCadError({
          toastId,
          message,
          prompt: trimmedPrompt,
          method: isProjectNew ? 'newProject' : 'existingProject',
          projectName: isProjectNew ? '' : projectName,
          newProjectName: isProjectNew ? projectName : '',
        }),
      {
        id: toastId,
        duration: Infinity,
      }
    )
  }

  const textToCadQueued = await submitTextToCadPrompt(
    trimmedPrompt,
    projectName,
    token
  )
    .then((value) => {
      if (value instanceof Error) {
        return Promise.reject(value)
      }
      return value
    })
    .catch((error) => {
      const message = err(error)
        ? error.message
        : 'Failed to submit to Text-to-CAD API'
      showFailureToast(message)
      return error
    })

  if (err(textToCadQueued)) {
    showFailureToast(textToCadQueued.message)
    return
  }

  toast.loading('Generating parametric model...', {
    id: toastId,
  })

  // Check the status of the text-to-cad API job
  // until it is completed
  const textToCadComplete = new Promise<Models['TextToCad_type']>(
    (resolve, reject) => {
      ;(async () => {
        const value = await textToCadQueued
        if (value instanceof Error) {
          reject(value)
        }

        const MAX_CHECK_TIMEOUT = 3 * 60_000
        const CHECK_INTERVAL = 3000

        let timeElapsed = 0
        const interval = setInterval(
          toSync(async () => {
            timeElapsed += CHECK_INTERVAL
            if (timeElapsed >= MAX_CHECK_TIMEOUT) {
              clearInterval(interval)
              reject(new Error('Text-to-CAD API timed out'))
            }

            const check = await getTextToCadResult(value.id, token)
            if (check instanceof Error) {
              clearInterval(interval)
              reject(check)
            }

            if (check instanceof Error || check.status === 'failed') {
              clearInterval(interval)
              reject(check)
            } else if (check.status === 'completed') {
              clearInterval(interval)
              resolve(check)
            }
          }, reportRejection),
          CHECK_INTERVAL
        )
      })().catch(reportRejection)
    }
  )

  let newFileName = PROJECT_ENTRYPOINT
  let uniqueProjectName = projectName

  const textToCadOutputCreated = await textToCadComplete
    .catch((e) => {
      showFailureToast('Failed to generate parametric model')
      return e
    })
    .then(async (value) => {
      console.log('completed')
      console.log(value)
      if (value.code === undefined || !value.code || value.code.length === 0) {
        // We want to show the real error message to the user.
        if (value.error && value.error.length > 0) {
          const error = value.error.replace('Text-to-CAD server:', '').trim()
          showFailureToast(error)
          return Promise.reject(new Error(error))
        } else {
          showFailureToast('No KCL code returned')
          return Promise.reject(new Error('No KCL code returned'))
        }
      }

      const TRUNCATED_PROMPT_LENGTH = 24
      // Only add the prompt name if it is a preexisting project
      const subDirectoryAsPromptName = `${value.prompt
        .slice(0, TRUNCATED_PROMPT_LENGTH)
        .replace(/\s/gi, '-')
        .replace(/\W/gi, '-')
        .toLowerCase()}`

      if (isDesktop()) {
        if (!isProjectNew) {
          // If the project is new, use a sub dir
          const firstLevelDirectories = getAllSubDirectoriesAtProjectRoot({
            projectFolderName: projectName,
          })
          const uniqueSubDirectoryName = getUniqueProjectName(
            subDirectoryAsPromptName,
            firstLevelDirectories
          )
          uniqueProjectName = joinOSPaths(projectName, uniqueSubDirectoryName)
        }
        systemIOActor.send({
          type: SystemIOMachineEvents.createKCLFile,
          data: {
            requestedProjectName: uniqueProjectName,
            requestedCode: value.code,
            requestedFileNameWithExtension: newFileName,
          },
        })
      }

      // wait for the createKCLFile action to be completed
      await waitForIdleState({ systemIOActor })

      return {
        ...value,
        fileName: newFileName,
      }
    })

  if (textToCadOutputCreated instanceof Error) {
    showFailureToast('Failed to generate parametric model')
    return
  }

  // Show a custom toast with the .glb model preview
  // and options to reject or accept the model
  toast.success(
    () =>
      // EXPECTED: This will throw a error in dev mode, do not worry about it.
      // Warning: Internal React error: Expected static flag was missing. Please notify the React team.
      ToastTextToCadSuccess({
        toastId,
        data: textToCadOutputCreated,
        token,
        // This can be a subdir within the rootProjectName
        projectName: uniqueProjectName,
        fileName: newFileName,
        navigate,
        isProjectNew,
        settings,
        // This is always the root project name, no subdir
        rootProjectName: projectName,
      }),
    {
      id: toastId,
      duration: Infinity,
      icon: null,
    }
  )
  return textToCadOutputCreated
}<|MERGE_RESOLUTION|>--- conflicted
+++ resolved
@@ -1,8 +1,4 @@
 import type { Models } from '@kittycad/lib'
-<<<<<<< HEAD
-import { VITE_KITTYCAD_API_URL } from '@src/env'
-=======
->>>>>>> df625626
 import toast from 'react-hot-toast'
 import type { NavigateFunction } from 'react-router-dom'
 import {
@@ -36,11 +32,7 @@
     kcl_version: kclManager.kclVersion,
   }
   // Glb has a smaller footprint than gltf, should we want to render it.
-<<<<<<< HEAD
-  const url = VITE_KITTYCAD_API_URL + '/ai/text-to-cad/glb?kcl=true'
-=======
   const url = withAPIBaseURL('/ai/text-to-cad/glb?kcl=true')
->>>>>>> df625626
   const data: Models['TextToCad_type'] | Error = await crossPlatformFetch(
     url,
     {
@@ -66,11 +58,7 @@
   id: string,
   token?: string
 ): Promise<Models['TextToCad_type'] | Error> {
-<<<<<<< HEAD
-  const url = VITE_KITTYCAD_API_URL + '/user/text-to-cad/' + id
-=======
   const url = withAPIBaseURL(`/user/text-to-cad/${id}`)
->>>>>>> df625626
   const data: Models['TextToCad_type'] | Error = await crossPlatformFetch(
     url,
     {
