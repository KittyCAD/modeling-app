--- conflicted
+++ resolved
@@ -1,8 +1,4 @@
-<<<<<<< HEAD
-import { VITE_KC_SITE_APP_URL } from '@src/env'
-=======
 import env from '@src/env'
->>>>>>> caeda31c
 import toast from 'react-hot-toast'
 
 import { stringToBase64 } from '@src/lib/base64'
