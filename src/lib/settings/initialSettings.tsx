import { DEFAULT_PROJECT_NAME } from 'lib/constants'
import {
  BaseUnit,
  SettingProps,
  SettingsLevel,
  baseUnitsUnion,
} from 'lib/settings/settingsTypes'
import { Themes } from 'lib/theme'
import { isEnumMember } from 'lib/types'
import {
  CameraSystem,
  cameraMouseDragGuards,
  cameraSystems,
} from 'lib/cameraControls'
import { isDesktop } from 'lib/isDesktop'
import { useRef } from 'react'
import { CustomIcon } from 'components/CustomIcon'
import Tooltip from 'components/Tooltip'
import { isArray, toSync } from 'lib/utils'
import { reportRejection } from 'lib/trap'
import { CameraProjectionType } from 'wasm-lib/kcl/bindings/CameraProjectionType'
import { OnboardingStatus } from 'wasm-lib/kcl/bindings/OnboardingStatus'
<<<<<<< HEAD
import { NamedView } from 'wasm-lib/kcl/bindings/NamedView'
=======
import { CameraOrbitType } from 'wasm-lib/kcl/bindings/CameraOrbitType'
>>>>>>> f6b06520

/**
 * A setting that can be set at the user or project level
 * @constructor
 */
export class Setting<T = unknown> {
  /**
   * The current value of the setting, prioritizing project, then user, then default
   */
  public current: T
  public hideOnLevel: SettingProps<T>['hideOnLevel']
  public hideOnPlatform: SettingProps<T>['hideOnPlatform']
  public commandConfig: SettingProps<T>['commandConfig']
  public Component: SettingProps<T>['Component']
  public description?: string
  private validate: (v: T) => boolean
  private _default: T
  private _user?: T
  private _project?: T

  constructor(props: SettingProps<T>) {
    this._default = props.defaultValue
    this.current = props.defaultValue
    this.validate = props.validate
    this.description = props.description
    this.hideOnLevel = props.hideOnLevel
    this.hideOnPlatform = props.hideOnPlatform
    this.commandConfig = props.commandConfig
    this.Component = props.Component
  }
  /**
   * The default setting. Overridden by the user and project if set
   */
  get default(): T {
    return this._default
  }
  set default(v: T) {
    this._default = this.validate(v) ? v : this._default
    this.current = this.resolve()
  }
  /**
   * The user-level setting. Overrides the default, overridden by the project
   */
  get user(): T | undefined {
    return this._user
  }
  set user(v: T | undefined) {
    this._user = v !== undefined ? (this.validate(v) ? v : this._user) : v
    this.current = this.resolve()
  }
  /**
   * The project-level setting. Overrides the user and default
   */
  get project(): T | undefined {
    return this._project
  }
  set project(v: T | undefined) {
    this._project = v !== undefined ? (this.validate(v) ? v : this._project) : v
    this.current = this.resolve()
  }
  /**
   * @returns {T} - The value of the setting, prioritizing project, then user, then default
   * @todo - This may have issues if future settings can have a value that is valid but falsy
   */
  private resolve() {
    return this._project !== undefined
      ? this._project
      : this._user !== undefined
      ? this._user
      : this._default
  }
  /**
   * @param {SettingsLevel} level - The level to get the fallback for
   * @returns {T} - The value of the setting above the given level, falling back as needed
   */
  public getFallback(level: SettingsLevel | 'default'): T {
    return level === 'project'
      ? this._user !== undefined
        ? this._user
        : this._default
      : this._default
  }
  /**
   * For the purposes of showing the `current` label in the command bar,
   * is this setting at the given level the same as the given value?
   */
  public shouldShowCurrentLabel(
    level: SettingsLevel | 'default',
    valueToMatch: T
  ): boolean {
    return this[`_${level}`] === undefined
      ? this.getFallback(level) === valueToMatch
      : this[`_${level}`] === valueToMatch
  }
  public getParentLevel(level: SettingsLevel): SettingsLevel | 'default' {
    return level === 'project' ? 'user' : 'default'
  }
}

export function createSettings() {
  return {
    /** Settings that affect the behavior of the entire app,
     *  beyond just modeling or navigating, for example
     */
    app: {
      /**
       * The overall appearance of the app: light, dark, or system
       */
      theme: new Setting<Themes>({
        hideOnLevel: 'project',
        defaultValue: Themes.System,
        description: 'The overall appearance of the app',
        validate: (v) => isEnumMember(v, Themes),
        commandConfig: {
          inputType: 'options',
          defaultValueFromContext: (context) => context.app.theme.current,
          options: (cmdContext, settingsContext) =>
            Object.values(Themes).map((v) => ({
              name: v,
              value: v,
              isCurrent:
                v ===
                settingsContext.app.theme[
                  cmdContext.argumentsToSubmit.level as SettingsLevel
                ],
            })),
        },
      }),
      themeColor: new Setting<string>({
        defaultValue: '264.5',
        description: 'The hue of the primary theme color for the app',
        validate: (v) => Number(v) >= 0 && Number(v) < 360,
        Component: ({ value, updateValue }) => (
          <div className="flex item-center gap-4 px-2 m-0 py-0">
            <div
              className="w-4 h-4 rounded-full bg-primary border border-solid border-chalkboard-100 dark:border-chalkboard-30"
              style={{
                backgroundColor: `oklch(var(--primary-lightness) var(--primary-chroma) ${value})`,
              }}
            />
            <input
              type="range"
              onChange={(e) => updateValue(e.currentTarget.value)}
              value={value}
              min={0}
              max={259}
              step={1}
              className="block flex-1"
            />
          </div>
        ),
      }),
      enableSSAO: new Setting<boolean>({
        defaultValue: true,
        description:
          'Whether or not Screen Space Ambient Occlusion (SSAO) is enabled',
        validate: (v) => typeof v === 'boolean',
        hideOnPlatform: 'both', //for now
      }),
      /**
       * Stream resource saving behavior toggle
       */
      streamIdleMode: new Setting<boolean>({
        defaultValue: false,
        description: 'Toggle stream idling, saving bandwidth and battery',
        validate: (v) => typeof v === 'boolean',
        commandConfig: {
          inputType: 'boolean',
        },
      }),
      allowOrbitInSketchMode: new Setting<boolean>({
        defaultValue: false,
        description: 'Toggle free camera while in sketch mode',
        validate: (v) => typeof v === 'boolean',
        commandConfig: {
          inputType: 'boolean',
        },
      }),
      onboardingStatus: new Setting<OnboardingStatus>({
        defaultValue: '',
        // TODO: this could be better but we don't have a TS side real enum
        // for this yet
        validate: (v) => typeof v === 'string',
        hideOnPlatform: 'both',
      }),
      /** Permanently dismiss the banner warning to download the desktop app. */
      dismissWebBanner: new Setting<boolean>({
        defaultValue: false,
        description:
          'Permanently dismiss the banner warning to download the desktop app.',
        validate: (v) => typeof v === 'boolean',
        hideOnPlatform: 'desktop',
      }),
      projectDirectory: new Setting<string>({
        defaultValue: '',
        description: 'The directory to save and load projects from',
        hideOnLevel: 'project',
        hideOnPlatform: 'web',
        validate: (v) =>
          typeof v === 'string' && (v.length > 0 || !isDesktop()),
        Component: ({ value, updateValue }) => {
          const inputRef = useRef<HTMLInputElement>(null)
          return (
            <div className="flex gap-4 p-1 border rounded-sm border-chalkboard-30">
              <input
                className="flex-grow text-xs px-2 bg-transparent"
                value={value}
                disabled
                data-testid="project-directory-input"
                ref={inputRef}
              />
              <button
                onClick={toSync(async () => {
                  // In desktop end-to-end tests we can't control the file picker,
                  // so we seed the new directory value in the element's dataset
                  const inputRefVal = inputRef.current?.dataset.testValue
                  if (
                    inputRef.current &&
                    inputRefVal &&
                    !isArray(inputRefVal)
                  ) {
                    updateValue(inputRefVal)
                  } else {
                    const newPath = await window.electron.open({
                      properties: ['openDirectory', 'createDirectory'],
                      defaultPath: value,
                      title: 'Choose a new project directory',
                    })
                    if (newPath.canceled) return
                    updateValue(newPath.filePaths[0])
                  }
                }, reportRejection)}
                className="p-0 m-0 border-none hover:bg-primary/10 focus:bg-primary/10 dark:hover:bg-primary/20 dark:focus::bg-primary/20"
                data-testid="project-directory-button"
              >
                <CustomIcon name="folder" className="w-5 h-5" />
                <Tooltip position="top-right">Choose a folder</Tooltip>
              </button>
            </div>
          )
        },
      }),
    },
    /**
     * Settings that affect the behavior while modeling.
     */
    modeling: {
      /**
       * The default unit to use in modeling dimensions
       */
      defaultUnit: new Setting<BaseUnit>({
        defaultValue: 'mm',
        description: 'The default unit to use in modeling dimensions',
        validate: (v) => baseUnitsUnion.includes(v as BaseUnit),
        commandConfig: {
          inputType: 'options',
          defaultValueFromContext: (context) =>
            context.modeling.defaultUnit.current,
          options: (cmdContext, settingsContext) =>
            Object.values(baseUnitsUnion).map((v) => ({
              name: v,
              value: v,
              isCurrent:
                v ===
                settingsContext.modeling.defaultUnit[
                  cmdContext.argumentsToSubmit.level as SettingsLevel
                ],
            })),
        },
      }),
      /**
       * The controls for how to navigate the 3D view
       */
      mouseControls: new Setting<CameraSystem>({
        defaultValue: 'Zoo',
        description: 'The controls for how to navigate the 3D view',
        validate: (v) => cameraSystems.includes(v as CameraSystem),
        hideOnLevel: 'project',
        commandConfig: {
          inputType: 'options',
          defaultValueFromContext: (context) =>
            context.modeling.mouseControls.current,
          options: (cmdContext, settingsContext) =>
            Object.values(cameraSystems).map((v) => ({
              name: v,
              value: v,
              isCurrent:
                v ===
                settingsContext.modeling.mouseControls.shouldShowCurrentLabel(
                  cmdContext.argumentsToSubmit.level as SettingsLevel
                ),
            })),
        },
        Component: ({ value, updateValue }) => (
          <>
            <select
              id="camera-controls"
              className="block w-full px-3 py-1 bg-transparent border border-chalkboard-30"
              value={value}
              onChange={(e) => updateValue(e.target.value as CameraSystem)}
            >
              {cameraSystems.map((program) => (
                <option key={program} value={program}>
                  {program}
                </option>
              ))}
            </select>
            <ul className="mx-0 my-2 flex flex-col gap-2 text-sm">
              <li className="grid grid-cols-4 gap-1">
                <strong>Pan</strong>
                <p className="col-span-3 leading-tight">
                  {cameraMouseDragGuards[value].pan.description}
                </p>
              </li>
              <li className="grid grid-cols-4 gap-1">
                <strong>Zoom</strong>
                <p className="col-span-3 leading-tight">
                  {cameraMouseDragGuards[value].zoom.description}
                </p>
              </li>
              <li className="grid grid-cols-4 gap-1">
                <strong>Rotate</strong>
                <p className="col-span-3 leading-tight">
                  {cameraMouseDragGuards[value].rotate.description}
                </p>
              </li>
            </ul>
          </>
        ),
      }),
      /**
       * Projection method applied to the 3D view, perspective or orthographic
       */
      cameraProjection: new Setting<CameraProjectionType>({
        defaultValue: 'orthographic',
        hideOnLevel: 'project',
        description:
          'Projection method applied to the 3D view, perspective or orthographic',
        validate: (v) => ['perspective', 'orthographic'].includes(v),
        commandConfig: {
          inputType: 'options',
          // This is how we could have toggling behavior for a non-boolean argument:
          // Set it to "skippable", and make the default value the opposite of the current value
          // skip: true,
          defaultValueFromContext: (context) =>
            context.modeling.cameraProjection.current === 'perspective'
              ? 'orthographic'
              : 'perspective',
          options: (cmdContext, settingsContext) =>
            (['perspective', 'orthographic'] as const).map((v) => ({
              name: v.charAt(0).toUpperCase() + v.slice(1),
              value: v,
              isCurrent:
                settingsContext.modeling.cameraProjection.shouldShowCurrentLabel(
                  cmdContext.argumentsToSubmit.level as SettingsLevel,
                  v
                ),
            })),
        },
      }),
      /**
       * What methodology to use for orbiting the camera
       */
      cameraOrbit: new Setting<CameraOrbitType>({
        defaultValue: 'spherical',
        hideOnLevel: 'project',
        description: 'What methodology to use for orbiting the camera',
        validate: (v) => ['spherical', 'trackball'].includes(v),
        commandConfig: {
          inputType: 'options',
          defaultValueFromContext: (context) =>
            context.modeling.cameraOrbit.current,
          options: (cmdContext, settingsContext) =>
            (['spherical', 'trackball'] as const).map((v) => ({
              name: v.charAt(0).toUpperCase() + v.slice(1),
              value: v,
              isCurrent:
                settingsContext.modeling.cameraOrbit.shouldShowCurrentLabel(
                  cmdContext.argumentsToSubmit.level as SettingsLevel,
                  v
                ),
            })),
        },
      }),
      /**
       * Whether to highlight edges of 3D objects
       */
      highlightEdges: new Setting<boolean>({
        defaultValue: true,
        description: 'Whether to highlight edges of 3D objects',
        validate: (v) => typeof v === 'boolean',
        commandConfig: {
          inputType: 'boolean',
        },
        hideOnLevel: 'project',
      }),
      /**
       * Whether to show a scale grid in the 3D modeling view
       */
      showScaleGrid: new Setting<boolean>({
        defaultValue: false,
        description: 'Whether to show a scale grid in the 3D modeling view',
        validate: (v) => typeof v === 'boolean',
        commandConfig: {
          inputType: 'boolean',
        },
        hideOnLevel: 'project',
      }),
      /**
       * Whether to show the debug panel, which lets you see
       * various states of the app to aid in development
       */
      showDebugPanel: new Setting<boolean>({
        defaultValue: false,
        description: 'Whether to show the debug panel, a development tool',
        validate: (v) => typeof v === 'boolean',
        commandConfig: {
          inputType: 'boolean',
        },
      }),
      /**
       * TODO: This setting is not yet implemented.
       * Whether to turn off animations and other motion effects
       */
      // reduceMotion: new Setting<boolean>({
      //   defaultValue: false,
      //   description: 'Whether to turn off animations and other motion effects',
      //   validate: (v) => typeof v === 'boolean',
      //   commandConfig: {
      //     inputType: 'boolean',
      //   },
      //   hideOnLevel: 'project',
      // }),
      /**
       * TODO: This setting is not yet implemented.
       * Whether to move to view the sketch plane orthogonally
       * when creating entering or creating a sketch.
       */
      // moveOrthoginalToSketch: new Setting<boolean>({
      //   defaultValue: false,
      //   description: 'Whether to move to view sketch planes orthogonally',
      //   validate: (v) => typeof v === 'boolean',
      //   commandConfig: {
      //     inputType: 'boolean',
      //   },
      // }),
      namedViews: new Setting<NamedView[]>({
        defaultValue: [],
        validate: (v) => true,
      }),
    },
    /**
     * Settings that affect the behavior of the KCL text editor.
     */
    textEditor: {
      /**
       * Whether to wrap text in the editor or overflow with scroll
       */
      textWrapping: new Setting<boolean>({
        defaultValue: true,
        description:
          'Whether to wrap text in the editor or overflow with scroll',
        validate: (v) => typeof v === 'boolean',
        commandConfig: {
          inputType: 'boolean',
        },
      }),
      /**
       * Whether to make the cursor blink in the editor
       */
      blinkingCursor: new Setting<boolean>({
        defaultValue: true,
        description: 'Whether to make the cursor blink in the editor',
        validate: (v) => typeof v === 'boolean',
        commandConfig: {
          inputType: 'boolean',
        },
      }),
    },
    /**
     * Settings that affect the behavior of project management.
     */
    projects: {
      /**
       * The default project name to use when creating a new project
       */
      defaultProjectName: new Setting<string>({
        defaultValue: DEFAULT_PROJECT_NAME,
        description:
          'The default project name to use when creating a new project',
        validate: (v) => typeof v === 'string' && v.length > 0,
        commandConfig: {
          inputType: 'string',
          defaultValueFromContext: (context) =>
            context.projects.defaultProjectName.current,
        },
        hideOnLevel: 'project',
        hideOnPlatform: 'web',
      }),
      /**
       * TODO: This setting is not yet implemented.
       * It requires more sophisticated fallback logic if the user sets this setting to a
       * non-existent file. This setting is currently hardcoded to PROJECT_ENTRYPOINT.
       * The default file to open when a project is loaded
       */
      // entryPointFileName: new Setting<string>({
      //   defaultValue: PROJECT_ENTRYPOINT,
      //   description: 'The default file to open when a project is loaded',
      //   validate: (v) => typeof v === 'string' && v.length > 0,
      //   commandConfig: {
      //     inputType: 'string',
      //     defaultValueFromContext: (context) =>
      //       context.projects.entryPointFileName.current,
      //   },
      //   hideOnLevel: 'project',
      // }),
    },
    /**
     * Settings that affect the behavior of the command bar.
     */
    commandBar: {
      /**
       * Whether to include settings in the command bar
       */
      includeSettings: new Setting<boolean>({
        defaultValue: true,
        description: 'Whether to include settings in the command bar',
        validate: (v) => typeof v === 'boolean',
        commandConfig: {
          inputType: 'boolean',
        },
      }),
    },
  }
}

export const settings = createSettings()
export type SettingsType = ReturnType<typeof createSettings><|MERGE_RESOLUTION|>--- conflicted
+++ resolved
@@ -20,11 +20,8 @@
 import { reportRejection } from 'lib/trap'
 import { CameraProjectionType } from 'wasm-lib/kcl/bindings/CameraProjectionType'
 import { OnboardingStatus } from 'wasm-lib/kcl/bindings/OnboardingStatus'
-<<<<<<< HEAD
 import { NamedView } from 'wasm-lib/kcl/bindings/NamedView'
-=======
 import { CameraOrbitType } from 'wasm-lib/kcl/bindings/CameraOrbitType'
->>>>>>> f6b06520
 
 /**
  * A setting that can be set at the user or project level
@@ -93,8 +90,8 @@
     return this._project !== undefined
       ? this._project
       : this._user !== undefined
-      ? this._user
-      : this._default
+        ? this._user
+        : this._default
   }
   /**
    * @param {SettingsLevel} level - The level to get the fallback for
