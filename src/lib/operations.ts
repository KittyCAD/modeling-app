--- conflicted
+++ resolved
@@ -3,13 +3,7 @@
 import type { CustomIconName } from '@src/components/CustomIcon'
 import {
   getNodeFromPath,
-<<<<<<< HEAD
-  getSketchSelectionsFromOperation,
-  getObjectSelectionsFromOperation,
-=======
-  findPipesWithImportAlias,
   retrieveSelectionsFromOpArg,
->>>>>>> b4b170c9
 } from '@src/lang/queryAst'
 import type { Artifact } from '@src/lang/std/artifactGraph'
 import {
@@ -1556,8 +1550,12 @@
   }
 
   // 1. Map the unlabeled arguments to selections
-  const objects = getObjectSelectionsFromOperation(
-    operation,
+  if (!operation.unlabeledArg) {
+    return { reason: `Couldn't retrieve operation arguments` }
+  }
+
+  const objects = retrieveSelectionsFromOpArg(
+    operation.unlabeledArg,
     kclManager.artifactGraph
   )
   if (err(objects)) {
@@ -1648,13 +1646,18 @@
   }
 
   // 1. Map the unlabeled arguments to selections
-  const objects = getObjectSelectionsFromOperation(
-    operation,
+  if (!operation.unlabeledArg) {
+    return { reason: `Couldn't retrieve operation arguments` }
+  }
+
+  const objects = retrieveSelectionsFromOpArg(
+    operation.unlabeledArg,
     kclManager.artifactGraph
   )
   if (err(objects)) {
     return { reason: "Couldn't retrieve objects" }
   }
+
 
   // 2. Convert the x y z arguments from a string to a KCL expression
   let x: KclCommandValue | undefined = undefined
@@ -1740,8 +1743,12 @@
   }
 
   // 1. Map the unlabeled arguments to selections
-  const objects = getObjectSelectionsFromOperation(
-    operation,
+  if (!operation.unlabeledArg) {
+    return { reason: `Couldn't retrieve operation arguments` }
+  }
+
+  const objects = retrieveSelectionsFromOpArg(
+    operation.unlabeledArg,
     kclManager.artifactGraph
   )
   if (err(objects)) {
