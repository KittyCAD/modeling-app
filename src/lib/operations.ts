--- conflicted
+++ resolved
@@ -3,10 +3,6 @@
 import type { CustomIconName } from '@src/components/CustomIcon'
 import {
   getNodeFromPath,
-<<<<<<< HEAD
-=======
-  findPipesWithImportAlias,
->>>>>>> 6189baea
   retrieveSelectionsFromOpArg,
 } from '@src/lang/queryAst'
 import type { Artifact } from '@src/lang/std/artifactGraph'
