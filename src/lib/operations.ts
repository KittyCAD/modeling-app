import type { ImportStatement } from '@rust/kcl-lib/bindings/ImportStatement'
import type { Operation, OpKclValue } from '@rust/kcl-lib/bindings/Operation'

import type { CustomIconName } from '@src/components/CustomIcon'
import {
  retrieveFaceSelectionsFromOpArgs,
  retrieveHoleBodyArgs,
  retrieveHoleBottomArgs,
  retrieveHoleTypeArgs,
  retrieveNonDefaultPlaneSelectionFromOpArg,
} from '@src/lang/modifyAst/faces'
import {
  retrieveAxisOrEdgeSelectionsFromOpArg,
  retrieveTagDeclaratorFromOpArg,
  SWEEP_CONSTANTS,
  SWEEP_MODULE,
  type SweepRelativeTo,
} from '@src/lang/modifyAst/sweeps'
import {
  getNodeFromPath,
  retrieveSelectionsFromOpArg,
} from '@src/lang/queryAst'
import type { StdLibCallOp } from '@src/lang/queryAst'
import type { Artifact } from '@src/lang/std/artifactGraph'
import {
  getArtifactOfTypes,
  getCodeRefsByArtifactId,
} from '@src/lang/std/artifactGraph'
import {
  type CallExpressionKw,
  type PipeExpression,
  type Program,
  type VariableDeclaration,
  type ArtifactGraph,
  pathToNodeFromRustNodePath,
} from '@src/lang/wasm'
import type {
  HelixModes,
  ModelingCommandSchema,
} from '@src/lib/commandBarConfigs/modelingCommandConfig'
import type { KclCommandValue, KclExpression } from '@src/lib/commandTypes'
import { getStringValue, stringToKclExpression } from '@src/lib/kclHelpers'
import { isDefaultPlaneStr } from '@src/lib/planes'
import { stripQuotes } from '@src/lib/utils'
import type { Selection, Selections } from '@src/machines/modelingSharedTypes'
<<<<<<< HEAD
import { kclManager } from '@src/lib/singletons'
import type RustContext from '@src/lib/rustContext'
=======
import { rustContext } from '@src/lib/singletons'
>>>>>>> 03532d7b
import { err } from '@src/lib/trap'
import type { CommandBarMachineEvent } from '@src/machines/commandBarMachine'
import { retrieveEdgeSelectionsFromOpArgs } from '@src/lang/modifyAst/edges'

type ExecuteCommandEvent = CommandBarMachineEvent & {
  type: 'Find and select command'
}
type ExecuteCommandEventPayload = ExecuteCommandEvent['data']
type PrepareToEditFailurePayload = { reason: string }
type PrepareToEditCallback = (
  props: Omit<EnterEditFlowProps, 'commandBarSend'>
) =>
  | ExecuteCommandEventPayload
  | Promise<ExecuteCommandEventPayload | PrepareToEditFailurePayload>

interface StdLibCallInfo {
  label: string
  icon: CustomIconName
  /**
   * There are operations which are honored by the feature tree
   * that do not yet have a corresponding modeling command.
   */
  prepareToEdit?:
    | ExecuteCommandEventPayload
    | PrepareToEditCallback
    | PrepareToEditFailurePayload
  supportsAppearance?: boolean
  supportsTransform?: boolean
}

// Helper functions for argument extraction
async function extractKclArgument(
  code: string,
  operation: StdLibCallOp,
  argName: string,
  rustContext: RustContext,
  isArray?: boolean
): Promise<KclCommandValue | { error: string }> {
  const arg = operation.labeledArgs?.[argName]
  if (!arg?.sourceRange) {
    return { error: `Missing or invalid ${argName} argument` }
  }

  const result = await stringToKclExpression(
<<<<<<< HEAD
    kclManager.code.slice(arg.sourceRange[0], arg.sourceRange[1]),
    rustContext,
    { allowArrays: isArray }
=======
    code.slice(arg.sourceRange[0], arg.sourceRange[1]),
    isArray
>>>>>>> 03532d7b
  )

  if (err(result) || 'errors' in result) {
    return { error: `Failed to parse ${argName} argument as KCL expression` }
  }

  return result
}

/**
 * Extracts face selections for GDT annotations.
 *
 * Handles following types of face selections through direct tagging:
 * - Segment faces: Tagged directly on segments, converted to wall artifacts
 * - Cap faces: Tagged directly on sweeps using tagEnd/tagStart
 * GDT uses direct tagging for explicit face references.
 */
function extractFaceSelections(
  artifactGraph: ArtifactGraph,
  facesArg: any
): Selection[] | { error: string } {
  const faceValues: any[] =
    facesArg.value.type === 'Array' ? facesArg.value.value : [facesArg.value]

  const graphSelections: Selection[] = []

  for (const v of faceValues) {
    if (v.type !== 'TagIdentifier' || !v.artifact_id) {
      continue
    }

    const artifact = artifactGraph.get(v.artifact_id)
    if (!artifact) {
      continue
    }

    let targetArtifact = artifact
    let targetCodeRefs = getCodeRefsByArtifactId(v.artifact_id, artifactGraph)

    // Handle segment faces: Convert segment artifacts to wall artifacts for 3D operations
    if (artifact.type === 'segment') {
      const wallArtifact = Array.from(artifactGraph.values()).find(
        (candidate) =>
          candidate.type === 'wall' && candidate.segId === artifact.id
      )

      if (wallArtifact) {
        targetArtifact = wallArtifact
        const wallCodeRefs = getCodeRefsByArtifactId(
          wallArtifact.id,
          artifactGraph
        )

        if (wallCodeRefs && wallCodeRefs.length > 0) {
          targetCodeRefs = wallCodeRefs
        } else {
          const segArtifact = getArtifactOfTypes(
            { key: artifact.id, types: ['segment'] },
            artifactGraph
          )
          if (!err(segArtifact)) {
            targetCodeRefs = [segArtifact.codeRef]
          }
        }
      }
    }

    // Cap faces (from tagEnd/tagStart) are handled directly
    // as they already reference the correct cap artifacts
    if (targetCodeRefs && targetCodeRefs.length > 0) {
      graphSelections.push({
        artifact: targetArtifact,
        codeRef: targetCodeRefs[0],
      })
    }
  }

  if (graphSelections.length === 0) {
    return { error: 'No valid face selections found in TagIdentifier objects' }
  }

  return graphSelections
}

function extractStringArgument(
  code: string,
  operation: StdLibCallOp,
  argName: string
): string | undefined {
  const arg = operation.labeledArgs?.[argName]
  return arg?.sourceRange
    ? code.slice(arg.sourceRange[0], arg.sourceRange[1])
    : undefined
}

/**
 * Gather up the a Parameter operation's data
 * to be used in the command bar edit flow.
 */
const prepareToEditParameter: PrepareToEditCallback = async ({
  operation,
<<<<<<< HEAD
  rustContext,
=======
  code,
>>>>>>> 03532d7b
}) => {
  if (operation.type !== 'VariableDeclaration') {
    return { reason: 'Called on something not a variable declaration' }
  }

  const baseCommand = {
    name: 'parameter.edit',
    groupId: 'code',
  }

  // 1. Convert from the parameter's Operation to a KCL-type arg value
  const value = await stringToKclExpression(
<<<<<<< HEAD
    kclManager.code.slice(operation.sourceRange[0], operation.sourceRange[1]),
    rustContext
=======
    code.slice(operation.sourceRange[0], operation.sourceRange[1])
>>>>>>> 03532d7b
  )
  if (err(value) || 'errors' in value) {
    return { reason: "Couldn't retrieve length argument" }
  }

  // 2. The nodeToEdit is much simpler to transform.
  // We need the VariableDeclarator PathToNode though, so we slice it
  const nodeToEdit = pathToNodeFromRustNodePath(operation.nodePath).slice(0, -1)

  // 3. Assemble the default argument values for the command,
  // with `nodeToEdit` set, which will let the actor know
  // to edit the node that corresponds to the StdLibCall.
  const argDefaultValues = {
    value,
    nodeToEdit,
  }
  return {
    ...baseCommand,
    argDefaultValues,
  }
}

/**
 * Gather up the argument values for the Extrude command
 * to be used in the command bar edit flow.
 */
const prepareToEditExtrude: PrepareToEditCallback = async ({
  operation,
<<<<<<< HEAD
  rustContext,
=======
  artifactGraph,
  code,
>>>>>>> 03532d7b
}) => {
  const baseCommand = {
    name: 'Extrude',
    groupId: 'modeling',
  }
  if (operation.type !== 'StdLibCall') {
    return { reason: 'Wrong operation type' }
  }

  // 1. Map the unlabeled arguments to solid2d selections
  if (!operation.unlabeledArg) {
    return { reason: `Couldn't retrieve operation arguments` }
  }

  const sketches = retrieveSelectionsFromOpArg(
    operation.unlabeledArg,
    artifactGraph
  )
  if (err(sketches)) {
    return { reason: "Couldn't retrieve sketches" }
  }

  // 2. Convert the length argument from a string to a KCL expression
  let length: KclCommandValue | undefined
  if ('length' in operation.labeledArgs && operation.labeledArgs.length) {
    const result = await stringToKclExpression(
      code.slice(
        operation.labeledArgs?.['length']?.sourceRange[0],
        operation.labeledArgs?.['length']?.sourceRange[1]
      ),
      rustContext
    )
    if (err(result) || 'errors' in result) {
      return { reason: "Couldn't retrieve length argument" }
    }

    length = result
  }

  let to: Selections | undefined
  if ('to' in operation.labeledArgs && operation.labeledArgs.to) {
    const graphSelections = extractFaceSelections(
      artifactGraph,
      operation.labeledArgs.to
    )
    if ('error' in graphSelections) return { reason: graphSelections.error }
    to = { graphSelections, otherSelections: [] }
  }

  // symmetric argument from a string to boolean
  let symmetric: boolean | undefined
  if ('symmetric' in operation.labeledArgs && operation.labeledArgs.symmetric) {
    symmetric =
      code.slice(
        operation.labeledArgs.symmetric.sourceRange[0],
        operation.labeledArgs.symmetric.sourceRange[1]
      ) === 'true'
  }

  // bidirectionalLength argument from a string to a KCL expression
  let bidirectionalLength: KclCommandValue | undefined
  if (
    'bidirectionalLength' in operation.labeledArgs &&
    operation.labeledArgs.bidirectionalLength
  ) {
    const result = await stringToKclExpression(
      code.slice(
        operation.labeledArgs.bidirectionalLength.sourceRange[0],
        operation.labeledArgs.bidirectionalLength.sourceRange[1]
      ),
      rustContext
    )
    if (err(result) || 'errors' in result) {
      return { reason: "Couldn't retrieve bidirectionalLength argument" }
    }

    bidirectionalLength = result
  }

  // tagStart and tagEng arguments
  let tagStart: string | undefined
  let tagEnd: string | undefined
  if ('tagStart' in operation.labeledArgs && operation.labeledArgs.tagStart) {
    tagStart = retrieveTagDeclaratorFromOpArg(
      operation.labeledArgs.tagStart,
      code
    )
  }
  if ('tagEnd' in operation.labeledArgs && operation.labeledArgs.tagEnd) {
    tagEnd = retrieveTagDeclaratorFromOpArg(operation.labeledArgs.tagEnd, code)
  }

  // twistAngle argument from a string to a KCL expression
  let twistAngle: KclCommandValue | undefined
  if (
    'twistAngle' in operation.labeledArgs &&
    operation.labeledArgs.twistAngle
  ) {
    const result = await stringToKclExpression(
      code.slice(
        operation.labeledArgs.twistAngle.sourceRange[0],
        operation.labeledArgs.twistAngle.sourceRange[1]
      ),
      rustContext
    )
    if (err(result) || 'errors' in result) {
      return { reason: "Couldn't retrieve twistAngle argument" }
    }

    twistAngle = result
  }

  // twistAngleStep argument from a string to a KCL expression
  let twistAngleStep: KclCommandValue | undefined
  if (
    'twistAngleStep' in operation.labeledArgs &&
    operation.labeledArgs.twistAngleStep
  ) {
    const result = await stringToKclExpression(
      code.slice(
        operation.labeledArgs.twistAngleStep.sourceRange[0],
        operation.labeledArgs.twistAngleStep.sourceRange[1]
      ),
      rustContext
    )
    if (err(result) || 'errors' in result) {
      return { reason: "Couldn't retrieve twistAngleStep argument" }
    }

    twistAngleStep = result
  }

  // twistCenter argument from a Point2d to two KCL expression
  let twistCenter: KclCommandValue | undefined
  if (
    'twistCenter' in operation.labeledArgs &&
    operation.labeledArgs.twistCenter
  ) {
    const result = await stringToKclExpression(
      code.slice(
        operation.labeledArgs.twistCenter.sourceRange[0],
        operation.labeledArgs.twistCenter.sourceRange[1]
      ),
      rustContext,
      { allowArrays: true }
    )
    if (err(result) || 'errors' in result) {
      return { reason: "Couldn't retrieve twistCenter argument" }
    }

    twistCenter = result
  }

  // method argument from a string to boolean
  let method: string | undefined
  if ('method' in operation.labeledArgs && operation.labeledArgs.method) {
    method = code.slice(
      operation.labeledArgs.method.sourceRange[0],
      operation.labeledArgs.method.sourceRange[1]
    )
  }

  // bodyType argument from a string
  let bodyType: string | undefined
  if ('bodyType' in operation.labeledArgs && operation.labeledArgs.bodyType) {
    bodyType = code.slice(
      operation.labeledArgs.bodyType.sourceRange[0],
      operation.labeledArgs.bodyType.sourceRange[1]
    )
  }

  // 3. Assemble the default argument values for the command,
  // with `nodeToEdit` set, which will let the actor know
  // to edit the node that corresponds to the StdLibCall.
  const argDefaultValues: ModelingCommandSchema['Extrude'] = {
    sketches,
    length,
    to,
    symmetric,
    bidirectionalLength,
    tagStart,
    tagEnd,
    twistAngle,
    twistAngleStep,
    twistCenter,
    method,
    bodyType,
    nodeToEdit: pathToNodeFromRustNodePath(operation.nodePath),
  }
  return {
    ...baseCommand,
    argDefaultValues,
  }
}

/**
 * Gather up the argument values for the Loft command
 * to be used in the command bar edit flow.
 */
const prepareToEditLoft: PrepareToEditCallback = async ({
  operation,
<<<<<<< HEAD
  rustContext,
=======
  code,
  artifactGraph,
>>>>>>> 03532d7b
}) => {
  const baseCommand = {
    name: 'Loft',
    groupId: 'modeling',
  }
  if (operation.type !== 'StdLibCall') {
    return { reason: 'Wrong operation type' }
  }

  // 1. Map the unlabeled arguments to solid2d selections
  if (!operation.unlabeledArg) {
    return { reason: `Couldn't retrieve operation arguments` }
  }

  const sketches = retrieveSelectionsFromOpArg(
    operation.unlabeledArg,
    artifactGraph
  )
  if (err(sketches)) {
    return { reason: "Couldn't retrieve sketches" }
  }

  // 2.
  // vDegree argument from a string to a KCL expression
  let vDegree: KclCommandValue | undefined
  if ('vDegree' in operation.labeledArgs && operation.labeledArgs.vDegree) {
    const result = await stringToKclExpression(
      code.slice(
        operation.labeledArgs.vDegree.sourceRange[0],
        operation.labeledArgs.vDegree.sourceRange[1]
      ),
      rustContext
    )
    if (err(result) || 'errors' in result) {
      return { reason: "Couldn't retrieve vDegree argument" }
    }

    vDegree = result
  }

  // bezApproximateRational argument from a string to boolean
  let bezApproximateRational: boolean | undefined
  if (
    'bezApproximateRational' in operation.labeledArgs &&
    operation.labeledArgs.bezApproximateRational
  ) {
    bezApproximateRational =
      code.slice(
        operation.labeledArgs.bezApproximateRational.sourceRange[0],
        operation.labeledArgs.bezApproximateRational.sourceRange[1]
      ) === 'true'
  }

  // baseCurveIndex argument from a string to a KCL expression
  let baseCurveIndex: KclCommandValue | undefined
  if (
    'baseCurveIndex' in operation.labeledArgs &&
    operation.labeledArgs.baseCurveIndex
  ) {
    const result = await stringToKclExpression(
      code.slice(
        operation.labeledArgs.baseCurveIndex.sourceRange[0],
        operation.labeledArgs.baseCurveIndex.sourceRange[1]
      ),
      rustContext
    )
    if (err(result) || 'errors' in result) {
      return { reason: "Couldn't retrieve baseCurveIndex argument" }
    }

    baseCurveIndex = result
  }

  // tagStart and tagEnd arguments
  let tagStart: string | undefined
  let tagEnd: string | undefined
  if ('tagStart' in operation.labeledArgs && operation.labeledArgs.tagStart) {
    tagStart = retrieveTagDeclaratorFromOpArg(
      operation.labeledArgs.tagStart,
      code
    )
  }
  if ('tagEnd' in operation.labeledArgs && operation.labeledArgs.tagEnd) {
    tagEnd = retrieveTagDeclaratorFromOpArg(operation.labeledArgs.tagEnd, code)
  }

  // 3. Assemble the default argument values for the command,
  // with `nodeToEdit` set, which will let the actor know
  // to edit the node that corresponds to the StdLibCall.
  const argDefaultValues: ModelingCommandSchema['Loft'] = {
    sketches,
    vDegree,
    bezApproximateRational,
    baseCurveIndex,
    tagStart,
    tagEnd,
    nodeToEdit: pathToNodeFromRustNodePath(operation.nodePath),
  }
  return {
    ...baseCommand,
    argDefaultValues,
  }
}

/**
 * Gather up the argument values for the Chamfer command
 * to be used in the command bar edit flow.
 */
const prepareToEditFillet: PrepareToEditCallback = async ({
  operation,
<<<<<<< HEAD
  rustContext,
=======
  code,
  artifactGraph,
>>>>>>> 03532d7b
}) => {
  const baseCommand = {
    name: 'Fillet',
    groupId: 'modeling',
  }
  if (operation.type !== 'StdLibCall') {
    return { reason: 'Wrong operation type' }
  }

  // 1. Map the unlabeled and faces arguments to solid2d selections
  if (!operation.unlabeledArg || !operation.labeledArgs?.tags) {
    return { reason: `Couldn't retrieve operation arguments` }
  }

  const selection = retrieveEdgeSelectionsFromOpArgs(
    operation.labeledArgs.tags,
    artifactGraph
  )
  if (err(selection)) return { reason: selection.message }

  // 2. Convert the radius argument from a string to a KCL expression
<<<<<<< HEAD
  const radius = await extractKclArgument(operation, 'radius', rustContext)
=======
  const radius = await extractKclArgument(code, operation, 'radius')
>>>>>>> 03532d7b
  if ('error' in radius) return { reason: radius.error }

  const tag = extractStringArgument(code, operation, 'tag')

  // 3. Assemble the default argument values for the command,
  // with `nodeToEdit` set, which will let the actor know
  // to edit the node that corresponds to the StdLibCall.
  const argDefaultValues: ModelingCommandSchema['Fillet'] = {
    selection,
    radius,
    tag,
    nodeToEdit: pathToNodeFromRustNodePath(operation.nodePath),
  }
  return {
    ...baseCommand,
    argDefaultValues,
  }
}

/**
 * Gather up the argument values for the Chamfer command
 * to be used in the command bar edit flow.
 */
const prepareToEditChamfer: PrepareToEditCallback = async ({
  operation,
<<<<<<< HEAD
  rustContext,
=======
  code,
  artifactGraph,
>>>>>>> 03532d7b
}) => {
  const baseCommand = {
    name: 'Chamfer',
    groupId: 'modeling',
  }
  if (operation.type !== 'StdLibCall') {
    return { reason: 'Wrong operation type' }
  }

  // 1. Map the unlabeled and faces arguments to solid2d selections
  if (!operation.unlabeledArg || !operation.labeledArgs?.tags) {
    return { reason: `Couldn't retrieve operation arguments` }
  }

  const selection = retrieveEdgeSelectionsFromOpArgs(
    operation.labeledArgs.tags,
    artifactGraph
  )
  if (err(selection)) return { reason: selection.message }

  // 2. Convert the length argument from a string to a KCL expression
<<<<<<< HEAD
  const length = await extractKclArgument(operation, 'length', rustContext)
  if ('error' in length) return { reason: length.error }

  const optionalArgs = await Promise.all([
    extractKclArgument(operation, 'secondLength', rustContext),
    extractKclArgument(operation, 'angle', rustContext),
=======
  const length = await extractKclArgument(code, operation, 'length')
  if ('error' in length) return { reason: length.error }

  const optionalArgs = await Promise.all([
    extractKclArgument(code, operation, 'secondLength'),
    extractKclArgument(code, operation, 'angle'),
>>>>>>> 03532d7b
  ])

  const [secondLength, angle] = optionalArgs.map((arg) =>
    'error' in arg ? undefined : arg
  )

  const tag = extractStringArgument(code, operation, 'tag')

  // 3. Assemble the default argument values for the command,
  // with `nodeToEdit` set, which will let the actor know
  // to edit the node that corresponds to the StdLibCall.
  const argDefaultValues: ModelingCommandSchema['Chamfer'] = {
    selection,
    length,
    secondLength,
    angle,
    tag,
    nodeToEdit: pathToNodeFromRustNodePath(operation.nodePath),
  }
  return {
    ...baseCommand,
    argDefaultValues,
  }
}

/**
 * Gather up the argument values for the Shell command
 * to be used in the command bar edit flow.
 */
const prepareToEditShell: PrepareToEditCallback = async ({
  operation,
<<<<<<< HEAD
  rustContext,
=======
  code,
  artifactGraph,
>>>>>>> 03532d7b
}) => {
  const baseCommand = {
    name: 'Shell',
    groupId: 'modeling',
  }
  if (operation.type !== 'StdLibCall') {
    return { reason: 'Wrong operation type' }
  }

  // 1. Map the unlabeled and faces arguments to solid2d selections
  if (!operation.unlabeledArg || !operation.labeledArgs?.faces) {
    return { reason: `Couldn't retrieve operation arguments` }
  }

  const result = retrieveFaceSelectionsFromOpArgs(
    operation.unlabeledArg,
    operation.labeledArgs.faces,
    artifactGraph
  )
  if (err(result)) {
    return { reason: "Couldn't retrieve faces argument" }
  }

  const { faces } = result

  // 2. Convert the thickness argument from a string to a KCL expression
  const thickness = await stringToKclExpression(
    code.slice(
      operation.labeledArgs?.thickness?.sourceRange[0],
      operation.labeledArgs?.thickness?.sourceRange[1]
    ),
    rustContext
  )
  if (err(thickness) || 'errors' in thickness) {
    return { reason: "Couldn't retrieve thickness argument" }
  }

  // 3. Assemble the default argument values for the command,
  // with `nodeToEdit` set, which will let the actor know
  // to edit the node that corresponds to the StdLibCall.
  const argDefaultValues: ModelingCommandSchema['Shell'] = {
    faces,
    thickness,
    nodeToEdit: pathToNodeFromRustNodePath(operation.nodePath),
  }
  return {
    ...baseCommand,
    argDefaultValues,
  }
}

/**
 * Gather up the argument values for the Hole command
 * to be used in the command bar edit flow.
 */
const prepareToEditHole: PrepareToEditCallback = async ({
  operation,
<<<<<<< HEAD
  rustContext,
=======
  artifactGraph,
  code,
>>>>>>> 03532d7b
}) => {
  const baseCommand = {
    name: 'Hole',
    groupId: 'modeling',
  }
  if (operation.type !== 'StdLibCall') {
    return { reason: 'Wrong operation type' }
  }

  // 1. Map the unlabeled face arguments to solid2d selections
  if (!operation.unlabeledArg || !operation.labeledArgs?.face) {
    return { reason: `Couldn't retrieve operation arguments` }
  }

  const result = retrieveFaceSelectionsFromOpArgs(
    operation.unlabeledArg,
    operation.labeledArgs.face,
    artifactGraph
  )
  if (err(result)) return { reason: result.message }
  const { faces: face } = result

  // 2.1 Convert the required arg from string to KclExpression
  const isArray = true
<<<<<<< HEAD
  const cutAt = await extractKclArgument(
    operation,
    'cutAt',
    rustContext,
    isArray
  )
=======
  const cutAt = await extractKclArgument(code, operation, 'cutAt', isArray)
>>>>>>> 03532d7b
  if ('error' in cutAt) return { reason: cutAt.error }

  // 2.2 Handle the holeBody required 'mode' arg and its related optional args
  const body = await retrieveHoleBodyArgs(
    operation.labeledArgs?.holeBody,
    undefined,
    rustContext
  )
  if (err(body)) return { reason: body.message }
  const { holeBody, blindDepth, blindDiameter } = body

  // 2.3 Handle the holeBottom required 'mode' arg and its related optional args
  const bottom = await retrieveHoleBottomArgs(
    operation.labeledArgs?.holeBottom,
    undefined,
    rustContext
  )
  if (err(bottom)) return { reason: bottom.message }
  const { holeBottom, drillPointAngle } = bottom

  // 2.3 Handle the holeType required 'mode' arg and its related optional args
  const rType = await retrieveHoleTypeArgs(
    operation.labeledArgs?.holeType,
    undefined,
    rustContext
  )
  if (err(rType)) return { reason: rType.message }
  const {
    holeType,
    counterboreDepth,
    counterboreDiameter,
    countersinkAngle,
    countersinkDiameter,
  } = rType

  // 3. Assemble the default argument values for the command,
  // with `nodeToEdit` set, which will let the actor know
  // to edit the node that corresponds to the StdLibCall.
  const argDefaultValues: ModelingCommandSchema['Hole'] = {
    face,
    cutAt,
    holeType,
    counterboreDepth,
    counterboreDiameter,
    countersinkAngle,
    countersinkDiameter,
    holeBody,
    blindDiameter,
    blindDepth,
    holeBottom,
    drillPointAngle,
    nodeToEdit: pathToNodeFromRustNodePath(operation.nodePath),
  }
  return {
    ...baseCommand,
    argDefaultValues,
  }
}

const prepareToEditOffsetPlane: PrepareToEditCallback = async ({
  operation,
<<<<<<< HEAD
  rustContext,
=======
  code,
  artifactGraph,
>>>>>>> 03532d7b
}) => {
  const baseCommand = {
    name: 'Offset plane',
    groupId: 'modeling',
  }
  if (operation.type !== 'StdLibCall') {
    return { reason: 'Wrong operation type' }
  }

  // 1. Map the plane and faces arguments to plane or face selections
  if (!operation.unlabeledArg) {
    return { reason: `Couldn't retrieve operation arguments` }
  }

  let plane: Selections | undefined
  const maybeDefaultPlaneName = getStringValue(
    code,
    operation.unlabeledArg.sourceRange
  )
  if (isDefaultPlaneStr(maybeDefaultPlaneName)) {
    const id = rustContext.getDefaultPlaneId(maybeDefaultPlaneName)
    if (err(id)) {
      return { reason: "Couldn't retrieve default plane ID" }
    }

    plane = {
      graphSelections: [],
      otherSelections: [{ id, name: maybeDefaultPlaneName }],
    }
  } else {
    const result = retrieveNonDefaultPlaneSelectionFromOpArg(
      operation.unlabeledArg,
      artifactGraph
    )
    if (err(result)) {
      return { reason: result.message }
    }
    plane = result
  }

  // 2. Convert the offset argument from a string to a KCL expression
  const offset = await stringToKclExpression(
    code.slice(
      operation.labeledArgs?.offset?.sourceRange[0],
      operation.labeledArgs?.offset?.sourceRange[1]
    ),
    rustContext
  )
  if (err(offset) || 'errors' in offset) {
    return { reason: "Couldn't retrieve thickness argument" }
  }

  // Assemble the default argument values for the Offset Plane command,
  // with `nodeToEdit` set, which will let the Offset Plane actor know
  // to edit the node that corresponds to the StdLibCall.
  const argDefaultValues: ModelingCommandSchema['Offset plane'] = {
    plane,
    offset,
    nodeToEdit: pathToNodeFromRustNodePath(operation.nodePath),
  }

  return {
    ...baseCommand,
    argDefaultValues,
  }
}

/**
 * Gather up the argument values for the sweep command
 * to be used in the command bar edit flow.
 */
const prepareToEditSweep: PrepareToEditCallback = async ({
  operation,
  code,
  artifactGraph,
}) => {
  const baseCommand = {
    name: 'Sweep',
    groupId: 'modeling',
  }
  if (operation.type !== 'StdLibCall') {
    return { reason: 'Wrong operation type' }
  }

  // 1. Map the unlabeled arguments to solid2d selections
  if (!operation.unlabeledArg) {
    return { reason: `Couldn't retrieve operation arguments` }
  }

  const sketches = retrieveSelectionsFromOpArg(
    operation.unlabeledArg,
    artifactGraph
  )
  if (err(sketches)) {
    return { reason: "Couldn't retrieve sketches" }
  }

  // 2. Prepare labeled arguments
  // Same roundabout but twice for 'path' aka trajectory: sketch -> path -> segment
  if (
    operation.labeledArgs.path?.value.type !== 'Sketch' &&
    operation.labeledArgs.path?.value.type !== 'Helix'
  ) {
    return { reason: "Couldn't retrieve path argument" }
  }

  const trajectoryPathArtifact = getArtifactOfTypes(
    {
      key: operation.labeledArgs.path.value.value.artifactId,
      types: ['path', 'helix'],
    },
    artifactGraph
  )

  if (
    err(trajectoryPathArtifact) ||
    (trajectoryPathArtifact.type !== 'path' &&
      trajectoryPathArtifact.type !== 'helix')
  ) {
    return { reason: "Couldn't retrieve trajectory path artifact" }
  }

  const trajectoryArtifact =
    trajectoryPathArtifact.type === 'path'
      ? getArtifactOfTypes(
          {
            key: trajectoryPathArtifact.segIds[0],
            types: ['segment'],
          },
          artifactGraph
        )
      : trajectoryPathArtifact

  if (
    err(trajectoryArtifact) ||
    (trajectoryArtifact.type !== 'segment' &&
      trajectoryArtifact.type !== 'helix')
  ) {
    return { reason: "Couldn't retrieve trajectory artifact" }
  }

  const path = {
    graphSelections: [
      {
        artifact: trajectoryArtifact,
        codeRef: trajectoryArtifact.codeRef,
      },
    ],
    otherSelections: [],
  }

  // optional arguments
  let sectional: boolean | undefined
  if ('sectional' in operation.labeledArgs && operation.labeledArgs.sectional) {
    sectional =
      code.slice(
        operation.labeledArgs.sectional.sourceRange[0],
        operation.labeledArgs.sectional.sourceRange[1]
      ) === 'true'
  }

  let relativeTo: SweepRelativeTo | undefined
  if (
    'relativeTo' in operation.labeledArgs &&
    operation.labeledArgs.relativeTo
  ) {
    const result = code.slice(
      operation.labeledArgs.relativeTo.sourceRange[0],
      operation.labeledArgs.relativeTo.sourceRange[1]
    )
    if (result === `${SWEEP_MODULE}::${SWEEP_CONSTANTS.SKETCH_PLANE}`) {
      relativeTo = SWEEP_CONSTANTS.SKETCH_PLANE
    } else if (result === `${SWEEP_MODULE}::${SWEEP_CONSTANTS.TRAJECTORY}`) {
      relativeTo = SWEEP_CONSTANTS.TRAJECTORY
    } else {
      return { reason: "Couldn't retrieve relativeTo argument" }
    }
  }

  // tagStart and tagEng arguments
  let tagStart: string | undefined
  let tagEnd: string | undefined
  if ('tagStart' in operation.labeledArgs && operation.labeledArgs.tagStart) {
    tagStart = retrieveTagDeclaratorFromOpArg(
      operation.labeledArgs.tagStart,
      code
    )
  }
  if ('tagEnd' in operation.labeledArgs && operation.labeledArgs.tagEnd) {
    tagEnd = retrieveTagDeclaratorFromOpArg(operation.labeledArgs.tagEnd, code)
  }

  // 3. Assemble the default argument values for the command,
  // with `nodeToEdit` set, which will let the actor know
  // to edit the node that corresponds to the StdLibCall.
  const argDefaultValues: ModelingCommandSchema['Sweep'] = {
    sketches,
    path,
    sectional,
    relativeTo,
    tagStart,
    tagEnd,
    nodeToEdit: pathToNodeFromRustNodePath(operation.nodePath),
  }
  return {
    ...baseCommand,
    argDefaultValues,
  }
}

const prepareToEditHelix: PrepareToEditCallback = async ({
  operation,
<<<<<<< HEAD
  rustContext,
=======
  code,
  artifactGraph,
>>>>>>> 03532d7b
}) => {
  const baseCommand = {
    name: 'Helix',
    groupId: 'modeling',
  }
  if (operation.type !== 'StdLibCall' || !operation.labeledArgs) {
    return { reason: 'Wrong operation type or arguments' }
  }

  // Flow arg
  let mode: HelixModes | undefined
  // Three different arguments depending on mode
  let axis: string | undefined
  let edge: Selections | undefined
  let cylinder: Selections | undefined
  if ('axis' in operation.labeledArgs && operation.labeledArgs.axis) {
    // axis options string or selection arg
    const axisEdgeSelection = retrieveAxisOrEdgeSelectionsFromOpArg(
      operation.labeledArgs.axis,
      artifactGraph
    )
    if (err(axisEdgeSelection)) {
      return { reason: "Couldn't retrieve axis or edge selection" }
    }
    mode = axisEdgeSelection.axisOrEdge
    axis = axisEdgeSelection.axis
    edge = axisEdgeSelection.edge
  } else if (
    'cylinder' in operation.labeledArgs &&
    operation.labeledArgs.cylinder
  ) {
    // axis cylinder selection arg
    const result = retrieveSelectionsFromOpArg(
      operation.labeledArgs.cylinder,
      artifactGraph
    )
    if (err(result)) {
      return { reason: "Couldn't retrieve cylinder selection" }
    }

    mode = 'Cylinder'
    cylinder = result
  } else {
    return {
      reason: "The axis or cylinder arguments couldn't be retrieved.",
    }
  }

  // revolutions kcl arg (required for all)
  const revolutions = await stringToKclExpression(
    code.slice(
      operation.labeledArgs?.revolutions?.sourceRange[0],
      operation.labeledArgs?.revolutions?.sourceRange[1]
    ),
    rustContext
  )
  if (err(revolutions) || 'errors' in revolutions) {
    return { reason: 'Errors found in revolutions argument' }
  }

  // angleStart kcl arg (required for all)
  const angleStart = await stringToKclExpression(
    code.slice(
      operation.labeledArgs?.angleStart?.sourceRange[0],
      operation.labeledArgs?.angleStart?.sourceRange[1]
    ),
    rustContext
  )
  if (err(angleStart) || 'errors' in angleStart) {
    return { reason: 'Errors found in angleStart argument' }
  }

  // radius and cylinder and kcl arg (only for axis or edge)
  let radius: KclExpression | undefined // axis or edge modes only
  if ('radius' in operation.labeledArgs && operation.labeledArgs.radius) {
    const r = await stringToKclExpression(
      code.slice(
        operation.labeledArgs.radius.sourceRange[0],
        operation.labeledArgs.radius.sourceRange[1]
      ),
      rustContext
    )
    if (err(r) || 'errors' in r) {
      return { reason: 'Error in radius argument retrieval' }
    }

    radius = r
  }

  // length kcl arg (axis or edge modes only)
  let length: KclExpression | undefined
  if ('length' in operation.labeledArgs && operation.labeledArgs.length) {
    const r = await stringToKclExpression(
      code.slice(
        operation.labeledArgs.length.sourceRange[0],
        operation.labeledArgs.length.sourceRange[1]
      ),
      rustContext
    )
    if (err(r) || 'errors' in r) {
      return { reason: 'Error in length argument retrieval' }
    }

    length = r
  }

  // counterClockWise boolean arg (optional)
  let ccw: boolean | undefined
  if ('ccw' in operation.labeledArgs && operation.labeledArgs.ccw) {
    ccw =
      code.slice(
        operation.labeledArgs.ccw.sourceRange[0],
        operation.labeledArgs.ccw.sourceRange[1]
      ) === 'true'
  }

  // Assemble the default argument values for the Offset Plane command,
  // with `nodeToEdit` set, which will let the Offset Plane actor know
  // to edit the node that corresponds to the StdLibCall.
  const argDefaultValues: ModelingCommandSchema['Helix'] = {
    mode,
    axis,
    edge,
    cylinder,
    revolutions,
    angleStart,
    radius,
    length,
    ccw,
    nodeToEdit: pathToNodeFromRustNodePath(operation.nodePath),
  }

  return {
    ...baseCommand,
    argDefaultValues,
  }
}

/**
 * Gather up the argument values for the Revolve command
 * to be used in the command bar edit flow.
 */
const prepareToEditRevolve: PrepareToEditCallback = async ({
  operation,
  artifact,
<<<<<<< HEAD
  rustContext,
=======
  artifactGraph,
  code,
>>>>>>> 03532d7b
}) => {
  const baseCommand = {
    name: 'Revolve',
    groupId: 'modeling',
  }
  if (!artifact || operation.type !== 'StdLibCall' || !operation.labeledArgs) {
    return { reason: 'Wrong operation type or artifact' }
  }

  // 1. Map the unlabeled arguments to solid2d selections
  if (!operation.unlabeledArg) {
    return { reason: `Couldn't retrieve operation arguments` }
  }

  const sketches = retrieveSelectionsFromOpArg(
    operation.unlabeledArg,
    artifactGraph
  )
  if (err(sketches)) {
    return { reason: "Couldn't retrieve sketches" }
  }

  // 2. Prepare labeled arguments
  // axis options string arg
  if (!('axis' in operation.labeledArgs) || !operation.labeledArgs.axis) {
    return { reason: "Couldn't find axis argument" }
  }

  const axisEdgeSelection = retrieveAxisOrEdgeSelectionsFromOpArg(
    operation.labeledArgs.axis,
    artifactGraph
  )
  if (err(axisEdgeSelection)) {
    return { reason: "Couldn't retrieve axis or edge selections" }
  }
  const { axisOrEdge, axis, edge } = axisEdgeSelection

  // angle kcl arg
  // Default to '360' if not present
  const angle = await stringToKclExpression(
    'angle' in operation.labeledArgs && operation.labeledArgs.angle
      ? code.slice(
          operation.labeledArgs.angle.sourceRange[0],
          operation.labeledArgs.angle.sourceRange[1]
        )
      : '360deg',
    rustContext
  )
  if (err(angle) || 'errors' in angle) {
    return { reason: 'Error in angle argument retrieval' }
  }

  // symmetric argument from a string to boolean
  let symmetric: boolean | undefined
  if ('symmetric' in operation.labeledArgs && operation.labeledArgs.symmetric) {
    symmetric =
      code.slice(
        operation.labeledArgs.symmetric.sourceRange[0],
        operation.labeledArgs.symmetric.sourceRange[1]
      ) === 'true'
  }

  // bidirectionalLength argument from a string to a KCL expression
  let bidirectionalAngle: KclCommandValue | undefined
  if (
    'bidirectionalAngle' in operation.labeledArgs &&
    operation.labeledArgs.bidirectionalAngle
  ) {
    const result = await stringToKclExpression(
      code.slice(
        operation.labeledArgs.bidirectionalAngle.sourceRange[0],
        operation.labeledArgs.bidirectionalAngle.sourceRange[1]
      ),
      rustContext
    )
    if (err(result) || 'errors' in result) {
      return { reason: "Couldn't retrieve bidirectionalAngle argument" }
    }

    bidirectionalAngle = result
  }

  // tagStart and tagEng arguments
  let tagStart: string | undefined
  let tagEnd: string | undefined
  if ('tagStart' in operation.labeledArgs && operation.labeledArgs.tagStart) {
    tagStart = retrieveTagDeclaratorFromOpArg(
      operation.labeledArgs.tagStart,
      code
    )
  }
  if ('tagEnd' in operation.labeledArgs && operation.labeledArgs.tagEnd) {
    tagEnd = retrieveTagDeclaratorFromOpArg(operation.labeledArgs.tagEnd, code)
  }

  // 3. Assemble the default argument values for the command,
  // with `nodeToEdit` set, which will let the actor know
  // to edit the node that corresponds to the StdLibCall.
  const argDefaultValues: ModelingCommandSchema['Revolve'] = {
    sketches,
    axisOrEdge,
    axis,
    edge,
    angle,
    symmetric,
    bidirectionalAngle,
    tagStart,
    tagEnd,
    nodeToEdit: pathToNodeFromRustNodePath(operation.nodePath),
  }
  return {
    ...baseCommand,
    argDefaultValues,
  }
}

/**
 * Gather up the argument values for the Pattern Circular 3D command
 * to be used in the command bar edit flow.
 */
const prepareToEditPatternCircular3d: PrepareToEditCallback = async ({
  operation,
<<<<<<< HEAD
  rustContext,
=======
  artifactGraph,
  code,
>>>>>>> 03532d7b
}) => {
  const baseCommand = {
    name: 'Pattern Circular 3D',
    groupId: 'modeling',
  }
  if (operation.type !== 'StdLibCall') {
    return { reason: 'Wrong operation type' }
  }

  // 1. Map the unlabeled arguments to solid selections
  if (!operation.unlabeledArg) {
    return { reason: `Couldn't retrieve operation arguments` }
  }

  const solids = retrieveSelectionsFromOpArg(
    operation.unlabeledArg,
    artifactGraph
  )
  if (err(solids)) {
    return { reason: "Couldn't retrieve solids" }
  }

  // 2. Convert the instances argument from a string to a KCL expression
  const instancesArg = operation.labeledArgs?.['instances']
  if (!instancesArg || !instancesArg.sourceRange) {
    return { reason: 'Missing or invalid instances argument' }
  }

  const instances = await stringToKclExpression(
<<<<<<< HEAD
    kclManager.code.slice(
      instancesArg.sourceRange[0],
      instancesArg.sourceRange[1]
    ),
    rustContext
=======
    code.slice(instancesArg.sourceRange[0], instancesArg.sourceRange[1])
>>>>>>> 03532d7b
  )
  if (err(instances) || 'errors' in instances) {
    return { reason: "Couldn't retrieve instances argument" }
  }

  // 3. Convert the axis argument from a string to a string value
  // Axis is configured as 'options' inputType, so it should be a string, not a KCL expression
  const axisArg = operation.labeledArgs?.['axis']
  if (!axisArg || !axisArg.sourceRange) {
    return { reason: 'Missing or invalid axis argument' }
  }

  const axisString = code.slice(axisArg.sourceRange[0], axisArg.sourceRange[1])
  if (!axisString) {
    return { reason: "Couldn't retrieve axis argument" }
  }

  // 4. Convert the center argument from a string to a KCL expression
  const centerArg = operation.labeledArgs?.['center']
  if (!centerArg || !centerArg.sourceRange) {
    return { reason: 'Missing or invalid center argument' }
  }

  const center = await stringToKclExpression(
<<<<<<< HEAD
    kclManager.code.slice(centerArg.sourceRange[0], centerArg.sourceRange[1]),
    rustContext,
    { allowArrays: true }
=======
    code.slice(centerArg.sourceRange[0], centerArg.sourceRange[1]),
    true
>>>>>>> 03532d7b
  )
  if (err(center) || 'errors' in center) {
    return { reason: "Couldn't retrieve center argument" }
  }

  // 5. Convert optional arguments
  let arcDegrees: KclCommandValue | undefined
  if (
    'arcDegrees' in operation.labeledArgs &&
    operation.labeledArgs.arcDegrees
  ) {
    const result = await stringToKclExpression(
      code.slice(
        operation.labeledArgs.arcDegrees.sourceRange[0],
        operation.labeledArgs.arcDegrees.sourceRange[1]
      ),
      rustContext
    )
    if (err(result) || 'errors' in result) {
      return { reason: "Couldn't retrieve arcDegrees argument" }
    }
    arcDegrees = result
  }

  let rotateDuplicates: boolean | undefined
  if (
    'rotateDuplicates' in operation.labeledArgs &&
    operation.labeledArgs.rotateDuplicates
  ) {
    rotateDuplicates =
      code.slice(
        operation.labeledArgs.rotateDuplicates.sourceRange[0],
        operation.labeledArgs.rotateDuplicates.sourceRange[1]
      ) === 'true'
  }

  let useOriginal: boolean | undefined
  if (
    'useOriginal' in operation.labeledArgs &&
    operation.labeledArgs.useOriginal
  ) {
    useOriginal =
      code.slice(
        operation.labeledArgs.useOriginal.sourceRange[0],
        operation.labeledArgs.useOriginal.sourceRange[1]
      ) === 'true'
  }

  // 6. Assemble the default argument values for the command,
  // with `nodeToEdit` set, which will let the actor know
  // to edit the node that corresponds to the StdLibCall.
  const argDefaultValues: ModelingCommandSchema['Pattern Circular 3D'] = {
    solids,
    instances,
    axis: axisString,
    center,
    arcDegrees,
    rotateDuplicates,
    useOriginal,
    nodeToEdit: pathToNodeFromRustNodePath(operation.nodePath),
  }
  return {
    ...baseCommand,
    argDefaultValues,
  }
}

/**
 * Gather up the argument values for the Pattern Linear 3D command
 * to be used in the command bar edit flow.
 */
const prepareToEditPatternLinear3d: PrepareToEditCallback = async ({
  operation,
<<<<<<< HEAD
  rustContext,
=======
  code,
  artifactGraph,
>>>>>>> 03532d7b
}) => {
  const baseCommand = {
    name: 'Pattern Linear 3D',
    groupId: 'modeling',
  }
  if (operation.type !== 'StdLibCall') {
    return { reason: 'Wrong operation type' }
  }

  // 1. Map the unlabeled arguments to solid selections
  if (!operation.unlabeledArg) {
    return { reason: `Couldn't retrieve operation arguments` }
  }

  const solids = retrieveSelectionsFromOpArg(
    operation.unlabeledArg,
    artifactGraph
  )
  if (err(solids)) {
    return { reason: "Couldn't retrieve solids" }
  }

  // 2. Convert the instances argument from a string to a KCL expression
  const instancesArg = operation.labeledArgs?.['instances']
  if (!instancesArg || !instancesArg.sourceRange) {
    return { reason: 'Missing or invalid instances argument' }
  }

  const instances = await stringToKclExpression(
<<<<<<< HEAD
    kclManager.code.slice(
      instancesArg.sourceRange[0],
      instancesArg.sourceRange[1]
    ),
    rustContext
=======
    code.slice(instancesArg.sourceRange[0], instancesArg.sourceRange[1])
>>>>>>> 03532d7b
  )
  if (err(instances) || 'errors' in instances) {
    return { reason: "Couldn't retrieve instances argument" }
  }

  // 3. Convert the distance argument from a string to a KCL expression
  const distanceArg = operation.labeledArgs?.['distance']
  if (!distanceArg || !distanceArg.sourceRange) {
    return { reason: 'Missing or invalid distance argument' }
  }

  const distance = await stringToKclExpression(
<<<<<<< HEAD
    kclManager.code.slice(
      distanceArg.sourceRange[0],
      distanceArg.sourceRange[1]
    ),
    rustContext
=======
    code.slice(distanceArg.sourceRange[0], distanceArg.sourceRange[1])
>>>>>>> 03532d7b
  )
  if (err(distance) || 'errors' in distance) {
    return { reason: "Couldn't retrieve distance argument" }
  }

  // 4. Convert the axis argument from a string to a string value
  // Axis is configured as 'options' inputType, so it should be a string, not a KCL expression
  const axisArg = operation.labeledArgs?.['axis']
  if (!axisArg || !axisArg.sourceRange) {
    return { reason: 'Missing or invalid axis argument' }
  }

  const axisString = code.slice(axisArg.sourceRange[0], axisArg.sourceRange[1])
  if (!axisString) {
    return { reason: "Couldn't retrieve axis argument" }
  }

  // 5. Convert the useOriginal argument from a string to a boolean
  const useOriginalArg = operation.labeledArgs?.['useOriginal']
  let useOriginal: boolean | undefined
  if (useOriginalArg && useOriginalArg.sourceRange) {
    const useOriginalString = code.slice(
      useOriginalArg.sourceRange[0],
      useOriginalArg.sourceRange[1]
    )
    useOriginal = useOriginalString === 'true'
  }

  // 6. Assemble the default argument values for the command,
  // with `nodeToEdit` set, which will let the actor know
  // to edit the node that corresponds to the StdLibCall.
  const argDefaultValues: ModelingCommandSchema['Pattern Linear 3D'] = {
    solids,
    instances,
    distance,
    axis: axisString,
    useOriginal,
    nodeToEdit: pathToNodeFromRustNodePath(operation.nodePath),
  }
  return {
    ...baseCommand,
    argDefaultValues,
  }
}

/**
 * Prepares GDT Flatness annotations for editing.
 *
 * Supports following types of face selections through direct tagging:
 * - Segment faces: Tagged directly on sketch segments (e.g., from line(), arc())
 * - Cap faces: Tagged directly on sweep expressions using tagEnd/tagStart
 * GDT uses explicit tagging for predictable face references.
 */
const prepareToEditGdtFlatness: PrepareToEditCallback = async ({
  operation,
<<<<<<< HEAD
  rustContext,
=======
  artifactGraph,
  code,
>>>>>>> 03532d7b
}) => {
  const baseCommand = {
    name: 'GDT Flatness',
    groupId: 'modeling',
  }
  if (operation.type !== 'StdLibCall') {
    return { reason: 'Wrong operation type' }
  }

  const facesArg = operation.labeledArgs?.['faces']
  if (!facesArg || !facesArg.sourceRange) {
    return { reason: 'Missing or invalid faces argument' }
  }

  // Extract face selections
  const graphSelections = extractFaceSelections(artifactGraph, facesArg)
  if ('error' in graphSelections) {
    return { reason: graphSelections.error }
  }

  const faces = { graphSelections, otherSelections: [] }

<<<<<<< HEAD
  const tolerance = await extractKclArgument(
    operation,
    'tolerance',
    rustContext
  )
=======
  const tolerance = await extractKclArgument(code, operation, 'tolerance')
>>>>>>> 03532d7b
  if ('error' in tolerance) {
    return { reason: tolerance.error }
  }
  const optionalArgs = await Promise.all([
<<<<<<< HEAD
    extractKclArgument(operation, 'precision', rustContext),
    extractKclArgument(operation, 'framePosition', rustContext, true),
    extractKclArgument(operation, 'fontPointSize', rustContext),
    extractKclArgument(operation, 'fontScale', rustContext),
=======
    extractKclArgument(code, operation, 'precision'),
    extractKclArgument(code, operation, 'framePosition', true),
    extractKclArgument(code, operation, 'fontPointSize'),
    extractKclArgument(code, operation, 'fontScale'),
>>>>>>> 03532d7b
  ])

  const [precision, framePosition, fontPointSize, fontScale] = optionalArgs.map(
    (arg) => ('error' in arg ? undefined : arg)
  )

  const framePlane = extractStringArgument(code, operation, 'framePlane')

  const argDefaultValues: ModelingCommandSchema['GDT Flatness'] = {
    faces,
    tolerance,
    precision,
    framePosition,
    framePlane,
    fontPointSize,
    fontScale,
    nodeToEdit: pathToNodeFromRustNodePath(operation.nodePath),
  }

  return {
    ...baseCommand,
    argDefaultValues,
  }
}

const prepareToEditGdtDatum: PrepareToEditCallback = async ({
  operation,
<<<<<<< HEAD
  rustContext,
=======
  artifactGraph,
  code,
>>>>>>> 03532d7b
}) => {
  const baseCommand = {
    name: 'GDT Datum',
    groupId: 'modeling',
  }
  if (operation.type !== 'StdLibCall') {
    return { reason: 'Wrong operation type' }
  }

  const faceArg = operation.labeledArgs?.['face']
  if (!faceArg || !faceArg.sourceRange) {
    return { reason: 'Missing or invalid face argument' }
  }

  // Extract face selections (datum uses single face)
  const graphSelections = extractFaceSelections(artifactGraph, faceArg)
  if ('error' in graphSelections) {
    return { reason: graphSelections.error }
  }

  const faces = { graphSelections, otherSelections: [] }

  // Extract name argument as a plain string (strip quotes if present)
  const nameRaw = extractStringArgument(code, operation, 'name')
  const name = stripQuotes(nameRaw)

  // Extract optional parameters
  const optionalArgs = await Promise.all([
<<<<<<< HEAD
    extractKclArgument(operation, 'framePosition', rustContext, true),
    extractKclArgument(operation, 'fontPointSize', rustContext),
    extractKclArgument(operation, 'fontScale', rustContext),
=======
    extractKclArgument(code, operation, 'framePosition', true),
    extractKclArgument(code, operation, 'fontPointSize'),
    extractKclArgument(code, operation, 'fontScale'),
>>>>>>> 03532d7b
  ])

  const [framePosition, fontPointSize, fontScale] = optionalArgs.map((arg) =>
    'error' in arg ? undefined : arg
  )

  const framePlane = extractStringArgument(code, operation, 'framePlane')

  const argDefaultValues: ModelingCommandSchema['GDT Datum'] = {
    faces,
    name,
    framePosition,
    framePlane,
    fontPointSize,
    fontScale,
    nodeToEdit: pathToNodeFromRustNodePath(operation.nodePath),
  }

  return {
    ...baseCommand,
    argDefaultValues,
  }
}

/**
 * A map of standard library calls to their corresponding information
 * for use in the feature tree UI.
 */
export const stdLibMap: Record<string, StdLibCallInfo> = {
  appearance: {
    label: 'Appearance',
    icon: 'text',
    prepareToEdit: prepareToEditAppearance,
  },
  chamfer: {
    label: 'Chamfer',
    icon: 'chamfer3d',
    prepareToEdit: prepareToEditChamfer,
  },
  conic: {
    label: 'Conic',
    icon: 'conic',
  },
  ellipse: {
    label: 'Ellipse',
    icon: 'ellipse',
  },
  elliptic: {
    label: 'Elliptic',
    icon: 'elliptic',
  },
  extrude: {
    label: 'Extrude',
    icon: 'extrude',
    prepareToEdit: prepareToEditExtrude,
    supportsAppearance: true,
    supportsTransform: true,
  },
  fillet: {
    label: 'Fillet',
    icon: 'fillet3d',
    prepareToEdit: prepareToEditFillet,
  },
  'gdt::datum': {
    label: 'Datum',
    icon: 'gdtDatum',
    prepareToEdit: prepareToEditGdtDatum,
  },
  'gdt::flatness': {
    label: 'Flatness',
    icon: 'gdtFlatness',
    prepareToEdit: prepareToEditGdtFlatness,
  },
  helix: {
    label: 'Helix',
    icon: 'helix',
    prepareToEdit: prepareToEditHelix,
  },
  subtract2d: {
    label: 'Subtract 2D',
    icon: 'hole',
  },
  hyperbolic: {
    label: 'Hyperbolic',
    icon: 'conic',
  },
  hollow: {
    label: 'Hollow',
    icon: 'hollow',
    supportsAppearance: true,
    supportsTransform: true,
  },
  import: {
    label: 'Import',
    icon: 'import',
    supportsAppearance: true,
    supportsTransform: true,
  },
  intersect: {
    label: 'Intersect',
    icon: 'booleanIntersect',
    supportsAppearance: true,
    supportsTransform: true,
  },
  loft: {
    label: 'Loft',
    icon: 'loft',
    prepareToEdit: prepareToEditLoft,
    supportsAppearance: true,
    supportsTransform: true,
  },
  offsetPlane: {
    label: 'Offset Plane',
    icon: 'plane',
    prepareToEdit: prepareToEditOffsetPlane,
  },
  parabolic: {
    label: 'Parabolic',
    icon: 'conic',
  },
  patternCircular2d: {
    label: 'Circular Pattern',
    icon: 'patternCircular2d',
  },
  patternCircular3d: {
    label: 'Circular Pattern',
    icon: 'patternCircular3d',
    prepareToEdit: prepareToEditPatternCircular3d,
    supportsAppearance: true,
    supportsTransform: true,
  },
  patternLinear2d: {
    label: 'Linear Pattern',
    icon: 'patternLinear2d',
  },
  patternLinear3d: {
    label: 'Linear Pattern',
    icon: 'patternLinear3d',
    prepareToEdit: prepareToEditPatternLinear3d,
    supportsAppearance: true,
    supportsTransform: true,
  },
  mirror2d: {
    label: 'Mirror 2D',
    icon: 'mirror',
  },
  revolve: {
    label: 'Revolve',
    icon: 'revolve',
    prepareToEdit: prepareToEditRevolve,
    supportsAppearance: true,
    supportsTransform: true,
  },
  rotate: {
    label: 'Rotate',
    icon: 'rotate',
    prepareToEdit: prepareToEditRotate,
    supportsTransform: true,
  },
  scale: {
    label: 'Scale',
    icon: 'scale',
    prepareToEdit: prepareToEditScale,
    supportsTransform: true,
  },
  shell: {
    label: 'Shell',
    icon: 'shell',
    prepareToEdit: prepareToEditShell,
    supportsAppearance: true,
    supportsTransform: true,
  },
  'hole::hole': {
    label: 'Hole',
    icon: 'hole',
    prepareToEdit: prepareToEditHole,
    supportsAppearance: false,
    supportsTransform: true,
  },
  startSketchOn: {
    label: 'Sketch',
    icon: 'sketch',
    // TODO: fix matching sketches-on-faces and offset planes back to their
    // original plane artifacts in order to edit them.
    async prepareToEdit({ artifact }) {
      if (artifact) {
        return {
          name: 'Enter sketch',
          groupId: 'modeling',
        }
      } else {
        return {
          reason:
            'Editing sketches on faces or offset planes through the feature tree is not yet supported. Please double-click the path in the scene for now.',
        }
      }
    },
  },
  subtract: {
    label: 'Subtract',
    icon: 'booleanSubtract',
  },
  sweep: {
    label: 'Sweep',
    icon: 'sweep',
    prepareToEdit: prepareToEditSweep,
    supportsAppearance: true,
  },
  translate: {
    label: 'Translate',
    icon: 'move',
    prepareToEdit: prepareToEditTranslate,
    supportsTransform: true,
  },
  union: {
    label: 'Union',
    icon: 'booleanUnion',
  },
  clone: {
    label: 'Clone',
    icon: 'clone',
    supportsAppearance: true,
    supportsTransform: true,
  },
}

/**
 * Returns the label of the operation
 */
export function getOperationLabel(op: Operation): string {
  switch (op.type) {
    case 'StdLibCall':
      return stdLibMap[op.name]?.label ?? op.name
    case 'VariableDeclaration':
      return 'Parameter'
    case 'GroupBegin':
      if (op.group.type === 'FunctionCall') {
        return op.group.name ?? 'anonymous'
      } else if (op.group.type === 'ModuleInstance') {
        return op.group.name
      } else {
        const _exhaustiveCheck: never = op.group
        return '' // unreachable
      }
    case 'GroupEnd':
      return 'Group end'
    default:
      const _exhaustiveCheck: never = op
      return '' // unreachable
  }
}

type NestedOpList = (Operation | Operation[])[]

/**
 * Given an operations list, group streaks of provided types
 * into arrays if they are of a given minimum length
 */
export function groupOperationTypeStreaks(
  opList: Operation[],
  typesToGroup: Operation['type'][],
  minLength = 5
): NestedOpList {
  const result: NestedOpList = []

  let currentType: Operation['type'] | null = null
  let currentStreak: Operation[] = []

  const flushStreak = () => {
    if (currentStreak.length === 0) return
    const shouldGroup =
      currentType !== null &&
      typesToGroup.includes(currentType) &&
      currentStreak.length >= minLength
    if (shouldGroup) {
      result.push([...currentStreak])
    } else {
      for (const op of currentStreak) result.push(op)
    }
    currentStreak = []
    currentType = null
  }

  for (const op of opList) {
    if (currentType === null) {
      currentType = op.type
      currentStreak.push(op)
      continue
    }
    if (op.type === currentType) {
      currentStreak.push(op)
    } else {
      // Type changed; flush the previous streak and start anew
      flushStreak()
      currentType = op.type
      currentStreak.push(op)
    }
  }

  // Flush any remaining streak
  flushStreak()

  return result
}

/**
 * Return a more human-readable operation type label
 */
export function getOpTypeLabel(opType: Operation['type']): string {
  switch (opType) {
    case 'StdLibCall':
      return 'Operation'
    case 'VariableDeclaration':
      return 'Parameter'
    default:
      return 'Function'
  }
}

/**
 * Returns the icon of the operation
 */
export function getOperationIcon(op: Operation): CustomIconName {
  switch (op.type) {
    case 'StdLibCall':
      return stdLibMap[op.name]?.icon ?? 'questionMark'
    case 'VariableDeclaration':
      return 'make-variable'
    case 'GroupBegin':
      if (op.group.type === 'ModuleInstance') {
        return 'import' // TODO: Use insert icon.
      }
      if (op.group.type === 'FunctionCall') {
        return 'function'
      }
      return 'make-variable'
    case 'GroupEnd':
      return 'questionMark'
    default:
      const _exhaustiveCheck: never = op
      return 'questionMark' // unreachable
  }
}

/**
 * Return a display-ready version of the calculate operation value
 */
export function getOperationCalculatedDisplay(op: OpKclValue): string {
  switch (op.type) {
    case 'Array':
      return op.value.map(getOperationCalculatedDisplay).join(', ')
    case 'Object':
      return JSON.stringify(op.value)
    case 'TagIdentifier':
      return op.value
    case 'TagDeclarator':
      return op.name
    case 'SketchVar':
      return op.value.toPrecision(5)
    case 'String':
      return op.value
    case 'Bool':
      return String(op.value)
    case 'Number':
      return op.value.toPrecision(5)
    default:
      return op.type
  }
}

/**
 * If the result of the operation is assigned to a variable, returns the
 * variable name.
 */
export function getOperationVariableName(
  op: Operation,
  program: Program
): string | undefined {
  if (op.type === 'VariableDeclaration') {
    return op.name
  }

  // Handle GDT operations - they don't have variable names as they're standalone statements
  if (op.type === 'StdLibCall' && op.name.startsWith('gdt::')) {
    return undefined
  }

  if (
    op.type !== 'StdLibCall' &&
    !(op.type === 'GroupBegin' && op.group.type === 'FunctionCall') &&
    !(op.type === 'GroupBegin' && op.group.type === 'ModuleInstance')
  ) {
    return undefined
  }
  if (program.body.length === 0) {
    // No program body, no variable name
    return undefined
  }

  // Find the AST node.
  const pathToNode = pathToNodeFromRustNodePath(op.nodePath)
  if (pathToNode.length === 0) {
    return undefined
  }

  // If this is a module instance, the variable name is the import alias.
  if (op.type === 'GroupBegin' && op.group.type === 'ModuleInstance') {
    const statement = getNodeFromPath<ImportStatement>(
      program,
      pathToNode,
      'ImportStatement'
    )
    if (
      err(statement) ||
      statement.node.type !== 'ImportStatement' ||
      statement.node.selector.type !== 'None' ||
      !statement.node.selector.alias
    ) {
      return undefined
    }

    return statement.node.selector.alias.name
  }

  // Otherwise, this is a StdLibCall or a function call and we need to find the node then the variable
  const call = getNodeFromPath<CallExpressionKw>(
    program,
    pathToNode,
    'CallExpressionKw'
  )
  if (err(call) || call.node.type !== 'CallExpressionKw') {
    return undefined
  }
  // Find the var name from the variable declaration.
  const varDec = getNodeFromPath<VariableDeclaration>(
    program,
    pathToNode,
    'VariableDeclaration'
  )
  if (err(varDec)) {
    return undefined
  }
  if (varDec.node.type !== 'VariableDeclaration') {
    // There's no variable declaration for this call.
    return undefined
  }
  const varName = varDec.node.declaration.id.name
  // If the operation is a simple assignment, we can use the variable name.
  if (varDec.node.declaration.init === call.node) {
    return varName
  }
  // If the AST node is in a pipe expression, we can only use the variable
  // name if it's the last operation in the pipe.
  const pipe = getNodeFromPath<PipeExpression>(
    program,
    pathToNode,
    'PipeExpression'
  )
  if (err(pipe)) {
    return undefined
  }
  if (
    pipe.node.type === 'PipeExpression' &&
    pipe.node.body[pipe.node.body.length - 1] === call.node
  ) {
    return varName
  }
  return undefined
}

/**
 * Apply all filters to a list of operations.
 */
export function filterOperations(operations: Operation[]): Operation[] {
  return operationFilters.reduce((ops, filterFn) => filterFn(ops), operations)
}

/**
 * The filters to apply to a list of operations
 * for use in the feature tree UI
 */
const operationFilters = [
  isNotUserFunctionWithNoOperations,
  isNotInsideGroup,
  isNotGroupEnd,
]

/**
 * A filter to exclude everything that occurs inside a GroupBegin and its
 * corresponding GroupEnd from a list of operations. This works even when there
 * are nested function calls and module instances.
 */
function isNotInsideGroup(operations: Operation[]): Operation[] {
  const ops: Operation[] = []
  let depth = 0
  for (const op of operations) {
    if (depth === 0) {
      ops.push(op)
    }
    if (op.type === 'GroupBegin') {
      depth++
    }
    if (op.type === 'GroupEnd') {
      depth--
      console.assert(
        depth >= 0,
        'Unbalanced GroupBegin and GroupEnd; too many ends'
      )
    }
  }
  // Depth could be non-zero here if there was an error in execution.
  return ops
}

/**
 * A filter to exclude GroupBegin operations and their corresponding GroupEnd
 * that don't have any operations inside them from a list of operations, if it's
 * a function call.
 */
function isNotUserFunctionWithNoOperations(
  operations: Operation[]
): Operation[] {
  return operations.filter((op, index) => {
    if (
      op.type === 'GroupBegin' &&
      op.group.type === 'FunctionCall' &&
      // If this is a "begin" at the end of the array, it's preserved.
      index < operations.length - 1 &&
      operations[index + 1].type === 'GroupEnd'
    )
      return false
    const previousOp = index > 0 ? operations[index - 1] : undefined
    if (
      op.type === 'GroupEnd' &&
      // If this is an "end" at the beginning of the array, it's preserved.
      previousOp !== undefined &&
      previousOp.type === 'GroupBegin' &&
      previousOp.group.type === 'FunctionCall'
    )
      return false

    return true
  })
}

/**
 * A filter to exclude GroupEnd operations from a list of operations.
 */
function isNotGroupEnd(ops: Operation[]): Operation[] {
  return ops.filter((op) => op.type !== 'GroupEnd')
}

export interface EnterEditFlowProps {
  operation: Operation
  code: string
  artifactGraph: ArtifactGraph
  artifact?: Artifact
  rustContext: RustContext
}

export async function enterEditFlow({
  operation,
  code,
  artifact,
<<<<<<< HEAD
  rustContext,
=======
  artifactGraph,
>>>>>>> 03532d7b
}: EnterEditFlowProps): Promise<Error | CommandBarMachineEvent> {
  // Operate on VariableDeclarations differently from StdLibCall's
  if (operation.type === 'VariableDeclaration') {
    const eventPayload = await prepareToEditParameter({
      operation,
<<<<<<< HEAD
      rustContext,
=======
      code,
      artifactGraph,
>>>>>>> 03532d7b
    })

    if ('reason' in eventPayload) {
      return new Error(eventPayload.reason)
    }

    return {
      type: 'Find and select command',
      data: eventPayload,
    }
  }

  // Begin StdLibCall processing
  if (operation.type !== 'StdLibCall') {
    return new Error(
      'Feature tree editing not yet supported for user-defined functions or modules. Please edit in the code editor.'
    )
  }
  const stdLibInfo = stdLibMap[operation.name]

  if (stdLibInfo && stdLibInfo.prepareToEdit) {
    if (typeof stdLibInfo.prepareToEdit === 'function') {
      const eventPayload = await stdLibInfo.prepareToEdit({
        operation,
        code,
        artifact,
<<<<<<< HEAD
        rustContext,
=======
        artifactGraph,
>>>>>>> 03532d7b
      })
      if ('reason' in eventPayload) {
        return new Error(eventPayload.reason)
      }
      return {
        type: 'Find and select command',
        data: eventPayload,
      }
    } else {
      return 'reason' in stdLibInfo.prepareToEdit
        ? new Error(stdLibInfo.prepareToEdit.reason)
        : {
            type: 'Find and select command',
            data: stdLibInfo.prepareToEdit,
          }
    }
  }

  return new Error(
    'Feature tree editing not yet supported for this operation. Please edit in the code editor.'
  )
}

async function prepareToEditTranslate({
  operation,
<<<<<<< HEAD
  rustContext,
=======
  code,
  artifactGraph,
>>>>>>> 03532d7b
}: EnterEditFlowProps) {
  const baseCommand = {
    name: 'Translate',
    groupId: 'modeling',
  }
  const isSupportedStdLibCall =
    operation.type === 'StdLibCall' &&
    stdLibMap[operation.name]?.supportsTransform
  if (!isSupportedStdLibCall) {
    return {
      reason: 'Unsupported operation type. Please edit in the code editor.',
    }
  }

  // 1. Map the unlabeled arguments to selections
  if (!operation.unlabeledArg) {
    return { reason: `Couldn't retrieve operation arguments` }
  }

  const objects = retrieveSelectionsFromOpArg(
    operation.unlabeledArg,
    artifactGraph
  )
  if (err(objects)) {
    return { reason: "Couldn't retrieve objects" }
  }

  // 2. Convert the x y z arguments from a string to a KCL expression
  let x: KclCommandValue | undefined = undefined
  let y: KclCommandValue | undefined = undefined
  let z: KclCommandValue | undefined = undefined
  let global: boolean | undefined
  if (operation.labeledArgs.x) {
    const result = await stringToKclExpression(
      code.slice(
        operation.labeledArgs.x.sourceRange[0],
        operation.labeledArgs.x.sourceRange[1]
      ),
      rustContext
    )
    if (err(result) || 'errors' in result) {
      return { reason: "Couldn't retrieve x argument" }
    }
    x = result
  }

  if (operation.labeledArgs.y) {
    const result = await stringToKclExpression(
      code.slice(
        operation.labeledArgs.y.sourceRange[0],
        operation.labeledArgs.y.sourceRange[1]
      ),
      rustContext
    )
    if (err(result) || 'errors' in result) {
      return { reason: "Couldn't retrieve y argument" }
    }
    y = result
  }

  if (operation.labeledArgs.z) {
    const result = await stringToKclExpression(
      code.slice(
        operation.labeledArgs.z.sourceRange[0],
        operation.labeledArgs.z.sourceRange[1]
      ),
      rustContext
    )
    if (err(result) || 'errors' in result) {
      return { reason: "Couldn't retrieve z argument" }
    }
    z = result
  }

  if (operation.labeledArgs.global) {
    global =
      code.slice(
        operation.labeledArgs.global.sourceRange[0],
        operation.labeledArgs.global.sourceRange[1]
      ) === 'true'
  }

  // 3. Assemble the default argument values for the command,
  // with `nodeToEdit` set, which will let the actor know
  // to edit the node that corresponds to the StdLibCall.
  const argDefaultValues: ModelingCommandSchema['Translate'] = {
    objects,
    x,
    y,
    z,
    global,
    nodeToEdit: pathToNodeFromRustNodePath(operation.nodePath),
  }
  return {
    ...baseCommand,
    argDefaultValues,
  }
}

async function prepareToEditScale({
  operation,
<<<<<<< HEAD
  rustContext,
=======
  code,
  artifactGraph,
>>>>>>> 03532d7b
}: EnterEditFlowProps) {
  const baseCommand = {
    name: 'Scale',
    groupId: 'modeling',
  }
  const isSupportedStdLibCall =
    operation.type === 'StdLibCall' &&
    stdLibMap[operation.name]?.supportsTransform
  if (!isSupportedStdLibCall) {
    return {
      reason: 'Unsupported operation type. Please edit in the code editor.',
    }
  }

  // 1. Map the unlabeled arguments to selections
  if (!operation.unlabeledArg) {
    return { reason: `Couldn't retrieve operation arguments` }
  }

  const objects = retrieveSelectionsFromOpArg(
    operation.unlabeledArg,
    artifactGraph
  )
  if (err(objects)) {
    return { reason: "Couldn't retrieve objects" }
  }

  // 2. Convert the x y z arguments from a string to a KCL expression
  let x: KclCommandValue | undefined = undefined
  let y: KclCommandValue | undefined = undefined
  let z: KclCommandValue | undefined = undefined
  let factor: KclCommandValue | undefined = undefined
  let global: boolean | undefined
  if (operation.labeledArgs.x) {
<<<<<<< HEAD
    const res = await extractKclArgument(operation, 'x', rustContext)
=======
    const res = await extractKclArgument(code, operation, 'x')
>>>>>>> 03532d7b
    if ('error' in res) return { reason: res.error }
    x = res
  }
  if (operation.labeledArgs.y) {
<<<<<<< HEAD
    const res = await extractKclArgument(operation, 'y', rustContext)
=======
    const res = await extractKclArgument(code, operation, 'y')
>>>>>>> 03532d7b
    if ('error' in res) return { reason: res.error }
    y = res
  }
  if (operation.labeledArgs.z) {
<<<<<<< HEAD
    const res = await extractKclArgument(operation, 'z', rustContext)
=======
    const res = await extractKclArgument(code, operation, 'z')
>>>>>>> 03532d7b
    if ('error' in res) return { reason: res.error }
    z = res
  }
  if (operation.labeledArgs.factor) {
<<<<<<< HEAD
    const res = await extractKclArgument(operation, 'factor', rustContext)
=======
    const res = await extractKclArgument(code, operation, 'factor')
>>>>>>> 03532d7b
    if ('error' in res) return { reason: res.error }
    factor = res
  }
  if (operation.labeledArgs.global) {
    global =
      code.slice(
        operation.labeledArgs.global.sourceRange[0],
        operation.labeledArgs.global.sourceRange[1]
      ) === 'true'
  }

  // 3. Assemble the default argument values for the command,
  // with `nodeToEdit` set, which will let the actor know
  // to edit the node that corresponds to the StdLibCall.
  const argDefaultValues: ModelingCommandSchema['Scale'] = {
    objects,
    x,
    y,
    z,
    factor,
    global,
    nodeToEdit: pathToNodeFromRustNodePath(operation.nodePath),
  }
  return {
    ...baseCommand,
    argDefaultValues,
  }
}

async function prepareToEditRotate({
  operation,
<<<<<<< HEAD
  rustContext,
=======
  code,
  artifactGraph,
>>>>>>> 03532d7b
}: EnterEditFlowProps) {
  const baseCommand = {
    name: 'Rotate',
    groupId: 'modeling',
  }
  const isSupportedStdLibCall =
    operation.type === 'StdLibCall' &&
    stdLibMap[operation.name]?.supportsTransform
  if (!isSupportedStdLibCall) {
    return {
      reason: 'Unsupported operation type. Please edit in the code editor.',
    }
  }

  // 1. Map the unlabeled arguments to selections
  if (!operation.unlabeledArg) {
    return { reason: `Couldn't retrieve operation arguments` }
  }

  const objects = retrieveSelectionsFromOpArg(
    operation.unlabeledArg,
    artifactGraph
  )
  if (err(objects)) {
    return { reason: objects.message }
  }

  // 2. Convert the x y z arguments from a string to a KCL expression
  let roll: KclCommandValue | undefined = undefined
  let pitch: KclCommandValue | undefined = undefined
  let yaw: KclCommandValue | undefined = undefined
  let global: boolean | undefined
  if (operation.labeledArgs.roll) {
    const result = await stringToKclExpression(
      code.slice(
        operation.labeledArgs.roll.sourceRange[0],
        operation.labeledArgs.roll.sourceRange[1]
      ),
      rustContext
    )
    if (err(result) || 'errors' in result) {
      return { reason: "Couldn't retrieve roll argument" }
    }
    roll = result
  }

  if (operation.labeledArgs.pitch) {
    const result = await stringToKclExpression(
      code.slice(
        operation.labeledArgs.pitch.sourceRange[0],
        operation.labeledArgs.pitch.sourceRange[1]
      ),
      rustContext
    )
    if (err(result) || 'errors' in result) {
      return { reason: "Couldn't retrieve pitch argument" }
    }
    pitch = result
  }

  if (operation.labeledArgs.yaw) {
    const result = await stringToKclExpression(
      code.slice(
        operation.labeledArgs.yaw.sourceRange[0],
        operation.labeledArgs.yaw.sourceRange[1]
      ),
      rustContext
    )
    if (err(result) || 'errors' in result) {
      return { reason: "Couldn't retrieve yaw argument" }
    }
    yaw = result
  }

  if (operation.labeledArgs.global) {
    global =
      code.slice(
        operation.labeledArgs.global.sourceRange[0],
        operation.labeledArgs.global.sourceRange[1]
      ) === 'true'
  }

  // 3. Assemble the default argument values for the command,
  // with `nodeToEdit` set, which will let the actor know
  // to edit the node that corresponds to the StdLibCall.
  const argDefaultValues: ModelingCommandSchema['Rotate'] = {
    objects,
    roll,
    pitch,
    yaw,
    global,
    nodeToEdit: pathToNodeFromRustNodePath(operation.nodePath),
  }
  return {
    ...baseCommand,
    argDefaultValues,
  }
}

async function prepareToEditAppearance({
  operation,
<<<<<<< HEAD
  rustContext,
=======
  code,
  artifactGraph,
>>>>>>> 03532d7b
}: EnterEditFlowProps) {
  const baseCommand = {
    name: 'Appearance',
    groupId: 'modeling',
  }
  if (operation.type !== 'StdLibCall') {
    return {
      reason: 'Unsupported operation type. Please edit in the code editor.',
    }
  }

  // 1. Map the unlabeled arguments to selections
  if (!operation.unlabeledArg) {
    return { reason: `Couldn't retrieve operation arguments` }
  }

  const objects = retrieveSelectionsFromOpArg(
    operation.unlabeledArg,
    artifactGraph
  )
  if (err(objects)) {
    return { reason: "Couldn't retrieve objects" }
  }

  // 2. Convert the color argument from a string to a KCL expression
  if (!operation.labeledArgs.color) {
    return { reason: "Couldn't find color argument" }
  }

  const color = getStringValue(code, operation.labeledArgs.color.sourceRange)

  let metalness: KclCommandValue | undefined
  if (operation.labeledArgs.metalness) {
    const result = await stringToKclExpression(
      code.slice(
        operation.labeledArgs.metalness.sourceRange[0],
        operation.labeledArgs.metalness.sourceRange[1]
      ),
      rustContext
    )
    if (err(result) || 'errors' in result) {
      return { reason: "Couldn't retrieve metalness argument" }
    }
    metalness = result
  }

  let roughness: KclCommandValue | undefined
  if (operation.labeledArgs.roughness) {
    const result = await stringToKclExpression(
      code.slice(
        operation.labeledArgs.roughness.sourceRange[0],
        operation.labeledArgs.roughness.sourceRange[1]
      ),
      rustContext
    )
    if (err(result) || 'errors' in result) {
      return { reason: "Couldn't retrieve roughness argument" }
    }
    roughness = result
  }

  // 3. Assemble the default argument values for the command,
  // with `nodeToEdit` set, which will let the actor know
  // to edit the node that corresponds to the StdLibCall.
  const argDefaultValues: ModelingCommandSchema['Appearance'] = {
    objects,
    color,
    metalness,
    roughness,
    nodeToEdit: pathToNodeFromRustNodePath(operation.nodePath),
  }
  return {
    ...baseCommand,
    argDefaultValues,
  }
}<|MERGE_RESOLUTION|>--- conflicted
+++ resolved
@@ -43,12 +43,7 @@
 import { isDefaultPlaneStr } from '@src/lib/planes'
 import { stripQuotes } from '@src/lib/utils'
 import type { Selection, Selections } from '@src/machines/modelingSharedTypes'
-<<<<<<< HEAD
-import { kclManager } from '@src/lib/singletons'
 import type RustContext from '@src/lib/rustContext'
-=======
-import { rustContext } from '@src/lib/singletons'
->>>>>>> 03532d7b
 import { err } from '@src/lib/trap'
 import type { CommandBarMachineEvent } from '@src/machines/commandBarMachine'
 import { retrieveEdgeSelectionsFromOpArgs } from '@src/lang/modifyAst/edges'
@@ -93,14 +88,9 @@
   }
 
   const result = await stringToKclExpression(
-<<<<<<< HEAD
-    kclManager.code.slice(arg.sourceRange[0], arg.sourceRange[1]),
+    code.slice(arg.sourceRange[0], arg.sourceRange[1]),
     rustContext,
     { allowArrays: isArray }
-=======
-    code.slice(arg.sourceRange[0], arg.sourceRange[1]),
-    isArray
->>>>>>> 03532d7b
   )
 
   if (err(result) || 'errors' in result) {
@@ -202,11 +192,8 @@
  */
 const prepareToEditParameter: PrepareToEditCallback = async ({
   operation,
-<<<<<<< HEAD
   rustContext,
-=======
   code,
->>>>>>> 03532d7b
 }) => {
   if (operation.type !== 'VariableDeclaration') {
     return { reason: 'Called on something not a variable declaration' }
@@ -219,12 +206,8 @@
 
   // 1. Convert from the parameter's Operation to a KCL-type arg value
   const value = await stringToKclExpression(
-<<<<<<< HEAD
-    kclManager.code.slice(operation.sourceRange[0], operation.sourceRange[1]),
+    code.slice(operation.sourceRange[0], operation.sourceRange[1]),
     rustContext
-=======
-    code.slice(operation.sourceRange[0], operation.sourceRange[1])
->>>>>>> 03532d7b
   )
   if (err(value) || 'errors' in value) {
     return { reason: "Couldn't retrieve length argument" }
@@ -253,12 +236,9 @@
  */
 const prepareToEditExtrude: PrepareToEditCallback = async ({
   operation,
-<<<<<<< HEAD
   rustContext,
-=======
   artifactGraph,
   code,
->>>>>>> 03532d7b
 }) => {
   const baseCommand = {
     name: 'Extrude',
@@ -460,12 +440,9 @@
  */
 const prepareToEditLoft: PrepareToEditCallback = async ({
   operation,
-<<<<<<< HEAD
   rustContext,
-=======
   code,
   artifactGraph,
->>>>>>> 03532d7b
 }) => {
   const baseCommand = {
     name: 'Loft',
@@ -576,12 +553,9 @@
  */
 const prepareToEditFillet: PrepareToEditCallback = async ({
   operation,
-<<<<<<< HEAD
   rustContext,
-=======
   code,
   artifactGraph,
->>>>>>> 03532d7b
 }) => {
   const baseCommand = {
     name: 'Fillet',
@@ -603,11 +577,12 @@
   if (err(selection)) return { reason: selection.message }
 
   // 2. Convert the radius argument from a string to a KCL expression
-<<<<<<< HEAD
-  const radius = await extractKclArgument(operation, 'radius', rustContext)
-=======
-  const radius = await extractKclArgument(code, operation, 'radius')
->>>>>>> 03532d7b
+  const radius = await extractKclArgument(
+    code,
+    operation,
+    'radius',
+    rustContext
+  )
   if ('error' in radius) return { reason: radius.error }
 
   const tag = extractStringArgument(code, operation, 'tag')
@@ -633,12 +608,9 @@
  */
 const prepareToEditChamfer: PrepareToEditCallback = async ({
   operation,
-<<<<<<< HEAD
   rustContext,
-=======
   code,
   artifactGraph,
->>>>>>> 03532d7b
 }) => {
   const baseCommand = {
     name: 'Chamfer',
@@ -660,21 +632,17 @@
   if (err(selection)) return { reason: selection.message }
 
   // 2. Convert the length argument from a string to a KCL expression
-<<<<<<< HEAD
-  const length = await extractKclArgument(operation, 'length', rustContext)
+  const length = await extractKclArgument(
+    code,
+    operation,
+    'length',
+    rustContext
+  )
   if ('error' in length) return { reason: length.error }
 
   const optionalArgs = await Promise.all([
-    extractKclArgument(operation, 'secondLength', rustContext),
-    extractKclArgument(operation, 'angle', rustContext),
-=======
-  const length = await extractKclArgument(code, operation, 'length')
-  if ('error' in length) return { reason: length.error }
-
-  const optionalArgs = await Promise.all([
-    extractKclArgument(code, operation, 'secondLength'),
-    extractKclArgument(code, operation, 'angle'),
->>>>>>> 03532d7b
+    extractKclArgument(code, operation, 'secondLength', rustContext),
+    extractKclArgument(code, operation, 'angle', rustContext),
   ])
 
   const [secondLength, angle] = optionalArgs.map((arg) =>
@@ -706,12 +674,9 @@
  */
 const prepareToEditShell: PrepareToEditCallback = async ({
   operation,
-<<<<<<< HEAD
   rustContext,
-=======
   code,
   artifactGraph,
->>>>>>> 03532d7b
 }) => {
   const baseCommand = {
     name: 'Shell',
@@ -769,12 +734,9 @@
  */
 const prepareToEditHole: PrepareToEditCallback = async ({
   operation,
-<<<<<<< HEAD
   rustContext,
-=======
   artifactGraph,
   code,
->>>>>>> 03532d7b
 }) => {
   const baseCommand = {
     name: 'Hole',
@@ -799,16 +761,13 @@
 
   // 2.1 Convert the required arg from string to KclExpression
   const isArray = true
-<<<<<<< HEAD
   const cutAt = await extractKclArgument(
+    code,
     operation,
     'cutAt',
     rustContext,
     isArray
   )
-=======
-  const cutAt = await extractKclArgument(code, operation, 'cutAt', isArray)
->>>>>>> 03532d7b
   if ('error' in cutAt) return { reason: cutAt.error }
 
   // 2.2 Handle the holeBody required 'mode' arg and its related optional args
@@ -870,12 +829,9 @@
 
 const prepareToEditOffsetPlane: PrepareToEditCallback = async ({
   operation,
-<<<<<<< HEAD
   rustContext,
-=======
   code,
   artifactGraph,
->>>>>>> 03532d7b
 }) => {
   const baseCommand = {
     name: 'Offset plane',
@@ -1088,12 +1044,9 @@
 
 const prepareToEditHelix: PrepareToEditCallback = async ({
   operation,
-<<<<<<< HEAD
   rustContext,
-=======
   code,
   artifactGraph,
->>>>>>> 03532d7b
 }) => {
   const baseCommand = {
     name: 'Helix',
@@ -1239,12 +1192,9 @@
 const prepareToEditRevolve: PrepareToEditCallback = async ({
   operation,
   artifact,
-<<<<<<< HEAD
   rustContext,
-=======
   artifactGraph,
   code,
->>>>>>> 03532d7b
 }) => {
   const baseCommand = {
     name: 'Revolve',
@@ -1367,12 +1317,9 @@
  */
 const prepareToEditPatternCircular3d: PrepareToEditCallback = async ({
   operation,
-<<<<<<< HEAD
   rustContext,
-=======
   artifactGraph,
   code,
->>>>>>> 03532d7b
 }) => {
   const baseCommand = {
     name: 'Pattern Circular 3D',
@@ -1402,15 +1349,8 @@
   }
 
   const instances = await stringToKclExpression(
-<<<<<<< HEAD
-    kclManager.code.slice(
-      instancesArg.sourceRange[0],
-      instancesArg.sourceRange[1]
-    ),
+    code.slice(instancesArg.sourceRange[0], instancesArg.sourceRange[1]),
     rustContext
-=======
-    code.slice(instancesArg.sourceRange[0], instancesArg.sourceRange[1])
->>>>>>> 03532d7b
   )
   if (err(instances) || 'errors' in instances) {
     return { reason: "Couldn't retrieve instances argument" }
@@ -1435,14 +1375,9 @@
   }
 
   const center = await stringToKclExpression(
-<<<<<<< HEAD
-    kclManager.code.slice(centerArg.sourceRange[0], centerArg.sourceRange[1]),
+    code.slice(centerArg.sourceRange[0], centerArg.sourceRange[1]),
     rustContext,
     { allowArrays: true }
-=======
-    code.slice(centerArg.sourceRange[0], centerArg.sourceRange[1]),
-    true
->>>>>>> 03532d7b
   )
   if (err(center) || 'errors' in center) {
     return { reason: "Couldn't retrieve center argument" }
@@ -1516,12 +1451,9 @@
  */
 const prepareToEditPatternLinear3d: PrepareToEditCallback = async ({
   operation,
-<<<<<<< HEAD
   rustContext,
-=======
   code,
   artifactGraph,
->>>>>>> 03532d7b
 }) => {
   const baseCommand = {
     name: 'Pattern Linear 3D',
@@ -1551,15 +1483,8 @@
   }
 
   const instances = await stringToKclExpression(
-<<<<<<< HEAD
-    kclManager.code.slice(
-      instancesArg.sourceRange[0],
-      instancesArg.sourceRange[1]
-    ),
+    code.slice(instancesArg.sourceRange[0], instancesArg.sourceRange[1]),
     rustContext
-=======
-    code.slice(instancesArg.sourceRange[0], instancesArg.sourceRange[1])
->>>>>>> 03532d7b
   )
   if (err(instances) || 'errors' in instances) {
     return { reason: "Couldn't retrieve instances argument" }
@@ -1572,15 +1497,8 @@
   }
 
   const distance = await stringToKclExpression(
-<<<<<<< HEAD
-    kclManager.code.slice(
-      distanceArg.sourceRange[0],
-      distanceArg.sourceRange[1]
-    ),
+    code.slice(distanceArg.sourceRange[0], distanceArg.sourceRange[1]),
     rustContext
-=======
-    code.slice(distanceArg.sourceRange[0], distanceArg.sourceRange[1])
->>>>>>> 03532d7b
   )
   if (err(distance) || 'errors' in distance) {
     return { reason: "Couldn't retrieve distance argument" }
@@ -1636,12 +1554,9 @@
  */
 const prepareToEditGdtFlatness: PrepareToEditCallback = async ({
   operation,
-<<<<<<< HEAD
   rustContext,
-=======
   artifactGraph,
   code,
->>>>>>> 03532d7b
 }) => {
   const baseCommand = {
     name: 'GDT Flatness',
@@ -1664,30 +1579,20 @@
 
   const faces = { graphSelections, otherSelections: [] }
 
-<<<<<<< HEAD
   const tolerance = await extractKclArgument(
+    code,
     operation,
     'tolerance',
     rustContext
   )
-=======
-  const tolerance = await extractKclArgument(code, operation, 'tolerance')
->>>>>>> 03532d7b
   if ('error' in tolerance) {
     return { reason: tolerance.error }
   }
   const optionalArgs = await Promise.all([
-<<<<<<< HEAD
-    extractKclArgument(operation, 'precision', rustContext),
-    extractKclArgument(operation, 'framePosition', rustContext, true),
-    extractKclArgument(operation, 'fontPointSize', rustContext),
-    extractKclArgument(operation, 'fontScale', rustContext),
-=======
-    extractKclArgument(code, operation, 'precision'),
-    extractKclArgument(code, operation, 'framePosition', true),
-    extractKclArgument(code, operation, 'fontPointSize'),
-    extractKclArgument(code, operation, 'fontScale'),
->>>>>>> 03532d7b
+    extractKclArgument(code, operation, 'precision', rustContext),
+    extractKclArgument(code, operation, 'framePosition', rustContext, true),
+    extractKclArgument(code, operation, 'fontPointSize', rustContext),
+    extractKclArgument(code, operation, 'fontScale', rustContext),
   ])
 
   const [precision, framePosition, fontPointSize, fontScale] = optionalArgs.map(
@@ -1715,12 +1620,9 @@
 
 const prepareToEditGdtDatum: PrepareToEditCallback = async ({
   operation,
-<<<<<<< HEAD
   rustContext,
-=======
   artifactGraph,
   code,
->>>>>>> 03532d7b
 }) => {
   const baseCommand = {
     name: 'GDT Datum',
@@ -1749,15 +1651,9 @@
 
   // Extract optional parameters
   const optionalArgs = await Promise.all([
-<<<<<<< HEAD
-    extractKclArgument(operation, 'framePosition', rustContext, true),
-    extractKclArgument(operation, 'fontPointSize', rustContext),
-    extractKclArgument(operation, 'fontScale', rustContext),
-=======
-    extractKclArgument(code, operation, 'framePosition', true),
-    extractKclArgument(code, operation, 'fontPointSize'),
-    extractKclArgument(code, operation, 'fontScale'),
->>>>>>> 03532d7b
+    extractKclArgument(code, operation, 'framePosition', rustContext, true),
+    extractKclArgument(code, operation, 'fontPointSize', rustContext),
+    extractKclArgument(code, operation, 'fontScale', rustContext),
   ])
 
   const [framePosition, fontPointSize, fontScale] = optionalArgs.map((arg) =>
@@ -2322,22 +2218,16 @@
   operation,
   code,
   artifact,
-<<<<<<< HEAD
   rustContext,
-=======
   artifactGraph,
->>>>>>> 03532d7b
 }: EnterEditFlowProps): Promise<Error | CommandBarMachineEvent> {
   // Operate on VariableDeclarations differently from StdLibCall's
   if (operation.type === 'VariableDeclaration') {
     const eventPayload = await prepareToEditParameter({
       operation,
-<<<<<<< HEAD
       rustContext,
-=======
       code,
       artifactGraph,
->>>>>>> 03532d7b
     })
 
     if ('reason' in eventPayload) {
@@ -2364,11 +2254,8 @@
         operation,
         code,
         artifact,
-<<<<<<< HEAD
         rustContext,
-=======
         artifactGraph,
->>>>>>> 03532d7b
       })
       if ('reason' in eventPayload) {
         return new Error(eventPayload.reason)
@@ -2394,12 +2281,9 @@
 
 async function prepareToEditTranslate({
   operation,
-<<<<<<< HEAD
   rustContext,
-=======
   code,
   artifactGraph,
->>>>>>> 03532d7b
 }: EnterEditFlowProps) {
   const baseCommand = {
     name: 'Translate',
@@ -2501,12 +2385,9 @@
 
 async function prepareToEditScale({
   operation,
-<<<<<<< HEAD
   rustContext,
-=======
   code,
   artifactGraph,
->>>>>>> 03532d7b
 }: EnterEditFlowProps) {
   const baseCommand = {
     name: 'Scale',
@@ -2541,38 +2422,22 @@
   let factor: KclCommandValue | undefined = undefined
   let global: boolean | undefined
   if (operation.labeledArgs.x) {
-<<<<<<< HEAD
-    const res = await extractKclArgument(operation, 'x', rustContext)
-=======
-    const res = await extractKclArgument(code, operation, 'x')
->>>>>>> 03532d7b
+    const res = await extractKclArgument(code, operation, 'x', rustContext)
     if ('error' in res) return { reason: res.error }
     x = res
   }
   if (operation.labeledArgs.y) {
-<<<<<<< HEAD
-    const res = await extractKclArgument(operation, 'y', rustContext)
-=======
-    const res = await extractKclArgument(code, operation, 'y')
->>>>>>> 03532d7b
+    const res = await extractKclArgument(code, operation, 'y', rustContext)
     if ('error' in res) return { reason: res.error }
     y = res
   }
   if (operation.labeledArgs.z) {
-<<<<<<< HEAD
-    const res = await extractKclArgument(operation, 'z', rustContext)
-=======
-    const res = await extractKclArgument(code, operation, 'z')
->>>>>>> 03532d7b
+    const res = await extractKclArgument(code, operation, 'z', rustContext)
     if ('error' in res) return { reason: res.error }
     z = res
   }
   if (operation.labeledArgs.factor) {
-<<<<<<< HEAD
-    const res = await extractKclArgument(operation, 'factor', rustContext)
-=======
-    const res = await extractKclArgument(code, operation, 'factor')
->>>>>>> 03532d7b
+    const res = await extractKclArgument(code, operation, 'factor', rustContext)
     if ('error' in res) return { reason: res.error }
     factor = res
   }
@@ -2604,12 +2469,9 @@
 
 async function prepareToEditRotate({
   operation,
-<<<<<<< HEAD
   rustContext,
-=======
   code,
   artifactGraph,
->>>>>>> 03532d7b
 }: EnterEditFlowProps) {
   const baseCommand = {
     name: 'Rotate',
@@ -2711,12 +2573,9 @@
 
 async function prepareToEditAppearance({
   operation,
-<<<<<<< HEAD
   rustContext,
-=======
   code,
   artifactGraph,
->>>>>>> 03532d7b
 }: EnterEditFlowProps) {
   const baseCommand = {
     name: 'Appearance',
