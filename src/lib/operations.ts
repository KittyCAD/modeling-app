--- conflicted
+++ resolved
@@ -42,12 +42,8 @@
 import { isDefaultPlaneStr } from '@src/lib/planes'
 import { stripQuotes } from '@src/lib/utils'
 import type { Selection, Selections } from '@src/machines/modelingSharedTypes'
-<<<<<<< HEAD
-import { codeManager, kclManager } from '@src/lib/singletons'
+import { kclManager } from '@src/lib/singletons'
 import type RustContext from '@src/lib/rustContext'
-=======
-import { kclManager, rustContext } from '@src/lib/singletons'
->>>>>>> f93595ac
 import { err } from '@src/lib/trap'
 import type { CommandBarMachineEvent } from '@src/machines/commandBarMachine'
 import { retrieveEdgeSelectionsFromOpArgs } from '@src/lang/modifyAst/edges'
@@ -91,14 +87,9 @@
   }
 
   const result = await stringToKclExpression(
-<<<<<<< HEAD
-    codeManager.code.slice(arg.sourceRange[0], arg.sourceRange[1]),
+    kclManager.code.slice(arg.sourceRange[0], arg.sourceRange[1]),
     rustContext,
     { allowArrays: isArray }
-=======
-    kclManager.code.slice(arg.sourceRange[0], arg.sourceRange[1]),
-    isArray
->>>>>>> f93595ac
   )
 
   if (err(result) || 'errors' in result) {
@@ -212,12 +203,8 @@
 
   // 1. Convert from the parameter's Operation to a KCL-type arg value
   const value = await stringToKclExpression(
-<<<<<<< HEAD
-    codeManager.code.slice(operation.sourceRange[0], operation.sourceRange[1]),
+    kclManager.code.slice(operation.sourceRange[0], operation.sourceRange[1]),
     rustContext
-=======
-    kclManager.code.slice(operation.sourceRange[0], operation.sourceRange[1])
->>>>>>> f93595ac
   )
   if (err(value) || 'errors' in value) {
     return { reason: "Couldn't retrieve length argument" }
@@ -1355,14 +1342,9 @@
   }
 
   const center = await stringToKclExpression(
-<<<<<<< HEAD
-    codeManager.code.slice(centerArg.sourceRange[0], centerArg.sourceRange[1]),
+    kclManager.code.slice(centerArg.sourceRange[0], centerArg.sourceRange[1]),
     rustContext,
     { allowArrays: true }
-=======
-    kclManager.code.slice(centerArg.sourceRange[0], centerArg.sourceRange[1]),
-    true
->>>>>>> f93595ac
   )
   if (err(center) || 'errors' in center) {
     return { reason: "Couldn't retrieve center argument" }
