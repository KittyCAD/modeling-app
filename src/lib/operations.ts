--- conflicted
+++ resolved
@@ -564,19 +564,10 @@
   }
 
   // counterClockWise options boolean arg
-<<<<<<< HEAD
-  if (
-    !('counterClockWise' in operation.labeledArgs) ||
-    !operation.labeledArgs.counterClockWise
-  ) {
-    return baseCommand
-  }
-  const counterClockWise =
-=======
-  if (!('ccw' in operation.labeledArgs) || !operation.labeledArgs.ccw)
-    return baseCommand
+  if (!('ccw' in operation.labeledArgs) || !operation.labeledArgs.ccw) {
+    return baseCommand
+  }
   const ccw =
->>>>>>> 1b988971
     codeManager.code.slice(
       operation.labeledArgs.ccw.sourceRange[0],
       operation.labeledArgs.ccw.sourceRange[1]
