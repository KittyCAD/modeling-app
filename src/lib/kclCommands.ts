--- conflicted
+++ resolved
@@ -135,12 +135,7 @@
     },
     {
       name: 'share-file-link',
-<<<<<<< HEAD
-      displayName: 'Share a copy through Zoo',
-=======
       displayName: 'Share current part (via Zoo link)',
-      hide: IS_NIGHTLY_OR_DEBUG ? undefined : 'desktop',
->>>>>>> f20fc5b4
       description: 'Create a link that contains a copy of the current file.',
       groupId: 'code',
       needsReview: false,
