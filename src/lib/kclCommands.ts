import type { UnitLength_type } from '@kittycad/lib/dist/types/src/models'
import toast from 'react-hot-toast'

<<<<<<< HEAD
import { DEV } from '@src/env'
=======
import { CommandBarOverwriteWarning } from '@src/components/CommandBarOverwriteWarning'
>>>>>>> efba7736
import { updateModelingState } from '@src/lang/modelingWorkflows'
import { addImportAndInsert } from '@src/lang/modifyAst'
import {
  changeKclSettings,
  unitAngleToUnitAng,
  unitLengthToUnitLen,
} from '@src/lang/wasm'
import type { Command, CommandArgumentOption } from '@src/lib/commandTypes'
import {
  DEFAULT_DEFAULT_ANGLE_UNIT,
  DEFAULT_DEFAULT_LENGTH_UNIT,
  EXECUTION_TYPE_REAL,
} from '@src/lib/constants'
import { getPathFilenameInVariableCase } from '@src/lib/desktop'
import { copyFileShareLink } from '@src/lib/links'
import { baseUnitsUnion } from '@src/lib/settings/settingsTypes'
import { codeManager, editorManager, kclManager } from '@src/lib/singletons'
import { err, reportRejection } from '@src/lib/trap'
import type { IndexLoaderData } from '@src/lib/types'
import type { CommandBarContext } from '@src/machines/commandBarMachine'

interface KclCommandConfig {
  // TODO: find a different approach that doesn't require
  // special props for a single command
  specialPropsForInsertCommand: {
    providedOptions: CommandArgumentOption<string>[]
  }
  projectData: IndexLoaderData
  authToken: string
  settings: {
    defaultUnit: UnitLength_type
  }
}

export function kclCommands(commandProps: KclCommandConfig): Command[] {
  return [
    {
      name: 'set-file-units',
      displayName: 'Set file units',
      description:
        'Set the length unit for all dimensions not given explicit units in the current file.',
      needsReview: false,
      groupId: 'code',
      icon: 'code',
      args: {
        unit: {
          required: true,
          inputType: 'options',
          defaultValue:
            kclManager.fileSettings.defaultLengthUnit ||
            DEFAULT_DEFAULT_LENGTH_UNIT,
          options: () =>
            Object.values(baseUnitsUnion).map((v) => {
              return {
                name: v,
                value: v,
                isCurrent: kclManager.fileSettings.defaultLengthUnit
                  ? v === kclManager.fileSettings.defaultLengthUnit
                  : v === DEFAULT_DEFAULT_LENGTH_UNIT,
              }
            }),
        },
      },
      onSubmit: (data) => {
        if (typeof data === 'object' && 'unit' in data) {
          const newCode = changeKclSettings(codeManager.code, {
            defaultLengthUnits: unitLengthToUnitLen(data.unit),
            defaultAngleUnits: unitAngleToUnitAng(
              kclManager.fileSettings.defaultAngleUnit ??
                DEFAULT_DEFAULT_ANGLE_UNIT
            ),
          })
          if (err(newCode)) {
            toast.error(`Failed to set per-file units: ${newCode.message}`)
          } else {
            codeManager.updateCodeStateEditor(newCode)
            Promise.all([codeManager.writeToFile(), kclManager.executeCode()])
              .then(() => {
                toast.success(`Updated per-file units to ${data.unit}`)
              })
              .catch(reportRejection)
          }
        } else {
          toast.error(
            'Failed to set per-file units: no value provided to submit function. This is a bug.'
          )
        }
      },
    },
    {
      name: 'Insert',
      description: 'Insert from a file in the current project directory',
      icon: 'import',
      groupId: 'code',
      hide: 'web',
      needsReview: true,
      reviewMessage:
        'Reminder: point-and-click insert is in development and only supports one part instance per assembly.',
      args: {
        path: {
          inputType: 'options',
          required: true,
          options: commandProps.specialPropsForInsertCommand.providedOptions,
          validation: async ({ data }) => {
            const importExists = kclManager.ast.body.find(
              (n) =>
                n.type === 'ImportStatement' &&
                ((n.path.type === 'Kcl' && n.path.filename === data.path) ||
                  (n.path.type === 'Foreign' && n.path.path === data.path))
            )
            if (importExists) {
              return 'This file is already imported, use the Clone command instead.'
              // TODO: see if we can transition to the clone command, see #6515
            }

            return true
          },
        },
        localName: {
          inputType: 'string',
          required: true,
          defaultValue: (context: CommandBarContext) => {
            if (!context.argumentsToSubmit['path']) {
              return
            }

            const path = context.argumentsToSubmit['path'] as string
            return getPathFilenameInVariableCase(path)
          },
          validation: async ({ data, context }) => {
            const variableExists = kclManager.variables[data.localName]
            if (variableExists) {
              return 'This variable name is already in use.'
            }

            return true
          },
        },
      },
      onSubmit: (data) => {
        if (!data) {
          return new Error('No input provided')
        }

        const ast = kclManager.ast
        const { path, localName } = data
        const { modifiedAst, pathToImportNode, pathToInsertNode } =
          addImportAndInsert({
            node: ast,
            path,
            localName,
          })
        updateModelingState(
          modifiedAst,
          EXECUTION_TYPE_REAL,
          { kclManager, editorManager, codeManager },
          {
            focusPath: [pathToImportNode, pathToInsertNode],
          }
        ).catch(reportRejection)
      },
    },
    {
      name: 'format-code',
      displayName: 'Format Code',
      description: 'Nicely formats the KCL code in the editor.',
      needsReview: false,
      groupId: 'code',
      icon: 'code',
      onSubmit: () => {
        kclManager.format().catch(reportRejection)
      },
    },
    {
      name: 'share-file-link',
      displayName: 'Share part via Zoo link',
      description: 'Create a link that contains a copy of the current file.',
      groupId: 'code',
      needsReview: false,
      icon: 'link',
      onSubmit: () => {
        copyFileShareLink({
          token: commandProps.authToken,
          code: codeManager.code,
          name: commandProps.projectData.project?.name || '',
        }).catch(reportRejection)
      },
    },
  ]
}<|MERGE_RESOLUTION|>--- conflicted
+++ resolved
@@ -1,11 +1,6 @@
 import type { UnitLength_type } from '@kittycad/lib/dist/types/src/models'
 import toast from 'react-hot-toast'
 
-<<<<<<< HEAD
-import { DEV } from '@src/env'
-=======
-import { CommandBarOverwriteWarning } from '@src/components/CommandBarOverwriteWarning'
->>>>>>> efba7736
 import { updateModelingState } from '@src/lang/modelingWorkflows'
 import { addImportAndInsert } from '@src/lang/modifyAst'
 import {
