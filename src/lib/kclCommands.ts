import type { UnitLength_type } from '@kittycad/lib/dist/types/src/models'
import toast from 'react-hot-toast'

import { CommandBarOverwriteWarning } from '@src/components/CommandBarOverwriteWarning'
import { DEV } from '@src/env'
import { updateModelingState } from '@src/lang/modelingWorkflows'
import { addImportAndInsert } from '@src/lang/modifyAst'
import {
  changeKclSettings,
  unitAngleToUnitAng,
  unitLengthToUnitLen,
} from '@src/lang/wasm'
import type { Command, CommandArgumentOption } from '@src/lib/commandTypes'
import {
  DEFAULT_DEFAULT_ANGLE_UNIT,
  DEFAULT_DEFAULT_LENGTH_UNIT,
  EXECUTION_TYPE_REAL,
  FILE_EXT,
} from '@src/lib/constants'
import { getPathFilenameInVariableCase } from '@src/lib/desktop'
import { isDesktop } from '@src/lib/isDesktop'
import { copyFileShareLink } from '@src/lib/links'
import { baseUnitsUnion } from '@src/lib/settings/settingsTypes'
import { codeManager, editorManager, kclManager } from '@src/lib/singletons'
import { err, reportRejection } from '@src/lib/trap'
import type { IndexLoaderData } from '@src/lib/types'
import type { CommandBarContext } from '@src/machines/commandBarMachine'
import { IS_NIGHTLY_OR_DEBUG } from '@src/routes/utils'

interface OnSubmitProps {
  name: string
  content?: string
  targetPathToClone?: string
  method: 'overwrite' | 'newFile'
  source: 'kcl-samples' | 'local'
}

interface KclCommandConfig {
  // TODO: find a different approach that doesn't require
  // special props for a single command
  specialPropsForLoadCommand: {
    onSubmit: (p: OnSubmitProps) => Promise<void>
    providedOptions: CommandArgumentOption<string>[]
  }
  specialPropsForInsertCommand: {
    providedOptions: CommandArgumentOption<string>[]
  }
  projectData: IndexLoaderData
  authToken: string
  settings: {
    defaultUnit: UnitLength_type
  }
}

export function kclCommands(commandProps: KclCommandConfig): Command[] {
  return [
    {
      name: 'set-file-units',
      displayName: 'Set file units',
      description:
        'Set the length unit for all dimensions not given explicit units in the current file.',
      needsReview: false,
      groupId: 'code',
      icon: 'code',
      args: {
        unit: {
          required: true,
          inputType: 'options',
          defaultValue:
            kclManager.fileSettings.defaultLengthUnit ||
            DEFAULT_DEFAULT_LENGTH_UNIT,
          options: () =>
            Object.values(baseUnitsUnion).map((v) => {
              return {
                name: v,
                value: v,
                isCurrent: kclManager.fileSettings.defaultLengthUnit
                  ? v === kclManager.fileSettings.defaultLengthUnit
                  : v === DEFAULT_DEFAULT_LENGTH_UNIT,
              }
            }),
        },
      },
      onSubmit: (data) => {
        if (typeof data === 'object' && 'unit' in data) {
          const newCode = changeKclSettings(codeManager.code, {
            defaultLengthUnits: unitLengthToUnitLen(data.unit),
            defaultAngleUnits: unitAngleToUnitAng(
              kclManager.fileSettings.defaultAngleUnit ??
                DEFAULT_DEFAULT_ANGLE_UNIT
            ),
          })
          if (err(newCode)) {
            toast.error(`Failed to set per-file units: ${newCode.message}`)
          } else {
            codeManager.updateCodeStateEditor(newCode)
            Promise.all([codeManager.writeToFile(), kclManager.executeCode()])
              .then(() => {
                toast.success(`Updated per-file units to ${data.unit}`)
              })
              .catch(reportRejection)
          }
        } else {
          toast.error(
            'Failed to set per-file units: no value provided to submit function. This is a bug.'
          )
        }
      },
    },
    {
      name: 'Insert',
      description: 'Insert from a file in the current project directory',
      icon: 'import',
      groupId: 'code',
      hide: DEV || IS_NIGHTLY_OR_DEBUG ? 'web' : 'both',
      needsReview: true,
      reviewMessage:
        'Reminder: point-and-click insert is in development and only supports one part instance per assembly.',
      args: {
        path: {
          inputType: 'options',
          required: true,
          options: commandProps.specialPropsForInsertCommand.providedOptions,
        },
        localName: {
          inputType: 'string',
          required: true,
          defaultValue: (context: CommandBarContext) => {
            if (!context.argumentsToSubmit['path']) {
              return
            }

            const path = context.argumentsToSubmit['path'] as string
            return getPathFilenameInVariableCase(path)
          },
        },
      },
      onSubmit: (data) => {
        if (!data) {
          return new Error('No input provided')
        }

        const ast = kclManager.ast
        const { path, localName } = data
        const { modifiedAst, pathToImportNode, pathToInsertNode } =
          addImportAndInsert({
            node: ast,
            path,
            localName,
          })
        updateModelingState(
          modifiedAst,
          EXECUTION_TYPE_REAL,
          { kclManager, editorManager, codeManager },
          {
            skipUpdateAst: true,
            focusPath: [pathToImportNode, pathToInsertNode],
          }
        ).catch(reportRejection)
      },
    },
    {
      name: 'format-code',
      displayName: 'Format Code',
      description: 'Nicely formats the KCL code in the editor.',
      needsReview: false,
      groupId: 'code',
      icon: 'code',
      onSubmit: () => {
        kclManager.format().catch(reportRejection)
      },
    },
    {
      name: 'load-external-model',
      displayName: 'Load external model',
<<<<<<< HEAD
      description: 'Loads an external from a source into the current project.',
=======
      description:
        'Loads a model from an external source into the current project.',
>>>>>>> add1b215
      needsReview: true,
      icon: 'importFile',
      reviewMessage: ({ argumentsToSubmit }) =>
        argumentsToSubmit['method'] === 'overwrite'
          ? CommandBarOverwriteWarning({
              heading: 'Overwrite current file with sample?',
              message:
                'This will erase your current file and load the sample part.',
            })
          : 'This will create a new file in the current project and open it.',
      groupId: 'code',
      onSubmit(data) {
        if (!data) {
          return new Error('No input data')
        }

        const { method, source, sample, path } = data
        if (source === 'local' && path) {
          commandProps.specialPropsForLoadCommand
            .onSubmit({
              name: '',
              targetPathToClone: path,
              method,
              source,
            })
            .catch(reportError)
        } else if (source === 'kcl-samples' && sample) {
          const pathParts = sample.split('/')
          const projectPathPart = pathParts[0]
          const primaryKclFile = pathParts[1]
          // local only
          const sampleCodeUrl =
            (isDesktop() ? '.' : '') +
            `/kcl-samples/${encodeURIComponent(
              projectPathPart
            )}/${encodeURIComponent(primaryKclFile)}`

          fetch(sampleCodeUrl)
            .then(async (codeResponse) => {
              if (!codeResponse.ok) {
                console.error(
                  'Failed to fetch sample code:',
                  codeResponse.statusText
                )
                return Promise.reject(new Error('Failed to fetch sample code'))
              }
              const code = await codeResponse.text()
              commandProps.specialPropsForLoadCommand
                .onSubmit({
                  name: data.sample.split('/')[0] + FILE_EXT,
                  content: code,
                  source,
                  method,
                })
                .catch(reportError)
            })
            .catch(reportError)
        } else {
          toast.error("The command couldn't be submitted, check the arguments.")
        }
      },
      args: {
        source: {
          inputType: 'options',
          required: true,
          skip: false,
          defaultValue: 'local',
          hidden: !isDesktop(),
          options() {
            return [
              {
                value: 'kcl-samples',
                name: 'KCL Samples',
                isCurrent: true,
              },
              ...(isDesktop()
                ? [
                    {
                      value: 'local',
                      name: 'Local Drive',
                      isCurrent: false,
                    },
                  ]
                : []),
            ]
          },
        },
        method: {
          inputType: 'options',
          skip: true,
          required: (commandContext) =>
            !['local'].includes(
              commandContext.argumentsToSubmit.source as string
            ),
          hidden: (commandContext) =>
            ['local'].includes(
              commandContext.argumentsToSubmit.source as string
            ),
          defaultValue: isDesktop() ? 'newFile' : 'overwrite',
          options() {
            return [
              {
                value: 'overwrite',
                name: 'Overwrite current code',
                isCurrent: !isDesktop(),
              },
              ...(isDesktop()
                ? [
                    {
                      value: 'newFile',
                      name: 'Create a new file',
                      isCurrent: true,
                    },
                  ]
                : []),
            ]
          },
        },
        sample: {
          inputType: 'options',
          required: (commandContext) =>
            !['local'].includes(
              commandContext.argumentsToSubmit.source as string
            ),
          hidden: (commandContext) =>
            ['local'].includes(
              commandContext.argumentsToSubmit.source as string
            ),
          valueSummary(value) {
            const MAX_LENGTH = 12
            if (typeof value === 'string') {
              return value.length > MAX_LENGTH
                ? value.substring(0, MAX_LENGTH) + '...'
                : value
            }
            return value
          },
          options: commandProps.specialPropsForLoadCommand.providedOptions,
        },
        path: {
<<<<<<< HEAD
          inputType: 'pathDialog',
=======
          inputType: 'path',
>>>>>>> add1b215
          valueSummary: (value) => window.electron.path.basename(value),
          required: (commandContext) =>
            ['local'].includes(
              commandContext.argumentsToSubmit.source as string
            ),
<<<<<<< HEAD
          hidden: (commandContext) =>
            !['local'].includes(
              commandContext.argumentsToSubmit.source as string
            ),
=======
>>>>>>> add1b215
        },
      },
    },
    {
      name: 'share-file-link',
      displayName: 'Share current part (via Zoo link)',
      description: 'Create a link that contains a copy of the current file.',
      groupId: 'code',
      needsReview: false,
      icon: 'link',
      onSubmit: () => {
        copyFileShareLink({
          token: commandProps.authToken,
          code: codeManager.code,
          name: commandProps.projectData.project?.name || '',
        }).catch(reportRejection)
      },
    },
  ]
}<|MERGE_RESOLUTION|>--- conflicted
+++ resolved
@@ -173,12 +173,8 @@
     {
       name: 'load-external-model',
       displayName: 'Load external model',
-<<<<<<< HEAD
-      description: 'Loads an external from a source into the current project.',
-=======
       description:
         'Loads a model from an external source into the current project.',
->>>>>>> add1b215
       needsReview: true,
       icon: 'importFile',
       reviewMessage: ({ argumentsToSubmit }) =>
@@ -319,23 +315,12 @@
           options: commandProps.specialPropsForLoadCommand.providedOptions,
         },
         path: {
-<<<<<<< HEAD
-          inputType: 'pathDialog',
-=======
           inputType: 'path',
->>>>>>> add1b215
           valueSummary: (value) => window.electron.path.basename(value),
           required: (commandContext) =>
             ['local'].includes(
               commandContext.argumentsToSubmit.source as string
             ),
-<<<<<<< HEAD
-          hidden: (commandContext) =>
-            !['local'].includes(
-              commandContext.argumentsToSubmit.source as string
-            ),
-=======
->>>>>>> add1b215
         },
       },
     },
