import type { UnitLength_type } from '@kittycad/lib/dist/types/src/models'
import toast from 'react-hot-toast'

import { CommandBarOverwriteWarning } from '@src/components/CommandBarOverwriteWarning'
import { DEV } from '@src/env'
import { updateModelingState } from '@src/lang/modelingWorkflows'
import { addImportAndInsert } from '@src/lang/modifyAst'
import {
  changeKclSettings,
  unitAngleToUnitAng,
  unitLengthToUnitLen,
} from '@src/lang/wasm'
import type { Command, CommandArgumentOption } from '@src/lib/commandTypes'
import {
  DEFAULT_DEFAULT_ANGLE_UNIT,
  DEFAULT_DEFAULT_LENGTH_UNIT,
  EXECUTION_TYPE_REAL,
  FILE_EXT,
} from '@src/lib/constants'
import { isDesktop } from '@src/lib/isDesktop'
import { copyFileShareLink } from '@src/lib/links'
import { baseUnitsUnion } from '@src/lib/settings/settingsTypes'
import { codeManager, editorManager, kclManager } from '@src/lib/singletons'
import { err, reportRejection } from '@src/lib/trap'
import type { IndexLoaderData } from '@src/lib/types'
import { IS_NIGHTLY_OR_DEBUG } from '@src/routes/utils'

interface OnSubmitProps {
  sampleName: string
  code: string
  sampleUnits?: UnitLength_type
  method: 'overwrite' | 'newFile'
}

interface KclCommandConfig {
  // TODO: find a different approach that doesn't require
  // special props for a single command
  specialPropsForSampleCommand: {
    onSubmit: (p: OnSubmitProps) => Promise<void>
    providedOptions: CommandArgumentOption<string>[]
  }
  specialPropsForInsertCommand: {
<<<<<<< HEAD
    defaultName: string
=======
>>>>>>> bc0f5b57
    providedOptions: CommandArgumentOption<string>[]
  }
  projectData: IndexLoaderData
  authToken: string
  settings: {
    defaultUnit: UnitLength_type
  }
}

export function kclCommands(commandProps: KclCommandConfig): Command[] {
  return [
    {
      name: 'set-file-units',
      displayName: 'Set file units',
      description:
        'Set the length unit for all dimensions not given explicit units in the current file.',
      needsReview: false,
      groupId: 'code',
      icon: 'code',
      args: {
        unit: {
          required: true,
          inputType: 'options',
          defaultValue:
            kclManager.fileSettings.defaultLengthUnit ||
            DEFAULT_DEFAULT_LENGTH_UNIT,
          options: () =>
            Object.values(baseUnitsUnion).map((v) => {
              return {
                name: v,
                value: v,
                isCurrent: kclManager.fileSettings.defaultLengthUnit
                  ? v === kclManager.fileSettings.defaultLengthUnit
                  : v === DEFAULT_DEFAULT_LENGTH_UNIT,
              }
            }),
        },
      },
      onSubmit: (data) => {
        if (typeof data === 'object' && 'unit' in data) {
          const newCode = changeKclSettings(codeManager.code, {
            defaultLengthUnits: unitLengthToUnitLen(data.unit),
            defaultAngleUnits: unitAngleToUnitAng(
              kclManager.fileSettings.defaultAngleUnit ??
                DEFAULT_DEFAULT_ANGLE_UNIT
            ),
          })
          if (err(newCode)) {
            toast.error(`Failed to set per-file units: ${newCode.message}`)
          } else {
            codeManager.updateCodeStateEditor(newCode)
            Promise.all([codeManager.writeToFile(), kclManager.executeCode()])
              .then(() => {
                toast.success(`Updated per-file units to ${data.unit}`)
              })
              .catch(reportRejection)
          }
        } else {
          toast.error(
            'Failed to set per-file units: no value provided to submit function. This is a bug.'
          )
        }
      },
    },
    {
      name: 'Insert',
      description: 'Insert from a file in the current project directory',
      icon: 'import',
      groupId: 'code',
      hide: DEV || IS_NIGHTLY_OR_DEBUG ? 'web' : 'both',
      needsReview: true,
      reviewMessage:
        'Reminder: point-and-click insert is in development and only supports one part instance per assembly.',
      args: {
        path: {
          inputType: 'options',
          required: true,
          options: commandProps.specialPropsForInsertCommand.providedOptions,
        },
        localName: {
          inputType: 'string',
          required: true,
<<<<<<< HEAD
          defaultValue: commandProps.specialPropsForInsertCommand.defaultName,
=======
>>>>>>> bc0f5b57
        },
      },
      onSubmit: (data) => {
        if (!data) {
          return new Error('No input provided')
        }

        const ast = kclManager.ast
        const { path, localName } = data
        const { modifiedAst, pathToImportNode, pathToInsertNode } =
          addImportAndInsert({
            node: ast,
            path,
            localName,
          })
        updateModelingState(
          modifiedAst,
          EXECUTION_TYPE_REAL,
          { kclManager, editorManager, codeManager },
          {
            skipUpdateAst: true,
            focusPath: [pathToImportNode, pathToInsertNode],
          }
        ).catch(reportRejection)
      },
    },
    {
      name: 'format-code',
      displayName: 'Format Code',
      description: 'Nicely formats the KCL code in the editor.',
      needsReview: false,
      groupId: 'code',
      icon: 'code',
      onSubmit: () => {
        kclManager.format().catch(reportRejection)
      },
    },
    {
      name: 'open-kcl-example',
      displayName: 'Open sample',
      description: 'Imports an example KCL program into the editor.',
      needsReview: true,
      icon: 'code',
      reviewMessage: ({ argumentsToSubmit }) =>
        CommandBarOverwriteWarning({
          heading:
            'method' in argumentsToSubmit &&
            argumentsToSubmit.method === 'newFile'
              ? 'Create a new file from sample?'
              : 'Overwrite current file with sample?',
          message:
            'method' in argumentsToSubmit &&
            argumentsToSubmit.method === 'newFile'
              ? 'This will create a new file in the current project and open it.'
              : 'This will erase your current file and load the sample part.',
        }),
      groupId: 'code',
      onSubmit(data) {
        if (!data?.sample) {
          return
        }
        const pathParts = data.sample.split('/')
        const projectPathPart = pathParts[0]
        const primaryKclFile = pathParts[1]
        // local only
        const sampleCodeUrl =
          (isDesktop() ? '.' : '') +
          `/kcl-samples/${encodeURIComponent(
            projectPathPart
          )}/${encodeURIComponent(primaryKclFile)}`

        fetch(sampleCodeUrl)
          .then(async (codeResponse): Promise<OnSubmitProps> => {
            if (!codeResponse.ok) {
              console.error(
                'Failed to fetch sample code:',
                codeResponse.statusText
              )
              return Promise.reject(new Error('Failed to fetch sample code'))
            }
            const code = await codeResponse.text()
            return {
              sampleName: data.sample.split('/')[0] + FILE_EXT,
              code,
              method: data.method,
            }
          })
          .then((props) => {
            if (props?.code) {
              commandProps.specialPropsForSampleCommand
                .onSubmit(props)
                .catch(reportError)
            }
          })
          .catch(reportError)
      },
      args: {
        method: {
          inputType: 'options',
          required: true,
          skip: true,
          defaultValue: isDesktop() ? 'newFile' : 'overwrite',
          options() {
            return [
              {
                value: 'overwrite',
                name: 'Overwrite current code',
                isCurrent: !isDesktop(),
              },
              ...(isDesktop()
                ? [
                    {
                      value: 'newFile',
                      name: 'Create a new file',
                      isCurrent: true,
                    },
                  ]
                : []),
            ]
          },
        },
        sample: {
          inputType: 'options',
          required: true,
          valueSummary(value) {
            const MAX_LENGTH = 12
            if (typeof value === 'string') {
              return value.length > MAX_LENGTH
                ? value.substring(0, MAX_LENGTH) + '...'
                : value
            }
            return value
          },
          options: commandProps.specialPropsForSampleCommand.providedOptions,
        },
      },
    },
    {
      name: 'share-file-link',
      displayName: 'Share current part (via Zoo link)',
      description: 'Create a link that contains a copy of the current file.',
      groupId: 'code',
      needsReview: false,
      icon: 'link',
      onSubmit: () => {
        copyFileShareLink({
          token: commandProps.authToken,
          code: codeManager.code,
          name: commandProps.projectData.project?.name || '',
        }).catch(reportRejection)
      },
    },
  ]
}<|MERGE_RESOLUTION|>--- conflicted
+++ resolved
@@ -40,10 +40,6 @@
     providedOptions: CommandArgumentOption<string>[]
   }
   specialPropsForInsertCommand: {
-<<<<<<< HEAD
-    defaultName: string
-=======
->>>>>>> bc0f5b57
     providedOptions: CommandArgumentOption<string>[]
   }
   projectData: IndexLoaderData
@@ -126,10 +122,6 @@
         localName: {
           inputType: 'string',
           required: true,
-<<<<<<< HEAD
-          defaultValue: commandProps.specialPropsForInsertCommand.defaultName,
-=======
->>>>>>> bc0f5b57
         },
       },
       onSubmit: (data) => {
