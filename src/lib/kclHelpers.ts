--- conflicted
+++ resolved
@@ -4,11 +4,8 @@
   formatNumberValue,
   parse,
   resultIsOk,
-<<<<<<< HEAD
   type SourceRange,
   type KclValue,
-=======
->>>>>>> bbfa9525
 } from '@src/lang/wasm'
 import type { KclExpression } from '@src/lib/commandTypes'
 import { rustContext } from '@src/lib/singletons'
