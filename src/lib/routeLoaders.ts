--- conflicted
+++ resolved
@@ -38,15 +38,10 @@
       configuration
     )
     if (projectPathData) {
-<<<<<<< HEAD
-      const { project_name } = projectPathData
+      const { project_path } = projectPathData
       const { settings: s } = await loadAndValidateSettings(
-        project_name || undefined
+        project_path || undefined
       )
-=======
-      const { project_path } = projectPathData
-      const { settings: s } = await loadAndValidateSettings(project_path)
->>>>>>> e94b1bc1
       settings = s
     }
   }
@@ -125,11 +120,8 @@
             children: [],
             kcl_file_count: 0,
             directory_count: 0,
-<<<<<<< HEAD
             metadata: null,
-=======
             default_file: project_path,
->>>>>>> e94b1bc1
           },
       file: {
         name: current_file_name,
