import type { LoaderFunction } from 'react-router-dom'
import { redirect } from 'react-router-dom'
import { waitFor } from 'xstate'

import { fileSystemManager } from '@src/lang/std/fileSystemManager'
import { normalizeLineEndings } from '@src/lib/codeEditor'
import {
  BROWSER_FILE_NAME,
  BROWSER_PROJECT_NAME,
  FILE_EXT,
  PROJECT_ENTRYPOINT,
} from '@src/lib/constants'
import { getProjectInfo } from '@src/lib/desktop'
import { isDesktop } from '@src/lib/isDesktop'
import { BROWSER_PATH, PATHS, getProjectMetaByRouteId } from '@src/lib/paths'
import {
  loadAndValidateSettings,
  readLocalStorageAppSettingsFile,
} from '@src/lib/settings/settingsUtils'
import { codeManager } from '@src/lib/singletons'
import type {
  FileLoaderData,
  HomeLoaderData,
  IndexLoaderData,
} from '@src/lib/types'
import { settingsActor } from '@src/lib/singletons'
<<<<<<< HEAD
=======
import { readAppSettingsFile } from '@src/lib/desktop'
>>>>>>> 2b3dfaf0

export const fileLoader: LoaderFunction = async (
  routerData
): Promise<FileLoaderData | Response> => {
  const { params } = routerData
  let { configuration } = await loadAndValidateSettings()

  const projectPathData = await getProjectMetaByRouteId(
    readAppSettingsFile,
    readLocalStorageAppSettingsFile,
    params.id,
    configuration
  )
  const isBrowserProject = params.id === decodeURIComponent(BROWSER_PATH)

  let code = ''

  if (!isBrowserProject && projectPathData) {
    const { projectName, projectPath, currentFileName, currentFilePath } =
      projectPathData

    const urlObj = new URL(routerData.request.url)

    if (!urlObj.pathname.endsWith('/settings')) {
      const fallbackFile = isDesktop()
        ? (await getProjectInfo(projectPath)).default_file
        : ''
      let fileExists = isDesktop()
      if (currentFilePath && fileExists) {
        try {
          await window.electron.stat(currentFilePath)
        } catch (e) {
          if (e === 'ENOENT') {
            fileExists = false
          }
        }
      }

      if (!fileExists || !currentFileName || !currentFilePath || !projectName) {
        return redirect(
          `${PATHS.FILE}/${encodeURIComponent(
            isDesktop() ? fallbackFile : params.id + '/' + PROJECT_ENTRYPOINT
          )}${new URL(routerData.request.url).search || ''}`
        )
      }

      code = await window.electron.readFile(currentFilePath, {
        encoding: 'utf-8',
      })
      code = normalizeLineEndings(code)

      // If persistCode in localStorage is present, it'll persist that code
      // through *anything*. INTENDED FOR TESTS.
      if (window.electron.process.env.IS_PLAYWRIGHT) {
        code = codeManager.localStoragePersistCode() || code
      }

      // Update both the state and the editor's code.
      // We explicitly do not write to the file here since we are loading from
      // the file system and not the editor.
      codeManager.updateCurrentFilePath(currentFilePath)
      // We pass true on the end here to clear the code editor history.
      // This way undo and redo are not super weird when opening new files.
      codeManager.updateCodeStateEditor(code, true)
    }

    // Set the file system manager to the project path
    // So that WASM gets an updated path for operations
    fileSystemManager.dir = projectPath

    const defaultProjectData = {
      name: projectName || 'unnamed',
      path: projectPath,
      children: [],
      kcl_file_count: 0,
      directory_count: 0,
      metadata: null,
      default_file: projectPath,
      readWriteAccess: true,
    }

    const maybeProjectInfo = isDesktop()
      ? await getProjectInfo(projectPath)
      : null

    const project = maybeProjectInfo ?? defaultProjectData

    // Fire off the event to load the project settings
    // once we know it's idle.
    await waitFor(settingsActor, (state) => state.matches('idle'))
    settingsActor.send({
      type: 'load.project',
      project,
    })

    const projectData: IndexLoaderData = {
      code,
      project,
      file: {
        name: currentFileName || '',
        path: currentFilePath || '',
        children: [],
      },
    }

    return {
      ...projectData,
    }
  }

  const project = {
    name: BROWSER_PROJECT_NAME,
    path: `/${BROWSER_PROJECT_NAME}`,
    children: [
      {
        name: `${BROWSER_FILE_NAME}.${FILE_EXT}`,
        path: BROWSER_PATH,
        children: [],
      },
    ],
    default_file: BROWSER_FILE_NAME,
    directory_count: 0,
    kcl_file_count: 1,
    metadata: null,
    readWriteAccess: true,
  }

  // Fire off the event to load the project settings
  // once we know it's idle.
  await waitFor(settingsActor, (state) => state.matches('idle'))
  settingsActor.send({
    type: 'load.project',
    project,
  })

  return {
    code,
    project,
    file: {
      name: BROWSER_FILE_NAME,
      path: decodeURIComponent(BROWSER_PATH),
      children: [],
    },
  }
}

// Loads the settings and by extension the projects in the default directory
// and returns them to the Home route, along with any errors that occurred
export const homeLoader: LoaderFunction = async ({
  request,
}): Promise<HomeLoaderData | Response> => {
  const url = new URL(request.url)
  if (!isDesktop()) {
    return redirect(
      PATHS.FILE + '/%2F' + BROWSER_PROJECT_NAME + (url.search || '')
    )
  }
  settingsActor.send({
    type: 'clear.project',
  })
  return {}
}<|MERGE_RESOLUTION|>--- conflicted
+++ resolved
@@ -24,10 +24,7 @@
   IndexLoaderData,
 } from '@src/lib/types'
 import { settingsActor } from '@src/lib/singletons'
-<<<<<<< HEAD
-=======
 import { readAppSettingsFile } from '@src/lib/desktop'
->>>>>>> 2b3dfaf0
 
 export const fileLoader: LoaderFunction = async (
   routerData
