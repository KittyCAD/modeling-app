--- conflicted
+++ resolved
@@ -1,9 +1,10 @@
 import { ActionFunction, LoaderFunction, redirect } from 'react-router-dom'
-<<<<<<< HEAD
-import { FileEntry, HomeLoaderData, IndexLoaderData } from './types'
-=======
-import { FileLoaderData, HomeLoaderData, IndexLoaderData } from './types'
->>>>>>> 63f36cbc
+import {
+  FileEntry,
+  FileLoaderData,
+  HomeLoaderData,
+  IndexLoaderData,
+} from './types'
 import { isTauri } from './isTauri'
 import { getProjectMetaByRouteId, paths } from './paths'
 import { BROWSER_PATH } from 'lib/paths'
@@ -78,43 +79,23 @@
   const projectPathData = getProjectMetaByRouteId(params.id, defaultDir)
   const isBrowserProject = params.id === decodeURIComponent(BROWSER_PATH)
 
-<<<<<<< HEAD
-  if (params.id && params.id !== BROWSER_FILE_NAME) {
-    const decodedId = decodeURIComponent(params.id)
-    const projectAndFile = decodedId.replace(defaultDir + sep(), '')
-    const firstSlashIndex = projectAndFile.indexOf(sep())
-    const projectName = projectAndFile.slice(0, firstSlashIndex)
-    const projectPath = await join(defaultDir, projectName)
-    const currentFileName = projectAndFile.slice(firstSlashIndex + 1)
-=======
   if (!isBrowserProject && projectPathData) {
     const { projectName, projectPath, currentFileName, currentFilePath } =
       projectPathData
->>>>>>> 63f36cbc
 
     if (!currentFileName || !currentFilePath) {
       return redirect(
         `${paths.FILE}/${encodeURIComponent(
-<<<<<<< HEAD
-          await join(params.id, PROJECT_ENTRYPOINT)
-=======
-          `${params.id}${isTauri() ? sep : '/'}${PROJECT_ENTRYPOINT}`
->>>>>>> 63f36cbc
+          `${params.id}${isTauri() ? sep() : '/'}${PROJECT_ENTRYPOINT}`
         )}`
       )
     }
 
     // TODO: PROJECT_ENTRYPOINT is hardcoded
     // until we support setting a project's entrypoint file
-<<<<<<< HEAD
-    const code = await readTextFile(decodedId)
+    const code = await readTextFile(currentFilePath)
     const entrypointMetadata = await stat(
       await join(projectPath, PROJECT_ENTRYPOINT)
-=======
-    const code = await readTextFile(currentFilePath)
-    const entrypointMetadata = await metadata(
-      projectPath + sep + PROJECT_ENTRYPOINT
->>>>>>> 63f36cbc
     )
     const children = await invoke<FileEntry[]>('read_dir_recursive', {
       path: projectPath,
