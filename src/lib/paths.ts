--- conflicted
+++ resolved
@@ -1,11 +1,6 @@
 import type { PlatformPath } from 'path'
 import type { Configuration } from '@rust/kcl-lib/bindings/Configuration'
-<<<<<<< HEAD
 import { IS_PLAYWRIGHT_KEY } from '@src/lib/constants'
-=======
-
-import { IS_PLAYWRIGHT_KEY } from '@e2e/playwright/storageStates'
->>>>>>> 390cedf7
 
 import {
   BROWSER_FILE_NAME,
