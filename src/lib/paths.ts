--- conflicted
+++ resolved
@@ -171,13 +171,7 @@
  * Works on all OS!
  */
 export function getStringAfterLastSeparator(path: string): string {
-<<<<<<< HEAD
-  // Supports web and desktop runtime
-  const sep = window.electron?.sep || '/'
-  return path.split(sep).pop() || ''
-=======
   return path.split(fsManager.path.sep).pop() || ''
->>>>>>> 018a57a0
 }
 
 /**
