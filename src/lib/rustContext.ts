import toast from 'react-hot-toast'

import type { ApiFile } from '@rust/kcl-lib/bindings/ApiFile'
import type { Configuration } from '@rust/kcl-lib/bindings/Configuration'
import type { DefaultPlanes } from '@rust/kcl-lib/bindings/DefaultPlanes'
import type { KclError as RustKclError } from '@rust/kcl-lib/bindings/KclError'
import type { OutputFormat3d } from '@rust/kcl-lib/bindings/ModelingCmd'
import type { Node } from '@rust/kcl-lib/bindings/Node'
import type { Program } from '@rust/kcl-lib/bindings/Program'
import { type Context } from '@rust/kcl-wasm-lib/pkg/kcl_wasm_lib'
import { BSON } from 'bson'

import type { WebSocketResponse } from '@kittycad/lib'

import { projectFsManager } from '@src/lang/std/fileSystemManager'
import type { ExecState } from '@src/lang/wasm'
import { errFromErrWithOutputs, execStateFromRust } from '@src/lang/wasm'
import { initPromise } from '@src/lang/wasmUtils'
import type ModelingAppFile from '@src/lib/modelingAppFile'
import type { DefaultPlaneStr } from '@src/lib/planes'
import { defaultPlaneStrToKey } from '@src/lib/planes'
import type { FileEntry, Project } from '@src/lib/project'
import { err, reportRejection } from '@src/lib/trap'
import type { DeepPartial } from '@src/lib/types'
import type { ModuleType } from '@src/lib/wasm_lib_wrapper'
import { getModule } from '@src/lib/wasm_lib_wrapper'

import type { ConnectionManager } from '@src/network/connectionManager'

export default class RustContext {
  private wasmInitFailed: boolean = true
  private rustInstance: ModuleType | null = null
  private ctxInstance: Context | null = null
  private _defaultPlanes: DefaultPlanes | null = null
  private engineCommandManager: ConnectionManager
  private projectId = 0

  /** Initialize the WASM module */
  async ensureWasmInit() {
    try {
      await initPromise
      if (this.wasmInitFailed) {
        this.wasmInitFailed = false
      }
      // eslint-disable-next-line @typescript-eslint/no-unused-vars
    } catch (e) {
      this.wasmInitFailed = true
    }
  }

  constructor(engineCommandManager: ConnectionManager) {
    this.engineCommandManager = engineCommandManager

    this.ensureWasmInit()
      .then(() => {
        this.ctxInstance = this.create()
      })
      .catch(reportRejection)
  }

  /** Create a new context instance */
  create(): Context {
    this.rustInstance = getModule()

    const ctxInstance = new this.rustInstance.Context(
      this.engineCommandManager,
      projectFsManager
    )

    return ctxInstance
  }

  async sendOpenProject(
    project: Project,
    currentFilePath: string | null
  ): Promise<void> {
    this.projectId += 1
    let files: ApiFile[] = []
    collectFiles(project, files)
    let openFile = 0
    for (let f of files) {
      if (f.path === currentFilePath) {
        openFile = f.id
      }
    }
    // TODO need to find text of files and add it to this call (which might mean we want to call this function later when we're not on the
    // critical path for opening a project).
    await this.ctxInstance?.open_project(
      this.projectId,
      JSON.stringify(files),
      openFile
    )
  }

  /** Execute a program. */
  async execute(
    node: Node<Program>,
    settings: DeepPartial<Configuration>,
    path?: string
  ): Promise<ExecState> {
<<<<<<< HEAD
    const instance = await this._checkInstance()
=======
    const instance = this._checkInstance()

>>>>>>> 2e933c5f
    try {
      const result = await instance.execute(
        JSON.stringify(node),
        path,
        JSON.stringify(settings)
      )
      // Set the default planes, safe to call after execute.
      const outcome = execStateFromRust(result)

      this._defaultPlanes = outcome.defaultPlanes

      // Return the result.
      return outcome
    } catch (e: any) {
      const err = errFromErrWithOutputs(e)
      this._defaultPlanes = err.defaultPlanes
      return Promise.reject(err)
    }
  }

  /** Execute a program with in mock mode. */
  async executeMock(
    node: Node<Program>,
    settings: DeepPartial<Configuration>,
    path?: string,
    usePrevMemory?: boolean
  ): Promise<ExecState> {
    const instance = this._checkInstance()

    if (usePrevMemory === undefined) {
      usePrevMemory = true
    }

    try {
      const result = await instance.executeMock(
        JSON.stringify(node),
        path,
        JSON.stringify(settings),
        usePrevMemory
      )
      return execStateFromRust(result)
    } catch (e: any) {
      return Promise.reject(errFromErrWithOutputs(e))
    }
  }

  /** Export a scene to a file. */
  async export(
    format: DeepPartial<OutputFormat3d>,
    settings: DeepPartial<Configuration>,
    toastId: string
  ): Promise<ModelingAppFile[] | undefined> {
    const instance = this._checkInstance()

    try {
      return await instance.export(
        JSON.stringify(format),
        JSON.stringify(settings)
      )
    } catch (e: any) {
      const parsed: RustKclError = JSON.parse(e.toString())
      toast.error(parsed.details.msg, { id: toastId })
      return
    }
  }

  async waitForAllEngineCommands() {
    await this.engineCommandManager.waitForAllCommands()
  }

  get defaultPlanes() {
    return this._defaultPlanes
  }

  /**
   * Clear/reset the scene and bust the cache.
   * Do not use this function unless you absolutely need to. In most cases,
   * we should just fix the  cache for whatever bug you are seeing.
   * The only time it makes sense to run this is if the engine disconnects and
   * reconnects. The rust side has no idea that happened and will think the
   * cache is still valid.
   * Caching on the rust side accounts for changes to files outside of the
   * scope of the current file the user is on. It collects all the dependencies
   * and checks if any of them have changed. If they have, it will bust the
   * cache and recompile the scene.
   * The typescript side should never raw dog clear the scene since that would
   * fuck with the cache as well. So if you _really_ want to just clear the scene
   * AND NOT re-execute, you can use this for that. But in 99.999999% of cases just
   * re-execute.
   */
  async clearSceneAndBustCache(
    settings: DeepPartial<Configuration>,
    path?: string
  ): Promise<ExecState> {
<<<<<<< HEAD
    const instance = await this._checkInstance()
=======
    const instance = this._checkInstance()

>>>>>>> 2e933c5f
    try {
      const result = await instance.bustCacheAndResetScene(
        JSON.stringify(settings),
        path
      )

      /* Set the default planes, safe to call after execute. */
      const outcome = execStateFromRust(result)

      this._defaultPlanes = outcome.defaultPlanes

      // Return the result.
      return outcome
    } catch (e: any) {
      const err = errFromErrWithOutputs(e)
      this._defaultPlanes = err.defaultPlanes
      return Promise.reject(err)
    }
  }

  getDefaultPlaneId(name: DefaultPlaneStr): string | Error {
    const key = defaultPlaneStrToKey(name)
    if (!this.defaultPlanes) {
      return new Error('Default planes not initialized')
    } else if (err(key)) {
      return key
    }
    return this.defaultPlanes[key]
  }

  /** Send a response back to the rust side, that we got back from the engine. */
  async sendResponse(response: WebSocketResponse): Promise<void> {
    const instance = this._checkInstance()

    try {
      const serialized = BSON.serialize(response)
      await instance.sendResponse(serialized)
    } catch (e: any) {
      const err = errFromErrWithOutputs(e)
      return Promise.reject(err)
    }
  }

  /** Helper to check if context instance exists */
  private _checkInstance(): Context {
    if (!this.ctxInstance) {
      // Create the context instance.
      this.ctxInstance = this.create()
    }

    return this.ctxInstance
  }

  /** Clean up resources */
  destroy() {
    if (this.ctxInstance) {
      // In a real implementation, you might need to manually free resources
      this.ctxInstance = null
    }
  }
}

const collectFiles = (file: FileEntry, files: ApiFile[]) => {
  if (file.children) {
    for (let entry of file.children) {
      if (entry.name.endsWith('.kcl')) {
        files.push({
          id: files.length,
          path: entry.path,
          text: '',
        })
      } else {
        collectFiles(entry, files)
      }
    }
  }
}<|MERGE_RESOLUTION|>--- conflicted
+++ resolved
@@ -98,12 +98,8 @@
     settings: DeepPartial<Configuration>,
     path?: string
   ): Promise<ExecState> {
-<<<<<<< HEAD
-    const instance = await this._checkInstance()
-=======
-    const instance = this._checkInstance()
-
->>>>>>> 2e933c5f
+    const instance = this._checkInstance()
+
     try {
       const result = await instance.execute(
         JSON.stringify(node),
@@ -198,12 +194,8 @@
     settings: DeepPartial<Configuration>,
     path?: string
   ): Promise<ExecState> {
-<<<<<<< HEAD
-    const instance = await this._checkInstance()
-=======
-    const instance = this._checkInstance()
-
->>>>>>> 2e933c5f
+    const instance = this._checkInstance()
+
     try {
       const result = await instance.bustCacheAndResetScene(
         JSON.stringify(settings),
