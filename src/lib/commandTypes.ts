--- conflicted
+++ resolved
@@ -189,12 +189,8 @@
         machineContext?: ContextFrom<T>
       ) => boolean)
   skip?: boolean
-<<<<<<< HEAD
-  machineActor: Actor<T>
+  machineActor?: Actor<T>
   warningMessage: string
-=======
-  machineActor?: Actor<T>
->>>>>>> 3ad3c56b
   /** For showing a summary display of the current value, such as in
    *  the command bar's header
    */
