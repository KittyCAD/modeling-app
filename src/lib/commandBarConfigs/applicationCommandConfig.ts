import type { systemIOMachine } from '@src/machines/systemIO/systemIOMachine'
import type { ActorRefFrom } from 'xstate'
import type { Command, CommandArgumentOption } from '@src/lib/commandTypes'
import type { RequestedKCLFile } from '@src/machines/systemIO/utils'
import { SystemIOMachineEvents } from '@src/machines/systemIO/utils'
import { isDesktop } from '@src/lib/isDesktop'
import {
  everyKclSample,
  findKclSample,
  kclSamplesManifestWithNoMultipleFiles,
} from '@src/lib/kclSamples'
import { getUniqueProjectName } from '@src/lib/desktopFS'
<<<<<<< HEAD
import {
  IS_ML_EXPERIMENTAL,
  ML_EXPERIMENTAL_MESSAGE,
  PROJECT_ENTRYPOINT,
} from '@src/lib/constants'
=======
import { IS_ML_EXPERIMENTAL } from '@src/lib/constants'
>>>>>>> e3e67b00
import toast from 'react-hot-toast'
import { reportRejection } from '@src/lib/trap'
import { relevantFileExtensions } from '@src/lang/wasmUtils'
import { getStringAfterLastSeparator, webSafePathSplit } from '@src/lib/paths'
import { FILE_EXT } from '@src/lib/constants'

function onSubmitKCLSampleCreation({
  sample,
  kclSample,
  uniqueNameIfNeeded,
  systemIOActor,
  isProjectNew,
}: {
  sample: any
  kclSample: ReturnType<typeof findKclSample>
  uniqueNameIfNeeded: any
  systemIOActor: ActorRefFrom<typeof systemIOMachine>
  isProjectNew: boolean
}) {
  if (!kclSample) {
    toast.error('The command could not be submitted, unable to find Zoo sample')
    return
  }
  const pathParts = webSafePathSplit(sample)
  const projectPathPart = pathParts[0]
  const files = kclSample.files

  const filePromises = files.map((file) => {
    const sampleCodeUrl =
      (isDesktop() ? '.' : '') +
      `/kcl-samples/${encodeURIComponent(
        projectPathPart
      )}/${encodeURIComponent(file)}`
    return fetch(sampleCodeUrl).then((response) => {
      return {
        response,
        file,
        projectName: projectPathPart,
      }
    })
  })

  const requestedFiles: RequestedKCLFile[] = []
  // If any fetches fail from the KCL Code download we will instantly reject
  // No cleanup required since the fetch response is in memory
  // TODO: Try to catch if there is a failure then delete the root folder and show error
  Promise.all(filePromises)
    .then(async (responses) => {
      for (let i = 0; i < responses.length; i++) {
        const response = responses[i]
        const code = await response.response.text()
        requestedFiles.push({
          requestedCode: code,
          requestedFileName: response.file,
          requestedProjectName: uniqueNameIfNeeded,
        })
      }

      if (requestedFiles.length === 1) {
        /**
         * Navigates to the single file that could be renamed on disk for duplicates
         */
        const folderNameBecomesKCLFileName = projectPathPart + FILE_EXT
        // If the project is new create the single file as main.kcl
        const requestedFileNameWithExtension = isProjectNew
          ? PROJECT_ENTRYPOINT
          : folderNameBecomesKCLFileName
        systemIOActor.send({
          type: SystemIOMachineEvents.importFileFromURL,
          data: {
            requestedProjectName: requestedFiles[0].requestedProjectName,
            requestedFileNameWithExtension: requestedFileNameWithExtension,
            requestedCode: requestedFiles[0].requestedCode,
          },
        })
      } else {
        /**
         * Bulk create the assembly and navigate to the project
         */
        systemIOActor.send({
          type: SystemIOMachineEvents.bulkCreateKCLFilesAndNavigateToProject,
          data: {
            files: requestedFiles,
            requestedProjectName: uniqueNameIfNeeded,
          },
        })
      }
    })
    .catch(reportError)
}

export function createApplicationCommands({
  systemIOActor,
}: {
  systemIOActor: ActorRefFrom<typeof systemIOMachine>
}) {
  const textToCADCommand: Command = {
    name: 'Text-to-CAD',
    description: 'Generate parts from text prompts.',
    displayName: 'Text to CAD',
    groupId: 'application',
    needsReview: false,
    status: IS_ML_EXPERIMENTAL ? 'experimental' : 'active',
    icon: 'sparkles',
    onSubmit: (record) => {
      if (record) {
        const requestedProjectName = record.newProjectName || record.projectName
        const requestedPrompt = record.prompt
        const isProjectNew = !!record.newProjectName
        systemIOActor.send({
          type: SystemIOMachineEvents.generateTextToCAD,
          data: { requestedPrompt, requestedProjectName, isProjectNew },
        })
      }
    },
    args: {
      method: {
        inputType: 'options',
        required: true,
        skip: true,
        options: isDesktop()
          ? [
              { name: 'New project', value: 'newProject' },
              { name: 'Existing project', value: 'existingProject' },
            ]
          : [{ name: 'Overwrite', value: 'existingProject' }],
        valueSummary(value) {
          return isDesktop()
            ? value === 'newProject'
              ? 'New project'
              : 'Existing project'
            : 'Overwrite'
        },
      },
      projectName: {
        inputType: 'options',
        required: (commandsContext) =>
          isDesktop() &&
          commandsContext.argumentsToSubmit.method === 'existingProject',
        skip: true,
        options: (_, _context) => {
          const { folders } = systemIOActor.getSnapshot().context
          const options: CommandArgumentOption<string>[] = []
          folders.forEach((folder) => {
            options.push({
              name: folder.name,
              value: folder.name,
              isCurrent: false,
            })
          })
          return options
        },
      },
      newProjectName: {
        inputType: 'text',
        required: (commandsContext) =>
          isDesktop() &&
          commandsContext.argumentsToSubmit.method === 'newProject',
        skip: true,
      },
      prompt: {
        inputType: 'text',
        required: true,
      },
    },
  }

  const addKCLFileToProject: Command = {
    name: 'add-kcl-file-to-project',
    displayName: 'Add file to project',
    description:
      'Add KCL file, Zoo sample, or 3D model to new or existing project.',
    needsReview: false,
    icon: 'importFile',
    groupId: 'application',
    onSubmit(data) {
      if (data) {
        /** TODO: Make a new machine for models. This is only a temporary location
         * to move it to the global application level. To reduce its footprint
         * and complexity the implementation lives here with systemIOMachine. Not
         * inside the systemIOMachine. We can have a fancy model machine that loads
         * KCL samples
         */
        const folders = systemIOActor.getSnapshot().context.folders
        const isProjectNew = !!data.newProjectName
        const requestedProjectName = data.newProjectName || data.projectName
        const uniqueNameIfNeeded = isProjectNew
          ? getUniqueProjectName(requestedProjectName, folders)
          : requestedProjectName

        const kclSample = findKclSample(data.sample)
        if (
          data.source === 'kcl-samples' &&
          kclSample &&
          kclSample.files.length >= 1
        ) {
          onSubmitKCLSampleCreation({
            sample: data.sample,
            kclSample,
            uniqueNameIfNeeded,
            systemIOActor,
            isProjectNew,
          })
        } else if (data.source === 'local' && data.path) {
          const clonePath = data.path
          const fileNameWithExtension = getStringAfterLastSeparator(clonePath)
          const readFileContentsAndCreateNewFile = async () => {
            const text = await window.electron.readFile(clonePath, 'utf8')
            systemIOActor.send({
              type: SystemIOMachineEvents.importFileFromURL,
              data: {
                requestedProjectName: uniqueNameIfNeeded,
                requestedFileNameWithExtension: fileNameWithExtension,
                requestedCode: text,
              },
            })
          }
          readFileContentsAndCreateNewFile().catch(reportRejection)
        } else {
          toast.error("The command couldn't be submitted, check the arguments.")
        }
      }
    },
    args: {
      source: {
        inputType: 'options',
        required: true,
        skip: false,
        defaultValue: isDesktop() ? 'local' : 'kcl-samples',
        options() {
          return [
            {
              value: 'kcl-samples',
              name: 'KCL Samples',
              isCurrent: true,
            },
            ...(isDesktop()
              ? [
                  {
                    value: 'local',
                    name: 'Local Drive',
                    isCurrent: false,
                  },
                ]
              : []),
          ]
        },
      },
      sample: {
        inputType: 'options',
        required: (commandContext) =>
          !['local'].includes(
            commandContext.argumentsToSubmit.source as string
          ),
        hidden: (commandContext) =>
          ['local'].includes(commandContext.argumentsToSubmit.source as string),
        valueSummary(value) {
          const MAX_LENGTH = 12
          if (typeof value === 'string') {
            return value.length > MAX_LENGTH
              ? value.substring(0, MAX_LENGTH) + '...'
              : value
          }
          return value
        },
        options: ({ argumentsToSubmit }) => {
          const samples =
            isDesktop() && argumentsToSubmit.method !== 'existingProject'
              ? everyKclSample
              : kclSamplesManifestWithNoMultipleFiles
          return samples.map((sample) => {
            return {
              value: sample.pathFromProjectDirectoryToFirstFile,
              name: sample.title,
            }
          })
        },
      },
      method: {
        inputType: 'options',
        required: true,
        skip: true,
        options: ({ argumentsToSubmit }, _) => {
          if (isDesktop() && typeof argumentsToSubmit.sample === 'string') {
            const kclSample = findKclSample(argumentsToSubmit.sample)
            if (kclSample && kclSample.files.length > 1) {
              return [
                { name: 'New project', value: 'newProject', isCurrent: true },
              ]
            } else {
              return [
                { name: 'New project', value: 'newProject', isCurrent: true },
                { name: 'Existing project', value: 'existingProject' },
              ]
            }
          } else {
            return [{ name: 'Overwrite', value: 'existingProject' }]
          }
        },
        valueSummary(value) {
          return isDesktop()
            ? value === 'newProject'
              ? 'New project'
              : 'Existing project'
            : 'Overwrite'
        },
      },
      projectName: {
        inputType: 'options',
        required: (commandsContext) =>
          isDesktop() &&
          commandsContext.argumentsToSubmit.method === 'existingProject',
        skip: true,
        options: (_, _context) => {
          const { folders } = systemIOActor.getSnapshot().context
          const options: CommandArgumentOption<string>[] = []
          folders.forEach((folder) => {
            options.push({
              name: folder.name,
              value: folder.name,
              isCurrent: false,
            })
          })
          return options
        },
      },
      newProjectName: {
        inputType: 'text',
        required: (commandsContext) =>
          isDesktop() &&
          commandsContext.argumentsToSubmit.method === 'newProject',
        skip: true,
      },
      path: {
        inputType: 'path',
        skip: true,
        hidden: !isDesktop(),
        defaultValue: '',
        valueSummary: (value) => {
          return isDesktop() ? window.electron.path.basename(value) : ''
        },
        required: (commandContext) =>
          isDesktop() &&
          ['local'].includes(commandContext.argumentsToSubmit.source as string),
        filters: [
          {
            name: `Import ${relevantFileExtensions().map((f) => ` .${f}`)}`,
            extensions: relevantFileExtensions(),
          },
        ],
      },
    },
  }

  /**
   * Looks similar to Add file to project but more data is hard coded for the home page button
   * to direct the user in a more seamless method.
   *
   * This will always create a new folder on disk does not import into existing projects.
   * Desktop only command for now!
   */
  const createASampleDesktopOnly: Command = {
    name: 'create-a-sample',
    displayName: 'Create a sample',
    description: 'Create a new project from a Zoo Sample',
    needsReview: false,
    icon: 'importFile',
    groupId: 'application',
    hideFromSearch: true,
    onSubmit: (data) => {
      if (data) {
        const folders = systemIOActor.getSnapshot().context.folders
        const kclSample = findKclSample(data.sample)
        if (!kclSample) {
          toast.error(
            'The command could not be submitted, unable to find Zoo sample'
          )
          return
        }
        const pathParts = webSafePathSplit(
          kclSample.pathFromProjectDirectoryToFirstFile
        )
        const folderNameBecomesSampleName = pathParts[0]
        const uniqueNameIfNeeded = getUniqueProjectName(
          folderNameBecomesSampleName,
          folders
        )
        onSubmitKCLSampleCreation({
          sample: data.sample,
          kclSample,
          uniqueNameIfNeeded,
          systemIOActor,
          isProjectNew: true,
        })
      }
    },
    args: {
      source: {
        inputType: 'text',
        required: true,
        skip: false,
        defaultValue: 'kcl-samples',
        hidden: true,
      },
      sample: {
        inputType: 'options',
        required: true,
        valueSummary(value) {
          const MAX_LENGTH = 12
          if (typeof value === 'string') {
            return value.length > MAX_LENGTH
              ? value.substring(0, MAX_LENGTH) + '...'
              : value
          }
          return value
        },
        options: everyKclSample.map((sample) => {
          return {
            value: sample.pathFromProjectDirectoryToFirstFile,
            name: sample.title,
          }
        }),
      },
    },
  }

  return isDesktop()
    ? [textToCADCommand, addKCLFileToProject, createASampleDesktopOnly]
    : [textToCADCommand, addKCLFileToProject]
}<|MERGE_RESOLUTION|>--- conflicted
+++ resolved
@@ -10,15 +10,7 @@
   kclSamplesManifestWithNoMultipleFiles,
 } from '@src/lib/kclSamples'
 import { getUniqueProjectName } from '@src/lib/desktopFS'
-<<<<<<< HEAD
-import {
-  IS_ML_EXPERIMENTAL,
-  ML_EXPERIMENTAL_MESSAGE,
-  PROJECT_ENTRYPOINT,
-} from '@src/lib/constants'
-=======
-import { IS_ML_EXPERIMENTAL } from '@src/lib/constants'
->>>>>>> e3e67b00
+import { IS_ML_EXPERIMENTAL, PROJECT_ENTRYPOINT } from '@src/lib/constants'
 import toast from 'react-hot-toast'
 import { reportRejection } from '@src/lib/trap'
 import { relevantFileExtensions } from '@src/lang/wasmUtils'
