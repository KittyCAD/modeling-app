import type { EntityType, OutputFormat3d } from '@kittycad/lib'

import { angleLengthInfo } from '@src/components/Toolbar/angleLengthInfo'
import { findUniqueName } from '@src/lang/create'
import { transformAstSketchLines } from '@src/lang/std/sketchcombos'
import type { Artifact, PathToNode } from '@src/lang/wasm'
import type {
  CommandArgumentConfig,
  KclCommandValue,
  StateMachineCommandSetConfig,
} from '@src/lib/commandTypes'
import {
  KCL_DEFAULT_CONSTANT_PREFIXES,
  KCL_DEFAULT_DEGREE,
  KCL_DEFAULT_INSTANCES,
  KCL_DEFAULT_LENGTH,
  KCL_DEFAULT_TRANSFORM,
  KCL_DEFAULT_ORIGIN,
  KCL_DEFAULT_ORIGIN_2D,
  KCL_AXIS_X,
  KCL_AXIS_Y,
  KCL_AXIS_Z,
  KCL_PLANE_XY,
  KCL_PLANE_XZ,
  KCL_PLANE_YZ,
  KCL_DEFAULT_TOLERANCE,
  KCL_DEFAULT_PRECISION,
  KCL_DEFAULT_FONT_POINT_SIZE,
  KCL_DEFAULT_FONT_SCALE,
} from '@src/lib/constants'
import type { components } from '@src/lib/machine-api'
import type { Selections } from '@src/machines/modelingSharedTypes'
import { kclManager, rustContext } from '@src/lib/singletons'
import { err } from '@src/lib/trap'
import type { modelingMachine } from '@src/machines/modelingMachine'
import type {
  ModelingMachineContext,
  SketchTool,
} from '@src/machines/modelingSharedTypes'
<<<<<<< HEAD
import type { HoleBody, HoleBottom, HoleType } from '@src/lang/modifyAst/faces'
=======
import {
  addExtrude,
  addLoft,
  addRevolve,
  addSweep,
} from '@src/lang/modifyAst/sweeps'
import { mockExecAstAndReportErrors } from '@src/lang/modelingWorkflows'
import { addOffsetPlane, addShell } from '@src/lang/modifyAst/faces'
import {
  addIntersect,
  addSubtract,
  addUnion,
} from '@src/lang/modifyAst/boolean'
import { addHelix } from '@src/lang/modifyAst/geometry'
import {
  addAppearance,
  addClone,
  addRotate,
  addScale,
  addTranslate,
} from '@src/lang/modifyAst/transforms'
import {
  addPatternCircular3D,
  addPatternLinear3D,
} from '@src/lang/modifyAst/pattern3D'
>>>>>>> 06f5cbac

type OutputFormat = OutputFormat3d
type OutputTypeKey = OutputFormat['type']
type ExtractStorageTypes<T> = T extends { storage: infer U } ? U : never
type StorageUnion = ExtractStorageTypes<OutputFormat>

export const EXTRUSION_RESULTS = [
  'new',
  'add',
  'subtract',
  'intersect',
] as const

export const COMMAND_APPEARANCE_COLOR_DEFAULT = 'default'

export type HelixModes = 'Axis' | 'Edge' | 'Cylinder'

// For all nodeToEdit-like arguments needed for edit flows
const nodeToEditDescription =
  'Path to the node in the AST to edit. Never shown to the user.'
const nodeToEditProps = {
  description: nodeToEditDescription,
  inputType: 'text',
  required: false,
  hidden: true,
} as CommandArgumentConfig<PathToNode | undefined, ModelingMachineContext>

// For all transforms and boolean commands
const objectsTypesAndFilters: {
  selectionTypes: Artifact['type'][]
  selectionFilter: EntityType[]
} = {
  selectionTypes: ['path', 'sweep', 'compositeSolid'],
  selectionFilter: ['object'],
}

export type ModelingCommandSchema = {
  'Enter sketch': { forceNewSketch?: boolean }
  Export: {
    type: OutputTypeKey
    storage?: StorageUnion
  }
  Make: {
    machine: components['schemas']['MachineInfoResponse']
  }
  Extrude: {
    // Enables editing workflow
    nodeToEdit?: PathToNode
    // KCL stdlib arguments
    sketches: Selections
    length?: KclCommandValue
    to?: Selections
    symmetric?: boolean
    bidirectionalLength?: KclCommandValue
    tagStart?: string
    tagEnd?: string
    twistAngle?: KclCommandValue
    twistAngleStep?: KclCommandValue
    twistCenter?: KclCommandValue
    // TODO: figure out if we should expose `tolerance` or not
    // @pierremtb: I don't even think it should be in KCL
    method?: string
  }
  Sweep: {
    // Enables editing workflow
    nodeToEdit?: PathToNode
    // KCL stdlib arguments
    sketches: Selections
    path: Selections
    sectional?: boolean
    // TODO: figure out if we should expose `tolerance` or not
    relativeTo?: string
    tagStart?: string
    tagEnd?: string
  }
  Loft: {
    // Enables editing workflow
    nodeToEdit?: PathToNode
    // KCL stdlib arguments
    sketches: Selections
    vDegree?: KclCommandValue
    bezApproximateRational?: boolean
    baseCurveIndex?: KclCommandValue
    // TODO: figure out if we should expose `tolerance` or not
    tagStart?: string
    tagEnd?: string
  }
  Revolve: {
    // Enables editing workflow
    nodeToEdit?: PathToNode
    // Flow arg
    axisOrEdge: 'Axis' | 'Edge'
    // KCL stdlib arguments
    sketches: Selections
    axis: string | undefined
    edge: Selections | undefined
    angle: KclCommandValue
    // TODO: figure out if we should expose `tolerance` or not
    tagStart?: string
    tagEnd?: string
    symmetric?: boolean
    bidirectionalAngle?: KclCommandValue
  }
  Shell: {
    // Enables editing workflow
    nodeToEdit?: PathToNode
    // KCL stdlib arguments, note that we'll be inferring solids from faces here
    faces: Selections
    thickness: KclCommandValue
  }
  Hole: {
    // Enables editing workflow
    nodeToEdit?: PathToNode
    // KCL stdlib arguments, note that we'll be inferring solids from faces here
    face: Selections
    cutAt: KclCommandValue
    holeBody: HoleBody
    blindDepth?: KclCommandValue
    blindDiameter?: KclCommandValue
    holeType: HoleType
    counterboreDepth?: KclCommandValue
    counterboreDiameter?: KclCommandValue
    countersinkAngle?: KclCommandValue
    countersinkDiameter?: KclCommandValue
    holeBottom: HoleBottom
    drillPointAngle?: KclCommandValue
  }
  Fillet: {
    // Enables editing workflow
    nodeToEdit?: PathToNode
    // KCL stdlib arguments
    selection: Selections
    radius: KclCommandValue
  }
  Chamfer: {
    // Enables editing workflow
    nodeToEdit?: PathToNode
    // KCL stdlib arguments
    selection: Selections
    length: KclCommandValue
  }
  'Offset plane': {
    // Enables editing workflow
    nodeToEdit?: PathToNode
    plane: Selections
    offset: KclCommandValue
  }
  Helix: {
    // Enables editing workflow
    nodeToEdit?: PathToNode
    // Flow arg
    mode: HelixModes
    // Three different arguments depending on mode
    axis?: string
    edge?: Selections
    cylinder?: Selections
    // KCL stdlib arguments
    revolutions: KclCommandValue
    angleStart: KclCommandValue
    radius?: KclCommandValue // axis or edge modes only
    length?: KclCommandValue // axis or edge modes only
    ccw?: boolean // optional boolean argument, default value to false
  }
  'change tool': {
    tool: SketchTool
  }
  'Constrain length': {
    selection: Selections
    length: KclCommandValue
  }
  'Constrain with named value': {
    currentValue: {
      valueText: string
      pathToNode: PathToNode
      variableName: string
    }
    namedValue: KclCommandValue
  }
  'Prompt-to-edit': {
    prompt: string
    selection: Selections
  }
  // TODO: {} means any non-nullish value. This is probably not what we want.
  // eslint-disable-next-line @typescript-eslint/no-empty-object-type
  'Delete selection': {}
  Appearance: {
    nodeToEdit?: PathToNode
    objects: Selections
    color: string
    metalness?: KclCommandValue
    roughness?: KclCommandValue
  }
  Translate: {
    nodeToEdit?: PathToNode
    objects: Selections
    x?: KclCommandValue
    y?: KclCommandValue
    z?: KclCommandValue
    global?: boolean
  }
  Rotate: {
    nodeToEdit?: PathToNode
    objects: Selections
    roll?: KclCommandValue
    pitch?: KclCommandValue
    yaw?: KclCommandValue
    global?: boolean
  }
  Scale: {
    nodeToEdit?: PathToNode
    objects: Selections
    x?: KclCommandValue
    y?: KclCommandValue
    z?: KclCommandValue
    global?: boolean
  }
  Clone: {
    nodeToEdit?: PathToNode
    objects: Selections
    variableName: string
  }
  'Pattern Circular 3D': {
    nodeToEdit?: PathToNode
    solids: Selections
    instances: KclCommandValue
    axis: string
    center: KclCommandValue
    arcDegrees?: KclCommandValue
    rotateDuplicates?: boolean
    useOriginal?: boolean
  }
  'Pattern Linear 3D': {
    nodeToEdit?: PathToNode
    solids: Selections
    instances: KclCommandValue
    distance: KclCommandValue
    axis: string
    useOriginal?: boolean
  }
  'GDT Flatness': {
    nodeToEdit?: PathToNode
    faces: Selections
    tolerance: KclCommandValue
    precision?: KclCommandValue
    framePosition?: KclCommandValue
    framePlane?: string
    fontPointSize?: KclCommandValue
    fontScale?: KclCommandValue
  }
  'Boolean Subtract': {
    solids: Selections
    tools: Selections
  }
  'Boolean Union': {
    solids: Selections
  }
  'Boolean Intersect': {
    solids: Selections
  }
}

export const modelingMachineCommandConfig: StateMachineCommandSetConfig<
  typeof modelingMachine,
  ModelingCommandSchema
> = {
  'Enter sketch': {
    description: 'Enter sketch mode.',
    icon: 'sketch',
  },
  'change tool': [
    {
      description: 'Start drawing straight lines.',
      icon: 'line',
      displayName: 'Line',
      args: {
        tool: {
          defaultValue: 'line',
          required: true,
          skip: true,
          inputType: 'string',
        },
      },
    },
    {
      description: 'Start drawing an arc tangent to the current segment.',
      icon: 'arc',
      displayName: 'Tangential Arc',
      args: {
        tool: {
          defaultValue: 'tangentialArc',
          required: true,
          skip: true,
          inputType: 'string',
        },
      },
    },
    {
      description: 'Start drawing a rectangle.',
      icon: 'rectangle',
      displayName: 'Rectangle',
      args: {
        tool: {
          defaultValue: 'rectangle',
          required: true,
          skip: true,
          inputType: 'string',
        },
      },
    },
  ],
  Export: {
    description: 'Export the current model.',
    icon: 'floppyDiskArrow',
    needsReview: true,
    args: {
      type: {
        inputType: 'options',
        defaultValue: 'gltf',
        required: true,
        options: [
          { name: 'glTF', isCurrent: true, value: 'gltf' },
          { name: 'OBJ', isCurrent: false, value: 'obj' },
          { name: 'STL', isCurrent: false, value: 'stl' },
          { name: 'STEP', isCurrent: false, value: 'step' },
          { name: 'PLY', isCurrent: false, value: 'ply' },
        ],
      },
      storage: {
        inputType: 'options',
        defaultValue: (c) => {
          switch (c.argumentsToSubmit.type) {
            case 'gltf':
              return 'embedded'
            case 'stl':
              return 'ascii'
            case 'ply':
              return 'ascii'
            default:
              return undefined
          }
        },
        skip: true,
        required: (commandContext) =>
          ['gltf', 'stl', 'ply'].includes(
            commandContext.argumentsToSubmit.type as string
          ),
        hidden: (commandContext) =>
          !['gltf', 'stl', 'ply'].includes(
            commandContext.argumentsToSubmit.type as string
          ),
        options: (commandContext) => {
          const type = commandContext.argumentsToSubmit.type as
            | OutputTypeKey
            | undefined

          switch (type) {
            case 'gltf':
              return [
                { name: 'embedded', isCurrent: true, value: 'embedded' },
                { name: 'binary', isCurrent: false, value: 'binary' },
                { name: 'standard', isCurrent: false, value: 'standard' },
              ]
            case 'stl':
              return [
                { name: 'binary', isCurrent: false, value: 'binary' },
                { name: 'ascii', isCurrent: true, value: 'ascii' },
              ]
            case 'ply':
              return [
                { name: 'ascii', isCurrent: true, value: 'ascii' },
                {
                  name: 'binary_big_endian',
                  isCurrent: false,
                  value: 'binary_big_endian',
                },
                {
                  name: 'binary_little_endian',
                  isCurrent: false,
                  value: 'binary_little_endian',
                },
              ]
            default:
              return []
          }
        },
      },
    },
  },
  Make: {
    hide: 'web',
    displayName: 'Make',
    description:
      'Export the current part and send to a 3D printer on the network.',
    icon: 'printer3d',
    needsReview: true,
    args: {
      machine: {
        inputType: 'options',
        required: true,
        valueSummary: (machine: components['schemas']['MachineInfoResponse']) =>
          machine.make_model.model ||
          machine.make_model.manufacturer ||
          'Unknown Machine',
        options: (commandBarContext) => {
          return Object.values(
            commandBarContext.machineManager?.machines || []
          ).map((machine: components['schemas']['MachineInfoResponse']) => ({
            name:
              `${machine.id} (${
                machine.make_model.model || machine.make_model.manufacturer
              }) (${machine.state.state})` +
              (machine.hardware_configuration &&
              machine.hardware_configuration.type !== 'none' &&
              machine.hardware_configuration.config.nozzle_diameter
                ? ` - Nozzle Diameter: ${machine.hardware_configuration.config.nozzle_diameter}`
                : '') +
              (machine.hardware_configuration &&
              machine.hardware_configuration.type !== 'none' &&
              machine.hardware_configuration.config.filaments &&
              machine.hardware_configuration.config.filaments[0]
                ? ` - ${
                    machine.hardware_configuration.config.filaments[0].name
                  } #${
                    machine.hardware_configuration.config &&
                    machine.hardware_configuration.config.filaments[0].color?.slice(
                      0,
                      6
                    )
                  }`
                : ''),
            isCurrent: false,
            disabled: machine.state.state !== 'idle',
            value: machine,
          }))
        },
        defaultValue: (commandBarContext) => {
          return Object.values(
            commandBarContext.machineManager.machines || []
          )[0]
        },
      },
    },
  },
  Extrude: {
    description: 'Pull a sketch into 3D along its normal or perpendicular.',
    icon: 'extrude',
    needsReview: true,
    reviewValidation: async (context) => {
      const modRes = addExtrude({
        ...(context.argumentsToSubmit as ModelingCommandSchema['Extrude']),
        ast: kclManager.ast,
        artifactGraph: kclManager.artifactGraph,
      })
      if (err(modRes)) return modRes
      const execRes = await mockExecAstAndReportErrors(
        modRes.modifiedAst,
        rustContext
      )
      if (err(execRes)) return execRes
    },
    args: {
      nodeToEdit: {
        ...nodeToEditProps,
      },
      sketches: {
        inputType: 'selection',
        displayName: 'Profiles',
        selectionTypes: ['solid2d'],
        multiple: true,
        required: true,
        hidden: (context) => Boolean(context.argumentsToSubmit.nodeToEdit),
      },
      length: {
        inputType: 'kcl',
        defaultValue: KCL_DEFAULT_LENGTH,
        required: false,
      },
      to: {
        inputType: 'selection',
        selectionTypes: ['cap', 'wall', 'edgeCut'],
        clearSelectionFirst: true,
        required: false,
        multiple: false,
      },
      symmetric: {
        inputType: 'boolean',
        required: false,
      },
      bidirectionalLength: {
        inputType: 'kcl',
        required: false,
      },
      tagStart: {
        inputType: 'tagDeclarator',
        required: false,
        // TODO: add validation like for Clone command
      },
      tagEnd: {
        inputType: 'tagDeclarator',
        required: false,
      },
      twistAngle: {
        inputType: 'kcl',
        required: false,
      },
      twistAngleStep: {
        inputType: 'kcl',
        required: false,
      },
      twistCenter: {
        inputType: 'kcl',
        allowArrays: true,
        required: false,
      },
      method: {
        inputType: 'options',
        required: false,
        options: [
          { name: 'New', value: 'NEW' },
          { name: 'Merge', value: 'MERGE' },
        ],
      },
    },
  },
  Sweep: {
    description:
      'Create a 3D body by moving a sketch region along an arbitrary path.',
    icon: 'sweep',
    needsReview: true,
    reviewValidation: async (context) => {
      const modRes = addSweep({
        ...(context.argumentsToSubmit as ModelingCommandSchema['Sweep']),
        ast: kclManager.ast,
      })
      if (err(modRes)) return modRes
      const execRes = await mockExecAstAndReportErrors(
        modRes.modifiedAst,
        rustContext
      )
      if (err(execRes)) return execRes
    },
    args: {
      nodeToEdit: {
        ...nodeToEditProps,
      },
      sketches: {
        inputType: 'selection',
        displayName: 'Profiles',
        selectionTypes: ['solid2d'],
        multiple: true,
        required: true,
        hidden: (context) => Boolean(context.argumentsToSubmit.nodeToEdit),
      },
      path: {
        inputType: 'selection',
        selectionTypes: ['segment', 'helix'],
        required: true,
        multiple: false,
        hidden: (context) => Boolean(context.argumentsToSubmit.nodeToEdit),
      },
      sectional: {
        inputType: 'boolean',
        required: false,
      },
      relativeTo: {
        inputType: 'options',
        required: false,
        options: [
          { name: 'sketchPlane', value: 'sketchPlane' },
          { name: 'trajectoryCurve', value: 'trajectoryCurve' },
        ],
      },
      tagStart: {
        inputType: 'tagDeclarator',
        required: false,
      },
      tagEnd: {
        inputType: 'tagDeclarator',
        required: false,
      },
    },
  },
  Loft: {
    description: 'Create a 3D body by blending between two or more sketches',
    icon: 'loft',
    needsReview: true,
    reviewValidation: async (context) => {
      const modRes = addLoft({
        ...(context.argumentsToSubmit as ModelingCommandSchema['Loft']),
        ast: kclManager.ast,
      })
      if (err(modRes)) return modRes
      const execRes = await mockExecAstAndReportErrors(
        modRes.modifiedAst,
        rustContext
      )
      if (err(execRes)) return execRes
    },
    args: {
      nodeToEdit: {
        ...nodeToEditProps,
      },
      sketches: {
        inputType: 'selection',
        displayName: 'Profiles',
        selectionTypes: ['solid2d'],
        multiple: true,
        required: true,
        hidden: (context) => Boolean(context.argumentsToSubmit.nodeToEdit),
      },
      vDegree: {
        inputType: 'kcl',
        required: false,
      },
      bezApproximateRational: {
        inputType: 'boolean',
        required: false,
      },
      baseCurveIndex: {
        inputType: 'kcl',
        required: false,
      },
      tagStart: {
        inputType: 'tagDeclarator',
        required: false,
      },
      tagEnd: {
        inputType: 'tagDeclarator',
        required: false,
      },
    },
  },
  Revolve: {
    description: 'Create a 3D body by rotating a sketch region about an axis.',
    icon: 'revolve',
    needsReview: true,
    reviewValidation: async (context) => {
      const modRes = addRevolve({
        ...(context.argumentsToSubmit as ModelingCommandSchema['Revolve']),
        ast: kclManager.ast,
      })
      if (err(modRes)) return modRes
      const execRes = await mockExecAstAndReportErrors(
        modRes.modifiedAst,
        rustContext
      )
      if (err(execRes)) return execRes
    },
    args: {
      nodeToEdit: {
        ...nodeToEditProps,
      },
      sketches: {
        inputType: 'selection',
        displayName: 'Profiles',
        selectionTypes: ['solid2d'],
        multiple: true,
        required: true,
        hidden: (context) => Boolean(context.argumentsToSubmit.nodeToEdit),
      },
      axisOrEdge: {
        inputType: 'options',
        required: true,
        defaultValue: 'Axis',
        options: [
          { name: 'Sketch Axis', isCurrent: true, value: 'Axis' },
          { name: 'Edge', isCurrent: false, value: 'Edge' },
        ],
        hidden: (context) => Boolean(context.argumentsToSubmit.nodeToEdit),
      },
      axis: {
        required: (context) =>
          ['Axis'].includes(context.argumentsToSubmit.axisOrEdge as string),
        inputType: 'options',
        displayName: 'Sketch Axis',
        options: [
          { name: 'X Axis', isCurrent: true, value: 'X' },
          { name: 'Y Axis', isCurrent: false, value: 'Y' },
        ],
        hidden: (context) =>
          Boolean(context.argumentsToSubmit.nodeToEdit) ||
          !['Axis'].includes(context.argumentsToSubmit.axisOrEdge as string),
      },
      edge: {
        required: (context) =>
          ['Edge'].includes(context.argumentsToSubmit.axisOrEdge as string),
        inputType: 'selection',
        selectionTypes: ['segment', 'sweepEdge', 'edgeCutEdge'],
        multiple: false,
        hidden: (context) =>
          Boolean(context.argumentsToSubmit.nodeToEdit) ||
          !['Edge'].includes(context.argumentsToSubmit.axisOrEdge as string),
      },
      angle: {
        inputType: 'kcl',
        defaultValue: KCL_DEFAULT_DEGREE,
        required: true,
      },
      symmetric: {
        inputType: 'boolean',
        required: false,
      },
      bidirectionalAngle: {
        inputType: 'kcl',
        required: false,
      },
      tagStart: {
        inputType: 'tagDeclarator',
        required: false,
      },
      tagEnd: {
        inputType: 'tagDeclarator',
        required: false,
      },
    },
  },
  Shell: {
    description: 'Hollow out a 3D solid.',
    icon: 'shell',
    needsReview: true,
    reviewValidation: async (context) => {
      const modRes = addShell({
        ...(context.argumentsToSubmit as ModelingCommandSchema['Shell']),
        ast: kclManager.ast,
        artifactGraph: kclManager.artifactGraph,
      })
      if (err(modRes)) return modRes
      const execRes = await mockExecAstAndReportErrors(
        modRes.modifiedAst,
        rustContext
      )
      if (err(execRes)) return execRes
    },
    args: {
      nodeToEdit: {
        ...nodeToEditProps,
      },
      faces: {
        inputType: 'selection',
        selectionTypes: ['cap', 'wall'],
        multiple: true,
        required: true,
        hidden: (context) => Boolean(context.argumentsToSubmit.nodeToEdit),
      },
      thickness: {
        inputType: 'kcl',
        defaultValue: KCL_DEFAULT_LENGTH,
        required: true,
      },
    },
  },
  Hole: {
    description: 'Standard holes that could be drilled or cut into a 3D solid.',
    icon: 'hole',
    needsReview: true,
    status: 'experimental',
    reviewMessage:
      'The argument cutAt specifies where to place the hole given as absolute coordinates in the global scene. Point selection will be allowed in the future, and more hole bottoms and hole types are coming soon.',
    args: {
      nodeToEdit: {
        ...nodeToEditProps,
      },
      face: {
        inputType: 'selection',
        selectionTypes: ['cap', 'wall', 'edgeCut'],
        multiple: false,
        required: true,
        hidden: (context) => Boolean(context.argumentsToSubmit.nodeToEdit),
      },
      cutAt: {
        inputType: 'kcl',
        allowArrays: true,
        required: true,
        defaultValue: '[0, 0]',
      },
      holeBody: {
        inputType: 'options',
        required: true,
        options: [{ name: 'Blind', isCurrent: true, value: 'blind' }],
      },
      blindDepth: {
        inputType: 'kcl',
        required: (context) =>
          ['blind'].includes(context.argumentsToSubmit.holeBody as string),
        hidden: (context) =>
          !['blind'].includes(context.argumentsToSubmit.holeBody as string),
        defaultValue: KCL_DEFAULT_LENGTH,
      },
      blindDiameter: {
        inputType: 'kcl',
        required: (context) =>
          ['blind'].includes(context.argumentsToSubmit.holeBody as string),
        hidden: (context) =>
          !['blind'].includes(context.argumentsToSubmit.holeBody as string),
        defaultValue: '1',
      },
      holeType: {
        inputType: 'options',
        required: true,
        options: [
          { name: 'Simple', isCurrent: true, value: 'simple' },
          { name: 'Counterbore', isCurrent: true, value: 'counterbore' },
          { name: 'Countersink', isCurrent: true, value: 'countersink' },
        ],
      },
      counterboreDepth: {
        inputType: 'kcl',
        required: (context) =>
          ['counterbore'].includes(
            context.argumentsToSubmit.holeType as string
          ),
        hidden: (context) =>
          !['counterbore'].includes(
            context.argumentsToSubmit.holeType as string
          ),
        defaultValue: '1',
      },
      counterboreDiameter: {
        inputType: 'kcl',
        required: (context) =>
          ['counterbore'].includes(
            context.argumentsToSubmit.holeType as string
          ),
        hidden: (context) =>
          !['counterbore'].includes(
            context.argumentsToSubmit.holeType as string
          ),
        defaultValue: '2',
      },
      countersinkAngle: {
        inputType: 'kcl',
        required: (context) =>
          ['countersink'].includes(
            context.argumentsToSubmit.holeType as string
          ),
        hidden: (context) =>
          !['countersink'].includes(
            context.argumentsToSubmit.holeType as string
          ),
        defaultValue: '90deg',
      },
      countersinkDiameter: {
        inputType: 'kcl',
        required: (context) =>
          ['countersink'].includes(
            context.argumentsToSubmit.holeType as string
          ),
        hidden: (context) =>
          !['countersink'].includes(
            context.argumentsToSubmit.holeType as string
          ),
        defaultValue: '2',
      },
      holeBottom: {
        inputType: 'options',
        required: true,
        options: [
          { name: 'Flat', isCurrent: true, value: 'flat' },
          { name: 'Drill', isCurrent: false, value: 'drill' },
        ],
      },
      drillPointAngle: {
        inputType: 'kcl',
        required: (context) =>
          ['drill'].includes(context.argumentsToSubmit.holeBottom as string),
        hidden: (context) =>
          !['drill'].includes(context.argumentsToSubmit.holeBottom as string),
        defaultValue: '110deg',
      },
    },
  },
  'Boolean Subtract': {
    description: 'Subtract one solid from another.',
    icon: 'booleanSubtract',
    needsReview: true,
    reviewValidation: async (context) => {
      const modRes = addSubtract({
        ...(context.argumentsToSubmit as ModelingCommandSchema['Boolean Subtract']),
        ast: kclManager.ast,
        artifactGraph: kclManager.artifactGraph,
      })
      if (err(modRes)) return modRes
      const execRes = await mockExecAstAndReportErrors(
        modRes.modifiedAst,
        rustContext
      )
      if (err(execRes)) return execRes
    },
    args: {
      solids: {
        ...objectsTypesAndFilters,
        inputType: 'selectionMixed',
        multiple: true,
        required: true,
        hidden: (context) => Boolean(context.argumentsToSubmit.nodeToEdit),
      },
      tools: {
        ...objectsTypesAndFilters,
        inputType: 'selection',
        clearSelectionFirst: true,
        multiple: true,
        required: true,
        hidden: (context) => Boolean(context.argumentsToSubmit.nodeToEdit),
      },
    },
  },
  'Boolean Union': {
    description: 'Union multiple solids into a single solid.',
    icon: 'booleanUnion',
    needsReview: true,
    reviewValidation: async (context) => {
      const modRes = addUnion({
        ...(context.argumentsToSubmit as ModelingCommandSchema['Boolean Union']),
        ast: kclManager.ast,
        artifactGraph: kclManager.artifactGraph,
      })
      if (err(modRes)) return modRes
      const execRes = await mockExecAstAndReportErrors(
        modRes.modifiedAst,
        rustContext
      )
      if (err(execRes)) return execRes
    },
    args: {
      solids: {
        ...objectsTypesAndFilters,
        inputType: 'selectionMixed',
        multiple: true,
        required: true,
        skip: false,
        hidden: (context) => Boolean(context.argumentsToSubmit.nodeToEdit),
      },
    },
  },
  'Boolean Intersect': {
    description: 'Create a solid from the intersection of two solids.',
    icon: 'booleanIntersect',
    needsReview: true,
    reviewValidation: async (context) => {
      const modRes = addIntersect({
        ...(context.argumentsToSubmit as ModelingCommandSchema['Boolean Intersect']),
        ast: kclManager.ast,
        artifactGraph: kclManager.artifactGraph,
      })
      if (err(modRes)) return modRes
      const execRes = await mockExecAstAndReportErrors(
        modRes.modifiedAst,
        rustContext
      )
      if (err(execRes)) return execRes
    },
    args: {
      solids: {
        ...objectsTypesAndFilters,
        inputType: 'selectionMixed',
        multiple: true,
        required: true,
        skip: false,
        hidden: (context) => Boolean(context.argumentsToSubmit.nodeToEdit),
      },
    },
  },
  'Offset plane': {
    description: 'Offset a plane.',
    icon: 'plane',
    needsReview: true,
    reviewValidation: async (context) => {
      const modRes = addOffsetPlane({
        ...(context.argumentsToSubmit as ModelingCommandSchema['Offset plane']),
        ast: kclManager.ast,
        artifactGraph: kclManager.artifactGraph,
        variables: kclManager.variables,
      })
      if (err(modRes)) return modRes
      const execRes = await mockExecAstAndReportErrors(
        modRes.modifiedAst,
        rustContext
      )
      if (err(execRes)) return execRes
    },
    args: {
      nodeToEdit: {
        ...nodeToEditProps,
      },
      plane: {
        inputType: 'selection',
        selectionTypes: ['plane', 'cap', 'wall', 'edgeCut'],
        multiple: false,
        required: true,
        skip: true,
        hidden: (context) => Boolean(context.argumentsToSubmit.nodeToEdit),
      },
      offset: {
        inputType: 'kcl',
        defaultValue: KCL_DEFAULT_LENGTH,
        required: true,
      },
    },
  },
  Helix: {
    description: 'Create a helix or spiral in 3D about an axis.',
    icon: 'helix',
    needsReview: true,
    reviewValidation: async (context) => {
      const modRes = addHelix({
        ...(context.argumentsToSubmit as ModelingCommandSchema['Helix']),
        ast: kclManager.ast,
        artifactGraph: kclManager.artifactGraph,
      })
      if (err(modRes)) return modRes
      const execRes = await mockExecAstAndReportErrors(
        modRes.modifiedAst,
        rustContext
      )
      if (err(execRes)) return execRes
    },
    args: {
      nodeToEdit: {
        ...nodeToEditProps,
      },
      mode: {
        inputType: 'options',
        required: true,
        defaultValue: 'Axis',
        options: [
          { name: 'Axis', isCurrent: true, value: 'Axis' },
          { name: 'Edge', isCurrent: false, value: 'Edge' },
          { name: 'Cylinder', isCurrent: false, value: 'Cylinder' },
        ],
        hidden: (context) => Boolean(context.argumentsToSubmit.nodeToEdit),
      },
      axis: {
        inputType: 'options',
        options: [
          { name: 'X Axis', value: 'X' },
          { name: 'Y Axis', value: 'Y' },
          { name: 'Z Axis', value: 'Z' },
        ],
        required: (context) =>
          ['Axis'].includes(context.argumentsToSubmit.mode as string),
        hidden: (context) =>
          !['Axis'].includes(context.argumentsToSubmit.mode as string),
      },
      edge: {
        inputType: 'selection',
        selectionTypes: ['segment', 'sweepEdge'],
        multiple: false,
        required: (context) =>
          ['Edge'].includes(context.argumentsToSubmit.mode as string),
        hidden: (context) =>
          Boolean(context.argumentsToSubmit.nodeToEdit) ||
          !['Edge'].includes(context.argumentsToSubmit.mode as string),
      },
      cylinder: {
        ...objectsTypesAndFilters,
        inputType: 'selection',
        multiple: false,
        required: (context) =>
          ['Cylinder'].includes(context.argumentsToSubmit.mode as string),
        hidden: (context) =>
          Boolean(context.argumentsToSubmit.nodeToEdit) ||
          !['Cylinder'].includes(context.argumentsToSubmit.mode as string),
      },
      revolutions: {
        inputType: 'kcl',
        defaultValue: '1',
        required: true,
      },
      angleStart: {
        inputType: 'kcl',
        defaultValue: KCL_DEFAULT_DEGREE,
        required: true,
      },
      radius: {
        inputType: 'kcl',
        defaultValue: KCL_DEFAULT_LENGTH,
        required: (context) =>
          !['Cylinder'].includes(context.argumentsToSubmit.mode as string),
        hidden: (context) =>
          ['Cylinder'].includes(context.argumentsToSubmit.mode as string),
      },
      length: {
        inputType: 'kcl',
        defaultValue: KCL_DEFAULT_LENGTH,
        required: (commandContext) =>
          ['Axis'].includes(commandContext.argumentsToSubmit.mode as string),
        // No need for hidden here, as it works with all modes
      },
      ccw: {
        displayName: 'CounterClockWise',
        inputType: 'boolean',
        required: false,
      },
    },
  },
  Fillet: {
    description: 'Fillet edge',
    icon: 'fillet3d',
    needsReview: true,
    // TODO: add reviewMessage with mock exec once refactored
    args: {
      nodeToEdit: {
        ...nodeToEditProps,
      },
      selection: {
        inputType: 'selection',
        selectionTypes: ['segment', 'sweepEdge'],
        multiple: true,
        required: true,
        skip: false,
        hidden: (context) => Boolean(context.argumentsToSubmit.nodeToEdit),
      },
      radius: {
        inputType: 'kcl',
        defaultValue: KCL_DEFAULT_LENGTH,
        required: true,
      },
    },
  },
  Chamfer: {
    description: 'Chamfer edge',
    icon: 'chamfer3d',
    needsReview: true,
    // TODO: add reviewMessage with mock exec once refactored
    args: {
      nodeToEdit: {
        ...nodeToEditProps,
      },
      selection: {
        inputType: 'selection',
        selectionTypes: ['segment', 'sweepEdge'],
        multiple: true,
        required: true,
        skip: false,
        hidden: (context) => Boolean(context.argumentsToSubmit.nodeToEdit),
      },
      length: {
        inputType: 'kcl',
        defaultValue: KCL_DEFAULT_LENGTH,
        required: true,
      },
    },
  },
  'Constrain length': {
    description: 'Constrain the length of one or more segments.',
    icon: 'dimension',
    args: {
      selection: {
        inputType: 'selection',
        selectionTypes: ['segment'],
        multiple: false,
        required: true,
        skip: true,
      },
      length: {
        inputType: 'kcl',
        required: true,
        createVariable: 'byDefault',
        defaultValue(_, machineContext) {
          const selectionRanges = machineContext?.selectionRanges
          if (!selectionRanges) return KCL_DEFAULT_LENGTH
          const angleLength = angleLengthInfo({
            selectionRanges,
            angleOrLength: 'setLength',
            kclManager,
          })
          if (err(angleLength)) return KCL_DEFAULT_LENGTH
          const { transforms } = angleLength

          // QUESTION: is it okay to reference kclManager here? will its state be up to date?
          const sketched = transformAstSketchLines({
            ast: structuredClone(kclManager.ast),
            selectionRanges,
            transformInfos: transforms,
            memVars: kclManager.variables,
            referenceSegName: '',
          })
          if (err(sketched)) return KCL_DEFAULT_LENGTH
          const { valueUsedInTransform } = sketched
          return valueUsedInTransform?.toString() || KCL_DEFAULT_LENGTH
        },
      },
    },
  },
  'Constrain with named value': {
    description: 'Constrain a value by making it a named constant.',
    icon: 'make-variable',
    args: {
      currentValue: {
        description: nodeToEditDescription,
        inputType: 'text',
        required: false,
        skip: true,
        hidden: true,
      },
      namedValue: {
        inputType: 'kcl',
        required: true,
        createVariable: 'byDefault',
        variableName(commandBarContext, _machineContext) {
          const { currentValue } = commandBarContext.argumentsToSubmit
          if (
            !currentValue ||
            !(currentValue instanceof Object) ||
            !('variableName' in currentValue) ||
            typeof currentValue.variableName !== 'string'
          ) {
            return 'value'
          }
          return currentValue.variableName
        },
        defaultValue: (commandBarContext) => {
          const { currentValue } = commandBarContext.argumentsToSubmit
          if (
            !currentValue ||
            !(currentValue instanceof Object) ||
            !('valueText' in currentValue) ||
            typeof currentValue.valueText !== 'string'
          ) {
            return KCL_DEFAULT_LENGTH
          }
          return currentValue.valueText
        },
      },
    },
  },
  Appearance: {
    description:
      'Set the appearance of a solid. This only works on solids, not sketches or individual paths.',
    icon: 'extrude',
    needsReview: true,
    reviewValidation: async (context) => {
      const modRes = addAppearance({
        ...(context.argumentsToSubmit as ModelingCommandSchema['Appearance']),
        ast: kclManager.ast,
        artifactGraph: kclManager.artifactGraph,
      })
      if (err(modRes)) return modRes
      const execRes = await mockExecAstAndReportErrors(
        modRes.modifiedAst,
        rustContext
      )
      if (err(execRes)) return execRes
    },
    args: {
      nodeToEdit: {
        ...nodeToEditProps,
      },
      objects: {
        // selectionMixed allows for feature tree selection of module imports
        inputType: 'selectionMixed',
        selectionTypes: ['path', 'sweep', 'compositeSolid'],
        selectionFilter: ['object'],
        multiple: true,
        required: true,
        hidden: (context) => Boolean(context.argumentsToSubmit.nodeToEdit),
      },
      color: {
        inputType: 'color',
        required: true,
      },
      metalness: {
        inputType: 'kcl',
        required: false,
      },
      roughness: {
        inputType: 'kcl',
        required: false,
      },
    },
  },
  Translate: {
    description: 'Set translation on solid or sketch.',
    icon: 'move',
    needsReview: true,
    reviewValidation: async (context) => {
      const modRes = addTranslate({
        ...(context.argumentsToSubmit as ModelingCommandSchema['Translate']),
        ast: kclManager.ast,
        artifactGraph: kclManager.artifactGraph,
      })
      if (err(modRes)) return modRes
      const execRes = await mockExecAstAndReportErrors(
        modRes.modifiedAst,
        rustContext
      )
      if (err(execRes)) return execRes
    },
    args: {
      nodeToEdit: {
        ...nodeToEditProps,
      },
      objects: {
        ...objectsTypesAndFilters,
        inputType: 'selectionMixed',
        multiple: true,
        required: true,
        hidden: (context) => Boolean(context.argumentsToSubmit.nodeToEdit),
      },
      x: {
        inputType: 'kcl',
        defaultValue: KCL_DEFAULT_TRANSFORM,
        required: false,
      },
      y: {
        inputType: 'kcl',
        defaultValue: KCL_DEFAULT_TRANSFORM,
        required: false,
      },
      z: {
        inputType: 'kcl',
        defaultValue: KCL_DEFAULT_TRANSFORM,
        required: false,
      },
      global: {
        inputType: 'boolean',
        required: false,
      },
    },
  },
  Rotate: {
    description: 'Set rotation on solid or sketch.',
    icon: 'rotate',
    needsReview: true,
    reviewValidation: async (context) => {
      const modRes = addRotate({
        ...(context.argumentsToSubmit as ModelingCommandSchema['Rotate']),
        ast: kclManager.ast,
        artifactGraph: kclManager.artifactGraph,
      })
      if (err(modRes)) return modRes
      const execRes = await mockExecAstAndReportErrors(
        modRes.modifiedAst,
        rustContext
      )
      if (err(execRes)) return execRes
    },
    args: {
      nodeToEdit: {
        ...nodeToEditProps,
      },
      objects: {
        ...objectsTypesAndFilters,
        inputType: 'selectionMixed',
        multiple: true,
        required: true,
        hidden: (context) => Boolean(context.argumentsToSubmit.nodeToEdit),
      },
      roll: {
        inputType: 'kcl',
        defaultValue: KCL_DEFAULT_TRANSFORM,
        required: false,
      },
      pitch: {
        inputType: 'kcl',
        defaultValue: KCL_DEFAULT_TRANSFORM,
        required: false,
      },
      yaw: {
        inputType: 'kcl',
        defaultValue: KCL_DEFAULT_TRANSFORM,
        required: false,
      },
      global: {
        inputType: 'boolean',
        required: false,
      },
    },
  },
  Scale: {
    description: 'Set scale on solid or sketch.',
    icon: 'scale',
    needsReview: true,
    reviewValidation: async (context) => {
      const modRes = addScale({
        ...(context.argumentsToSubmit as ModelingCommandSchema['Scale']),
        ast: kclManager.ast,
        artifactGraph: kclManager.artifactGraph,
      })
      if (err(modRes)) return modRes
      const execRes = await mockExecAstAndReportErrors(
        modRes.modifiedAst,
        rustContext
      )
      if (err(execRes)) return execRes
    },
    args: {
      nodeToEdit: {
        ...nodeToEditProps,
      },
      objects: {
        ...objectsTypesAndFilters,
        inputType: 'selectionMixed',
        multiple: true,
        required: true,
        hidden: (context) => Boolean(context.argumentsToSubmit.nodeToEdit),
      },
      x: {
        inputType: 'kcl',
        defaultValue: KCL_DEFAULT_TRANSFORM,
        required: false,
      },
      y: {
        inputType: 'kcl',
        defaultValue: KCL_DEFAULT_TRANSFORM,
        required: false,
      },
      z: {
        inputType: 'kcl',
        defaultValue: KCL_DEFAULT_TRANSFORM,
        required: false,
      },
      global: {
        inputType: 'boolean',
        required: false,
      },
    },
  },
  Clone: {
    description: 'Clone a solid or sketch.',
    icon: 'clone',
    needsReview: true,
    reviewValidation: async (context) => {
      const modRes = addClone({
        ...(context.argumentsToSubmit as ModelingCommandSchema['Clone']),
        ast: kclManager.ast,
        artifactGraph: kclManager.artifactGraph,
      })
      if (err(modRes)) return modRes
      const execRes = await mockExecAstAndReportErrors(
        modRes.modifiedAst,
        rustContext
      )
      if (err(execRes)) return execRes
    },
    args: {
      nodeToEdit: {
        ...nodeToEditProps,
      },
      objects: {
        ...objectsTypesAndFilters,
        inputType: 'selectionMixed',
        multiple: false, // only one object can be cloned at this time
        required: true,
        hidden: (context) => Boolean(context.argumentsToSubmit.nodeToEdit),
      },
      variableName: {
        inputType: 'string',
        required: true,
        defaultValue: () => {
          return findUniqueName(
            kclManager.ast,
            KCL_DEFAULT_CONSTANT_PREFIXES.CLONE
          )
        },
        validation: async ({
          data,
        }: {
          data: string
        }) => {
          // Be conservative and error out if there is an item or module with the same name.
          const variableExists =
            kclManager.variables[data] || kclManager.variables['__mod_' + data]
          if (variableExists) {
            return 'This variable name is already in use.'
          }

          return true
        },
      },
    },
  },
  'Pattern Circular 3D': {
    description: 'Create a circular pattern of 3D solids around an axis.',
    icon: 'patternCircular3d',
    needsReview: true,
    reviewValidation: async (context) => {
      const modRes = addPatternCircular3D({
        ...(context.argumentsToSubmit as ModelingCommandSchema['Pattern Circular 3D']),
        ast: kclManager.ast,
        artifactGraph: kclManager.artifactGraph,
      })
      if (err(modRes)) return modRes
      const execRes = await mockExecAstAndReportErrors(
        modRes.modifiedAst,
        rustContext
      )
      if (err(execRes)) return execRes
    },
    args: {
      nodeToEdit: {
        ...nodeToEditProps,
      },
      solids: {
        ...objectsTypesAndFilters,
        inputType: 'selectionMixed',
        multiple: true,
        required: true,
        hidden: (context) => Boolean(context.argumentsToSubmit.nodeToEdit),
      },
      instances: {
        inputType: 'kcl',
        required: true,
        defaultValue: KCL_DEFAULT_INSTANCES,
      },
      axis: {
        inputType: 'options',
        required: true,
        defaultValue: KCL_AXIS_Z,
        options: [
          { name: 'X-axis', value: KCL_AXIS_X },
          { name: 'Y-axis', value: KCL_AXIS_Y },
          { name: 'Z-axis', isCurrent: true, value: KCL_AXIS_Z },
        ],
      },
      center: {
        inputType: 'vector3d',
        required: true,
        defaultValue: KCL_DEFAULT_ORIGIN,
      },
      arcDegrees: {
        inputType: 'kcl',
        required: false,
        defaultValue: KCL_DEFAULT_DEGREE,
      },
      rotateDuplicates: {
        inputType: 'boolean',
        required: false,
      },
      useOriginal: {
        inputType: 'boolean',
        required: false,
      },
    },
  },
  'Pattern Linear 3D': {
    description: 'Create a linear pattern of 3D solids along an axis.',
    icon: 'patternLinear3d',
    needsReview: true,
    reviewValidation: async (context) => {
      const modRes = addPatternLinear3D({
        ...(context.argumentsToSubmit as ModelingCommandSchema['Pattern Linear 3D']),
        ast: kclManager.ast,
        artifactGraph: kclManager.artifactGraph,
      })
      if (err(modRes)) return modRes
      const execRes = await mockExecAstAndReportErrors(
        modRes.modifiedAst,
        rustContext
      )
      if (err(execRes)) return execRes
    },
    args: {
      nodeToEdit: {
        ...nodeToEditProps,
      },
      solids: {
        ...objectsTypesAndFilters,
        inputType: 'selectionMixed',
        multiple: true,
        required: true,
        hidden: (context) => Boolean(context.argumentsToSubmit.nodeToEdit),
      },
      instances: {
        inputType: 'kcl',
        required: true,
        defaultValue: KCL_DEFAULT_INSTANCES,
      },
      distance: {
        inputType: 'kcl',
        required: true,
        defaultValue: KCL_DEFAULT_LENGTH,
      },
      axis: {
        inputType: 'options',
        required: true,
        defaultValue: KCL_AXIS_X,
        options: [
          { name: 'X-axis', isCurrent: true, value: KCL_AXIS_X },
          { name: 'Y-axis', value: KCL_AXIS_Y },
          { name: 'Z-axis', value: KCL_AXIS_Z },
        ],
      },
      useOriginal: {
        inputType: 'boolean',
        required: false,
      },
    },
  },
  'GDT Flatness': {
    description:
      'Add flatness geometric dimensioning & tolerancing annotation to faces.',
    icon: 'gdtFlatness',
    needsReview: true,
    status: 'experimental',
    args: {
      nodeToEdit: {
        ...nodeToEditProps,
      },
      faces: {
        inputType: 'selection',
        selectionTypes: ['cap', 'wall', 'edgeCut'],
        multiple: true,
        required: true,
        hidden: (context) => Boolean(context.argumentsToSubmit.nodeToEdit),
      },
      tolerance: {
        inputType: 'kcl',
        defaultValue: KCL_DEFAULT_TOLERANCE,
        required: true,
      },
      precision: {
        inputType: 'kcl',
        defaultValue: KCL_DEFAULT_PRECISION,
        required: false,
      },
      framePosition: {
        inputType: 'vector2d',
        defaultValue: KCL_DEFAULT_ORIGIN_2D,
        required: false,
      },
      framePlane: {
        inputType: 'options',
        defaultValue: KCL_PLANE_XY,
        options: [
          { name: 'XY Plane', value: KCL_PLANE_XY, isCurrent: true },
          { name: 'XZ Plane', value: KCL_PLANE_XZ },
          { name: 'YZ Plane', value: KCL_PLANE_YZ },
        ],
        required: false,
      },
      fontPointSize: {
        inputType: 'kcl',
        defaultValue: KCL_DEFAULT_FONT_POINT_SIZE,
        required: false,
      },
      fontScale: {
        inputType: 'kcl',
        defaultValue: KCL_DEFAULT_FONT_SCALE,
        required: false,
      },
    },
  },
}

modelingMachineCommandConfig // TODO: update with satisfies?<|MERGE_RESOLUTION|>--- conflicted
+++ resolved
@@ -37,9 +37,8 @@
   ModelingMachineContext,
   SketchTool,
 } from '@src/machines/modelingSharedTypes'
-<<<<<<< HEAD
+
 import type { HoleBody, HoleBottom, HoleType } from '@src/lang/modifyAst/faces'
-=======
 import {
   addExtrude,
   addLoft,
@@ -65,7 +64,6 @@
   addPatternCircular3D,
   addPatternLinear3D,
 } from '@src/lang/modifyAst/pattern3D'
->>>>>>> 06f5cbac
 
 type OutputFormat = OutputFormat3d
 type OutputTypeKey = OutputFormat['type']
