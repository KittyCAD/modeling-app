import { Models } from '@kittycad/lib'
import { angleLengthInfo } from 'components/Toolbar/setAngleLength'
import { transformAstSketchLines } from 'lang/std/sketchcombos'
import { PathToNode } from 'lang/wasm'
import { StateMachineCommandSetConfig, KclCommandValue } from 'lib/commandTypes'
import { KCL_DEFAULT_LENGTH, KCL_DEFAULT_DEGREE } from 'lib/constants'
import { components } from 'lib/machine-api'
import { Selections } from 'lib/selections'
import { kclManager } from 'lib/singletons'
import { err } from 'lib/trap'
import { modelingMachine, SketchTool } from 'machines/modelingMachine'
import {
  loftValidator,
  revolveAxisValidator,
  shellValidator,
  sweepValidator,
} from './validators'

type OutputFormat = Models['OutputFormat_type']
type OutputTypeKey = OutputFormat['type']
type ExtractStorageTypes<T> = T extends { storage: infer U } ? U : never
type StorageUnion = ExtractStorageTypes<OutputFormat>

export const EXTRUSION_RESULTS = [
  'new',
  'add',
  'subtract',
  'intersect',
] as const

export type ModelingCommandSchema = {
  'Enter sketch': {}
  Export: {
    type: OutputTypeKey
    storage?: StorageUnion
  }
  Make: {
    machine: components['schemas']['MachineInfoResponse']
  }
  Extrude: {
    selection: Selections // & { type: 'face' } would be cool to lock that down
    // result: (typeof EXTRUSION_RESULTS)[number]
    distance: KclCommandValue
  }
  Sweep: {
    target: Selections
    trajectory: Selections
  }
  Loft: {
    selection: Selections
  }
  Shell: {
    selection: Selections
    thickness: KclCommandValue
  }
  Revolve: {
    selection: Selections
    angle: KclCommandValue
    axisOrEdge: string
    axis: string
    edge: Selections
  }
  Fillet: {
    selection: Selections
    radius: KclCommandValue
  }
  Chamfer: {
    selection: Selections
    length: KclCommandValue
  }
  'Offset plane': {
    plane: Selections
    distance: KclCommandValue
  }
  'change tool': {
    tool: SketchTool
  }
  'Constrain length': {
    selection: Selections
    length: KclCommandValue
  }
  'Constrain with named value': {
    currentValue: {
      valueText: string
      pathToNode: PathToNode
      variableName: string
    }
    namedValue: KclCommandValue
  }
  'Text-to-CAD': {
    prompt: string
  }
  'Prompt-to-edit': {
    prompt: string
    selection: Selections
  }
}

export const modelingMachineCommandConfig: StateMachineCommandSetConfig<
  typeof modelingMachine,
  ModelingCommandSchema
> = {
  'Enter sketch': {
    description: 'Enter sketch mode.',
    icon: 'sketch',
  },
  'change tool': [
    {
      description: 'Start drawing straight lines.',
      icon: 'line',
      displayName: 'Line',
      args: {
        tool: {
          defaultValue: 'line',
          required: true,
          skip: true,
          inputType: 'string',
        },
      },
    },
    {
      description: 'Start drawing an arc tangent to the current segment.',
      icon: 'arc',
      displayName: 'Tangential Arc',
      args: {
        tool: {
          defaultValue: 'tangentialArc',
          required: true,
          skip: true,
          inputType: 'string',
        },
      },
    },
    {
      description: 'Start drawing a rectangle.',
      icon: 'rectangle',
      displayName: 'Rectangle',
      args: {
        tool: {
          defaultValue: 'rectangle',
          required: true,
          skip: true,
          inputType: 'string',
        },
      },
    },
  ],
  Export: {
    description: 'Export the current model.',
    icon: 'floppyDiskArrow',
    needsReview: true,
    args: {
      type: {
        inputType: 'options',
        defaultValue: 'gltf',
        required: true,
        options: [
          { name: 'glTF', isCurrent: true, value: 'gltf' },
          { name: 'OBJ', isCurrent: false, value: 'obj' },
          { name: 'STL', isCurrent: false, value: 'stl' },
          { name: 'STEP', isCurrent: false, value: 'step' },
          { name: 'PLY', isCurrent: false, value: 'ply' },
        ],
      },
      storage: {
        inputType: 'options',
        defaultValue: (c) => {
          switch (c.argumentsToSubmit.type) {
            case 'gltf':
              return 'embedded'
            case 'stl':
              return 'ascii'
            case 'ply':
              return 'ascii'
            default:
              return undefined
          }
        },
        skip: true,
        required: (commandContext) =>
          ['gltf', 'stl', 'ply'].includes(
            commandContext.argumentsToSubmit.type as string
          ),
        options: (commandContext) => {
          const type = commandContext.argumentsToSubmit.type as
            | OutputTypeKey
            | undefined

          switch (type) {
            case 'gltf':
              return [
                { name: 'embedded', isCurrent: true, value: 'embedded' },
                { name: 'binary', isCurrent: false, value: 'binary' },
                { name: 'standard', isCurrent: false, value: 'standard' },
              ]
            case 'stl':
              return [
                { name: 'binary', isCurrent: false, value: 'binary' },
                { name: 'ascii', isCurrent: true, value: 'ascii' },
              ]
            case 'ply':
              return [
                { name: 'ascii', isCurrent: true, value: 'ascii' },
                {
                  name: 'binary_big_endian',
                  isCurrent: false,
                  value: 'binary_big_endian',
                },
                {
                  name: 'binary_little_endian',
                  isCurrent: false,
                  value: 'binary_little_endian',
                },
              ]
            default:
              return []
          }
        },
      },
    },
  },
  Make: {
    hide: 'web',
    displayName: 'Make',
    description:
      'Export the current part and send to a 3D printer on the network.',
    icon: 'printer3d',
    needsReview: true,
    args: {
      machine: {
        inputType: 'options',
        required: true,
        valueSummary: (machine: components['schemas']['MachineInfoResponse']) =>
          machine.make_model.model ||
          machine.make_model.manufacturer ||
          'Unknown Machine',
        options: (commandBarContext) => {
          return Object.values(
            commandBarContext.machineManager?.machines || []
          ).map((machine: components['schemas']['MachineInfoResponse']) => ({
            name:
              `${machine.id} (${
                machine.make_model.model || machine.make_model.manufacturer
              }) (${machine.state.state})` +
              (machine.hardware_configuration &&
              machine.hardware_configuration.type !== 'none' &&
              machine.hardware_configuration.config.nozzle_diameter
                ? ` - Nozzle Diameter: ${machine.hardware_configuration.config.nozzle_diameter}`
                : '') +
              (machine.hardware_configuration &&
              machine.hardware_configuration.type !== 'none' &&
              machine.hardware_configuration.config.filaments &&
              machine.hardware_configuration.config.filaments[0]
                ? ` - ${
                    machine.hardware_configuration.config.filaments[0].name
                  } #${
                    machine.hardware_configuration.config &&
                    machine.hardware_configuration.config.filaments[0].color?.slice(
                      0,
                      6
                    )
                  }`
                : ''),
            isCurrent: false,
            disabled: machine.state.state !== 'idle',
            value: machine,
          }))
        },
        defaultValue: (commandBarContext) => {
          return Object.values(
            commandBarContext.machineManager.machines || []
          )[0] as components['schemas']['MachineInfoResponse']
        },
      },
    },
  },
  Extrude: {
    description: 'Pull a sketch into 3D along its normal or perpendicular.',
    icon: 'extrude',
    needsReview: true,
    args: {
      selection: {
        inputType: 'selection',
        selectionTypes: ['solid2d', 'segment'],
        multiple: false, // TODO: multiple selection
        required: true,
        skip: true,
      },
      // result: {
      //   inputType: 'options',
      //   defaultValue: 'add',
      //   skip: true,
      //   required: true,
      //   options: EXTRUSION_RESULTS.map((r) => ({
      //     name: r,
      //     isCurrent: r === 'add',
      //     value: r,
      //   })),
      // },
      distance: {
        inputType: 'kcl',
        defaultValue: KCL_DEFAULT_LENGTH,
        required: true,
      },
    },
  },
  Sweep: {
    description:
      'Create a 3D body by moving a sketch region along an arbitrary path.',
    icon: 'sweep',
    status: 'development',
    needsReview: false,
    args: {
      target: {
        inputType: 'selection',
<<<<<<< HEAD
        selectionTypes: ['solid2D', 'plane'],
=======
        selectionTypes: ['solid2d'],
>>>>>>> 1eaf371b
        required: true,
        skip: true,
        multiple: false,
        warningMessage:
          'The sweep workflow is new and under tested. Please break it and report issues.',
      },
      trajectory: {
        inputType: 'selection',
        selectionTypes: ['segment', 'plane'],
        required: true,
        skip: false,
        multiple: false,
        validation: sweepValidator,
      },
    },
  },
  Loft: {
    description: 'Create a 3D body by blending between two or more sketches',
    icon: 'loft',
    needsReview: false,
    args: {
      selection: {
        inputType: 'selection',
        selectionTypes: ['solid2d'],
        multiple: true,
        required: true,
        skip: false,
        validation: loftValidator,
      },
    },
  },
  Shell: {
    description: 'Hollow out a 3D solid.',
    icon: 'shell',
    needsReview: true,
    args: {
      selection: {
        inputType: 'selection',
        selectionTypes: ['cap', 'wall'],
        multiple: true,
        required: true,
        validation: shellValidator,
      },
      thickness: {
        inputType: 'kcl',
        defaultValue: KCL_DEFAULT_LENGTH,
        required: true,
        // TODO: add dry-run validation on thickness param
      },
    },
  },
  Revolve: {
    description: 'Create a 3D body by rotating a sketch region about an axis.',
    icon: 'revolve',
    status: 'development',
    needsReview: true,
    args: {
      selection: {
        inputType: 'selection',
        selectionTypes: ['solid2d', 'segment'],
        multiple: false, // TODO: multiple selection
        required: true,
        skip: true,
        warningMessage:
          'The revolve workflow is new and under tested. Please break it and report issues.',
      },
      axisOrEdge: {
        inputType: 'options',
        required: true,
        defaultValue: 'Axis',
        options: [
          { name: 'Axis', isCurrent: true, value: 'Axis' },
          { name: 'Edge', isCurrent: false, value: 'Edge' },
        ],
      },
      axis: {
        required: (commandContext) =>
          ['Axis'].includes(
            commandContext.argumentsToSubmit.axisOrEdge as string
          ),
        inputType: 'options',
        options: [
          { name: 'X Axis', isCurrent: true, value: 'X' },
          { name: 'Y Axis', isCurrent: false, value: 'Y' },
        ],
      },
      edge: {
        required: (commandContext) =>
          ['Edge'].includes(
            commandContext.argumentsToSubmit.axisOrEdge as string
          ),
        inputType: 'selection',
        selectionTypes: ['segment', 'sweepEdge', 'edgeCutEdge'],
        multiple: false,
        validation: revolveAxisValidator,
      },
      angle: {
        inputType: 'kcl',
        defaultValue: KCL_DEFAULT_DEGREE,
        required: true,
      },
    },
  },
  'Offset plane': {
    description: 'Offset a plane.',
    icon: 'plane',
    args: {
      plane: {
        inputType: 'selection',
        selectionTypes: ['plane'],
        multiple: false,
        required: true,
        skip: true,
      },
      distance: {
        inputType: 'kcl',
        defaultValue: KCL_DEFAULT_LENGTH,
        required: true,
      },
    },
  },
  Fillet: {
    description: 'Fillet edge',
    icon: 'fillet3d',
    status: 'development',
    needsReview: true,
    args: {
      selection: {
        inputType: 'selection',
        selectionTypes: ['segment', 'sweepEdge', 'edgeCutEdge'],
        multiple: true,
        required: true,
        skip: false,
        warningMessage:
          'Fillets cannot touch other fillets yet. This is under development.',
      },
      radius: {
        inputType: 'kcl',
        defaultValue: KCL_DEFAULT_LENGTH,
        required: true,
      },
    },
  },
  Chamfer: {
    description: 'Chamfer edge',
    icon: 'chamfer3d',
    status: 'development',
    needsReview: true,
    args: {
      selection: {
        inputType: 'selection',
        selectionTypes: ['segment', 'sweepEdge', 'edgeCutEdge'],
        multiple: true,
        required: true,
        skip: false,
        warningMessage:
          'Chamfers cannot touch other chamfers yet. This is under development.',
      },
      length: {
        inputType: 'kcl',
        defaultValue: KCL_DEFAULT_LENGTH,
        required: true,
      },
    },
  },
  'Constrain length': {
    description: 'Constrain the length of one or more segments.',
    icon: 'dimension',
    args: {
      selection: {
        inputType: 'selection',
        selectionTypes: ['segment'],
        multiple: false,
        required: true,
        skip: true,
      },
      length: {
        inputType: 'kcl',
        required: true,
        createVariableByDefault: true,
        defaultValue(_, machineContext) {
          const selectionRanges = machineContext?.selectionRanges
          if (!selectionRanges) return KCL_DEFAULT_LENGTH
          const angleLength = angleLengthInfo({
            selectionRanges,
            angleOrLength: 'setLength',
          })
          if (err(angleLength)) return KCL_DEFAULT_LENGTH
          const { transforms } = angleLength

          // QUESTION: is it okay to reference kclManager here? will its state be up to date?
          const sketched = transformAstSketchLines({
            ast: structuredClone(kclManager.ast),
            selectionRanges,
            transformInfos: transforms,
            programMemory: kclManager.programMemory,
            referenceSegName: '',
          })
          if (err(sketched)) return KCL_DEFAULT_LENGTH
          const { valueUsedInTransform } = sketched
          return valueUsedInTransform?.toString() || KCL_DEFAULT_LENGTH
        },
      },
    },
  },
  'Constrain with named value': {
    description: 'Constrain a value by making it a named constant.',
    icon: 'make-variable',
    args: {
      currentValue: {
        description:
          'Path to the node in the AST to constrain. This is never shown to the user.',
        inputType: 'text',
        required: false,
        skip: true,
      },
      namedValue: {
        inputType: 'kcl',
        required: true,
        createVariableByDefault: true,
        variableName(commandBarContext, machineContext) {
          const { currentValue } = commandBarContext.argumentsToSubmit
          if (
            !currentValue ||
            !(currentValue instanceof Object) ||
            !('variableName' in currentValue) ||
            typeof currentValue.variableName !== 'string'
          ) {
            return 'value'
          }
          return currentValue.variableName
        },
        defaultValue: (commandBarContext) => {
          const { currentValue } = commandBarContext.argumentsToSubmit
          if (
            !currentValue ||
            !(currentValue instanceof Object) ||
            !('valueText' in currentValue) ||
            typeof currentValue.valueText !== 'string'
          ) {
            return KCL_DEFAULT_LENGTH
          }
          return currentValue.valueText
        },
      },
    },
  },
  'Text-to-CAD': {
    description: 'Use the Zoo Text-to-CAD API to generate part starters.',
    icon: 'chat',
    args: {
      prompt: {
        inputType: 'text',
        required: true,
      },
    },
  },
  'Prompt-to-edit': {
    description: 'Use Zoo AI to edit your kcl',
    icon: 'chat',
    args: {
      selection: {
        inputType: 'selection',
        selectionTypes: [
          'solid2d',
          'segment',
          'sweepEdge',
          'cap',
          'wall',
          'edgeCut',
          'edgeCutEdge',
        ],
        multiple: true,
        required: true,
        skip: true,
      },
      prompt: {
        inputType: 'text',
        required: true,
      },
    },
  },
}<|MERGE_RESOLUTION|>--- conflicted
+++ resolved
@@ -313,11 +313,11 @@
     args: {
       target: {
         inputType: 'selection',
-<<<<<<< HEAD
-        selectionTypes: ['solid2D', 'plane'],
-=======
-        selectionTypes: ['solid2d'],
->>>>>>> 1eaf371b
+        selectionTypes: ['
+                         
+                         
+                         
+                         ', 'plane'],
         required: true,
         skip: true,
         multiple: false,
