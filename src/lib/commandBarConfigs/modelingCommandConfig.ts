import { Models } from '@kittycad/lib'
import { StateMachineCommandSetConfig, KclCommandValue } from 'lib/commandTypes'
import { KCL_DEFAULT_LENGTH, KCL_DEFAULT_DEGREE } from 'lib/constants'
import { components } from 'lib/machine-api'
import { Selections } from 'lib/selections'
import { machineManager } from 'lib/machineManager'
import { modelingMachine, SketchTool } from 'machines/modelingMachine'

type OutputFormat = Models['OutputFormat_type']
type OutputTypeKey = OutputFormat['type']
type ExtractStorageTypes<T> = T extends { storage: infer U } ? U : never
type StorageUnion = ExtractStorageTypes<OutputFormat>

export const EXTRUSION_RESULTS = [
  'new',
  'add',
  'subtract',
  'intersect',
] as const

export type ModelingCommandSchema = {
  'Enter sketch': {}
  Export: {
    type: OutputTypeKey
    storage?: StorageUnion
  }
  Make: {
    machine: components['schemas']['MachineInfoResponse']
  }
  Extrude: {
    selection: Selections // & { type: 'face' } would be cool to lock that down
    // result: (typeof EXTRUSION_RESULTS)[number]
    distance: KclCommandValue
  }
  Revolve: {
    selection: Selections
    angle: KclCommandValue
  }
  Fillet: {
    // todo
    selection: Selections
    radius: KclCommandValue
  }
  'change tool': {
    tool: SketchTool
  }
  'Text-to-CAD': {
    prompt: string
  }
}

export const modelingMachineCommandConfig: StateMachineCommandSetConfig<
  typeof modelingMachine,
  ModelingCommandSchema
> = {
  'Enter sketch': {
    description: 'Enter sketch mode.',
    icon: 'sketch',
  },
  'change tool': [
    {
      description: 'Start drawing straight lines.',
      icon: 'line',
      displayName: 'Line',
      args: {
        tool: {
          defaultValue: 'line',
          required: true,
          skip: true,
          inputType: 'string',
        },
      },
    },
    {
      description: 'Start drawing an arc tangent to the current segment.',
      icon: 'arc',
      displayName: 'Tangential Arc',
      args: {
        tool: {
          defaultValue: 'tangentialArc',
          required: true,
          skip: true,
          inputType: 'string',
        },
      },
    },
    {
      description: 'Start drawing a rectangle.',
      icon: 'rectangle',
      displayName: 'Rectangle',
      args: {
        tool: {
          defaultValue: 'rectangle',
          required: true,
          skip: true,
          inputType: 'string',
        },
      },
    },
  ],
  Export: {
    description: 'Export the current model.',
    icon: 'floppyDiskArrow',
    needsReview: true,
    args: {
      type: {
        inputType: 'options',
        defaultValue: 'gltf',
        required: true,
        options: [
          { name: 'glTF', isCurrent: true, value: 'gltf' },
          { name: 'OBJ', isCurrent: false, value: 'obj' },
          { name: 'STL', isCurrent: false, value: 'stl' },
          { name: 'STEP', isCurrent: false, value: 'step' },
          { name: 'PLY', isCurrent: false, value: 'ply' },
        ],
      },
      storage: {
        inputType: 'options',
        defaultValue: (c) => {
          switch (c.argumentsToSubmit.type) {
            case 'gltf':
              return 'embedded'
            case 'stl':
              return 'ascii'
            case 'ply':
              return 'ascii'
            default:
              return undefined
          }
        },
        skip: true,
        required: (commandContext) =>
          ['gltf', 'stl', 'ply'].includes(
            commandContext.argumentsToSubmit.type as string
          ),
        options: (commandContext) => {
          const type = commandContext.argumentsToSubmit.type as
            | OutputTypeKey
            | undefined

          switch (type) {
            case 'gltf':
              return [
                { name: 'embedded', isCurrent: true, value: 'embedded' },
                { name: 'binary', isCurrent: false, value: 'binary' },
                { name: 'standard', isCurrent: false, value: 'standard' },
              ]
            case 'stl':
              return [
                { name: 'binary', isCurrent: false, value: 'binary' },
                { name: 'ascii', isCurrent: true, value: 'ascii' },
              ]
            case 'ply':
              return [
                { name: 'ascii', isCurrent: true, value: 'ascii' },
                {
                  name: 'binary_big_endian',
                  isCurrent: false,
                  value: 'binary_big_endian',
                },
                {
                  name: 'binary_little_endian',
                  isCurrent: false,
                  value: 'binary_little_endian',
                },
              ]
            default:
              return []
          }
        },
      },
    },
  },
  Make: {
    hide: 'web',
    displayName: 'Make',
    description:
      'Export the current part and send to a 3D printer on the network.',
    icon: 'printer3d',
    needsReview: true,
    args: {
      machine: {
        inputType: 'options',
        required: true,
        valueSummary: (machine: components['schemas']['MachineInfoResponse']) =>
          machine.make_model.model ||
          machine.make_model.manufacturer ||
          'Unknown Machine',
        options: () => {
          return Object.entries(machineManager.machines).map(
            ([_, machine]) => ({
              name: `${machine.id} (${
                machine.make_model.model || machine.make_model.manufacturer
              }) via ${machineManager.machineApiIp || 'the local network'}`,
              isCurrent: false,
              value: machine as components['schemas']['MachineInfoResponse'],
            })
          )
        },
        defaultValue: () => {
          return Object.values(
            machineManager.machines
          )[0] as components['schemas']['MachineInfoResponse']
        },
      },
    },
  },
  Extrude: {
    description: 'Pull a sketch into 3D along its normal or perpendicular.',
    icon: 'extrude',
    needsReview: true,
    args: {
      selection: {
        inputType: 'selection',
        // TODO: These are products of an extrude
        selectionTypes: ['extrude-wall', 'start-cap', 'end-cap'],
        multiple: false, // TODO: multiple selection
        required: true,
        skip: true,
      },
      // result: {
      //   inputType: 'options',
      //   defaultValue: 'add',
      //   skip: true,
      //   required: true,
      //   options: EXTRUSION_RESULTS.map((r) => ({
      //     name: r,
      //     isCurrent: r === 'add',
      //     value: r,
      //   })),
      // },
      distance: {
        inputType: 'kcl',
        defaultValue: KCL_DEFAULT_LENGTH,
        required: true,
      },
    },
  },
  // TODO: Update this configuration, copied from extrude for MVP of revolve, specifically the args.selection
  Revolve: {
    description: 'Create a 3D body by rotating a sketch region about an axis.',
    icon: 'revolve',
    needsReview: true,
    args: {
      selection: {
        inputType: 'selection',
        selectionTypes: ['extrude-wall', 'start-cap', 'end-cap'],
        multiple: false, // TODO: multiple selection
        required: true,
        skip: true,
      },
      angle: {
        inputType: 'kcl',
        defaultValue: KCL_DEFAULT_DEGREE,
        required: true,
      },
    },
  },
  Fillet: {
    description: 'Fillet edge',
    icon: 'fillet',
    needsReview: true,
    args: {
      selection: {
        inputType: 'selection',
        selectionTypes: [
          'default',
          'line-end',
          'line-mid',
          'extrude-wall',
          'solid2D',
          'start-cap',
          'end-cap',
          'point',
          'edge',
          'line',
          'arc',
          'all',
        ],
        multiple: true,
        required: true,
<<<<<<< HEAD
        skip: true,
        warningMessage:
          'Fillets cannot touch other fillets yet. This is under development.',
=======
        skip: false,
>>>>>>> 46d335f9
      },
      radius: {
        inputType: 'kcl',
        defaultValue: KCL_DEFAULT_LENGTH,
        required: true,
      },
    },
  },
  'Text-to-CAD': {
    description: 'Use the Zoo Text-to-CAD API to generate part starters.',
    icon: 'chat',
    args: {
      prompt: {
        inputType: 'text',
        required: true,
      },
    },
  },
}<|MERGE_RESOLUTION|>--- conflicted
+++ resolved
@@ -280,13 +280,9 @@
         ],
         multiple: true,
         required: true,
-<<<<<<< HEAD
-        skip: true,
+        skip: false,
         warningMessage:
           'Fillets cannot touch other fillets yet. This is under development.',
-=======
-        skip: false,
->>>>>>> 46d335f9
       },
       radius: {
         inputType: 'kcl',
