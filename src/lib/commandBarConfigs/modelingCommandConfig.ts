--- conflicted
+++ resolved
@@ -2,12 +2,7 @@
 import { StateMachineCommandSetConfig, KclCommandValue } from 'lib/commandTypes'
 import { KCL_DEFAULT_LENGTH, KCL_DEFAULT_DEGREE } from 'lib/constants'
 import { components } from 'lib/machine-api'
-<<<<<<< HEAD
 import { Selections__old } from 'lib/selections'
-import { machineManager } from 'lib/machineManager'
-=======
-import { Selections } from 'lib/selections'
->>>>>>> a8b816a3
 import { modelingMachine, SketchTool } from 'machines/modelingMachine'
 
 type OutputFormat = Models['OutputFormat_type']
