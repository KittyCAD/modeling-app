--- conflicted
+++ resolved
@@ -112,12 +112,6 @@
   context: CommandBarContext
 }): Promise<boolean | string> => {
   if (!isSelections(data.selection)) {
-<<<<<<< HEAD
-    return 'Unable to revolve, selections are missing'
-  }
-
-  // TODO: should this be part of canLoftSelection? And should we use that here?
-=======
     return 'Unable to loft, selections are missing'
   }
   const { selection } = data
@@ -126,17 +120,12 @@
     return 'Unable to loft, some selection are not solid2Ds'
   }
 
->>>>>>> 76e7d80a
   const sectionIds = data.selection.graphSelections.flatMap((s) =>
     s.artifact?.type === 'solid2D' ? s.artifact.pathId : []
   )
 
   if (sectionIds.length < 2) {
-<<<<<<< HEAD
-    return 'Unable to loft, selection contains less than two sections'
-=======
     return 'Unable to loft, selection contains less than two solid2Ds'
->>>>>>> 76e7d80a
   }
 
   const loftCommand = async () => {
@@ -163,7 +152,6 @@
     // return error message for the toast
     return 'Unable to loft with selected sketches'
   }
-<<<<<<< HEAD
 }
 
 export const shellValidator = async ({
@@ -232,6 +220,4 @@
     // return error message for the toast
     return 'Unable to shell with the provided selection'
   }
-=======
->>>>>>> 76e7d80a
 }