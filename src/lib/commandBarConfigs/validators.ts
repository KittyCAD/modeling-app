--- conflicted
+++ resolved
@@ -3,11 +3,8 @@
 import { uuidv4 } from 'lib/utils'
 import { CommandBarContext } from 'machines/commandBarMachine'
 import { Selections } from 'lib/selections'
-<<<<<<< HEAD
 import { KclCommandValue } from 'lib/commandTypes'
-=======
 import { ApiError_type } from '@kittycad/lib/dist/types/src/models'
->>>>>>> 3e8ee3ff
 
 export const disableDryRunWithRetry = async (numberOfRetries = 3) => {
   for (let tries = 0; tries < numberOfRetries; tries++) {
@@ -205,13 +202,7 @@
     return "Unable to shell, couldn't find the solid"
   }
 
-<<<<<<< HEAD
-  const shellCommand = async () => {
-=======
-  const command = async () => {
-    // TODO: figure out something better than an arbitrarily small value
-    const DEFAULT_THICKNESS: Models['LengthUnit_type'] = 1e-9
->>>>>>> 3e8ee3ff
+  const command = async () => {
     const DEFAULT_HOLLOW = false
     const cmdArgs = {
       face_ids,
