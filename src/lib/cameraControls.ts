--- conflicted
+++ resolved
@@ -64,11 +64,7 @@
   rotate: MouseGuardHandler
 }
 
-<<<<<<< HEAD
 export const buttonName = (e: React.MouseEvent) => ({
-=======
-export const btnName = (e: React.MouseEvent) => ({
->>>>>>> 19a93e8d
   middle: !!(e.buttons & 4) || e.button === 1,
   right: !!(e.buttons & 2) || e.button === 2,
   left: !!(e.buttons & 1) || e.button === 0,
@@ -79,13 +75,8 @@
     pan: {
       description: 'Right click + Shift + drag or middle click + drag',
       callback: (e) =>
-<<<<<<< HEAD
         (buttonName(e).middle && noModifiersPressed(e)) ||
         (buttonName(e).right && e.shiftKey),
-=======
-        (btnName(e).middle && noModifiersPressed(e)) ||
-        (btnName(e).right && e.shiftKey),
->>>>>>> 19a93e8d
     },
     zoom: {
       description: 'Scroll wheel or Right click + Ctrl + drag',
@@ -94,24 +85,15 @@
     },
     rotate: {
       description: 'Right click + drag',
-<<<<<<< HEAD
       callback: (e) => buttonName(e).right && noModifiersPressed(e),
-=======
-      callback: (e) => btnName(e).right && noModifiersPressed(e),
->>>>>>> 19a93e8d
     },
   },
   OnShape: {
     pan: {
       description: 'Right click + Ctrl + drag or middle click + drag',
       callback: (e) =>
-<<<<<<< HEAD
         (buttonName(e).right && e.ctrlKey) ||
         (buttonName(e).middle && noModifiersPressed(e)),
-=======
-        (btnName(e).right && e.ctrlKey) ||
-        (btnName(e).middle && noModifiersPressed(e)),
->>>>>>> 19a93e8d
     },
     zoom: {
       description: 'Scroll wheel',
@@ -120,103 +102,46 @@
     },
     rotate: {
       description: 'Right click + drag',
-<<<<<<< HEAD
       callback: (e) => buttonName(e).right && noModifiersPressed(e),
-=======
-      callback: (e) => btnName(e).right && noModifiersPressed(e),
->>>>>>> 19a93e8d
     },
   },
   'Trackpad Friendly': {
     pan: {
       description: 'Left click + Alt + Shift + drag or middle click + drag',
       callback: (e) =>
-<<<<<<< HEAD
         (buttonName(e).left && e.altKey && e.shiftKey && !e.metaKey) ||
         (buttonName(e).middle && noModifiersPressed(e)),
     },
     zoom: {
       description: 'Scroll wheel or Left click + Alt + OS + drag',
       dragCallback: (e) => buttonName(e).left && e.altKey && e.metaKey,
-=======
-        (btnName(e).left && e.altKey && e.shiftKey && !e.metaKey) ||
-        (btnName(e).middle && noModifiersPressed(e)),
-    },
-    zoom: {
-      description: 'Scroll wheel or Left click + Alt + OS + drag',
-      dragCallback: (e) => btnName(e).left && e.altKey && e.metaKey,
->>>>>>> 19a93e8d
       scrollCallback: () => true,
     },
     rotate: {
       description: 'Left click + Alt + drag',
-<<<<<<< HEAD
       callback: (e) =>
         buttonName(e).left && e.altKey && !e.shiftKey && !e.metaKey,
-=======
-      callback: (e) => btnName(e).left && e.altKey && !e.shiftKey && !e.metaKey,
->>>>>>> 19a93e8d
       lenientDragStartButton: 0,
     },
   },
   Solidworks: {
     pan: {
       description: 'Right click + Ctrl + drag',
-<<<<<<< HEAD
       callback: (e) => buttonName(e).right && e.ctrlKey,
-=======
-      callback: (e) => btnName(e).right && e.ctrlKey,
->>>>>>> 19a93e8d
       lenientDragStartButton: 2,
     },
     zoom: {
       description: 'Scroll wheel or Middle click + Shift + drag',
-<<<<<<< HEAD
       dragCallback: (e) => buttonName(e).middle && e.shiftKey,
-=======
-      dragCallback: (e) => btnName(e).middle && e.shiftKey,
->>>>>>> 19a93e8d
       scrollCallback: () => true,
     },
     rotate: {
       description: 'Middle click + drag',
-<<<<<<< HEAD
       callback: (e) => buttonName(e).middle && noModifiersPressed(e),
-=======
-      callback: (e) => btnName(e).middle && noModifiersPressed(e),
->>>>>>> 19a93e8d
     },
   },
   NX: {
     pan: {
-      description: 'Middle click + Shift + drag',
-<<<<<<< HEAD
-      callback: (e) => buttonName(e).middle && e.shiftKey,
-    },
-    zoom: {
-      description: 'Scroll wheel or Middle click + Ctrl + drag',
-      dragCallback: (e) => buttonName(e).middle && e.ctrlKey,
-=======
-      callback: (e) => btnName(e).middle && e.shiftKey,
-    },
-    zoom: {
-      description: 'Scroll wheel or Middle click + Ctrl + drag',
-      dragCallback: (e) => btnName(e).middle && e.ctrlKey,
->>>>>>> 19a93e8d
-      scrollCallback: () => true,
-    },
-    rotate: {
-      description: 'Middle click + drag',
-<<<<<<< HEAD
-      callback: (e) => buttonName(e).middle && noModifiersPressed(e),
-=======
-      callback: (e) => btnName(e).middle && noModifiersPressed(e),
->>>>>>> 19a93e8d
-    },
-  },
-  Creo: {
-    pan: {
-<<<<<<< HEAD
       description: 'Middle click + Shift + drag',
       callback: (e) => buttonName(e).middle && e.shiftKey,
     },
@@ -228,32 +153,30 @@
     rotate: {
       description: 'Middle click + drag',
       callback: (e) => buttonName(e).middle && noModifiersPressed(e),
-=======
-      description: 'Left click + Ctrl + drag',
-      callback: (e) => btnName(e).left && !btnName(e).right && e.ctrlKey,
+    },
+  },
+  Creo: {
+    pan: {
+      description: 'Middle click + Shift + drag',
+      callback: (e) => buttonName(e).middle && e.shiftKey,
     },
     zoom: {
-      description: 'Scroll wheel or Right click + Ctrl + drag',
-      dragCallback: (e) => btnName(e).right && !btnName(e).left && e.ctrlKey,
+      description: 'Scroll wheel or Middle click + Ctrl + drag',
+      dragCallback: (e) => buttonName(e).middle && e.ctrlKey,
       scrollCallback: () => true,
     },
     rotate: {
       description: 'Middle (or Left + Right) click + Ctrl + drag',
       callback: (e) => {
-        const b = btnName(e)
+        const b = buttonName(e)
         return (b.middle || (b.left && b.right)) && e.ctrlKey
       },
->>>>>>> 19a93e8d
     },
   },
   AutoCAD: {
     pan: {
       description: 'Middle click + drag',
-<<<<<<< HEAD
       callback: (e) => buttonName(e).middle && noModifiersPressed(e),
-=======
-      callback: (e) => btnName(e).middle && noModifiersPressed(e),
->>>>>>> 19a93e8d
     },
     zoom: {
       description: 'Scroll wheel',
@@ -262,11 +185,7 @@
     },
     rotate: {
       description: 'Middle click + Shift + drag',
-<<<<<<< HEAD
       callback: (e) => buttonName(e).middle && e.shiftKey,
-=======
-      callback: (e) => btnName(e).middle && e.shiftKey,
->>>>>>> 19a93e8d
     },
   },
 }