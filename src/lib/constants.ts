export const APP_NAME = 'Modeling App'
/** Search string in new project names to increment as an index */
export const INDEX_IDENTIFIER = '$n'
/** The maximum number of 0's to pad a default project name's index with */
export const MAX_PADDING = 7
/** The default name for a newly-created project.
 * This is used as a template for new projects, with $nnn being replaced by an index
 * This is available for users to edit as a setting.
 */
export const DEFAULT_PROJECT_NAME = 'project-$nnn'
export const DEFAULT_PROJECT_KCL_FILE = 'main.kcl'
/** Name given the temporary "project" in the browser version of the app */
export const BROWSER_PROJECT_NAME = 'browser'
/** Name given the temporary file in the browser version of the app */
export const BROWSER_FILE_NAME = 'main'
/**
 * The default name of the project in Desktop.
 * This is prefixed by the Documents directory path.
 */
export const PROJECT_FOLDER = 'zoo-modeling-app-projects'
/**
 * File extension for Modeling App's files, which are written in kcl
 * @link - https://zoo.dev/docs/kcl
 * */
export const FILE_EXT = '.kcl'
/** Default file to open when a project is opened */
export const PROJECT_ENTRYPOINT = `main${FILE_EXT}` as const
/** Thumbnail file name */
export const PROJECT_IMAGE_NAME = `main.jpg` as const
/** The localStorage key for last-opened projects */
export const FILE_PERSIST_KEY = `${PROJECT_FOLDER}-last-opened` as const
/** The default name given to new kcl files in a project */
export const DEFAULT_FILE_NAME = 'Untitled'
/** The file endings that will appear in
 * the file explorer if found in a project directory */
export const RELEVANT_FILE_TYPES = [
  'kcl',
  'fbx',
  'gltf',
  'glb',
  'obj',
  'ply',
  'step',
  'stl',
] as const
/** The default name for a tutorial project */
export const ONBOARDING_PROJECT_NAME = 'Tutorial Project $nn'
/**
 * The default starting constant name for various modeling operations.
 * These are used to generate unique names for new objects.
 * */
export const KCL_DEFAULT_CONSTANT_PREFIXES = {
  SKETCH: 'sketch',
  EXTRUDE: 'extrude',
  SEGMENT: 'seg',
  REVOLVE: 'revolve',
} as const
/** The default KCL length expression */
export const KCL_DEFAULT_LENGTH = `5`

/** The default KCL degree expression */
export const KCL_DEFAULT_DEGREE = `360`

/** localStorage key for the playwright test-specific app settings file */
export const TEST_SETTINGS_FILE_KEY = 'playwright-test-settings'

export const DEFAULT_HOST = 'https://api.zoo.dev'
export const PROD_APP_URL = 'https://app.zoo.dev'
export const SETTINGS_FILE_NAME = 'settings.toml'
export const TOKEN_FILE_NAME = 'token.txt'
export const PROJECT_SETTINGS_FILE_NAME = 'project.toml'
export const COOKIE_NAME = '__Secure-next-auth.session-token'

/** localStorage key to determine if we're in Playwright tests */
export const PLAYWRIGHT_KEY = 'playwright'

/** Custom error message to match when rejectAllModelCommands is called
 * allows us to match if the execution of executeAst was interrupted */
export const EXECUTE_AST_INTERRUPT_ERROR_MESSAGE =
  'Force interrupt, executionIsStale, new AST requested'

/** The messages that appear for exporting toasts */
export const EXPORT_TOAST_MESSAGES = {
  START: 'Exporting...',
  SUCCESS: 'Exported successfully',
  FAILED: 'Export failed',
}

/** The messages that appear for "make" command toasts */
export const MAKE_TOAST_MESSAGES = {
  START: 'Starting print...',
  NO_MACHINES: 'No machines available',
  NO_MACHINE_API_IP: 'No machine api ip available',
  NO_CURRENT_MACHINE: 'No current machine available',
  NO_MACHINE_ID: 'No machine id available',
  ERROR_STARTING_PRINT: 'Error while starting print',
  SUCCESS: 'Started print successfully',
}

/** The URL for the KCL samples manifest files */
export const KCL_SAMPLES_MANIFEST_URLS = {
  remote:
    'https://raw.githubusercontent.com/KittyCAD/kcl-samples/main/manifest.json',
  localFallback: '/kcl-samples-manifest-fallback.json',
} as const

<<<<<<< HEAD
/** URL parameter to create a file */
export const CREATE_FILE_URL_PARAM = 'create-file'
=======
/** Toast id for the app auto-updater toast */
export const AUTO_UPDATER_TOAST_ID = 'auto-updater-toast'
>>>>>>> 1ce3d8cc
<|MERGE_RESOLUTION|>--- conflicted
+++ resolved
@@ -104,10 +104,8 @@
   localFallback: '/kcl-samples-manifest-fallback.json',
 } as const
 
-<<<<<<< HEAD
 /** URL parameter to create a file */
 export const CREATE_FILE_URL_PARAM = 'create-file'
-=======
+
 /** Toast id for the app auto-updater toast */
-export const AUTO_UPDATER_TOAST_ID = 'auto-updater-toast'
->>>>>>> 1ce3d8cc
+export const AUTO_UPDATER_TOAST_ID = 'auto-updater-toast'