export const APP_NAME = 'Modeling App'
/** Search string in new project names to increment as an index */
export const INDEX_IDENTIFIER = '$n'
/** The maximum number of 0's to pad a default project name's index with */
export const MAX_PADDING = 7
/** The default name for a newly-created project.
 * This is used as a template for new projects, with $nnn being replaced by an index
 * This is available for users to edit as a setting.
 */
export const DEFAULT_PROJECT_NAME = 'project-$nnn'
/** Name given the temporary "project" in the browser version of the app */
export const BROWSER_PROJECT_NAME = 'browser'
/** Name given the temporary file in the browser version of the app */
export const BROWSER_FILE_NAME = 'main'
/**
 * The default name of the project in Desktop.
 * This is prefixed by the Documents directory path.
 */
export const PROJECT_FOLDER = 'zoo-modeling-app-projects'
/**
 * File extension for Modeling App's files, which are written in kcl
 * @link - https://zoo.dev/docs/kcl
 * */
export const FILE_EXT = '.kcl'
/** Default file to open when a project is opened */
export const PROJECT_ENTRYPOINT = `main${FILE_EXT}` as const
/** Thumbnail file name */
export const PROJECT_IMAGE_NAME = `main.jpg` as const
/** The localStorage key for last-opened projects */
export const FILE_PERSIST_KEY = `${PROJECT_FOLDER}-last-opened` as const
/** The default name given to new kcl files in a project */
export const DEFAULT_FILE_NAME = 'Untitled'
/** The file endings that will appear in
 * the file explorer if found in a project directory */
export const RELEVANT_FILE_TYPES = [
  'kcl',
  'fbx',
  'gltf',
  'glb',
  'obj',
  'ply',
  'step',
  'stl',
] as const
/** The default name for a tutorial project */
export const ONBOARDING_PROJECT_NAME = 'Tutorial Project $nn'
<<<<<<< HEAD
/** The separator between keys/buttons in an InteractionMapItem's step */
export const INTERACTION_MAP_SEPARATOR = '+'
=======
/**
 * The default starting constant name for various modeling operations.
 * These are used to generate unique names for new objects.
 * */
export const KCL_DEFAULT_CONSTANT_PREFIXES = {
  SKETCH: 'sketch',
  EXTRUDE: 'extrude',
  SEGMENT: 'seg',
} as const
>>>>>>> 19a93e8d
/** The default KCL length expression */
export const KCL_DEFAULT_LENGTH = `5`
/** keybinding categories */
export const KEYBINDING_CATEGORIES = {
  MODELING: 'modeling',
  COMMAND_BAR: 'command-bar',
}<|MERGE_RESOLUTION|>--- conflicted
+++ resolved
@@ -44,10 +44,8 @@
 ] as const
 /** The default name for a tutorial project */
 export const ONBOARDING_PROJECT_NAME = 'Tutorial Project $nn'
-<<<<<<< HEAD
 /** The separator between keys/buttons in an InteractionMapItem's step */
 export const INTERACTION_MAP_SEPARATOR = '+'
-=======
 /**
  * The default starting constant name for various modeling operations.
  * These are used to generate unique names for new objects.
@@ -57,7 +55,6 @@
   EXTRUDE: 'extrude',
   SEGMENT: 'seg',
 } as const
->>>>>>> 19a93e8d
 /** The default KCL length expression */
 export const KCL_DEFAULT_LENGTH = `5`
 /** keybinding categories */
