import type { SceneEntities } from '@src/clientSideScene/sceneEntities'
import type { SceneInfra } from '@src/clientSideScene/sceneInfra'
import type { KclManager } from '@src/lang/KclSingleton'
import type CodeManager from '@src/lang/codeManager'
<<<<<<< HEAD
import type { KclManager } from '@src/lang/KclSingleton'
import type { SceneInfra } from '@src/clientSideScene/sceneInfra'
import type { SceneEntities } from '@src/clientSideScene/sceneEntities'
=======
import type { EngineCommandManager } from '@src/lang/std/engineConnection'
import type { FileEntry, Project } from '@src/lib/project'
>>>>>>> 128f9e3e
import type { authMachine } from '@src/machines/authMachine'
import type { billingMachine } from '@src/machines/billingMachine'
import type { commandBarMachine } from '@src/machines/commandBarMachine'
import type { engineStreamMachine } from '@src/machines/engineStreamMachine'
import type { settingsMachine } from '@src/machines/settingsMachine'
import type { systemIOMachine } from '@src/machines/systemIO/systemIOMachine'
import type { ActorRefFrom } from 'xstate'
<<<<<<< HEAD
import type { commandBarMachine } from '@src/machines/commandBarMachine'
import type { billingMachine } from '@src/machines/billingMachine'
import type { ConnectionManager } from '@src/network/connectionManager'
=======
>>>>>>> 128f9e3e

export type IndexLoaderData = {
  code: string | null
  project?: Project
  file?: FileEntry
}

export type FileLoaderData = {
  code: string | null
  project?: FileEntry | Project
  file?: FileEntry
}

export type HomeLoaderData = Record<string, never>

// From the very helpful @jcalz on StackOverflow: https://stackoverflow.com/a/58436959/22753272
type Join<K, P> = K extends string | number
  ? P extends string | number
    ? `${K}${'' extends P ? '' : '.'}${P}`
    : never
  : never

type Prev = [
  never,
  0,
  1,
  2,
  3,
  4,
  5,
  6,
  7,
  8,
  9,
  10,
  11,
  12,
  13,
  14,
  15,
  16,
  17,
  18,
  19,
  20,
  ...0[],
]

export type Paths<T, D extends number = 10> = [D] extends [never]
  ? never
  : T extends object
    ? {
        [K in keyof T]-?: K extends string | number
          ? `${K}` | Join<K, Paths<T[K], Prev[D]>>
          : never
      }[keyof T]
    : ''

type Idx<T, K> = K extends keyof T
  ? T[K]
  : number extends keyof T
    ? K extends `${number}`
      ? T[number]
      : never
    : never

export type PathValue<
  T,
  P extends Paths<T, 1>,
> = P extends `${infer Key}.${infer Rest}`
  ? Rest extends Paths<Idx<T, Key>, 1>
    ? PathValue<Idx<T, Key>, Rest>
    : never
  : Idx<T, P>

export type Leaves<T, D extends number = 10> = [D] extends [never]
  ? never
  : T extends object
    ? { [K in keyof T]-?: Join<K, Leaves<T[K], Prev[D]>> }[keyof T]
    : ''

// Thanks to @micfan on StackOverflow for this utility type:
// https://stackoverflow.com/a/57390160/22753272
export type AtLeast<T, K extends keyof T> = Partial<T> & Pick<T, K>

export function isEnumMember<T extends Record<string, unknown>>(
  v: unknown,
  e: T
) {
  return Object.values(e).includes(v)
}

// utility type to make all *nested* object properties optional
// https://www.geodev.me/blog/deeppartial-in-typescript
export type DeepPartial<T> = {
  [P in keyof T]?: T[P] extends object ? DeepPartial<T[P]> : T[P]
}

/**
 * Replace a function's return type with another type.
 */
export type WithReturnType<F extends (...args: any[]) => any, NewReturn> = (
  ...args: Parameters<F>
) => NewReturn

/**
 * Assert that a function type is async, preserving its parameter types.
 */
export type AsyncFn<F extends (...args: any[]) => any> = WithReturnType<
  F,
  Promise<unknown>
>

export type AppMachineContext = {
  codeManager: CodeManager
  kclManager: KclManager
  engineCommandManager: ConnectionManager
  sceneInfra: SceneInfra
  sceneEntitiesManager: SceneEntities
  authActor?: ActorRefFrom<typeof authMachine>
  settingsActor?: ActorRefFrom<typeof settingsMachine>
  systemIOActor?: ActorRefFrom<typeof systemIOMachine>
  commandBarActor?: ActorRefFrom<typeof commandBarMachine>
  billingActor?: ActorRefFrom<typeof billingMachine>
}

export type FileMeta =
  | {
      type: 'kcl'
      relPath: string
      absPath: string
      fileContents: string
      execStateFileNamesIndex: number
    }
  | {
      type: 'other'
      relPath: string
      data: Blob
    }

/** A union type for form submissions that fire on submit or blur */
export type MaybePressOrBlur =
  | React.FocusEvent<HTMLElement>
  | React.KeyboardEvent<HTMLElement>
  | null
/** A form submission handler function that is triggered by submission or blurring focus */
export type SubmitByPressOrBlur = (e: MaybePressOrBlur) => void<|MERGE_RESOLUTION|>--- conflicted
+++ resolved
@@ -2,27 +2,14 @@
 import type { SceneInfra } from '@src/clientSideScene/sceneInfra'
 import type { KclManager } from '@src/lang/KclSingleton'
 import type CodeManager from '@src/lang/codeManager'
-<<<<<<< HEAD
-import type { KclManager } from '@src/lang/KclSingleton'
-import type { SceneInfra } from '@src/clientSideScene/sceneInfra'
-import type { SceneEntities } from '@src/clientSideScene/sceneEntities'
-=======
-import type { EngineCommandManager } from '@src/lang/std/engineConnection'
 import type { FileEntry, Project } from '@src/lib/project'
->>>>>>> 128f9e3e
 import type { authMachine } from '@src/machines/authMachine'
-import type { billingMachine } from '@src/machines/billingMachine'
-import type { commandBarMachine } from '@src/machines/commandBarMachine'
-import type { engineStreamMachine } from '@src/machines/engineStreamMachine'
 import type { settingsMachine } from '@src/machines/settingsMachine'
 import type { systemIOMachine } from '@src/machines/systemIO/systemIOMachine'
 import type { ActorRefFrom } from 'xstate'
-<<<<<<< HEAD
 import type { commandBarMachine } from '@src/machines/commandBarMachine'
 import type { billingMachine } from '@src/machines/billingMachine'
 import type { ConnectionManager } from '@src/network/connectionManager'
-=======
->>>>>>> 128f9e3e
 
 export type IndexLoaderData = {
   code: string | null
