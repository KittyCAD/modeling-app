import { type FileInfo } from '@tauri-apps/plugin-fs'

export type IndexLoaderData = {
  code: string | null
  project?: ProjectWithEntryPointMetadata
  file?: FileEntry
}

export type FileLoaderData = {
  code: string | null
  project?: FileEntry | ProjectWithEntryPointMetadata
  file?: FileEntry
}

export type ProjectWithEntryPointMetadata = FileEntry & {
  entrypointMetadata: FileInfo
}
export type HomeLoaderData = {
  projects: ProjectWithEntryPointMetadata[]
}

<<<<<<< HEAD
// From https://github.com/tauri-apps/tauri/blob/1.x/tooling/api/src/fs.ts#L159
// Removed from tauri v2
export interface FileEntry {
  path: string
  /**
   * Name of the directory/file
   * can be null if the path terminates with `..`
   */
  name?: string
  /** Children of this entry if it's a directory; null otherwise */
  children?: FileEntry[]
=======
// From the very helpful @jcalz on StackOverflow: https://stackoverflow.com/a/58436959/22753272
type Join<K, P> = K extends string | number
  ? P extends string | number
    ? `${K}${'' extends P ? '' : '.'}${P}`
    : never
  : never

type Prev = [
  never,
  0,
  1,
  2,
  3,
  4,
  5,
  6,
  7,
  8,
  9,
  10,
  11,
  12,
  13,
  14,
  15,
  16,
  17,
  18,
  19,
  20,
  ...0[]
]

export type Paths<T, D extends number = 10> = [D] extends [never]
  ? never
  : T extends object
  ? {
      [K in keyof T]-?: K extends string | number
        ? `${K}` | Join<K, Paths<T[K], Prev[D]>>
        : never
    }[keyof T]
  : ''

type Idx<T, K> = K extends keyof T
  ? T[K]
  : number extends keyof T
  ? K extends `${number}`
    ? T[number]
    : never
  : never

export type PathValue<
  T,
  P extends Paths<T, 1>
> = P extends `${infer Key}.${infer Rest}`
  ? Rest extends Paths<Idx<T, Key>, 1>
    ? PathValue<Idx<T, Key>, Rest>
    : never
  : Idx<T, P>

export type Leaves<T, D extends number = 10> = [D] extends [never]
  ? never
  : T extends object
  ? { [K in keyof T]-?: Join<K, Leaves<T[K], Prev[D]>> }[keyof T]
  : ''

// Thanks to @micfan on StackOverflow for this utility type:
// https://stackoverflow.com/a/57390160/22753272
export type AtLeast<T, K extends keyof T> = Partial<T> & Pick<T, K>

export function isEnumMember<T extends Record<string, unknown>>(
  v: unknown,
  e: T
) {
  return Object.values(e).includes(v)
>>>>>>> 63f36cbc
}<|MERGE_RESOLUTION|>--- conflicted
+++ resolved
@@ -19,7 +19,6 @@
   projects: ProjectWithEntryPointMetadata[]
 }
 
-<<<<<<< HEAD
 // From https://github.com/tauri-apps/tauri/blob/1.x/tooling/api/src/fs.ts#L159
 // Removed from tauri v2
 export interface FileEntry {
@@ -31,7 +30,8 @@
   name?: string
   /** Children of this entry if it's a directory; null otherwise */
   children?: FileEntry[]
-=======
+}
+
 // From the very helpful @jcalz on StackOverflow: https://stackoverflow.com/a/58436959/22753272
 type Join<K, P> = K extends string | number
   ? P extends string | number
@@ -107,5 +107,4 @@
   e: T
 ) {
   return Object.values(e).includes(v)
->>>>>>> 63f36cbc
 }