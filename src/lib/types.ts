--- conflicted
+++ resolved
@@ -135,7 +135,7 @@
   systemIOActor?: ActorRefFrom<typeof systemIOMachine>
   engineStreamActor?: ActorRefFrom<typeof engineStreamMachine>
   commandBarActor?: ActorRefFrom<typeof commandBarMachine>
-<<<<<<< HEAD
+  billingActor?: BillingActor
 }
 
 export type FileMeta =
@@ -150,8 +150,4 @@
       type: 'other'
       relPath: string
       data: Blob
-    }
-=======
-  billingActor?: BillingActor
-}
->>>>>>> 6e21c486
+    }