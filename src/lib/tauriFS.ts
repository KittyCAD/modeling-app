import {
  mkdir,
  exists,
  readDir,
  readTextFile,
  writeTextFile,
  stat,
} from '@tauri-apps/plugin-fs'
import { invoke } from '@tauri-apps/api/core'
import {
  appConfigDir,
  documentDir,
  homeDir,
  join,
  sep,
} from '@tauri-apps/api/path'
import { isTauri } from './isTauri'
<<<<<<< HEAD
import type { FileEntry, ProjectWithEntryPointMetadata } from 'lib/types'
import { settingsMachine } from 'machines/settingsMachine'
import { ContextFrom } from 'xstate'
import { SETTINGS_FILE_NAME } from 'lib/constants'

const PROJECT_FOLDER = 'zoo-modeling-app-projects'
export const FILE_EXT = '.kcl'
export const PROJECT_ENTRYPOINT = 'main' + FILE_EXT
const INDEX_IDENTIFIER = '$n' // $nn.. will pad the number with 0s
export const MAX_PADDING = 7
const RELEVANT_FILE_TYPES = [
  'kcl',
  'fbx',
  'gltf',
  'glb',
  'obj',
  'ply',
  'step',
  'stl',
]
=======
import { type ProjectWithEntryPointMetadata } from 'lib/types'
import { metadata } from 'tauri-plugin-fs-extra-api'
import {
  FILE_EXT,
  INDEX_IDENTIFIER,
  MAX_PADDING,
  PROJECT_ENTRYPOINT,
  PROJECT_FOLDER,
  RELEVANT_FILE_TYPES,
  SETTINGS_FILE_EXT,
} from 'lib/constants'
import { SaveSettingsPayload, SettingsLevel } from './settings/settingsTypes'
import * as TOML from '@iarna/toml'
>>>>>>> 63f36cbc

type PathWithPossibleError = {
  path: string | null
  error: Error | null
}

export async function getInitialDefaultDir() {
  if (!isTauri()) return ''
  let dir
  try {
    dir = await documentDir()
  } catch (e) {
    dir = `${await homeDir()}Documents/` // for headless Linux (eg. Github Actions)
  }

  return dir + PROJECT_FOLDER
}

// Initializes the project directory and returns the path
// with any Errors that occurred
export async function initializeProjectDirectory(
  directory: string
): Promise<PathWithPossibleError> {
  let returnValue: PathWithPossibleError = {
    path: null,
    error: null,
  }

  if (!isTauri()) return returnValue

  if (directory) {
    returnValue = await testAndCreateDir(directory, returnValue)
  }

  // If the directory from settings does not exist or could not be created,
  // use the default directory
  if (returnValue.path === null) {
    const INITIAL_DEFAULT_DIR = await getInitialDefaultDir()
    const defaultReturnValue = await testAndCreateDir(
      INITIAL_DEFAULT_DIR,
      returnValue,
      {
        exists: 'Error checking default directory.',
        create: 'Error creating default directory.',
      }
    )
    returnValue.path = defaultReturnValue.path
    returnValue.error =
      returnValue.error === null ? defaultReturnValue.error : returnValue.error
  }

  return returnValue
}

async function testAndCreateDir(
  directory: string,
  returnValue = {
    path: null,
    error: null,
  } as PathWithPossibleError,
  errorMessages = {
    exists:
      'Error checking directory at path from saved settings. Using default.',
    create:
      'Error creating directory at path from saved settings. Using default.',
  }
): Promise<PathWithPossibleError> {
  const dirExists = await exists(directory).catch((e) => {
    console.error(`Error checking directory ${directory}. Original error:`, e)
    return new Error(errorMessages.exists)
  })

  if (dirExists instanceof Error) {
    returnValue.error = dirExists
  } else if (dirExists === false) {
    const newDirCreated = await mkdir(directory, { recursive: true }).catch(
      (e) => {
        console.error(
          `Error creating directory ${directory}. Original error:`,
          e
        )
        return new Error(errorMessages.create)
      }
    )

    if (newDirCreated instanceof Error) {
      returnValue.error = newDirCreated
    } else {
      returnValue.path = directory
    }
  } else if (dirExists === true) {
    returnValue.path = directory
  }

  return returnValue
}

export function isProjectDirectory(fileOrDir: Partial<FileEntry>) {
  return (
    fileOrDir.children?.length &&
    fileOrDir.children.some((child) => child.name === PROJECT_ENTRYPOINT)
  )
}

// Read the contents of a directory
// and return the valid projects
export async function getProjectsInDir(projectDir: string) {
  const readProjects = (
    await invoke<FileEntry[]>('read_dir_recursive', { path: projectDir })
  ).filter(isProjectDirectory)

  const projectsWithMetadata = await Promise.all(
    readProjects.map(async (p) => ({
      entrypointMetadata: await stat(await join(p.path, PROJECT_ENTRYPOINT)),
      ...p,
    }))
  )

  return projectsWithMetadata
}

export const isHidden = (fileOrDir: FileEntry) =>
  !!fileOrDir.name?.startsWith('.')

export const isDir = (fileOrDir: FileEntry) =>
  'children' in fileOrDir && fileOrDir.children !== undefined

export function deepFileFilter(
  entries: FileEntry[],
  filterFn: (f: FileEntry) => boolean
): FileEntry[] {
  const filteredEntries: FileEntry[] = []
  for (const fileOrDir of entries) {
    if ('children' in fileOrDir && fileOrDir.children !== undefined) {
      const filteredChildren = deepFileFilter(fileOrDir.children, filterFn)
      if (filterFn(fileOrDir)) {
        filteredEntries.push({
          ...fileOrDir,
          children: filteredChildren,
        })
      }
    } else if (filterFn(fileOrDir)) {
      filteredEntries.push(fileOrDir)
    }
  }
  return filteredEntries
}

export function deepFileFilterFlat(
  entries: FileEntry[],
  filterFn: (f: FileEntry) => boolean
): FileEntry[] {
  const filteredEntries: FileEntry[] = []
  for (const fileOrDir of entries) {
    if ('children' in fileOrDir && fileOrDir.children !== undefined) {
      const filteredChildren = deepFileFilterFlat(fileOrDir.children, filterFn)
      if (filterFn(fileOrDir)) {
        filteredEntries.push({
          ...fileOrDir,
          children: filteredChildren,
        })
      }
      filteredEntries.push(...filteredChildren)
    } else if (filterFn(fileOrDir)) {
      filteredEntries.push(fileOrDir)
    }
  }
  return filteredEntries
}

// Read the contents of a project directory
// and return all relevant files and sub-directories recursively
export async function readProject(projectDir: string) {
  const readFiles = await invoke<FileEntry[]>('read_dir_recursive', {
    path: projectDir,
  })

  return deepFileFilter(readFiles, isRelevantFileOrDir)
}

// Given a read project, return the number of .kcl files,
// both in the root directory and in sub-directories,
// and folders that contain at least one .kcl file
export function getPartsCount(project: FileEntry[]) {
  const flatProject = deepFileFilterFlat(project, isRelevantFileOrDir)

  const kclFileCount = flatProject.filter((f) =>
    f.name?.endsWith(FILE_EXT)
  ).length
  const kclDirCount = flatProject.filter((f) => f.children !== undefined).length

  return {
    kclFileCount,
    kclDirCount,
  }
}

// Determines if a file or directory is relevant to the project
// i.e. not a hidden file or directory, and is a relevant file type
// or contains at least one relevant file (even if it's nested)
// or is a completely empty directory
export function isRelevantFileOrDir(fileOrDir: FileEntry) {
  let isRelevantDir = false
  if ('children' in fileOrDir && fileOrDir.children !== undefined) {
    isRelevantDir =
      !isHidden(fileOrDir) &&
      (fileOrDir.children.some(isRelevantFileOrDir) ||
        fileOrDir.children.length === 0)
  }
  const isRelevantFile =
    !isHidden(fileOrDir) &&
    RELEVANT_FILE_TYPES.some((ext) => fileOrDir.name?.endsWith(ext))

  return (
    (isDir(fileOrDir) && isRelevantDir) || (!isDir(fileOrDir) && isRelevantFile)
  )
}

// Deeply sort the files and directories in a project like VS Code does:
// The main.kcl file is always first, then files, then directories
// Files and directories are sorted alphabetically
export function sortProject(project: FileEntry[]): FileEntry[] {
  const sortedProject = project.sort((a, b) => {
    if (a.name === PROJECT_ENTRYPOINT) {
      return -1
    } else if (b.name === PROJECT_ENTRYPOINT) {
      return 1
    } else if (a.children === undefined && b.children !== undefined) {
      return -1
    } else if (a.children !== undefined && b.children === undefined) {
      return 1
    } else if (a.name && b.name) {
      return a.name.localeCompare(b.name)
    } else {
      return 0
    }
  })

  return sortedProject.map((fileOrDir: FileEntry) => {
    if ('children' in fileOrDir && fileOrDir.children !== undefined) {
      return {
        ...fileOrDir,
        children: sortProject(fileOrDir.children),
      }
    } else {
      return fileOrDir
    }
  })
}

// Creates a new file in the default directory with the default project name
// Returns the path to the new file
export async function createNewProject(
  path: string,
  initCode = ''
): Promise<ProjectWithEntryPointMetadata> {
  if (!isTauri) {
    throw new Error('createNewProject() can only be called from a Tauri app')
  }

  const dirExists = await exists(path)
  if (!dirExists) {
    await mkdir(path, { recursive: true }).catch((err) => {
      console.error('Error creating new directory:', err)
      throw err
    })
  }

  await writeTextFile(await join(path, PROJECT_ENTRYPOINT), initCode).catch(
    (err) => {
      console.error('Error creating new file:', err)
      throw err
    }
  )

  const m = await stat(path)

  return {
    name: path.slice(path.lastIndexOf(sep()) + 1),
    path: path,
    entrypointMetadata: m,
    children: [
      {
        name: PROJECT_ENTRYPOINT,
        path: await join(path, PROJECT_ENTRYPOINT),
        children: [],
      },
    ],
  }
}

// create a regex to match the project name
// replacing any instances of "$n" with a regex to match any number
function interpolateProjectName(projectName: string) {
  const regex = new RegExp(
    projectName.replace(getPaddedIdentifierRegExp(), '([0-9]+)')
  )
  return regex
}

// Returns the next available index for a project name
export function getNextProjectIndex(projectName: string, files: FileEntry[]) {
  const regex = interpolateProjectName(projectName)
  const matches = files.map((file) => file.name?.match(regex))
  const indices = matches
    .filter(Boolean)
    .map((match) => match![1])
    .map(Number)
  const maxIndex = Math.max(...indices, -1)
  return maxIndex + 1
}

// Interpolates the project name with the next available index,
// padding the index with 0s if necessary
export function interpolateProjectNameWithIndex(
  projectName: string,
  index: number
) {
  const regex = getPaddedIdentifierRegExp()

  const matches = projectName.match(regex)
  const padStartLength = Math.min(
    matches !== null ? matches[1]?.length || 0 : 0,
    MAX_PADDING
  )
  return projectName.replace(
    regex,
    index.toString().padStart(padStartLength + 1, '0')
  )
}

export function doesProjectNameNeedInterpolated(projectName: string) {
  return projectName.includes(INDEX_IDENTIFIER)
}

function escapeRegExpChars(string: string) {
  return string.replace(/[.*+?^${}()|[\]\\]/g, '\\$&')
}

function getPaddedIdentifierRegExp() {
  const escapedIdentifier = escapeRegExpChars(INDEX_IDENTIFIER)
  return new RegExp(`${escapedIdentifier}(${escapedIdentifier.slice(-1)}*)`)
}

export async function getUserSettingsFilePath(
  filename: string = SETTINGS_FILE_EXT
) {
  const dir = await appConfigDir()
<<<<<<< HEAD
  return await join(dir, SETTINGS_FILE_NAME)
=======
  return dir + filename
>>>>>>> 63f36cbc
}

export async function readSettingsFile(
  path: string
): Promise<Partial<SaveSettingsPayload>> {
  const dir = path.slice(0, path.lastIndexOf(sep))

<<<<<<< HEAD
export async function readSettingsFile(): Promise<ContextFrom<
  typeof settingsMachine
> | null> {
  const dir = await appConfigDir()
  const path = await join(dir, SETTINGS_FILE_NAME)
=======
>>>>>>> 63f36cbc
  const dirExists = await exists(dir)
  if (!dirExists) {
    await mkdir(dir, { recursive: true })
  }

  const settingsExist = dirExists ? await exists(path) : false

  if (!settingsExist) {
    console.log(`Settings file does not exist at ${path}`)
    return {}
  }

  try {
    const settings = await readTextFile(path)
    // We expect the settings to be under a top-level [settings] key
    return TOML.parse(settings).settings as Partial<SaveSettingsPayload>
  } catch (e) {
    console.error('Error reading settings file:', e)
    return {}
  }
}

export async function getSettingsFilePaths(
  projectPath?: string
): Promise<Partial<Record<SettingsLevel, string>>> {
  const { user, project } = await getSettingsFolderPaths(projectPath)

  return {
    user: user + 'user' + SETTINGS_FILE_EXT,
    project:
      project !== undefined
        ? project + (isTauri() ? sep : '/') + 'project' + SETTINGS_FILE_EXT
        : undefined,
  }
}

export async function getSettingsFolderPaths(projectPath?: string) {
  const user = isTauri() ? await appConfigDir() : '/'
  const project = projectPath !== undefined ? projectPath : undefined

  return {
    user,
    project,
  }
}<|MERGE_RESOLUTION|>--- conflicted
+++ resolved
@@ -1,7 +1,6 @@
 import {
   mkdir,
   exists,
-  readDir,
   readTextFile,
   writeTextFile,
   stat,
@@ -15,30 +14,7 @@
   sep,
 } from '@tauri-apps/api/path'
 import { isTauri } from './isTauri'
-<<<<<<< HEAD
 import type { FileEntry, ProjectWithEntryPointMetadata } from 'lib/types'
-import { settingsMachine } from 'machines/settingsMachine'
-import { ContextFrom } from 'xstate'
-import { SETTINGS_FILE_NAME } from 'lib/constants'
-
-const PROJECT_FOLDER = 'zoo-modeling-app-projects'
-export const FILE_EXT = '.kcl'
-export const PROJECT_ENTRYPOINT = 'main' + FILE_EXT
-const INDEX_IDENTIFIER = '$n' // $nn.. will pad the number with 0s
-export const MAX_PADDING = 7
-const RELEVANT_FILE_TYPES = [
-  'kcl',
-  'fbx',
-  'gltf',
-  'glb',
-  'obj',
-  'ply',
-  'step',
-  'stl',
-]
-=======
-import { type ProjectWithEntryPointMetadata } from 'lib/types'
-import { metadata } from 'tauri-plugin-fs-extra-api'
 import {
   FILE_EXT,
   INDEX_IDENTIFIER,
@@ -50,7 +26,6 @@
 } from 'lib/constants'
 import { SaveSettingsPayload, SettingsLevel } from './settings/settingsTypes'
 import * as TOML from '@iarna/toml'
->>>>>>> 63f36cbc
 
 type PathWithPossibleError = {
   path: string | null
@@ -399,26 +374,14 @@
   filename: string = SETTINGS_FILE_EXT
 ) {
   const dir = await appConfigDir()
-<<<<<<< HEAD
-  return await join(dir, SETTINGS_FILE_NAME)
-=======
-  return dir + filename
->>>>>>> 63f36cbc
+  return await join(dir, filename)
 }
 
 export async function readSettingsFile(
   path: string
 ): Promise<Partial<SaveSettingsPayload>> {
-  const dir = path.slice(0, path.lastIndexOf(sep))
-
-<<<<<<< HEAD
-export async function readSettingsFile(): Promise<ContextFrom<
-  typeof settingsMachine
-> | null> {
-  const dir = await appConfigDir()
-  const path = await join(dir, SETTINGS_FILE_NAME)
-=======
->>>>>>> 63f36cbc
+  const dir = path.slice(0, path.lastIndexOf(sep()))
+
   const dirExists = await exists(dir)
   if (!dirExists) {
     await mkdir(dir, { recursive: true })
