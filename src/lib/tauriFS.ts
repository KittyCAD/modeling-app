--- conflicted
+++ resolved
@@ -1,26 +1,24 @@
-<<<<<<< HEAD
-import { mkdir, exists, writeTextFile, stat } from '@tauri-apps/plugin-fs'
-import { invoke } from '@tauri-apps/api/core'
-import { documentDir, homeDir, join, sep } from '@tauri-apps/api/path'
-import { isTauri } from './isTauri'
-import type { FileEntry, ProjectWithEntryPointMetadata } from 'lib/types'
-=======
 import {
-  FileEntry,
-  createDir,
+  mkdir,
   exists,
   readDir,
   readTextFile,
   writeTextFile,
-} from '@tauri-apps/api/fs'
-import { appConfigDir, documentDir, homeDir, sep } from '@tauri-apps/api/path'
+  stat,
+} from '@tauri-apps/plugin-fs'
+import { invoke } from '@tauri-apps/api/core'
+import {
+  appConfigDir,
+  documentDir,
+  homeDir,
+  join,
+  sep,
+} from '@tauri-apps/api/path'
 import { isTauri } from './isTauri'
-import { type ProjectWithEntryPointMetadata } from 'lib/types'
-import { metadata } from 'tauri-plugin-fs-extra-api'
+import type { FileEntry, ProjectWithEntryPointMetadata } from 'lib/types'
 import { settingsMachine } from 'machines/settingsMachine'
 import { ContextFrom } from 'xstate'
 import { SETTINGS_FILE_NAME } from 'lib/constants'
->>>>>>> 03583432
 
 const PROJECT_FOLDER = 'zoo-modeling-app-projects'
 export const FILE_EXT = '.kcl'
@@ -68,24 +66,6 @@
   if (!isTauri()) return returnValue
 
   if (directory) {
-<<<<<<< HEAD
-    const dirExists = await exists(directory)
-    if (!dirExists) {
-      await mkdir(directory, { recursive: true })
-    }
-    return directory
-  }
-
-  let docDirectory: string
-  try {
-    docDirectory = await documentDir()
-  } catch (e) {
-    console.log('error', e)
-    docDirectory = await join(await homeDir(), 'Documents') // for headless Linux (eg. Github Actions)
-  }
-
-  const INITIAL_DEFAULT_DIR = await join(docDirectory, PROJECT_FOLDER)
-=======
     returnValue = await testAndCreateDir(directory, returnValue)
   }
 
@@ -108,7 +88,6 @@
 
   return returnValue
 }
->>>>>>> 03583432
 
 async function testAndCreateDir(
   directory: string,
@@ -128,14 +107,10 @@
     return new Error(errorMessages.exists)
   })
 
-<<<<<<< HEAD
-  if (!defaultDirExists) {
-    await mkdir(INITIAL_DEFAULT_DIR, { recursive: true })
-=======
   if (dirExists instanceof Error) {
     returnValue.error = dirExists
   } else if (dirExists === false) {
-    const newDirCreated = await createDir(directory, { recursive: true }).catch(
+    const newDirCreated = await mkdir(directory, { recursive: true }).catch(
       (e) => {
         console.error(
           `Error creating directory ${directory}. Original error:`,
@@ -152,7 +127,6 @@
     }
   } else if (dirExists === true) {
     returnValue.path = directory
->>>>>>> 03583432
   }
 
   return returnValue
@@ -426,7 +400,7 @@
   const path = dir + SETTINGS_FILE_NAME
   const dirExists = await exists(dir)
   if (!dirExists) {
-    await createDir(dir, { recursive: true })
+    await mkdir(dir, { recursive: true })
   }
 
   const settingsExist = dirExists ? await exists(path) : false
