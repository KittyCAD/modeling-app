--- conflicted
+++ resolved
@@ -82,21 +82,14 @@
   if (MAIN_WINDOW_VITE_DEV_SERVER_URL) {
     newWindow.loadURL(MAIN_WINDOW_VITE_DEV_SERVER_URL).catch(trapSuppressed)
   } else {
-<<<<<<< HEAD
-    newWindow
-      .loadFile(
-        path.join(__dirname, `../renderer/${MAIN_WINDOW_VITE_NAME}/index.html`)
-      )
-      .catch(trapSuppressed)
-=======
-    getProjectPathAtStartup(filePath).then((projectPath) => {
+    getProjectPathAtStartup(filePath).then(async (projectPath) => {
       const startIndex = path.join(
         __dirname,
         `../renderer/${MAIN_WINDOW_VITE_NAME}/index.html`
       )
 
       if (projectPath === null) {
-        newWindow.loadFile(startIndex)
+        await newWindow.loadFile(startIndex)
         return
       }
 
@@ -105,11 +98,10 @@
       const fullUrl = `/file/${encodeURIComponent(projectPath)}`
       console.log('Full URL', fullUrl)
 
-      newWindow.loadFile(startIndex, {
+      await newWindow.loadFile(startIndex, {
         hash: fullUrl,
       })
-    })
->>>>>>> 805b9f48
+    }).catch(trapSuppressed)
   }
 
   // Open the DevTools.
