--- conflicted
+++ resolved
@@ -10,11 +10,8 @@
   nativeTheme,
   desktopCapturer,
   systemPreferences,
-<<<<<<< HEAD
   Menu,
-=======
   screen,
->>>>>>> cfbb0376
 } from 'electron'
 import path from 'path'
 import { Issuer } from 'openid-client'
