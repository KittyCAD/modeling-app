// Some of the following was taken from bits and pieces of the vite-typescript
// template that ElectronJS provides.

import dotenv from 'dotenv'
import { app, BrowserWindow, ipcMain, dialog, shell } from 'electron'
import path from 'path'
import { Issuer } from 'openid-client'
import { Bonjour, Service } from 'bonjour-service'
// @ts-ignore: TS1343
import * as kittycad from '@kittycad/lib/import'
<<<<<<< HEAD
import { updateElectronApp, UpdateSourceType } from 'update-electron-app'
=======
import minimist from 'minimist'
import getCurrentProjectFile from 'lib/getCurrentProjectFile'

// Check the command line arguments for a project path
const args = parseCLIArgs()
>>>>>>> 590a6479

// If it's not set, scream.
const NODE_ENV = process.env.NODE_ENV || 'production'
if (!process.env.NODE_ENV)
  console.warn(
    '*FOX SCREAM* process.env.NODE_ENV is not explicitly set!, defaulting to production'
  )
dotenv.config({ path: [`.env.${NODE_ENV}.local`, `.env.${NODE_ENV}`] })

// Handle creating/removing shortcuts on Windows when installing/uninstalling.
if (require('electron-squirrel-startup')) {
  app.quit()
}

// Global app listeners
// Must be done before ready event
registerListeners()

const createWindow = () => {
  const mainWindow = new BrowserWindow({
    autoHideMenuBar: true,
    show: false,
    width: 1800,
    height: 1200,
    webPreferences: {
      nodeIntegration: false, // do not give the application implicit system access
      contextIsolation: true, // expose system functions in preload
      sandbox: false, // expose nodejs in preload
      preload: path.join(__dirname, './preload.js'),
    },
    icon: path.resolve(process.cwd(), 'assets', 'icon.png'),
  })

  // and load the index.html of the app.
  if (MAIN_WINDOW_VITE_DEV_SERVER_URL) {
    mainWindow.loadURL(MAIN_WINDOW_VITE_DEV_SERVER_URL)
  } else {
    mainWindow.loadFile(
      path.join(__dirname, `../renderer/${MAIN_WINDOW_VITE_NAME}/index.html`)
    )
  }

  // Open the DevTools.
  // mainWindow.webContents.openDevTools()

  mainWindow.show()
}

// Quit when all windows are closed, except on macOS. There, it's common
// for applications and their menu bar to stay active until the user quits
// explicitly with Cmd + Q.
app.on('window-all-closed', () => {
  if (process.platform !== 'darwin') {
    app.quit()
  }
})

// This method will be called when Electron has finished
// initialization and is ready to create browser windows.
// Some APIs can only be used after this event occurs.
app.on('ready', createWindow)

// For now there is no good reason to separate these out to another file(s)
// There is just not enough code to warrant it and further abstracts everything
// which is already quite abstracted

ipcMain.handle('app.getPath', (event, data) => {
  return app.getPath(data)
})

ipcMain.handle('dialog.showOpenDialog', (event, data) => {
  return dialog.showOpenDialog(data)
})
ipcMain.handle('dialog.showSaveDialog', (event, data) => {
  return dialog.showSaveDialog(data)
})

ipcMain.handle('shell.showItemInFolder', (event, data) => {
  return shell.showItemInFolder(data)
})

ipcMain.handle('shell.openExternal', (event, data) => {
  return shell.openExternal(data)
})

ipcMain.handle('login', async (event, host) => {
  // Do an OAuth 2.0 Device Authorization Grant dance to get a token.
  // We quiet ts because we are not using this in the standard way.
  // @ts-ignore
  const issuer = new Issuer({
    device_authorization_endpoint: `${host}/oauth2/device/auth`,
    token_endpoint: `${host}/oauth2/device/token`,
  })
  const client = new issuer.Client({
    // We can hardcode the client ID.
    // This value is safe to be embedded in version control.
    // This is the client ID of the KittyCAD app.
    client_id: '2af127fb-e14e-400a-9c57-a9ed08d1a5b7',
    token_endpoint_auth_method: 'none',
  })

  const handle = await client.deviceAuthorization()

  shell.openExternal(handle.verification_uri_complete)

  // Wait for the user to login.
  try {
    console.log('Polling for token')
    const tokenSet = await handle.poll()
    console.log('Received token set')
    console.log(tokenSet)
    return tokenSet.access_token
  } catch (e) {
    console.log(e)
  }

  return Promise.reject(new Error('No access token received'))
})

ipcMain.handle('kittycad', (event, data) => {
  return data.access
    .split('.')
    .reduce(
      (obj: any, prop: any) => obj[prop],
      kittycad
    )(data.args)
})

ipcMain.handle('find_machine_api', () => {
  const timeoutAfterMs = 5000
  return new Promise((resolve, reject) => {
    // if it takes too long reject this promise
    setTimeout(() => resolve(null), timeoutAfterMs)
    const bonjourEt = new Bonjour({}, (error: Error) => {
      console.log('An issue with Bonjour services was encountered!')
      console.error(error)
      resolve(null)
    })
    console.log('Looking for machine API...')
    bonjourEt.find(
      { protocol: 'tcp', type: 'machine-api' },
      (service: Service) => {
        console.log('Found machine API!', JSON.stringify(service))
        if (!service.addresses || service.addresses?.length === 0) {
          console.log('No addresses found for machine API!')
          return resolve(null)
        }
        const ip = service.addresses[0]
        const port = service.port
        // We want to return the ip address of the machine API.
        resolve(`${ip}:${port}`)
      }
    )
  })
})

<<<<<<< HEAD
app.on('ready', () => {
  const updaterBucketUrl =
    'https://dl.zoo.dev/releases/modeling-app/test/electron'
  updateElectronApp({
    updateSource: {
      type: UpdateSourceType.StaticStorage,
      baseUrl: `${updaterBucketUrl}/${process.platform}/${process.arch}`,
    },
  })
})
=======
ipcMain.handle('loadProjectAtStartup', async () => {
  // If we are in development mode, we don't want to load a project at
  // startup.
  // Since the args passed are always '.'
  if (NODE_ENV !== 'production') {
    return null
  }

  let projectPath: string | null = null
  // macOS: open-file events that were received before the app is ready
  const macOpenFiles: string[] = (global as any).macOpenFiles
  if (macOpenFiles && macOpenFiles && macOpenFiles.length > 0) {
    projectPath = macOpenFiles[0] // We only do one project at a time
  }
  // Reset this so we don't accidentally use it again.
  const macOpenFilesEmpty: string[] = []
  // @ts-ignore
  global['macOpenFiles'] = macOpenFilesEmpty

  // macOS: open-url events that were received before the app is ready
  const getOpenUrls: string[] = ((global as any).getOpenUrls() ||
    []) as string[]
  if (getOpenUrls && getOpenUrls.length > 0) {
    projectPath = getOpenUrls[0] // We only do one project at a
  }
  // Reset this so we don't accidentally use it again.
  // @ts-ignore
  global['getOpenUrls'] = function () {
    return []
  }

  // Check if we have a project path in the command line arguments
  // If we do, we will load the project at that path
  if (args._.length > 1) {
    if (args._[1].length > 0) {
      projectPath = args._[1]
      // Reset all this value so we don't accidentally use it again.
      args._[1] = ''
    }
  }

  if (projectPath) {
    // We have a project path, load the project information.
    console.log(`Loading project at startup: ${projectPath}`)
    try {
      const currentFile = await getCurrentProjectFile(projectPath)
      console.log(`Project loaded: ${currentFile}`)
      return currentFile
    } catch (e) {
      console.error(e)
    }

    return null
  }

  return null
})

function parseCLIArgs(): minimist.ParsedArgs {
  return minimist(process.argv, {})
}

function registerListeners() {
  /**
   * macOS: when someone drops a file to the not-yet running VSCode, the open-file event fires even before
   * the app-ready event. We listen very early for open-file and remember this upon startup as path to open.
   */
  const macOpenFiles: string[] = []
  // @ts-ignore
  global['macOpenFiles'] = macOpenFiles
  app.on('open-file', function (event, path) {
    macOpenFiles.push(path)
  })

  /**
   * macOS: react to open-url requests.
   */
  const openUrls: string[] = []
  const onOpenUrl = function (
    event: { preventDefault: () => void },
    url: string
  ) {
    event.preventDefault()

    openUrls.push(url)
  }

  app.on('will-finish-launching', function () {
    app.on('open-url', onOpenUrl)
  })

  // @ts-ignore
  global['getOpenUrls'] = function () {
    app.removeListener('open-url', onOpenUrl)

    return openUrls
  }
}
>>>>>>> 590a6479
<|MERGE_RESOLUTION|>--- conflicted
+++ resolved
@@ -8,15 +8,12 @@
 import { Bonjour, Service } from 'bonjour-service'
 // @ts-ignore: TS1343
 import * as kittycad from '@kittycad/lib/import'
-<<<<<<< HEAD
 import { updateElectronApp, UpdateSourceType } from 'update-electron-app'
-=======
 import minimist from 'minimist'
 import getCurrentProjectFile from 'lib/getCurrentProjectFile'
 
 // Check the command line arguments for a project path
 const args = parseCLIArgs()
->>>>>>> 590a6479
 
 // If it's not set, scream.
 const NODE_ENV = process.env.NODE_ENV || 'production'
@@ -173,7 +170,6 @@
   })
 })
 
-<<<<<<< HEAD
 app.on('ready', () => {
   const updaterBucketUrl =
     'https://dl.zoo.dev/releases/modeling-app/test/electron'
@@ -184,7 +180,7 @@
     },
   })
 })
-=======
+
 ipcMain.handle('loadProjectAtStartup', async () => {
   // If we are in development mode, we don't want to load a project at
   // startup.
@@ -282,5 +278,4 @@
 
     return openUrls
   }
-}
->>>>>>> 590a6479
+}