import { create } from 'zustand'
import { persist } from 'zustand/middleware'
import { addLineHighlight, EditorView } from './editor/highlightextension'
import {
  parse,
  Program,
  _executor,
  ProgramMemory,
  Position,
  PathToNode,
  Rotation,
  SourceRange,
} from './lang/wasm'
import { enginelessExecutor } from './lib/testHelpers'
import { EditorSelection } from '@codemirror/state'
import { EngineCommandManager } from './lang/std/engineConnection'
import { KCLError } from './lang/errors'
<<<<<<< HEAD
import { kclManager } from 'lang/KclSinglton'

export type Axis = 'y-axis' | 'x-axis' | 'z-axis'
=======
import { deferExecution } from 'lib/utils'
import { bracket } from 'lib/exampleKcl'
import { engineCommandManager } from './lang/std/engineConnection'
import { DefaultPlanes } from './wasm-lib/kcl/bindings/DefaultPlanes'
import { initDefaultPlanes } from './hooks/useAppMode'
>>>>>>> e1081b0e

export type Selection = {
  type:
    | 'default'
    | 'line-end'
    | 'line-mid'
    | 'face'
    | 'point'
    | 'edge'
    | 'line'
    | 'arc'
    | 'all'
  range: SourceRange
}
export type Selections = {
  otherSelections: Axis[]
  codeBasedSelections: Selection[]
}
export type ToolTip =
  | 'lineTo'
  | 'line'
  | 'angledLine'
  | 'angledLineOfXLength'
  | 'angledLineOfYLength'
  | 'angledLineToX'
  | 'angledLineToY'
  | 'xLine'
  | 'yLine'
  | 'xLineTo'
  | 'yLineTo'
  | 'angledLineThatIntersects'

export const toolTips = [
  'sketch_line',
  'move',
  // original tooltips
  'line',
  'lineTo',
  'angledLine',
  'angledLineOfXLength',
  'angledLineOfYLength',
  'angledLineToX',
  'angledLineToY',
  'xLine',
  'yLine',
  'xLineTo',
  'yLineTo',
  'angledLineThatIntersects',
] as any as ToolTip[]

export type GuiModes =
  | {
      mode: 'default'
    }
  | {
      mode: 'sketch'
      sketchMode: ToolTip
      isTooltip: true
      waitingFirstClick: boolean
      rotation: Rotation
      position: Position
      pathId: string
      pathToNode: PathToNode
    }
  | {
      mode: 'sketch'
      sketchMode: 'sketchEdit'
      rotation: Rotation
      position: Position
      pathToNode: PathToNode
      pathId: string
    }
  | {
      mode: 'sketch'
      sketchMode: 'enterSketchEdit'
      rotation: Rotation
      position: Position
      pathToNode: PathToNode
      pathId: string
    }
  | {
      mode: 'sketch'
      sketchMode: 'selectFace'
    }
  | {
      mode: 'canEditSketch'
      pathId: string
      pathToNode: PathToNode
      rotation: Rotation
      position: Position
    }
  | {
      mode: 'canEditExtrude'
      pathToNode: PathToNode
      rotation: Rotation
      position: Position
    }

export type PaneType =
  | 'code'
  | 'variables'
  | 'debug'
  | 'kclErrors'
  | 'logs'
  | 'lspMessages'

export interface StoreState {
  editorView: EditorView | null
  setEditorView: (editorView: EditorView) => void
  highlightRange: [number, number]
  setHighlightRange: (range: Selection['range']) => void
  setCursor: (selections: Selections) => void
  setCursor2: (a?: Selection) => void
  selectionRanges: Selections
  selectionRangeTypeMap: { [key: number]: Selection['type'] }
  setSelectionRanges: (range: Selections) => void
  guiMode: GuiModes
  lastGuiMode: GuiModes
  setGuiMode: (guiMode: GuiModes) => void
  isShiftDown: boolean
  setIsShiftDown: (isShiftDown: boolean) => void
  mediaStream?: MediaStream
  setMediaStream: (mediaStream: MediaStream) => void
  isStreamReady: boolean
  setIsStreamReady: (isStreamReady: boolean) => void
  isLSPServerReady: boolean
  setIsLSPServerReady: (isLSPServerReady: boolean) => void
  buttonDownInStream: number | undefined
  setButtonDownInStream: (buttonDownInStream: number | undefined) => void
  didDragInStream: boolean
  setDidDragInStream: (didDragInStream: boolean) => void
  fileId: string
  setFileId: (fileId: string) => void
  streamDimensions: { streamWidth: number; streamHeight: number }
  setStreamDimensions: (dimensions: {
    streamWidth: number
    streamHeight: number
  }) => void
<<<<<<< HEAD
=======
  isExecuting: boolean
  setIsExecuting: (isExecuting: boolean) => void
  defaultPlanes: DefaultPlanes | null
  setDefaultPlanes: (defaultPlanes: DefaultPlanes) => void
  currentPlane: string | null
  setCurrentPlane: (currentPlane: string) => void
>>>>>>> e1081b0e

  showHomeMenu: boolean
  setHomeShowMenu: (showMenu: boolean) => void
  isBannerDismissed: boolean
  setBannerDismissed: (isBannerDismissed: boolean) => void
  openPanes: PaneType[]
  setOpenPanes: (panes: PaneType[]) => void
  homeMenuItems: {
    name: string
    path: string
  }[]
  setHomeMenuItems: (items: { name: string; path: string }[]) => void
}

export const useStore = create<StoreState>()(
  persist(
    (set, get) => {
      return {
        editorView: null,
        setEditorView: (editorView) => {
          set({ editorView })
        },
        highlightRange: [0, 0],
        setHighlightRange: (selection) => {
          set({ highlightRange: selection })
          const editorView = get().editorView
          if (editorView) {
            editorView.dispatch({ effects: addLineHighlight.of(selection) })
          }
        },
<<<<<<< HEAD
=======
        executeCode: async (code, force) => {
          if (!get().defaultPlanes) {
            let defaultPlanes = await initDefaultPlanes(
              engineCommandManager,
              true
            )
            if (!defaultPlanes) return
            get().setDefaultPlanes(defaultPlanes)
          }

          const result = await executeCode({
            code: code || get().code,
            lastAst: get().ast,
            engineCommandManager: engineCommandManager,
            defaultPlanes: get().defaultPlanes!,
            force,
          })
          if (!result.isChange) {
            return
          }
          set({
            ast: result.ast,
            logs: result.logs,
            kclErrors: result.errors,
            programMemory: result.programMemory,
          })
        },
>>>>>>> e1081b0e
        setCursor: (selections) => {
          const { editorView } = get()
          if (!editorView) return
          const ranges: ReturnType<typeof EditorSelection.cursor>[] = []
          const selectionRangeTypeMap: { [key: number]: Selection['type'] } = {}
          set({ selectionRangeTypeMap })
          selections.codeBasedSelections.forEach(({ range, type }) => {
            if (range?.[1]) {
              ranges.push(EditorSelection.cursor(range[1]))
              selectionRangeTypeMap[range[1]] = type
            }
          })
          setTimeout(() => {
            ranges.length &&
              editorView.dispatch({
                selection: EditorSelection.create(
                  ranges,
                  selections.codeBasedSelections.length - 1
                ),
              })
          })
        },
        setCursor2: (codeSelections) => {
          const currestSelections = get().selectionRanges
          const code = kclManager.code
          if (!codeSelections) {
            get().setCursor({
              otherSelections: currestSelections.otherSelections,
              codeBasedSelections: [
                {
                  range: [0, code.length ? code.length - 1 : 0],
                  type: 'default',
                },
              ],
            })
            return
          }
          const selections: Selections = {
            ...currestSelections,
            codeBasedSelections: get().isShiftDown
              ? [...currestSelections.codeBasedSelections, codeSelections]
              : [codeSelections],
          }
          get().setCursor(selections)
        },
        selectionRangeTypeMap: {},
        selectionRanges: {
          otherSelections: [],
          codeBasedSelections: [],
        },
        setSelectionRanges: (selectionRanges) =>
          set({ selectionRanges, selectionRangeTypeMap: {} }),
        guiMode: { mode: 'default' },
        lastGuiMode: { mode: 'default' },
        setGuiMode: (guiMode) => {
          set({ guiMode })
        },
<<<<<<< HEAD
=======
        logs: [],
        addLog: (log) => {
          if (Array.isArray(log)) {
            const cleanLog: any = log.map(({ __geoMeta, ...rest }) => rest)
            set((state) => ({ logs: [...state.logs, cleanLog] }))
          } else {
            set((state) => ({ logs: [...state.logs, log] }))
          }
        },
        setLogs: (logs) => {
          set({ logs })
        },
        kclErrors: [],
        addKCLError: (e) => {
          set((state) => ({ kclErrors: [...state.kclErrors, e] }))
        },
        resetKCLErrors: () => {
          set({ kclErrors: [] })
        },
        setErrors: (errors) => {
          set({ kclErrors: errors })
        },
        ast: {
          start: 0,
          end: 0,
          body: [],
          nonCodeMeta: {
            nonCodeNodes: {},
            start: null,
          },
        },
        setAst: (ast) => {
          set({ ast })
        },
        executeAst: async (ast) => {
          const _ast = ast || get().ast
          if (!get().isStreamReady) return
          if (!get().defaultPlanes) {
            let defaultPlanes = await initDefaultPlanes(
              engineCommandManager,
              true
            )
            if (!defaultPlanes) return
            get().setDefaultPlanes(defaultPlanes)
          }

          set({ isExecuting: true })
          const { logs, errors, programMemory } = await executeAst({
            ast: _ast,
            engineCommandManager,
            defaultPlanes: get().defaultPlanes!,
          })
          set({
            programMemory,
            logs,
            kclErrors: errors,
            isExecuting: false,
          })
        },
        executeAstMock: async (ast) => {
          const _ast = ast || get().ast
          if (!get().isStreamReady) return

          if (!get().defaultPlanes) {
            let defaultPlanes = await initDefaultPlanes(
              engineCommandManager,
              true
            )
            if (!defaultPlanes) return
            get().setDefaultPlanes(defaultPlanes)
          }

          const { logs, errors, programMemory } = await executeAst({
            ast: _ast,
            engineCommandManager,
            useFakeExecutor: true,
            defaultPlanes: get().defaultPlanes!,
          })
          set({
            programMemory,
            logs,
            kclErrors: errors,
            isExecuting: false,
          })
        },
        updateAst: async (
          ast,
          reexecute,
          { focusPath, callBack = () => {} } = {}
        ) => {
          const newCode = recast(ast)
          const astWithUpdatedSource = parse(newCode)
          callBack(astWithUpdatedSource)

          set({
            ast: astWithUpdatedSource,
            code: newCode,
          })
          if (focusPath) {
            const { node } = getNodeFromPath<any>(
              astWithUpdatedSource,
              focusPath
            )
            const { start, end } = node
            if (!start || !end) return
            setTimeout(() => {
              get().setCursor({
                codeBasedSelections: [
                  {
                    type: 'default',
                    range: [start, end],
                  },
                ],
                otherSelections: [],
              })
            })
          }

          if (reexecute) {
            // Call execute on the set ast.
            get().executeAst(astWithUpdatedSource)
          } else {
            // When we don't re-execute, we still want to update the program
            // memory with the new ast. So we will hit the mock executor
            // instead.
            get().executeAstMock(astWithUpdatedSource)
          }
        },
        updateAstAsync: async (ast, reexecute, focusPath) => {
          // clear any pending updates
          pendingAstUpdates.forEach((id) => clearTimeout(id))
          pendingAstUpdates = []
          // setup a new update
          pendingAstUpdates.push(
            setTimeout(() => {
              get().updateAst(ast, reexecute, { focusPath })
            }, 100) as unknown as number
          )
        },
        code: bracket,
        setCode: (code) => set({ code }),
        deferredSetCode: (code) => {
          set({ code })
          setDeferredCode(code)
        },
        formatCode: async () => {
          const code = get().code
          const ast = parse(code)
          const newCode = recast(ast)
          set({ code: newCode, ast })
        },
        programMemory: { root: {}, return: null },
        setProgramMemory: (programMemory) => set({ programMemory }),
>>>>>>> e1081b0e
        isShiftDown: false,
        setIsShiftDown: (isShiftDown) => set({ isShiftDown }),
        setMediaStream: (mediaStream) => set({ mediaStream }),
        isStreamReady: false,
        setIsStreamReady: (isStreamReady) => set({ isStreamReady }),
        isLSPServerReady: false,
        setIsLSPServerReady: (isLSPServerReady) => set({ isLSPServerReady }),
        buttonDownInStream: undefined,
        setButtonDownInStream: (buttonDownInStream) => {
          set({ buttonDownInStream })
        },
        didDragInStream: false,
        setDidDragInStream: (didDragInStream) => {
          set({ didDragInStream })
        },
        // For stream event handling
        fileId: '',
        setFileId: (fileId) => set({ fileId }),
        streamDimensions: { streamWidth: 1280, streamHeight: 720 },
        setStreamDimensions: (streamDimensions) => {
          set({ streamDimensions })
        },
<<<<<<< HEAD
=======
        isExecuting: false,
        setIsExecuting: (isExecuting) => set({ isExecuting }),
        defaultPlanes: null,
        setDefaultPlanes: (defaultPlanes) => set({ defaultPlanes }),
        currentPlane: null,
        setCurrentPlane: (currentPlane) => set({ currentPlane }),
>>>>>>> e1081b0e

        // tauri specific app settings
        defaultDir: {
          dir: '',
        },
        isBannerDismissed: false,
        setBannerDismissed: (isBannerDismissed) => set({ isBannerDismissed }),
        openPanes: ['code'],
        setOpenPanes: (openPanes) => set({ openPanes }),
        showHomeMenu: true,
        setHomeShowMenu: (showHomeMenu) => set({ showHomeMenu }),
        homeMenuItems: [],
        setHomeMenuItems: (homeMenuItems) => set({ homeMenuItems }),
      }
    },
    {
      name: 'store',
      partialize: (state) =>
        Object.fromEntries(
          Object.entries(state).filter(([key]) => ['openPanes'].includes(key))
        ),
    }
  )
)

const defaultProgramMemory: ProgramMemory['root'] = {
  _0: {
    type: 'UserVal',
    value: 0,
    __meta: [],
  },
  _90: {
    type: 'UserVal',
    value: 90,
    __meta: [],
  },
  _180: {
    type: 'UserVal',
    value: 180,
    __meta: [],
  },
  _270: {
    type: 'UserVal',
    value: 270,
    __meta: [],
  },
  PI: {
    type: 'UserVal',
    value: Math.PI,
    __meta: [],
  },
}

async function executeCode({
  engineCommandManager,
  code,
  lastAst,
  defaultPlanes,
  force,
}: {
  code: string
  lastAst: Program
  engineCommandManager: EngineCommandManager
  defaultPlanes: DefaultPlanes
  force?: boolean
}): Promise<
  | {
      logs: string[]
      errors: KCLError[]
      programMemory: ProgramMemory
      ast: Program
      isChange: true
    }
  | { isChange: false }
> {
  let ast: Program
  try {
    ast = parse(code)
  } catch (e) {
    let errors: KCLError[] = []
    let logs: string[] = [JSON.stringify(e)]
    if (e instanceof KCLError) {
      errors = [e]
      logs = []
      if (e.msg === 'file is empty') engineCommandManager.endSession()
    }
    return {
      isChange: true,
      logs,
      errors,
      programMemory: {
        root: {},
        return: null,
      },
      ast: {
        start: 0,
        end: 0,
        body: [],
        nonCodeMeta: {
          nonCodeNodes: {},
          start: null,
        },
      },
    }
  }
  // Check if the ast we have is equal to the ast in the storage.
  // If it is, we don't need to update the ast.
  if (JSON.stringify(ast) === JSON.stringify(lastAst) && !force)
    return { isChange: false }

  const { logs, errors, programMemory } = await executeAst({
    ast,
    engineCommandManager,
    defaultPlanes,
  })
  return {
    ast,
    logs,
    errors,
    programMemory,
    isChange: true,
  }
}

export async function executeAst({
  ast,
  engineCommandManager,
  defaultPlanes,
  useFakeExecutor = false,
}: {
  ast: Program
  engineCommandManager: EngineCommandManager
  defaultPlanes: DefaultPlanes
  useFakeExecutor?: boolean
}): Promise<{
  logs: string[]
  errors: KCLError[]
  programMemory: ProgramMemory
}> {
  try {
    if (!useFakeExecutor) {
      engineCommandManager.endSession()
      engineCommandManager.startNewSession()
    }
    const programMemory = await (useFakeExecutor
      ? enginelessExecutor(ast, {
          root: defaultProgramMemory,
          return: null,
        })
      : _executor(
          ast,
          {
            root: defaultProgramMemory,
            return: null,
          },
          engineCommandManager,
          defaultPlanes
        ))

    await engineCommandManager.waitForAllCommands(ast, programMemory)
    return {
      logs: [],
      errors: [],
      programMemory,
    }
  } catch (e: any) {
    if (e instanceof KCLError) {
      return {
        errors: [e],
        logs: [],
        programMemory: {
          root: {},
          return: null,
        },
      }
    } else {
      console.log(e)
      return {
        logs: [e],
        errors: [],
        programMemory: {
          root: {},
          return: null,
        },
      }
    }
  }
}<|MERGE_RESOLUTION|>--- conflicted
+++ resolved
@@ -15,17 +15,10 @@
 import { EditorSelection } from '@codemirror/state'
 import { EngineCommandManager } from './lang/std/engineConnection'
 import { KCLError } from './lang/errors'
-<<<<<<< HEAD
 import { kclManager } from 'lang/KclSinglton'
+import { DefaultPlanes } from './wasm-lib/kcl/bindings/DefaultPlanes'
 
 export type Axis = 'y-axis' | 'x-axis' | 'z-axis'
-=======
-import { deferExecution } from 'lib/utils'
-import { bracket } from 'lib/exampleKcl'
-import { engineCommandManager } from './lang/std/engineConnection'
-import { DefaultPlanes } from './wasm-lib/kcl/bindings/DefaultPlanes'
-import { initDefaultPlanes } from './hooks/useAppMode'
->>>>>>> e1081b0e
 
 export type Selection = {
   type:
@@ -164,15 +157,8 @@
     streamWidth: number
     streamHeight: number
   }) => void
-<<<<<<< HEAD
-=======
-  isExecuting: boolean
-  setIsExecuting: (isExecuting: boolean) => void
-  defaultPlanes: DefaultPlanes | null
-  setDefaultPlanes: (defaultPlanes: DefaultPlanes) => void
   currentPlane: string | null
   setCurrentPlane: (currentPlane: string) => void
->>>>>>> e1081b0e
 
   showHomeMenu: boolean
   setHomeShowMenu: (showMenu: boolean) => void
@@ -203,36 +189,6 @@
             editorView.dispatch({ effects: addLineHighlight.of(selection) })
           }
         },
-<<<<<<< HEAD
-=======
-        executeCode: async (code, force) => {
-          if (!get().defaultPlanes) {
-            let defaultPlanes = await initDefaultPlanes(
-              engineCommandManager,
-              true
-            )
-            if (!defaultPlanes) return
-            get().setDefaultPlanes(defaultPlanes)
-          }
-
-          const result = await executeCode({
-            code: code || get().code,
-            lastAst: get().ast,
-            engineCommandManager: engineCommandManager,
-            defaultPlanes: get().defaultPlanes!,
-            force,
-          })
-          if (!result.isChange) {
-            return
-          }
-          set({
-            ast: result.ast,
-            logs: result.logs,
-            kclErrors: result.errors,
-            programMemory: result.programMemory,
-          })
-        },
->>>>>>> e1081b0e
         setCursor: (selections) => {
           const { editorView } = get()
           if (!editorView) return
@@ -290,162 +246,6 @@
         setGuiMode: (guiMode) => {
           set({ guiMode })
         },
-<<<<<<< HEAD
-=======
-        logs: [],
-        addLog: (log) => {
-          if (Array.isArray(log)) {
-            const cleanLog: any = log.map(({ __geoMeta, ...rest }) => rest)
-            set((state) => ({ logs: [...state.logs, cleanLog] }))
-          } else {
-            set((state) => ({ logs: [...state.logs, log] }))
-          }
-        },
-        setLogs: (logs) => {
-          set({ logs })
-        },
-        kclErrors: [],
-        addKCLError: (e) => {
-          set((state) => ({ kclErrors: [...state.kclErrors, e] }))
-        },
-        resetKCLErrors: () => {
-          set({ kclErrors: [] })
-        },
-        setErrors: (errors) => {
-          set({ kclErrors: errors })
-        },
-        ast: {
-          start: 0,
-          end: 0,
-          body: [],
-          nonCodeMeta: {
-            nonCodeNodes: {},
-            start: null,
-          },
-        },
-        setAst: (ast) => {
-          set({ ast })
-        },
-        executeAst: async (ast) => {
-          const _ast = ast || get().ast
-          if (!get().isStreamReady) return
-          if (!get().defaultPlanes) {
-            let defaultPlanes = await initDefaultPlanes(
-              engineCommandManager,
-              true
-            )
-            if (!defaultPlanes) return
-            get().setDefaultPlanes(defaultPlanes)
-          }
-
-          set({ isExecuting: true })
-          const { logs, errors, programMemory } = await executeAst({
-            ast: _ast,
-            engineCommandManager,
-            defaultPlanes: get().defaultPlanes!,
-          })
-          set({
-            programMemory,
-            logs,
-            kclErrors: errors,
-            isExecuting: false,
-          })
-        },
-        executeAstMock: async (ast) => {
-          const _ast = ast || get().ast
-          if (!get().isStreamReady) return
-
-          if (!get().defaultPlanes) {
-            let defaultPlanes = await initDefaultPlanes(
-              engineCommandManager,
-              true
-            )
-            if (!defaultPlanes) return
-            get().setDefaultPlanes(defaultPlanes)
-          }
-
-          const { logs, errors, programMemory } = await executeAst({
-            ast: _ast,
-            engineCommandManager,
-            useFakeExecutor: true,
-            defaultPlanes: get().defaultPlanes!,
-          })
-          set({
-            programMemory,
-            logs,
-            kclErrors: errors,
-            isExecuting: false,
-          })
-        },
-        updateAst: async (
-          ast,
-          reexecute,
-          { focusPath, callBack = () => {} } = {}
-        ) => {
-          const newCode = recast(ast)
-          const astWithUpdatedSource = parse(newCode)
-          callBack(astWithUpdatedSource)
-
-          set({
-            ast: astWithUpdatedSource,
-            code: newCode,
-          })
-          if (focusPath) {
-            const { node } = getNodeFromPath<any>(
-              astWithUpdatedSource,
-              focusPath
-            )
-            const { start, end } = node
-            if (!start || !end) return
-            setTimeout(() => {
-              get().setCursor({
-                codeBasedSelections: [
-                  {
-                    type: 'default',
-                    range: [start, end],
-                  },
-                ],
-                otherSelections: [],
-              })
-            })
-          }
-
-          if (reexecute) {
-            // Call execute on the set ast.
-            get().executeAst(astWithUpdatedSource)
-          } else {
-            // When we don't re-execute, we still want to update the program
-            // memory with the new ast. So we will hit the mock executor
-            // instead.
-            get().executeAstMock(astWithUpdatedSource)
-          }
-        },
-        updateAstAsync: async (ast, reexecute, focusPath) => {
-          // clear any pending updates
-          pendingAstUpdates.forEach((id) => clearTimeout(id))
-          pendingAstUpdates = []
-          // setup a new update
-          pendingAstUpdates.push(
-            setTimeout(() => {
-              get().updateAst(ast, reexecute, { focusPath })
-            }, 100) as unknown as number
-          )
-        },
-        code: bracket,
-        setCode: (code) => set({ code }),
-        deferredSetCode: (code) => {
-          set({ code })
-          setDeferredCode(code)
-        },
-        formatCode: async () => {
-          const code = get().code
-          const ast = parse(code)
-          const newCode = recast(ast)
-          set({ code: newCode, ast })
-        },
-        programMemory: { root: {}, return: null },
-        setProgramMemory: (programMemory) => set({ programMemory }),
->>>>>>> e1081b0e
         isShiftDown: false,
         setIsShiftDown: (isShiftDown) => set({ isShiftDown }),
         setMediaStream: (mediaStream) => set({ mediaStream }),
@@ -468,15 +268,8 @@
         setStreamDimensions: (streamDimensions) => {
           set({ streamDimensions })
         },
-<<<<<<< HEAD
-=======
-        isExecuting: false,
-        setIsExecuting: (isExecuting) => set({ isExecuting }),
-        defaultPlanes: null,
-        setDefaultPlanes: (defaultPlanes) => set({ defaultPlanes }),
         currentPlane: null,
         setCurrentPlane: (currentPlane) => set({ currentPlane }),
->>>>>>> e1081b0e
 
         // tauri specific app settings
         defaultDir: {
