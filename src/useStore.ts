--- conflicted
+++ resolved
@@ -240,66 +240,6 @@
                 { range: [0, code.length - 1], type: 'default' },
               ],
             })
-<<<<<<< HEAD
-          })
-        }
-      },
-      updateAstAsync: async (ast, focusPath) => {
-        // clear any pending updates
-        pendingAstUpdates.forEach((id) => clearTimeout(id))
-        pendingAstUpdates = []
-        // setup a new update
-        pendingAstUpdates.push(
-          setTimeout(() => {
-            get().updateAst(ast, { focusPath })
-          }, 100) as unknown as number
-        )
-      },
-      code: '',
-      setCode: (code) => {
-        set({ code })
-      },
-      formatCode: async () => {
-        const code = get().code
-        const ast = parser_wasm(code)
-        const newCode = recast(ast)
-        set({ code: newCode, ast })
-      },
-      errorState: {
-        isError: false,
-        error: '',
-      },
-      setError: (error = '') => {
-        set({ errorState: { isError: !!error, error } })
-      },
-      programMemory: { root: {}, pendingMemory: {} },
-      setProgramMemory: (programMemory) => set({ programMemory }),
-      isShiftDown: false,
-      setIsShiftDown: (isShiftDown) => set({ isShiftDown }),
-      artifactMap: {},
-      sourceRangeMap: {},
-      setArtifactNSourceRangeMaps: (maps) => set({ ...maps }),
-      setEngineCommandManager: (engineCommandManager) =>
-        set({ engineCommandManager }),
-      setMediaStream: (mediaStream) => set({ mediaStream }),
-      isStreamReady: false,
-      setIsStreamReady: (isStreamReady) => set({ isStreamReady }),
-      isLSPServerReady: false,
-      setIsLSPServerReady: (isLSPServerReady) => set({ isLSPServerReady }),
-      buttonDownInStream: 0,
-      setButtonDownInStream: (buttonDownInStream) => {
-        set({ buttonDownInStream })
-      },
-      didDragInStream: false,
-      setDidDragInStream: (didDragInStream) => {
-        set({ didDragInStream })
-      },
-      // For stream event handling
-      fileId: '',
-      setFileId: (fileId) => set({ fileId }),
-      streamDimensions: { streamWidth: 1280, streamHeight: 720 },
-      setStreamDimensions: (streamDimensions) => set({ streamDimensions }),
-=======
             return
           }
           const selections: Selections = {
@@ -416,9 +356,9 @@
         setIsStreamReady: (isStreamReady) => set({ isStreamReady }),
         isLSPServerReady: false,
         setIsLSPServerReady: (isLSPServerReady) => set({ isLSPServerReady }),
-        isMouseDownInStream: false,
-        setIsMouseDownInStream: (isMouseDownInStream) => {
-          set({ isMouseDownInStream })
+        buttonDownInStream: 0,
+        setButtonDownInStream: (buttonDownInStream) => {
+          set({ buttonDownInStream })
         },
         didDragInStream: false,
         setDidDragInStream: (didDragInStream) => {
@@ -431,7 +371,6 @@
         setStreamDimensions: (streamDimensions) => set({ streamDimensions }),
         isExecuting: false,
         setIsExecuting: (isExecuting) => set({ isExecuting }),
->>>>>>> 97a0b6a5
 
         // tauri specific app settings
         defaultDir: {
