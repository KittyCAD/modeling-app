--- conflicted
+++ resolved
@@ -17,12 +17,6 @@
 import { EditorSelection } from '@codemirror/state'
 import { EngineCommandManager } from './lang/std/engineConnection'
 import { KCLError } from './lang/errors'
-<<<<<<< HEAD
-import { _executor } from './lang/executor'
-=======
-import { deferExecution } from 'lib/utils'
-import { bracket } from 'lib/exampleKcl'
->>>>>>> 83907fa9
 import { engineCommandManager } from './lang/std/engineConnection'
 import { kclManager } from 'lang/KclSinglton'
 
@@ -168,14 +162,7 @@
     reexecute: boolean,
     focusPath?: PathToNode
   ) => void
-<<<<<<< HEAD
-  executeCode: (code?: string) => void
-=======
-  code: string
-  setCode: (code: string) => void
-  deferredSetCode: (code: string) => void
   executeCode: (code?: string, force?: boolean) => void
->>>>>>> 83907fa9
   formatCode: () => void
   programMemory: ProgramMemory
   setProgramMemory: (programMemory: ProgramMemory) => void
@@ -406,13 +393,8 @@
           )
         },
         formatCode: async () => {
-<<<<<<< HEAD
           const code = kclManager.code
-          const ast = parser_wasm(code)
-=======
-          const code = get().code
           const ast = parse(code)
->>>>>>> 83907fa9
           const newCode = recast(ast)
           kclManager.setCode(newCode)
         },
