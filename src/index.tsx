import ReactDOM from 'react-dom/client'
import './index.css'
import reportWebVitals from './reportWebVitals'
import toast, { Toaster } from 'react-hot-toast'
import { Router } from './Router'
import { HotkeysProvider } from 'react-hotkeys-hook'
import ModalContainer from 'react-modal-promise'
import { isDesktop } from 'lib/isDesktop'
import { AppStreamProvider } from 'AppState'
import { ToastUpdate } from 'components/ToastUpdate'
import { AUTO_UPDATER_TOAST_ID } from 'lib/constants'

// uncomment for xstate inspector
// import { DEV } from 'env'
// import { inspect } from '@xstate/inspect'
// if (DEV)
//   inspect({
//     iframe: false,
//   })

const root = ReactDOM.createRoot(document.getElementById('root') as HTMLElement)

root.render(
  <HotkeysProvider>
    <AppStreamProvider>
      <Router />
      <Toaster
        position="bottom-center"
        toastOptions={{
          style: {
            borderRadius: '3px',
            maxInlineSize: 'min(480px, 100%)',
          },
          className:
            'bg-chalkboard-10 dark:bg-chalkboard-90 text-chalkboard-110 dark:text-chalkboard-10 rounded-sm border-chalkboard-20/50 dark:border-chalkboard-80/50',
          success: {
            iconTheme: {
              primary: 'oklch(89% 0.16 143.4deg)',
              secondary: 'oklch(48.62% 0.1654 142.5deg)',
            },
            // We shouldn't have a different duration in tests than prod, it might
            // lead to issues.
            duration: 1500,
          },
        }}
      />
      <ModalContainer />
    </AppStreamProvider>
  </HotkeysProvider>
)

// If you want to start measuring performance in your app, pass a function
// to log results (for example: reportWebVitals(console.log))
// or send to an analytics endpoint. Learn more: https://bit.ly/CRA-vitals
reportWebVitals()

<<<<<<< HEAD
isDesktop() &&
  window.electron.onUpdateDownloaded(({ version, releaseNotes }) => {
=======
if (isDesktop()) {
  // Listen for update download progress to begin
  // to show a loading toast.
  window.electron.onUpdateDownloadStart(() => {
    const message = `Downloading app update...`
    console.log(message)
    toast.loading(message, { id: AUTO_UPDATER_TOAST_ID })
  })
  // Listen for update download errors to show
  // an error toast and clear the loading toast.
  window.electron.onUpdateError(({ error }) => {
    console.error(error)
    toast.error('An error occurred while downloading the update.', {
      id: AUTO_UPDATER_TOAST_ID,
    })
  })
  window.electron.onUpdateDownloaded((version: string) => {
>>>>>>> e8a9fb7f
    const message = `A new update (${version}) was downloaded and will be available next time you open the app.`
    console.log(message)
    toast.custom(
      ToastUpdate({
        version,
        releaseNotes,
        onRestart: () => {
          window.electron.appRestart()
        },
      }),
      { duration: 30000, id: AUTO_UPDATER_TOAST_ID }
    )
  })
}<|MERGE_RESOLUTION|>--- conflicted
+++ resolved
@@ -54,10 +54,6 @@
 // or send to an analytics endpoint. Learn more: https://bit.ly/CRA-vitals
 reportWebVitals()
 
-<<<<<<< HEAD
-isDesktop() &&
-  window.electron.onUpdateDownloaded(({ version, releaseNotes }) => {
-=======
 if (isDesktop()) {
   // Listen for update download progress to begin
   // to show a loading toast.
@@ -74,8 +70,7 @@
       id: AUTO_UPDATER_TOAST_ID,
     })
   })
-  window.electron.onUpdateDownloaded((version: string) => {
->>>>>>> e8a9fb7f
+  window.electron.onUpdateDownloaded((version: string, releaseNotes) => {
     const message = `A new update (${version}) was downloaded and will be available next time you open the app.`
     console.log(message)
     toast.custom(
