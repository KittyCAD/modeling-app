--- conflicted
+++ resolved
@@ -2,11 +2,8 @@
 import './index.css'
 import reportWebVitals from './reportWebVitals'
 import { Toaster } from 'react-hot-toast'
-<<<<<<< HEAD
 import { useStore } from './useStore'
-=======
 import { Router } from './Router'
->>>>>>> 894bddb3
 
 const root = ReactDOM.createRoot(document.getElementById('root') as HTMLElement)
 function setThemeClass(state: Partial<{ theme: string }>) {
@@ -22,8 +19,7 @@
 
 root.render(
   <>
-<<<<<<< HEAD
-    <Auth />
+    <Router />
     <Toaster
       position="bottom-center"
       toastOptions={{
@@ -31,10 +27,6 @@
           'bg-chalkboard-10 dark:bg-chalkboard-90 text-chalkboard-110 dark:text-chalkboard-10',
       }}
     />
-=======
-    <Router />
-    <Toaster position="bottom-center" />
->>>>>>> 894bddb3
   </>
 )
 
