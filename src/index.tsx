--- conflicted
+++ resolved
@@ -8,11 +8,8 @@
 import { isDesktop } from 'lib/isDesktop'
 import { AppStreamProvider } from 'AppState'
 import { ToastUpdate } from 'components/ToastUpdate'
-<<<<<<< HEAD
 import { mark } from 'lib/performance'
-=======
 import { AUTO_UPDATER_TOAST_ID } from 'lib/constants'
->>>>>>> b99b2d9a
 
 mark('code/willAuth')
 // uncomment for xstate inspector
