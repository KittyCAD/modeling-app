import { AppStreamProvider } from '@src/AppState'
import ReactDOM from 'react-dom/client'
import toast, { Toaster } from 'react-hot-toast'
import { HotkeysProvider } from 'react-hotkeys-hook'
import ModalContainer from 'react-modal-promise'

import { Router } from '@src/Router'
import { ToastUpdate } from '@src/components/ToastUpdate'
import '@src/index.css'
import { initPromise } from '@src/lang/wasmUtils'
import { createApplicationCommands } from '@src/lib/commandBarConfigs/applicationCommandConfig'
import { AUTO_UPDATER_TOAST_ID } from '@src/lib/constants'
import { initializeWindowExceptionHandler } from '@src/lib/exceptions'
import { markOnce } from '@src/lib/performance'
<<<<<<< HEAD
import { appActor, commandBarActor, systemIOActor } from '@src/lib/singletons'
=======
import {
  appActor,
  commandBarActor,
  kclManager,
  mlEphantManagerActor,
  systemIOActor,
} from '@src/lib/singletons'
>>>>>>> 7d788478
import { reportRejection } from '@src/lib/trap'
import reportWebVitals from '@src/reportWebVitals'
import monkeyPatchForBrowserTranslation from '@src/lib/monkeyPatchBrowserTranslate'

markOnce('code/willAuth')
initializeWindowExceptionHandler(kclManager)

// Don't start the app machine until all these singletons
// are initialized, and the wasm module is loaded.
initPromise
  .then(() => {
    appActor.start()
    // Application commands must be created after the initPromise because
    // it calls WASM functions to file extensions, this dependency is not available during initialization, it is an async dependency
    commandBarActor.send({
      type: 'Add commands',
      data: {
        commands: [...createApplicationCommands({ systemIOActor })],
      },
    })
  })
  .catch(reportRejection)

// Monkey patch to prevent issues in the web app with automated browser translation
// This mitigates https://github.com/KittyCAD/modeling-app/issues/8667, until
// we roll out our own i18n solution and can disable browser translation altogether.
// https://github.com/KittyCAD/modeling-app/issues/4959
if (!window.electron) {
  monkeyPatchForBrowserTranslation()
}

const root = ReactDOM.createRoot(document.getElementById('root') as HTMLElement)

root.render(
  <HotkeysProvider>
    <AppStreamProvider>
      <Router />
      <Toaster
        position="bottom-center"
        toastOptions={{
          style: {
            borderRadius: '3px',
            maxInlineSize: 'min(480px, 100%)',
          },
          className:
            'bg-chalkboard-10 dark:bg-chalkboard-90 text-chalkboard-110 dark:text-chalkboard-10 rounded-sm border-chalkboard-20/50 dark:border-chalkboard-80/50',
          success: {
            iconTheme: {
              primary: 'oklch(89% 0.16 143.4deg)',
              secondary: 'oklch(48.62% 0.1654 142.5deg)',
            },
            // We shouldn't have a different duration in tests than prod, it might
            // lead to issues.
            duration: 1500,
          },
        }}
      />
      <ModalContainer />
    </AppStreamProvider>
  </HotkeysProvider>
)

// If you want to start measuring performance in your app, pass a function
// to log results (for example: reportWebVitals(console.log))
// or send to an analytics endpoint. Learn more: https://bit.ly/CRA-vitals
reportWebVitals()

if (window.electron) {
  window.electron.onUpdateChecking(() => {
    const message = `Checking for updates...`
    console.log(message)
    toast.loading(message, { id: AUTO_UPDATER_TOAST_ID })
  })

  window.electron.onUpdateNotAvailable(() => {
    const message = `You're already using the latest version of the app.`
    console.log(message)
    toast.success(message, { id: AUTO_UPDATER_TOAST_ID })
  })

  window.electron.onUpdateDownloadStart(() => {
    const message = `Downloading app update...`
    console.log(message)
    toast.loading(message, { id: AUTO_UPDATER_TOAST_ID })
  })

  window.electron.onUpdateError(({ error }) => {
    console.error(error)
    toast.error('An error occurred while downloading the update.', {
      id: AUTO_UPDATER_TOAST_ID,
    })
  })

  const electron = window.electron
  window.electron.onUpdateDownloaded(({ version, releaseNotes }) => {
    const message = `A new update (${version}) was downloaded and will be available next time you open the app.`
    console.log(message)
    toast.custom(
      ToastUpdate({
        version,
        releaseNotes,
        onRestart: () => {
          electron.appRestart()
        },
        onDismiss: () => {},
      }),
      { duration: 30000, id: AUTO_UPDATER_TOAST_ID }
    )
  })
}<|MERGE_RESOLUTION|>--- conflicted
+++ resolved
@@ -12,17 +12,12 @@
 import { AUTO_UPDATER_TOAST_ID } from '@src/lib/constants'
 import { initializeWindowExceptionHandler } from '@src/lib/exceptions'
 import { markOnce } from '@src/lib/performance'
-<<<<<<< HEAD
-import { appActor, commandBarActor, systemIOActor } from '@src/lib/singletons'
-=======
 import {
   appActor,
   commandBarActor,
   kclManager,
-  mlEphantManagerActor,
   systemIOActor,
 } from '@src/lib/singletons'
->>>>>>> 7d788478
 import { reportRejection } from '@src/lib/trap'
 import reportWebVitals from '@src/reportWebVitals'
 import monkeyPatchForBrowserTranslation from '@src/lib/monkeyPatchBrowserTranslate'
