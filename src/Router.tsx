import { App } from './App'
import {
  createBrowserRouter,
  Outlet,
  redirect,
  RouterProvider,
} from 'react-router-dom'
import { ErrorPage } from './components/ErrorPage'
import { Settings } from './routes/Settings'
import Onboarding, { onboardingRoutes } from './routes/Onboarding'
import SignIn from './routes/SignIn'
import { Auth } from './Auth'
import { isTauri } from './lib/isTauri'
import Home from './routes/Home'
import { readTextFile, stat } from '@tauri-apps/plugin-fs'
import makeUrlPathRelative from './lib/makeUrlPathRelative'
import {
  getProjectsInDir,
  initializeProjectDirectory,
  PROJECT_ENTRYPOINT,
} from './lib/tauriFS'
import DownloadAppBanner from './components/DownloadAppBanner'
import { WasmErrBanner } from './components/WasmErrBanner'
import { GlobalStateProvider } from './components/GlobalStateProvider'
import {
  SETTINGS_PERSIST_KEY,
  settingsMachine,
} from './machines/settingsMachine'
import { ContextFrom } from 'xstate'
import CommandBarProvider, {
  CommandBar,
} from 'components/CommandBar/CommandBar'
import ModelingMachineProvider from 'components/ModelingMachineProvider'
import { KclContextProvider, kclManager } from 'lang/KclSingleton'
import FileMachineProvider from 'components/FileMachineProvider'
import { join, sep } from '@tauri-apps/api/path'
import { paths } from 'lib/paths'
import type { IndexLoaderData, HomeLoaderData, FileEntry } from 'lib/types'
import { fileSystemManager } from 'lang/std/fileSystemManager'
<<<<<<< HEAD
import { invoke } from '@tauri-apps/api/core'
=======
>>>>>>> ed4e3df3

export const BROWSER_FILE_NAME = 'new'

type CreateBrowserRouterArg = Parameters<typeof createBrowserRouter>[0]

const addGlobalContextToElements = (
  routes: CreateBrowserRouterArg
): CreateBrowserRouterArg =>
  routes.map((route) =>
    'element' in route
      ? {
          ...route,
          element: (
            <CommandBarProvider>
              <GlobalStateProvider>{route.element}</GlobalStateProvider>
            </CommandBarProvider>
          ),
        }
      : route
  )

const router = createBrowserRouter(
  addGlobalContextToElements([
    {
      path: paths.INDEX,
      loader: () =>
        isTauri()
          ? redirect(paths.HOME)
          : redirect(paths.FILE + '/' + BROWSER_FILE_NAME),
      errorElement: <ErrorPage />,
    },
    {
      path: paths.FILE + '/:id',
      element: (
        <KclContextProvider>
          <Auth>
            <FileMachineProvider>
              <ModelingMachineProvider>
                <Outlet />
                <App />
                <CommandBar />
              </ModelingMachineProvider>
              <WasmErrBanner />
            </FileMachineProvider>
            {!isTauri() && import.meta.env.PROD && <DownloadAppBanner />}
          </Auth>
        </KclContextProvider>
      ),
      id: paths.FILE,
      loader: async ({
        request,
        params,
      }): Promise<IndexLoaderData | Response> => {
        const fetchedStorage = localStorage?.getItem(SETTINGS_PERSIST_KEY)
        const persistedSettings = JSON.parse(fetchedStorage || '{}') as Partial<
          ContextFrom<typeof settingsMachine>
        >

        const status = persistedSettings.onboardingStatus || ''
        const notEnRouteToOnboarding = !request.url.includes(
          paths.ONBOARDING.INDEX
        )
        // '' is the initial state, 'done' and 'dismissed' are the final states
        const hasValidOnboardingStatus =
          status.length === 0 || !(status === 'done' || status === 'dismissed')
        const shouldRedirectToOnboarding =
          notEnRouteToOnboarding && hasValidOnboardingStatus

        if (shouldRedirectToOnboarding) {
          return redirect(
            makeUrlPathRelative(paths.ONBOARDING.INDEX) + status.slice(1)
          )
        }

        const defaultDir = persistedSettings.defaultDirectory || ''

        if (params.id && params.id !== BROWSER_FILE_NAME) {
          const decodedId = decodeURIComponent(params.id)
          const projectAndFile = decodedId.replace(defaultDir + sep(), '')
          const firstSlashIndex = projectAndFile.indexOf(sep())
          const projectName = projectAndFile.slice(0, firstSlashIndex)
          const projectPath = await join(defaultDir, projectName)
          const currentFileName = projectAndFile.slice(firstSlashIndex + 1)

          if (firstSlashIndex === -1 || !currentFileName)
            return redirect(
              `${paths.FILE}/${encodeURIComponent(
                await join(params.id, PROJECT_ENTRYPOINT)
              )}`
            )

          // Note that PROJECT_ENTRYPOINT is hardcoded until we support multiple files
          const code = await readTextFile(decodedId)
          const entrypointMetadata = await stat(
            await join(projectPath, PROJECT_ENTRYPOINT)
          )
          const children = await invoke<FileEntry[]>('read_dir_recursive', {
            path: projectPath,
          })
          kclManager.setCodeAndExecute(code, false)

          // Set the file system manager to the project path
          // So that WASM gets an updated path for operations
          fileSystemManager.dir = projectPath

          return {
            code,
            project: {
              name: projectName,
              path: projectPath,
              children,
              entrypointMetadata,
            },
            file: {
              name: currentFileName,
              path: params.id,
            },
          }
        }

        return {
          code: '',
        }
      },
      children: [
        {
          path: makeUrlPathRelative(paths.SETTINGS),
          element: <Settings />,
        },
        {
          path: makeUrlPathRelative(paths.ONBOARDING.INDEX),
          element: <Onboarding />,
          children: onboardingRoutes,
        },
      ],
    },
    {
      path: paths.HOME,
      element: (
        <Auth>
          <Outlet />
          <Home />
          <CommandBar />
        </Auth>
      ),
      loader: async (): Promise<HomeLoaderData | Response> => {
        if (!isTauri()) {
          return redirect(paths.FILE + '/' + BROWSER_FILE_NAME)
        }
        const fetchedStorage = localStorage?.getItem(SETTINGS_PERSIST_KEY)
        const persistedSettings = JSON.parse(fetchedStorage || '{}') as Partial<
          ContextFrom<typeof settingsMachine>
        >
        const projectDir = await initializeProjectDirectory(
          persistedSettings.defaultDirectory || ''
        )
        let newDefaultDirectory: string | undefined = undefined
        if (projectDir !== persistedSettings.defaultDirectory) {
          localStorage.setItem(
            SETTINGS_PERSIST_KEY,
            JSON.stringify({
              ...persistedSettings,
              defaultDirectory: projectDir,
            })
          )
          newDefaultDirectory = projectDir
        }
        // TODO: here we're doing recursive instead of non-recursive?
        const projects = await getProjectsInDir(projectDir)

        return {
          projects,
          newDefaultDirectory,
        }
      },
      children: [
        {
          path: makeUrlPathRelative(paths.SETTINGS),
          element: <Settings />,
        },
      ],
    },
    {
      path: paths.SIGN_IN,
      element: <SignIn />,
    },
  ])
)

/**
 * All routes in the app, used in src/index.tsx
 * @returns RouterProvider
 */
export const Router = () => {
  return <RouterProvider router={router} />
}<|MERGE_RESOLUTION|>--- conflicted
+++ resolved
@@ -37,10 +37,7 @@
 import { paths } from 'lib/paths'
 import type { IndexLoaderData, HomeLoaderData, FileEntry } from 'lib/types'
 import { fileSystemManager } from 'lang/std/fileSystemManager'
-<<<<<<< HEAD
 import { invoke } from '@tauri-apps/api/core'
-=======
->>>>>>> ed4e3df3
 
 export const BROWSER_FILE_NAME = 'new'
 
