import { App } from './App'
import {
  createBrowserRouter,
  createHashRouter,
  Outlet,
  redirect,
  RouterProvider,
} from 'react-router-dom'
import { ErrorPage } from './components/ErrorPage'
import { Settings } from './routes/Settings'
import { Telemetry } from './routes/Telemetry'
import Onboarding, { onboardingRoutes } from './routes/Onboarding'
import SignIn from './routes/SignIn'
import { Auth } from './Auth'
import { isDesktop } from './lib/isDesktop'
import Home from './routes/Home'
import { NetworkContext } from './hooks/useNetworkContext'
import { useNetworkStatus } from './hooks/useNetworkStatus'
import makeUrlPathRelative from './lib/makeUrlPathRelative'
import DownloadAppBanner from 'components/DownloadAppBanner'
import { WasmErrBanner } from 'components/WasmErrBanner'
import { CommandBar } from 'components/CommandBar/CommandBar'
import ModelingMachineProvider from 'components/ModelingMachineProvider'
import FileMachineProvider from 'components/FileMachineProvider'
import { MachineManagerProvider } from 'components/MachineManagerProvider'
import { PATHS } from 'lib/paths'
import {
  fileLoader,
  homeLoader,
  onboardingRedirectLoader,
  telemetryLoader,
} from 'lib/routeLoaders'
import LspProvider from 'components/LspProvider'
import { KclContextProvider } from 'lang/KclProvider'
import { ASK_TO_OPEN_QUERY_PARAM, BROWSER_PROJECT_NAME } from 'lib/constants'
import { CoreDumpManager } from 'lib/coredump'
import { codeManager, engineCommandManager } from 'lib/singletons'
import useHotkeyWrapper from 'lib/hotkeyWrapper'
import toast from 'react-hot-toast'
import { coreDump } from 'lang/wasm'
import { useMemo } from 'react'
import { AppStateProvider } from 'AppState'
import { reportRejection } from 'lib/trap'
import { RouteProvider } from 'components/RouteProvider'
import { ProjectsContextProvider } from 'components/ProjectsContextProvider'
<<<<<<< HEAD
import { useToken } from 'machines/appMachine'
import { AuthNavigationHandler } from 'components/AuthNavigationHandler'
=======
import { OpenInDesktopAppHandler } from 'components/OpenInDesktopAppHandler'
import { useToken } from 'machines/appMachine'
>>>>>>> 83974059

const createRouter = isDesktop() ? createHashRouter : createBrowserRouter

const router = createRouter([
  {
    id: PATHS.INDEX,
    element: (
<<<<<<< HEAD
      <AuthNavigationHandler>
        <RouteProvider>
          <LspProvider>
            <ProjectsContextProvider>
              <KclContextProvider>
                <AppStateProvider>
                  <MachineManagerProvider>
                    <Outlet />
                  </MachineManagerProvider>
                </AppStateProvider>
              </KclContextProvider>
            </ProjectsContextProvider>
          </LspProvider>
        </RouteProvider>
      </AuthNavigationHandler>
=======
      <OpenInDesktopAppHandler>
        <RouteProvider>
          <SettingsAuthProvider>
            <LspProvider>
              <ProjectsContextProvider>
                <KclContextProvider>
                  <AppStateProvider>
                    <MachineManagerProvider>
                      <Outlet />
                    </MachineManagerProvider>
                  </AppStateProvider>
                </KclContextProvider>
              </ProjectsContextProvider>
            </LspProvider>
          </SettingsAuthProvider>
        </RouteProvider>
      </OpenInDesktopAppHandler>
>>>>>>> 83974059
    ),
    errorElement: <ErrorPage />,
    children: [
      {
        path: PATHS.INDEX,
        loader: async ({ request }) => {
          const onDesktop = isDesktop()
          const url = new URL(request.url)
          if (onDesktop) {
            return redirect(PATHS.HOME + (url.search || ''))
          } else {
            const searchParams = new URLSearchParams(url.search)
            if (!searchParams.has(ASK_TO_OPEN_QUERY_PARAM)) {
              return redirect(
                PATHS.FILE + '/%2F' + BROWSER_PROJECT_NAME + (url.search || '')
              )
            }
          }
          return null
        },
      },
      {
        loader: fileLoader,
        id: PATHS.FILE,
        path: PATHS.FILE + '/:id',
        element: (
          <Auth>
            <FileMachineProvider>
              <ModelingMachineProvider>
                <CoreDump />
                <Outlet />
                <App />
                <CommandBar />
                {
                  // @ts-ignore
                  !isDesktop() && import.meta.env.PROD && <DownloadAppBanner />
                }
              </ModelingMachineProvider>
              <WasmErrBanner />
            </FileMachineProvider>
          </Auth>
        ),
        children: [
          {
            id: PATHS.FILE + 'SETTINGS',
            children: [
              {
                loader: onboardingRedirectLoader,
                index: true,
                element: <></>,
              },
              {
                path: makeUrlPathRelative(PATHS.SETTINGS),
                element: <Settings />,
              },
              {
                path: makeUrlPathRelative(PATHS.ONBOARDING.INDEX),
                element: <Onboarding />,
                children: onboardingRoutes,
              },
            ],
          },
          {
            id: PATHS.FILE + 'TELEMETRY',
            loader: telemetryLoader,
            children: [
              {
                path: makeUrlPathRelative(PATHS.TELEMETRY),
                element: <Telemetry />,
              },
            ],
          },
        ],
      },
      {
        path: PATHS.HOME,
        element: (
          <Auth>
            <Outlet />
            <Home />
            <CommandBar />
          </Auth>
        ),
        id: PATHS.HOME,
        loader: homeLoader,
        children: [
          {
            index: true,
            element: <></>,
            id: PATHS.HOME + 'SETTINGS',
          },
          {
            path: makeUrlPathRelative(PATHS.SETTINGS),
            element: <Settings />,
          },
          {
            path: makeUrlPathRelative(PATHS.TELEMETRY),
            loader: telemetryLoader,
            element: <Telemetry />,
          },
        ],
      },
      {
        path: PATHS.SIGN_IN,
        element: <SignIn />,
      },
    ],
  },
])

/**
 * All routes in the app, used in src/index.tsx
 * @returns RouterProvider
 */
export const Router = () => {
  const networkStatus = useNetworkStatus()

  return (
    <NetworkContext.Provider value={networkStatus}>
      <RouterProvider router={router} />
    </NetworkContext.Provider>
  )
}

function CoreDump() {
  const token = useToken()
  const coreDumpManager = useMemo(
    () => new CoreDumpManager(engineCommandManager, codeManager, token),
    []
  )
  useHotkeyWrapper(['mod + shift + .'], () => {
    toast
      .promise(
        coreDump(coreDumpManager, true),
        {
          loading: 'Starting core dump...',
          success: 'Core dump completed successfully',
          error: 'Error while exporting core dump',
        },
        {
          success: {
            // Note: this extended duration is especially important for Playwright e2e testing
            // default duration is 2000 - https://react-hot-toast.com/docs/toast#default-durations
            duration: 6000,
          },
        }
      )
      .catch(reportRejection)
  })
  return null
}<|MERGE_RESOLUTION|>--- conflicted
+++ resolved
@@ -43,13 +43,8 @@
 import { reportRejection } from 'lib/trap'
 import { RouteProvider } from 'components/RouteProvider'
 import { ProjectsContextProvider } from 'components/ProjectsContextProvider'
-<<<<<<< HEAD
 import { useToken } from 'machines/appMachine'
-import { AuthNavigationHandler } from 'components/AuthNavigationHandler'
-=======
 import { OpenInDesktopAppHandler } from 'components/OpenInDesktopAppHandler'
-import { useToken } from 'machines/appMachine'
->>>>>>> 83974059
 
 const createRouter = isDesktop() ? createHashRouter : createBrowserRouter
 
@@ -57,8 +52,7 @@
   {
     id: PATHS.INDEX,
     element: (
-<<<<<<< HEAD
-      <AuthNavigationHandler>
+      <OpenInDesktopAppHandler>
         <RouteProvider>
           <LspProvider>
             <ProjectsContextProvider>
@@ -72,26 +66,7 @@
             </ProjectsContextProvider>
           </LspProvider>
         </RouteProvider>
-      </AuthNavigationHandler>
-=======
-      <OpenInDesktopAppHandler>
-        <RouteProvider>
-          <SettingsAuthProvider>
-            <LspProvider>
-              <ProjectsContextProvider>
-                <KclContextProvider>
-                  <AppStateProvider>
-                    <MachineManagerProvider>
-                      <Outlet />
-                    </MachineManagerProvider>
-                  </AppStateProvider>
-                </KclContextProvider>
-              </ProjectsContextProvider>
-            </LspProvider>
-          </SettingsAuthProvider>
-        </RouteProvider>
       </OpenInDesktopAppHandler>
->>>>>>> 83974059
     ),
     errorElement: <ErrorPage />,
     children: [
