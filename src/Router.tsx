--- conflicted
+++ resolved
@@ -20,19 +20,11 @@
   PROJECT_ENTRYPOINT,
 } from './lib/tauriFS'
 import { metadata } from 'tauri-plugin-fs-extra-api'
-<<<<<<< HEAD
 import DownloadAppBanner from 'components/DownloadAppBanner'
 import { WasmErrBanner } from 'components/WasmErrBanner'
 import { SettingsAuthProvider } from 'components/SettingsAuthProvider'
 import { settingsMachine } from './machines/settingsMachine'
 import { SETTINGS_PERSIST_KEY } from 'lib/settings'
-=======
-import DownloadAppBanner from './components/DownloadAppBanner'
-import { WasmErrBanner } from './components/WasmErrBanner'
-import { SettingsAuthProvider } from './components/SettingsAuthProvider'
-import { settingsMachine } from './machines/settingsMachine'
-import { SETTINGS_PERSIST_KEY } from './lib/settings'
->>>>>>> 82fb2278
 import { ContextFrom } from 'xstate'
 import CommandBarProvider, {
   CommandBar,
