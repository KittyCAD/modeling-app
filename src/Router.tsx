import { App } from './App'
import {
  createBrowserRouter,
  createHashRouter,
  Outlet,
  redirect,
  RouterProvider,
} from 'react-router-dom'
import { ErrorPage } from './components/ErrorPage'
import { Settings } from './routes/Settings'
import { Telemetry } from './routes/Telemetry'
import Onboarding, { onboardingRoutes } from './routes/Onboarding'
import SignIn from './routes/SignIn'
import { Auth } from './Auth'
import { isDesktop } from './lib/isDesktop'
import Home from './routes/Home'
import { NetworkContext } from './hooks/useNetworkContext'
import { useNetworkStatus } from './hooks/useNetworkStatus'
import makeUrlPathRelative from './lib/makeUrlPathRelative'
import DownloadAppBanner from 'components/DownloadAppBanner'
import { WasmErrBanner } from 'components/WasmErrBanner'
import { CommandBar } from 'components/CommandBar/CommandBar'
import ModelingMachineProvider from 'components/ModelingMachineProvider'
import FileMachineProvider from 'components/FileMachineProvider'
import { MachineManagerProvider } from 'components/MachineManagerProvider'
import { PATHS } from 'lib/paths'
import {
  fileLoader,
  homeLoader,
  onboardingRedirectLoader,
  settingsLoader,
  telemetryLoader,
} from 'lib/routeLoaders'
import { CommandBarProvider } from 'components/CommandBar/CommandBarProvider'
import SettingsAuthProvider from 'components/SettingsAuthProvider'
import LspProvider from 'components/LspProvider'
import { KclContextProvider } from 'lang/KclProvider'
import { BROWSER_PROJECT_NAME } from 'lib/constants'
import { CoreDumpManager } from 'lib/coredump'
import { codeManager, engineCommandManager } from 'lib/singletons'
import { useSettingsAuthContext } from 'hooks/useSettingsAuthContext'
import useHotkeyWrapper from 'lib/hotkeyWrapper'
import toast from 'react-hot-toast'
import { coreDump } from 'lang/wasm'
import { useMemo } from 'react'
import { AppStateProvider } from 'AppState'
import { reportRejection } from 'lib/trap'
<<<<<<< HEAD
import { RouteProvider } from 'components/RouteProvider'
=======
import { ProjectsContextProvider } from 'components/ProjectsContextProvider'
>>>>>>> 0c6c646f

const createRouter = isDesktop() ? createHashRouter : createBrowserRouter

const router = createRouter([
  {
    loader: settingsLoader,
    id: PATHS.INDEX,
    // TODO: Re-evaluate if this is true
    /* Make sure auth is the outermost provider or else we will have
     * inefficient re-renders, use the react profiler to see. */
    element: (
      <CommandBarProvider>
<<<<<<< HEAD
        <RouteProvider>
          <SettingsAuthProvider>
            <LspProvider>
              <KclContextProvider>
                <AppStateProvider>
                  <Outlet />
                </AppStateProvider>
              </KclContextProvider>
            </LspProvider>
          </SettingsAuthProvider>
        </RouteProvider>
=======
        <SettingsAuthProvider>
          <LspProvider>
            <ProjectsContextProvider>
              <KclContextProvider>
                <AppStateProvider>
                  <MachineManagerProvider>
                    <Outlet />
                  </MachineManagerProvider>
                </AppStateProvider>
              </KclContextProvider>
            </ProjectsContextProvider>
          </LspProvider>
        </SettingsAuthProvider>
>>>>>>> 0c6c646f
      </CommandBarProvider>
    ),
    errorElement: <ErrorPage />,
    children: [
      {
        path: PATHS.INDEX,
        loader: async () => {
          const onDesktop = isDesktop()
          return onDesktop
            ? redirect(PATHS.HOME)
            : redirect(PATHS.FILE + '/%2F' + BROWSER_PROJECT_NAME)
        },
      },
      {
        loader: fileLoader,
        id: PATHS.FILE,
        path: PATHS.FILE + '/:id',
        element: (
          <Auth>
            <FileMachineProvider>
              <ModelingMachineProvider>
                <CoreDump />
                <Outlet />
                <App />
                <CommandBar />
                {
                  // @ts-ignore
                  !isDesktop() && import.meta.env.PROD && <DownloadAppBanner />
                }
              </ModelingMachineProvider>
              <WasmErrBanner />
            </FileMachineProvider>
          </Auth>
        ),
        children: [
          {
            id: PATHS.FILE + 'SETTINGS',
            loader: settingsLoader,
            children: [
              {
                loader: onboardingRedirectLoader,
                index: true,
                element: <></>,
              },
              {
                path: makeUrlPathRelative(PATHS.SETTINGS),
                element: <Settings />,
              },
              {
                path: makeUrlPathRelative(PATHS.ONBOARDING.INDEX),
                element: <Onboarding />,
                children: onboardingRoutes,
              },
            ],
          },
          {
            id: PATHS.FILE + 'TELEMETRY',
            loader: telemetryLoader,
            children: [
              {
                path: makeUrlPathRelative(PATHS.TELEMETRY),
                element: <Telemetry />,
              },
            ],
          },
        ],
      },
      {
        path: PATHS.HOME,
        element: (
          <Auth>
            <Outlet />
            <Home />
            <CommandBar />
          </Auth>
        ),
        id: PATHS.HOME,
        loader: homeLoader,
        children: [
          {
            index: true,
            element: <></>,
            id: PATHS.HOME + 'SETTINGS',
            loader: settingsLoader,
          },
          {
            path: makeUrlPathRelative(PATHS.SETTINGS),
            loader: settingsLoader,
            element: <Settings />,
          },
          {
            path: makeUrlPathRelative(PATHS.TELEMETRY),
            loader: telemetryLoader,
            element: <Telemetry />,
          },
        ],
      },
      {
        path: PATHS.SIGN_IN,
        element: <SignIn />,
      },
    ],
  },
])

/**
 * All routes in the app, used in src/index.tsx
 * @returns RouterProvider
 */
export const Router = () => {
  const networkStatus = useNetworkStatus()

  return (
    <NetworkContext.Provider value={networkStatus}>
      <RouterProvider router={router} />
    </NetworkContext.Provider>
  )
}

function CoreDump() {
  const { auth } = useSettingsAuthContext()
  const token = auth?.context?.token
  const coreDumpManager = useMemo(
    () => new CoreDumpManager(engineCommandManager, codeManager, token),
    []
  )
  useHotkeyWrapper(['mod + shift + .'], () => {
    toast
      .promise(
        coreDump(coreDumpManager, true),
        {
          loading: 'Starting core dump...',
          success: 'Core dump completed successfully',
          error: 'Error while exporting core dump',
        },
        {
          success: {
            // Note: this extended duration is especially important for Playwright e2e testing
            // default duration is 2000 - https://react-hot-toast.com/docs/toast#default-durations
            duration: 6000,
          },
        }
      )
      .catch(reportRejection)
  })
  return null
}<|MERGE_RESOLUTION|>--- conflicted
+++ resolved
@@ -45,11 +45,8 @@
 import { useMemo } from 'react'
 import { AppStateProvider } from 'AppState'
 import { reportRejection } from 'lib/trap'
-<<<<<<< HEAD
 import { RouteProvider } from 'components/RouteProvider'
-=======
 import { ProjectsContextProvider } from 'components/ProjectsContextProvider'
->>>>>>> 0c6c646f
 
 const createRouter = isDesktop() ? createHashRouter : createBrowserRouter
 
@@ -62,19 +59,7 @@
      * inefficient re-renders, use the react profiler to see. */
     element: (
       <CommandBarProvider>
-<<<<<<< HEAD
         <RouteProvider>
-          <SettingsAuthProvider>
-            <LspProvider>
-              <KclContextProvider>
-                <AppStateProvider>
-                  <Outlet />
-                </AppStateProvider>
-              </KclContextProvider>
-            </LspProvider>
-          </SettingsAuthProvider>
-        </RouteProvider>
-=======
         <SettingsAuthProvider>
           <LspProvider>
             <ProjectsContextProvider>
@@ -88,7 +73,7 @@
             </ProjectsContextProvider>
           </LspProvider>
         </SettingsAuthProvider>
->>>>>>> 0c6c646f
+        </RouteProvider>
       </CommandBarProvider>
     ),
     errorElement: <ErrorPage />,
