--- conflicted
+++ resolved
@@ -33,12 +33,9 @@
 import { deg2Rad } from 'lib/utils2d'
 import * as TWEEN from '@tweenjs/tween.js'
 import { MouseGuard, cameraMouseDragGuards } from 'lib/cameraControls'
-<<<<<<< HEAD
 import { useGlobalStateContext } from 'hooks/useGlobalStateContext'
-=======
 import { SourceRange } from 'lang/wasm'
 import { useStore } from 'useStore'
->>>>>>> 5df70ad9
 
 type SendType = ReturnType<typeof useModelingContext>['send']
 
@@ -754,7 +751,29 @@
 
 export const setupSingleton = new SetupSingleton()
 
-<<<<<<< HEAD
+function useShouldHideScene(): { hideClient: boolean; hideServer: boolean } {
+  const [isCamMoving, setIsCamMoving] = useState(false)
+  const [isTween, setIsTween] = useState(false)
+
+  const { state } = useModelingContext()
+
+  useEffect(() => {
+    setupSingleton.setIsCamMovingCallback((isMoving, isTween) => {
+      setIsCamMoving(isMoving)
+      setIsTween(isTween)
+    })
+  }, [])
+
+  if (DEBUG_SHOW_BOTH_SCENES || !isCamMoving)
+    return { hideClient: false, hideServer: false }
+  let hideServer = state.matches('Sketch')
+  if (isTween) {
+    hideServer = false
+  }
+
+  return { hideClient: !hideServer, hideServer }
+}
+
 export const ClientSideScene = ({
   cameraControls,
 }: {
@@ -762,32 +781,6 @@
     typeof useGlobalStateContext
   >['settings']['context']['cameraControls']
 }) => {
-=======
-function useShouldHideScene(): { hideClient: boolean; hideServer: boolean } {
-  const [isCamMoving, setIsCamMoving] = useState(false)
-  const [isTween, setIsTween] = useState(false)
-
-  const { state } = useModelingContext()
-
-  useEffect(() => {
-    setupSingleton.setIsCamMovingCallback((isMoving, isTween) => {
-      setIsCamMoving(isMoving)
-      setIsTween(isTween)
-    })
-  }, [])
-
-  if (DEBUG_SHOW_BOTH_SCENES || !isCamMoving)
-    return { hideClient: false, hideServer: false }
-  let hideServer = state.matches('Sketch')
-  if (isTween) {
-    hideServer = false
-  }
-
-  return { hideClient: !hideServer, hideServer }
-}
-
-export const ClientSideScene = () => {
->>>>>>> 5df70ad9
   const canvasRef = useRef<HTMLDivElement>(null)
   const { state, send } = useModelingContext()
   const { hideClient, hideServer } = useShouldHideScene()
