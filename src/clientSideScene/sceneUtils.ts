// 63.5 is definitely a bit of a magic number, play with it until it looked right
// if it were 64, that would feel like it's something in the engine where a random

// power of 2 is used, but it's the 0.5 seems to make things look much more correct
export const ZOOM_MAGIC_NUMBER = 63.5

export const INTERSECTION_PLANE_LAYER = 1
export const SKETCH_LAYER = 2

// redundant types so that it can be changed temporarily but CI will catch the wrong type
export const DEBUG_SHOW_INTERSECTION_PLANE = false
export const DEBUG_SHOW_BOTH_SCENES = false

export const RAYCASTABLE_PLANE = 'raycastable-plane'
export const SKETCH_SOLVE_GROUP = 'sketchSolveGroup'

export const X_AXIS = 'xAxis'
export const Y_AXIS = 'yAxis'
/** If a segment angle is less than this many degrees off a meanginful angle it'll snap to it */
export const ANGLE_SNAP_THRESHOLD_DEGREES = 3
/** the THREEjs representation of the group surrounding a "snapped" point that is not yet placed */
export const DRAFT_POINT_GROUP = 'draft-point-group'
/** the THREEjs representation of a "snapped" point that is not yet placed */
export const DRAFT_POINT = 'draft-point'
export const AXIS_GROUP = 'axisGroup'
export const SKETCH_GROUP_SEGMENTS = 'sketch-group-segments'
export const ARROWHEAD = 'arrowhead'
export const SEGMENT_LENGTH_LABEL = 'segment-length-label'
export const SEGMENT_LENGTH_LABEL_TEXT = 'segment-length-label-text'
<<<<<<< HEAD
export const SEGMENT_LENGTH_LABEL_OFFSET_PX = 30
export const CIRCLE_3_POINT_DRAFT_POINT = 'circle-3-point-draft-point'
export const CIRCLE_3_POINT_DRAFT_CIRCLE = 'circle-3-point-draft-circle'
export const SKETCH_POINT_HANDLE = 'sketch-point-handle'

export function getSceneScale(
  camera: PerspectiveCamera | OrthographicCamera,
  target: Vector3
): number {
  const distance =
    camera instanceof PerspectiveCamera
      ? camera.position.distanceTo(target)
      : 63.7942123 / camera.zoom

  if (distance <= 20) return 0.1
  else if (distance > 20 && distance <= 200) return 1
  else if (distance > 200 && distance <= 2000) return 10
  else if (distance > 2000 && distance <= 20000) return 100
  else if (distance > 20000) return 1000

  return 1
}
=======
export const SEGMENT_LENGTH_LABEL_OFFSET_PX = 30
>>>>>>> 26751ad5
<|MERGE_RESOLUTION|>--- conflicted
+++ resolved
@@ -1,5 +1,7 @@
 // 63.5 is definitely a bit of a magic number, play with it until it looked right
 // if it were 64, that would feel like it's something in the engine where a random
+
+import type { OrthographicCamera, PerspectiveCamera, Vector3 } from "three"
 
 // power of 2 is used, but it's the 0.5 seems to make things look much more correct
 export const ZOOM_MAGIC_NUMBER = 63.5
@@ -27,7 +29,6 @@
 export const ARROWHEAD = 'arrowhead'
 export const SEGMENT_LENGTH_LABEL = 'segment-length-label'
 export const SEGMENT_LENGTH_LABEL_TEXT = 'segment-length-label-text'
-<<<<<<< HEAD
 export const SEGMENT_LENGTH_LABEL_OFFSET_PX = 30
 export const CIRCLE_3_POINT_DRAFT_POINT = 'circle-3-point-draft-point'
 export const CIRCLE_3_POINT_DRAFT_CIRCLE = 'circle-3-point-draft-circle'
@@ -49,7 +50,4 @@
   else if (distance > 20000) return 1000
 
   return 1
-}
-=======
-export const SEGMENT_LENGTH_LABEL_OFFSET_PX = 30
->>>>>>> 26751ad5
+}