import { Coords2d } from 'lang/std/sketch'
import { SegmentInputs } from 'lang/std/stdTypes'
import { PathToNode, Sketch, getTangentialArcToInfo } from 'lang/wasm'
import { Selections } from 'lib/selections'
import { sceneInfra } from 'lib/singletons'
import { Themes, getThemeColorForThreeJs } from 'lib/theme'
import { err } from 'lib/trap'
import { isClockwise, normaliseAngle, roundOff } from 'lib/utils'
import { getTangentPointFromPreviousArc } from 'lib/utils2d'
import { commandBarActor } from 'machines/commandBarMachine'
import {
  SegmentOverlay,
  SegmentOverlayPayload,
  SegmentOverlays,
} from 'machines/modelingMachine'
import {
  BoxGeometry,
  BufferGeometry,
  CatmullRomCurve3,
  ConeGeometry,
  CurvePath,
  EllipseCurve,
  ExtrudeGeometry,
  Group,
  Line,
  LineBasicMaterial,
  LineCurve3,
  LineDashedMaterial,
  Mesh,
  MeshBasicMaterial,
  NormalBufferAttributes,
  Points,
  PointsMaterial,
  Shape,
  SphereGeometry,
  Texture,
  Vector2,
  Vector3,
} from 'three'
import { CSS2DObject } from 'three/examples/jsm/renderers/CSS2DRenderer'
import { mergeGeometries } from 'three/examples/jsm/utils/BufferGeometryUtils.js'

import { calculate_circle_from_3_points } from '@rust/kcl-wasm-lib/pkg/kcl_wasm_lib'

import {
  ARC_ANGLE_END,
  ARC_ANGLE_REFERENCE_LINE,
  ARC_CENTER_TO_FROM,
  ARC_CENTER_TO_TO,
  ARC_SEGMENT,
  ARC_SEGMENT_BODY,
  ARC_SEGMENT_DASH,
  CIRCLE_CENTER_HANDLE,
  CIRCLE_SEGMENT,
  CIRCLE_SEGMENT_BODY,
  CIRCLE_SEGMENT_DASH,
  CIRCLE_THREE_POINT_HANDLE1,
  CIRCLE_THREE_POINT_HANDLE2,
  CIRCLE_THREE_POINT_HANDLE3,
  CIRCLE_THREE_POINT_SEGMENT,
  CIRCLE_THREE_POINT_SEGMENT_BODY,
  CIRCLE_THREE_POINT_SEGMENT_DASH,
  EXTRA_SEGMENT_HANDLE,
  EXTRA_SEGMENT_OFFSET_PX,
  HIDE_HOVER_SEGMENT_LENGTH,
  HIDE_SEGMENT_LENGTH,
  PROFILE_START,
  SEGMENT_WIDTH_PX,
  STRAIGHT_SEGMENT,
  STRAIGHT_SEGMENT_BODY,
  STRAIGHT_SEGMENT_DASH,
  TANGENTIAL_ARC_TO_SEGMENT,
  TANGENTIAL_ARC_TO_SEGMENT_BODY,
  TANGENTIAL_ARC_TO__SEGMENT_DASH,
  THREE_POINT_ARC_HANDLE2,
  THREE_POINT_ARC_HANDLE3,
  THREE_POINT_ARC_SEGMENT,
  THREE_POINT_ARC_SEGMENT_BODY,
  THREE_POINT_ARC_SEGMENT_DASH,
<<<<<<< HEAD
  THREE_POINT_ARC_HANDLE2,
  THREE_POINT_ARC_HANDLE3,
  STRAIGHT_SEGMENT_SNAP_LINE,
=======
  getParentGroup,
>>>>>>> 964d81dc
} from './sceneEntities'
import {
  ARROWHEAD,
  DRAFT_POINT,
  SEGMENT_LENGTH_LABEL,
  SEGMENT_LENGTH_LABEL_OFFSET_PX,
  SEGMENT_LENGTH_LABEL_TEXT,
  SceneInfra,
} from './sceneInfra'

const ANGLE_INDICATOR_RADIUS = 30 // in px
interface CreateSegmentArgs {
  input: SegmentInputs
  prevSegment: Sketch['paths'][number]
  id: string
  pathToNode: PathToNode
  isDraftSegment?: boolean
  scale?: number
  callExpName: string
  texture: Texture
  theme: Themes
  isSelected?: boolean
  sceneInfra: SceneInfra
  selection?: Selections
}

interface UpdateSegmentArgs {
  input: SegmentInputs
  prevSegment: Sketch['paths'][number]
  group: Group
  sceneInfra: SceneInfra
  scale?: number
}

interface CreateSegmentResult {
  group: Group
  updateOverlaysCallback: () => SegmentOverlayPayload | null
}

export interface SegmentUtils {
  /**
   * the init is responsible for adding all of the correct entities to the group with important details like `mesh.name = ...`
   * as these act like handles later
   *
   * It's **Not** responsible for doing all calculations to size and position the entities as this would be duplicated in the update function
   * Which should instead be called at the end of the init function
   */
  init: (args: CreateSegmentArgs) => CreateSegmentResult | Error
  /**
   * The update function is responsible for updating the group with the correct size and position of the entities
   * It should be called at the end of the init function and return a callback that can be used to update the overlay
   *
   * It returns a callback for updating the overlays, this is so the overlays do not have to update at the same pace threeJs does
   * This is useful for performance reasons
   */
  update: (
    args: UpdateSegmentArgs
  ) => CreateSegmentResult['updateOverlaysCallback'] | Error
}

class StraightSegment implements SegmentUtils {
  init: SegmentUtils['init'] = ({
    input,
    id,
    pathToNode,
    isDraftSegment,
    scale = 1,
    callExpName,
    texture,
    theme,
    isSelected = false,
    sceneInfra,
    prevSegment,
    selection,
  }) => {
    if (input.type !== 'straight-segment')
      return new Error('Invalid segment type')
    const { from, to } = input
    const baseColor =
      callExpName === 'close' ? 0x444444 : getThemeColorForThreeJs(theme)
    const color = isSelected ? 0x0000ff : baseColor
    const meshType = isDraftSegment
      ? STRAIGHT_SEGMENT_DASH
      : STRAIGHT_SEGMENT_BODY

    const segmentGroup = new Group()
    const shape = new Shape()
    const line = new LineCurve3(
      new Vector3(from[0], from[1], 0),
      new Vector3(to[0], to[1], 0)
    )
    const geometry = new ExtrudeGeometry(shape, {
      steps: 2,
      bevelEnabled: false,
      extrudePath: line,
    })
    const body = new MeshBasicMaterial({ color })
    const mesh = new Mesh(geometry, body)

    mesh.userData.type = meshType
    mesh.name = meshType
    segmentGroup.name = STRAIGHT_SEGMENT
    segmentGroup.userData = {
      type: STRAIGHT_SEGMENT,
      draft: isDraftSegment,
      id,
      from,
      to,
      pathToNode,
      isSelected,
      callExpName,
      baseColor,
      selection,
    }

    // All segment types get an extra segment handle,
    // Which is a little plus sign that appears at the origin of the segment
    // and can be dragged to insert a new segment
    const extraSegmentGroup = createExtraSegmentHandle(scale, texture, theme)

    // Segment decorators that only apply to non-close segments
    if (callExpName !== 'close') {
      // an arrowhead that appears at the end of the segment
      const arrowGroup = createArrowhead(scale, theme, color)
      // A length indicator that appears at the midpoint of the segment
      const lengthIndicatorGroup = createLengthIndicator({
        from,
        to,
        scale,
      })
      segmentGroup.add(arrowGroup)
      segmentGroup.add(lengthIndicatorGroup)
    }

    if (isDraftSegment) {
      const snapLine = createLine({
        from: [0, 0],
        to: [0, 0],
        color: 0xcccccc,
      })
      snapLine.name = STRAIGHT_SEGMENT_SNAP_LINE
      segmentGroup.add(snapLine)
      segmentGroup.add(mesh, extraSegmentGroup)
    }

    let updateOverlaysCallback = this.update({
      prevSegment,
      input,
      group: segmentGroup,
      scale,
      sceneInfra,
    })
    if (err(updateOverlaysCallback)) return updateOverlaysCallback

    return {
      group: segmentGroup,
      updateOverlaysCallback,
    }
  }

  update: SegmentUtils['update'] = ({
    input,
    group,
    scale = 1,
    sceneInfra,
  }) => {
    if (input.type !== 'straight-segment')
      return new Error('Invalid segment type')
    const { from, to } = input
    group.userData.from = from
    group.userData.to = to
    const shape = new Shape()
    shape.moveTo(0, (-SEGMENT_WIDTH_PX / 2) * scale) // The width of the line in px (2.4px in this case)
    shape.lineTo(0, (SEGMENT_WIDTH_PX / 2) * scale)
    const arrowGroup = group.getObjectByName(ARROWHEAD) as Group
    const labelGroup = group.getObjectByName(SEGMENT_LENGTH_LABEL) as Group

    const length = Math.sqrt(
      Math.pow(to[0] - from[0], 2) + Math.pow(to[1] - from[1], 2)
    )

    const pxLength = length / scale
    const shouldHideIdle = pxLength < HIDE_SEGMENT_LENGTH
    const shouldHideHover = pxLength < HIDE_HOVER_SEGMENT_LENGTH

    const hoveredParent =
      sceneInfra.hoveredObject &&
      getParentGroup(sceneInfra.hoveredObject, [STRAIGHT_SEGMENT])
    let isHandlesVisible = !shouldHideIdle
    if (hoveredParent && hoveredParent?.uuid === group?.uuid) {
      isHandlesVisible = !shouldHideHover
    }

    const dir = new Vector3()
      .subVectors(
        new Vector3(to[0], to[1], 0),
        new Vector3(from[0], from[1], 0)
      )
      .normalize()

    if (arrowGroup) {
      arrowGroup.position.set(to[0], to[1], 0)
      arrowGroup.quaternion.setFromUnitVectors(new Vector3(0, 1, 0), dir)
      arrowGroup.scale.set(scale, scale, scale)
      arrowGroup.visible = isHandlesVisible
    }

    const snapLine = group.getObjectByName(STRAIGHT_SEGMENT_SNAP_LINE) as Line
    if (snapLine) {
      snapLine.visible = !!input.snap
      if (snapLine.visible) {
        const snapLineFrom = to
        const snapLineTo = new Vector3(to[0], to[1], 0).addScaledVector(
          dir,
          // Draw a large enough line that reaches the screen edge
          // Cleaner way would be to draw in screen space
          9999999 * scale
        )
        updateLine(snapLine, {
          from: snapLineFrom,
          to: [snapLineTo.x, snapLineTo.y],
          scale,
        })
      }
    }

    const extraSegmentGroup = group.getObjectByName(EXTRA_SEGMENT_HANDLE)
    if (extraSegmentGroup) {
      const offsetFromBase = new Vector2(to[0] - from[0], to[1] - from[1])
        .normalize()
        .multiplyScalar(EXTRA_SEGMENT_OFFSET_PX * scale)
      extraSegmentGroup.position.set(
        from[0] + offsetFromBase.x,
        from[1] + offsetFromBase.y,
        0
      )
      extraSegmentGroup.scale.set(scale, scale, scale)
      extraSegmentGroup.visible = isHandlesVisible
    }

    if (labelGroup) {
      const labelWrapper = labelGroup.getObjectByName(
        SEGMENT_LENGTH_LABEL_TEXT
      ) as CSS2DObject
      const labelWrapperElem = labelWrapper.element as HTMLDivElement
      const label = labelWrapperElem.children[0] as HTMLParagraphElement
      label.innerText = `${roundOff(length)}`
      label.classList.add(SEGMENT_LENGTH_LABEL_TEXT)
      const slope = (to[1] - from[1]) / (to[0] - from[0])
      let slopeAngle = ((Math.atan(slope) * 180) / Math.PI) * -1
      label.style.setProperty('--degree', `${slopeAngle}deg`)
      label.style.setProperty('--x', `0px`)
      label.style.setProperty('--y', `0px`)
      labelWrapper.position.set((from[0] + to[0]) / 2, (from[1] + to[1]) / 2, 0)
      labelGroup.visible = isHandlesVisible
    }

    const straightSegmentBody = group.children.find(
      (child) => child.userData.type === STRAIGHT_SEGMENT_BODY
    ) as Mesh
    if (straightSegmentBody) {
      const line = new LineCurve3(
        new Vector3(from[0], from[1], 0),
        new Vector3(to[0], to[1], 0)
      )
      straightSegmentBody.geometry = new ExtrudeGeometry(shape, {
        steps: 2,
        bevelEnabled: false,
        extrudePath: line,
      })
    }
    const straightSegmentBodyDashed = group.children.find(
      (child) => child.userData.type === STRAIGHT_SEGMENT_DASH
    ) as Mesh
    if (straightSegmentBodyDashed) {
      straightSegmentBodyDashed.geometry = dashedStraight(
        from,
        to,
        shape,
        scale
      )
    }
    return () =>
      sceneInfra.updateOverlayDetails({
        handle: arrowGroup,
        group,
        isHandlesVisible,
        from,
        to,
        hasThreeDotMenu: true,
      })
  }
}

class TangentialArcToSegment implements SegmentUtils {
  init: SegmentUtils['init'] = ({
    prevSegment,
    input,
    id,
    pathToNode,
    isDraftSegment,
    scale = 1,
    texture,
    theme,
    isSelected,
    sceneInfra,
  }) => {
    if (input.type !== 'straight-segment')
      return new Error('Invalid segment type')
    const { from, to } = input
    const meshName = isDraftSegment
      ? TANGENTIAL_ARC_TO__SEGMENT_DASH
      : TANGENTIAL_ARC_TO_SEGMENT_BODY

    const group = new Group()
    const geometry = createArcGeometry({
      center: [0, 0],
      radius: 1,
      startAngle: 0,
      endAngle: 1,
      ccw: true,
      isDashed: isDraftSegment,
      scale,
    })
    const baseColor = getThemeColorForThreeJs(theme)
    const color = isSelected ? 0x0000ff : baseColor
    const body = new MeshBasicMaterial({ color })
    const mesh = new Mesh(geometry, body)
    const arrowGroup = createArrowhead(scale, theme, color)
    const extraSegmentGroup = createExtraSegmentHandle(scale, texture, theme)

    group.name = TANGENTIAL_ARC_TO_SEGMENT
    mesh.userData.type = meshName
    mesh.name = meshName
    group.userData = {
      type: TANGENTIAL_ARC_TO_SEGMENT,
      draft: isDraftSegment,
      id,
      from,
      to,
      prevSegment,
      pathToNode,
      isSelected,
      baseColor,
    }

    group.add(mesh, arrowGroup, extraSegmentGroup)
    const updateOverlaysCallback = this.update({
      prevSegment,
      input,
      group,
      scale,
      sceneInfra,
    })
    if (err(updateOverlaysCallback)) return updateOverlaysCallback

    return {
      group,
      updateOverlaysCallback,
    }
  }

  update: SegmentUtils['update'] = ({
    prevSegment,
    input,
    group,
    scale = 1,
    sceneInfra,
  }) => {
    if (input.type !== 'straight-segment')
      return new Error('Invalid segment type')
    const { from, to } = input
    group.userData.from = from
    group.userData.to = to
    group.userData.prevSegment = prevSegment
    const arrowGroup = group.getObjectByName(ARROWHEAD) as Group
    const extraSegmentGroup = group.getObjectByName(EXTRA_SEGMENT_HANDLE)

    const arcInfo = getTangentialArcToInfo({
      arcStartPoint: from,
      arcEndPoint: to,
      tanPreviousPoint: getTanPreviousPoint(prevSegment),
      obtuse: true,
    })

    const pxLength = arcInfo.arcLength / scale
    const shouldHideIdle = pxLength < HIDE_SEGMENT_LENGTH
    const shouldHideHover = pxLength < HIDE_HOVER_SEGMENT_LENGTH

    const hoveredParent =
      sceneInfra?.hoveredObject &&
      getParentGroup(sceneInfra.hoveredObject, [TANGENTIAL_ARC_TO_SEGMENT])
    let isHandlesVisible = !shouldHideIdle
    if (hoveredParent && hoveredParent?.uuid === group?.uuid) {
      isHandlesVisible = !shouldHideHover
    }

    if (arrowGroup) {
      arrowGroup.position.set(to[0], to[1], 0)

      const arrowheadAngle =
        arcInfo.endAngle + (Math.PI / 2) * (arcInfo.ccw ? 1 : -1)
      arrowGroup.quaternion.setFromUnitVectors(
        new Vector3(0, 1, 0),
        new Vector3(Math.cos(arrowheadAngle), Math.sin(arrowheadAngle), 0)
      )
      arrowGroup.scale.set(scale, scale, scale)
      arrowGroup.visible = isHandlesVisible
    }

    if (extraSegmentGroup) {
      const circumferenceInPx = (2 * Math.PI * arcInfo.radius) / scale
      const extraSegmentAngleDelta =
        (EXTRA_SEGMENT_OFFSET_PX / circumferenceInPx) * Math.PI * 2
      const extraSegmentAngle =
        arcInfo.startAngle + (arcInfo.ccw ? 1 : -1) * extraSegmentAngleDelta
      const extraSegmentOffset = new Vector2(
        Math.cos(extraSegmentAngle) * arcInfo.radius,
        Math.sin(extraSegmentAngle) * arcInfo.radius
      )
      extraSegmentGroup.position.set(
        arcInfo.center[0] + extraSegmentOffset.x,
        arcInfo.center[1] + extraSegmentOffset.y,
        0
      )
      extraSegmentGroup.scale.set(scale, scale, scale)
      extraSegmentGroup.visible = isHandlesVisible
    }

    const tangentialArcToSegmentBody = group.children.find(
      (child) => child.userData.type === TANGENTIAL_ARC_TO_SEGMENT_BODY
    ) as Mesh

    if (tangentialArcToSegmentBody) {
      const newGeo = createArcGeometry({ ...arcInfo, scale })
      tangentialArcToSegmentBody.geometry = newGeo
    }
    const tangentialArcToSegmentBodyDashed = group.getObjectByName(
      TANGENTIAL_ARC_TO__SEGMENT_DASH
    )
    if (tangentialArcToSegmentBodyDashed instanceof Mesh) {
      tangentialArcToSegmentBodyDashed.geometry = createArcGeometry({
        ...arcInfo,
        isDashed: true,
        scale,
      })
    }
    const angle = normaliseAngle(
      (arcInfo.endAngle * 180) / Math.PI + (arcInfo.ccw ? 90 : -90)
    )
    return () =>
      sceneInfra.updateOverlayDetails({
        handle: arrowGroup,
        group,
        isHandlesVisible,
        from,
        to,
        angle,
        hasThreeDotMenu: true,
      })
  }
}

export function getTanPreviousPoint(prevSegment: Sketch['paths'][number]) {
  let previousPoint = prevSegment.from
  if (prevSegment.type === 'TangentialArcTo') {
    previousPoint = getTangentPointFromPreviousArc(
      prevSegment.center,
      prevSegment.ccw,
      prevSegment.to
    )
  } else if (prevSegment.type === 'ArcThreePoint') {
    const arcDetails = calculate_circle_from_3_points(
      prevSegment.p1[0],
      prevSegment.p1[1],
      prevSegment.p2[0],
      prevSegment.p2[1],
      prevSegment.p3[0],
      prevSegment.p3[1]
    )
    previousPoint = getTangentPointFromPreviousArc(
      [arcDetails.center_x, arcDetails.center_y],
      !isClockwise([prevSegment.p1, prevSegment.p2, prevSegment.p3]),
      prevSegment.p3
    )
  }
  return previousPoint
}

class CircleSegment implements SegmentUtils {
  init: SegmentUtils['init'] = ({
    prevSegment,
    input,
    id,
    pathToNode,
    isDraftSegment,
    scale = 1,
    theme,
    isSelected,
    sceneInfra,
  }) => {
    if (input.type !== 'arc-segment') {
      return new Error('Invalid segment type')
    }
    const { from, center, radius } = input
    const baseColor = getThemeColorForThreeJs(theme)
    const color = isSelected ? 0x0000ff : baseColor

    const group = new Group()
    const geometry = createArcGeometry({
      center,
      radius,
      startAngle: 0,
      endAngle: Math.PI * 2,
      ccw: true,
      isDashed: isDraftSegment,
      scale,
    })
    const mat = new MeshBasicMaterial({ color })
    const arcMesh = new Mesh(geometry, mat)
    const meshType = isDraftSegment ? CIRCLE_SEGMENT_DASH : CIRCLE_SEGMENT_BODY
    const arrowGroup = createArrowhead(scale, theme, color)
    const circleCenterGroup = createCircleCenterHandle(scale, theme, color)
    // A radius indicator that appears from the center to the perimeter
    const radiusIndicatorGroup = createLengthIndicator({
      from: center,
      to: [center[0] + radius, center[1]],
      scale,
    })

    arcMesh.userData.type = meshType
    arcMesh.name = meshType
    group.userData = {
      type: CIRCLE_SEGMENT,
      draft: isDraftSegment,
      id,
      from,
      radius,
      center,
      ccw: true,
      prevSegment,
      pathToNode,
      isSelected,
      baseColor,
    }
    group.name = CIRCLE_SEGMENT

    group.add(arcMesh, arrowGroup, circleCenterGroup, radiusIndicatorGroup)
    const updateOverlaysCallback = this.update({
      prevSegment,
      input,
      group,
      scale,
      sceneInfra,
    })
    if (err(updateOverlaysCallback)) return updateOverlaysCallback

    return {
      group,
      updateOverlaysCallback,
    }
  }
  update: SegmentUtils['update'] = ({
    prevSegment,
    input,
    group,
    scale = 1,
    sceneInfra,
  }) => {
    if (input.type !== 'arc-segment') {
      return new Error('Invalid segment type')
    }
    const { from, center, radius } = input
    group.userData.from = from
    group.userData.center = center
    group.userData.radius = radius
    group.userData.prevSegment = prevSegment
    const arrowGroup = group.getObjectByName(ARROWHEAD) as Group
    const radiusLengthIndicator = group.getObjectByName(
      SEGMENT_LENGTH_LABEL
    ) as Group
    const circleCenterHandle = group.getObjectByName(
      CIRCLE_CENTER_HANDLE
    ) as Group

    const pxLength = (2 * radius * Math.PI) / scale
    const shouldHideIdle = pxLength < HIDE_SEGMENT_LENGTH
    const shouldHideHover = pxLength < HIDE_HOVER_SEGMENT_LENGTH

    const hoveredParent =
      sceneInfra.hoveredObject &&
      getParentGroup(sceneInfra.hoveredObject, [CIRCLE_SEGMENT])
    let isHandlesVisible = !shouldHideIdle
    if (hoveredParent && hoveredParent?.uuid === group?.uuid) {
      isHandlesVisible = !shouldHideHover
    }

    if (arrowGroup) {
      // The arrowhead is placed at the perimeter of the circle,
      // pointing up and to the right
      const arrowPoint = {
        x: center[0] + Math.cos(Math.PI / 4) * radius,
        y: center[1] + Math.sin(Math.PI / 4) * radius,
      }

      arrowGroup.position.set(arrowPoint.x, arrowPoint.y, 0)

      const arrowheadAngle = Math.PI / 4
      arrowGroup.quaternion.setFromUnitVectors(
        new Vector3(0, 1, 0),
        new Vector3(Math.cos(arrowheadAngle), Math.sin(arrowheadAngle), 0)
      )
      arrowGroup.scale.set(scale, scale, scale)
      arrowGroup.visible = isHandlesVisible
    }

    if (radiusLengthIndicator) {
      // The radius indicator is placed halfway between the center and the start angle point
      const indicatorPoint = {
        x: center[0] + (Math.cos(Math.PI / 4) * radius) / 2,
        y: center[1] + (Math.sin(Math.PI / 4) * radius) / 2,
      }
      const labelWrapper = radiusLengthIndicator.getObjectByName(
        SEGMENT_LENGTH_LABEL_TEXT
      ) as CSS2DObject
      const labelWrapperElem = labelWrapper.element as HTMLDivElement
      const label = labelWrapperElem.children[0] as HTMLParagraphElement
      label.innerText = `${roundOff(radius)}`
      label.classList.add(SEGMENT_LENGTH_LABEL_TEXT)

      // Calculate the angle for the label
      const isPlaneBackFace = center[0] > indicatorPoint.x
      label.style.setProperty(
        '--degree',
        `${isPlaneBackFace ? '45' : '-45'}deg`
      )
      label.style.setProperty('--x', `0px`)
      label.style.setProperty('--y', `0px`)
      labelWrapper.position.set(indicatorPoint.x, indicatorPoint.y, 0)
      radiusLengthIndicator.visible = isHandlesVisible
    }

    if (circleCenterHandle) {
      circleCenterHandle.position.set(center[0], center[1], 0)
      circleCenterHandle.scale.set(scale, scale, scale)
      circleCenterHandle.visible = isHandlesVisible
    }

    const circleSegmentBody = group.children.find(
      (child) => child.userData.type === CIRCLE_SEGMENT_BODY
    ) as Mesh

    if (circleSegmentBody) {
      const newGeo = createArcGeometry({
        radius,
        center,
        startAngle: 0,
        endAngle: Math.PI * 2,
        ccw: true,
        scale,
      })
      circleSegmentBody.geometry = newGeo
    }
    const circleSegmentBodyDashed = group.getObjectByName(CIRCLE_SEGMENT_DASH)
    if (circleSegmentBodyDashed instanceof Mesh) {
      // consider throttling the whole updateTangentialArcToSegment
      // if there are more perf considerations going forward
      circleSegmentBodyDashed.geometry = createArcGeometry({
        center,
        radius,
        ccw: true,
        // make the start end where the handle is
        startAngle: Math.PI * 0.25,
        endAngle: Math.PI * 2.25,
        isDashed: true,
        scale,
      })
    }
    return () =>
      sceneInfra.updateOverlayDetails({
        handle: arrowGroup,
        group,
        isHandlesVisible,
        from: from,
        to: [center[0], center[1]],
        angle: Math.PI / 4,
        hasThreeDotMenu: true,
      })
  }
}

class CircleThreePointSegment implements SegmentUtils {
  init: SegmentUtils['init'] = ({
    input,
    id,
    pathToNode,
    isDraftSegment,
    scale = 1,
    theme,
    isSelected = false,
    sceneInfra,
    prevSegment,
  }) => {
    if (input.type !== 'circle-three-point-segment') {
      return new Error('Invalid segment type')
    }
    const { p1, p2, p3 } = input
    const { center_x, center_y, radius } = calculate_circle_from_3_points(
      p1[0],
      p1[1],
      p2[0],
      p2[1],
      p3[0],
      p3[1]
    )
    const center: [number, number] = [center_x, center_y]
    const baseColor = getThemeColorForThreeJs(theme)
    const color = isSelected ? 0x0000ff : baseColor

    const group = new Group()
    const geometry = createArcGeometry({
      center,
      radius,
      startAngle: 0,
      endAngle: Math.PI * 2,
      ccw: true,
      isDashed: isDraftSegment,
      scale,
    })
    const mat = new MeshBasicMaterial({ color })
    const arcMesh = new Mesh(geometry, mat)
    const meshType = isDraftSegment
      ? CIRCLE_THREE_POINT_SEGMENT_DASH
      : CIRCLE_THREE_POINT_SEGMENT_BODY
    const handle1 = createCircleThreePointHandle(
      scale,
      theme,
      CIRCLE_THREE_POINT_HANDLE1,
      color
    )
    const handle2 = createCircleThreePointHandle(
      scale,
      theme,
      CIRCLE_THREE_POINT_HANDLE2,
      color
    )
    const handle3 = createCircleThreePointHandle(
      scale,
      theme,
      CIRCLE_THREE_POINT_HANDLE3,
      color
    )

    arcMesh.userData.type = meshType
    arcMesh.name = meshType
    group.userData = {
      type: CIRCLE_THREE_POINT_SEGMENT,
      draft: isDraftSegment,
      id,
      p1,
      p2,
      p3,
      ccw: true,
      prevSegment,
      pathToNode,
      isSelected,
      baseColor,
    }
    group.name = CIRCLE_THREE_POINT_SEGMENT

    group.add(arcMesh, handle1, handle2, handle3)
    const updateOverlaysCallback = this.update({
      prevSegment,
      input,
      group,
      scale,
      sceneInfra,
    })
    if (err(updateOverlaysCallback)) return updateOverlaysCallback

    return {
      group,
      updateOverlaysCallback,
    }
  }
  update: SegmentUtils['update'] = ({
    input,
    group,
    scale = 1,
    sceneInfra,
  }) => {
    if (input.type !== 'circle-three-point-segment') {
      return new Error('Invalid segment type')
    }
    const { p1, p2, p3 } = input
    group.userData.p1 = p1
    group.userData.p2 = p2
    group.userData.p3 = p3
    const { center_x, center_y, radius } = calculate_circle_from_3_points(
      p1[0],
      p1[1],
      p2[0],
      p2[1],
      p3[0],
      p3[1]
    )
    const center: [number, number] = [center_x, center_y]
    const points = [p1, p2, p3]
    const handles = [
      CIRCLE_THREE_POINT_HANDLE1,
      CIRCLE_THREE_POINT_HANDLE2,
      CIRCLE_THREE_POINT_HANDLE3,
    ].map((handle) => group.getObjectByName(handle) as Group)
    handles.forEach((handle, i) => {
      const point = points[i]
      if (handle && point) {
        handle.position.set(point[0], point[1], 0)
        handle.scale.set(scale, scale, scale)
        handle.visible = true
      }
    })

    const pxLength = (2 * radius * Math.PI) / scale
    const shouldHideIdle = pxLength < HIDE_SEGMENT_LENGTH
    const shouldHideHover = pxLength < HIDE_HOVER_SEGMENT_LENGTH

    const hoveredParent =
      sceneInfra.hoveredObject &&
      getParentGroup(sceneInfra.hoveredObject, [CIRCLE_SEGMENT])
    let isHandlesVisible = !shouldHideIdle
    if (hoveredParent && hoveredParent?.uuid === group?.uuid) {
      isHandlesVisible = !shouldHideHover
    }

    const circleSegmentBody = group.children.find(
      (child) => child.userData.type === CIRCLE_THREE_POINT_SEGMENT_BODY
    ) as Mesh

    if (circleSegmentBody) {
      const newGeo = createArcGeometry({
        radius,
        center,
        startAngle: 0,
        endAngle: Math.PI * 2,
        ccw: true,
        scale,
      })
      circleSegmentBody.geometry = newGeo
    }
    const circleSegmentBodyDashed = group.getObjectByName(
      CIRCLE_THREE_POINT_SEGMENT_DASH
    )
    if (circleSegmentBodyDashed instanceof Mesh) {
      // consider throttling the whole updateTangentialArcToSegment
      // if there are more perf considerations going forward
      circleSegmentBodyDashed.geometry = createArcGeometry({
        center,
        radius,
        ccw: true,
        // make the start end where the handle is
        startAngle: Math.PI * 0.25,
        endAngle: Math.PI * 2.25,
        isDashed: true,
        scale,
      })
    }
    return () => {
      const overlays: SegmentOverlays = {}
      const points = [p1, p2, p3]
      const overlayDetails = handles.map((handle, index) => {
        const currentPoint = points[index]
        const angle = Math.atan2(
          currentPoint[1] - center[1],
          currentPoint[0] - center[0]
        )
        return sceneInfra.updateOverlayDetails({
          handle,
          group,
          isHandlesVisible,
          from: [0, 0],
          to: [center[0], center[1]],
          angle: angle,
          hasThreeDotMenu: index === 0,
        })
      })
      const segmentOverlays: SegmentOverlay[] = []
      overlayDetails.forEach((payload, index) => {
        if (payload?.type === 'set-one') {
          overlays[payload.pathToNodeString] = payload.seg
          segmentOverlays.push({
            ...payload.seg[0],
            filterValue: index === 0 ? 'p1' : index === 1 ? 'p2' : 'p3',
          })
        }
      })
      const segmentOverlayPayload: SegmentOverlayPayload = {
        type: 'set-one',
        pathToNodeString:
          overlayDetails[0]?.type === 'set-one'
            ? overlayDetails[0].pathToNodeString
            : '',
        seg: segmentOverlays,
      }
      return segmentOverlayPayload
    }
  }
}

class ArcSegment implements SegmentUtils {
  init: SegmentUtils['init'] = ({
    prevSegment,
    input,
    id,
    pathToNode,
    isDraftSegment,
    scale = 1,
    theme,
    isSelected,
    sceneInfra,
  }) => {
    if (input.type !== 'arc-segment') {
      return new Error('Invalid segment type')
    }
    const { from, to, center, radius, ccw } = input
    const baseColor = getThemeColorForThreeJs(theme)
    const color = isSelected ? 0x0000ff : baseColor

    // Calculate start and end angles
    const startAngle = Math.atan2(from[1] - center[1], from[0] - center[0])
    const endAngle = Math.atan2(to[1] - center[1], to[0] - center[0])

    const group = new Group()
    const geometry = createArcGeometry({
      center,
      radius,
      startAngle,
      endAngle,
      ccw,
      isDashed: isDraftSegment,
      scale,
    })
    const mat = new MeshBasicMaterial({ color })
    const arcMesh = new Mesh(geometry, mat)
    const meshType = isDraftSegment ? ARC_SEGMENT_DASH : ARC_SEGMENT_BODY

    // Create handles for the arc

    const endAngleHandle = createArrowhead(scale, theme, color)
    endAngleHandle.name = ARC_ANGLE_END
    endAngleHandle.userData.type = ARC_ANGLE_END

    const circleCenterGroup = createCircleCenterHandle(scale, theme, color)

    // A radius indicator that appears from the center to the perimeter
    const radiusIndicatorGroup = createLengthIndicator({
      from: center,
      to: from,
      scale,
    })

    const grey = 0xaaaaaa

    // Create a line from the center to the 'to' point
    const centerToFromLine = createLine({
      from: center,
      to: from,
      color: grey, // Light gray color for the line
    })
    centerToFromLine.name = ARC_CENTER_TO_FROM
    const centerToToLine = createLine({
      from: center,
      to,
      color: grey, // Light gray color for the line
    })
    centerToToLine.name = ARC_CENTER_TO_TO
    const angleReferenceLine = createLine({
      from: [center[0] + (ANGLE_INDICATOR_RADIUS - 2) * scale, center[1]],
      to: [center[0] + (ANGLE_INDICATOR_RADIUS + 2) * scale, center[1]],
      color: grey, // Light gray color for the line
    })
    angleReferenceLine.name = ARC_ANGLE_REFERENCE_LINE

    // Create a curved line with an arrow to indicate the angle
    const angleIndicator = createAngleIndicator({
      center,
      radius: ANGLE_INDICATOR_RADIUS, // Half the radius for the indicator
      startAngle: 0,
      endAngle,
      scale,
      color: grey, // Red color for the angle indicator
    })
    angleIndicator.name = 'angleIndicator'

    // Create a new angle indicator for the end angle
    const endAngleIndicator = createAngleIndicator({
      center,
      radius: ANGLE_INDICATOR_RADIUS, // Half the radius for the indicator
      startAngle: 0,
      endAngle: (endAngle * Math.PI) / 180,
      scale,
      color: grey, // Green color for the end angle indicator
    })
    endAngleIndicator.name = 'endAngleIndicator'

    // Create a length indicator for the end angle
    const endAngleLengthIndicator = createLengthIndicator({
      from: center,
      to: [
        center[0] + Math.cos(endAngle) * radius,
        center[1] + Math.sin(endAngle) * radius,
      ],
      scale,
    })
    endAngleLengthIndicator.name = 'endAngleLengthIndicator'

    arcMesh.userData.type = meshType
    arcMesh.name = meshType
    group.userData = {
      type: ARC_SEGMENT,
      draft: isDraftSegment,
      id,
      from,
      to,
      radius,
      center,
      ccw,
      prevSegment,
      pathToNode,
      isSelected,
      baseColor,
    }
    group.name = ARC_SEGMENT

    group.add(
      arcMesh,
      endAngleHandle,
      circleCenterGroup,
      radiusIndicatorGroup,
      centerToFromLine,
      centerToToLine,
      angleReferenceLine,
      angleIndicator,
      endAngleIndicator,
      endAngleLengthIndicator
    )
    const updateOverlaysCallback = this.update({
      prevSegment,
      input,
      group,
      scale,
      sceneInfra,
    })
    if (err(updateOverlaysCallback)) return updateOverlaysCallback

    return {
      group,
      updateOverlaysCallback,
    }
  }

  update: SegmentUtils['update'] = ({
    prevSegment,
    input,
    group,
    scale = 1,
    sceneInfra,
  }) => {
    if (input.type !== 'arc-segment') {
      return new Error('Invalid segment type')
    }
    const { from, to, center, radius, ccw } = input
    group.userData.from = from
    group.userData.to = to
    group.userData.center = center
    group.userData.radius = radius
    group.userData.ccw = ccw
    group.userData.prevSegment = prevSegment

    // Calculate start and end angles
    const startAngle = Math.atan2(from[1] - center[1], from[0] - center[0])
    const endAngle = Math.atan2(to[1] - center[1], to[0] - center[0])

    // Normalize the angle to -180 to 180 degrees
    // const normalizedStartAngle = ((startAngle * 180 / Math.PI) + 180) % 360 - 180
    const normalizedStartAngle = normaliseAngle((startAngle * 180) / Math.PI)
    const normalizedEndAngle = (((endAngle * 180) / Math.PI + 180) % 360) - 180

    const endAngleHandle = group.getObjectByName(ARC_ANGLE_END) as Group
    const radiusLengthIndicator = group.getObjectByName(
      SEGMENT_LENGTH_LABEL
    ) as Group
    const circleCenterHandle = group.getObjectByName(
      CIRCLE_CENTER_HANDLE
    ) as Group

    // Calculate arc length
    let arcAngle = endAngle - startAngle
    if (ccw && arcAngle > 0) arcAngle = arcAngle - 2 * Math.PI
    if (!ccw && arcAngle < 0) arcAngle = arcAngle + 2 * Math.PI

    const arcLength = Math.abs(arcAngle) * radius
    const pxLength = arcLength / scale
    const shouldHideIdle = pxLength < HIDE_SEGMENT_LENGTH
    const shouldHideHover = pxLength < HIDE_HOVER_SEGMENT_LENGTH

    const hoveredParent =
      sceneInfra.hoveredObject &&
      getParentGroup(sceneInfra.hoveredObject, [ARC_SEGMENT])
    let isHandlesVisible = !shouldHideIdle
    if (hoveredParent && hoveredParent?.uuid === group?.uuid) {
      isHandlesVisible = !shouldHideHover
    }

    if (endAngleHandle) {
      endAngleHandle.position.set(to[0], to[1], 0)

      const tangentAngle = endAngle + (Math.PI / 2) * (ccw ? 1 : -1)
      endAngleHandle.quaternion.setFromUnitVectors(
        new Vector3(0, 1, 0),
        new Vector3(Math.cos(tangentAngle), Math.sin(tangentAngle), 0)
      )
      endAngleHandle.scale.set(scale, scale, scale)
      endAngleHandle.visible = isHandlesVisible
    }

    if (radiusLengthIndicator) {
      // The radius indicator is placed halfway between the center and the start angle point
      const indicatorPoint = {
        x: center[0] + (Math.cos(startAngle) * radius) / 2,
        y: center[1] + (Math.sin(startAngle) * radius) / 2,
      }
      const labelWrapper = radiusLengthIndicator.getObjectByName(
        SEGMENT_LENGTH_LABEL_TEXT
      ) as CSS2DObject
      const labelWrapperElem = labelWrapper.element as HTMLDivElement
      const label = labelWrapperElem.children[0] as HTMLParagraphElement
      label.innerText = `R:${roundOff(radius)}${'\n'}A:${roundOff(
        roundOff((startAngle * 180) / Math.PI)
      )}`
      label.classList.add(SEGMENT_LENGTH_LABEL_TEXT)

      // Calculate the angle for the label
      label.style.setProperty('--degree', `-${startAngle}rad`)
      label.style.setProperty('--x', `0px`)
      label.style.setProperty('--y', `0px`)
      labelWrapper.position.set(indicatorPoint.x, indicatorPoint.y, 0)
      radiusLengthIndicator.visible = isHandlesVisible
    }

    if (circleCenterHandle) {
      circleCenterHandle.position.set(center[0], center[1], 0)
      circleCenterHandle.scale.set(scale, scale, scale)
      circleCenterHandle.visible = isHandlesVisible
    }

    const arcSegmentBody = group.children.find(
      (child) => child.userData.type === ARC_SEGMENT_BODY
    ) as Mesh

    if (arcSegmentBody) {
      const newGeo = createArcGeometry({
        radius,
        center,
        startAngle,
        endAngle,
        ccw,
        scale,
      })
      arcSegmentBody.geometry = newGeo
    }

    const arcSegmentBodyDashed = group.getObjectByName(ARC_SEGMENT_DASH)
    if (arcSegmentBodyDashed instanceof Mesh) {
      arcSegmentBodyDashed.geometry = createArcGeometry({
        center,
        radius,
        startAngle,
        endAngle,
        ccw,
        isDashed: true,
        scale,
      })
    }

    const centerToFromLine = group.getObjectByName(ARC_CENTER_TO_FROM) as Line
    if (centerToFromLine) {
      updateLine(centerToFromLine, { from: center, to: from, scale })
      centerToFromLine.visible = isHandlesVisible
    }
    const centerToToLine = group.getObjectByName(ARC_CENTER_TO_TO) as Line
    if (centerToToLine) {
      updateLine(centerToToLine, { from: center, to, scale })
      centerToToLine.visible = isHandlesVisible
    }
    const angleReferenceLine = group.getObjectByName(
      ARC_ANGLE_REFERENCE_LINE
    ) as Line
    if (angleReferenceLine) {
      updateLine(angleReferenceLine, {
        from: center,
        to: [center[0] + 34 * scale, center[1]],
        scale,
      })
      angleReferenceLine.visible = isHandlesVisible
    }

    const angleIndicator = group.getObjectByName('angleIndicator') as Line
    if (angleIndicator) {
      updateAngleIndicator(angleIndicator, {
        center,
        radiusPx: ANGLE_INDICATOR_RADIUS - 10,
        startAngle: 0,
        endAngle: (normalizedStartAngle * Math.PI) / 180,
        scale,
      })
      angleIndicator.visible = isHandlesVisible
    }

    const endAngleIndicator = group.getObjectByName('endAngleIndicator') as Line
    if (endAngleIndicator) {
      updateAngleIndicator(endAngleIndicator, {
        center,
        radiusPx: ANGLE_INDICATOR_RADIUS,
        startAngle: 0,
        endAngle: (normalizedEndAngle * Math.PI) / 180,
        scale,
      })
      endAngleIndicator.visible = isHandlesVisible
    }

    const endAngleLengthIndicator = group.getObjectByName(
      'endAngleLengthIndicator'
    ) as Group
    if (endAngleLengthIndicator) {
      const labelWrapper = endAngleLengthIndicator.getObjectByName(
        SEGMENT_LENGTH_LABEL_TEXT
      ) as CSS2DObject
      const labelWrapperElem = labelWrapper.element as HTMLDivElement
      const label = labelWrapperElem.children[0] as HTMLParagraphElement
      label.innerText = `A:${roundOff(normalizedEndAngle)}`
      label.classList.add(SEGMENT_LENGTH_LABEL_TEXT)

      // Position the label
      const indicatorPoint = {
        x: center[0] + (Math.cos(endAngle) * radius) / 2,
        y: center[1] + (Math.sin(endAngle) * radius) / 2,
      }
      labelWrapper.position.set(indicatorPoint.x, indicatorPoint.y, 0)
      endAngleLengthIndicator.visible = isHandlesVisible
    }

    return () =>
      sceneInfra.updateOverlayDetails({
        handle: endAngleHandle,
        group,
        isHandlesVisible,
        from,
        to,
        angle: endAngle + (Math.PI / 2) * (ccw ? 1 : -1),
        hasThreeDotMenu: true,
      })
  }
}

class ThreePointArcSegment implements SegmentUtils {
  init: SegmentUtils['init'] = ({
    input,
    id,
    pathToNode,
    isDraftSegment,
    scale = 1,
    theme,
    isSelected = false,
    sceneInfra,
    prevSegment,
  }) => {
    if (input.type !== 'circle-three-point-segment') {
      return new Error('Invalid segment type')
    }
    const { p1, p2, p3 } = input
    const { center_x, center_y, radius } = calculate_circle_from_3_points(
      p1[0],
      p1[1],
      p2[0],
      p2[1],
      p3[0],
      p3[1]
    )
    const center: [number, number] = [center_x, center_y]
    const baseColor = getThemeColorForThreeJs(theme)
    const color = isSelected ? 0x0000ff : baseColor

    // Calculate start and end angles
    const startAngle = Math.atan2(p1[1] - center[1], p1[0] - center[0])
    const endAngle = Math.atan2(p3[1] - center[1], p3[0] - center[0])

    const group = new Group()
    const geometry = createArcGeometry({
      center,
      radius,
      startAngle,
      endAngle,
      ccw: !isClockwise([p1, p2, p3]),
      isDashed: isDraftSegment,
      scale,
    })
    const mat = new MeshBasicMaterial({ color })
    const arcMesh = new Mesh(geometry, mat)
    const meshType = isDraftSegment
      ? THREE_POINT_ARC_SEGMENT_DASH
      : THREE_POINT_ARC_SEGMENT_BODY

    // Create handles for p2 and p3 using createCircleThreePointHandle
    const p2Handle = createCircleThreePointHandle(
      scale,
      theme,
      THREE_POINT_ARC_HANDLE2,
      color
    )
    p2Handle.position.set(p2[0], p2[1], 0)

    const p3Handle = createCircleThreePointHandle(
      scale,
      theme,
      THREE_POINT_ARC_HANDLE3,
      color
    )
    p3Handle.position.set(p3[0], p3[1], 0)

    arcMesh.userData.type = meshType
    arcMesh.name = meshType
    group.userData = {
      type: THREE_POINT_ARC_SEGMENT,
      draft: isDraftSegment,
      id,
      from: p1,
      to: p3,
      p1,
      p2,
      p3,
      radius,
      center,
      ccw: false,
      prevSegment,
      pathToNode,
      isSelected,
      baseColor,
    }
    group.name = THREE_POINT_ARC_SEGMENT

    group.add(arcMesh, p2Handle, p3Handle)
    const updateOverlaysCallback = this.update({
      prevSegment,
      input,
      group,
      scale,
      sceneInfra,
    })
    if (err(updateOverlaysCallback)) return updateOverlaysCallback

    return {
      group,
      updateOverlaysCallback,
    }
  }

  update: SegmentUtils['update'] = ({
    prevSegment,
    input,
    group,
    scale = 1,
    sceneInfra,
  }) => {
    if (input.type !== 'circle-three-point-segment') {
      return new Error('Invalid segment type')
    }
    const { p1, p2, p3 } = input
    const { center_x, center_y, radius } = calculate_circle_from_3_points(
      p1[0],
      p1[1],
      p2[0],
      p2[1],
      p3[0],
      p3[1]
    )
    const center: [number, number] = [center_x, center_y]
    group.userData.from = p1
    group.userData.to = p3
    group.userData.p1 = p1
    group.userData.p2 = p2
    group.userData.p3 = p3
    group.userData.center = center
    group.userData.radius = radius
    group.userData.prevSegment = prevSegment

    // Calculate start and end angles
    const startAngle = Math.atan2(p1[1] - center[1], p1[0] - center[0])
    const endAngle = Math.atan2(p3[1] - center[1], p3[0] - center[0])

    const p2Handle = group.getObjectByName(THREE_POINT_ARC_HANDLE2) as Group
    const p3Handle = group.getObjectByName(THREE_POINT_ARC_HANDLE3) as Group

    const arcSegmentBody = group.children.find(
      (child) => child.userData.type === THREE_POINT_ARC_SEGMENT_BODY
    ) as Mesh

    if (arcSegmentBody) {
      const newGeo = createArcGeometry({
        radius,
        center,
        startAngle,
        endAngle,
        ccw: !isClockwise([p1, p2, p3]),
        scale,
      })
      arcSegmentBody.geometry = newGeo
    }

    const arcSegmentBodyDashed = group.getObjectByName(
      THREE_POINT_ARC_SEGMENT_DASH
    )
    if (arcSegmentBodyDashed instanceof Mesh) {
      arcSegmentBodyDashed.geometry = createArcGeometry({
        center,
        radius,
        startAngle,
        endAngle,
        ccw: !isClockwise([p1, p2, p3]),
        isDashed: true,
        scale,
      })
    }

    if (p2Handle) {
      p2Handle.position.set(p2[0], p2[1], 0)
      p2Handle.scale.set(scale, scale, scale)
      p2Handle.visible = true
    }

    if (p3Handle) {
      p3Handle.position.set(p3[0], p3[1], 0)
      p3Handle.scale.set(scale, scale, scale)
      p3Handle.visible = true
    }

    return () => {
      const overlays: SegmentOverlays = {}
      const overlayDetails = [p2Handle, p3Handle].map((handle, index) =>
        sceneInfra.updateOverlayDetails({
          handle: handle,
          group,
          isHandlesVisible: true,
          from: p1,
          to: p3,
          angle: endAngle + Math.PI / 2,
          hasThreeDotMenu: true,
        })
      )
      const segmentOverlays: SegmentOverlay[] = []

      overlayDetails.forEach((payload, index) => {
        if (payload?.type === 'set-one') {
          overlays[payload.pathToNodeString] = payload.seg
          // Add filterValue: 'interior' for p2 and 'end' for p3
          segmentOverlays.push({
            ...payload.seg[0],
            filterValue: index === 0 ? 'interior' : 'end',
          })
        }
      })

      const segmentOverlayPayload: SegmentOverlayPayload = {
        type: 'set-one',
        pathToNodeString:
          overlayDetails[0]?.type === 'set-one'
            ? overlayDetails[0].pathToNodeString
            : '',
        seg: segmentOverlays,
      }
      return segmentOverlayPayload
    }
  }
}

export function createProfileStartHandle({
  from,
  isDraft = false,
  scale = 1,
  theme,
  isSelected,
  size = 12,
  ...rest
}: {
  from: Coords2d
  scale?: number
  theme: Themes
  isSelected?: boolean
  size?: number
} & (
  | { isDraft: true }
  | { isDraft: false; id: string; pathToNode: PathToNode }
)) {
  const group = new Group()

  const geometry = new BoxGeometry(size, size, size) // in pixels scaled later
  const baseColor = getThemeColorForThreeJs(theme)
  const color = isSelected ? 0x0000ff : baseColor
  const body = new MeshBasicMaterial({ color })
  const mesh = new Mesh(geometry, body)

  group.add(mesh)

  group.userData = {
    type: PROFILE_START,
    from,
    isSelected,
    baseColor,
    ...rest,
  }
  group.name = isDraft ? DRAFT_POINT : PROFILE_START
  group.position.set(from[0], from[1], 0)
  group.scale.set(scale, scale, scale)
  return group
}

function createArrowhead(scale = 1, theme: Themes, color?: number): Group {
  const baseColor = getThemeColorForThreeJs(theme)
  const arrowMaterial = new MeshBasicMaterial({
    color: color || baseColor,
  })
  // specify the size of the geometry in pixels (i.e. cone height = 20px, cone radius = 4.5px)
  // we'll scale the group to the correct size later to match these sizes in screen space
  const arrowheadMesh = new Mesh(new ConeGeometry(4.5, 20, 12), arrowMaterial)
  arrowheadMesh.position.set(0, -9, 0)
  const sphereMesh = new Mesh(new SphereGeometry(4, 12, 12), arrowMaterial)

  const arrowGroup = new Group()
  arrowGroup.userData.type = ARROWHEAD
  arrowGroup.name = ARROWHEAD
  arrowGroup.add(arrowheadMesh, sphereMesh)
  arrowGroup.lookAt(new Vector3(0, 1, 0))
  arrowGroup.scale.set(scale, scale, scale)
  return arrowGroup
}
function createCircleCenterHandle(
  scale = 1,
  theme: Themes,
  color?: number
): Group {
  const circleCenterGroup = new Group()

  const geometry = new BoxGeometry(12, 12, 12) // in pixels scaled later
  const baseColor = getThemeColorForThreeJs(theme)
  const body = new MeshBasicMaterial({ color })
  const mesh = new Mesh(geometry, body)

  circleCenterGroup.add(mesh)

  circleCenterGroup.userData = {
    type: CIRCLE_CENTER_HANDLE,
    baseColor,
  }
  circleCenterGroup.name = CIRCLE_CENTER_HANDLE
  circleCenterGroup.scale.set(scale, scale, scale)
  return circleCenterGroup
}
function createCircleThreePointHandle(
  scale = 1,
  theme: Themes,
  name: string,
  color?: number
): Group {
  const circleCenterGroup = new Group()

  const geometry = new BoxGeometry(12, 12, 12) // in pixels scaled later
  const baseColor = getThemeColorForThreeJs(theme)
  const body = new MeshBasicMaterial({ color })
  const mesh = new Mesh(geometry, body)

  circleCenterGroup.add(mesh)

  circleCenterGroup.userData = {
    type: name,
    baseColor,
  }
  circleCenterGroup.name = name
  circleCenterGroup.scale.set(scale, scale, scale)
  return circleCenterGroup
}

function createExtraSegmentHandle(
  scale: number,
  texture: Texture,
  theme: Themes
): Group {
  const particleMaterial = new PointsMaterial({
    size: 12, // in pixels
    map: texture,
    transparent: true,
    opacity: 0,
    depthTest: false,
  })
  const mat = new MeshBasicMaterial({
    transparent: true,
    color: getThemeColorForThreeJs(theme),
    opacity: 0,
  })
  const particleGeometry = new BufferGeometry().setFromPoints([
    new Vector3(0, 0, 0),
  ])
  const sphereMesh = new Mesh(new SphereGeometry(6, 12, 12), mat) // sphere radius in pixels
  const particle = new Points(particleGeometry, particleMaterial)
  particle.userData.ignoreColorChange = true
  particle.userData.type = EXTRA_SEGMENT_HANDLE

  const extraSegmentGroup = new Group()
  extraSegmentGroup.userData.type = EXTRA_SEGMENT_HANDLE
  extraSegmentGroup.name = EXTRA_SEGMENT_HANDLE
  extraSegmentGroup.add(sphereMesh)
  extraSegmentGroup.add(particle)
  extraSegmentGroup.scale.set(scale, scale, scale)
  return extraSegmentGroup
}

/**
 * Creates a group containing a CSS2DObject with the length of the segment
 */
function createLengthIndicator({
  from,
  to,
  scale,
  length = 0.1,
}: {
  from: Coords2d
  to: Coords2d
  scale: number
  length?: number
}) {
  const lengthIndicatorGroup = new Group()
  lengthIndicatorGroup.name = SEGMENT_LENGTH_LABEL

  // Make the elements
  const lengthIndicatorText = document.createElement('p')
  lengthIndicatorText.classList.add(SEGMENT_LENGTH_LABEL_TEXT)
  lengthIndicatorText.innerText = roundOff(length).toString()
  const lengthIndicatorWrapper = document.createElement('div')

  // Double click workflow
  lengthIndicatorWrapper.ondblclick = () => {
    const selection = lengthIndicatorGroup.parent?.userData.selection
    if (!selection) {
      console.error('Unable to dimension segment when clicking the label.')
      return
    }
    sceneInfra.modelingSend({
      type: 'Set selection',
      data: {
        selectionType: 'singleCodeCursor',
        selection: selection.graphSelections[0],
      },
    })

    // Command Bar
    commandBarActor.send({
      type: 'Find and select command',
      data: {
        name: 'Constrain length',
        groupId: 'modeling',
        argDefaultValues: {
          selection,
        },
      },
    })
  }

  // Style the elements
  lengthIndicatorWrapper.style.position = 'absolute'
  lengthIndicatorWrapper.style.pointerEvents = 'auto'
  lengthIndicatorWrapper.appendChild(lengthIndicatorText)
  const cssObject = new CSS2DObject(lengthIndicatorWrapper)
  cssObject.name = SEGMENT_LENGTH_LABEL_TEXT

  // Position the elements based on the line's heading
  const offsetFromMidpoint = new Vector2(to[0] - from[0], to[1] - from[1])
    .normalize()
    .rotateAround(new Vector2(0, 0), -Math.PI / 2)
    .multiplyScalar(SEGMENT_LENGTH_LABEL_OFFSET_PX * scale)
  lengthIndicatorText.style.setProperty('--x', `${offsetFromMidpoint.x}px`)
  lengthIndicatorText.style.setProperty('--y', `${offsetFromMidpoint.y}px`)
  lengthIndicatorGroup.add(cssObject)
  return lengthIndicatorGroup
}

export function createArcGeometry({
  center,
  radius,
  startAngle,
  endAngle,
  ccw,
  isDashed = false,
  scale = 1,
}: {
  center: Coords2d
  radius: number
  startAngle: number
  endAngle: number
  ccw: boolean
  isDashed?: boolean
  scale?: number
}): BufferGeometry {
  const dashSizePx = 18 * scale
  const gapSizePx = 18 * scale
  const arcStart = new EllipseCurve(
    center[0],
    center[1],
    radius,
    radius,
    startAngle,
    endAngle,
    !ccw,
    0
  )
  const arcEnd = new EllipseCurve(
    center[0],
    center[1],
    radius,
    radius,
    endAngle,
    startAngle,
    ccw,
    0
  )
  const shape = new Shape()
  shape.moveTo(0, (-SEGMENT_WIDTH_PX / 2) * scale)
  shape.lineTo(0, (SEGMENT_WIDTH_PX / 2) * scale) // The width of the line

  if (!isDashed) {
    const points = arcStart.getPoints(50)
    const path = new CurvePath<Vector3>()
    path.add(new CatmullRomCurve3(points.map((p) => new Vector3(p.x, p.y, 0))))

    return new ExtrudeGeometry(shape, {
      steps: 100,
      bevelEnabled: false,
      extrudePath: path,
    })
  }

  const length = arcStart.getLength()
  const totalDashes = length / (dashSizePx + gapSizePx) // rounding makes the dashes jittery since the new dash is suddenly appears instead of growing into place
  const dashesAtEachEnd = Math.min(100, totalDashes / 2) // Assuming we want 50 dashes total, 25 at each end

  const dashGeometries = []

  // Function to create a dash at a specific t value (0 to 1 along the curve)
  const createDashAt = (t: number, curve: EllipseCurve) => {
    const startVec = curve.getPoint(t)
    const endVec = curve.getPoint(Math.min(0.5, t + dashSizePx / length))
    const midVec = curve.getPoint(Math.min(0.5, t + dashSizePx / length / 2))
    const dashCurve = new CurvePath<Vector3>()
    dashCurve.add(
      new CatmullRomCurve3([
        new Vector3(startVec.x, startVec.y, 0),
        new Vector3(midVec.x, midVec.y, 0),
        new Vector3(endVec.x, endVec.y, 0),
      ])
    )
    return new ExtrudeGeometry(shape, {
      steps: 3,
      bevelEnabled: false,
      extrudePath: dashCurve,
    })
  }

  // Create dashes at the start of the arc
  for (let i = 0; i < dashesAtEachEnd; i++) {
    const t = i / totalDashes
    dashGeometries.push(createDashAt(t, arcStart))
    dashGeometries.push(createDashAt(t, arcEnd))
  }

  // fill in the remaining arc
  const remainingArcLength =
    length - dashesAtEachEnd * 2 * (dashSizePx + gapSizePx)
  if (remainingArcLength > 0) {
    const remainingArcStartT = dashesAtEachEnd / totalDashes
    const remainingArcEndT = 1 - remainingArcStartT
    const centerVec = new Vector2(center[0], center[1])
    const remainingArcStartVec = arcStart.getPoint(remainingArcStartT)
    const remainingArcEndVec = arcStart.getPoint(remainingArcEndT)
    const remainingArcCurve = new EllipseCurve(
      arcStart.aX,
      arcStart.aY,
      arcStart.xRadius,
      arcStart.yRadius,
      new Vector2().subVectors(centerVec, remainingArcStartVec).angle() +
        Math.PI,
      new Vector2().subVectors(centerVec, remainingArcEndVec).angle() + Math.PI,
      !ccw
    )
    const remainingArcPoints = remainingArcCurve.getPoints(50)
    const remainingArcPath = new CurvePath<Vector3>()
    remainingArcPath.add(
      new CatmullRomCurve3(
        remainingArcPoints.map((p) => new Vector3(p.x, p.y, 0))
      )
    )
    const remainingArcGeometry = new ExtrudeGeometry(shape, {
      steps: 1,
      bevelEnabled: false,
      extrudePath: new CatmullRomCurve3(
        remainingArcPoints.map((p) => new Vector3(p.x, p.y, 0))
      ),
    })
    dashGeometries.push(remainingArcGeometry)
  }

  const geo = dashGeometries.length
    ? mergeGeometries(dashGeometries)
    : new BufferGeometry()
  geo.userData.type = 'dashed'
  return geo
}

// (lee) The above is much more complex than necessary.
// I've derived the new code from:
// https://threejs.org/docs/#api/en/extras/curves/EllipseCurve
// I'm not sure why it wasn't done like this in the first place?
// I don't touch the code above because it may break something else.
export function createCircleGeometry({
  center,
  radius,
  color,
  isDashed = false,
  scale = 1,
}: {
  center: Coords2d
  radius: number
  color: number
  isDashed?: boolean
  scale?: number
}): Line {
  const circle = new EllipseCurve(
    center[0],
    center[1],
    radius,
    radius,
    0,
    Math.PI * 2,
    true,
    scale
  )
  const points = circle.getPoints(75) // just enough points to not see edges.
  const geometry = new BufferGeometry().setFromPoints(points)
  const material = !isDashed
    ? new LineBasicMaterial({ color })
    : new LineDashedMaterial({
        color,
        scale,
        dashSize: 6,
        gapSize: 6,
      })
  const line = new Line(geometry, material)
  line.computeLineDistances()
  return line
}

export function dashedStraight(
  from: Coords2d,
  to: Coords2d,
  shape: Shape,
  scale = 1
): BufferGeometry<NormalBufferAttributes> {
  const dashSize = 18 * scale
  const gapSize = 18 * scale // TODO: gapSize is not respected
  const dashLine = new LineCurve3(
    new Vector3(from[0], from[1], 0),
    new Vector3(to[0], to[1], 0)
  )
  const length = dashLine.getLength()
  const numberOfPoints = (length / (dashSize + gapSize)) * 2
  const startOfLine = new Vector3(from[0], from[1], 0)
  const endOfLine = new Vector3(to[0], to[1], 0)
  const dashGeometries = []
  const dashComponent = (xOrY: number, pointIndex: number) =>
    ((to[xOrY] - from[xOrY]) / numberOfPoints) * pointIndex + from[xOrY]
  for (let i = 0; i < numberOfPoints; i += 2) {
    const dashStart = new Vector3(dashComponent(0, i), dashComponent(1, i), 0)
    let dashEnd = new Vector3(
      dashComponent(0, i + 1),
      dashComponent(1, i + 1),
      0
    )
    if (startOfLine.distanceTo(dashEnd) > startOfLine.distanceTo(endOfLine))
      dashEnd = endOfLine

    if (dashEnd) {
      const dashCurve = new LineCurve3(dashStart, dashEnd)
      const dashGeometry = new ExtrudeGeometry(shape, {
        steps: 1,
        bevelEnabled: false,
        extrudePath: dashCurve,
      })
      dashGeometries.push(dashGeometry)
    }
  }
  const geo = dashGeometries.length
    ? mergeGeometries(dashGeometries)
    : new BufferGeometry()
  geo.userData.type = 'dashed'
  return geo
}
function createLine({
  from,
  to,
  color,
}: {
  from: [number, number]
  to: [number, number]
  color: number
}): Line {
  // Implementation for creating a line
  const lineGeometry = new BufferGeometry().setFromPoints([
    new Vector3(from[0], from[1], 0),
    new Vector3(to[0], to[1], 0),
  ])
  const lineMaterial = new LineBasicMaterial({ color })
  return new Line(lineGeometry, lineMaterial)
}

function updateLine(
  line: Line,
  {
    from,
    to,
    scale,
  }: { from: [number, number]; to: [number, number]; scale: number }
) {
  // Implementation for updating a line
  const points = [
    new Vector3(from[0], from[1], 0),
    new Vector3(to[0], to[1], 0),
  ]
  line.geometry.setFromPoints(points)
}

function createAngleIndicator({
  center,
  radius,
  startAngle,
  endAngle,
  scale,
  color,
}: {
  center: [number, number]
  radius: number
  startAngle: number
  endAngle: number
  scale: number
  color: number
}): Line {
  // Implementation for creating an angle indicator
  const curve = new EllipseCurve(
    center[0],
    center[1],
    radius,
    radius,
    startAngle,
    endAngle,
    false,
    0
  )
  const points = curve.getPoints(50)
  const geometry = new BufferGeometry().setFromPoints(points)
  const material = new LineBasicMaterial({ color })
  return new Line(geometry, material)
}

function updateAngleIndicator(
  angleIndicator: Line,
  {
    center,
    radiusPx,
    startAngle,
    endAngle,
    scale,
  }: {
    center: [number, number]
    radiusPx: number
    startAngle: number
    endAngle: number
    scale: number
  }
) {
  // Implementation for updating an angle indicator

  const curve = new EllipseCurve(
    center[0],
    center[1],
    radiusPx * scale,
    radiusPx * scale,
    startAngle,
    endAngle,
    endAngle < startAngle,
    0
  )
  const points = curve.getPoints(50)
  angleIndicator.geometry.setFromPoints(points)
}

export const segmentUtils = {
  straight: new StraightSegment(),
  tangentialArcTo: new TangentialArcToSegment(),
  circle: new CircleSegment(),
  circleThreePoint: new CircleThreePointSegment(),
  arc: new ArcSegment(),
  threePointArc: new ThreePointArcSegment(),
} as const<|MERGE_RESOLUTION|>--- conflicted
+++ resolved
@@ -77,13 +77,7 @@
   THREE_POINT_ARC_SEGMENT,
   THREE_POINT_ARC_SEGMENT_BODY,
   THREE_POINT_ARC_SEGMENT_DASH,
-<<<<<<< HEAD
-  THREE_POINT_ARC_HANDLE2,
-  THREE_POINT_ARC_HANDLE3,
-  STRAIGHT_SEGMENT_SNAP_LINE,
-=======
-  getParentGroup,
->>>>>>> 964d81dc
+  getParentGroup, STRAIGHT_SEGMENT_SNAP_LINE,
 } from './sceneEntities'
 import {
   ARROWHEAD,
