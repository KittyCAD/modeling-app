--- conflicted
+++ resolved
@@ -231,23 +231,20 @@
   }
   const callExpression = _node1.node
 
-<<<<<<< HEAD
-  const constraints = getConstraintInfo(
-    callExpression,
-    codeManager.code,
-    overlay.pathToNode,
-    overlay.filterValue
-  )
-=======
   const constraints =
     callExpression.type === 'CallExpression'
-      ? getConstraintInfo(callExpression, codeManager.code, overlay.pathToNode)
+      ? getConstraintInfo(
+          callExpression,
+          codeManager.code,
+          overlay.pathToNode,
+          overlay.filterValue
+        )
       : getConstraintInfoKw(
           callExpression,
           codeManager.code,
-          overlay.pathToNode
+          overlay.pathToNode,
+          overlay.filterValue
         )
->>>>>>> bc6f0fce
 
   const offset = 20 // px
   // We could put a boolean in settings that
