--- conflicted
+++ resolved
@@ -123,16 +123,10 @@
     } else if (context.mouseState.type === 'isDragging') {
       cursor = 'grabbing'
     } else if (
-<<<<<<< HEAD
-      state.matches('Sketch.Line tool') ||
-      state.matches('Sketch.Tangential arc to') ||
-      state.matches('Sketch.Rectangle tool') ||
-      state.matches('Sketch.Circle tool')
-=======
       state.matches({ Sketch: 'Line tool' }) ||
       state.matches({ Sketch: 'Tangential arc to' }) ||
-      state.matches({ Sketch: 'Rectangle tool' })
->>>>>>> 25443eba
+      state.matches({ Sketch: 'Rectangle tool' }) ||
+      state.matches({ Sketch: 'Circle tool' })
     ) {
       cursor = 'crosshair'
     } else {
