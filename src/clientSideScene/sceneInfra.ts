--- conflicted
+++ resolved
@@ -19,11 +19,7 @@
   Object3D,
   Object3DEventMap,
 } from 'three'
-<<<<<<< HEAD
-import { Coords2d, compareVec2Epsilon2 } from 'lang/std/sketch'
-=======
 import { compareVec2Epsilon2 } from 'lang/std/sketch'
->>>>>>> ed4e3df3
 import { useModelingContext } from 'hooks/useModelingContext'
 import * as TWEEN from '@tweenjs/tween.js'
 import { SourceRange } from 'lang/wasm'
