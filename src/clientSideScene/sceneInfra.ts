import {
  AmbientLight,
  Color,
  GridHelper,
  LineBasicMaterial,
  OrthographicCamera,
  PerspectiveCamera,
  Scene,
  Vector3,
  WebGLRenderer,
  Raycaster,
  Vector2,
  Group,
  PlaneGeometry,
  MeshBasicMaterial,
  Mesh,
  DoubleSide,
  Intersection,
  Object3D,
  Object3DEventMap,
  TextureLoader,
  Texture,
} from 'three'
import { Coords2d, compareVec2Epsilon2 } from 'lang/std/sketch'
import { useModelingContext } from 'hooks/useModelingContext'
import * as TWEEN from '@tweenjs/tween.js'
import { Axis } from 'lib/selections'
import { type BaseUnit } from 'lib/settings/settingsTypes'
import { CameraControls } from './CameraControls'
import { EngineCommandManager } from 'lang/std/engineConnection'
<<<<<<< HEAD
import { settings } from 'lib/settings/initialSettings'
import { MouseState, SegmentOverlayPayload } from 'machines/modelingMachine'
import { getAngle, throttle } from 'lib/utils'
=======
import { MouseState } from 'machines/modelingMachine'
>>>>>>> 87979b17
import { Themes } from 'lib/theme'

type SendType = ReturnType<typeof useModelingContext>['send']

// 63.5 is definitely a bit of a magic number, play with it until it looked right
// if it were 64, that would feel like it's something in the engine where a random
// power of 2 is used, but it's the 0.5 seems to make things look much more correct
export const ZOOM_MAGIC_NUMBER = 63.5

export const INTERSECTION_PLANE_LAYER = 1
export const SKETCH_LAYER = 2

// redundant types so that it can be changed temporarily but CI will catch the wrong type
export const DEBUG_SHOW_INTERSECTION_PLANE: false = false
export const DEBUG_SHOW_BOTH_SCENES: false = false

export const RAYCASTABLE_PLANE = 'raycastable-plane'
export const DEFAULT_PLANES = 'default-planes'

export const X_AXIS = 'xAxis'
export const Y_AXIS = 'yAxis'
export const AXIS_GROUP = 'axisGroup'
export const SKETCH_GROUP_SEGMENTS = 'sketch-group-segments'
export const ARROWHEAD = 'arrowhead'

export interface OnMouseEnterLeaveArgs {
  selected: Object3D<Object3DEventMap>
  dragSelected?: Object3D<Object3DEventMap>
  mouseEvent: MouseEvent
}

interface OnDragCallbackArgs extends OnMouseEnterLeaveArgs {
  intersectionPoint: {
    twoD: Vector2
    threeD: Vector3
  }
  intersects: Intersection<Object3D<Object3DEventMap>>[]
}
interface OnClickCallbackArgs {
  mouseEvent: MouseEvent
  intersectionPoint?: {
    twoD: Vector2
    threeD: Vector3
  }
  intersects: Intersection<Object3D<Object3DEventMap>>[]
  selected?: Object3D<Object3DEventMap>
}

interface OnMoveCallbackArgs {
  mouseEvent: MouseEvent
  intersectionPoint: {
    twoD: Vector2
    threeD: Vector3
  }
  intersects: Intersection<Object3D<Object3DEventMap>>[]
  selected?: Object3D<Object3DEventMap>
}

// This singleton class is responsible for all of the under the hood setup for the client side scene.
// That is the cameras and switching between them, raycasters for click mouse events and their abstractions (onClick etc), setting up controls.
// Anything that added the the scene for the user to interact with is probably in SceneEntities.ts
export class SceneInfra {
  static instance: SceneInfra
  scene: Scene
  renderer: WebGLRenderer
  camControls: CameraControls
  isPerspective = true
  fov = 45
  fovBeforeAnimate = 45
  isFovAnimationInProgress = false
  _baseUnit: BaseUnit = 'mm'
  _baseUnitMultiplier = 1
  _theme: Themes = Themes.System
  extraSegmentTexture: Texture
  lastMouseState: MouseState = { type: 'idle' }
  onDragStartCallback: (arg: OnDragCallbackArgs) => void = () => {}
  onDragEndCallback: (arg: OnDragCallbackArgs) => void = () => {}
  onDragCallback: (arg: OnDragCallbackArgs) => void = () => {}
  onMoveCallback: (arg: OnMoveCallbackArgs) => void = () => {}
  onClickCallback: (arg: OnClickCallbackArgs) => void = () => {}
  onMouseEnter: (arg: OnMouseEnterLeaveArgs) => void = () => {}
  onMouseLeave: (arg: OnMouseEnterLeaveArgs) => void = () => {}
  setCallbacks = (callbacks: {
    onDragStart?: (arg: OnDragCallbackArgs) => void
    onDragEnd?: (arg: OnDragCallbackArgs) => void
    onDrag?: (arg: OnDragCallbackArgs) => void
    onMove?: (arg: OnMoveCallbackArgs) => void
    onClick?: (arg: OnClickCallbackArgs) => void
    onMouseEnter?: (arg: OnMouseEnterLeaveArgs) => void
    onMouseLeave?: (arg: OnMouseEnterLeaveArgs) => void
  }) => {
    this.onDragStartCallback = callbacks.onDragStart || this.onDragStartCallback
    this.onDragEndCallback = callbacks.onDragEnd || this.onDragEndCallback
    this.onDragCallback = callbacks.onDrag || this.onDragCallback
    this.onMoveCallback = callbacks.onMove || this.onMoveCallback
    this.onClickCallback = callbacks.onClick || this.onClickCallback
    this.onMouseEnter = callbacks.onMouseEnter || this.onMouseEnter
    this.onMouseLeave = callbacks.onMouseLeave || this.onMouseLeave
    this.selected = null // following selections between callbacks being set is too tricky
  }
  set baseUnit(unit: BaseUnit) {
    this._baseUnit = unit
    this._baseUnitMultiplier = baseUnitTomm(unit)
    this.scene.scale.set(
      this._baseUnitMultiplier,
      this._baseUnitMultiplier,
      this._baseUnitMultiplier
    )
  }
  set theme(theme: Themes) {
    this._theme = theme
  }
  resetMouseListeners = () => {
    this.setCallbacks({
      onDragStart: () => {},
      onDragEnd: () => {},
      onDrag: () => {},
      onMove: () => {},
      onClick: () => {},
      onMouseEnter: () => {},
      onMouseLeave: () => {},
    })
  }

  modelingSend: SendType = (() => {}) as any
  throttledModelingSend: any = (() => {}) as any
  setSend(send: SendType) {
    this.modelingSend = send
    this.throttledModelingSend = throttle(send, 100)
  }
  overlayTimeout = 0
  callbacks: (() => SegmentOverlayPayload | null)[] = []
  _overlayCallbacks(callbacks: (() => SegmentOverlayPayload | null)[]) {
    const segmentOverlayPayload: SegmentOverlayPayload = {
      type: 'set-many',
      overlays: {},
    }
    callbacks.forEach((cb) => {
      const overlay = cb()
      if (overlay?.type === 'set-one') {
        segmentOverlayPayload.overlays[overlay.pathToNodeString] = overlay.seg
      }
    })
    this.modelingSend({
      type: 'Set Segment Overlays',
      data: segmentOverlayPayload,
    })
  }
  overlayCallbacks(
    callbacks: (() => SegmentOverlayPayload | null)[],
    instant = false
  ) {
    if (instant) {
      this._overlayCallbacks(callbacks)
      return
    }
    this.callbacks = callbacks
    if (this.overlayTimeout) clearTimeout(this.overlayTimeout)
    this.overlayTimeout = setTimeout(() => {
      this._overlayCallbacks(this.callbacks)
    }, 100) as unknown as number
  }

  overlayThrottleMap: { [pathToNodeString: string]: number } = {}
  updateOverlayDetails({
    arrowGroup,
    group,
    isHandlesVisible,
    from,
    to,
    angle,
  }: {
    arrowGroup: Group
    group: Group
    isHandlesVisible: boolean
    from: Coords2d
    to: Coords2d
    angle?: number
  }): SegmentOverlayPayload | null {
    if (group.userData.pathToNode && arrowGroup) {
      const vector = new Vector3(0, 0, 0)

      // Get the position of the object3D in world space
      // console.log('arrowGroup', arrowGroup)
      arrowGroup.getWorldPosition(vector)

      // Project that position to screen space
      vector.project(this.camControls.camera)

      const _angle = typeof angle === 'number' ? angle : getAngle(from, to)

      const x = (vector.x * 0.5 + 0.5) * window.innerWidth
      const y = (-vector.y * 0.5 + 0.5) * window.innerHeight
      const pathToNodeString = JSON.stringify(group.userData.pathToNode)
      return {
        type: 'set-one',
        pathToNodeString,
        seg: {
          windowCoords: [x, y],
          angle: _angle,
          group,
          pathToNode: group.userData.pathToNode,
          visible: isHandlesVisible,
        },
      }
    }
    return null
  }

  hoveredObject: null | any = null
  raycaster = new Raycaster()
  planeRaycaster = new Raycaster()
  currentMouseVector = new Vector2()
  selected: {
    mouseDownVector: Vector2
    object: Object3D<Object3DEventMap>
    hasBeenDragged: boolean
  } | null = null
  mouseDownVector: null | Vector2 = null

  constructor(engineCommandManager: EngineCommandManager) {
    // SCENE
    this.scene = new Scene()
    this.scene.background = new Color(0x000000)
    this.scene.background = null

    // RENDERER
    this.renderer = new WebGLRenderer({ antialias: true, alpha: true }) // Enable transparency
    this.renderer.setSize(window.innerWidth, window.innerHeight)
    this.renderer.setClearColor(0x000000, 0) // Set clear color to black with 0 alpha (fully transparent)
    window.addEventListener('resize', this.onWindowResize)

    this.camControls = new CameraControls(
      false,
      this.renderer.domElement,
      engineCommandManager
    )
    this.camControls.subscribeToCamChange(() => this.onCameraChange())
    this.camControls.camera.layers.enable(SKETCH_LAYER)
    if (DEBUG_SHOW_INTERSECTION_PLANE)
      this.camControls.camera.layers.enable(INTERSECTION_PLANE_LAYER)

    // RAYCASTERS
    this.raycaster.layers.enable(SKETCH_LAYER)
    this.raycaster.layers.disable(0)
    this.planeRaycaster.layers.enable(INTERSECTION_PLANE_LAYER)

    // GRID
    const size = 100
    const divisions = 10
    const gridHelperMaterial = new LineBasicMaterial({
      color: 0x0000ff,
      transparent: true,
      opacity: 0.5,
    })

    const gridHelper = new GridHelper(size, divisions, 0x0000ff, 0xffffff)
    gridHelper.material = gridHelperMaterial
    gridHelper.rotation.x = Math.PI / 2
    // this.scene.add(gridHelper) // more of a debug thing, but maybe useful

    const light = new AmbientLight(0x505050) // soft white light
    this.scene.add(light)

    const textureLoader = new TextureLoader()
    this.extraSegmentTexture = textureLoader.load(
      '/clientSideSceneAssets/extra-segment-texture.png'
    )
    this.extraSegmentTexture.anisotropy =
      this.renderer?.capabilities?.getMaxAnisotropy?.()

    SceneInfra.instance = this
  }

  onCameraChange = () => {
    const scale = getSceneScale(
      this.camControls.camera,
      this.camControls.target
    )
    const planesGroup = this.scene.getObjectByName(DEFAULT_PLANES)
    const axisGroup = this.scene
      .getObjectByName(AXIS_GROUP)
      ?.getObjectByName('gridHelper')
    planesGroup &&
      planesGroup.scale.set(
        scale / this._baseUnitMultiplier,
        scale / this._baseUnitMultiplier,
        scale / this._baseUnitMultiplier
      )
    axisGroup?.name === 'gridHelper' && axisGroup.scale.set(scale, scale, scale)
  }

  onWindowResize = () => {
    this.renderer.setSize(window.innerWidth, window.innerHeight)
  }

  animate = () => {
    requestAnimationFrame(this.animate)
    TWEEN.update() // This will update all tweens during the animation loop
    if (!this.isFovAnimationInProgress) {
      // console.log('animation frame', this.cameraControls.camera)
      this.camControls.update()
      this.renderer.render(this.scene, this.camControls.camera)
    }
  }

  dispose = () => {
    // Dispose of scene resources, renderer, and controls
    this.renderer.dispose()
    window.removeEventListener('resize', this.onWindowResize)
    // Dispose of any other resources like geometries, materials, textures
  }
  getPlaneIntersectPoint = (): {
    twoD?: Vector2
    threeD?: Vector3
    intersection: Intersection<Object3D<Object3DEventMap>>
  } | null => {
    this.planeRaycaster.setFromCamera(
      this.currentMouseVector,
      this.camControls.camera
    )
    const planeIntersects = this.planeRaycaster.intersectObjects(
      this.scene.children,
      true
    )
    const recastablePlaneIntersect = planeIntersects.find(
      (intersect) => intersect.object.name === RAYCASTABLE_PLANE
    )
    if (!planeIntersects.length) return null
    if (!recastablePlaneIntersect) return { intersection: planeIntersects[0] }
    const planePosition = planeIntersects[0].object.position
    const inversePlaneQuaternion = planeIntersects[0].object.quaternion
      .clone()
      .invert()
    const intersectPoint = planeIntersects[0].point
    let transformedPoint = intersectPoint.clone()
    if (transformedPoint) {
      transformedPoint.applyQuaternion(inversePlaneQuaternion)
    }
    const twoD = new Vector2(
      // I think the intersection plane doesn't get scale when nearly everything else does, maybe that should change
      transformedPoint.x / this._baseUnitMultiplier,
      transformedPoint.y / this._baseUnitMultiplier
    ) // z should be 0
    const planePositionCorrected = new Vector3(
      ...planePosition
    ).applyQuaternion(inversePlaneQuaternion)
    twoD.sub(new Vector2(...planePositionCorrected))

    return {
      twoD,
      threeD: intersectPoint.divideScalar(this._baseUnitMultiplier),
      intersection: planeIntersects[0],
    }
  }
  onMouseMove = (mouseEvent: MouseEvent) => {
    this.currentMouseVector.x = (mouseEvent.clientX / window.innerWidth) * 2 - 1
    this.currentMouseVector.y =
      -(mouseEvent.clientY / window.innerHeight) * 2 + 1

    const planeIntersectPoint = this.getPlaneIntersectPoint()
    const intersects = this.raycastRing()

    if (this.selected) {
      const hasBeenDragged = !compareVec2Epsilon2(
        [this.currentMouseVector.x, this.currentMouseVector.y],
        [this.selected.mouseDownVector.x, this.selected.mouseDownVector.y],
        0.02
      )
      if (!this.selected.hasBeenDragged && hasBeenDragged) {
        this.selected.hasBeenDragged = true
        // this is where we could fire a onDragStart event
        // console.log('onDragStart', this.selected)
      }
      if (
        hasBeenDragged &&
        planeIntersectPoint &&
        planeIntersectPoint.twoD &&
        planeIntersectPoint.threeD
      ) {
        this.onDragCallback({
          mouseEvent,
          intersectionPoint: {
            twoD: planeIntersectPoint.twoD,
            threeD: planeIntersectPoint.threeD,
          },
          intersects,
          selected: this.selected.object,
        })
        this.updateMouseState({
          type: 'isDragging',
          on: this.selected.object,
        })
      }
    } else if (
      planeIntersectPoint &&
      planeIntersectPoint.twoD &&
      planeIntersectPoint.threeD
    ) {
      this.onMoveCallback({
        mouseEvent,
        intersectionPoint: {
          twoD: planeIntersectPoint.twoD,
          threeD: planeIntersectPoint.threeD,
        },
        intersects,
      })
    }

    if (intersects[0]) {
      const firstIntersectObject = intersects[0].object
      if (this.hoveredObject !== firstIntersectObject) {
        const hoveredObj = this.hoveredObject
        this.hoveredObject = null
        this.onMouseLeave({
          selected: hoveredObj,
          mouseEvent: mouseEvent,
        })
        this.hoveredObject = firstIntersectObject
        this.onMouseEnter({
          selected: this.hoveredObject,
          dragSelected: this.selected?.object,
          mouseEvent: mouseEvent,
        })
        if (!this.selected)
          this.updateMouseState({
            type: 'isHovering',
            on: this.hoveredObject,
          })
      }
    } else {
      if (this.hoveredObject) {
        const hoveredObj = this.hoveredObject
        this.hoveredObject = null
        this.onMouseLeave({
          selected: hoveredObj,
          dragSelected: this.selected?.object,
          mouseEvent: mouseEvent,
        })
        if (!this.selected) this.updateMouseState({ type: 'idle' })
      }
    }
  }

  raycastRing = (
    pixelRadius = 8,
    rayRingCount = 32
  ): Intersection<Object3D<Object3DEventMap>>[] => {
    const mouseDownVector = this.currentMouseVector.clone()
    const intersectionsMap = new Map<
      Object3D,
      Intersection<Object3D<Object3DEventMap>>
    >()

    const updateIntersectionsMap = (
      intersections: Intersection<Object3D<Object3DEventMap>>[]
    ) => {
      intersections.forEach((intersection) => {
        if (intersection.object.type !== 'GridHelper') {
          const existingIntersection = intersectionsMap.get(intersection.object)
          if (
            !existingIntersection ||
            existingIntersection.distance > intersection.distance
          ) {
            intersectionsMap.set(intersection.object, intersection)
          }
        }
      })
    }

    // Check the center point
    this.raycaster.setFromCamera(mouseDownVector, this.camControls.camera)
    updateIntersectionsMap(
      this.raycaster.intersectObjects(this.scene.children, true)
    )

    // Check the ring points
    for (let i = 0; i < rayRingCount; i++) {
      const angle = (i / rayRingCount) * Math.PI * 2
      const offsetX = ((pixelRadius * Math.cos(angle)) / window.innerWidth) * 2
      const offsetY = ((pixelRadius * Math.sin(angle)) / window.innerHeight) * 2
      const ringVector = new Vector2(
        mouseDownVector.x + offsetX,
        mouseDownVector.y - offsetY
      )
      this.raycaster.setFromCamera(ringVector, this.camControls.camera)
      updateIntersectionsMap(
        this.raycaster.intersectObjects(this.scene.children, true)
      )
    }

    // Convert the map values to an array and sort by distance
    return Array.from(intersectionsMap.values()).sort(
      (a, b) => a.distance - b.distance
    )
  }
  updateMouseState(mouseState: MouseState) {
    if (this.lastMouseState.type === mouseState.type) return
    this.lastMouseState = mouseState
    this.modelingSend({ type: 'Set mouse state', data: mouseState })
  }

  onMouseDown = (event: MouseEvent) => {
    this.currentMouseVector.x = (event.clientX / window.innerWidth) * 2 - 1
    this.currentMouseVector.y = -(event.clientY / window.innerHeight) * 2 + 1

    const mouseDownVector = this.currentMouseVector.clone()
    const intersect = this.raycastRing()[0]

    if (intersect) {
      const intersectParent = intersect?.object?.parent as Group
      this.selected = intersectParent.isGroup
        ? {
            mouseDownVector,
            object: intersect.object,
            hasBeenDragged: false,
          }
        : null
    }
  }

  onMouseUp = (mouseEvent: MouseEvent) => {
    this.currentMouseVector.x = (mouseEvent.clientX / window.innerWidth) * 2 - 1
    this.currentMouseVector.y =
      -(mouseEvent.clientY / window.innerHeight) * 2 + 1
    const planeIntersectPoint = this.getPlaneIntersectPoint()
    const intersects = this.raycastRing()

    if (this.selected) {
      if (this.selected.hasBeenDragged) {
        // TODO do the types properly here
        this.onDragEndCallback({
          intersectionPoint: {
            twoD: planeIntersectPoint?.twoD as any,
            threeD: planeIntersectPoint?.threeD as any,
          },
          intersects,
          mouseEvent,
          selected: this.selected as any,
        })
        if (intersects.length) {
          this.updateMouseState({
            type: 'isHovering',
            on: intersects[0].object,
          })
        } else {
          this.updateMouseState({
            type: 'idle',
          })
        }
      } else if (planeIntersectPoint?.twoD && planeIntersectPoint?.threeD) {
        // fire onClick event as there was no drags
        this.onClickCallback({
          mouseEvent,
          intersectionPoint: {
            twoD: planeIntersectPoint.twoD,
            threeD: planeIntersectPoint.threeD,
          },
          intersects,
          selected: this.selected.object,
        })
      } else if (planeIntersectPoint) {
        this.onClickCallback({
          mouseEvent,
          intersects,
        })
      } else {
        this.onClickCallback({ mouseEvent, intersects })
      }
      // Clear the selected state whether it was dragged or not
      this.selected = null
    } else if (planeIntersectPoint?.twoD && planeIntersectPoint?.threeD) {
      this.onClickCallback({
        mouseEvent,
        intersectionPoint: {
          twoD: planeIntersectPoint.twoD,
          threeD: planeIntersectPoint.threeD,
        },
        intersects,
      })
    } else {
      this.onClickCallback({ mouseEvent, intersects })
    }
  }
  showDefaultPlanes() {
    const addPlane = (
      rotation: { x: number; y: number; z: number }, //
      type: DefaultPlane
    ): Mesh => {
      const planeGeometry = new PlaneGeometry(100, 100)
      const planeMaterial = new MeshBasicMaterial({
        color: defaultPlaneColor(type),
        transparent: true,
        opacity: 0.0,
        side: DoubleSide,
        depthTest: false, // needed to avoid transparency issues
      })
      const plane = new Mesh(planeGeometry, planeMaterial)
      plane.rotation.x = rotation.x
      plane.rotation.y = rotation.y
      plane.rotation.z = rotation.z
      plane.userData.type = type
      plane.name = type
      return plane
    }
    const planes = [
      addPlane({ x: 0, y: Math.PI / 2, z: 0 }, YZ_PLANE),
      addPlane({ x: 0, y: 0, z: 0 }, XY_PLANE),
      addPlane({ x: -Math.PI / 2, y: 0, z: 0 }, XZ_PLANE),
    ]
    const planesGroup = new Group()
    planesGroup.userData.type = DEFAULT_PLANES
    planesGroup.name = DEFAULT_PLANES
    planesGroup.add(...planes)
    planesGroup.traverse((child) => {
      if (child instanceof Mesh) {
        child.layers.enable(SKETCH_LAYER)
      }
    })
    planesGroup.layers.enable(SKETCH_LAYER)
    const sceneScale = getSceneScale(
      this.camControls.camera,
      this.camControls.target
    )
    planesGroup.scale.set(
      sceneScale / this._baseUnitMultiplier,
      sceneScale / this._baseUnitMultiplier,
      sceneScale / this._baseUnitMultiplier
    )
    this.scene.add(planesGroup)
  }
  removeDefaultPlanes() {
    const planesGroup = this.scene.children.find(
      ({ userData }) => userData.type === DEFAULT_PLANES
    )
    if (planesGroup) this.scene.remove(planesGroup)
  }
  updateOtherSelectionColors = (otherSelections: Axis[]) => {
    const axisGroup = this.scene.children.find(
      ({ userData }) => userData?.type === AXIS_GROUP
    )
    const axisMap: { [key: string]: Axis } = {
      [X_AXIS]: 'x-axis',
      [Y_AXIS]: 'y-axis',
    }
    axisGroup?.children.forEach((_mesh) => {
      const mesh = _mesh as Mesh
      const mat = mesh.material as MeshBasicMaterial
      if (otherSelections.includes(axisMap[mesh.userData?.type])) {
        mat.color.set(mesh?.userData?.baseColor)
        mat.color.offsetHSL(0, 0, 0.2)
        mesh.userData.isSelected = true
      } else {
        mat.color.set(mesh?.userData?.baseColor)
        mesh.userData.isSelected = false
      }
    })
  }
}

export function getSceneScale(
  camera: PerspectiveCamera | OrthographicCamera,
  target: Vector3
): number {
  const distance =
    camera instanceof PerspectiveCamera
      ? camera.position.distanceTo(target)
      : 63.7942123 / camera.zoom

  if (distance <= 20) return 0.1
  else if (distance > 20 && distance <= 200) return 1
  else if (distance > 200 && distance <= 2000) return 10
  else if (distance > 2000 && distance <= 20000) return 100
  else if (distance > 20000) return 1000

  return 1
}

function baseUnitTomm(baseUnit: BaseUnit) {
  switch (baseUnit) {
    case 'mm':
      return 1
    case 'cm':
      return 10
    case 'm':
      return 1000
    case 'in':
      return 25.4
    case 'ft':
      return 304.8
    case 'yd':
      return 914.4
  }
}

export type DefaultPlane =
  | 'xy-default-plane'
  | 'xz-default-plane'
  | 'yz-default-plane'

export const XY_PLANE: DefaultPlane = 'xy-default-plane'
export const XZ_PLANE: DefaultPlane = 'xz-default-plane'
export const YZ_PLANE: DefaultPlane = 'yz-default-plane'

export function defaultPlaneColor(
  plane: DefaultPlane,
  lowCh = 0.1,
  highCh = 0.7
): Color {
  switch (plane) {
    case XY_PLANE:
      return new Color(highCh, lowCh, lowCh)
    case XZ_PLANE:
      return new Color(lowCh, lowCh, highCh)
    case YZ_PLANE:
      return new Color(lowCh, highCh, lowCh)
  }
  return new Color(lowCh, lowCh, lowCh)
}<|MERGE_RESOLUTION|>--- conflicted
+++ resolved
@@ -28,13 +28,8 @@
 import { type BaseUnit } from 'lib/settings/settingsTypes'
 import { CameraControls } from './CameraControls'
 import { EngineCommandManager } from 'lang/std/engineConnection'
-<<<<<<< HEAD
-import { settings } from 'lib/settings/initialSettings'
 import { MouseState, SegmentOverlayPayload } from 'machines/modelingMachine'
 import { getAngle, throttle } from 'lib/utils'
-=======
-import { MouseState } from 'machines/modelingMachine'
->>>>>>> 87979b17
 import { Themes } from 'lib/theme'
 
 type SendType = ReturnType<typeof useModelingContext>['send']
