import {
  AmbientLight,
  Color,
  GridHelper,
  LineBasicMaterial,
  OrthographicCamera,
  PerspectiveCamera,
  Scene,
  Vector3,
  WebGLRenderer,
  Raycaster,
  Vector2,
  Group,
  PlaneGeometry,
  MeshBasicMaterial,
  Mesh,
  DoubleSide,
  Intersection,
  Object3D,
  Object3DEventMap,
  TextureLoader,
  Texture,
} from 'three'
import { Coords2d, compareVec2Epsilon2 } from 'lang/std/sketch'
import { useModelingContext } from 'hooks/useModelingContext'
import * as TWEEN from '@tweenjs/tween.js'
import { Axis } from 'lib/selections'
import { type BaseUnit } from 'lib/settings/settingsTypes'
import { CameraControls } from './CameraControls'
import { EngineCommandManager } from 'lang/std/engineConnection'
import { settings } from 'lib/settings/initialSettings'
<<<<<<< HEAD
import { MouseState, SegmentOverlayPayload } from 'machines/modelingMachine'
import { getAngle, throttle } from 'lib/utils'
=======
import { MouseState } from 'machines/modelingMachine'
import { Themes } from 'lib/theme'
>>>>>>> 6a5ca308

type SendType = ReturnType<typeof useModelingContext>['send']

// 63.5 is definitely a bit of a magic number, play with it until it looked right
// if it were 64, that would feel like it's something in the engine where a random
// power of 2 is used, but it's the 0.5 seems to make things look much more correct
export const ZOOM_MAGIC_NUMBER = 63.5

export const INTERSECTION_PLANE_LAYER = 1
export const SKETCH_LAYER = 2

// redundant types so that it can be changed temporarily but CI will catch the wrong type
export const DEBUG_SHOW_INTERSECTION_PLANE: false = false
export const DEBUG_SHOW_BOTH_SCENES: false = false

export const RAYCASTABLE_PLANE = 'raycastable-plane'
export const DEFAULT_PLANES = 'default-planes'

export const X_AXIS = 'xAxis'
export const Y_AXIS = 'yAxis'
export const AXIS_GROUP = 'axisGroup'
export const SKETCH_GROUP_SEGMENTS = 'sketch-group-segments'
export const ARROWHEAD = 'arrowhead'

export interface OnMouseEnterLeaveArgs {
  selected: Object3D<Object3DEventMap>
  dragSelected?: Object3D<Object3DEventMap>
  mouseEvent: MouseEvent
}

interface OnDragCallbackArgs extends OnMouseEnterLeaveArgs {
  intersectionPoint: {
    twoD: Vector2
    threeD: Vector3
  }
  intersects: Intersection<Object3D<Object3DEventMap>>[]
}
interface OnClickCallbackArgs {
  mouseEvent: MouseEvent
  intersectionPoint?: {
    twoD: Vector2
    threeD: Vector3
  }
  intersects: Intersection<Object3D<Object3DEventMap>>[]
  selected?: Object3D<Object3DEventMap>
}

interface OnMoveCallbackArgs {
  mouseEvent: MouseEvent
  intersectionPoint: {
    twoD: Vector2
    threeD: Vector3
  }
  intersects: Intersection<Object3D<Object3DEventMap>>[]
  selected?: Object3D<Object3DEventMap>
}

// This singleton class is responsible for all of the under the hood setup for the client side scene.
// That is the cameras and switching between them, raycasters for click mouse events and their abstractions (onClick etc), setting up controls.
// Anything that added the the scene for the user to interact with is probably in SceneEntities.ts
export class SceneInfra {
  static instance: SceneInfra
  scene: Scene
  renderer: WebGLRenderer
  camControls: CameraControls
  isPerspective = true
  fov = 45
  fovBeforeAnimate = 45
  isFovAnimationInProgress = false
  _baseUnit: BaseUnit = 'mm'
  _baseUnitMultiplier = 1
  _theme: Themes = Themes.System
  extraSegmentTexture: Texture
  lastMouseState: MouseState = { type: 'idle' }
  onDragStartCallback: (arg: OnDragCallbackArgs) => void = () => {}
  onDragEndCallback: (arg: OnDragCallbackArgs) => void = () => {}
  onDragCallback: (arg: OnDragCallbackArgs) => void = () => {}
  onMoveCallback: (arg: OnMoveCallbackArgs) => void = () => {}
  onClickCallback: (arg: OnClickCallbackArgs) => void = () => {}
  onMouseEnter: (arg: OnMouseEnterLeaveArgs) => void = () => {}
  onMouseLeave: (arg: OnMouseEnterLeaveArgs) => void = () => {}
  setCallbacks = (callbacks: {
    onDragStart?: (arg: OnDragCallbackArgs) => void
    onDragEnd?: (arg: OnDragCallbackArgs) => void
    onDrag?: (arg: OnDragCallbackArgs) => void
    onMove?: (arg: OnMoveCallbackArgs) => void
    onClick?: (arg: OnClickCallbackArgs) => void
    onMouseEnter?: (arg: OnMouseEnterLeaveArgs) => void
    onMouseLeave?: (arg: OnMouseEnterLeaveArgs) => void
  }) => {
    this.onDragStartCallback = callbacks.onDragStart || this.onDragStartCallback
    this.onDragEndCallback = callbacks.onDragEnd || this.onDragEndCallback
    this.onDragCallback = callbacks.onDrag || this.onDragCallback
    this.onMoveCallback = callbacks.onMove || this.onMoveCallback
    this.onClickCallback = callbacks.onClick || this.onClickCallback
    this.onMouseEnter = callbacks.onMouseEnter || this.onMouseEnter
    this.onMouseLeave = callbacks.onMouseLeave || this.onMouseLeave
    this.selected = null // following selections between callbacks being set is too tricky
  }
  set baseUnit(unit: BaseUnit) {
    this._baseUnit = unit
    this._baseUnitMultiplier = baseUnitTomm(unit)
    this.scene.scale.set(
      this._baseUnitMultiplier,
      this._baseUnitMultiplier,
      this._baseUnitMultiplier
    )
  }
  set theme(theme: Themes) {
    this._theme = theme
  }
  resetMouseListeners = () => {
    this.setCallbacks({
      onDragStart: () => {},
      onDragEnd: () => {},
      onDrag: () => {},
      onMove: () => {},
      onClick: () => {},
      onMouseEnter: () => {},
      onMouseLeave: () => {},
    })
  }

  modelingSend: SendType = (() => {}) as any
  throttledModelingSend: any = (() => {}) as any
  setSend(send: SendType) {
    this.modelingSend = send
    this.throttledModelingSend = throttle(send, 100)
  }
  overlayTimeout = 0
  callbacks: (() => SegmentOverlayPayload | null)[] = []
  _overlayCallbacks(callbacks: (() => SegmentOverlayPayload | null)[]) {
    const segmentOverlayPayload: SegmentOverlayPayload = {
      type: 'set-many',
      overlays: {},
    }
    callbacks.forEach((cb) => {
      const overlay = cb()
      if (overlay?.type === 'set-one') {
        segmentOverlayPayload.overlays[overlay.pathToNodeString] = overlay.seg
      }
    })
    this.modelingSend({
      type: 'Set Segment Overlays',
      data: segmentOverlayPayload,
    })
  }
  overlayCallbacks(
    callbacks: (() => SegmentOverlayPayload | null)[],
    instant = false
  ) {
    if (instant) {
      this._overlayCallbacks(callbacks)
      return
    }
    this.callbacks = callbacks
    if (this.overlayTimeout) clearTimeout(this.overlayTimeout)
    this.overlayTimeout = setTimeout(() => {
      this._overlayCallbacks(this.callbacks)
    }, 100) as unknown as number
  }

  overlayThrottleMap: { [pathToNodeString: string]: number } = {}
  updateOverlayDetails({
    arrowGroup,
    group,
    isHandlesVisible,
    from,
    to,
    angle,
  }: {
    arrowGroup: Group
    group: Group
    isHandlesVisible: boolean
    from: Coords2d
    to: Coords2d
    angle?: number
  }): SegmentOverlayPayload | null {
    if (group.userData.pathToNode && arrowGroup) {
      const vector = new Vector3(0, 0, 0)

      // Get the position of the object3D in world space
      // console.log('arrowGroup', arrowGroup)
      arrowGroup.getWorldPosition(vector)

      // Project that position to screen space
      vector.project(this.camControls.camera)

      const _angle = typeof angle === 'number' ? angle : getAngle(from, to)

      const x = (vector.x * 0.5 + 0.5) * window.innerWidth
      const y = (-vector.y * 0.5 + 0.5) * window.innerHeight
      const pathToNodeString = JSON.stringify(group.userData.pathToNode)
      return {
        type: 'set-one',
        pathToNodeString,
        seg: {
          windowCoords: [x, y],
          angle: _angle,
          group,
          pathToNode: group.userData.pathToNode,
          visible: isHandlesVisible,
        },
      }
    }
    return null
  }

  hoveredObject: null | any = null
  raycaster = new Raycaster()
  planeRaycaster = new Raycaster()
  currentMouseVector = new Vector2()
  selected: {
    mouseDownVector: Vector2
    object: Object3D<Object3DEventMap>
    hasBeenDragged: boolean
  } | null = null
  mouseDownVector: null | Vector2 = null

  constructor(engineCommandManager: EngineCommandManager) {
    // SCENE
    this.scene = new Scene()
    this.scene.background = new Color(0x000000)
    this.scene.background = null

    // RENDERER
    this.renderer = new WebGLRenderer({ antialias: true, alpha: true }) // Enable transparency
    this.renderer.setSize(window.innerWidth, window.innerHeight)
    this.renderer.setClearColor(0x000000, 0) // Set clear color to black with 0 alpha (fully transparent)
    window.addEventListener('resize', this.onWindowResize)

    // CAMERA
    const camHeightDistanceRatio = 0.5
    const baseUnit: BaseUnit = settings.modeling.defaultUnit.current
    const baseRadius = 5.6
    const length = baseUnitTomm(baseUnit) * baseRadius
    const ang = Math.atan(camHeightDistanceRatio)
    const x = Math.cos(ang) * length
    const y = Math.sin(ang) * length

    this.camControls = new CameraControls(
      false,
      this.renderer.domElement,
      engineCommandManager
    )
    this.camControls.subscribeToCamChange(() => this.onCameraChange())
    this.camControls.camera.layers.enable(SKETCH_LAYER)
    this.camControls.camera.position.set(0, -x, y)
    if (DEBUG_SHOW_INTERSECTION_PLANE)
      this.camControls.camera.layers.enable(INTERSECTION_PLANE_LAYER)

    // RAYCASTERS
    this.raycaster.layers.enable(SKETCH_LAYER)
    this.raycaster.layers.disable(0)
    this.planeRaycaster.layers.enable(INTERSECTION_PLANE_LAYER)

    // GRID
    const size = 100
    const divisions = 10
    const gridHelperMaterial = new LineBasicMaterial({
      color: 0x0000ff,
      transparent: true,
      opacity: 0.5,
    })

    const gridHelper = new GridHelper(size, divisions, 0x0000ff, 0xffffff)
    gridHelper.material = gridHelperMaterial
    gridHelper.rotation.x = Math.PI / 2
    // this.scene.add(gridHelper) // more of a debug thing, but maybe useful

    const light = new AmbientLight(0x505050) // soft white light
    this.scene.add(light)

    const textureLoader = new TextureLoader()
    this.extraSegmentTexture = textureLoader.load(
      '/clientSideSceneAssets/extra-segment-texture.png'
    )
    this.extraSegmentTexture.anisotropy =
      this.renderer?.capabilities?.getMaxAnisotropy?.()

    SceneInfra.instance = this
  }

  onCameraChange = () => {
    const scale = getSceneScale(
      this.camControls.camera,
      this.camControls.target
    )
    const planesGroup = this.scene.getObjectByName(DEFAULT_PLANES)
    const axisGroup = this.scene
      .getObjectByName(AXIS_GROUP)
      ?.getObjectByName('gridHelper')
    planesGroup &&
      planesGroup.scale.set(
        scale / this._baseUnitMultiplier,
        scale / this._baseUnitMultiplier,
        scale / this._baseUnitMultiplier
      )
    axisGroup?.name === 'gridHelper' && axisGroup.scale.set(scale, scale, scale)
  }

  onWindowResize = () => {
    this.renderer.setSize(window.innerWidth, window.innerHeight)
  }

  animate = () => {
    requestAnimationFrame(this.animate)
    TWEEN.update() // This will update all tweens during the animation loop
    if (!this.isFovAnimationInProgress) {
      // console.log('animation frame', this.cameraControls.camera)
      this.camControls.update()
      this.renderer.render(this.scene, this.camControls.camera)
    }
  }

  dispose = () => {
    // Dispose of scene resources, renderer, and controls
    this.renderer.dispose()
    window.removeEventListener('resize', this.onWindowResize)
    // Dispose of any other resources like geometries, materials, textures
  }
  getPlaneIntersectPoint = (): {
    twoD?: Vector2
    threeD?: Vector3
    intersection: Intersection<Object3D<Object3DEventMap>>
  } | null => {
    this.planeRaycaster.setFromCamera(
      this.currentMouseVector,
      this.camControls.camera
    )
    const planeIntersects = this.planeRaycaster.intersectObjects(
      this.scene.children,
      true
    )
    const recastablePlaneIntersect = planeIntersects.find(
      (intersect) => intersect.object.name === RAYCASTABLE_PLANE
    )
    if (!planeIntersects.length) return null
    if (!recastablePlaneIntersect) return { intersection: planeIntersects[0] }
    const planePosition = planeIntersects[0].object.position
    const inversePlaneQuaternion = planeIntersects[0].object.quaternion
      .clone()
      .invert()
    const intersectPoint = planeIntersects[0].point
    let transformedPoint = intersectPoint.clone()
    if (transformedPoint) {
      transformedPoint.applyQuaternion(inversePlaneQuaternion)
    }
    const twoD = new Vector2(
      // I think the intersection plane doesn't get scale when nearly everything else does, maybe that should change
      transformedPoint.x / this._baseUnitMultiplier,
      transformedPoint.y / this._baseUnitMultiplier
    ) // z should be 0
    const planePositionCorrected = new Vector3(
      ...planePosition
    ).applyQuaternion(inversePlaneQuaternion)
    twoD.sub(new Vector2(...planePositionCorrected))

    return {
      twoD,
      threeD: intersectPoint.divideScalar(this._baseUnitMultiplier),
      intersection: planeIntersects[0],
    }
  }
  onMouseMove = (mouseEvent: MouseEvent) => {
    this.currentMouseVector.x = (mouseEvent.clientX / window.innerWidth) * 2 - 1
    this.currentMouseVector.y =
      -(mouseEvent.clientY / window.innerHeight) * 2 + 1

    const planeIntersectPoint = this.getPlaneIntersectPoint()
    const intersects = this.raycastRing()

    if (this.selected) {
      const hasBeenDragged = !compareVec2Epsilon2(
        [this.currentMouseVector.x, this.currentMouseVector.y],
        [this.selected.mouseDownVector.x, this.selected.mouseDownVector.y],
        0.02
      )
      if (!this.selected.hasBeenDragged && hasBeenDragged) {
        this.selected.hasBeenDragged = true
        // this is where we could fire a onDragStart event
        // console.log('onDragStart', this.selected)
      }
      if (
        hasBeenDragged &&
        planeIntersectPoint &&
        planeIntersectPoint.twoD &&
        planeIntersectPoint.threeD
      ) {
        this.onDragCallback({
          mouseEvent,
          intersectionPoint: {
            twoD: planeIntersectPoint.twoD,
            threeD: planeIntersectPoint.threeD,
          },
          intersects,
          selected: this.selected.object,
        })
        this.updateMouseState({
          type: 'isDragging',
          on: this.selected.object,
        })
      }
    } else if (
      planeIntersectPoint &&
      planeIntersectPoint.twoD &&
      planeIntersectPoint.threeD
    ) {
      this.onMoveCallback({
        mouseEvent,
        intersectionPoint: {
          twoD: planeIntersectPoint.twoD,
          threeD: planeIntersectPoint.threeD,
        },
        intersects,
      })
    }

    if (intersects[0]) {
      const firstIntersectObject = intersects[0].object
      if (this.hoveredObject !== firstIntersectObject) {
        const hoveredObj = this.hoveredObject
        this.hoveredObject = null
        this.onMouseLeave({
          selected: hoveredObj,
          mouseEvent: mouseEvent,
        })
        this.hoveredObject = firstIntersectObject
        this.onMouseEnter({
          selected: this.hoveredObject,
          dragSelected: this.selected?.object,
          mouseEvent: mouseEvent,
        })
        if (!this.selected)
          this.updateMouseState({
            type: 'isHovering',
            on: this.hoveredObject,
          })
      }
    } else {
      if (this.hoveredObject) {
        const hoveredObj = this.hoveredObject
        this.hoveredObject = null
        this.onMouseLeave({
          selected: hoveredObj,
          dragSelected: this.selected?.object,
          mouseEvent: mouseEvent,
        })
        if (!this.selected) this.updateMouseState({ type: 'idle' })
      }
    }
  }

  raycastRing = (
    pixelRadius = 8,
    rayRingCount = 32
  ): Intersection<Object3D<Object3DEventMap>>[] => {
    const mouseDownVector = this.currentMouseVector.clone()
    const intersectionsMap = new Map<
      Object3D,
      Intersection<Object3D<Object3DEventMap>>
    >()

    const updateIntersectionsMap = (
      intersections: Intersection<Object3D<Object3DEventMap>>[]
    ) => {
      intersections.forEach((intersection) => {
        if (intersection.object.type !== 'GridHelper') {
          const existingIntersection = intersectionsMap.get(intersection.object)
          if (
            !existingIntersection ||
            existingIntersection.distance > intersection.distance
          ) {
            intersectionsMap.set(intersection.object, intersection)
          }
        }
      })
    }

    // Check the center point
    this.raycaster.setFromCamera(mouseDownVector, this.camControls.camera)
    updateIntersectionsMap(
      this.raycaster.intersectObjects(this.scene.children, true)
    )

    // Check the ring points
    for (let i = 0; i < rayRingCount; i++) {
      const angle = (i / rayRingCount) * Math.PI * 2
      const offsetX = ((pixelRadius * Math.cos(angle)) / window.innerWidth) * 2
      const offsetY = ((pixelRadius * Math.sin(angle)) / window.innerHeight) * 2
      const ringVector = new Vector2(
        mouseDownVector.x + offsetX,
        mouseDownVector.y - offsetY
      )
      this.raycaster.setFromCamera(ringVector, this.camControls.camera)
      updateIntersectionsMap(
        this.raycaster.intersectObjects(this.scene.children, true)
      )
    }

    // Convert the map values to an array and sort by distance
    return Array.from(intersectionsMap.values()).sort(
      (a, b) => a.distance - b.distance
    )
  }
  updateMouseState(mouseState: MouseState) {
    if (this.lastMouseState.type === mouseState.type) return
    this.lastMouseState = mouseState
    this.modelingSend({ type: 'Set mouse state', data: mouseState })
  }

  onMouseDown = (event: MouseEvent) => {
    this.currentMouseVector.x = (event.clientX / window.innerWidth) * 2 - 1
    this.currentMouseVector.y = -(event.clientY / window.innerHeight) * 2 + 1

    const mouseDownVector = this.currentMouseVector.clone()
    const intersect = this.raycastRing()[0]

    if (intersect) {
      const intersectParent = intersect?.object?.parent as Group
      this.selected = intersectParent.isGroup
        ? {
            mouseDownVector,
            object: intersect.object,
            hasBeenDragged: false,
          }
        : null
    }
  }

  onMouseUp = (mouseEvent: MouseEvent) => {
    this.currentMouseVector.x = (mouseEvent.clientX / window.innerWidth) * 2 - 1
    this.currentMouseVector.y =
      -(mouseEvent.clientY / window.innerHeight) * 2 + 1
    const planeIntersectPoint = this.getPlaneIntersectPoint()
    const intersects = this.raycastRing()

    if (this.selected) {
      if (this.selected.hasBeenDragged) {
        // TODO do the types properly here
        this.onDragEndCallback({
          intersectionPoint: {
            twoD: planeIntersectPoint?.twoD as any,
            threeD: planeIntersectPoint?.threeD as any,
          },
          intersects,
          mouseEvent,
          selected: this.selected as any,
        })
        if (intersects.length) {
          this.updateMouseState({
            type: 'isHovering',
            on: intersects[0].object,
          })
        } else {
          this.updateMouseState({
            type: 'idle',
          })
        }
      } else if (planeIntersectPoint?.twoD && planeIntersectPoint?.threeD) {
        // fire onClick event as there was no drags
        this.onClickCallback({
          mouseEvent,
          intersectionPoint: {
            twoD: planeIntersectPoint.twoD,
            threeD: planeIntersectPoint.threeD,
          },
          intersects,
          selected: this.selected.object,
        })
      } else if (planeIntersectPoint) {
        this.onClickCallback({
          mouseEvent,
          intersects,
        })
      } else {
        this.onClickCallback({ mouseEvent, intersects })
      }
      // Clear the selected state whether it was dragged or not
      this.selected = null
    } else if (planeIntersectPoint?.twoD && planeIntersectPoint?.threeD) {
      this.onClickCallback({
        mouseEvent,
        intersectionPoint: {
          twoD: planeIntersectPoint.twoD,
          threeD: planeIntersectPoint.threeD,
        },
        intersects,
      })
    } else {
      this.onClickCallback({ mouseEvent, intersects })
    }
  }
  showDefaultPlanes() {
    const addPlane = (
      rotation: { x: number; y: number; z: number }, //
      type: DefaultPlane
    ): Mesh => {
      const planeGeometry = new PlaneGeometry(100, 100)
      const planeMaterial = new MeshBasicMaterial({
        color: defaultPlaneColor(type),
        transparent: true,
        opacity: 0.0,
        side: DoubleSide,
        depthTest: false, // needed to avoid transparency issues
      })
      const plane = new Mesh(planeGeometry, planeMaterial)
      plane.rotation.x = rotation.x
      plane.rotation.y = rotation.y
      plane.rotation.z = rotation.z
      plane.userData.type = type
      plane.name = type
      return plane
    }
    const planes = [
      addPlane({ x: 0, y: Math.PI / 2, z: 0 }, YZ_PLANE),
      addPlane({ x: 0, y: 0, z: 0 }, XY_PLANE),
      addPlane({ x: -Math.PI / 2, y: 0, z: 0 }, XZ_PLANE),
    ]
    const planesGroup = new Group()
    planesGroup.userData.type = DEFAULT_PLANES
    planesGroup.name = DEFAULT_PLANES
    planesGroup.add(...planes)
    planesGroup.traverse((child) => {
      if (child instanceof Mesh) {
        child.layers.enable(SKETCH_LAYER)
      }
    })
    planesGroup.layers.enable(SKETCH_LAYER)
    const sceneScale = getSceneScale(
      this.camControls.camera,
      this.camControls.target
    )
    planesGroup.scale.set(
      sceneScale / this._baseUnitMultiplier,
      sceneScale / this._baseUnitMultiplier,
      sceneScale / this._baseUnitMultiplier
    )
    this.scene.add(planesGroup)
  }
  removeDefaultPlanes() {
    const planesGroup = this.scene.children.find(
      ({ userData }) => userData.type === DEFAULT_PLANES
    )
    if (planesGroup) this.scene.remove(planesGroup)
  }
  updateOtherSelectionColors = (otherSelections: Axis[]) => {
    const axisGroup = this.scene.children.find(
      ({ userData }) => userData?.type === AXIS_GROUP
    )
    const axisMap: { [key: string]: Axis } = {
      [X_AXIS]: 'x-axis',
      [Y_AXIS]: 'y-axis',
    }
    axisGroup?.children.forEach((_mesh) => {
      const mesh = _mesh as Mesh
      const mat = mesh.material as MeshBasicMaterial
      if (otherSelections.includes(axisMap[mesh.userData?.type])) {
        mat.color.set(mesh?.userData?.baseColor)
        mat.color.offsetHSL(0, 0, 0.2)
        mesh.userData.isSelected = true
      } else {
        mat.color.set(mesh?.userData?.baseColor)
        mesh.userData.isSelected = false
      }
    })
  }
}

export function getSceneScale(
  camera: PerspectiveCamera | OrthographicCamera,
  target: Vector3
): number {
  const distance =
    camera instanceof PerspectiveCamera
      ? camera.position.distanceTo(target)
      : 63.7942123 / camera.zoom

  if (distance <= 20) return 0.1
  else if (distance > 20 && distance <= 200) return 1
  else if (distance > 200 && distance <= 2000) return 10
  else if (distance > 2000 && distance <= 20000) return 100
  else if (distance > 20000) return 1000

  return 1
}

function baseUnitTomm(baseUnit: BaseUnit) {
  switch (baseUnit) {
    case 'mm':
      return 1
    case 'cm':
      return 10
    case 'm':
      return 1000
    case 'in':
      return 25.4
    case 'ft':
      return 304.8
    case 'yd':
      return 914.4
  }
}

export type DefaultPlane =
  | 'xy-default-plane'
  | 'xz-default-plane'
  | 'yz-default-plane'

export const XY_PLANE: DefaultPlane = 'xy-default-plane'
export const XZ_PLANE: DefaultPlane = 'xz-default-plane'
export const YZ_PLANE: DefaultPlane = 'yz-default-plane'

export function defaultPlaneColor(
  plane: DefaultPlane,
  lowCh = 0.1,
  highCh = 0.7
): Color {
  switch (plane) {
    case XY_PLANE:
      return new Color(highCh, lowCh, lowCh)
    case XZ_PLANE:
      return new Color(lowCh, lowCh, highCh)
    case YZ_PLANE:
      return new Color(lowCh, highCh, lowCh)
  }
  return new Color(lowCh, lowCh, lowCh)
}<|MERGE_RESOLUTION|>--- conflicted
+++ resolved
@@ -29,13 +29,9 @@
 import { CameraControls } from './CameraControls'
 import { EngineCommandManager } from 'lang/std/engineConnection'
 import { settings } from 'lib/settings/initialSettings'
-<<<<<<< HEAD
 import { MouseState, SegmentOverlayPayload } from 'machines/modelingMachine'
 import { getAngle, throttle } from 'lib/utils'
-=======
-import { MouseState } from 'machines/modelingMachine'
 import { Themes } from 'lib/theme'
->>>>>>> 6a5ca308
 
 type SendType = ReturnType<typeof useModelingContext>['send']
 
