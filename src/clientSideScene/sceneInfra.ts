import * as TWEEN from '@tweenjs/tween.js'
import type {
  Group,
  Intersection,
  MeshBasicMaterial,
  Object3D,
  Object3DEventMap,
  Texture,
} from 'three'
import {
  AmbientLight,
  Color,
  GridHelper,
  LineBasicMaterial,
  Mesh,
  OrthographicCamera,
  Raycaster,
  Scene,
  TextureLoader,
  Vector2,
  Vector3,
  WebGLRenderer,
} from 'three'
import { CSS2DRenderer } from 'three/examples/jsm/renderers/CSS2DRenderer'

import { CameraControls } from '@src/clientSideScene/CameraControls'
import { orthoScale, perspScale } from '@src/clientSideScene/helpers'
import {
  AXIS_GROUP,
  DEBUG_SHOW_INTERSECTION_PLANE,
  INTERSECTION_PLANE_LAYER,
  RAYCASTABLE_PLANE,
  SKETCH_LAYER,
  X_AXIS,
  Y_AXIS,
  getSceneScale,
} from '@src/clientSideScene/sceneUtils'
import type { useModelingContext } from '@src/hooks/useModelingContext'
import type { EngineCommandManager } from '@src/lang/std/engineConnection'
import type { Coords2d } from '@src/lang/std/sketch'
import { compareVec2Epsilon2 } from '@src/lang/std/sketch'
import type { Axis, NonCodeSelection } from '@src/lib/selections'
import { type BaseUnit } from '@src/lib/settings/settingsTypes'
import { Themes } from '@src/lib/theme'
import { getAngle, getLength, throttle } from '@src/lib/utils'
import type {
  MouseState,
  SegmentOverlayPayload,
} from '@src/machines/modelingMachine'
import { PROFILE_START } from '@src/clientSideScene/sceneConstants'

type SendType = ReturnType<typeof useModelingContext>['send']

export interface OnMouseEnterLeaveArgs {
  selected: Object3D<Object3DEventMap>
  dragSelected?: Object3D<Object3DEventMap>
  mouseEvent: MouseEvent
  /** The intersection of the mouse with the THREEjs raycast plane */
  intersectionPoint?: {
    twoD?: Vector2
    threeD?: Vector3
  }
}

interface OnDragCallbackArgs extends OnMouseEnterLeaveArgs {
  intersectionPoint: {
    twoD: Vector2
    threeD: Vector3
  }
  intersects: Intersection<Object3D<Object3DEventMap>>[]
}

export interface OnClickCallbackArgs {
  mouseEvent: MouseEvent
  intersectionPoint?: {
    twoD: Vector2
    threeD: Vector3
  }
  intersects: Intersection<Object3D<Object3DEventMap>>[]
  selected?: Object3D<Object3DEventMap>
}

interface OnMoveCallbackArgs {
  mouseEvent: MouseEvent
  intersectionPoint: {
    twoD: Vector2
    threeD: Vector3
  }
  intersects: Intersection<Object3D<Object3DEventMap>>[]
  selected?: Object3D<Object3DEventMap>
}

// This singleton class is responsible for all of the under the hood setup for the client side scene.
// That is the cameras and switching between them, raycasters for click mouse events and their abstractions (onClick etc), setting up controls.
// Anything that added the the scene for the user to interact with is probably in SceneEntities.ts

type Voidish = void | Promise<void>

export class SceneInfra {
  static instance: SceneInfra
  readonly scene: Scene
  readonly renderer: WebGLRenderer
  readonly labelRenderer: CSS2DRenderer
  readonly camControls: CameraControls
  isFovAnimationInProgress = false
  _baseUnitMultiplier = 1
  _theme: Themes = Themes.System
  readonly extraSegmentTexture: Texture
  lastMouseState: MouseState = { type: 'idle' }
  onDragStartCallback: (arg: OnDragCallbackArgs) => Voidish = () => {}
  onDragEndCallback: (arg: OnDragCallbackArgs) => Voidish = () => {}
  onDragCallback: (arg: OnDragCallbackArgs) => Voidish = () => {}
  onMoveCallback: (arg: OnMoveCallbackArgs) => Voidish = () => {}
  onClickCallback: (arg: OnClickCallbackArgs) => Voidish = () => {}
  onMouseEnter: (arg: OnMouseEnterLeaveArgs) => Voidish = () => {}
  onMouseLeave: (arg: OnMouseEnterLeaveArgs) => Voidish = () => {}
  setCallbacks = (callbacks: {
    onDragStart?: (arg: OnDragCallbackArgs) => Voidish
    onDragEnd?: (arg: OnDragCallbackArgs) => Voidish
    onDrag?: (arg: OnDragCallbackArgs) => Voidish
    onMove?: (arg: OnMoveCallbackArgs) => Voidish
    onClick?: (arg: OnClickCallbackArgs) => Voidish
    onMouseEnter?: (arg: OnMouseEnterLeaveArgs) => Voidish
    onMouseLeave?: (arg: OnMouseEnterLeaveArgs) => Voidish
  }) => {
    this.onDragStartCallback = callbacks.onDragStart || this.onDragStartCallback
    this.onDragEndCallback = callbacks.onDragEnd || this.onDragEndCallback
    this.onDragCallback = callbacks.onDrag || this.onDragCallback
    this.onMoveCallback = callbacks.onMove || this.onMoveCallback
    this.onClickCallback = callbacks.onClick || this.onClickCallback
    this.onMouseEnter = callbacks.onMouseEnter || this.onMouseEnter
    this.onMouseLeave = callbacks.onMouseLeave || this.onMouseLeave
    this.selected = null // following selections between callbacks being set is too tricky
  }

  set baseUnit(unit: BaseUnit) {
    this._baseUnitMultiplier = baseUnitTomm(unit)
    this.scene.scale.set(
      this._baseUnitMultiplier,
      this._baseUnitMultiplier,
      this._baseUnitMultiplier
    )
  }

  set theme(theme: Themes) {
    this._theme = theme
  }

  resetMouseListeners = () => {
    this.setCallbacks({
      onDragStart: () => {},
      onDragEnd: () => {},
      onDrag: () => {},
      onMove: () => {},
      onClick: () => {},
      onMouseEnter: () => {},
      onMouseLeave: () => {},
    })
  }

  modelingSend: SendType = (() => {}) as any
  throttledModelingSend: any = (() => {}) as any

  setSend(send: SendType) {
    this.modelingSend = send
    this.throttledModelingSend = throttle(send, 100)
  }

  overlayTimeout = 0
  callbacks: (() => SegmentOverlayPayload | null)[] = []

  _overlayCallbacks(callbacks: (() => SegmentOverlayPayload | null)[]) {
    const segmentOverlayPayload: SegmentOverlayPayload = {
      type: 'set-many',
      overlays: {},
    }
    callbacks.forEach((cb) => {
      const overlay = cb()
      if (overlay?.type === 'set-one') {
        segmentOverlayPayload.overlays[overlay.pathToNodeString] = overlay.seg
      } else if (overlay?.type === 'set-many') {
        Object.assign(segmentOverlayPayload.overlays, overlay.overlays)
      }
    })
    this.modelingSend({
      type: 'Set Segment Overlays',
      data: segmentOverlayPayload,
    })
  }

  overlayCallbacks(
    callbacks: (() => SegmentOverlayPayload | null)[],
    instant = false
  ) {
    if (instant) {
      this._overlayCallbacks(callbacks)
      return
    }
    this.callbacks = callbacks
    if (this.overlayTimeout) clearTimeout(this.overlayTimeout)
    this.overlayTimeout = setTimeout(() => {
      this._overlayCallbacks(this.callbacks)
    }, 100) as unknown as number
  }

  overlayThrottleMap: { [pathToNodeString: string]: number } = {}

  updateOverlayDetails({
    handle,
    group,
    isHandlesVisible,
    from,
    to,
    angle,
    hasThreeDotMenu,
  }: {
    handle: Group
    group: Group
    isHandlesVisible: boolean
    from: Coords2d
    to: Coords2d
    hasThreeDotMenu: boolean
    angle?: number
  }): SegmentOverlayPayload | null {
    if (!group.userData.draft && group.userData.pathToNode && handle) {
      const vector = new Vector3(0, 0, 0)

      // Get the position of the object3D in world space
      handle.getWorldPosition(vector)

      // Project that position to screen space
      vector.project(this.camControls.camera)

      let _angle = 45
      if (group.name !== PROFILE_START) {
        _angle = typeof angle === 'number' ? angle : getAngle(from, to)
      }

      const x = (vector.x * 0.5 + 0.5) * this.renderer.domElement.clientWidth
      const y = (-vector.y * 0.5 + 0.5) * this.renderer.domElement.clientHeight
      const pathToNodeString = JSON.stringify(group.userData.pathToNode)
      return {
        type: 'set-one',
        pathToNodeString,
        seg: [
          {
            windowCoords: [x, y],
            angle: _angle,
            group,
            pathToNode: group.userData.pathToNode,
            visible: isHandlesVisible,
            hasThreeDotMenu,
          },
        ],
      }
    }
    return null
  }

  hoveredObject: null | Object3D<Object3DEventMap> = null
  raycaster = new Raycaster()
  planeRaycaster = new Raycaster()
  currentMouseVector = new Vector2()
  selected: {
    mouseDownVector: Vector2
    object: Object3D<Object3DEventMap>
    hasBeenDragged: boolean
  } | null = null
  mouseDownVector: null | Vector2 = null
  private isRenderingPaused = false
  private lastFrameTime = 0

  constructor(engineCommandManager: EngineCommandManager) {
    // SCENE
    this.scene = new Scene()
    this.scene.background = new Color(0x000000)
    this.scene.background = null

    // RENDERER
    this.renderer = new WebGLRenderer({ antialias: true, alpha: true }) // Enable transparency
    this.renderer.setClearColor(0x000000, 0) // Set clear color to black with 0 alpha (fully transparent)

    // LABEL RENDERER
    this.labelRenderer = new CSS2DRenderer()
    this.labelRenderer.domElement.style.position = 'absolute'
    this.labelRenderer.domElement.style.top = '0px'
    this.labelRenderer.domElement.style.pointerEvents = 'none'
    this.renderer.domElement.style.width = '100%'
    this.renderer.domElement.style.height = '100%'
    this.labelRenderer.domElement.className = 'z-sketchSegmentIndicators'

    window.addEventListener('resize', this.onWindowResize)

    this.camControls = new CameraControls(
      this.renderer.domElement,
      engineCommandManager,
      false
    )
    this.camControls.subscribeToCamChange(() => this.onCameraChange())
    this.camControls.camera.layers.enable(SKETCH_LAYER)
    if (DEBUG_SHOW_INTERSECTION_PLANE)
      this.camControls.camera.layers.enable(INTERSECTION_PLANE_LAYER)

    // RAYCASTERS
    this.raycaster.layers.enable(SKETCH_LAYER)
    this.raycaster.layers.disable(0)
    this.planeRaycaster.layers.enable(INTERSECTION_PLANE_LAYER)

    // GRID
    const size = 100
    const divisions = 10
    const gridHelperMaterial = new LineBasicMaterial({
      color: 0x0000ff,
      transparent: true,
      opacity: 0.5,
    })

    const gridHelper = new GridHelper(size, divisions, 0x0000ff, 0xffffff)
    gridHelper.material = gridHelperMaterial
    gridHelper.rotation.x = Math.PI / 2
    // this.scene.add(gridHelper) // more of a debug thing, but maybe useful

    const light = new AmbientLight(0x505050) // soft white light
    this.scene.add(light)

    const textureLoader = new TextureLoader()
    this.extraSegmentTexture = textureLoader.load(
      './clientSideSceneAssets/extra-segment-texture.png'
    )
    this.extraSegmentTexture.anisotropy =
      this.renderer?.capabilities?.getMaxAnisotropy?.()

    SceneInfra.instance = this
  }

  onCameraChange = () => {
    const scale = getSceneScale(
      this.camControls.camera,
      this.camControls.target
    )
    const axisGroup = this.scene
      .getObjectByName(AXIS_GROUP)
      ?.getObjectByName('gridHelper')
    axisGroup?.name === 'gridHelper' && axisGroup.scale.set(scale, scale, scale)
  }

  // Called after canvas is attached to the DOM and on each resize.
  // Note: would be better to use ResizeObserver instead of window.onresize
  // See:
  // https://webglfundamentals.org/webgl/lessons/webgl-resizing-the-canvas.html
  onWindowResize = () => {
    const cssSize = [
      this.renderer.domElement.clientWidth,
      this.renderer.domElement.clientHeight,
    ]
    // Note: could cap the resolution on mobile devices if needed.
    const canvasResolution = [
      Math.round(cssSize[0] * window.devicePixelRatio),
      Math.round(cssSize[1] * window.devicePixelRatio),
    ]
    this.renderer.setSize(canvasResolution[0], canvasResolution[1], false)
    this.labelRenderer.setSize(cssSize[0], cssSize[1])
  }

  animate = () => {
    requestAnimationFrame(this.animate)
    TWEEN.update() // This will update all tweens during the animation loop
    if (!this.isFovAnimationInProgress) {
      this.camControls.update()

      // If rendering is paused, only render if enough time has passed to maintain smooth animation
      if (this.isRenderingPaused) {
        const currentTime = performance.now()
        if (currentTime - this.lastFrameTime > 1000 / 30) {
          // Limit to 30fps while paused
          this.renderer.render(this.scene, this.camControls.camera)
          this.labelRenderer.render(this.scene, this.camControls.camera)
          this.lastFrameTime = currentTime
        }
      } else {
        this.renderer.render(this.scene, this.camControls.camera)
        this.labelRenderer.render(this.scene, this.camControls.camera)
      }
    }
  }

  dispose = () => {
    // Dispose of scene resources, renderer, and controls
    this.renderer.dispose()
    window.removeEventListener('resize', this.onWindowResize)
    // Dispose of any other resources like geometries, materials, textures
  }

  getClientSceneScaleFactor(meshOrGroup: Mesh | Group) {
    const orthoFactor = orthoScale(this.camControls.camera)
    const factor =
      (this.camControls.camera instanceof OrthographicCamera
        ? orthoFactor
        : perspScale(this.camControls.camera, meshOrGroup)) /
      this._baseUnitMultiplier
    return factor
  }

  getPlaneIntersectPoint = (): {
    twoD?: Vector2
    threeD?: Vector3
    intersection: Intersection<Object3D<Object3DEventMap>>
  } | null => {
    // Get the orientations from the camera and mouse position
    this.planeRaycaster.setFromCamera(
      this.currentMouseVector,
      this.camControls.camera
    )

    // Get the intersection of the ray with the default planes
    const planeIntersects = this.planeRaycaster.intersectObjects(
      this.scene.children,
      true
    )
    if (!planeIntersects.length) return null

    // Find the intersection with the raycastable (or sketch) plane
    const raycastablePlaneIntersection = planeIntersects.find(
      (intersect) => intersect.object.name === RAYCASTABLE_PLANE
    )
    if (!raycastablePlaneIntersection)
      return { intersection: planeIntersects[0] }
    const planePosition = raycastablePlaneIntersection.object.position
    const inversePlaneQuaternion =
      raycastablePlaneIntersection.object.quaternion.clone().invert()
    const intersectPoint = raycastablePlaneIntersection.point
    let transformedPoint = intersectPoint.clone()
    if (transformedPoint) {
      transformedPoint.applyQuaternion(inversePlaneQuaternion)
    }
    const twoD = new Vector2(
      // I think the intersection plane doesn't get scale when nearly everything else does, maybe that should change
      transformedPoint.x / this._baseUnitMultiplier,
      transformedPoint.y / this._baseUnitMultiplier
    ) // z should be 0
    const planePositionCorrected = new Vector3(
      ...planePosition
    ).applyQuaternion(inversePlaneQuaternion)
    twoD.sub(new Vector2(...planePositionCorrected))

    return {
      twoD,
      threeD: intersectPoint.divideScalar(this._baseUnitMultiplier),
      intersection: planeIntersects[0],
    }
  }

  public mouseMoveThrottling = true // Can be turned off for debugging
  private _processingMouseMove = false
  private _lastUnprocessedMouseEvent: MouseEvent | undefined

  onMouseMove = async (mouseEvent: MouseEvent) => {
<<<<<<< HEAD
    if (!(mouseEvent.currentTarget instanceof HTMLElement)) {
      console.error('unexpected targetless event')
      return
    }
    this.currentMouseVector.x =
      (mouseEvent.offsetX / mouseEvent.currentTarget.clientWidth) * 2 - 1
=======
    if (this.mouseMoveThrottling) {
      // Throttle mouse move events to help with performance.
      // Without this a new call to executeAstMock() is made by SceneEntities/onDragSegment() while the
      // previous one is still running, causing multiple wasm calls to be running at the same time.
      // Here we simply ignore the mouse move event if we are already processing one, until the processing is done.
      if (this._processingMouseMove) {
        this._lastUnprocessedMouseEvent = mouseEvent
        return
      }
      this._processingMouseMove = true
    }

    this.currentMouseVector.x = (mouseEvent.clientX / window.innerWidth) * 2 - 1
>>>>>>> 88fad305
    this.currentMouseVector.y =
      -(mouseEvent.offsetY / mouseEvent.currentTarget.clientHeight) * 2 + 1

    const planeIntersectPoint = this.getPlaneIntersectPoint()
    const intersects = this.raycastRing()

    if (this.selected) {
      const hasBeenDragged = !compareVec2Epsilon2(
        [this.currentMouseVector.x, this.currentMouseVector.y],
        [this.selected.mouseDownVector.x, this.selected.mouseDownVector.y],
        0.02
      )
      if (!this.selected.hasBeenDragged && hasBeenDragged) {
        this.selected.hasBeenDragged = true
        // this is where we could fire a onDragStart event
      }
      if (
        hasBeenDragged &&
        planeIntersectPoint &&
        planeIntersectPoint.twoD &&
        planeIntersectPoint.threeD
      ) {
        const selected = this.selected
        await this.onDragCallback({
          mouseEvent,
          intersectionPoint: {
            twoD: planeIntersectPoint.twoD,
            threeD: planeIntersectPoint.threeD,
          },
          intersects,
          selected: selected.object,
        })
        this.updateMouseState({
          type: 'isDragging',
          on: selected.object,
        })
      }
    } else if (
      planeIntersectPoint &&
      planeIntersectPoint.twoD &&
      planeIntersectPoint.threeD
    ) {
      await this.onMoveCallback({
        mouseEvent,
        intersectionPoint: {
          twoD: planeIntersectPoint.twoD,
          threeD: planeIntersectPoint.threeD,
        },
        intersects,
      })
    }

    if (intersects[0]) {
      const firstIntersectObject = intersects[0].object
      const planeIntersectPoint = this.getPlaneIntersectPoint()
      const intersectionPoint = {
        twoD: planeIntersectPoint?.twoD,
        threeD: planeIntersectPoint?.threeD,
      }

      if (this.hoveredObject !== firstIntersectObject) {
        const hoveredObj = this.hoveredObject
        this.hoveredObject = null
        if (hoveredObj) {
          await this.onMouseLeave({
            selected: hoveredObj,
            mouseEvent: mouseEvent,
            intersectionPoint,
          })
        }
        this.hoveredObject = firstIntersectObject
        await this.onMouseEnter({
          selected: this.hoveredObject,
          dragSelected: this.selected?.object,
          mouseEvent: mouseEvent,
          intersectionPoint,
        })
        if (!this.selected)
          this.updateMouseState({
            type: 'isHovering',
            on: this.hoveredObject,
          })
      }
    } else {
      if (this.hoveredObject) {
        const hoveredObj = this.hoveredObject
        this.hoveredObject = null
        await this.onMouseLeave({
          selected: hoveredObj,
          dragSelected: this.selected?.object,
          mouseEvent: mouseEvent,
        })
        if (!this.selected) this.updateMouseState({ type: 'idle' })
      }
    }

    if (this.mouseMoveThrottling) {
      this._processingMouseMove = false
      const lastUnprocessedMouseEvent = this._lastUnprocessedMouseEvent
      if (lastUnprocessedMouseEvent) {
        // Another mousemove happened during the time this callback was processing
        // -> process that event now
        this._lastUnprocessedMouseEvent = undefined
        void this.onMouseMove(lastUnprocessedMouseEvent)
      }
    }
  }

  raycastRing = (
    pixelRadius = 8,
    rayRingCount = 32
  ): Intersection<Object3D<Object3DEventMap>>[] => {
    const mouseDownVector = this.currentMouseVector.clone()
    const intersectionsMap = new Map<
      Object3D,
      Intersection<Object3D<Object3DEventMap>>
    >()

    const updateIntersectionsMap = (
      intersections: Intersection<Object3D<Object3DEventMap>>[]
    ) => {
      intersections.forEach((intersection) => {
        if (intersection.object.type !== 'GridHelper') {
          const existingIntersection = intersectionsMap.get(intersection.object)
          if (
            !existingIntersection ||
            existingIntersection.distance > intersection.distance
          ) {
            intersectionsMap.set(intersection.object, intersection)
          }
        }
      })
    }

    // Check the center point
    this.raycaster.setFromCamera(mouseDownVector, this.camControls.camera)
    updateIntersectionsMap(
      this.raycaster.intersectObjects(this.scene.children, true)
    )

    // Check the ring points
    for (let i = 0; i < rayRingCount; i++) {
      const angle = (i / rayRingCount) * Math.PI * 2
      const offsetX =
        ((pixelRadius * Math.cos(angle)) /
          this.renderer.domElement.clientWidth) *
        2
      const offsetY =
        ((pixelRadius * Math.sin(angle)) /
          this.renderer.domElement.clientHeight) *
        2
      const ringVector = new Vector2(
        mouseDownVector.x + offsetX,
        mouseDownVector.y - offsetY
      )
      this.raycaster.setFromCamera(ringVector, this.camControls.camera)
      updateIntersectionsMap(
        this.raycaster.intersectObjects(this.scene.children, true)
      )
    }

    // Convert the map values to an array and sort by distance
    return Array.from(intersectionsMap.values()).sort(
      (a, b) => a.distance - b.distance
    )
  }

  updateMouseState(mouseState: MouseState) {
    if (this.lastMouseState.type === mouseState.type) return
    this.lastMouseState = mouseState
    this.modelingSend({ type: 'Set mouse state', data: mouseState })
  }

  onMouseDown = (event: MouseEvent) => {
    if (!(event.currentTarget instanceof HTMLElement)) {
      console.error('unexpected targetless event')
      return
    }
    this.currentMouseVector.x =
      (event.offsetX / event.currentTarget.clientWidth) * 2 - 1
    this.currentMouseVector.y =
      -(event.offsetY / event.currentTarget.clientHeight) * 2 + 1

    const mouseDownVector = this.currentMouseVector.clone()
    const intersect = this.raycastRing()[0]

    if (intersect) {
      const intersectParent = intersect?.object?.parent as Group
      this.selected = intersectParent.isGroup
        ? {
            mouseDownVector,
            object: intersect.object,
            hasBeenDragged: false,
          }
        : null
    }
  }

  onMouseUp = async (mouseEvent: MouseEvent) => {
    if (!(mouseEvent.currentTarget instanceof HTMLElement)) {
      console.error('unexpected targetless event')
      return
    }
    this.currentMouseVector.x =
      (mouseEvent.offsetX / mouseEvent.currentTarget.clientWidth) * 2 - 1
    this.currentMouseVector.y =
      -(mouseEvent.offsetY / mouseEvent.currentTarget.clientHeight) * 2 + 1
    const planeIntersectPoint = this.getPlaneIntersectPoint()
    const intersects = this.raycastRing()

    if (this.selected) {
      if (this.selected.hasBeenDragged) {
        // TODO do the types properly here
        await this.onDragEndCallback({
          intersectionPoint: {
            twoD: planeIntersectPoint?.twoD as any,
            threeD: planeIntersectPoint?.threeD as any,
          },
          intersects,
          mouseEvent,
          selected: this.selected as any,
        })
        if (intersects.length) {
          this.updateMouseState({
            type: 'isHovering',
            on: intersects[0].object,
          })
        } else {
          this.updateMouseState({
            type: 'idle',
          })
        }
      } else if (planeIntersectPoint?.twoD && planeIntersectPoint?.threeD) {
        // fire onClick event as there was no drags
        await this.onClickCallback({
          mouseEvent,
          intersectionPoint: {
            twoD: planeIntersectPoint.twoD,
            threeD: planeIntersectPoint.threeD,
          },
          intersects,
          selected: this.selected.object,
        })
      } else if (planeIntersectPoint) {
        await this.onClickCallback({
          mouseEvent,
          intersects,
        })
      } else {
        await this.onClickCallback({ mouseEvent, intersects })
      }
      // Clear the selected state whether it was dragged or not
      this.selected = null
    } else if (planeIntersectPoint?.twoD && planeIntersectPoint?.threeD) {
      await this.onClickCallback({
        mouseEvent,
        intersectionPoint: {
          twoD: planeIntersectPoint.twoD,
          threeD: planeIntersectPoint.threeD,
        },
        intersects,
      })
    } else {
      await this.onClickCallback({ mouseEvent, intersects })
    }
  }
  updateOtherSelectionColors = (otherSelections: NonCodeSelection[]) => {
    const axisGroup = this.scene.children.find(
      ({ userData }) => userData?.type === AXIS_GROUP
    )
    const axisMap: { [key: string]: Axis } = {
      [X_AXIS]: 'x-axis',
      [Y_AXIS]: 'y-axis',
    }
    axisGroup?.children.forEach((_mesh) => {
      const mesh = _mesh as Mesh
      const mat = mesh.material as MeshBasicMaterial
      if (otherSelections.includes(axisMap[mesh.userData?.type])) {
        mat.color.set(mesh?.userData?.baseColor)
        mat.color.offsetHSL(0, 0, 0.2)
        mesh.userData.isSelected = true
      } else {
        mat.color.set(mesh?.userData?.baseColor)
        mesh.userData.isSelected = false
      }
    })
  }

  screenSpaceDistance(a: Coords2d, b: Coords2d): number {
    const dummy = new Mesh()
    dummy.position.set(0, 0, 0)
    const scale = this.getClientSceneScaleFactor(dummy)
    return getLength(a, b) / scale
  }
  pauseRendering() {
    this.isRenderingPaused = true
    // Store the current time to prevent unnecessary updates
    this.lastFrameTime = performance.now()
  }

  resumeRendering() {
    this.isRenderingPaused = false
  }
}

function baseUnitTomm(baseUnit: BaseUnit) {
  switch (baseUnit) {
    case 'mm':
      return 1
    case 'cm':
      return 10
    case 'm':
      return 1000
    case 'in':
      return 25.4
    case 'ft':
      return 304.8
    case 'yd':
      return 914.4
  }
}<|MERGE_RESOLUTION|>--- conflicted
+++ resolved
@@ -107,13 +107,13 @@
   _theme: Themes = Themes.System
   readonly extraSegmentTexture: Texture
   lastMouseState: MouseState = { type: 'idle' }
-  onDragStartCallback: (arg: OnDragCallbackArgs) => Voidish = () => {}
-  onDragEndCallback: (arg: OnDragCallbackArgs) => Voidish = () => {}
-  onDragCallback: (arg: OnDragCallbackArgs) => Voidish = () => {}
-  onMoveCallback: (arg: OnMoveCallbackArgs) => Voidish = () => {}
-  onClickCallback: (arg: OnClickCallbackArgs) => Voidish = () => {}
-  onMouseEnter: (arg: OnMouseEnterLeaveArgs) => Voidish = () => {}
-  onMouseLeave: (arg: OnMouseEnterLeaveArgs) => Voidish = () => {}
+  onDragStartCallback: (arg: OnDragCallbackArgs) => Voidish = () => { }
+  onDragEndCallback: (arg: OnDragCallbackArgs) => Voidish = () => { }
+  onDragCallback: (arg: OnDragCallbackArgs) => Voidish = () => { }
+  onMoveCallback: (arg: OnMoveCallbackArgs) => Voidish = () => { }
+  onClickCallback: (arg: OnClickCallbackArgs) => Voidish = () => { }
+  onMouseEnter: (arg: OnMouseEnterLeaveArgs) => Voidish = () => { }
+  onMouseLeave: (arg: OnMouseEnterLeaveArgs) => Voidish = () => { }
   setCallbacks = (callbacks: {
     onDragStart?: (arg: OnDragCallbackArgs) => Voidish
     onDragEnd?: (arg: OnDragCallbackArgs) => Voidish
@@ -148,18 +148,18 @@
 
   resetMouseListeners = () => {
     this.setCallbacks({
-      onDragStart: () => {},
-      onDragEnd: () => {},
-      onDrag: () => {},
-      onMove: () => {},
-      onClick: () => {},
-      onMouseEnter: () => {},
-      onMouseLeave: () => {},
+      onDragStart: () => { },
+      onDragEnd: () => { },
+      onDrag: () => { },
+      onMove: () => { },
+      onClick: () => { },
+      onMouseEnter: () => { },
+      onMouseLeave: () => { },
     })
   }
 
-  modelingSend: SendType = (() => {}) as any
-  throttledModelingSend: any = (() => {}) as any
+  modelingSend: SendType = (() => { }) as any
+  throttledModelingSend: any = (() => { }) as any
 
   setSend(send: SendType) {
     this.modelingSend = send
@@ -455,14 +455,11 @@
   private _lastUnprocessedMouseEvent: MouseEvent | undefined
 
   onMouseMove = async (mouseEvent: MouseEvent) => {
-<<<<<<< HEAD
     if (!(mouseEvent.currentTarget instanceof HTMLElement)) {
       console.error('unexpected targetless event')
       return
     }
-    this.currentMouseVector.x =
-      (mouseEvent.offsetX / mouseEvent.currentTarget.clientWidth) * 2 - 1
-=======
+
     if (this.mouseMoveThrottling) {
       // Throttle mouse move events to help with performance.
       // Without this a new call to executeAstMock() is made by SceneEntities/onDragSegment() while the
@@ -475,8 +472,8 @@
       this._processingMouseMove = true
     }
 
-    this.currentMouseVector.x = (mouseEvent.clientX / window.innerWidth) * 2 - 1
->>>>>>> 88fad305
+    this.currentMouseVector.x =
+      (mouseEvent.offsetX / mouseEvent.currentTarget.clientWidth) * 2 - 1
     this.currentMouseVector.y =
       -(mouseEvent.offsetY / mouseEvent.currentTarget.clientHeight) * 2 + 1
 
@@ -667,10 +664,10 @@
       const intersectParent = intersect?.object?.parent as Group
       this.selected = intersectParent.isGroup
         ? {
-            mouseDownVector,
-            object: intersect.object,
-            hasBeenDragged: false,
-          }
+          mouseDownVector,
+          object: intersect.object,
+          hasBeenDragged: false,
+        }
         : null
     }
   }
