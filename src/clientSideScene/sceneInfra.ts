import * as TWEEN from '@tweenjs/tween.js'
import type { Group, Intersection, Object3D, Object3DEventMap } from 'three'
import {
  AmbientLight,
  Color,
  Mesh,
  MeshBasicMaterial,
  OrthographicCamera,
  Raycaster,
  Scene,
  Vector2,
  Vector3,
  WebGLRenderer,
} from 'three'
import { CSS2DRenderer } from 'three/examples/jsm/renderers/CSS2DRenderer'

import { CameraControls } from '@src/clientSideScene/CameraControls'
import { orthoScale, perspScale } from '@src/clientSideScene/helpers'
import { PROFILE_START } from '@src/clientSideScene/sceneConstants'
import {
  AXIS_GROUP,
  DEBUG_SHOW_INTERSECTION_PLANE,
  INTERSECTION_PLANE_LAYER,
  RAYCASTABLE_PLANE,
  SKETCH_LAYER,
  X_AXIS,
  Y_AXIS,
} from '@src/clientSideScene/sceneUtils'
import type { useModelingContext } from '@src/hooks/useModelingContext'
<<<<<<< HEAD
import type { EngineCommandManager } from '@src/lang/std/engineConnection'
import type { Coords2d } from '@src/lang/util'
=======
import type { Coords2d } from '@src/lang/std/sketch'
>>>>>>> 01775d47
import { vec2WithinDistance } from '@src/lang/std/sketch'
import type { Axis, NonCodeSelection } from '@src/machines/modelingSharedTypes'
import { type BaseUnit } from '@src/lib/settings/settingsTypes'
import { Signal } from '@src/lib/signal'
import { Themes } from '@src/lib/theme'
import { getAngle, getLength, throttle } from '@src/lib/utils'
import type {
  MouseState,
  SegmentOverlayPayload,
} from '@src/machines/modelingSharedTypes'

import type { ConnectionManager } from '@src/network/connectionManager'

type SendType = ReturnType<typeof useModelingContext>['send']

export interface OnMouseEnterLeaveArgs {
  selected: Object3D<Object3DEventMap>
  mouseEvent: MouseEvent
  /** The intersection of the mouse with the THREEjs raycast plane */
  intersectionPoint?: {
    twoD?: Vector2
    threeD?: Vector3
  }
}

interface OnDragCallbackArgs extends OnMouseEnterLeaveArgs {
  intersectionPoint: {
    twoD: Vector2
    threeD: Vector3
  }
  intersects: Intersection<Object3D<Object3DEventMap>>[]
}

export interface OnClickCallbackArgs {
  mouseEvent: MouseEvent
  intersectionPoint?: {
    twoD: Vector2
    threeD: Vector3
  }
  intersects: Intersection<Object3D<Object3DEventMap>>[]
  selected?: Object3D<Object3DEventMap>
}

export interface OnMoveCallbackArgs {
  mouseEvent: MouseEvent
  intersectionPoint: {
    twoD: Vector2
    threeD: Vector3
  }
  intersects: Intersection<Object3D<Object3DEventMap>>[]
  selected?: Object3D<Object3DEventMap>
}

// This singleton class is responsible for all of the under the hood setup for the client side scene.
// That is the cameras and switching between them, raycasters for click mouse events and their abstractions (onClick etc), setting up controls.
// Anything that added the the scene for the user to interact with is probably in SceneEntities.ts

type Voidish = void | Promise<void>

export class SceneInfra {
  static instance: SceneInfra
  readonly scene: Scene
  readonly renderer: WebGLRenderer
  readonly labelRenderer: CSS2DRenderer
  readonly camControls: CameraControls
  isFovAnimationInProgress = false
  private _baseUnitMultiplier = 1
  private _theme: Themes = Themes.System
  lastMouseState: MouseState = { type: 'idle' }
  public readonly baseUnitChange = new Signal()
  onDragStartCallback: (arg: OnDragCallbackArgs) => Voidish = () => {}
  onDragEndCallback: (arg: OnDragCallbackArgs) => Voidish = () => {}
  onDragCallback: (arg: OnDragCallbackArgs) => Voidish = () => {}
  onMoveCallback: (arg: OnMoveCallbackArgs) => Voidish = () => {}
  onClickCallback: (arg: OnClickCallbackArgs) => Voidish = () => {}
  onMouseEnter: (arg: OnMouseEnterLeaveArgs) => Voidish = () => {}
  onMouseLeave: (arg: OnMouseEnterLeaveArgs) => Voidish = () => {}
  setCallbacks = (callbacks: {
    onDragStart?: (arg: OnDragCallbackArgs) => Voidish
    onDragEnd?: (arg: OnDragCallbackArgs) => Voidish
    onDrag?: (arg: OnDragCallbackArgs) => Voidish
    onMove?: (arg: OnMoveCallbackArgs) => Voidish
    onClick?: (arg: OnClickCallbackArgs) => Voidish
    onMouseEnter?: (arg: OnMouseEnterLeaveArgs) => Voidish
    onMouseLeave?: (arg: OnMouseEnterLeaveArgs) => Voidish
  }) => {
    this.onDragStartCallback = callbacks.onDragStart || this.onDragStartCallback
    this.onDragEndCallback = callbacks.onDragEnd || this.onDragEndCallback
    this.onDragCallback = callbacks.onDrag || this.onDragCallback
    this.onMoveCallback = callbacks.onMove || this.onMoveCallback
    this.onClickCallback = callbacks.onClick || this.onClickCallback
    this.onMouseEnter = callbacks.onMouseEnter || this.onMouseEnter
    this.onMouseLeave = callbacks.onMouseLeave || this.onMouseLeave
    this.selected = null // following selections between callbacks being set is too tricky
  }

  set baseUnit(unit: BaseUnit) {
    const newBaseUnitMultiplier = baseUnitTomm(unit)
    if (newBaseUnitMultiplier !== this._baseUnitMultiplier) {
      this._baseUnitMultiplier = baseUnitTomm(unit)
      this.scene.scale.set(
        this._baseUnitMultiplier,
        this._baseUnitMultiplier,
        this._baseUnitMultiplier
      )
      this.baseUnitChange.dispatch()
    }
  }

  get baseUnitMultiplier() {
    return this._baseUnitMultiplier
  }

  /**
   * Returns the size of the current base unit in ortho view (in logical/CSS pixels, not device pixels).
   * Eg. if 1 mm takes up 4 pixels in the current view, and the current base unit is 1cm then it returns 40 pixels.
   */
  getPixelsPerBaseUnit(camera: OrthographicCamera) {
    const worldViewportWidth = (camera.right - camera.left) / camera.zoom
    const viewportSize = this.renderer.getDrawingBufferSize(new Vector2())

    // one [mm] in screen space (pixels) multiplied by baseUnitMultiplier
    return (
      (((1 / worldViewportWidth) * viewportSize.x) / window.devicePixelRatio) *
      this._baseUnitMultiplier
    )
  }

  set theme(theme: Themes) {
    this._theme = theme
  }

  get theme() {
    return this._theme
  }

  resetMouseListeners = () => {
    this.setCallbacks({
      onDragStart: () => {},
      onDragEnd: () => {},
      onDrag: () => {},
      onMove: () => {},
      onClick: () => {},
      onMouseEnter: () => {},
      onMouseLeave: () => {},
    })
  }

  modelingSend: SendType = (() => {}) as any
  throttledModelingSend: any = (() => {}) as any

  setSend(send: SendType) {
    this.modelingSend = send
    this.throttledModelingSend = throttle(send, 100)
  }

  overlayTimeout = 0
  callbacks: (() => SegmentOverlayPayload | null)[] = []

  _overlayCallbacks(callbacks: (() => SegmentOverlayPayload | null)[]) {
    const segmentOverlayPayload: SegmentOverlayPayload = {
      type: 'set-many',
      overlays: {},
    }
    callbacks.forEach((cb) => {
      const overlay = cb()
      if (overlay?.type === 'set-one') {
        segmentOverlayPayload.overlays[overlay.pathToNodeString] = overlay.seg
      } else if (overlay?.type === 'set-many') {
        Object.assign(segmentOverlayPayload.overlays, overlay.overlays)
      }
    })
    this.modelingSend({
      type: 'Set Segment Overlays',
      data: segmentOverlayPayload,
    })
  }

  overlayCallbacks(
    callbacks: (() => SegmentOverlayPayload | null)[],
    instant = false
  ) {
    if (instant) {
      this._overlayCallbacks(callbacks)
      return
    }
    this.callbacks = callbacks
    if (this.overlayTimeout) clearTimeout(this.overlayTimeout)
    this.overlayTimeout = setTimeout(() => {
      this._overlayCallbacks(this.callbacks)
    }, 100) as unknown as number
  }

  overlayThrottleMap: { [pathToNodeString: string]: number } = {}

  updateOverlayDetails({
    handle,
    group,
    isHandlesVisible,
    from,
    to,
    angle,
    hasThreeDotMenu,
  }: {
    handle: Group
    group: Group
    isHandlesVisible: boolean
    from: Coords2d
    to: Coords2d
    hasThreeDotMenu: boolean
    angle?: number
  }): SegmentOverlayPayload | null {
    if (!group.userData.draft && group.userData.pathToNode && handle) {
      const vector = new Vector3(0, 0, 0)

      // Get the position of the object3D in world space
      handle.getWorldPosition(vector)

      // Project that position to screen space
      vector.project(this.camControls.camera)

      let _angle = 45
      if (group.name !== PROFILE_START) {
        _angle = typeof angle === 'number' ? angle : getAngle(from, to)
      }

      const x = (vector.x * 0.5 + 0.5) * this.renderer.domElement.clientWidth
      const y = (-vector.y * 0.5 + 0.5) * this.renderer.domElement.clientHeight
      const pathToNodeString = JSON.stringify(group.userData.pathToNode)
      return {
        type: 'set-one',
        pathToNodeString,
        seg: [
          {
            windowCoords: [x, y],
            angle: _angle,
            group,
            pathToNode: group.userData.pathToNode,
            visible: isHandlesVisible,
            hasThreeDotMenu,
          },
        ],
      }
    }
    return null
  }

  hoveredObject: null | Object3D<Object3DEventMap> = null
  raycaster = new Raycaster()
  planeRaycaster = new Raycaster()
  // Given in NDC: [-1, 1] range, where (-1, -1) corresponds to the bottom left of the canvas, (0, 0) is the center.
  currentMouseVector = new Vector2()
  selected: {
    mouseDownVector: Vector2
    object: Object3D<Object3DEventMap>
    hasBeenDragged: boolean
  } | null = null
  private isRenderingPaused = false
  private lastFrameTime = 0

  constructor(engineCommandManager: ConnectionManager) {
    // SCENE
    this.scene = new Scene()
    this.scene.background = new Color(0x000000)
    this.scene.background = null

    // RENDERER
    this.renderer = new WebGLRenderer({ antialias: true, alpha: true }) // Enable transparency
    this.renderer.setClearColor(0x000000, 0) // Set clear color to black with 0 alpha (fully transparent)

    // LABEL RENDERER
    this.labelRenderer = new CSS2DRenderer()
    this.labelRenderer.domElement.style.position = 'absolute'
    this.labelRenderer.domElement.style.top = '0px'
    this.labelRenderer.domElement.style.pointerEvents = 'none'
    this.renderer.domElement.style.width = '100%'
    this.renderer.domElement.style.height = '100%'
    this.labelRenderer.domElement.className = 'z-sketchSegmentIndicators'

    this.camControls = new CameraControls(
      this.renderer.domElement,
      engineCommandManager,
      false
    )
    this.camControls.camera.layers.enable(SKETCH_LAYER)
    if (DEBUG_SHOW_INTERSECTION_PLANE)
      this.camControls.camera.layers.enable(INTERSECTION_PLANE_LAYER)

    // RAYCASTERS
    this.raycaster.layers.enable(SKETCH_LAYER)
    this.raycaster.layers.disable(0)
    this.planeRaycaster.layers.enable(INTERSECTION_PLANE_LAYER)

    // GRID - more of a debug thing, but maybe useful
    // const size = 100
    // const divisions = 10
    // const gridHelperMaterial = new LineBasicMaterial({
    //   color: 0x0000ff,
    //   transparent: true,
    //   opacity: 0.5,
    // })
    //
    // This is the GridHelper in the 3D scene, the one in sketching is in sceneEntities.ts
    // const gridHelper = new GridHelper(size, divisions, 0x0000ff, 0xffffff)
    // gridHelper.material = gridHelperMaterial
    // gridHelper.rotation.x = Math.PI / 2
    // this.scene.add(gridHelper)

    const light = new AmbientLight(0x505050) // soft white light
    this.scene.add(light)

    SceneInfra.instance = this
  }

  // Called after canvas is attached to the DOM and on each resize.
  // Note: would be better to use ResizeObserver instead of window.onresize
  // See:
  // https://webglfundamentals.org/webgl/lessons/webgl-resizing-the-canvas.html
  onCanvasResized = () => {
    const cssSize = [
      this.renderer.domElement.clientWidth,
      this.renderer.domElement.clientHeight,
    ]
    // Note: could cap the resolution on mobile devices if needed.
    const canvasResolution = [
      Math.round(cssSize[0] * window.devicePixelRatio),
      Math.round(cssSize[1] * window.devicePixelRatio),
    ]
    this.renderer.setSize(canvasResolution[0], canvasResolution[1], false)
    this.labelRenderer.setSize(cssSize[0], cssSize[1])
  }

  animate = () => {
    requestAnimationFrame(this.animate)
    TWEEN.update() // This will update all tweens during the animation loop
    if (!this.isFovAnimationInProgress) {
      this.camControls.update()

      // If rendering is paused, only render if enough time has passed to maintain smooth animation
      if (this.isRenderingPaused) {
        const currentTime = performance.now()
        if (currentTime - this.lastFrameTime > 1000 / 30) {
          // Limit to 30fps while paused
          this.renderer.render(this.scene, this.camControls.camera)
          this.labelRenderer.render(this.scene, this.camControls.camera)
          this.lastFrameTime = currentTime
        }
      } else {
        this.renderer.render(this.scene, this.camControls.camera)
        this.labelRenderer.render(this.scene, this.camControls.camera)
      }
    }
  }

  dispose = () => {
    // Dispose of scene resources, renderer, and controls
    this.renderer.dispose()
    // Dispose of any other resources like geometries, materials, textures
  }

  getClientSceneScaleFactor(meshOrGroup: Mesh | Group) {
    const orthoFactor = orthoScale(this.camControls.camera)
    const factor =
      (this.camControls.camera instanceof OrthographicCamera
        ? orthoFactor
        : perspScale(this.camControls.camera, meshOrGroup)) /
      this._baseUnitMultiplier
    return factor
  }

  getPlaneIntersectPoint = (): {
    twoD?: Vector2
    threeD?: Vector3
    intersection: Intersection<Object3D<Object3DEventMap>>
  } | null => {
    // Get the orientations from the camera and mouse position
    this.planeRaycaster.setFromCamera(
      this.currentMouseVector,
      this.camControls.camera
    )

    // Get the intersection of the ray with the default planes
    const planeIntersects = this.planeRaycaster.intersectObjects(
      this.scene.children,
      true
    )
    if (!planeIntersects.length) return null

    // Find the intersection with the raycastable (or sketch) plane
    const raycastablePlaneIntersection = planeIntersects.find(
      (intersect) => intersect.object.name === RAYCASTABLE_PLANE
    )
    if (!raycastablePlaneIntersection)
      return { intersection: planeIntersects[0] }
    const planePosition = raycastablePlaneIntersection.object.position
    const inversePlaneQuaternion =
      raycastablePlaneIntersection.object.quaternion.clone().invert()
    const intersectPoint = raycastablePlaneIntersection.point
    let transformedPoint = intersectPoint.clone()
    if (transformedPoint) {
      transformedPoint.applyQuaternion(inversePlaneQuaternion)
    }
    const twoD = new Vector2(
      // I think the intersection plane doesn't get scale when nearly everything else does, maybe that should change
      transformedPoint.x / this._baseUnitMultiplier,
      transformedPoint.y / this._baseUnitMultiplier
    ) // z should be 0
    const planePositionCorrected = new Vector3(
      ...planePosition
    ).applyQuaternion(inversePlaneQuaternion)
    twoD.sub(new Vector2(...planePositionCorrected))

    return {
      twoD,
      threeD: intersectPoint.divideScalar(this._baseUnitMultiplier),
      intersection: planeIntersects[0],
    }
  }

  public mouseMoveThrottling = true // Can be turned off for debugging
  private _processingMouseMove = false
  private _lastUnprocessedMouseEvent: MouseEvent | undefined

  private updateCurrentMouseVector(event: MouseEvent) {
    const target = this.renderer.domElement

    const rect = target.getBoundingClientRect()
    if (rect.width === 0 || rect.height === 0) {
      return
    }
    const localX = event.clientX - rect.left
    const localY = event.clientY - rect.top
    this.currentMouseVector.x = (localX / rect.width) * 2 - 1
    this.currentMouseVector.y = -(localY / rect.height) * 2 + 1
  }

  onMouseMove = async (mouseEvent: MouseEvent) => {
    if (this.mouseMoveThrottling) {
      // Throttle mouse move events to help with performance.
      // Without this a new call to executeAstMock() is made by SceneEntities/onDragSegment() while the
      // previous one is still running, causing multiple wasm calls to be running at the same time.
      // Here we simply ignore the mouse move event if we are already processing one, until the processing is done.
      if (this._processingMouseMove) {
        this._lastUnprocessedMouseEvent = mouseEvent
        return
      }
      this._processingMouseMove = true
    }

    this.updateCurrentMouseVector(mouseEvent)

    const planeIntersectPoint = this.getPlaneIntersectPoint()
    const intersects = this.raycastRing()

    if (this.selected) {
      const hasBeenDragged = !vec2WithinDistance(
        this.ndc2screenSpace(this.currentMouseVector),
        this.ndc2screenSpace(this.selected.mouseDownVector),
        10 // Drag threshold in pixels
      )
      if (!this.selected.hasBeenDragged && hasBeenDragged) {
        this.selected.hasBeenDragged = true
        // this is where we could fire a onDragStart event
      }
      if (
        this.selected.hasBeenDragged &&
        planeIntersectPoint &&
        planeIntersectPoint.twoD &&
        planeIntersectPoint.threeD
      ) {
        const selected = this.selected
        await this.onDragCallback({
          mouseEvent,
          intersectionPoint: {
            twoD: planeIntersectPoint.twoD,
            threeD: planeIntersectPoint.threeD,
          },
          intersects,
          selected: selected.object,
        })
        this.updateMouseState({
          type: 'isDragging',
          on: selected.object,
        })
      }
    } else if (
      planeIntersectPoint &&
      planeIntersectPoint.twoD &&
      planeIntersectPoint.threeD
    ) {
      await this.onMoveCallback({
        mouseEvent,
        intersectionPoint: {
          twoD: planeIntersectPoint.twoD,
          threeD: planeIntersectPoint.threeD,
        },
        intersects,
      })
    }

    if (!this.selected) {
      if (intersects[0]) {
        const firstIntersectObject = intersects[0].object
        const planeIntersectPoint = this.getPlaneIntersectPoint()
        const intersectionPoint = {
          twoD: planeIntersectPoint?.twoD,
          threeD: planeIntersectPoint?.threeD,
        }

        if (this.hoveredObject !== firstIntersectObject) {
          const hoveredObj = this.hoveredObject
          this.hoveredObject = null
          if (hoveredObj) {
            await this.onMouseLeave({
              selected: hoveredObj,
              mouseEvent: mouseEvent,
              intersectionPoint,
            })
          }
          this.hoveredObject = firstIntersectObject
          await this.onMouseEnter({
            selected: this.hoveredObject,
            mouseEvent: mouseEvent,
            intersectionPoint,
          })
          this.updateMouseState({
            type: 'isHovering',
            on: this.hoveredObject,
          })
        }
      } else {
        if (this.hoveredObject) {
          const hoveredObj = this.hoveredObject
          this.hoveredObject = null
          await this.onMouseLeave({
            selected: hoveredObj,
            mouseEvent: mouseEvent,
          })
          if (!this.selected) this.updateMouseState({ type: 'idle' })
        }
      }
    }

    if (this.mouseMoveThrottling) {
      this._processingMouseMove = false
      const lastUnprocessedMouseEvent = this._lastUnprocessedMouseEvent
      if (lastUnprocessedMouseEvent) {
        // Another mousemove happened during the time this callback was processing
        // -> process that event now
        this._lastUnprocessedMouseEvent = undefined
        void this.onMouseMove(lastUnprocessedMouseEvent)
      }
    }
  }

  raycastRing = (
    pixelRadius = 8,
    rayRingCount = 32
  ): Intersection<Object3D<Object3DEventMap>>[] => {
    const mouseDownVector = this.currentMouseVector.clone()
    const intersectionsMap = new Map<
      Object3D,
      Intersection<Object3D<Object3DEventMap>>
    >()

    const updateIntersectionsMap = (
      intersections: Intersection<Object3D<Object3DEventMap>>[]
    ) => {
      intersections.forEach((intersection) => {
        const existingIntersection = intersectionsMap.get(intersection.object)
        if (
          !existingIntersection ||
          existingIntersection.distance > intersection.distance
        ) {
          intersectionsMap.set(intersection.object, intersection)
        }
      })
    }

    // Check the center point
    this.raycaster.setFromCamera(mouseDownVector, this.camControls.camera)
    updateIntersectionsMap(
      this.raycaster.intersectObjects(this.scene.children, true)
    )

    // Check the ring points
    for (let i = 0; i < rayRingCount; i++) {
      const angle = (i / rayRingCount) * Math.PI * 2
      const offsetX =
        ((pixelRadius * Math.cos(angle)) /
          this.renderer.domElement.clientWidth) *
        2
      const offsetY =
        ((pixelRadius * Math.sin(angle)) /
          this.renderer.domElement.clientHeight) *
        2
      const ringVector = new Vector2(
        mouseDownVector.x + offsetX,
        mouseDownVector.y - offsetY
      )
      this.raycaster.setFromCamera(ringVector, this.camControls.camera)
      updateIntersectionsMap(
        this.raycaster.intersectObjects(this.scene.children, true)
      )
    }

    // Convert the map values to an array and sort by distance
    return Array.from(intersectionsMap.values()).sort(
      (a, b) => a.distance - b.distance
    )
  }

  updateMouseState(mouseState: MouseState) {
    if (this.lastMouseState.type === mouseState.type) return
    this.lastMouseState = mouseState
    this.modelingSend({ type: 'Set mouse state', data: mouseState })
  }

  onMouseDown = (event: MouseEvent) => {
    this.updateCurrentMouseVector(event)

    const mouseDownVector = this.currentMouseVector.clone()
    const intersect = this.raycastRing()[0]

    if (intersect) {
      const intersectParent = intersect?.object?.parent as Group
      this.selected = intersectParent.isGroup
        ? {
            mouseDownVector,
            object: intersect.object,
            hasBeenDragged: false,
          }
        : null
    }
  }

  onMouseUp = async (mouseEvent: MouseEvent) => {
    this.updateCurrentMouseVector(mouseEvent)
    const planeIntersectPoint = this.getPlaneIntersectPoint()
    const intersects = this.raycastRing()

    if (this.selected) {
      if (this.selected.hasBeenDragged) {
        // TODO do the types properly here
        await this.onDragEndCallback({
          intersectionPoint: {
            twoD: planeIntersectPoint?.twoD as any,
            threeD: planeIntersectPoint?.threeD as any,
          },
          intersects,
          mouseEvent,
          selected: this.selected as any,
        })
        if (intersects.length) {
          this.updateMouseState({
            type: 'isHovering',
            on: intersects[0].object,
          })
        } else {
          this.updateMouseState({
            type: 'idle',
          })
        }
      } else if (planeIntersectPoint?.twoD && planeIntersectPoint?.threeD) {
        // fire onClick event as there was no drags
        await this.onClickCallback({
          mouseEvent,
          intersectionPoint: {
            twoD: planeIntersectPoint.twoD,
            threeD: planeIntersectPoint.threeD,
          },
          intersects,
          selected: this.selected.object,
        })
      } else if (planeIntersectPoint) {
        await this.onClickCallback({
          mouseEvent,
          intersects,
        })
      } else {
        await this.onClickCallback({ mouseEvent, intersects })
      }
      // Clear the selected state whether it was dragged or not
      this.selected = null
    } else if (planeIntersectPoint?.twoD && planeIntersectPoint?.threeD) {
      await this.onClickCallback({
        mouseEvent,
        intersectionPoint: {
          twoD: planeIntersectPoint.twoD,
          threeD: planeIntersectPoint.threeD,
        },
        intersects,
      })
    } else {
      await this.onClickCallback({ mouseEvent, intersects })
    }
  }
  updateOtherSelectionColors = (otherSelections: NonCodeSelection[]) => {
    const axisGroup = this.scene.children.find(
      ({ userData }) => userData?.type === AXIS_GROUP
    )
    const axisMap: { [key: string]: Axis } = {
      [X_AXIS]: 'x-axis',
      [Y_AXIS]: 'y-axis',
    }
    axisGroup?.children.forEach((_mesh) => {
      const mesh = _mesh as Mesh
      const mat = mesh.material
      if (mat instanceof MeshBasicMaterial) {
        if (otherSelections.includes(axisMap[mesh.userData?.type])) {
          mat.color.set(mesh?.userData?.baseColor)
          mat.color.offsetHSL(0, 0, 0.2)
          mesh.userData.isSelected = true
        } else {
          mat.color.set(mesh?.userData?.baseColor)
          mesh.userData.isSelected = false
        }
      }
    })
  }

  // a and b given in world space
  screenSpaceDistance(a: Coords2d, b: Coords2d): number {
    const dummy = new Mesh()
    dummy.position.set(0, 0, 0)
    const scale = this.getClientSceneScaleFactor(dummy)
    return getLength(a, b) / scale
  }
  ndc2screenSpace(ndc: Vector2): Coords2d {
    return [
      ((ndc.x + 1) / 2) * this.renderer.domElement.clientWidth,
      ((ndc.y + 1) / 2) * this.renderer.domElement.clientHeight,
    ]
  }
  pauseRendering() {
    this.isRenderingPaused = true
    // Store the current time to prevent unnecessary updates
    this.lastFrameTime = performance.now()
  }

  resumeRendering() {
    this.isRenderingPaused = false
  }
}

function baseUnitTomm(baseUnit: BaseUnit) {
  switch (baseUnit) {
    case 'mm':
      return 1
    case 'cm':
      return 10
    case 'm':
      return 1000
    case 'in':
      return 25.4
    case 'ft':
      return 304.8
    case 'yd':
      return 914.4
  }
}<|MERGE_RESOLUTION|>--- conflicted
+++ resolved
@@ -27,12 +27,7 @@
   Y_AXIS,
 } from '@src/clientSideScene/sceneUtils'
 import type { useModelingContext } from '@src/hooks/useModelingContext'
-<<<<<<< HEAD
-import type { EngineCommandManager } from '@src/lang/std/engineConnection'
 import type { Coords2d } from '@src/lang/util'
-=======
-import type { Coords2d } from '@src/lang/std/sketch'
->>>>>>> 01775d47
 import { vec2WithinDistance } from '@src/lang/std/sketch'
 import type { Axis, NonCodeSelection } from '@src/machines/modelingSharedTypes'
 import { type BaseUnit } from '@src/lib/settings/settingsTypes'
