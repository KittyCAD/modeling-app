import * as TWEEN from '@tweenjs/tween.js'
import type { Group, Intersection, Object3D, Object3DEventMap } from 'three'
import {
  AmbientLight,
  Color,
  Mesh,
  MeshBasicMaterial,
  OrthographicCamera,
  Raycaster,
  Scene,
  Vector2,
  Vector3,
  WebGLRenderer,
} from 'three'
import { CSS2DRenderer } from 'three/examples/jsm/renderers/CSS2DRenderer'

import { CameraControls } from '@src/clientSideScene/CameraControls'
import { orthoScale, perspScale } from '@src/clientSideScene/helpers'
import { PROFILE_START } from '@src/clientSideScene/sceneConstants'
import {
  AXIS_GROUP,
  DEBUG_SHOW_INTERSECTION_PLANE,
  INTERSECTION_PLANE_LAYER,
  RAYCASTABLE_PLANE,
  SKETCH_LAYER,
  X_AXIS,
  Y_AXIS,
} from '@src/clientSideScene/sceneUtils'
import type { useModelingContext } from '@src/hooks/useModelingContext'
import type { Coords2d } from '@src/lang/std/sketch'
import { vec2WithinDistance } from '@src/lang/std/sketch'
import type { Axis, NonCodeSelection } from '@src/lib/selections'
import { type BaseUnit } from '@src/lib/settings/settingsTypes'
import { Signal } from '@src/lib/signal'
import { Themes } from '@src/lib/theme'
import { getAngle, getLength, throttle } from '@src/lib/utils'
import type {
  MouseState,
  SegmentOverlayPayload,
<<<<<<< HEAD
} from '@src/machines/modelingMachine'
import type { ConnectionManager } from '@src/network/connectionManager'
=======
} from '@src/machines/modelingSharedTypes'
>>>>>>> cc4ba053

type SendType = ReturnType<typeof useModelingContext>['send']

export interface OnMouseEnterLeaveArgs {
  selected: Object3D<Object3DEventMap>
  mouseEvent: MouseEvent
  /** The intersection of the mouse with the THREEjs raycast plane */
  intersectionPoint?: {
    twoD?: Vector2
    threeD?: Vector3
  }
}

interface OnDragCallbackArgs extends OnMouseEnterLeaveArgs {
  intersectionPoint: {
    twoD: Vector2
    threeD: Vector3
  }
  intersects: Intersection<Object3D<Object3DEventMap>>[]
}

export interface OnClickCallbackArgs {
  mouseEvent: MouseEvent
  intersectionPoint?: {
    twoD: Vector2
    threeD: Vector3
  }
  intersects: Intersection<Object3D<Object3DEventMap>>[]
  selected?: Object3D<Object3DEventMap>
}

export interface OnMoveCallbackArgs {
  mouseEvent: MouseEvent
  intersectionPoint: {
    twoD: Vector2
    threeD: Vector3
  }
  intersects: Intersection<Object3D<Object3DEventMap>>[]
  selected?: Object3D<Object3DEventMap>
}

// This singleton class is responsible for all of the under the hood setup for the client side scene.
// That is the cameras and switching between them, raycasters for click mouse events and their abstractions (onClick etc), setting up controls.
// Anything that added the the scene for the user to interact with is probably in SceneEntities.ts

type Voidish = void | Promise<void>

export class SceneInfra {
  static instance: SceneInfra
  readonly scene: Scene
  readonly renderer: WebGLRenderer
  readonly labelRenderer: CSS2DRenderer
  readonly camControls: CameraControls
  isFovAnimationInProgress = false
  private _baseUnitMultiplier = 1
  private _theme: Themes = Themes.System
  lastMouseState: MouseState = { type: 'idle' }
  public readonly baseUnitChange = new Signal()
  onDragStartCallback: (arg: OnDragCallbackArgs) => Voidish = () => {}
  onDragEndCallback: (arg: OnDragCallbackArgs) => Voidish = () => {}
  onDragCallback: (arg: OnDragCallbackArgs) => Voidish = () => {}
  onMoveCallback: (arg: OnMoveCallbackArgs) => Voidish = () => {}
  onClickCallback: (arg: OnClickCallbackArgs) => Voidish = () => {}
  onMouseEnter: (arg: OnMouseEnterLeaveArgs) => Voidish = () => {}
  onMouseLeave: (arg: OnMouseEnterLeaveArgs) => Voidish = () => {}
  setCallbacks = (callbacks: {
    onDragStart?: (arg: OnDragCallbackArgs) => Voidish
    onDragEnd?: (arg: OnDragCallbackArgs) => Voidish
    onDrag?: (arg: OnDragCallbackArgs) => Voidish
    onMove?: (arg: OnMoveCallbackArgs) => Voidish
    onClick?: (arg: OnClickCallbackArgs) => Voidish
    onMouseEnter?: (arg: OnMouseEnterLeaveArgs) => Voidish
    onMouseLeave?: (arg: OnMouseEnterLeaveArgs) => Voidish
  }) => {
    this.onDragStartCallback = callbacks.onDragStart || this.onDragStartCallback
    this.onDragEndCallback = callbacks.onDragEnd || this.onDragEndCallback
    this.onDragCallback = callbacks.onDrag || this.onDragCallback
    this.onMoveCallback = callbacks.onMove || this.onMoveCallback
    this.onClickCallback = callbacks.onClick || this.onClickCallback
    this.onMouseEnter = callbacks.onMouseEnter || this.onMouseEnter
    this.onMouseLeave = callbacks.onMouseLeave || this.onMouseLeave
    this.selected = null // following selections between callbacks being set is too tricky
  }

  set baseUnit(unit: BaseUnit) {
    const newBaseUnitMultiplier = baseUnitTomm(unit)
    if (newBaseUnitMultiplier !== this._baseUnitMultiplier) {
      this._baseUnitMultiplier = baseUnitTomm(unit)
      this.scene.scale.set(
        this._baseUnitMultiplier,
        this._baseUnitMultiplier,
        this._baseUnitMultiplier
      )
      this.baseUnitChange.dispatch()
    }
  }

  get baseUnitMultiplier() {
    return this._baseUnitMultiplier
  }

  /**
   * Returns the size of the current base unit in ortho view (in logical/CSS pixels, not device pixels).
   * Eg. if 1 mm takes up 4 pixels in the current view, and the current base unit is 1cm then it returns 40 pixels.
   */
  getPixelsPerBaseUnit(camera: OrthographicCamera) {
    const worldViewportWidth = (camera.right - camera.left) / camera.zoom
    const viewportSize = this.renderer.getDrawingBufferSize(new Vector2())

    // one [mm] in screen space (pixels) multiplied by baseUnitMultiplier
    return (
      (((1 / worldViewportWidth) * viewportSize.x) / window.devicePixelRatio) *
      this._baseUnitMultiplier
    )
  }

  set theme(theme: Themes) {
    this._theme = theme
  }

  get theme() {
    return this._theme
  }

  resetMouseListeners = () => {
    this.setCallbacks({
      onDragStart: () => {},
      onDragEnd: () => {},
      onDrag: () => {},
      onMove: () => {},
      onClick: () => {},
      onMouseEnter: () => {},
      onMouseLeave: () => {},
    })
  }

  modelingSend: SendType = (() => {}) as any
  throttledModelingSend: any = (() => {}) as any

  setSend(send: SendType) {
    this.modelingSend = send
    this.throttledModelingSend = throttle(send, 100)
  }

  overlayTimeout = 0
  callbacks: (() => SegmentOverlayPayload | null)[] = []

  _overlayCallbacks(callbacks: (() => SegmentOverlayPayload | null)[]) {
    const segmentOverlayPayload: SegmentOverlayPayload = {
      type: 'set-many',
      overlays: {},
    }
    callbacks.forEach((cb) => {
      const overlay = cb()
      if (overlay?.type === 'set-one') {
        segmentOverlayPayload.overlays[overlay.pathToNodeString] = overlay.seg
      } else if (overlay?.type === 'set-many') {
        Object.assign(segmentOverlayPayload.overlays, overlay.overlays)
      }
    })
    this.modelingSend({
      type: 'Set Segment Overlays',
      data: segmentOverlayPayload,
    })
  }

  overlayCallbacks(
    callbacks: (() => SegmentOverlayPayload | null)[],
    instant = false
  ) {
    if (instant) {
      this._overlayCallbacks(callbacks)
      return
    }
    this.callbacks = callbacks
    if (this.overlayTimeout) clearTimeout(this.overlayTimeout)
    this.overlayTimeout = setTimeout(() => {
      this._overlayCallbacks(this.callbacks)
    }, 100) as unknown as number
  }

  overlayThrottleMap: { [pathToNodeString: string]: number } = {}

  updateOverlayDetails({
    handle,
    group,
    isHandlesVisible,
    from,
    to,
    angle,
    hasThreeDotMenu,
  }: {
    handle: Group
    group: Group
    isHandlesVisible: boolean
    from: Coords2d
    to: Coords2d
    hasThreeDotMenu: boolean
    angle?: number
  }): SegmentOverlayPayload | null {
    if (!group.userData.draft && group.userData.pathToNode && handle) {
      const vector = new Vector3(0, 0, 0)

      // Get the position of the object3D in world space
      handle.getWorldPosition(vector)

      // Project that position to screen space
      vector.project(this.camControls.camera)

      let _angle = 45
      if (group.name !== PROFILE_START) {
        _angle = typeof angle === 'number' ? angle : getAngle(from, to)
      }

      const x = (vector.x * 0.5 + 0.5) * this.renderer.domElement.clientWidth
      const y = (-vector.y * 0.5 + 0.5) * this.renderer.domElement.clientHeight
      const pathToNodeString = JSON.stringify(group.userData.pathToNode)
      return {
        type: 'set-one',
        pathToNodeString,
        seg: [
          {
            windowCoords: [x, y],
            angle: _angle,
            group,
            pathToNode: group.userData.pathToNode,
            visible: isHandlesVisible,
            hasThreeDotMenu,
          },
        ],
      }
    }
    return null
  }

  hoveredObject: null | Object3D<Object3DEventMap> = null
  raycaster = new Raycaster()
  planeRaycaster = new Raycaster()
  // Given in NDC: [-1, 1] range, where (-1, -1) corresponds to the bottom left of the canvas, (0, 0) is the center.
  currentMouseVector = new Vector2()
  selected: {
    mouseDownVector: Vector2
    object: Object3D<Object3DEventMap>
    hasBeenDragged: boolean
  } | null = null
  private isRenderingPaused = false
  private lastFrameTime = 0

  constructor(engineCommandManager: ConnectionManager) {
    // SCENE
    this.scene = new Scene()
    this.scene.background = new Color(0x000000)
    this.scene.background = null

    // RENDERER
    this.renderer = new WebGLRenderer({ antialias: true, alpha: true }) // Enable transparency
    this.renderer.setClearColor(0x000000, 0) // Set clear color to black with 0 alpha (fully transparent)

    // LABEL RENDERER
    this.labelRenderer = new CSS2DRenderer()
    this.labelRenderer.domElement.style.position = 'absolute'
    this.labelRenderer.domElement.style.top = '0px'
    this.labelRenderer.domElement.style.pointerEvents = 'none'
    this.renderer.domElement.style.width = '100%'
    this.renderer.domElement.style.height = '100%'
    this.labelRenderer.domElement.className = 'z-sketchSegmentIndicators'

    this.camControls = new CameraControls(
      this.renderer.domElement,
      engineCommandManager,
      false
    )
    this.camControls.camera.layers.enable(SKETCH_LAYER)
    if (DEBUG_SHOW_INTERSECTION_PLANE)
      this.camControls.camera.layers.enable(INTERSECTION_PLANE_LAYER)

    // RAYCASTERS
    this.raycaster.layers.enable(SKETCH_LAYER)
    this.raycaster.layers.disable(0)
    this.planeRaycaster.layers.enable(INTERSECTION_PLANE_LAYER)

    // GRID - more of a debug thing, but maybe useful
    // const size = 100
    // const divisions = 10
    // const gridHelperMaterial = new LineBasicMaterial({
    //   color: 0x0000ff,
    //   transparent: true,
    //   opacity: 0.5,
    // })
    //
    // This is the GridHelper in the 3D scene, the one in sketching is in sceneEntities.ts
    // const gridHelper = new GridHelper(size, divisions, 0x0000ff, 0xffffff)
    // gridHelper.material = gridHelperMaterial
    // gridHelper.rotation.x = Math.PI / 2
    // this.scene.add(gridHelper)

    const light = new AmbientLight(0x505050) // soft white light
    this.scene.add(light)

    SceneInfra.instance = this
  }

  // Called after canvas is attached to the DOM and on each resize.
  // Note: would be better to use ResizeObserver instead of window.onresize
  // See:
  // https://webglfundamentals.org/webgl/lessons/webgl-resizing-the-canvas.html
  onCanvasResized = () => {
    const cssSize = [
      this.renderer.domElement.clientWidth,
      this.renderer.domElement.clientHeight,
    ]
    // Note: could cap the resolution on mobile devices if needed.
    const canvasResolution = [
      Math.round(cssSize[0] * window.devicePixelRatio),
      Math.round(cssSize[1] * window.devicePixelRatio),
    ]
    this.renderer.setSize(canvasResolution[0], canvasResolution[1], false)
    this.labelRenderer.setSize(cssSize[0], cssSize[1])
  }

  animate = () => {
    requestAnimationFrame(this.animate)
    TWEEN.update() // This will update all tweens during the animation loop
    if (!this.isFovAnimationInProgress) {
      this.camControls.update()

      // If rendering is paused, only render if enough time has passed to maintain smooth animation
      if (this.isRenderingPaused) {
        const currentTime = performance.now()
        if (currentTime - this.lastFrameTime > 1000 / 30) {
          // Limit to 30fps while paused
          this.renderer.render(this.scene, this.camControls.camera)
          this.labelRenderer.render(this.scene, this.camControls.camera)
          this.lastFrameTime = currentTime
        }
      } else {
        this.renderer.render(this.scene, this.camControls.camera)
        this.labelRenderer.render(this.scene, this.camControls.camera)
      }
    }
  }

  dispose = () => {
    // Dispose of scene resources, renderer, and controls
    this.renderer.dispose()
    // Dispose of any other resources like geometries, materials, textures
  }

  getClientSceneScaleFactor(meshOrGroup: Mesh | Group) {
    const orthoFactor = orthoScale(this.camControls.camera)
    const factor =
      (this.camControls.camera instanceof OrthographicCamera
        ? orthoFactor
        : perspScale(this.camControls.camera, meshOrGroup)) /
      this._baseUnitMultiplier
    return factor
  }

  getPlaneIntersectPoint = (): {
    twoD?: Vector2
    threeD?: Vector3
    intersection: Intersection<Object3D<Object3DEventMap>>
  } | null => {
    // Get the orientations from the camera and mouse position
    this.planeRaycaster.setFromCamera(
      this.currentMouseVector,
      this.camControls.camera
    )

    // Get the intersection of the ray with the default planes
    const planeIntersects = this.planeRaycaster.intersectObjects(
      this.scene.children,
      true
    )
    if (!planeIntersects.length) return null

    // Find the intersection with the raycastable (or sketch) plane
    const raycastablePlaneIntersection = planeIntersects.find(
      (intersect) => intersect.object.name === RAYCASTABLE_PLANE
    )
    if (!raycastablePlaneIntersection)
      return { intersection: planeIntersects[0] }
    const planePosition = raycastablePlaneIntersection.object.position
    const inversePlaneQuaternion =
      raycastablePlaneIntersection.object.quaternion.clone().invert()
    const intersectPoint = raycastablePlaneIntersection.point
    let transformedPoint = intersectPoint.clone()
    if (transformedPoint) {
      transformedPoint.applyQuaternion(inversePlaneQuaternion)
    }
    const twoD = new Vector2(
      // I think the intersection plane doesn't get scale when nearly everything else does, maybe that should change
      transformedPoint.x / this._baseUnitMultiplier,
      transformedPoint.y / this._baseUnitMultiplier
    ) // z should be 0
    const planePositionCorrected = new Vector3(
      ...planePosition
    ).applyQuaternion(inversePlaneQuaternion)
    twoD.sub(new Vector2(...planePositionCorrected))

    return {
      twoD,
      threeD: intersectPoint.divideScalar(this._baseUnitMultiplier),
      intersection: planeIntersects[0],
    }
  }

  public mouseMoveThrottling = true // Can be turned off for debugging
  private _processingMouseMove = false
  private _lastUnprocessedMouseEvent: MouseEvent | undefined

  private updateCurrentMouseVector(event: MouseEvent) {
    const target = this.renderer.domElement

    const rect = target.getBoundingClientRect()
    if (rect.width === 0 || rect.height === 0) {
      return
    }
    const localX = event.clientX - rect.left
    const localY = event.clientY - rect.top
    this.currentMouseVector.x = (localX / rect.width) * 2 - 1
    this.currentMouseVector.y = -(localY / rect.height) * 2 + 1
  }

  onMouseMove = async (mouseEvent: MouseEvent) => {
    if (this.mouseMoveThrottling) {
      // Throttle mouse move events to help with performance.
      // Without this a new call to executeAstMock() is made by SceneEntities/onDragSegment() while the
      // previous one is still running, causing multiple wasm calls to be running at the same time.
      // Here we simply ignore the mouse move event if we are already processing one, until the processing is done.
      if (this._processingMouseMove) {
        this._lastUnprocessedMouseEvent = mouseEvent
        return
      }
      this._processingMouseMove = true
    }

    this.updateCurrentMouseVector(mouseEvent)

    const planeIntersectPoint = this.getPlaneIntersectPoint()
    const intersects = this.raycastRing()

    if (this.selected) {
      const hasBeenDragged = !vec2WithinDistance(
        this.ndc2screenSpace(this.currentMouseVector),
        this.ndc2screenSpace(this.selected.mouseDownVector),
        10 // Drag threshold in pixels
      )
      if (!this.selected.hasBeenDragged && hasBeenDragged) {
        this.selected.hasBeenDragged = true
        // this is where we could fire a onDragStart event
      }
      if (
        this.selected.hasBeenDragged &&
        planeIntersectPoint &&
        planeIntersectPoint.twoD &&
        planeIntersectPoint.threeD
      ) {
        const selected = this.selected
        await this.onDragCallback({
          mouseEvent,
          intersectionPoint: {
            twoD: planeIntersectPoint.twoD,
            threeD: planeIntersectPoint.threeD,
          },
          intersects,
          selected: selected.object,
        })
        this.updateMouseState({
          type: 'isDragging',
          on: selected.object,
        })
      }
    } else if (
      planeIntersectPoint &&
      planeIntersectPoint.twoD &&
      planeIntersectPoint.threeD
    ) {
      await this.onMoveCallback({
        mouseEvent,
        intersectionPoint: {
          twoD: planeIntersectPoint.twoD,
          threeD: planeIntersectPoint.threeD,
        },
        intersects,
      })
    }

    if (!this.selected) {
      if (intersects[0]) {
        const firstIntersectObject = intersects[0].object
        const planeIntersectPoint = this.getPlaneIntersectPoint()
        const intersectionPoint = {
          twoD: planeIntersectPoint?.twoD,
          threeD: planeIntersectPoint?.threeD,
        }

        if (this.hoveredObject !== firstIntersectObject) {
          const hoveredObj = this.hoveredObject
          this.hoveredObject = null
          if (hoveredObj) {
            await this.onMouseLeave({
              selected: hoveredObj,
              mouseEvent: mouseEvent,
              intersectionPoint,
            })
          }
          this.hoveredObject = firstIntersectObject
          await this.onMouseEnter({
            selected: this.hoveredObject,
            mouseEvent: mouseEvent,
            intersectionPoint,
          })
          this.updateMouseState({
            type: 'isHovering',
            on: this.hoveredObject,
          })
        }
      } else {
        if (this.hoveredObject) {
          const hoveredObj = this.hoveredObject
          this.hoveredObject = null
          await this.onMouseLeave({
            selected: hoveredObj,
            mouseEvent: mouseEvent,
          })
          if (!this.selected) this.updateMouseState({ type: 'idle' })
        }
      }
    }

    if (this.mouseMoveThrottling) {
      this._processingMouseMove = false
      const lastUnprocessedMouseEvent = this._lastUnprocessedMouseEvent
      if (lastUnprocessedMouseEvent) {
        // Another mousemove happened during the time this callback was processing
        // -> process that event now
        this._lastUnprocessedMouseEvent = undefined
        void this.onMouseMove(lastUnprocessedMouseEvent)
      }
    }
  }

  raycastRing = (
    pixelRadius = 8,
    rayRingCount = 32
  ): Intersection<Object3D<Object3DEventMap>>[] => {
    const mouseDownVector = this.currentMouseVector.clone()
    const intersectionsMap = new Map<
      Object3D,
      Intersection<Object3D<Object3DEventMap>>
    >()

    const updateIntersectionsMap = (
      intersections: Intersection<Object3D<Object3DEventMap>>[]
    ) => {
      intersections.forEach((intersection) => {
        const existingIntersection = intersectionsMap.get(intersection.object)
        if (
          !existingIntersection ||
          existingIntersection.distance > intersection.distance
        ) {
          intersectionsMap.set(intersection.object, intersection)
        }
      })
    }

    // Check the center point
    this.raycaster.setFromCamera(mouseDownVector, this.camControls.camera)
    updateIntersectionsMap(
      this.raycaster.intersectObjects(this.scene.children, true)
    )

    // Check the ring points
    for (let i = 0; i < rayRingCount; i++) {
      const angle = (i / rayRingCount) * Math.PI * 2
      const offsetX =
        ((pixelRadius * Math.cos(angle)) /
          this.renderer.domElement.clientWidth) *
        2
      const offsetY =
        ((pixelRadius * Math.sin(angle)) /
          this.renderer.domElement.clientHeight) *
        2
      const ringVector = new Vector2(
        mouseDownVector.x + offsetX,
        mouseDownVector.y - offsetY
      )
      this.raycaster.setFromCamera(ringVector, this.camControls.camera)
      updateIntersectionsMap(
        this.raycaster.intersectObjects(this.scene.children, true)
      )
    }

    // Convert the map values to an array and sort by distance
    return Array.from(intersectionsMap.values()).sort(
      (a, b) => a.distance - b.distance
    )
  }

  updateMouseState(mouseState: MouseState) {
    if (this.lastMouseState.type === mouseState.type) return
    this.lastMouseState = mouseState
    this.modelingSend({ type: 'Set mouse state', data: mouseState })
  }

  onMouseDown = (event: MouseEvent) => {
    this.updateCurrentMouseVector(event)

    const mouseDownVector = this.currentMouseVector.clone()
    const intersect = this.raycastRing()[0]

    if (intersect) {
      const intersectParent = intersect?.object?.parent as Group
      this.selected = intersectParent.isGroup
        ? {
            mouseDownVector,
            object: intersect.object,
            hasBeenDragged: false,
          }
        : null
    }
  }

  onMouseUp = async (mouseEvent: MouseEvent) => {
    this.updateCurrentMouseVector(mouseEvent)
    const planeIntersectPoint = this.getPlaneIntersectPoint()
    const intersects = this.raycastRing()

    if (this.selected) {
      if (this.selected.hasBeenDragged) {
        // TODO do the types properly here
        await this.onDragEndCallback({
          intersectionPoint: {
            twoD: planeIntersectPoint?.twoD as any,
            threeD: planeIntersectPoint?.threeD as any,
          },
          intersects,
          mouseEvent,
          selected: this.selected as any,
        })
        if (intersects.length) {
          this.updateMouseState({
            type: 'isHovering',
            on: intersects[0].object,
          })
        } else {
          this.updateMouseState({
            type: 'idle',
          })
        }
      } else if (planeIntersectPoint?.twoD && planeIntersectPoint?.threeD) {
        // fire onClick event as there was no drags
        await this.onClickCallback({
          mouseEvent,
          intersectionPoint: {
            twoD: planeIntersectPoint.twoD,
            threeD: planeIntersectPoint.threeD,
          },
          intersects,
          selected: this.selected.object,
        })
      } else if (planeIntersectPoint) {
        await this.onClickCallback({
          mouseEvent,
          intersects,
        })
      } else {
        await this.onClickCallback({ mouseEvent, intersects })
      }
      // Clear the selected state whether it was dragged or not
      this.selected = null
    } else if (planeIntersectPoint?.twoD && planeIntersectPoint?.threeD) {
      await this.onClickCallback({
        mouseEvent,
        intersectionPoint: {
          twoD: planeIntersectPoint.twoD,
          threeD: planeIntersectPoint.threeD,
        },
        intersects,
      })
    } else {
      await this.onClickCallback({ mouseEvent, intersects })
    }
  }
  updateOtherSelectionColors = (otherSelections: NonCodeSelection[]) => {
    const axisGroup = this.scene.children.find(
      ({ userData }) => userData?.type === AXIS_GROUP
    )
    const axisMap: { [key: string]: Axis } = {
      [X_AXIS]: 'x-axis',
      [Y_AXIS]: 'y-axis',
    }
    axisGroup?.children.forEach((_mesh) => {
      const mesh = _mesh as Mesh
      const mat = mesh.material
      if (mat instanceof MeshBasicMaterial) {
        if (otherSelections.includes(axisMap[mesh.userData?.type])) {
          mat.color.set(mesh?.userData?.baseColor)
          mat.color.offsetHSL(0, 0, 0.2)
          mesh.userData.isSelected = true
        } else {
          mat.color.set(mesh?.userData?.baseColor)
          mesh.userData.isSelected = false
        }
      }
    })
  }

  // a and b given in world space
  screenSpaceDistance(a: Coords2d, b: Coords2d): number {
    const dummy = new Mesh()
    dummy.position.set(0, 0, 0)
    const scale = this.getClientSceneScaleFactor(dummy)
    return getLength(a, b) / scale
  }
  ndc2screenSpace(ndc: Vector2): Coords2d {
    return [
      ((ndc.x + 1) / 2) * this.renderer.domElement.clientWidth,
      ((ndc.y + 1) / 2) * this.renderer.domElement.clientHeight,
    ]
  }
  pauseRendering() {
    this.isRenderingPaused = true
    // Store the current time to prevent unnecessary updates
    this.lastFrameTime = performance.now()
  }

  resumeRendering() {
    this.isRenderingPaused = false
  }
}

function baseUnitTomm(baseUnit: BaseUnit) {
  switch (baseUnit) {
    case 'mm':
      return 1
    case 'cm':
      return 10
    case 'm':
      return 1000
    case 'in':
      return 25.4
    case 'ft':
      return 304.8
    case 'yd':
      return 914.4
  }
}<|MERGE_RESOLUTION|>--- conflicted
+++ resolved
@@ -37,12 +37,9 @@
 import type {
   MouseState,
   SegmentOverlayPayload,
-<<<<<<< HEAD
-} from '@src/machines/modelingMachine'
+} from '@src/machines/modelingSharedTypes'
+
 import type { ConnectionManager } from '@src/network/connectionManager'
-=======
-} from '@src/machines/modelingSharedTypes'
->>>>>>> cc4ba053
 
 type SendType = ReturnType<typeof useModelingContext>['send']
 
@@ -101,13 +98,13 @@
   private _theme: Themes = Themes.System
   lastMouseState: MouseState = { type: 'idle' }
   public readonly baseUnitChange = new Signal()
-  onDragStartCallback: (arg: OnDragCallbackArgs) => Voidish = () => {}
-  onDragEndCallback: (arg: OnDragCallbackArgs) => Voidish = () => {}
-  onDragCallback: (arg: OnDragCallbackArgs) => Voidish = () => {}
-  onMoveCallback: (arg: OnMoveCallbackArgs) => Voidish = () => {}
-  onClickCallback: (arg: OnClickCallbackArgs) => Voidish = () => {}
-  onMouseEnter: (arg: OnMouseEnterLeaveArgs) => Voidish = () => {}
-  onMouseLeave: (arg: OnMouseEnterLeaveArgs) => Voidish = () => {}
+  onDragStartCallback: (arg: OnDragCallbackArgs) => Voidish = () => { }
+  onDragEndCallback: (arg: OnDragCallbackArgs) => Voidish = () => { }
+  onDragCallback: (arg: OnDragCallbackArgs) => Voidish = () => { }
+  onMoveCallback: (arg: OnMoveCallbackArgs) => Voidish = () => { }
+  onClickCallback: (arg: OnClickCallbackArgs) => Voidish = () => { }
+  onMouseEnter: (arg: OnMouseEnterLeaveArgs) => Voidish = () => { }
+  onMouseLeave: (arg: OnMouseEnterLeaveArgs) => Voidish = () => { }
   setCallbacks = (callbacks: {
     onDragStart?: (arg: OnDragCallbackArgs) => Voidish
     onDragEnd?: (arg: OnDragCallbackArgs) => Voidish
@@ -169,18 +166,18 @@
 
   resetMouseListeners = () => {
     this.setCallbacks({
-      onDragStart: () => {},
-      onDragEnd: () => {},
-      onDrag: () => {},
-      onMove: () => {},
-      onClick: () => {},
-      onMouseEnter: () => {},
-      onMouseLeave: () => {},
+      onDragStart: () => { },
+      onDragEnd: () => { },
+      onDrag: () => { },
+      onMove: () => { },
+      onClick: () => { },
+      onMouseEnter: () => { },
+      onMouseLeave: () => { },
     })
   }
 
-  modelingSend: SendType = (() => {}) as any
-  throttledModelingSend: any = (() => {}) as any
+  modelingSend: SendType = (() => { }) as any
+  throttledModelingSend: any = (() => { }) as any
 
   setSend(send: SendType) {
     this.modelingSend = send
@@ -659,10 +656,10 @@
       const intersectParent = intersect?.object?.parent as Group
       this.selected = intersectParent.isGroup
         ? {
-            mouseDownVector,
-            object: intersect.object,
-            hasBeenDragged: false,
-          }
+          mouseDownVector,
+          object: intersect.object,
+          hasBeenDragged: false,
+        }
         : null
     }
   }
