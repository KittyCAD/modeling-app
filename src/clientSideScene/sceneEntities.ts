import toast from 'react-hot-toast'
import type {
  Intersection,
  Object3D,
  Object3DEventMap,
  Quaternion,
} from 'three'

import {
  BoxGeometry,
  DoubleSide,
  ExtrudeGeometry,
  Group,
  LineCurve3,
  Mesh,
  MeshBasicMaterial,
  OrthographicCamera,
  PerspectiveCamera,
  PlaneGeometry,
  Shape,
  Vector2,
  Vector3,
} from 'three'
import { CSS2DObject } from 'three/examples/jsm/renderers/CSS2DRenderer'
import { radToDeg } from 'three/src/math/MathUtils'

import type { GetSketchModePlane } from '@kittycad/lib'
import type { CallExpressionKw } from '@rust/kcl-lib/bindings/CallExpressionKw'
import type { Node } from '@rust/kcl-lib/bindings/Node'
import type { Path } from '@rust/kcl-lib/bindings/Path'
import type { PipeExpression } from '@rust/kcl-lib/bindings/PipeExpression'
import type { Program } from '@rust/kcl-lib/bindings/Program'
import type { Sketch } from '@rust/kcl-lib/bindings/Sketch'
import type { SourceRange } from '@rust/kcl-lib/bindings/SourceRange'
import type { VariableDeclaration } from '@rust/kcl-lib/bindings/VariableDeclaration'
import type { VariableDeclarator } from '@rust/kcl-lib/bindings/VariableDeclarator'
import { isModelingResponse } from '@src/lib/kcSdkGuards'
import type { SafeArray } from '@src/lib/utils'
import { getAngle, getLength, uuidv4 } from '@src/lib/utils'

import {
  isQuaternionVertical,
  orthoScale,
  perspScale,
  quaternionFromUpNForward,
} from '@src/clientSideScene/helpers'
import {
  ARC_ANGLE_END,
  ARC_SEGMENT,
  ARC_SEGMENT_TYPES,
  CIRCLE_CENTER_HANDLE,
  CIRCLE_SEGMENT,
  CIRCLE_THREE_POINT_HANDLE1,
  CIRCLE_THREE_POINT_HANDLE2,
  CIRCLE_THREE_POINT_HANDLE3,
  CIRCLE_THREE_POINT_SEGMENT,
  DRAFT_DASHED_LINE,
  EXTRA_SEGMENT_HANDLE,
  PROFILE_START,
  SEGMENT_BLUE,
  SEGMENT_BODIES,
  SEGMENT_BODIES_PLUS_PROFILE_START,
  SEGMENT_YELLOW,
  STRAIGHT_SEGMENT,
  STRAIGHT_SEGMENT_DASH,
  TANGENTIAL_ARC_TO_SEGMENT,
  THREE_POINT_ARC_HANDLE2,
  THREE_POINT_ARC_HANDLE3,
  THREE_POINT_ARC_SEGMENT,
  getParentGroup,
} from '@src/clientSideScene/sceneConstants'
import type {
  OnClickCallbackArgs,
  OnMouseEnterLeaveArgs,
  SceneInfra,
} from '@src/clientSideScene/sceneInfra'

import { InfiniteGridRenderer } from '@src/clientSideScene/InfiniteGridRenderer'
import {
  ANGLE_SNAP_THRESHOLD_DEGREES,
  ARROWHEAD,
  AXIS_GROUP,
  DRAFT_POINT,
  DRAFT_POINT_GROUP,
  INTERSECTION_PLANE_LAYER,
  RAYCASTABLE_PLANE,
  SKETCH_GROUP_SEGMENTS,
  SKETCH_LAYER,
  X_AXIS,
  Y_AXIS,
} from '@src/clientSideScene/sceneUtils'
import type { SegmentUtils } from '@src/clientSideScene/segments'
import { createLineShape } from '@src/clientSideScene/segments'
import {
  createProfileStartHandle,
  dashedStraight,
  getTanPreviousPoint,
  segmentUtils,
} from '@src/clientSideScene/segments'
import type EditorManager from '@src/editor/manager'
import type { KclManager } from '@src/lang/KclSingleton'
import type CodeManager from '@src/lang/codeManager'
import { ARG_AT, ARG_END, ARG_END_ABSOLUTE } from '@src/lang/constants'
import {
  createArrayExpression,
  createCallExpressionStdLibKw,
  createLabeledArg,
  createLiteral,
  createLocalName,
  createPipeExpression,
  createPipeSubstitution,
  createVariableDeclaration,
  findUniqueName,
} from '@src/lang/create'
import type { ToolTip } from '@src/lang/langHelpers'
import { executeAstMock } from '@src/lang/langHelpers'
import { updateModelingState } from '@src/lang/modelingWorkflows'
import {
  createNodeFromExprSnippet,
  getInsertIndex,
  insertNewStartProfileAt,
  mutateKwArgOnly,
  updateSketchNodePathsWithInsertIndex,
} from '@src/lang/modifyAst'
import { mutateAstWithTagForSketchSegment } from '@src/lang/modifyAst/addEdgeTreatment'
import {
  getNodeFromPath,
  getPathNormalisedForTruncatedAst,
} from '@src/lang/queryAst'
import { getNodePathFromSourceRange } from '@src/lang/queryAstNodePathUtils'
import { defaultSourceRange, sourceRangeFromRust } from '@src/lang/sourceRange'
import {
  codeRefFromRange,
  getArtifactFromRange,
} from '@src/lang/std/artifactGraph'
<<<<<<< HEAD
import type { EngineCommandManager } from '@src/lang/std/engineConnection'
import type { Coords2d } from '@src/lang/util'
=======
import type { Coords2d } from '@src/lang/std/sketch'
>>>>>>> 01775d47
import {
  addCallExpressionsToPipe,
  addCloseToPipe,
  addNewSketchLn,
  changeSketchArguments,
  updateStartProfileAtArgs,
} from '@src/lang/std/sketch'
import type { SegmentInputs } from '@src/lang/std/stdTypes'
import { crossProduct, topLevelRange } from '@src/lang/util'
import type { PathToNode, VariableMap } from '@src/lang/wasm'
import {
  getTangentialArcToInfo,
  parse,
  recast,
  resultIsOk,
  sketchFromKclValue,
} from '@src/lang/wasm'
import { EXECUTION_TYPE_MOCK } from '@src/lib/constants'
import {
  getRectangleCallExpressions,
  updateCenterRectangleSketch,
  updateRectangleSketch,
} from '@src/lib/rectangleTool'
import type RustContext from '@src/lib/rustContext'
import type { Selections } from '@src/machines/modelingSharedTypes'
import type { SettingsType } from '@src/lib/settings/initialSettings'
import { Themes, getResolvedTheme } from '@src/lib/theme'
import { getThemeColorForThreeJs } from '@src/lib/theme'
import { err, reportRejection, trap } from '@src/lib/trap'
import { isArray, isOverlap, roundOff } from '@src/lib/utils'
import {
  closestPointOnRay,
  deg2Rad,
  normalizeVec,
  subVec,
} from '@src/lib/utils2d'
import type {
  SegmentOverlayPayload,
  SketchDetails,
  SketchDetailsUpdate,
  SketchTool,
} from '@src/machines/modelingSharedTypes'
import { calculateIntersectionOfTwoLines } from 'sketch-helpers'
<<<<<<< HEAD
import type { commandBarMachine } from '@src/machines/commandBarMachine'
import type { ActorRefFrom } from 'xstate'
import {
  type updateExtraSegments as updateExtraSegmentsFn,
  type getEventForSegmentSelection as getEventForSegmentSelectionFn,
} from '@src/lib/selections'
=======
import type { ConnectionManager } from '@src/network/connectionManager'
>>>>>>> 01775d47

type DraftSegment = 'line' | 'tangentialArc'

type Vec3Array = [number, number, number]

// This singleton Class is responsible for all of the things the user sees and interacts with.
// That mostly mean sketch elements.
// Cameras, controls, raycasters, etc are handled by sceneInfra
export class SceneEntities {
  readonly engineCommandManager: ConnectionManager
  readonly sceneInfra: SceneInfra
  readonly editorManager: EditorManager
  readonly codeManager: CodeManager
  readonly kclManager: KclManager
  readonly rustContext: RustContext
  commandBarActor?: ActorRefFrom<typeof commandBarMachine>
  activeSegments: { [key: string]: Group } = {}
  readonly intersectionPlane: Mesh
  axisGroup: Group | null = null
  draftPointGroups: Group[] = []
  currentSketchQuaternion: Quaternion | null = null

  getSettings: (() => SettingsType) | null = null

  constructor(
    engineCommandManager: ConnectionManager,
    sceneInfra: SceneInfra,
    editorManager: EditorManager,
    codeManager: CodeManager,
    kclManager: KclManager,
    rustContext: RustContext
  ) {
    this.engineCommandManager = engineCommandManager
    this.sceneInfra = sceneInfra
    this.editorManager = editorManager
    this.codeManager = codeManager
    this.kclManager = kclManager
    this.rustContext = rustContext
    this.intersectionPlane = SceneEntities.createIntersectionPlane(
      this.sceneInfra
    )

    this.sceneInfra.camControls.cameraChange.add(this.onCamChange)
    this.sceneInfra.baseUnitChange.add(this.onCamChange)
  }

  onCamChange = () => {
    const orthoFactor = orthoScale(this.sceneInfra.camControls.camera)
    const callbacks: (() => SegmentOverlayPayload | null)[] = []
    Object.values(this.activeSegments).forEach((segment, _index) => {
      const factor =
        (this.sceneInfra.camControls.camera instanceof OrthographicCamera
          ? orthoFactor
          : perspScale(this.sceneInfra.camControls.camera, segment)) /
        this.sceneInfra.baseUnitMultiplier
      let input: SegmentInputs = {
        type: 'straight-segment',
        from: segment.userData.from,
        to: segment.userData.to,
      }
      let update: SegmentUtils['update'] | null = null
      if (
        segment.userData.from &&
        segment.userData.to &&
        segment.userData.type === STRAIGHT_SEGMENT
      ) {
        update = segmentUtils.straight.update
      }
      if (
        segment.userData.from &&
        segment.userData.to &&
        segment.userData.prevSegment &&
        segment.userData.type === TANGENTIAL_ARC_TO_SEGMENT
      ) {
        update = segmentUtils.tangentialArc.update
      }
      if (
        segment.userData &&
        segment.userData.from &&
        segment.userData.center &&
        segment.userData.radius &&
        segment.userData.type === CIRCLE_SEGMENT
      ) {
        update = segmentUtils.circle.update
        input = {
          type: 'arc-segment',
          from: segment.userData.from,
          to: segment.userData.from,
          center: segment.userData.center,
          radius: segment.userData.radius,
          ccw: true,
        }
      }
      if (
        segment.userData &&
        segment.userData.from &&
        segment.userData.center &&
        segment.userData.radius &&
        segment.userData.to &&
        segment.userData.type === ARC_SEGMENT
      ) {
        update = segmentUtils.arc.update
        input = {
          type: 'arc-segment',
          from: segment.userData.from,
          to: segment.userData.to,
          center: segment.userData.center,
          radius: segment.userData.radius,
          ccw: segment.userData.ccw,
        }
      }
      if (
        segment.userData.p1 &&
        segment.userData.p2 &&
        segment.userData.p3 &&
        segment.userData.type === CIRCLE_THREE_POINT_SEGMENT
      ) {
        update = segmentUtils.circleThreePoint.update
        input = {
          type: 'circle-three-point-segment',
          p1: segment.userData.p1,
          p2: segment.userData.p2,
          p3: segment.userData.p3,
        }
      }
      if (
        segment.userData &&
        segment.userData.from &&
        segment.userData.center &&
        segment.userData.radius &&
        segment.userData.to &&
        segment.userData.type === THREE_POINT_ARC_SEGMENT
      ) {
        update = segmentUtils.threePointArc.update
        input = {
          type: 'circle-three-point-segment',
          p1: segment.userData.p1,
          p2: segment.userData.p2,
          p3: segment.userData.p3,
        }
      }

      const callBack = update?.({
        prevSegment: segment.userData.prevSegment,
        input,
        group: segment,
        scale: factor,
        sceneInfra: this.sceneInfra,
      })
      callBack && !err(callBack) && callbacks.push(callBack)
      if (segment.name === PROFILE_START) {
        segment.scale.set(factor, factor, factor)
        const startProfileCallBack: () => SegmentOverlayPayload | null = () => {
          return this.sceneInfra.updateOverlayDetails({
            handle: segment,
            group: segment,
            isHandlesVisible: true,
            from: segment.userData.from,
            to: segment.userData.to,
            hasThreeDotMenu: false,
          })
        }

        callbacks.push(startProfileCallBack)
      }
    })
    if (this.axisGroup) {
      const factor =
        this.sceneInfra.camControls.camera instanceof OrthographicCamera
          ? orthoFactor
          : perspScale(this.sceneInfra.camControls.camera, this.axisGroup)
      const x = this.axisGroup.getObjectByName(X_AXIS)
      x?.scale.set(1, factor / this.sceneInfra.baseUnitMultiplier, 1)
      const y = this.axisGroup.getObjectByName(Y_AXIS)
      y?.scale.set(factor / this.sceneInfra.baseUnitMultiplier, 1, 1)
      this.updateInfiniteGrid()
    }
    const draftPoint = this.getDraftPoint()
    if (draftPoint) {
      const scale = orthoFactor / this.sceneInfra.baseUnitMultiplier
      draftPoint.scale.set(scale, scale, scale)
    }
    this.sceneInfra.overlayCallbacks(callbacks)
  }

  private static createIntersectionPlane(sceneInfra: SceneInfra) {
    const hundredM = 100_0000
    const planeGeometry = new PlaneGeometry(hundredM, hundredM)
    const planeMaterial = new MeshBasicMaterial({
      color: 0xff0000,
      side: DoubleSide,
      transparent: true,
      opacity: 0.5,
    })
    const intersectionPlane = new Mesh(planeGeometry, planeMaterial)
    intersectionPlane.userData = { type: RAYCASTABLE_PLANE }
    intersectionPlane.name = RAYCASTABLE_PLANE
    intersectionPlane.layers.set(INTERSECTION_PLANE_LAYER)
    sceneInfra.scene.add(intersectionPlane)
    return intersectionPlane
  }

  createSketchAxis(
    forward: [number, number, number],
    up: [number, number, number],
    sketchPosition?: [number, number, number]
  ) {
    const orthoFactor = orthoScale(this.sceneInfra.camControls.camera)
    const baseXColor = 0x000055
    const baseYColor = 0x550000
    const axisPixelWidth = 1.6
    const xAxisGeometry = new BoxGeometry(100000, axisPixelWidth, 0.01)
    const yAxisGeometry = new BoxGeometry(axisPixelWidth, 100000, 0.01)
    const xAxisMaterial = new MeshBasicMaterial({
      color: baseXColor,
      depthTest: false,
    })
    const yAxisMaterial = new MeshBasicMaterial({
      color: baseYColor,
      depthTest: false,
    })
    const xAxisMesh = new Mesh(xAxisGeometry, xAxisMaterial)
    const yAxisMesh = new Mesh(yAxisGeometry, yAxisMaterial)
    xAxisMesh.renderOrder = -2
    yAxisMesh.renderOrder = -1

    // This makes sure axis lines are picked after segment lines in case of overlapping
    xAxisMesh.position.z = -0.1
    yAxisMesh.position.z = -0.1
    xAxisMesh.userData = {
      type: X_AXIS,
      baseColor: baseXColor,
      isSelected: false,
    }
    yAxisMesh.userData = {
      type: Y_AXIS,
      baseColor: baseYColor,
      isSelected: false,
    }
    xAxisMesh.name = X_AXIS
    yAxisMesh.name = Y_AXIS

    this.axisGroup = new Group()
    const gridRenderer = new InfiniteGridRenderer()

    const factor =
      this.sceneInfra.camControls.camera instanceof OrthographicCamera
        ? orthoFactor
        : perspScale(this.sceneInfra.camControls.camera, this.axisGroup)
    xAxisMesh?.scale.set(1, factor / this.sceneInfra.baseUnitMultiplier, 1)
    yAxisMesh?.scale.set(factor / this.sceneInfra.baseUnitMultiplier, 1, 1)

    this.axisGroup.add(xAxisMesh, yAxisMesh, gridRenderer)
    this.currentSketchQuaternion &&
      this.axisGroup.setRotationFromQuaternion(this.currentSketchQuaternion)

    this.axisGroup.userData = { type: AXIS_GROUP }
    this.axisGroup.name = AXIS_GROUP
    this.axisGroup.layers.set(SKETCH_LAYER)
    this.axisGroup.traverse((child) => {
      child.layers.set(SKETCH_LAYER)
    })

    const quat = quaternionFromUpNForward(
      new Vector3(...up),
      new Vector3(...forward)
    )
    this.axisGroup.setRotationFromQuaternion(quat)
    if (sketchPosition) {
      this.axisGroup.position.set(...sketchPosition)
    }
    this.sceneInfra.scene.add(this.axisGroup)

    this.updateInfiniteGrid()
  }

  private updateInfiniteGrid() {
    const camera = this.sceneInfra.camControls.camera
    if (camera instanceof OrthographicCamera) {
      const settings = this.getSettings?.()
      if (settings) {
        const gridRenderer = this.sceneInfra.scene
          .getObjectByName(AXIS_GROUP)
          ?.children.find((child) => child instanceof InfiniteGridRenderer)
        if (gridRenderer) {
          const majorGridSpacing =
            settings.modeling.majorGridSpacing.current ?? 1
          const minorGridsPerMajor =
            settings.modeling.minorGridsPerMajor.current ?? 4

          const viewportSize = this.sceneInfra.renderer.getDrawingBufferSize(
            new Vector2()
          )
          // Choose grid colors based on app theme: dark = existing colors, light = subtle gray
          const isLight =
            getResolvedTheme(this.sceneInfra.theme) === Themes.Light
          const majorColor: [number, number, number, number] = isLight
            ? [0.3, 0.3, 0.3, 1.0]
            : [0.7, 0.7, 0.7, 1.0]
          const minorColor: [number, number, number, number] = isLight
            ? [0.2, 0.2, 0.2, 1.0]
            : [0.9, 0.9, 0.9, 1.0]

          const pixelsPerBaseUnit = this.sceneInfra.getPixelsPerBaseUnit(camera)
          const fixedSizeGrid = settings.modeling.fixedSizeGrid.current
          const gridScaleFactor = getGridScaleFactor({
            majorGridSpacing,
            pixelsPerBaseUnit,
            fixedSizeGrid,
          })
          gridRenderer.update(
            camera,
            [viewportSize.x, viewportSize.y],
            pixelsPerBaseUnit,
            gridScaleFactor,
            {
              majorGridSpacing,
              minorGridsPerMajor,
              majorColor,
              minorColor,
              fixedSizeGrid,
            }
          )
        }
      } else {
        console.error('Settings not available for grid update')
      }
    }
  }

  getDraftPoint() {
    return this.sceneInfra.scene.getObjectByName(DRAFT_POINT)
  }

  createDraftPoint({
    point,
    origin,
    yAxis,
    zAxis,
  }: {
    point: Vector2
    origin: SketchDetails['origin']
    yAxis: SketchDetails['yAxis']
    zAxis: SketchDetails['zAxis']
  }) {
    const draftPointGroup = new Group()
    this.draftPointGroups.push(draftPointGroup)
    draftPointGroup.name = DRAFT_POINT_GROUP
    origin && draftPointGroup.position.set(...origin)
    if (!yAxis) {
      console.error('No sketch quaternion or sketch details found')
      return
    }
    const currentSketchQuaternion = quaternionFromUpNForward(
      new Vector3(...yAxis),
      new Vector3(...zAxis)
    )
    draftPointGroup.setRotationFromQuaternion(currentSketchQuaternion)
    this.sceneInfra.scene.add(draftPointGroup)
    const dummy = new Mesh()
    dummy.position.set(0, 0, 0)
    const scale = this.sceneInfra.getClientSceneScaleFactor(dummy)

    const draftPoint = createProfileStartHandle({
      isDraft: true,
      from: [point.x, point.y],
      scale,
      theme: this.sceneInfra.theme,
      // default is 12, this makes the draft point pop a bit more,
      // especially when snapping to the startProfile handle as it's it was the exact same size
      size: 16,
    })
    draftPoint.layers.set(SKETCH_LAYER)
    draftPointGroup.add(draftPoint)
  }

  removeDraftPoint() {
    const draftPoint = this.getDraftPoint()
    if (draftPoint) {
      draftPoint.removeFromParent()
    }
  }

  private snapToGrid(
    point: Coords2d,
    event: MouseEvent
  ): { point: Coords2d; snapped: boolean } {
    if (event.ctrlKey || event.metaKey) {
      // disable snapping with ctrl
      return { point, snapped: false }
    }

    const settings = this.getSettings?.()
    if (!settings) {
      console.error('getSettings not injected!')
      return { point, snapped: false }
    }
    if (!settings.modeling.snapToGrid.current) {
      return { point, snapped: false }
    }

    const minorsPerMajor = settings.modeling.minorGridsPerMajor.current
    const snapsPerMinor = settings.modeling.snapsPerMinor.current

    let gridScaleFactor = 1
    if (this.sceneInfra.camControls.camera instanceof OrthographicCamera) {
      const pixelsPerBaseUnit = this.sceneInfra.getPixelsPerBaseUnit(
        this.sceneInfra.camControls.camera
      )
      const fixedSizeGrid = settings.modeling.fixedSizeGrid.current
      gridScaleFactor = getGridScaleFactor({
        majorGridSpacing: settings.modeling.majorGridSpacing.current,
        pixelsPerBaseUnit,
        fixedSizeGrid,
      })
    } else {
      console.error("Camera is not orthographic, can't snap to grid")
    }

    const multiplier = (minorsPerMajor * snapsPerMinor) / gridScaleFactor
    return {
      point: [
        Math.round(point[0] * multiplier) / multiplier,
        Math.round(point[1] * multiplier) / multiplier,
      ],
      snapped: true,
    }
  }

  setupNoPointsListener({
    sketchDetails,
    afterClick,
    currentTool,
  }: {
    sketchDetails: SketchDetails
    currentTool: SketchTool
    afterClick: (
      args: OnClickCallbackArgs,
      updatedPaths: {
        sketchNodePaths: PathToNode[]
        sketchEntryNodePath: PathToNode
      }
    ) => void
  }) {
    // TODO: Consolidate shared logic between this and setupSketch
    // Which should just fire when the sketch mode is entered,
    // instead of in these two separate XState states.
    this.currentSketchQuaternion = quaternionFromUpNForward(
      new Vector3(...sketchDetails.yAxis),
      new Vector3(...sketchDetails.zAxis)
    )

    const quaternion = quaternionFromUpNForward(
      new Vector3(...sketchDetails.yAxis),
      new Vector3(...sketchDetails.zAxis)
    )

    // Position the click raycast plane
    this.intersectionPlane.setRotationFromQuaternion(quaternion)
    this.intersectionPlane.position.copy(
      new Vector3(...(sketchDetails?.origin || [0, 0, 0]))
    )
    this.sceneInfra.setCallbacks({
      onMove: (args) => {
        const { intersectionPoint } = args
        const snappedPoint = intersectionPoint.twoD.clone()
        const snapToGrid = this.getSettings?.().modeling.snapToGrid.current
        if (!args.intersects.length && !snapToGrid) {
          return
        }
        const axisIntersection = args.intersects.find(
          (sceneObject) =>
            sceneObject.object.name === X_AXIS ||
            sceneObject.object.name === Y_AXIS
        )

        const arrowHead = getParentGroup(args.intersects[0]?.object, [
          ARROWHEAD,
          ARC_ANGLE_END,
          THREE_POINT_ARC_HANDLE3,
        ])
        const parent = getParentGroup(
          args.intersects[0]?.object,
          SEGMENT_BODIES_PLUS_PROFILE_START
        )

        if (
          !axisIntersection &&
          !(
            parent?.userData?.isLastInProfile &&
            (arrowHead || parent?.name === PROFILE_START)
          ) &&
          !snapToGrid
        ) {
          return
        }
        // We're hovering over an axis, so we should show a draft point (or snapToGrid is enabled)
        let intersectsXY = { x: false, y: false }
        args.intersects.forEach((intersect) => {
          const parent = getParentGroup(intersect.object, [X_AXIS, Y_AXIS])
          if (parent?.name === X_AXIS) {
            intersectsXY.x = true
          } else if (parent?.name === Y_AXIS) {
            intersectsXY.y = true
          }
        })
        if (intersectsXY.x && intersectsXY.y) {
          snappedPoint.setComponent(0, 0)
          snappedPoint.setComponent(1, 0)
        } else if (intersectsXY.x) {
          snappedPoint.setComponent(1, 0)
        } else if (intersectsXY.y) {
          snappedPoint.setComponent(0, 0)
        } else if (arrowHead) {
          snappedPoint.set(arrowHead.position.x, arrowHead.position.y)
        } else if (parent?.name === PROFILE_START) {
          snappedPoint.set(parent.position.x, parent.position.y)
        } else if (snapToGrid) {
          const snappedToGrid = this.snapToGrid(
            [snappedPoint.x, snappedPoint.y],
            args.mouseEvent
          ).point
          snappedPoint.set(snappedToGrid[0], snappedToGrid[1])
          this.positionDraftPoint({
            snappedPoint,
            origin: sketchDetails.origin,
            yAxis: sketchDetails.yAxis,
            zAxis: sketchDetails.zAxis,
          })
        }

        this.positionDraftPoint({
          snappedPoint,
          origin: sketchDetails.origin,
          yAxis: sketchDetails.yAxis,
          zAxis: sketchDetails.zAxis,
        })
      },
      onMouseLeave: () => {
        this.removeDraftPoint()
      },
      onClick: async (args) => {
        this.removeDraftPoint()
        if (!args) return
        // If there is a valid camera interaction that matches, do that instead
        const interaction = this.sceneInfra.camControls.getInteractionType(
          args.mouseEvent
        )
        if (interaction !== 'none') return
        if (args.mouseEvent.which !== 1) return
        const { intersectionPoint } = args
        if (!intersectionPoint?.twoD) return

        const parent = getParentGroup(
          args?.intersects?.[0]?.object,
          SEGMENT_BODIES_PLUS_PROFILE_START
        )
        if (parent?.userData?.isLastInProfile) {
          afterClick(args, {
            sketchNodePaths: sketchDetails.sketchNodePaths,
            sketchEntryNodePath: parent.userData.pathToNode,
          })
          return
        } else if (currentTool === 'tangentialArc') {
          toast.error(
            'Tangential Arc must continue an existing profile, please click on the last segment of the profile'
          )
          return
        }

        // Snap to either or both axes
        // if the click intersects their meshes
        const yAxisIntersection = args.intersects.find(
          (sceneObject) => sceneObject.object.name === Y_AXIS
        )
        const xAxisIntersection = args.intersects.find(
          (sceneObject) => sceneObject.object.name === X_AXIS
        )

        let startPoint: Coords2d = [
          yAxisIntersection ? 0 : intersectionPoint.twoD.x,
          xAxisIntersection ? 0 : intersectionPoint.twoD.y,
        ]
        if (!xAxisIntersection && !yAxisIntersection) {
          startPoint = this.snapToGrid(startPoint, args.mouseEvent).point
        }

        const inserted = insertNewStartProfileAt(
          this.kclManager.ast,
          sketchDetails.sketchNodePaths,
          sketchDetails.planeNodePath,
          startPoint,
          'end'
        )

        if (trap(inserted)) return
        const { modifiedAst } = inserted

        await this.kclManager.updateAst(modifiedAst, false)

        // Now perform the caller-specified action
        afterClick(args, {
          sketchNodePaths: inserted.updatedSketchNodePaths,
          sketchEntryNodePath: inserted.updatedEntryNodePath,
        })
      },
    })
  }

  async setupSketch({
    sketchEntryNodePath,
    sketchNodePaths,
    forward,
    up,
    position,
    maybeModdedAst,
    draftExpressionsIndices,
    selectionRanges,
  }: {
    sketchEntryNodePath: PathToNode
    sketchNodePaths: PathToNode[]
    maybeModdedAst: Node<Program>
    draftExpressionsIndices?: { start: number; end: number }
    forward: [number, number, number]
    up: [number, number, number]
    position?: [number, number, number]
    selectionRanges?: Selections
  }): Promise<{
    truncatedAst: Node<Program>
    variableDeclarationName: string
  }> {
    const prepared = this.prepareTruncatedAst(sketchNodePaths, maybeModdedAst)
    if (err(prepared)) {
      this.tearDownSketch({ removeAxis: false })
      return Promise.reject(prepared)
    }
    const { truncatedAst, variableDeclarationName } = prepared

    const { execState } = await executeAstMock({
      ast: truncatedAst,
      rustContext: this.rustContext,
    })
    const sketchesInfo = getSketchesInfo({
      sketchNodePaths,
      variables: execState.variables,
      kclManager: this.kclManager,
    })

    const group = new Group()
    position && group.position.set(...position)
    group.userData = {
      type: SKETCH_GROUP_SEGMENTS,
      pathToNode: sketchEntryNodePath,
    }
    const dummy = new Mesh()
    // TODO: When we actually have sketch positions and rotations we can use them here.
    dummy.position.set(0, 0, 0)
    const scale = this.sceneInfra.getClientSceneScaleFactor(dummy)

    const callbacks: (() => SegmentOverlayPayload | null)[] = []
    this.sceneInfra.pauseRendering()
    this.tearDownSketch({ removeAxis: false })

    for (const sketchInfo of sketchesInfo) {
      const { sketch } = sketchInfo
      const segPathToNode = getNodePathFromSourceRange(
        maybeModdedAst,
        sourceRangeFromRust(sketch.start.__geoMeta.sourceRange)
      )
      if (!['Circle', 'CircleThreePoint'].includes(sketch?.paths?.[0]?.type)) {
        const _profileStart = createProfileStartHandle({
          from: sketch.start.from,
          id: sketch.start.__geoMeta.id,
          pathToNode: segPathToNode,
          scale,
          theme: this.sceneInfra.theme,
          isDraft: false,
        })
        _profileStart.layers.set(SKETCH_LAYER)
        _profileStart.traverse((child) => {
          child.layers.set(SKETCH_LAYER)
        })
        if (!sketch.paths.length) {
          _profileStart.userData.isLastInProfile = true
        }
        group.add(_profileStart)
        this.activeSegments[JSON.stringify(segPathToNode)] = _profileStart
        const startProfileCallBack: () => SegmentOverlayPayload | null = () => {
          return this.sceneInfra.updateOverlayDetails({
            handle: _profileStart,
            group: _profileStart,
            isHandlesVisible: true,
            from: sketch.start.from,
            to: sketch.start.to,
            hasThreeDotMenu: true,
          })
        }

        callbacks.push(startProfileCallBack)
      }
      sketch.paths.forEach((segment, index) => {
        const isLastInProfile =
          index === sketch.paths.length - 1 && segment.type !== 'Circle'
        let segPathToNode = getNodePathFromSourceRange(
          maybeModdedAst,
          sourceRangeFromRust(segment.__geoMeta.sourceRange)
        )
        if (
          draftExpressionsIndices &&
          (sketch.paths[index - 1] || sketch.start)
        ) {
          const previousSegment = sketch.paths[index - 1] || sketch.start
          const previousSegmentPathToNode = getNodePathFromSourceRange(
            maybeModdedAst,
            sourceRangeFromRust(previousSegment.__geoMeta.sourceRange)
          )
          const bodyIndex = previousSegmentPathToNode[1][0]
          segPathToNode = getNodePathFromSourceRange(
            truncatedAst,
            sourceRangeFromRust(segment.__geoMeta.sourceRange)
          )
          segPathToNode[1][0] = bodyIndex
        }
        const isDraftSegment =
          draftExpressionsIndices &&
          index <= draftExpressionsIndices.end &&
          index >= draftExpressionsIndices.start &&
          // the following line is not robust to sketches defined within a function
          sketchInfo.pathToNode[1][0] === sketchEntryNodePath[1][0]
        const isSelected = selectionRanges?.graphSelections.some((selection) =>
          isOverlap(
            selection?.codeRef?.range,
            sourceRangeFromRust(segment.__geoMeta.sourceRange)
          )
        )

        let seg: Group
        const _node1 = getNodeFromPath<Node<CallExpressionKw>>(
          maybeModdedAst,
          segPathToNode,
          ['CallExpressionKw']
        )
        if (err(_node1)) {
          this.tearDownSketch({ removeAxis: false })
          this.sceneInfra.resumeRendering()
          return
        }
        const callExpName = _node1.node?.callee?.name.name

        const initSegment =
          segment.type === 'TangentialArcTo' || segment.type === 'TangentialArc'
            ? segmentUtils.tangentialArc.init
            : segment.type === 'Circle'
              ? segmentUtils.circle.init
              : segment.type === 'Arc'
                ? segmentUtils.arc.init
                : segment.type === 'CircleThreePoint'
                  ? segmentUtils.circleThreePoint.init
                  : segment.type === 'ArcThreePoint'
                    ? segmentUtils.threePointArc.init
                    : segmentUtils.straight.init
        const input: SegmentInputs =
          segment.type === 'Circle'
            ? {
                type: 'arc-segment',
                from: segment.from,
                to: segment.from,
                ccw: true,
                center: segment.center,
                radius: segment.radius,
              }
            : segment.type === 'CircleThreePoint' ||
                segment.type === 'ArcThreePoint'
              ? {
                  type: 'circle-three-point-segment',
                  p1: segment.p1,
                  p2: segment.p2,
                  p3: segment.p3,
                }
              : segment.type === 'Arc'
                ? {
                    type: 'arc-segment',
                    from: segment.from,
                    center: segment.center,
                    to: segment.to,
                    ccw: segment.ccw,
                    radius: segment.radius,
                  }
                : {
                    type: 'straight-segment',
                    from: segment.from,
                    to: segment.to,
                  }
        const startRange = _node1.node.start
        const endRange = _node1.node.end
        const sourceRange: SourceRange = [startRange, endRange, 0]
        const selection: Selections = computeSelectionFromSourceRangeAndAST(
          sourceRange,
          maybeModdedAst,
          this.kclManager
        )
        if (!this.commandBarActor) {
          console.error('command bar actor not found.')
          return
        }
        const result = initSegment({
          prevSegment: sketch.paths[index - 1],
          callExpName,
          input,
          id: segment.__geoMeta.id,
          pathToNode: segPathToNode,
          isDraftSegment,
          scale,
          theme: this.sceneInfra.theme,
          isSelected,
          sceneInfra: this.sceneInfra,
          selection,
          commandBarActor: this.commandBarActor,
          kclManager: this.kclManager,
        })
        if (err(result)) return
        const { group: _group, updateOverlaysCallback } = result
        seg = _group
        if (isLastInProfile) {
          seg.userData.isLastInProfile = true
        }
        callbacks.push(updateOverlaysCallback)
        seg.layers.set(SKETCH_LAYER)
        seg.traverse((child) => {
          child.layers.set(SKETCH_LAYER)
        })

        group.add(seg)
        this.activeSegments[JSON.stringify(segPathToNode)] = seg
      })
    }

    this.currentSketchQuaternion = quaternionFromUpNForward(
      new Vector3(...up),
      new Vector3(...forward)
    )
    group.setRotationFromQuaternion(this.currentSketchQuaternion)
    this.intersectionPlane.setRotationFromQuaternion(
      this.currentSketchQuaternion
    )
    position && this.intersectionPlane.position.set(...position)
    this.sceneInfra.scene.add(group)

    this.sceneInfra.resumeRendering()

    this.sceneInfra.camControls.enableRotate = false
    this.sceneInfra.overlayCallbacks(callbacks)

    return {
      truncatedAst,
      variableDeclarationName,
    }
  }

  updateAstAndRejigSketch = async (
    sketchEntryNodePath: PathToNode,
    sketchNodePaths: PathToNode[],
    planeNodePath: PathToNode,
    modifiedAst: Node<Program> | Error,
    forward: [number, number, number],
    up: [number, number, number],
    origin: [number, number, number],
    getEventForSegmentSelection: typeof getEventForSegmentSelectionFn,
    updateExtraSegments: typeof updateExtraSegmentsFn
  ) => {
    if (trap(modifiedAst)) return Promise.reject(modifiedAst)
    const nextAst = await this.kclManager.updateAst(modifiedAst, false)
    this.sceneInfra.resetMouseListeners()
    await this.setupSketch({
      sketchEntryNodePath,
      sketchNodePaths,
      forward,
      up,
      position: origin,
      maybeModdedAst: nextAst.newAst,
    })
    this.setupSketchIdleCallbacks({
      forward,
      up,
      position: origin,
      sketchEntryNodePath,
      sketchNodePaths,
      planeNodePath,
      getEventForSegmentSelection,
      updateExtraSegments,
    })
    return nextAst
  }
  didIntersectProfileStart = (
    args: OnClickCallbackArgs,
    nodePath: PathToNode
  ) => {
    return args.intersects
      .map(({ object }) => getParentGroup(object, [PROFILE_START]))
      .find(isGroupStartProfileForCurrentProfile(nodePath))
  }
  setupDraftSegment = async (
    sketchEntryNodePath: PathToNode,
    sketchNodePaths: PathToNode[],
    planeNodePath: PathToNode,
    forward: [number, number, number],
    up: [number, number, number],
    origin: [number, number, number],
    segmentName: 'line' | 'tangentialArc' = 'line'
  ) => {
    const _ast = structuredClone(this.kclManager.ast)

    const _node1 = getNodeFromPath<VariableDeclaration>(
      _ast,
      sketchEntryNodePath || [],
      'VariableDeclaration'
    )
    if (trap(_node1)) return Promise.reject(_node1)
    const variableDeclarationName = _node1.node?.declaration.id?.name || ''

    const sg = sketchFromKclValue(
      this.kclManager.variables[variableDeclarationName],
      variableDeclarationName
    )
    if (err(sg)) return Promise.reject(sg)
    const lastSeg = sg?.paths?.slice(-1)[0] || sg.start

    const index = sg.paths.length // because we've added a new segment that's not in the memory yet, no need for `.length -1`
    const mod = addNewSketchLn({
      node: _ast,
      variables: this.kclManager.variables,
      input: {
        type: 'straight-segment',
        to: lastSeg.to,
        from: lastSeg.to,
      },
      fnName: segmentName,
      pathToNode: sketchEntryNodePath,
    })
    if (trap(mod)) return Promise.reject(mod)
    const pResult = parse(recast(mod.modifiedAst))
    if (trap(pResult) || !resultIsOk(pResult)) return Promise.reject(pResult)
    const modifiedAst = pResult.program

    const draftExpressionsIndices = { start: index, end: index }

    this.sceneInfra.resetMouseListeners()

    const { truncatedAst } = await this.setupSketch({
      sketchEntryNodePath,
      sketchNodePaths,
      forward,
      up,
      position: origin,
      maybeModdedAst: modifiedAst,
      draftExpressionsIndices,
    }).catch(() => {
      return { truncatedAst: modifiedAst }
    })
    this.sceneInfra.setCallbacks({
      onClick: async (args) => {
        if (!args) return
        // If there is a valid camera interaction that matches, do that instead
        const interaction = this.sceneInfra.camControls.getInteractionType(
          args.mouseEvent
        )
        if (interaction !== 'none') return
        if (args.mouseEvent.which !== 1) return

        const { intersectionPoint } = args
        let intersection2d = intersectionPoint?.twoD
        const intersectsProfileStart = this.didIntersectProfileStart(
          args,
          sketchEntryNodePath
        )

        let modifiedAst: Node<Program> | Error = structuredClone(
          this.kclManager.ast
        )

        const sketch = sketchFromPathToNode({
          pathToNode: sketchEntryNodePath,
          variables: this.kclManager.variables,
          kclManager: this.kclManager,
        })
        if (err(sketch)) return Promise.reject(sketch)
        if (!sketch) return Promise.reject(new Error('No sketch found'))

        // Snapping logic for the profile start handle
        if (intersectsProfileStart) {
          const originCoords = createArrayExpression([
            createCallExpressionStdLibKw(
              'profileStartX',
              createPipeSubstitution(),
              []
            ),
            createCallExpressionStdLibKw(
              'profileStartY',
              createPipeSubstitution(),
              []
            ),
          ])

          modifiedAst = addCallExpressionsToPipe({
            node: this.kclManager.ast,
            variables: this.kclManager.variables,
            pathToNode: sketchEntryNodePath,
            expressions: [
              segmentName === 'tangentialArc'
                ? createCallExpressionStdLibKw('tangentialArc', null, [
                    createLabeledArg(ARG_END_ABSOLUTE, originCoords),
                  ])
                : createCallExpressionStdLibKw('line', null, [
                    createLabeledArg(ARG_END_ABSOLUTE, originCoords),
                  ]),
            ],
          })
          if (trap(modifiedAst)) return Promise.reject(modifiedAst)
          modifiedAst = addCloseToPipe({
            node: modifiedAst,
            variables: this.kclManager.variables,
            pathToNode: sketchEntryNodePath,
          })
          if (trap(modifiedAst)) return Promise.reject(modifiedAst)
        } else if (intersection2d) {
          const lastSegment = sketch.paths.slice(-1)[0] || sketch.start

          let {
            snappedPoint,
            snappedToTangent,
            intersectsXAxis,
            intersectsYAxis,
            negativeTangentDirection,
          } = this.getSnappedDragPoint(
            intersection2d,
            args.intersects,
            args.mouseEvent,
            Object.values(this.activeSegments).at(-1)
          )

          // Get the angle between the previous segment (or sketch start)'s end and this one's
          const angle = Math.atan2(
            snappedPoint[1] - lastSegment.to[1],
            snappedPoint[0] - lastSegment.to[0]
          )

          const isHorizontal =
            radToDeg(Math.abs(angle)) < ANGLE_SNAP_THRESHOLD_DEGREES ||
            Math.abs(radToDeg(Math.abs(angle) - Math.PI)) <
              ANGLE_SNAP_THRESHOLD_DEGREES
          const isVertical =
            Math.abs(radToDeg(Math.abs(angle) - Math.PI / 2)) <
            ANGLE_SNAP_THRESHOLD_DEGREES

          let resolvedFunctionName: ToolTip = 'line'
          const snaps = {
            previousArcTag: '',
            negativeTangentDirection,
            xAxis: !!intersectsXAxis,
            yAxis: !!intersectsYAxis,
          }

          // This might need to become its own function if we want more
          // case-based logic for different segment types
          if (
            (lastSegment.type === 'TangentialArc' && segmentName !== 'line') ||
            segmentName === 'tangentialArc'
          ) {
            if (snappedPoint[0] === 0 || snappedPoint[1] === 0) {
              resolvedFunctionName = 'tangentialArcTo'
            } else {
              resolvedFunctionName = 'tangentialArc'
            }
          } else if (snappedToTangent) {
            // Generate tag for previous arc segment and use it for the angle of angledLine:
            //   |> tangentialArc(endAbsolute = [5, -10], tag = $arc001)
            //   |> angledLine(angle = tangentToEnd(arc001), length = 12)

            const previousSegmentPathToNode = getNodePathFromSourceRange(
              modifiedAst,
              sourceRangeFromRust(lastSegment.__geoMeta.sourceRange)
            )
            const taggedAstResult = mutateAstWithTagForSketchSegment(
              modifiedAst,
              previousSegmentPathToNode
            )
            if (trap(taggedAstResult)) return Promise.reject(taggedAstResult)

            modifiedAst = taggedAstResult.modifiedAst
            snaps.previousArcTag = taggedAstResult.tag
            resolvedFunctionName = 'angledLine'
          } else if (isHorizontal) {
            // If the angle between is 0 or 180 degrees (+/- the snapping angle), make the line an xLine
            resolvedFunctionName = 'xLine'
          } else if (isVertical) {
            // If the angle between is 90 or 270 degrees (+/- the snapping angle), make the line a yLine
            resolvedFunctionName = 'yLine'
          } else if (snappedPoint[0] === 0 || snappedPoint[1] === 0) {
            // We consider a point placed on axes or origin to be absolute
            resolvedFunctionName = 'lineTo'
          }

          const tmp = addNewSketchLn({
            node: modifiedAst,
            variables: this.kclManager.variables,
            input: {
              type: 'straight-segment',
              from: [lastSegment.to[0], lastSegment.to[1]],
              to: [snappedPoint[0], snappedPoint[1]],
            },
            fnName: resolvedFunctionName,
            pathToNode: sketchEntryNodePath,
            snaps,
          })
          if (trap(tmp)) return Promise.reject(tmp)
          modifiedAst = tmp.modifiedAst
          if (trap(modifiedAst)) return Promise.reject(modifiedAst)
        } else {
          // return early as we didn't modify the ast
          return
        }

        await updateModelingState(modifiedAst, EXECUTION_TYPE_MOCK, {
          kclManager: this.kclManager,
          editorManager: this.editorManager,
          codeManager: this.codeManager,
        })

        if (intersectsProfileStart) {
          this.sceneInfra.modelingSend({ type: 'Close sketch' })
        } else {
          await this.setupDraftSegment(
            sketchEntryNodePath,
            sketchNodePaths,
            planeNodePath,
            forward,
            up,
            origin,
            segmentName
          )
        }
      },
      onMove: async (args) => {
        const expressionIndex = Number(sketchEntryNodePath[1][0])
        const activeSegmentsInCorrectExpression = Object.values(
          this.activeSegments
        ).filter((seg) => {
          return seg.userData.pathToNode[1][0] === expressionIndex
        })
        const object =
          activeSegmentsInCorrectExpression[
            activeSegmentsInCorrectExpression.length - 1
          ]
        await this.onDragSegment({
          intersection2d: args.intersectionPoint.twoD,
          object,
          intersects: args.intersects,
          sketchNodePaths,
          sketchEntryNodePath,
          draftInfo: {
            truncatedAst,
            variableDeclarationName,
          },
          mouseEvent: args.mouseEvent,
        })
      },
    })
  }
  setupDraftRectangle = async (
    sketchNodePaths: PathToNode[],
    planeNodePath: PathToNode,
    forward: [number, number, number],
    up: [number, number, number],
    sketchOrigin: [number, number, number],
    rectangleOrigin: [x: number, y: number]
  ): Promise<SketchDetailsUpdate | Error> => {
    let _ast = structuredClone(this.kclManager.ast)

    const varDec = getNodeFromPath<VariableDeclarator>(
      _ast,
      planeNodePath,
      'VariableDeclarator'
    )

    if (err(varDec)) return varDec
    if (varDec.node.type !== 'VariableDeclarator') return new Error('not a var')

    const varName = findUniqueName(_ast, 'profile')

    // first create just the variable declaration, as that's
    // all we want the user to see in the editor
    const tag = findUniqueName(_ast, 'rectangleSegmentA')
    const newDeclaration = createVariableDeclaration(
      varName,
      createCallExpressionStdLibKw(
        'startProfile',
        createLocalName(varDec.node.id.name),
        [
          createLabeledArg(
            ARG_AT,
            createArrayExpression([
              createLiteral(roundOff(rectangleOrigin[0])),
              createLiteral(roundOff(rectangleOrigin[1])),
            ])
          ),
        ]
      )
    )

    const insertIndex = getInsertIndex(sketchNodePaths, planeNodePath, 'end')

    _ast.body.splice(insertIndex, 0, newDeclaration)
    const { updatedEntryNodePath, updatedSketchNodePaths } =
      updateSketchNodePathsWithInsertIndex({
        insertIndex,
        insertType: 'end',
        sketchNodePaths,
      })

    const pResult = parse(recast(_ast))
    if (trap(pResult) || !resultIsOk(pResult)) return Promise.reject(pResult)
    _ast = pResult.program

    // do a quick mock execution to get the program memory up-to-date
    const didReParse = await this.kclManager.executeAstMock(_ast)
    if (err(didReParse)) return didReParse

    const justCreatedNode = getNodeFromPath<VariableDeclaration>(
      _ast,
      updatedEntryNodePath,
      'VariableDeclaration'
    )

    if (trap(justCreatedNode)) return Promise.reject(justCreatedNode)
    const startProfileAt = justCreatedNode.node?.declaration
    // than add the rest of the profile so we can "animate" it
    // as draft segments
    startProfileAt.init = createPipeExpression([
      startProfileAt?.init,
      ...getRectangleCallExpressions(tag),
    ])

    const code = recast(_ast)
    const _recastAst = parse(code)
    if (trap(_recastAst) || !resultIsOk(_recastAst))
      return Promise.reject(_recastAst)
    _ast = _recastAst.program

    const { truncatedAst } = await this.setupSketch({
      sketchEntryNodePath: updatedEntryNodePath,
      sketchNodePaths: updatedSketchNodePaths,
      forward,
      up,
      position: sketchOrigin,
      maybeModdedAst: _ast,
      draftExpressionsIndices: { start: 0, end: 3 },
    })

    this.sceneInfra.setCallbacks({
      onMove: async (args) => {
        // Update the width and height of the draft rectangle

        const nodePathWithCorrectedIndexForTruncatedAst =
          getPathNormalisedForTruncatedAst(
            updatedEntryNodePath,
            updatedSketchNodePaths
          )

        const _node = getNodeFromPath<VariableDeclaration>(
          truncatedAst,
          nodePathWithCorrectedIndexForTruncatedAst,
          'VariableDeclaration'
        )
        if (trap(_node)) return Promise.reject(_node)
        const sketchInit = _node.node?.declaration.init

        const snapRes = this.getSnappedDragPoint(
          args.intersectionPoint.twoD,
          args.intersects,
          args.mouseEvent
        )
        const { snappedPoint } = snapRes
        const x = snappedPoint[0] - rectangleOrigin[0]
        const y = snappedPoint[1] - rectangleOrigin[1]

        if (sketchInit.type === 'PipeExpression') {
          updateRectangleSketch(sketchInit, x, y, tag)
        }

        const { execState } = await executeAstMock({
          ast: truncatedAst,
          rustContext: this.rustContext,
        })
        const sketch = sketchFromKclValue(execState.variables[varName], varName)
        if (err(sketch)) return Promise.reject(sketch)
        const sgPaths = sketch.paths
        const orthoFactor = orthoScale(this.sceneInfra.camControls.camera)

        const varDecIndex = Number(updatedEntryNodePath[1][0])

        this.updateSegment(
          sketch.start,
          0,
          varDecIndex,
          _ast,
          orthoFactor,
          sketch
        )
        sgPaths.forEach((seg, index) =>
          this.updateSegment(seg, index, varDecIndex, _ast, orthoFactor, sketch)
        )
      },
      onClick: async (args) => {
        // If there is a valid camera interaction that matches, do that instead
        const interaction = this.sceneInfra.camControls.getInteractionType(
          args.mouseEvent
        )
        if (interaction !== 'none') return
        // Commit the rectangle to the full AST/code and return to sketch.idle
        const twoD = args.intersectionPoint?.twoD
        if (!twoD || args.mouseEvent.button !== 0) return

        const { snappedPoint } = this.getSnappedDragPoint(
          twoD,
          args.intersects,
          args.mouseEvent
        )
        const x = roundOff(snappedPoint[0] - rectangleOrigin[0])
        const y = roundOff(snappedPoint[1] - rectangleOrigin[1])

        const _node = getNodeFromPath<VariableDeclaration>(
          _ast,
          updatedEntryNodePath,
          'VariableDeclaration'
        )
        if (trap(_node)) return
        const sketchInit = _node.node?.declaration.init

        if (sketchInit.type !== 'PipeExpression') {
          return
        }

        updateRectangleSketch(sketchInit, x, y, tag)

        const newCode = recast(_ast)
        const pResult = parse(newCode)
        if (trap(pResult) || !resultIsOk(pResult))
          return Promise.reject(pResult)
        _ast = pResult.program

        // Update the primary AST and unequip the rectangle tool
        //
        // lee: I had this at the bottom of the function, but it's
        // possible sketchFromKclValue "fails" when sketching on a face,
        // and this couldn't wouldn't run.
        await updateModelingState(_ast, EXECUTION_TYPE_MOCK, {
          kclManager: this.kclManager,
          editorManager: this.editorManager,
          codeManager: this.codeManager,
        })
        this.sceneInfra.modelingSend({ type: 'Finish rectangle' })
      },
    })
    return {
      updatedEntryNodePath,
      updatedSketchNodePaths,
      expressionIndexToDelete: insertIndex,
    }
  }
  setupDraftCenterRectangle = async (
    sketchNodePaths: PathToNode[],
    planeNodePath: PathToNode,
    forward: [number, number, number],
    up: [number, number, number],
    sketchOrigin: [number, number, number],
    rectangleOrigin: [x: number, y: number]
  ): Promise<SketchDetailsUpdate | Error> => {
    let _ast = structuredClone(this.kclManager.ast)

    const varDec = getNodeFromPath<VariableDeclarator>(
      _ast,
      planeNodePath,
      'VariableDeclarator'
    )

    if (err(varDec)) return varDec
    if (varDec.node.type !== 'VariableDeclarator') return new Error('not a var')

    const varName = findUniqueName(_ast, 'profile')
    // first create just the variable declaration, as that's
    // all we want the user to see in the editor
    const tag = findUniqueName(_ast, 'rectangleSegmentA')

    const newDeclaration = createVariableDeclaration(
      varName,
      createCallExpressionStdLibKw(
        'startProfile',
        createLocalName(varDec.node.id.name),
        [
          createLabeledArg(
            ARG_AT,
            createArrayExpression([
              createLiteral(roundOff(rectangleOrigin[0])),
              createLiteral(roundOff(rectangleOrigin[1])),
            ])
          ),
        ]
      )
    )
    const insertIndex = getInsertIndex(sketchNodePaths, planeNodePath, 'end')

    _ast.body.splice(insertIndex, 0, newDeclaration)
    const { updatedEntryNodePath, updatedSketchNodePaths } =
      updateSketchNodePathsWithInsertIndex({
        insertIndex,
        insertType: 'end',
        sketchNodePaths,
      })

    let __recastAst = parse(recast(_ast))
    if (trap(__recastAst) || !resultIsOk(__recastAst))
      return Promise.reject(__recastAst)
    _ast = __recastAst.program

    // do a quick mock execution to get the program memory up-to-date
    await this.kclManager.executeAstMock(_ast)

    const justCreatedNode = getNodeFromPath<VariableDeclaration>(
      _ast,
      updatedEntryNodePath,
      'VariableDeclaration'
    )

    if (trap(justCreatedNode)) return Promise.reject(justCreatedNode)
    const startProfileAt = justCreatedNode.node?.declaration
    // than add the rest of the profile so we can "animate" it
    // as draft segments
    startProfileAt.init = createPipeExpression([
      startProfileAt?.init,
      ...getRectangleCallExpressions(tag),
    ])
    const code = recast(_ast)
    __recastAst = parse(code)
    if (trap(__recastAst) || !resultIsOk(__recastAst))
      return Promise.reject(__recastAst)
    _ast = __recastAst.program

    const { truncatedAst } = await this.setupSketch({
      sketchEntryNodePath: updatedEntryNodePath,
      sketchNodePaths: updatedSketchNodePaths,
      forward,
      up,
      position: sketchOrigin,
      maybeModdedAst: _ast,
      draftExpressionsIndices: { start: 0, end: 3 },
    })

    this.sceneInfra.setCallbacks({
      onMove: async (args) => {
        // Update the width and height of the draft rectangle

        const nodePathWithCorrectedIndexForTruncatedAst =
          getPathNormalisedForTruncatedAst(
            updatedEntryNodePath,
            updatedSketchNodePaths
          )

        const _node = getNodeFromPath<VariableDeclaration>(
          truncatedAst,
          nodePathWithCorrectedIndexForTruncatedAst,
          'VariableDeclaration'
        )
        if (trap(_node)) return Promise.reject(_node)
        const sketchInit = _node.node?.declaration.init

        const { snappedPoint } = this.getSnappedDragPoint(
          args.intersectionPoint.twoD,
          args.intersects,
          args.mouseEvent
        )
        const x = snappedPoint[0] - rectangleOrigin[0]
        const y = snappedPoint[1] - rectangleOrigin[1]

        if (sketchInit.type === 'PipeExpression') {
          const maybeError = updateCenterRectangleSketch(
            sketchInit,
            x,
            y,
            tag,
            rectangleOrigin[0],
            rectangleOrigin[1]
          )
          if (err(maybeError)) {
            return Promise.reject(maybeError)
          }
        }

        const { execState } = await executeAstMock({
          ast: truncatedAst,
          rustContext: this.rustContext,
        })
        const sketch = sketchFromKclValue(execState.variables[varName], varName)
        if (err(sketch)) return Promise.reject(sketch)
        const sgPaths = sketch.paths
        const orthoFactor = orthoScale(this.sceneInfra.camControls.camera)

        const varDecIndex = Number(updatedEntryNodePath[1][0])

        this.updateSegment(
          sketch.start,
          0,
          varDecIndex,
          _ast,
          orthoFactor,
          sketch
        )
        sgPaths.forEach((seg, index) =>
          this.updateSegment(seg, index, varDecIndex, _ast, orthoFactor, sketch)
        )
      },
      onClick: async (args) => {
        // If there is a valid camera interaction that matches, do that instead
        const interaction = this.sceneInfra.camControls.getInteractionType(
          args.mouseEvent
        )
        if (interaction !== 'none') return
        // Commit the rectangle to the full AST/code and return to sketch.idle
        const twoD = args.intersectionPoint?.twoD
        if (!twoD || args.mouseEvent.button !== 0) return

        const { snappedPoint } = this.getSnappedDragPoint(
          twoD,
          args.intersects,
          args.mouseEvent
        )
        const x = roundOff(snappedPoint[0] - rectangleOrigin[0])
        const y = roundOff(snappedPoint[1] - rectangleOrigin[1])

        const _node = getNodeFromPath<VariableDeclaration>(
          _ast,
          updatedEntryNodePath,
          'VariableDeclaration'
        )
        if (trap(_node)) return
        const sketchInit = _node.node?.declaration.init

        if (sketchInit.type === 'PipeExpression') {
          const maybeError = updateCenterRectangleSketch(
            sketchInit,
            x,
            y,
            tag,
            rectangleOrigin[0],
            rectangleOrigin[1]
          )
          if (err(maybeError)) {
            return Promise.reject(maybeError)
          }

          const pResult = parse(recast(_ast))
          if (trap(pResult) || !resultIsOk(pResult))
            return Promise.reject(pResult)
          _ast = pResult.program

          // Update the primary AST and unequip the rectangle tool
          //
          // lee: I had this at the bottom of the function, but it's
          // possible sketchFromKclValue "fails" when sketching on a face,
          // and this couldn't wouldn't run.
          await updateModelingState(_ast, EXECUTION_TYPE_MOCK, {
            kclManager: this.kclManager,
            editorManager: this.editorManager,
            codeManager: this.codeManager,
          })
          this.sceneInfra.modelingSend({ type: 'Finish center rectangle' })
        }
      },
    })
    return {
      updatedEntryNodePath,
      updatedSketchNodePaths,
      expressionIndexToDelete: insertIndex,
    }
  }
  setupDraftCircleThreePoint = async (
    sketchNodePaths: PathToNode[],
    planeNodePath: PathToNode,
    forward: [number, number, number],
    up: [number, number, number],
    sketchOrigin: [number, number, number],
    point1: [x: number, y: number],
    point2: [x: number, y: number]
  ): Promise<SketchDetailsUpdate | Error> => {
    let _ast = structuredClone(this.kclManager.ast)

    const varDec = getNodeFromPath<VariableDeclarator>(
      _ast,
      planeNodePath,
      'VariableDeclarator'
    )

    if (err(varDec)) return varDec
    if (varDec.node.type !== 'VariableDeclarator') return new Error('not a var')

    const varName = findUniqueName(_ast, 'profile')

    const thirdPointCloseToWhereUserLastClicked = `[${roundOff(
      point2[0] + 0.1,
      2
    )}, ${roundOff(point2[1] + 0.1, 2)}]`
    const newExpression = createNodeFromExprSnippet`${varName} = circleThreePoint(
  ${varDec.node.id.name},
  p1 = [${roundOff(point1[0], 2)}, ${roundOff(point1[1], 2)}],
  p2 = [${roundOff(point2[0], 2)}, ${roundOff(point2[1], 2)}],
  p3 = ${thirdPointCloseToWhereUserLastClicked},
)`
    if (err(newExpression)) return newExpression
    const insertIndex = getInsertIndex(sketchNodePaths, planeNodePath, 'end')

    _ast.body.splice(insertIndex, 0, newExpression)
    const { updatedEntryNodePath, updatedSketchNodePaths } =
      updateSketchNodePathsWithInsertIndex({
        insertIndex,
        insertType: 'end',
        sketchNodePaths,
      })

    const pResult = parse(recast(_ast))
    if (trap(pResult) || !resultIsOk(pResult)) return Promise.reject(pResult)
    _ast = pResult.program

    // do a quick mock execution to get the program memory up-to-date
    const didReParse = await this.kclManager.executeAstMock(_ast)
    if (err(didReParse)) return didReParse

    const { truncatedAst } = await this.setupSketch({
      sketchEntryNodePath: updatedEntryNodePath,
      sketchNodePaths: updatedSketchNodePaths,
      forward,
      up,
      position: sketchOrigin,
      maybeModdedAst: _ast,
      draftExpressionsIndices: { start: 0, end: 0 },
    })

    this.sceneInfra.setCallbacks({
      onMove: async (args) => {
        const nodePathWithCorrectedIndexForTruncatedAst =
          getPathNormalisedForTruncatedAst(
            updatedEntryNodePath,
            updatedSketchNodePaths
          )
        const _node = getNodeFromPath<VariableDeclaration>(
          truncatedAst,
          nodePathWithCorrectedIndexForTruncatedAst,
          'VariableDeclaration'
        )
        let modded = structuredClone(truncatedAst)
        if (trap(_node)) return
        const sketchInit = _node.node.declaration.init

        if (sketchInit.type === 'CallExpressionKw') {
          const moddedResult = changeSketchArguments(
            modded,
            this.kclManager.variables,
            {
              type: 'path',
              pathToNode: nodePathWithCorrectedIndexForTruncatedAst,
            },
            {
              type: 'circle-three-point-segment',
              p1: [point1[0], point1[1]],
              p2: [point2[0], point2[1]],
              p3: this.getSnappedDragPoint(
                args.intersectionPoint.twoD,
                args.intersects,
                args.mouseEvent
              ).snappedPoint,
            }
          )
          if (err(moddedResult)) return
          modded = moddedResult.modifiedAst
        }

        const { execState } = await executeAstMock({
          ast: modded,
          rustContext: this.rustContext,
        })
        const sketch = sketchFromKclValue(execState.variables[varName], varName)
        if (err(sketch)) return
        const sgPaths = sketch.paths
        const orthoFactor = orthoScale(this.sceneInfra.camControls.camera)

        const varDecIndex = Number(updatedEntryNodePath[1][0])

        this.updateSegment(
          sketch.start,
          0,
          varDecIndex,
          _ast,
          orthoFactor,
          sketch
        )
        sgPaths.forEach((seg, index) =>
          this.updateSegment(seg, index, varDecIndex, _ast, orthoFactor, sketch)
        )
      },
      onClick: async (args) => {
        // If there is a valid camera interaction that matches, do that instead
        const interaction = this.sceneInfra.camControls.getInteractionType(
          args.mouseEvent
        )
        if (interaction !== 'none') return
        // Commit the rectangle to the full AST/code and return to sketch.idle
        const cornerPoint = args.intersectionPoint?.twoD
        if (!cornerPoint || args.mouseEvent.button !== 0) return

        const _node = getNodeFromPath<VariableDeclaration>(
          _ast,
          updatedEntryNodePath || [],
          'VariableDeclaration'
        )
        if (trap(_node)) return
        const sketchInit = _node.node?.declaration.init

        let modded = structuredClone(_ast)
        if (sketchInit.type === 'CallExpressionKw') {
          const moddedResult = changeSketchArguments(
            modded,
            this.kclManager.variables,
            {
              type: 'path',
              pathToNode: updatedEntryNodePath,
            },
            {
              type: 'circle-three-point-segment',
              p1: [point1[0], point1[1]],
              p2: [point2[0], point2[1]],
              p3: this.getSnappedDragPoint(
                cornerPoint,
                args.intersects,
                args.mouseEvent
              ).snappedPoint,
            }
          )
          if (err(moddedResult)) return
          modded = moddedResult.modifiedAst

          const newCode = recast(modded)
          if (err(newCode)) return
          const pResult = parse(newCode)
          if (trap(pResult) || !resultIsOk(pResult))
            return Promise.reject(pResult)
          _ast = pResult.program

          // Update the primary AST and unequip the rectangle tool
          await updateModelingState(_ast, EXECUTION_TYPE_MOCK, {
            kclManager: this.kclManager,
            editorManager: this.editorManager,
            codeManager: this.codeManager,
          })
          this.sceneInfra.modelingSend({ type: 'Finish circle three point' })
        }
      },
    })
    return {
      updatedEntryNodePath,
      updatedSketchNodePaths,
      expressionIndexToDelete: insertIndex,
    }
  }
  setupDraftArc = async (
    sketchEntryNodePath: PathToNode,
    sketchNodePaths: PathToNode[],
    forward: [number, number, number],
    up: [number, number, number],
    sketchOrigin: [number, number, number],
    center: [x: number, y: number]
  ): Promise<SketchDetailsUpdate | Error> => {
    let _ast = structuredClone(this.kclManager.ast)

    const _node1 = getNodeFromPath<VariableDeclaration>(
      _ast,
      sketchEntryNodePath || [],
      'VariableDeclaration'
    )
    if (trap(_node1)) return Promise.reject(_node1)
    const variableDeclarationName = _node1.node?.declaration.id?.name || ''

    const sg = sketchFromKclValue(
      this.kclManager.variables[variableDeclarationName],
      variableDeclarationName
    )
    if (err(sg)) return Promise.reject(sg)
    const lastSeg = sg?.paths?.slice(-1)[0] || sg.start

    // Calculate a default center point and radius based on the last segment's endpoint
    const from: [number, number] = [lastSeg.to[0], lastSeg.to[1]]
    const radius = Math.sqrt(
      (center[0] - from[0]) ** 2 + (center[1] - from[1]) ** 2
    )
    const startAngle = Math.atan2(from[1] - center[1], from[0] - center[0])
    const endAngle = startAngle + Math.PI / 180 // arbitrary 1 degree arc as starting default
    const to: [number, number] = [
      center[0] + radius * Math.cos(endAngle),
      center[1] + radius * Math.sin(endAngle),
    ]

    // Use addNewSketchLn to append an arc to the existing sketch
    const mod = addNewSketchLn({
      node: _ast,
      variables: this.kclManager.variables,
      input: {
        type: 'arc-segment',
        from,
        to,
        center,
        radius,
        ccw: true,
      },
      fnName: 'arc' as ToolTip,
      pathToNode: sketchEntryNodePath,
    })

    if (trap(mod)) return Promise.reject(mod)
    const pResult = parse(recast(mod.modifiedAst))
    if (trap(pResult) || !resultIsOk(pResult)) return Promise.reject(pResult)
    _ast = pResult.program

    // do a quick mock execution to get the program memory up-to-date
    const didReParse = await this.kclManager.executeAstMock(_ast)
    if (err(didReParse)) return didReParse

    const index = sg.paths.length // because we've added a new segment that's not in the memory yet
    const draftExpressionsIndices = { start: index, end: index }

    this.sceneInfra.resetMouseListeners()

    const { truncatedAst } = await this.setupSketch({
      sketchEntryNodePath,
      sketchNodePaths,
      forward,
      up,
      position: sketchOrigin,
      maybeModdedAst: _ast,
      draftExpressionsIndices,
    })

    this.sceneInfra.setCallbacks({
      onMove: async (args) => {
        const nodePathWithCorrectedIndexForTruncatedAst =
          getPathNormalisedForTruncatedAst(mod.pathToNode, sketchNodePaths)
        const _node = getNodeFromPath<VariableDeclaration>(
          truncatedAst,
          nodePathWithCorrectedIndexForTruncatedAst,
          'VariableDeclaration'
        )
        let modded = structuredClone(truncatedAst)
        if (trap(_node)) return
        const sketchInit = _node.node.declaration.init

        if (sketchInit.type === 'PipeExpression') {
          // Calculate end angle based on mouse position
          const endAngle = Math.atan2(
            args.intersectionPoint.twoD.y - center[1],
            args.intersectionPoint.twoD.x - center[0]
          )

          // Calculate the new 'to' point using the existing radius and the new end angle
          const newTo: [number, number] = [
            center[0] + radius * Math.cos(endAngle),
            center[1] + radius * Math.sin(endAngle),
          ]

          const moddedResult = changeSketchArguments(
            modded,
            this.kclManager.variables,
            {
              type: 'path',
              pathToNode: nodePathWithCorrectedIndexForTruncatedAst,
            },
            {
              type: 'arc-segment',
              from: lastSeg.to,
              to: newTo,
              center: center,
              radius: radius,
              ccw: true,
            }
          )
          if (err(moddedResult)) return
          modded = moddedResult.modifiedAst
        }
        const { execState } = await executeAstMock({
          ast: modded,
          rustContext: this.rustContext,
        })
        const sketch = sketchFromKclValue(
          execState.variables[variableDeclarationName],
          variableDeclarationName
        )
        if (err(sketch)) return
        const sgPaths = sketch.paths
        const orthoFactor = orthoScale(this.sceneInfra.camControls.camera)

        const varDecIndex = Number(sketchEntryNodePath[1][0])

        this.updateSegment(
          sketch.start,
          0,
          varDecIndex,
          _ast,
          orthoFactor,
          sketch
        )
        sgPaths.forEach((seg, index) =>
          this.updateSegment(seg, index, varDecIndex, _ast, orthoFactor, sketch)
        )
      },
      onClick: async (args) => {
        // If there is a valid camera interaction that matches, do that instead
        const interaction = this.sceneInfra.camControls.getInteractionType(
          args.mouseEvent
        )
        if (interaction !== 'none') return
        // Commit the arc to the full AST/code and return to sketch.idle
        const mousePoint = args.intersectionPoint?.twoD
        if (!mousePoint || args.mouseEvent.button !== 0) return

        const _node = getNodeFromPath<VariableDeclaration>(
          _ast,
          sketchEntryNodePath || [],
          'VariableDeclaration'
        )
        if (trap(_node)) return
        const sketchInit = _node.node?.declaration.init

        let modded = structuredClone(_ast)
        if (sketchInit.type === 'PipeExpression') {
          // Calculate end angle based on final mouse position
          const endAngle = Math.atan2(
            mousePoint.y - center[1],
            mousePoint.x - center[0]
          )

          // Calculate the final 'to' point using the existing radius and the final end angle
          const finalTo: [number, number] = [
            center[0] + radius * Math.cos(endAngle),
            center[1] + radius * Math.sin(endAngle),
          ]

          const moddedResult = changeSketchArguments(
            modded,
            this.kclManager.variables,
            {
              type: 'path',
              pathToNode: mod.pathToNode,
            },
            {
              type: 'arc-segment',
              from: lastSeg.to,
              to: finalTo,
              center: center,
              radius: radius,
              ccw: true,
            }
          )
          if (err(moddedResult)) return
          modded = moddedResult.modifiedAst

          const newCode = recast(modded)
          if (err(newCode)) return
          const pResult = parse(newCode)
          if (trap(pResult) || !resultIsOk(pResult))
            return Promise.reject(pResult)
          _ast = pResult.program

          // Update the primary AST and unequip the arc tool
          await updateModelingState(_ast, EXECUTION_TYPE_MOCK, {
            kclManager: this.kclManager,
            editorManager: this.editorManager,
            codeManager: this.codeManager,
          })
          this.sceneInfra.modelingSend({ type: 'Finish arc' })
        }
      },
    })
    return {
      updatedEntryNodePath: sketchEntryNodePath,
      updatedSketchNodePaths: sketchNodePaths,
      expressionIndexToDelete: -1, // No need to delete any expression
    }
  }
  setupDraftArcThreePoint = async (
    sketchEntryNodePath: PathToNode,
    sketchNodePaths: PathToNode[],
    forward: [number, number, number],
    up: [number, number, number],
    sketchOrigin: [number, number, number],
    p2: [x: number, y: number]
  ): Promise<SketchDetailsUpdate | Error> => {
    let _ast = structuredClone(this.kclManager.ast)

    const _node1 = getNodeFromPath<VariableDeclaration>(
      _ast,
      sketchEntryNodePath || [],
      'VariableDeclaration'
    )
    if (trap(_node1)) return Promise.reject(_node1)
    const variableDeclarationName = _node1.node?.declaration.id?.name || ''

    const sg = sketchFromKclValue(
      this.kclManager.variables[variableDeclarationName],
      variableDeclarationName
    )
    if (err(sg)) return Promise.reject(sg)
    const lastSeg = sg?.paths?.slice(-1)[0] || sg.start

    // Calculate a default center point and radius based on the last segment's endpoint
    const p1: [number, number] = [lastSeg.to[0], lastSeg.to[1]]
    const p3: [number, number] = [p2[0] + 0.1, p2[1] + 0.1]

    // Use addNewSketchLn to append an arc to the existing sketch
    const mod = addNewSketchLn({
      node: _ast,
      variables: this.kclManager.variables,
      input: {
        type: 'circle-three-point-segment',
        p1,
        p2,
        p3,
      },
      fnName: 'arcTo',
      pathToNode: sketchEntryNodePath,
    })

    if (trap(mod)) return Promise.reject(mod)
    const pResult = parse(recast(mod.modifiedAst))
    if (trap(pResult) || !resultIsOk(pResult)) return Promise.reject(pResult)
    _ast = pResult.program

    // do a quick mock execution to get the program memory up-to-date
    const didReParse = await this.kclManager.executeAstMock(_ast)
    if (err(didReParse)) return didReParse

    const index = sg.paths.length // because we've added a new segment that's not in the memory yet
    const draftExpressionsIndices = { start: index, end: index }

    // Get the insertion index from the modified path
    const insertIndex = Number(mod.pathToNode[1][0])

    this.sceneInfra.resetMouseListeners()

    const { truncatedAst } = await this.setupSketch({
      sketchEntryNodePath,
      sketchNodePaths,
      forward,
      up,
      position: sketchOrigin,
      maybeModdedAst: _ast,
      draftExpressionsIndices,
    })

    const doNotSnapAsThreePointArcIsTheOnlySegment = sg.paths.length === 0

    this.sceneInfra.setCallbacks({
      onMove: async (args) => {
        const nodePathWithCorrectedIndexForTruncatedAst =
          getPathNormalisedForTruncatedAst(mod.pathToNode, sketchNodePaths)
        const _node = getNodeFromPath<VariableDeclaration>(
          truncatedAst,
          nodePathWithCorrectedIndexForTruncatedAst,
          'VariableDeclaration'
        )
        let modded = structuredClone(truncatedAst)
        if (trap(_node)) return
        const sketchInit = _node.node.declaration.init

        const maybeSnapToAxis = this.getSnappedDragPoint(
          args.intersectionPoint.twoD,
          args.intersects,
          args.mouseEvent
        ).snappedPoint

        const maybeSnapToProfileStart = doNotSnapAsThreePointArcIsTheOnlySegment
          ? new Vector2(...maybeSnapToAxis)
          : this.maybeSnapProfileStartIntersect2d({
              sketchEntryNodePath,
              intersects: args.intersects,
              intersection2d: new Vector2(...maybeSnapToAxis),
            })

        if (sketchInit.type === 'PipeExpression') {
          const moddedResult = changeSketchArguments(
            modded,
            this.kclManager.variables,
            {
              type: 'path',
              pathToNode: nodePathWithCorrectedIndexForTruncatedAst,
            },
            {
              type: 'circle-three-point-segment',
              p1,
              p2,
              p3: [maybeSnapToProfileStart.x, maybeSnapToProfileStart.y],
            }
          )
          if (err(moddedResult)) return
          modded = moddedResult.modifiedAst
        }
        const { execState } = await executeAstMock({
          ast: modded,
          rustContext: this.rustContext,
        })
        const sketch = sketchFromKclValue(
          execState.variables[variableDeclarationName],
          variableDeclarationName
        )
        if (err(sketch)) return
        const sgPaths = sketch.paths
        const orthoFactor = orthoScale(this.sceneInfra.camControls.camera)

        const varDecIndex = Number(sketchEntryNodePath[1][0])

        this.updateSegment(
          sketch.start,
          0,
          varDecIndex,
          _ast,
          orthoFactor,
          sketch
        )
        sgPaths.forEach((seg, index) =>
          this.updateSegment(seg, index, varDecIndex, _ast, orthoFactor, sketch)
        )
      },
      onClick: async (args) => {
        // If there is a valid camera interaction that matches, do that instead
        const interaction = this.sceneInfra.camControls.getInteractionType(
          args.mouseEvent
        )
        if (interaction !== 'none') return
        // Commit the arc to the full AST/code and return to sketch.idle
        const mousePoint = args.intersectionPoint?.twoD
        if (!mousePoint || args.mouseEvent.button !== 0) return

        const _node = getNodeFromPath<VariableDeclaration>(
          _ast,
          sketchEntryNodePath || [],
          'VariableDeclaration'
        )
        if (trap(_node)) return
        const sketchInit = _node.node?.declaration.init

        let modded = structuredClone(_ast)

        const intersectsProfileStart =
          !doNotSnapAsThreePointArcIsTheOnlySegment &&
          this.didIntersectProfileStart(args, sketchEntryNodePath)
        if (sketchInit.type === 'PipeExpression' && args.intersectionPoint) {
          // Calculate end angle based on final mouse position

          const moddedResult = changeSketchArguments(
            modded,
            this.kclManager.variables,
            {
              type: 'path',
              pathToNode: mod.pathToNode,
            },
            {
              type: 'circle-three-point-segment',
              p1,
              p2,
              p3: this.getSnappedDragPoint(
                args.intersectionPoint.twoD,
                args.intersects,
                args.mouseEvent
              ).snappedPoint,
            }
          )
          if (err(moddedResult)) return
          modded = moddedResult.modifiedAst
          if (intersectsProfileStart) {
            const originCoords = createArrayExpression([
              createCallExpressionStdLibKw(
                'profileStartX',
                createPipeSubstitution(),
                []
              ),
              createCallExpressionStdLibKw(
                'profileStartY',
                createPipeSubstitution(),
                []
              ),
            ])

            const arcToCallExp = getNodeFromPath<CallExpressionKw>(
              modded,
              mod.pathToNode,
              'CallExpressionKw'
            )
            if (err(arcToCallExp)) return
            mutateKwArgOnly(ARG_END_ABSOLUTE, arcToCallExp.node, originCoords)

            const moddedResult = addCloseToPipe({
              node: modded,
              variables: this.kclManager.variables,
              pathToNode: sketchEntryNodePath,
            })
            if (err(moddedResult)) return
            modded = moddedResult
          }

          const newCode = recast(modded)
          if (err(newCode)) return
          const pResult = parse(newCode)
          if (trap(pResult) || !resultIsOk(pResult))
            return Promise.reject(pResult)
          _ast = pResult.program

          // Update the primary AST and unequip the arc tool
          await updateModelingState(_ast, EXECUTION_TYPE_MOCK, {
            kclManager: this.kclManager,
            editorManager: this.editorManager,
            codeManager: this.codeManager,
          })
          if (intersectsProfileStart) {
            this.sceneInfra.modelingSend({ type: 'Close sketch' })
          } else {
            this.sceneInfra.modelingSend({ type: 'Finish arc' })
          }
        }
      },
    })
    return {
      updatedEntryNodePath: mod.pathToNode,
      updatedSketchNodePaths: sketchNodePaths,
      expressionIndexToDelete: insertIndex, // Return the insertion index so it can be deleted if needed
    }
  }
  setupDraftCircle = async (
    sketchNodePaths: PathToNode[],
    planeNodePath: PathToNode,
    forward: [number, number, number],
    up: [number, number, number],
    sketchOrigin: [number, number, number],
    circleCenter: [x: number, y: number]
  ): Promise<SketchDetailsUpdate | Error> => {
    let _ast = structuredClone(this.kclManager.ast)

    const varDec = getNodeFromPath<VariableDeclarator>(
      _ast,
      planeNodePath,
      'VariableDeclarator'
    )

    if (err(varDec)) return varDec
    if (varDec.node.type !== 'VariableDeclarator') return new Error('not a var')

    const varName = findUniqueName(_ast, 'profile')
    const newExpression = createVariableDeclaration(
      varName,
      createCallExpressionStdLibKw(
        'circle',
        createLocalName(varDec.node.id.name),
        [
          createLabeledArg(
            'center',
            createArrayExpression([
              createLiteral(roundOff(circleCenter[0])),
              createLiteral(roundOff(circleCenter[1])),
            ])
          ),
          createLabeledArg('radius', createLiteral(1)),
        ]
      )
    )

    const insertIndex = getInsertIndex(sketchNodePaths, planeNodePath, 'end')

    _ast.body.splice(insertIndex, 0, newExpression)
    const { updatedEntryNodePath, updatedSketchNodePaths } =
      updateSketchNodePathsWithInsertIndex({
        insertIndex,
        insertType: 'end',
        sketchNodePaths,
      })

    const pResult = parse(recast(_ast))
    if (trap(pResult) || !resultIsOk(pResult)) return Promise.reject(pResult)
    _ast = pResult.program

    // do a quick mock execution to get the program memory up-to-date
    const didReParse = await this.kclManager.executeAstMock(_ast)
    if (err(didReParse)) return didReParse

    const { truncatedAst } = await this.setupSketch({
      sketchEntryNodePath: updatedEntryNodePath,
      sketchNodePaths: updatedSketchNodePaths,
      forward,
      up,
      position: sketchOrigin,
      maybeModdedAst: _ast,
      draftExpressionsIndices: { start: 0, end: 0 },
    })

    this.sceneInfra.setCallbacks({
      onMove: async (args) => {
        const nodePathWithCorrectedIndexForTruncatedAst =
          getPathNormalisedForTruncatedAst(
            updatedEntryNodePath,
            updatedSketchNodePaths
          )
        const _node = getNodeFromPath<VariableDeclaration>(
          truncatedAst,
          nodePathWithCorrectedIndexForTruncatedAst,
          'VariableDeclaration'
        )
        let modded = structuredClone(truncatedAst)
        if (trap(_node)) return
        const sketchInit = _node.node.declaration.init

        const x = (args.intersectionPoint.twoD.x || 0) - circleCenter[0]
        const y = (args.intersectionPoint.twoD.y || 0) - circleCenter[1]

        if (sketchInit.type === 'CallExpressionKw') {
          const moddedResult = changeSketchArguments(
            modded,
            this.kclManager.variables,
            {
              type: 'path',
              pathToNode: nodePathWithCorrectedIndexForTruncatedAst,
            },
            {
              type: 'arc-segment',
              center: circleCenter,
              radius: Math.sqrt(x ** 2 + y ** 2),
              from: circleCenter,
              to: circleCenter, // Same as from for a full circle
              ccw: true,
            }
          )
          if (err(moddedResult)) {
            return
          }
          modded = moddedResult.modifiedAst
        }

        const { execState } = await executeAstMock({
          ast: modded,
          rustContext: this.rustContext,
        })
        const sketch = sketchFromKclValue(execState.variables[varName], varName)
        if (err(sketch)) return
        const sgPaths = sketch.paths
        const orthoFactor = orthoScale(this.sceneInfra.camControls.camera)

        const varDecIndex = Number(updatedEntryNodePath[1][0])

        this.updateSegment(
          sketch.start,
          0,
          varDecIndex,
          _ast,
          orthoFactor,
          sketch
        )
        sgPaths.forEach((seg, index) =>
          this.updateSegment(seg, index, varDecIndex, _ast, orthoFactor, sketch)
        )
      },
      onClick: async (args) => {
        // If there is a valid camera interaction that matches, do that instead
        const interaction = this.sceneInfra.camControls.getInteractionType(
          args.mouseEvent
        )
        if (interaction !== 'none') return
        // Commit the rectangle to the full AST/code and return to sketch.idle
        const cornerPoint = args.intersectionPoint?.twoD
        if (!cornerPoint || args.mouseEvent.button !== 0) return

        const x = roundOff((cornerPoint.x || 0) - circleCenter[0])
        const y = roundOff((cornerPoint.y || 0) - circleCenter[1])

        const _node = getNodeFromPath<VariableDeclaration>(
          _ast,
          updatedEntryNodePath || [],
          'VariableDeclaration'
        )
        if (trap(_node)) return
        const sketchInit = _node.node?.declaration.init

        let modded = structuredClone(_ast)
        if (sketchInit.type === 'CallExpressionKw') {
          const moddedResult = changeSketchArguments(
            modded,
            this.kclManager.variables,
            {
              type: 'path',
              pathToNode: updatedEntryNodePath,
            },
            {
              type: 'arc-segment',
              center: circleCenter,
              radius: Math.sqrt(x ** 2 + y ** 2),
              from: circleCenter,
              to: circleCenter, // Same as from for a full circle
              ccw: true,
            }
          )
          if (err(moddedResult)) return
          modded = moddedResult.modifiedAst

          const newCode = recast(modded)
          if (err(newCode)) return
          const pResult = parse(newCode)
          if (trap(pResult) || !resultIsOk(pResult))
            return Promise.reject(pResult)
          _ast = pResult.program

          // Update the primary AST and unequip the rectangle tool
          await updateModelingState(_ast, EXECUTION_TYPE_MOCK, {
            kclManager: this.kclManager,
            editorManager: this.editorManager,
            codeManager: this.codeManager,
          })
          this.sceneInfra.modelingSend({ type: 'Finish circle' })
        }
      },
    })
    return {
      updatedEntryNodePath,
      updatedSketchNodePaths,
      expressionIndexToDelete: insertIndex,
    }
  }
  setupSketchIdleCallbacks = ({
    sketchEntryNodePath,
    sketchNodePaths,
    planeNodePath,
    up,
    forward,
    position,
    getEventForSegmentSelection,
    updateExtraSegments,
  }: {
    sketchEntryNodePath: PathToNode
    sketchNodePaths: PathToNode[]
    planeNodePath: PathToNode
    forward: [number, number, number]
    up: [number, number, number]
    position?: [number, number, number]
    getEventForSegmentSelection: typeof getEventForSegmentSelectionFn
    updateExtraSegments: typeof updateExtraSegmentsFn
  }) => {
    let addingNewSegmentStatus: 'nothing' | 'pending' | 'added' = 'nothing'
    this.sceneInfra.setCallbacks({
      onDragEnd: async () => {
        if (addingNewSegmentStatus !== 'nothing') {
          // eslint-disable-next-line @typescript-eslint/no-floating-promises
          this.setupSketch({
            sketchEntryNodePath,
            sketchNodePaths,
            maybeModdedAst: this.kclManager.ast,
            up,
            forward,
            position,
          })
          // setting up the callbacks again resets value in closures
          this.setupSketchIdleCallbacks({
            sketchEntryNodePath,
            sketchNodePaths,
            planeNodePath,
            up,
            forward,
            position,
            getEventForSegmentSelection,
            updateExtraSegments,
          })
        }
        await this.codeManager.writeToFile()
      },
      onDrag: async ({
        selected,
        intersectionPoint,
        mouseEvent,
        intersects,
      }) => {
        if (mouseEvent.which !== 1) return

        const group = getParentGroup(selected, [EXTRA_SEGMENT_HANDLE])
        if (group?.name === EXTRA_SEGMENT_HANDLE) {
          const segGroup = getParentGroup(selected)
          const pathToNode: PathToNode = segGroup?.userData?.pathToNode
          const pathToNodeIndex = pathToNode.findIndex(
            (x) => x[1] === 'PipeExpression'
          )

          const sketch = sketchFromPathToNode({
            pathToNode,
            variables: this.kclManager.variables,
            kclManager: this.kclManager,
          })
          if (trap(sketch)) return
          if (!sketch) {
            trap(new Error('sketch not found'))
            return
          }

          const pipeIndex = pathToNode[pathToNodeIndex + 1][0] as number
          if (addingNewSegmentStatus === 'nothing') {
            const prevSegment = sketch.paths[pipeIndex - 2] // Is undefined when dragging the first segment
            const mod = addNewSketchLn({
              node: this.kclManager.ast,
              variables: this.kclManager.variables,
              input: {
                type: 'straight-segment',
                to: [intersectionPoint.twoD.x, intersectionPoint.twoD.y],
                from: prevSegment?.from || [0, 0],
              },
              // TODO assuming it's always a straight segments being added
              // as this is easiest, and we'll need to add "tabbing" behavior
              // to support other segment types
              fnName: 'line',
              pathToNode: pathToNode,
              spliceBetween: true,
            })
            addingNewSegmentStatus = 'pending'
            if (trap(mod)) return

            const didReParse = await this.kclManager.executeAstMock(
              mod.modifiedAst
            )
            if (err(didReParse)) return
            // eslint-disable-next-line @typescript-eslint/no-floating-promises
            this.setupSketch({
              sketchEntryNodePath: pathToNode,
              sketchNodePaths,
              maybeModdedAst: this.kclManager.ast,
              up,
              forward,
              position,
            })
            addingNewSegmentStatus = 'added'
          } else if (addingNewSegmentStatus === 'added') {
            const pathToNodeForNewSegment = pathToNode.slice(0, pathToNodeIndex)
            pathToNodeForNewSegment.push([pipeIndex - 2, 'index'])
            await this.onDragSegment({
              sketchNodePaths,
              sketchEntryNodePath: pathToNodeForNewSegment,
              object: selected,
              intersection2d: intersectionPoint.twoD,
              intersects,
              mouseEvent: mouseEvent,
            })
          }
          return
        }

        await this.onDragSegment({
          object: selected,
          intersection2d: intersectionPoint.twoD,
          intersects,
          sketchNodePaths,
          sketchEntryNodePath,
          mouseEvent: mouseEvent,
        })
      },
      onMove: () => {},
      onClick: (args) => {
        // If there is a valid camera interaction that matches, do that instead
        const interaction = this.sceneInfra.camControls.getInteractionType(
          args.mouseEvent
        )
        if (interaction !== 'none') return
        if (args?.mouseEvent.which !== 1) return
        if (!args || !args.selected) {
          this.sceneInfra.modelingSend({
            type: 'Set selection',
            data: {
              selectionType: 'singleCodeCursor',
            },
          })
          return
        }
        const { selected } = args
        const event = getEventForSegmentSelection(selected)
        if (!event) return
        this.sceneInfra.modelingSend(event)
      },
      ...this.mouseEnterLeaveCallbacks(updateExtraSegments),
    })
  }
  prepareTruncatedAst = (
    sketchNodePaths: PathToNode[],
    ast?: Node<Program>,
    draftSegment?: DraftSegment
  ) =>
    prepareTruncatedAst(
      sketchNodePaths,
      ast || this.kclManager.ast,
      this.kclManager.lastSuccessfulVariables,
      draftSegment
    )

  getSnappedDragPoint(
    pos: Vector2,
    intersects: Intersection<Object3D<Object3DEventMap>>[],
    mouseEvent: MouseEvent,
    // During draft segment mouse move:
    //  - the  three.js object currently being dragged: the new draft segment or existing segment (may not be the last in activeSegments)
    // When placing the draft segment::
    // - the last segment in activeSegments
    currentObject?: Object3D | Group
  ) {
    let snappedPoint: Coords2d = [pos.x, pos.y]

    const intersectsYAxis = intersects.find(
      (sceneObject) => sceneObject.object.name === Y_AXIS
    )
    const intersectsXAxis = intersects.find(
      (sceneObject) => sceneObject.object.name === X_AXIS
    )

    // Snap to previous segment's tangent direction when drawing a straight segment
    let snappedToTangent = false
    let negativeTangentDirection = false
    let snappedToGrid = false

    const disableTangentSnapping = mouseEvent.ctrlKey || mouseEvent.altKey
    const forceDirectionSnapping = mouseEvent.shiftKey
    if (!disableTangentSnapping) {
      const segments: SafeArray<Group> = Object.values(this.activeSegments) // Using the order in the object feels wrong
      const currentIndex =
        currentObject instanceof Group ? segments.indexOf(currentObject) : -1
      const current = segments[currentIndex]
      if (
        current?.userData.type === STRAIGHT_SEGMENT &&
        // This draft check is not strictly necessary currently, but we only want
        // to snap when drawing a new segment, this makes that more robust.
        current?.userData.draft
      ) {
        const prev = segments[currentIndex - 1]
        if (prev && ARC_SEGMENT_TYPES.includes(prev.userData.type)) {
          const snapDirection = findTangentDirection(prev)
          if (snapDirection) {
            const SNAP_TOLERANCE_PIXELS = 8 * window.devicePixelRatio
            const SNAP_MIN_DISTANCE_PIXELS = 10 * window.devicePixelRatio
            const orthoFactor = orthoScale(this.sceneInfra.camControls.camera)

            // See if snapDirection intersects with any of the axes
            if (intersectsXAxis || intersectsYAxis) {
              let intersectionPoint: Coords2d | undefined
              if (intersectsXAxis && intersectsYAxis) {
                // Current mouse position intersects with both axes (origin) -> that has precedence over tangent so we snap to the origin.
                intersectionPoint = [0, 0]
              } else {
                // Intersects only one axis
                const axisLine: [Coords2d, Coords2d] = intersectsXAxis
                  ? [
                      [0, 0],
                      [1, 0],
                    ]
                  : [
                      [0, 0],
                      [0, 1],
                    ]
                // See if that axis line intersects with the tangent direction
                // Note: this includes both positive and negative tangent directions as it just checks 2 lines.
                intersectionPoint = calculateIntersectionOfTwoLines({
                  line1: axisLine,
                  line2Angle: getAngle([0, 0], snapDirection),
                  line2Point: current.userData.from,
                })
              }

              // If yes, see if that intersection point is within tolerance and if yes snap to it.
              if (
                intersectionPoint &&
                getLength(intersectionPoint, snappedPoint) / orthoFactor <
                  SNAP_TOLERANCE_PIXELS
              ) {
                snappedPoint = intersectionPoint
                snappedToTangent = true
              }
            }
            if (!snappedToTangent) {
              // Otherwise, try to snap to the tangent direction, in both positive and negative directions
              const { closestPoint, t } = closestPointOnRay(
                prev.userData.to,
                snapDirection,
                snappedPoint,
                true
              )
              if (
                forceDirectionSnapping ||
                (this.sceneInfra.screenSpaceDistance(
                  closestPoint,
                  snappedPoint
                ) < SNAP_TOLERANCE_PIXELS &&
                  // We only want to snap to the tangent direction if the mouse has moved enough to avoid quick jumps
                  // at the beginning of the drag
                  this.sceneInfra.screenSpaceDistance(
                    current.userData.from,
                    current.userData.to
                  ) > SNAP_MIN_DISTANCE_PIXELS)
              ) {
                snappedPoint = closestPoint
                snappedToTangent = true
                negativeTangentDirection = t < 0
              }
            }
          }
        }
      }
    }

    if (!snappedToTangent) {
      // Snap to the main axes if there was no snapping to tangent direction
      snappedPoint = [
        intersectsYAxis ? 0 : snappedPoint[0],
        intersectsXAxis ? 0 : snappedPoint[1],
      ] as const

      if (!intersectsXAxis && !intersectsYAxis) {
        ;({ point: snappedPoint, snapped: snappedToGrid } = this.snapToGrid(
          snappedPoint,
          mouseEvent
        ))
      }
    }

    return {
      isSnapped: !!(
        intersectsYAxis ||
        intersectsXAxis ||
        snappedToTangent ||
        snappedToGrid
      ),
      snappedToTangent,
      negativeTangentDirection,
      snappedPoint,
      intersectsXAxis,
      intersectsYAxis,
    }
  }

  positionDraftPoint({
    origin,
    yAxis,
    zAxis,
    snappedPoint,
  }: {
    origin: SketchDetails['origin']
    yAxis: SketchDetails['yAxis']
    zAxis: SketchDetails['zAxis']
    snappedPoint: Vector2
  }) {
    const draftPoint = this.getDraftPoint()
    if (!draftPoint) {
      this.createDraftPoint({
        point: snappedPoint,
        origin,
        yAxis,
        zAxis,
      })
    } else {
      draftPoint.position.set(snappedPoint.x, snappedPoint.y, 0)
    }
  }

  maybeSnapProfileStartIntersect2d({
    sketchEntryNodePath,
    intersects,
    intersection2d: _intersection2d,
  }: {
    sketchEntryNodePath: PathToNode
    intersects: Intersection<Object3D<Object3DEventMap>>[]
    intersection2d: Vector2
  }) {
    const intersectsProfileStart = intersects
      .map(({ object }) => getParentGroup(object, [PROFILE_START]))
      .find(isGroupStartProfileForCurrentProfile(sketchEntryNodePath))
    const intersection2d = intersectsProfileStart
      ? new Vector2(
          intersectsProfileStart.position.x,
          intersectsProfileStart.position.y
        )
      : _intersection2d
    return intersection2d
  }

  async onDragSegment({
    object,
    intersection2d: _intersection2d,
    sketchEntryNodePath,
    sketchNodePaths,
    draftInfo,
    intersects,
    mouseEvent,
  }: {
    object: Object3D<Object3DEventMap>
    intersection2d: Vector2
    sketchEntryNodePath: PathToNode
    sketchNodePaths: PathToNode[]
    intersects: Intersection<Object3D<Object3DEventMap>>[]
    draftInfo?: {
      truncatedAst: Node<Program>
      variableDeclarationName: string
    }
    mouseEvent: MouseEvent
  }) {
    const intersection2d = this.maybeSnapProfileStartIntersect2d({
      sketchEntryNodePath,
      intersects,
      intersection2d: _intersection2d,
    })

    const group = getParentGroup(object, SEGMENT_BODIES_PLUS_PROFILE_START)
    const subGroup = getParentGroup(object, [
      ARROWHEAD,
      CIRCLE_CENTER_HANDLE,
      CIRCLE_THREE_POINT_HANDLE1,
      CIRCLE_THREE_POINT_HANDLE2,
      CIRCLE_THREE_POINT_HANDLE3,
      THREE_POINT_ARC_HANDLE2,
      THREE_POINT_ARC_HANDLE3,
      ARC_ANGLE_END,
    ])
    if (!group) return
    const pathToNode: PathToNode = structuredClone(group.userData.pathToNode)
    const varDecIndex = pathToNode[1][0]
    if (typeof varDecIndex !== 'number') {
      console.error(
        `Expected varDecIndex to be a number, but found: ${typeof varDecIndex} ${varDecIndex}`
      )
      return
    }

    const from: [number, number] = [
      group.userData?.from?.[0],
      group.userData?.from?.[1],
    ]
    const { snappedPoint: dragTo, snappedToTangent } = this.getSnappedDragPoint(
      intersection2d,
      intersects,
      mouseEvent,
      object
    )
    let modifiedAst = draftInfo
      ? draftInfo.truncatedAst
      : { ...this.kclManager.ast }

    const nodePathWithCorrectedIndexForTruncatedAst =
      getPathNormalisedForTruncatedAst(pathToNode, sketchNodePaths)

    const _node = getNodeFromPath<Node<CallExpressionKw>>(
      modifiedAst,
      draftInfo ? nodePathWithCorrectedIndexForTruncatedAst : pathToNode,
      ['CallExpressionKw']
    )
    if (trap(_node)) return
    const node = _node.node

    if (node.type !== 'CallExpressionKw') return

    let modded:
      | {
          modifiedAst: Node<Program>
          pathToNode: PathToNode
        }
      | Error

    const getChangeSketchInput = (): SegmentInputs => {
      if (
        group.name === CIRCLE_SEGMENT &&
        // !subGroup treats grabbing the outer circumference of the circle
        // as a drag of the center handle
        (!subGroup || subGroup?.name === ARROWHEAD)
      )
        return {
          type: 'arc-segment',
          from,
          to: from, // Same as from for a full circle
          center: group.userData.center,
          // distance between the center and the drag point
          radius: Math.sqrt(
            (group.userData.center[0] - dragTo[0]) ** 2 +
              (group.userData.center[1] - dragTo[1]) ** 2
          ),
          ccw: true,
        }
      if (
        group.name === CIRCLE_SEGMENT &&
        subGroup?.name === CIRCLE_CENTER_HANDLE
      )
        return {
          type: 'arc-segment',
          from,
          to: from, // Same as from for a full circle
          center: dragTo,
          radius: group.userData.radius,
          ccw: true,
        }

      // Handle ARC_SEGMENT with center handle
      if (
        group.name === ARC_SEGMENT &&
        subGroup?.name === CIRCLE_CENTER_HANDLE
      ) {
        // the user is dragging the circle's center, but the values they updating the arc's radius and start angle
        // we need to calculate what the radius should be and a new to point that respects the endAngle
        const newCenter = dragTo
        const radius = Math.sqrt(
          (newCenter[0] - group.userData.from[0]) ** 2 +
            (newCenter[1] - group.userData.from[1]) ** 2
        )
        const endAngle = Math.atan2(
          group.userData.to[1] - group.userData.center[1],
          group.userData.to[0] - group.userData.center[0]
        )
        const newTo: [number, number] = [
          newCenter[0] + radius * Math.cos(endAngle),
          newCenter[1] + radius * Math.sin(endAngle),
        ]
        return {
          type: 'arc-segment',
          from: group.userData.from,
          to: newTo,
          center: newCenter,
          radius,
          ccw: group.userData.ccw,
        }
      }
      // Handle ARC_SEGMENT with end angle handle
      if (group.name === ARC_SEGMENT && subGroup?.name === ARC_ANGLE_END) {
        // Calculate the angle from center to drag point
        const center = group.userData.center
        const endAngle = Math.atan2(
          dragTo[1] - center[1],
          dragTo[0] - center[0]
        )

        // Calculate the point on the arc at the given angle and radius
        const radius = group.userData.radius
        const toPoint: [number, number] = [
          center[0] + radius * Math.cos(endAngle),
          center[1] + radius * Math.sin(endAngle),
        ]

        return {
          type: 'arc-segment',
          from: group.userData.from,
          to: toPoint,
          center: center,
          radius: radius,
          ccw: group.userData.ccw,
        }
      }
      if (
        subGroup?.name &&
        [
          CIRCLE_THREE_POINT_HANDLE1,
          CIRCLE_THREE_POINT_HANDLE2,
          CIRCLE_THREE_POINT_HANDLE3,
        ].includes(subGroup?.name)
      ) {
        const input: SegmentInputs = {
          type: 'circle-three-point-segment',
          p1: group.userData.p1,
          p2: group.userData.p2,
          p3: group.userData.p3,
        }
        if (subGroup?.name === CIRCLE_THREE_POINT_HANDLE1) {
          input.p1 = dragTo
        } else if (subGroup?.name === CIRCLE_THREE_POINT_HANDLE2) {
          input.p2 = dragTo
        } else if (subGroup?.name === CIRCLE_THREE_POINT_HANDLE3) {
          input.p3 = dragTo
        }
        return input
      }
      if (
        subGroup?.name &&
        [THREE_POINT_ARC_HANDLE2, THREE_POINT_ARC_HANDLE3].includes(
          subGroup?.name
        )
      ) {
        const input: SegmentInputs = {
          type: 'circle-three-point-segment',
          p1: group.userData.p1,
          p2: group.userData.p2,
          p3: group.userData.p3,
        }
        if (subGroup?.name === THREE_POINT_ARC_HANDLE2) {
          input.p2 = dragTo
        } else if (subGroup?.name === THREE_POINT_ARC_HANDLE3) {
          input.p3 = dragTo
        }
        return input
      }

      // straight segment is the default,
      // this includes "tangential-arc-to-segment"

      const segments: SafeArray<Group> = Object.values(this.activeSegments) // Using the order in the object feels wrong
      const currentIndex = segments.indexOf(group)
      const previousSegment = segments[currentIndex - 1]

      return {
        type: 'straight-segment',
        from,
        to: dragTo,
        previousEndTangent: previousSegment
          ? findTangentDirection(previousSegment)
          : undefined,
      }
    }

    if (group.name === PROFILE_START) {
      modded = updateStartProfileAtArgs({
        node: modifiedAst,
        pathToNode,
        input: {
          type: 'straight-segment',
          to: dragTo,
          from,
        },
        variables: this.kclManager.variables,
      })
    } else {
      modded = changeSketchArguments(
        modifiedAst,
        this.kclManager.variables,
        {
          type: 'sourceRange',
          sourceRange: topLevelRange(node.start, node.end),
        },
        getChangeSketchInput()
      )
    }
    if (trap(modded)) return

    modifiedAst = modded.modifiedAst
    const info = draftInfo
      ? draftInfo
      : this.prepareTruncatedAst(sketchNodePaths || [], modifiedAst)
    if (trap(info, { suppress: true })) return
    const { truncatedAst } = info
    try {
      const code = recast(modifiedAst)
      if (trap(code)) return
      if (!draftInfo)
        // don't want to mod the user's code yet as they have't committed to the change yet
        // plus this would be the truncated ast being recast, it would be wrong
        this.codeManager.updateCodeEditor(code)

      const { execState } = await executeAstMock({
        ast: truncatedAst,
        rustContext: this.rustContext,
      })

      const variables = execState.variables
      const sketchesInfo = getSketchesInfo({
        sketchNodePaths,
        variables,
        kclManager: this.kclManager,
      })
      const callbacks: (() => SegmentOverlayPayload | null)[] = []
      for (const sketchInfo of sketchesInfo) {
        const { sketch, pathToNode: _pathToNode } = sketchInfo
        const varDecIndex = Number(_pathToNode[1][0])

        if (!sketch) return

        const sgPaths = sketch.paths
        const orthoFactor = orthoScale(this.sceneInfra.camControls.camera)

        this.updateSegment(
          sketch.start,
          0,
          varDecIndex,
          modifiedAst,
          orthoFactor,
          sketch,
          snappedToTangent
        )

        const startProfileCallBack: () => SegmentOverlayPayload | null = () => {
          return this.sceneInfra.updateOverlayDetails({
            handle: group,
            group: group,
            isHandlesVisible: true,
            from: sketch.start.from,
            to: sketch.start.to,
            hasThreeDotMenu: true,
          })
        }
        callbacks.push(startProfileCallBack)

        callbacks.push(
          ...sgPaths.map((group, index) =>
            this.updateSegment(
              group,
              index,
              varDecIndex,
              modifiedAst,
              orthoFactor,
              sketch,
              snappedToTangent
            )
          )
        )
      }
      this.sceneInfra.overlayCallbacks(callbacks)
    } catch (e) {
      reportRejection(e)
    }
  }

  /**
   * Update the THREEjs sketch entities with new segment data
   * mapping them back to the AST
   * @param segment
   * @param index
   * @param varDecIndex
   * @param modifiedAst
   * @param orthoFactor
   * @param sketch
   * @param snappedToTangent if currently drawn draft segment is snapping to previous arc tangent
   */
  updateSegment = (
    segment: Path | Sketch['start'],
    index: number,
    varDecIndex: number,
    modifiedAst: Program,
    orthoFactor: number,
    sketch: Sketch,
    snappedToTangent: boolean = false
  ): (() => SegmentOverlayPayload | null) => {
    const segPathToNode = getNodePathFromSourceRange(
      modifiedAst,
      sourceRangeFromRust(segment.__geoMeta.sourceRange)
    )
    const sgPaths = sketch.paths
    const originalPathToNodeStr = JSON.stringify(segPathToNode)
    segPathToNode[1][0] = varDecIndex
    const pathToNodeStr = JSON.stringify(segPathToNode)
    // more hacks to hopefully be solved by proper pathToNode info in memory/sketch segments
    const group =
      this.activeSegments[pathToNodeStr] ||
      this.activeSegments[originalPathToNodeStr]
    const type = group?.userData?.type
    const factor =
      (this.sceneInfra.camControls.camera instanceof OrthographicCamera
        ? orthoFactor
        : perspScale(this.sceneInfra.camControls.camera, group)) /
      this.sceneInfra.baseUnitMultiplier
    let input: SegmentInputs = {
      type: 'straight-segment',
      from: segment.from,
      to: segment.to,
      snap: snappedToTangent,
    }
    let update: SegmentUtils['update'] | null = null
    if (type === TANGENTIAL_ARC_TO_SEGMENT) {
      update = segmentUtils.tangentialArc.update
    } else if (type === STRAIGHT_SEGMENT) {
      update = segmentUtils.straight.update
    } else if (
      type === CIRCLE_SEGMENT &&
      'type' in segment &&
      segment.type === 'Circle'
    ) {
      update = segmentUtils.circle.update
      input = {
        type: 'arc-segment',
        from: segment.from,
        to: segment.from, // Use from as to for full circles
        center: segment.center,
        radius: segment.radius,
        ccw: true,
      }
    } else if (
      type === CIRCLE_THREE_POINT_SEGMENT &&
      'type' in segment &&
      segment.type === 'CircleThreePoint'
    ) {
      update = segmentUtils.circleThreePoint.update
      input = {
        type: 'circle-three-point-segment',
        p1: segment.p1,
        p2: segment.p2,
        p3: segment.p3,
      }
    } else if (
      type === ARC_SEGMENT &&
      'type' in segment &&
      segment.type === 'Arc'
    ) {
      update = segmentUtils.arc.update
      input = {
        type: 'arc-segment',
        from: segment.from,
        to: segment.to,
        center: segment.center,
        radius: segment.radius,
        ccw: segment.ccw,
      }
    } else if (
      type === THREE_POINT_ARC_SEGMENT &&
      'type' in segment &&
      segment.type === 'ArcThreePoint'
    ) {
      update = segmentUtils.threePointArc.update
      input = {
        type: 'circle-three-point-segment',
        p1: segment.p1,
        p2: segment.p2,
        p3: segment.p3,
      }
    }
    const callBack =
      update &&
      !err(update) &&
      update({
        input,
        group,
        scale: factor,
        prevSegment: sgPaths[index - 1],
        sceneInfra: this.sceneInfra,
      })
    if (callBack && !err(callBack)) return callBack

    if (type === PROFILE_START) {
      group.position.set(segment.from[0], segment.from[1], 0)
      group.scale.set(factor, factor, factor)
    }
    return () => null
  }

  /**
   * Update the base color of each of the THREEjs meshes
   * that represent each of the sketch segments, to get the
   * latest value from `sceneInfra._theme`
   */
  updateSegmentBaseColor(newColor: Themes.Light | Themes.Dark) {
    const newColorThreeJs = getThemeColorForThreeJs(newColor)
    Object.values(this.activeSegments).forEach((group) => {
      group.userData.baseColor = newColorThreeJs
      group.traverse((child) => {
        if (
          child instanceof Mesh &&
          child.material instanceof MeshBasicMaterial
        ) {
          child.material.color.set(newColorThreeJs)
        }
      })
    })
  }

  removeSketchGrid() {
    if (this.axisGroup) this.sceneInfra.scene.remove(this.axisGroup)
  }

  tearDownSketch({ removeAxis = true }: { removeAxis?: boolean }) {
    // Remove all draft groups
    this.draftPointGroups.forEach((draftPointGroup) => {
      this.sceneInfra.scene.remove(draftPointGroup)
    })

    // Remove all sketch tools

    if (this.axisGroup && removeAxis)
      this.sceneInfra.scene.remove(this.axisGroup)
    const sketchSegments = this.sceneInfra.scene.children.find(
      ({ userData }) => userData?.type === SKETCH_GROUP_SEGMENTS
    )
    if (sketchSegments) {
      // We have to manually remove the CSS2DObjects
      // as they don't get removed when the group is removed
      sketchSegments.traverse((object) => {
        if (object instanceof CSS2DObject) {
          object.element.remove()
          object.remove()
        }
      })
      this.sceneInfra.scene.remove(sketchSegments)
    }
    this.sceneInfra.camControls.enableRotate = true
    this.activeSegments = {}
  }

  mouseEnterLeaveCallbacks(updateExtraSegments: typeof updateExtraSegmentsFn) {
    return {
      onMouseEnter: ({ selected }: OnMouseEnterLeaveArgs) => {
        if ([X_AXIS, Y_AXIS].includes(selected?.userData?.type)) {
          const obj = selected as Mesh
          const mat = obj.material as MeshBasicMaterial
          mat.color.set(obj.userData.baseColor)
          mat.color.offsetHSL(0, 0, 0.5)
        }
        const parent = getParentGroup(
          selected,
          SEGMENT_BODIES_PLUS_PROFILE_START
        )
        if (parent?.userData?.pathToNode) {
          const pResult = parse(recast(this.kclManager.ast))
          if (trap(pResult) || !resultIsOk(pResult))
            return Promise.reject(pResult)
          const updatedAst = pResult.program
          const _node = getNodeFromPath<Node<CallExpressionKw>>(
            updatedAst,
            parent.userData.pathToNode,
            ['CallExpressionKw']
          )
          if (trap(_node, { suppress: true })) return
          const node = _node.node
          this.editorManager.setHighlightRange([
            topLevelRange(node.start, node.end),
          ])
          colorSegment(selected, SEGMENT_YELLOW)
          const isSelected = parent?.userData?.isSelected
          const hoveringArrow = selected?.parent?.name === ARROWHEAD
          updateExtraSegments(parent, 'hoveringLine', !hoveringArrow) // no hover effect for arrowheads, they don't color the segment
          updateExtraSegments(parent, 'selected', isSelected)
          const orthoFactor = orthoScale(this.sceneInfra.camControls.camera)

          let input: SegmentInputs = {
            type: 'straight-segment',
            from: parent.userData.from,
            to: parent.userData.to,
          }
          const factor =
            (this.sceneInfra.camControls.camera instanceof OrthographicCamera
              ? orthoFactor
              : perspScale(this.sceneInfra.camControls.camera, parent)) /
            this.sceneInfra.baseUnitMultiplier
          let update: SegmentUtils['update'] | null = null
          if (parent.name === STRAIGHT_SEGMENT) {
            update = segmentUtils.straight.update
          } else if (parent.name === TANGENTIAL_ARC_TO_SEGMENT) {
            update = segmentUtils.tangentialArc.update
            input = {
              type: 'arc-segment',
              from: parent.userData.from,
              to: parent.userData.to,
              radius: parent.userData.radius,
              center: parent.userData.center,
              ccw:
                parent.userData.ccw !== undefined ? parent.userData.ccw : true,
            }
          } else if (parent.name === CIRCLE_SEGMENT) {
            update = segmentUtils.circle.update
            input = {
              type: 'arc-segment',
              from: parent.userData.from,
              to: parent.userData.to,
              radius: parent.userData.radius,
              center: parent.userData.center,
              ccw:
                parent.userData.ccw !== undefined ? parent.userData.ccw : true,
            }
          } else if (parent.name === ARC_SEGMENT) {
            update = segmentUtils.arc.update
            input = {
              type: 'arc-segment',
              from: parent.userData.from,
              to: parent.userData.to,
              radius: parent.userData.radius,
              center: parent.userData.center,
              ccw:
                parent.userData.ccw !== undefined ? parent.userData.ccw : true,
            }
          } else if (parent.name === THREE_POINT_ARC_SEGMENT) {
            update = segmentUtils.threePointArc.update
            input = {
              type: 'circle-three-point-segment',
              p1: parent.userData.p1,
              p2: parent.userData.p2,
              p3: parent.userData.p3,
            }
          }

          update &&
            update({
              prevSegment: parent.userData.prevSegment,
              input,
              group: parent,
              scale: factor,
              sceneInfra: this.sceneInfra,
            })
          return
        }
        this.editorManager.setHighlightRange([defaultSourceRange()])
      },
      onMouseLeave: ({ selected }: OnMouseEnterLeaveArgs) => {
        this.editorManager.setHighlightRange([defaultSourceRange()])
        const parent = getParentGroup(
          selected,
          SEGMENT_BODIES_PLUS_PROFILE_START
        )
        if (parent) {
          const orthoFactor = orthoScale(this.sceneInfra.camControls.camera)

          let input: SegmentInputs = {
            type: 'straight-segment',
            from: parent.userData.from,
            to: parent.userData.to,
          }
          const factor =
            (this.sceneInfra.camControls.camera instanceof OrthographicCamera
              ? orthoFactor
              : perspScale(this.sceneInfra.camControls.camera, parent)) /
            this.sceneInfra.baseUnitMultiplier
          let update: SegmentUtils['update'] | null = null
          if (parent.name === STRAIGHT_SEGMENT) {
            update = segmentUtils.straight.update
          } else if (parent.name === TANGENTIAL_ARC_TO_SEGMENT) {
            update = segmentUtils.tangentialArc.update
            input = {
              type: 'arc-segment',
              from: parent.userData.from,
              to: parent.userData.to,
              radius: parent.userData.radius,
              center: parent.userData.center,
              ccw:
                parent.userData.ccw !== undefined ? parent.userData.ccw : true,
            }
          } else if (parent.name === CIRCLE_SEGMENT) {
            update = segmentUtils.circle.update
            input = {
              type: 'arc-segment',
              from: parent.userData.from,
              to: parent.userData.to,
              radius: parent.userData.radius,
              center: parent.userData.center,
              ccw:
                parent.userData.ccw !== undefined ? parent.userData.ccw : true,
            }
          } else if (parent.name === ARC_SEGMENT) {
            update = segmentUtils.arc.update
            input = {
              type: 'arc-segment',
              from: parent.userData.from,
              to: parent.userData.to,
              radius: parent.userData.radius,
              center: parent.userData.center,
              ccw:
                parent.userData.ccw !== undefined ? parent.userData.ccw : true,
            }
          } else if (parent.name === THREE_POINT_ARC_SEGMENT) {
            update = segmentUtils.threePointArc.update
            input = {
              type: 'circle-three-point-segment',
              p1: parent.userData.p1,
              p2: parent.userData.p2,
              p3: parent.userData.p3,
            }
          }

          update &&
            update({
              prevSegment: parent.userData.prevSegment,
              input,
              group: parent,
              scale: factor,
              sceneInfra: this.sceneInfra,
            })
        }
        const isSelected = parent?.userData?.isSelected
        colorSegment(
          selected,
          isSelected
            ? SEGMENT_BLUE
            : parent?.userData?.baseColor ||
                getThemeColorForThreeJs(this.sceneInfra.theme)
        )
        updateExtraSegments(parent, 'hoveringLine', false)
        updateExtraSegments(parent, 'selected', isSelected)
        if ([X_AXIS, Y_AXIS].includes(selected?.userData?.type)) {
          const obj = selected as Mesh
          const mat = obj.material as MeshBasicMaterial
          mat.color.set(obj.userData.baseColor)
          if (obj.userData.isSelected) mat.color.offsetHSL(0, 0, 0.2)
        }
      },
    }
  }

  resetOverlays() {
    this.sceneInfra.modelingSend({
      type: 'Set Segment Overlays',
      data: {
        type: 'clear',
      },
    })
  }

  async getSketchOrientationDetails(sketch: Sketch): Promise<{
    quat: Quaternion
    sketchDetails: Omit<
      SketchDetails & { faceId?: string },
      'sketchNodePaths' | 'sketchEntryNodePath' | 'planeNodePath'
    >
  }> {
    if (sketch.on.type === 'plane') {
      const zAxis = crossProduct(sketch?.on.xAxis, sketch?.on.yAxis)
      return {
        quat: getQuaternionFromZAxis(massageFormats(zAxis)),
        sketchDetails: {
          zAxis: [zAxis.x, zAxis.y, zAxis.z],
          yAxis: [sketch.on.yAxis.x, sketch.on.yAxis.y, sketch.on.yAxis.z],
          origin: [0, 0, 0],
          faceId: sketch.on.id,
        },
      }
    }
    const faceInfo = await this.getFaceDetails(sketch.on.id)

    if (!faceInfo?.origin || !faceInfo?.z_axis || !faceInfo?.y_axis)
      return Promise.reject('face info')
    const { z_axis, y_axis, origin } = faceInfo
    const quaternion = quaternionFromUpNForward(
      new Vector3(y_axis.x, y_axis.y, y_axis.z),
      new Vector3(z_axis.x, z_axis.y, z_axis.z)
    )
    return {
      quat: quaternion,
      sketchDetails: {
        zAxis: [z_axis.x, z_axis.y, z_axis.z],
        yAxis: [y_axis.x, y_axis.y, y_axis.z],
        origin: [origin.x, origin.y, origin.z],
        faceId: sketch.on.id,
      },
    }
  }

  /**
   * Retrieves orientation details for a given entity representing a face (brep face or default plane).
   * This function asynchronously fetches and returns the origin, x-axis, y-axis, and z-axis details
   * for a specified entity ID. It is primarily used to obtain the orientation of a face in the scene,
   * which is essential for calculating the correct positioning and alignment of the client side sketch.
   *
   * @param  entityId - The ID of the entity for which orientation details are being fetched.
   * @returns A promise that resolves with the orientation details of the face.
   */
  async getFaceDetails(entityId: string): Promise<GetSketchModePlane> {
    // TODO mode engine connection to allow batching returns and batch the following
    await this.engineCommandManager.sendSceneCommand({
      type: 'modeling_cmd_req',
      cmd_id: uuidv4(),
      cmd: {
        type: 'enable_sketch_mode',
        adjust_camera: false,
        animated: false,
        ortho: false,
        entity_id: entityId,
      },
    })
    let resp = await this.engineCommandManager.sendSceneCommand({
      type: 'modeling_cmd_req',
      cmd_id: uuidv4(),
      cmd: { type: 'get_sketch_mode_plane' },
    })

    if (!resp) {
      console.warn('No response')
      return {} as GetSketchModePlane
    }

    if (isArray(resp)) {
      resp = resp[0]
    }
    const singleResp = resp
    let faceInfo: GetSketchModePlane | undefined
    if (isModelingResponse(singleResp)) {
      const mr = singleResp.resp.data.modeling_response
      if (mr?.type === 'get_sketch_mode_plane') {
        faceInfo = mr.data
      }
    }
    await this.engineCommandManager.sendSceneCommand({
      type: 'modeling_cmd_req',
      cmd_id: uuidv4(),
      cmd: { type: 'sketch_mode_disable' },
    })
    return (
      faceInfo ?? {
        origin: { x: 0, y: 0, z: 0 },
        x_axis: { x: 1, y: 0, z: 0 },
        y_axis: { x: 0, y: 1, z: 0 },
        z_axis: { x: 0, y: 0, z: 1 },
      }
    )
  }

  drawDashedLine({ from, to }: { from: Coords2d; to: Coords2d }) {
    const baseColor = getThemeColorForThreeJs(this.sceneInfra.theme)
    const color = baseColor
    const meshType = STRAIGHT_SEGMENT_DASH

    const segmentGroup = new Group()
    const shape = new Shape()
    shape.moveTo(0, -5) // The width of the line in px (2.4px in this case)
    shape.lineTo(0, 5)
    const line = new LineCurve3(
      new Vector3(from[0], from[1], 0),
      new Vector3(to[0], to[1], 0)
    )
    const geometry = new ExtrudeGeometry(shape, {
      steps: 2,
      bevelEnabled: false,
      extrudePath: line,
    })
    const body = new MeshBasicMaterial({ color })
    const mesh = new Mesh(geometry, body)

    mesh.userData.type = meshType
    mesh.name = meshType
    segmentGroup.name = DRAFT_DASHED_LINE
    segmentGroup.userData = {
      type: DRAFT_DASHED_LINE,
      from,
      to,
    }

    segmentGroup.add(mesh)
    segmentGroup.layers.set(SKETCH_LAYER)
    segmentGroup.traverse((child) => {
      child.layers.set(SKETCH_LAYER)
    })
    if (this.currentSketchQuaternion) {
      segmentGroup.setRotationFromQuaternion(this.currentSketchQuaternion)
    }
    return {
      group: segmentGroup,
      updater: (group: Group, to: Coords2d, orthoFactor: number) => {
        const scale =
          (this.sceneInfra.camControls.camera instanceof OrthographicCamera
            ? orthoFactor
            : perspScale(this.sceneInfra.camControls.camera, group)) /
          this.sceneInfra.baseUnitMultiplier
        const from = group.userData.from

        const straightSegmentBodyDashed = group.children.find(
          (child) => child.userData.type === STRAIGHT_SEGMENT_DASH
        ) as Mesh
        if (straightSegmentBodyDashed) {
          straightSegmentBodyDashed.geometry = dashedStraight(
            from,
            to,
            createLineShape(scale),
            scale
          )
        }
      },
    }
  }
}

// calculations/pure-functions/easy to test so no excuse not to

function prepareTruncatedAst(
  sketchNodePaths: PathToNode[],
  ast: Node<Program>,
  variables: VariableMap,
  draftSegment?: DraftSegment
):
  | {
      truncatedAst: Node<Program>
      // can I remove the below?
      variableDeclarationName: string
    }
  | Error {
  const bodyStartIndex = Number(sketchNodePaths?.[0]?.[1]?.[0]) || 0
  const bodyEndIndex =
    Number(sketchNodePaths[sketchNodePaths.length - 1]?.[1]?.[0]) ||
    ast.body.length
  const _ast = structuredClone(ast)

  if (!sketchNodePaths.length) {
    return {
      truncatedAst: _ast,
      variableDeclarationName: '',
    }
  }

  const _node = getNodeFromPath<Node<VariableDeclaration>>(
    _ast,
    sketchNodePaths[0] || [],
    'VariableDeclaration'
  )
  if (err(_node)) return _node
  const variableDeclarationName = _node.node?.declaration?.id?.name || ''
  const sg = sketchFromKclValue(
    variables[variableDeclarationName],
    variableDeclarationName
  )
  if (err(sg)) return sg
  const lastSeg = sg?.paths.slice(-1)[0]
  if (draftSegment) {
    // truncatedAst needs to setup with another segment at the end
    let newSegment
    if (draftSegment === 'line') {
      newSegment = createCallExpressionStdLibKw('line', null, [
        createLabeledArg(
          ARG_END,
          createArrayExpression([createLiteral(0), createLiteral(0)])
        ),
      ])
    } else {
      newSegment = createCallExpressionStdLibKw('tangentialArc', null, [
        createLabeledArg(
          ARG_END_ABSOLUTE,
          createArrayExpression([
            createLiteral(lastSeg.to[0]),
            createLiteral(lastSeg.to[1]),
          ])
        ),
      ])
    }
    ;(
      (_ast.body[bodyStartIndex] as VariableDeclaration).declaration
        .init as PipeExpression
    ).body.push(newSegment)
    // update source ranges to section we just added.
    // hacks like this wouldn't be needed if the AST put pathToNode info in memory/sketch segments
    const pResult = parse(recast(_ast)) // get source ranges correct since unfortunately we still rely on them
    if (trap(pResult) || !resultIsOk(pResult))
      return Error('Unexpected compilation error')
    const updatedSrcRangeAst = pResult.program

    const lastPipeItem = (
      (updatedSrcRangeAst.body[bodyStartIndex] as VariableDeclaration)
        .declaration.init as PipeExpression
    ).body.slice(-1)[0]
    ;(
      (_ast.body[bodyStartIndex] as VariableDeclaration).declaration
        .init as PipeExpression
    ).body.slice(-1)[0].start = lastPipeItem.start

    _ast.end = lastPipeItem.end
    const varDec = _ast.body[bodyStartIndex] as Node<VariableDeclaration>
    varDec.end = lastPipeItem.end
    const declarator = varDec.declaration
    declarator.end = lastPipeItem.end
    const init = declarator.init as Node<PipeExpression>
    init.end = lastPipeItem.end
    init.body.slice(-1)[0].end = lastPipeItem.end
  }
  const truncatedAst: Node<Program> = {
    ..._ast,
    body: structuredClone(_ast.body.slice(bodyStartIndex, bodyEndIndex + 1)),
  }

  return {
    truncatedAst,
    variableDeclarationName,
  }
}

function sketchFromPathToNode({
  pathToNode,
  variables,
  kclManager,
}: {
  pathToNode: PathToNode
  variables: VariableMap
  kclManager: KclManager
}): Sketch | null | Error {
  const _varDec = getNodeFromPath<VariableDeclarator>(
    kclManager.ast,
    pathToNode,
    'VariableDeclarator'
  )
  if (err(_varDec)) return _varDec
  const varDec = _varDec.node
  const result = variables[varDec?.id?.name || '']
  if (result?.type === 'Solid') {
    return result.value.sketch
  }
  const sg = sketchFromKclValue(result, varDec?.id?.name)
  if (err(sg)) {
    return null
  }
  return sg
}

function colorSegment(object: Object3D, color: number) {
  const segmentHead = getParentGroup(object, [ARROWHEAD, PROFILE_START])
  if (segmentHead) {
    segmentHead.traverse((child) => {
      if (child instanceof Mesh) {
        child.material.color.set(color)
      }
    })
    return
  }
  const straightSegmentBody = getParentGroup(object, SEGMENT_BODIES)
  if (straightSegmentBody) {
    straightSegmentBody.traverse((child) => {
      if (child instanceof Mesh && !child.userData.ignoreColorChange) {
        child.material.color.set(color)
      }
    })
    return
  }
}

export function getSketchQuaternion(
  sketchPathToNode: PathToNode,
  sketchNormalBackUp: [number, number, number] | null,
  kclManager: KclManager
): Quaternion | Error {
  const sketch = sketchFromPathToNode({
    pathToNode: sketchPathToNode,
    variables: kclManager.variables,
    kclManager,
  })
  if (err(sketch)) return sketch
  const zAxis =
    sketch?.on.xAxis && sketch?.on.yAxis
      ? crossProduct(sketch?.on.xAxis, sketch?.on.yAxis)
      : sketchNormalBackUp
  if (!zAxis) return Error('Sketch zAxis not found')

  return getQuaternionFromZAxis(massageFormats(zAxis))
}

export function getQuaternionFromZAxis(zAxis: Vector3): Quaternion {
  const dummyCam = new PerspectiveCamera()
  dummyCam.up.set(0, 0, 1)
  dummyCam.position.copy(zAxis)
  dummyCam.lookAt(0, 0, 0)
  dummyCam.updateMatrix()
  const quaternion = dummyCam.quaternion.clone()

  const isVert = isQuaternionVertical(quaternion)

  // because vertical quaternions are a gimbal lock, for the orbit controls
  // it's best to set them explicitly to the vertical position with a known good camera up
  if (isVert && zAxis.z < 0) {
    quaternion.set(0, 1, 0, 0)
  } else if (isVert) {
    quaternion.set(0, 0, 0, 1)
  }
  return quaternion
}

function massageFormats(
  a: Vec3Array | { x: number; y: number; z: number }
): Vector3 {
  return isArray(a) ? new Vector3(a[0], a[1], a[2]) : new Vector3(a.x, a.y, a.z)
}

function getSketchesInfo({
  sketchNodePaths,
  variables,
  kclManager,
}: {
  sketchNodePaths: PathToNode[]
  variables: VariableMap
  kclManager: KclManager
}): {
  sketch: Sketch
  pathToNode: PathToNode
}[] {
  const sketchesInfo: {
    sketch: Sketch
    pathToNode: PathToNode
  }[] = []
  for (const path of sketchNodePaths) {
    const sketch = sketchFromPathToNode({
      pathToNode: path,
      variables,
      kclManager,
    })
    if (err(sketch)) continue
    if (!sketch) continue
    sketchesInfo.push({
      sketch,
      pathToNode: path,
    })
  }
  return sketchesInfo
}

/**
 * Given a SourceRange [x,y,boolean] create a Selections object which contains
 * graphSelections with the artifact and codeRef.
 * This can be passed to 'Set selection' to internally set the selection of the
 * modelingMachine from code.
 */
function computeSelectionFromSourceRangeAndAST(
  sourceRange: SourceRange,
  ast: Node<Program>,
  kclManager: KclManager
): Selections {
  const artifactGraph = kclManager.artifactGraph
  const artifact = getArtifactFromRange(sourceRange, artifactGraph) || undefined
  const selection: Selections = {
    graphSelections: [
      {
        artifact,
        codeRef: codeRefFromRange(sourceRange, ast),
      },
    ],
    otherSelections: [],
  }
  return selection
}

function isGroupStartProfileForCurrentProfile(sketchEntryNodePath: PathToNode) {
  return (group: Group<Object3DEventMap> | null) => {
    if (group?.name !== PROFILE_START) return false
    const groupExpressionIndex = Number(group.userData.pathToNode[1][0])
    const isProfileStartOfCurrentExpr =
      groupExpressionIndex === sketchEntryNodePath[1][0]
    return isProfileStartOfCurrentExpr
  }
}

// returns the factor by which to multiply the grid depending on zoom level in non-fixed size mode
function getGridScaleFactor(options: {
  majorGridSpacing: number
  pixelsPerBaseUnit: number
  fixedSizeGrid: boolean
}) {
  let effectiveMajorSpacing = options.majorGridSpacing
  let gridScaleFactor = 1
  if (!options.fixedSizeGrid) {
    // In non-fixed size mode, adjust major spacing based on current zoom level
    let majorPx = effectiveMajorSpacing * options.pixelsPerBaseUnit
    if (majorPx <= 0) {
      return 1 // just in case to avoid division by zero or negative grid spacing
    }

    const minPx = 40
    const maxPx = minPx * 10

    // Multiply / divide by 10 until majorPx falls within [minPx, maxPx]
    if (majorPx < minPx) {
      gridScaleFactor = 10 ** Math.ceil(Math.log10(minPx / majorPx))
    } else if (majorPx > maxPx) {
      gridScaleFactor = 1 / 10 ** Math.ceil(Math.log10(majorPx / maxPx))
    }
  }
  return gridScaleFactor
}

// Returns the 2D tangent direction vector at the end of the segmentGroup
function findTangentDirection(segmentGroup: Group) {
  let tangentDirection: Coords2d | undefined
  if (segmentGroup.userData.type === TANGENTIAL_ARC_TO_SEGMENT) {
    const prevSegment = segmentGroup.userData.prevSegment
    const arcInfo = getTangentialArcToInfo({
      arcStartPoint: segmentGroup.userData.from,
      arcEndPoint: segmentGroup.userData.to,
      tanPreviousPoint: getTanPreviousPoint(prevSegment),
      obtuse: true,
    })
    const tangentAngle =
      arcInfo.endAngle + (Math.PI / 2) * (arcInfo.ccw ? 1 : -1)
    tangentDirection = [Math.cos(tangentAngle), Math.sin(tangentAngle)]
  } else if (
    segmentGroup.userData.type === ARC_SEGMENT ||
    segmentGroup.userData.type === THREE_POINT_ARC_SEGMENT
  ) {
    const tangentAngle =
      deg2Rad(
        getAngle(segmentGroup.userData.center, segmentGroup.userData.to)
      ) +
      (Math.PI / 2) * (segmentGroup.userData.ccw ? 1 : -1)
    tangentDirection = [Math.cos(tangentAngle), Math.sin(tangentAngle)]
  } else if (segmentGroup.userData.type === STRAIGHT_SEGMENT) {
    const to = segmentGroup.userData.to as Coords2d
    const from = segmentGroup.userData.from as Coords2d
    tangentDirection = subVec(to, from)
    tangentDirection = normalizeVec(tangentDirection)
  }
  return tangentDirection
}<|MERGE_RESOLUTION|>--- conflicted
+++ resolved
@@ -133,12 +133,8 @@
   codeRefFromRange,
   getArtifactFromRange,
 } from '@src/lang/std/artifactGraph'
-<<<<<<< HEAD
-import type { EngineCommandManager } from '@src/lang/std/engineConnection'
 import type { Coords2d } from '@src/lang/util'
-=======
-import type { Coords2d } from '@src/lang/std/sketch'
->>>>>>> 01775d47
+
 import {
   addCallExpressionsToPipe,
   addCloseToPipe,
@@ -182,16 +178,14 @@
   SketchTool,
 } from '@src/machines/modelingSharedTypes'
 import { calculateIntersectionOfTwoLines } from 'sketch-helpers'
-<<<<<<< HEAD
 import type { commandBarMachine } from '@src/machines/commandBarMachine'
 import type { ActorRefFrom } from 'xstate'
 import {
   type updateExtraSegments as updateExtraSegmentsFn,
   type getEventForSegmentSelection as getEventForSegmentSelectionFn,
 } from '@src/lib/selections'
-=======
+
 import type { ConnectionManager } from '@src/network/connectionManager'
->>>>>>> 01775d47
 
 type DraftSegment = 'line' | 'tangentialArc'
 
