--- conflicted
+++ resolved
@@ -3347,23 +3347,10 @@
           this.editorManager.setHighlightRange([
             topLevelRange(node.start, node.end),
           ])
-<<<<<<< HEAD
-          const yellow = 0xffff00
-          colorSegment(selected, yellow)
-          const extraSegmentGroup = parent.getObjectByName(EXTRA_SEGMENT_HANDLE)
-          if (extraSegmentGroup) {
-            extraSegmentGroup.traverse((child) => {
-              if (child instanceof Points || child instanceof Mesh) {
-                child.material.opacity = 1
-              }
-            })
-          }
-=======
           colorSegment(selected, SEGMENT_YELLOW)
           const isSelected = parent?.userData?.isSelected
           updateExtraSegments(parent, 'hoveringLine', true)
           updateExtraSegments(parent, 'selected', isSelected)
->>>>>>> 3297f23a
           const orthoFactor = orthoScale(this.sceneInfra.camControls.camera)
 
           let input: SegmentInputs = {
