import toast from 'react-hot-toast'
import type {
  Intersection,
  Object3D,
  Object3DEventMap,
  Quaternion,
} from 'three'

import {
  BoxGeometry,
  DoubleSide,
  ExtrudeGeometry,
  Group,
  LineCurve3,
  Mesh,
  MeshBasicMaterial,
  OrthographicCamera,
  PerspectiveCamera,
  PlaneGeometry,
  Points,
  Shape,
  Vector2,
  Vector3,
} from 'three'
import { CSS2DObject } from 'three/examples/jsm/renderers/CSS2DRenderer'
import { radToDeg } from 'three/src/math/MathUtils'

import type { Models } from '@kittycad/lib/dist/types/src'
import type { CallExpression } from '@rust/kcl-lib/bindings/CallExpression'
import type { CallExpressionKw } from '@rust/kcl-lib/bindings/CallExpressionKw'
import type { Node } from '@rust/kcl-lib/bindings/Node'
import type { Path } from '@rust/kcl-lib/bindings/Path'
import type { PipeExpression } from '@rust/kcl-lib/bindings/PipeExpression'
import type { Point3d } from '@rust/kcl-lib/bindings/Point3d'
import type { Program } from '@rust/kcl-lib/bindings/Program'
import type { Sketch } from '@rust/kcl-lib/bindings/Sketch'
import type { SourceRange } from '@rust/kcl-lib/bindings/SourceRange'
import type { VariableDeclaration } from '@rust/kcl-lib/bindings/VariableDeclaration'
import type { VariableDeclarator } from '@rust/kcl-lib/bindings/VariableDeclarator'
import type { SafeArray } from '@src/lib/utils'
import { getAngle, getLength, uuidv4 } from '@src/lib/utils'

import {
  createGridHelper,
  isQuaternionVertical,
  orthoScale,
  perspScale,
  quaternionFromUpNForward,
} from '@src/clientSideScene/helpers'
import {
  ARC_ANGLE_END,
  ARC_SEGMENT,
  ARC_SEGMENT_TYPES,
  CIRCLE_CENTER_HANDLE,
  CIRCLE_SEGMENT,
  CIRCLE_THREE_POINT_HANDLE1,
  CIRCLE_THREE_POINT_HANDLE2,
  CIRCLE_THREE_POINT_HANDLE3,
  CIRCLE_THREE_POINT_SEGMENT,
  DRAFT_DASHED_LINE,
  EXTRA_SEGMENT_HANDLE,
  getParentGroup,
  PROFILE_START,
  SEGMENT_BODIES,
  SEGMENT_BODIES_PLUS_PROFILE_START,
  SEGMENT_WIDTH_PX,
  STRAIGHT_SEGMENT,
  STRAIGHT_SEGMENT_DASH,
  TANGENTIAL_ARC_TO_SEGMENT,
  THREE_POINT_ARC_HANDLE2,
  THREE_POINT_ARC_HANDLE3,
  THREE_POINT_ARC_SEGMENT,
} from '@src/clientSideScene/sceneConstants'
import type {
  OnClickCallbackArgs,
  OnMouseEnterLeaveArgs,
  SceneInfra,
} from '@src/clientSideScene/sceneInfra'

import {
  ANGLE_SNAP_THRESHOLD_DEGREES,
  ARROWHEAD,
  AXIS_GROUP,
  DRAFT_POINT,
  DRAFT_POINT_GROUP,
  getSceneScale,
  INTERSECTION_PLANE_LAYER,
  RAYCASTABLE_PLANE,
  SKETCH_GROUP_SEGMENTS,
  SKETCH_LAYER,
  X_AXIS,
  Y_AXIS,
} from '@src/clientSideScene/sceneUtils'
import type { SegmentUtils } from '@src/clientSideScene/segments'
import {
  createProfileStartHandle,
  dashedStraight,
  getTanPreviousPoint,
  segmentUtils,
} from '@src/clientSideScene/segments'
import type EditorManager from '@src/editor/manager'
import type CodeManager from '@src/lang/codeManager'
import { ARG_END, ARG_END_ABSOLUTE } from '@src/lang/constants'
import {
  createArrayExpression,
  createCallExpressionStdLib,
  createCallExpressionStdLibKw,
  createLabeledArg,
  createLiteral,
  createLocalName,
  createPipeExpression,
  createPipeSubstitution,
  createVariableDeclaration,
  findUniqueName,
} from '@src/lang/create'
import type { KclManager } from '@src/lang/KclSingleton'
import type { ToolTip } from '@src/lang/langHelpers'
import { executeAstMock } from '@src/lang/langHelpers'
import { updateModelingState } from '@src/lang/modelingWorkflows'
import {
  createNodeFromExprSnippet,
  getInsertIndex,
  insertNewStartProfileAt,
  updateSketchNodePathsWithInsertIndex,
} from '@src/lang/modifyAst'
import { mutateAstWithTagForSketchSegment } from '@src/lang/modifyAst/addEdgeTreatment'
import { getNodeFromPath } from '@src/lang/queryAst'
import { getNodePathFromSourceRange } from '@src/lang/queryAstNodePathUtils'
import {
  codeRefFromRange,
  getArtifactFromRange,
} from '@src/lang/std/artifactGraph'
import type { EngineCommandManager } from '@src/lang/std/engineConnection'
import type { Coords2d } from '@src/lang/std/sketch'
import {
  addCallExpressionsToPipe,
  addCloseToPipe,
  addNewSketchLn,
  changeSketchArguments,
  updateStartProfileAtArgs,
} from '@src/lang/std/sketch'
import type { SegmentInputs } from '@src/lang/std/stdTypes'
import { topLevelRange } from '@src/lang/util'
import type { PathToNode, VariableMap } from '@src/lang/wasm'
import {
  defaultSourceRange,
  getTangentialArcToInfo,
  parse,
  recast,
  resultIsOk,
  sketchFromKclValue,
  sourceRangeFromRust,
} from '@src/lang/wasm'
import { EXECUTION_TYPE_MOCK } from '@src/lib/constants'
import {
  getRectangleCallExpressions,
  updateCenterRectangleSketch,
  updateRectangleSketch,
} from '@src/lib/rectangleTool'
import type RustContext from '@src/lib/rustContext'
import type { Selections } from '@src/lib/selections'
import { getEventForSegmentSelection } from '@src/lib/selections'
import type { Themes } from '@src/lib/theme'
import { getThemeColorForThreeJs } from '@src/lib/theme'
import { err, reportRejection, trap } from '@src/lib/trap'
import { isArray, isOverlap, roundOff } from '@src/lib/utils'
import { closestPointOnRay, deg2Rad } from '@src/lib/utils2d'
import type {
  SegmentOverlayPayload,
  SketchDetails,
  SketchDetailsUpdate,
  SketchTool,
} from '@src/machines/modelingMachine'
import { calculateIntersectionOfTwoLines } from 'sketch-helpers'

type DraftSegment = 'line' | 'tangentialArc'

type Vec3Array = [number, number, number]

// This singleton Class is responsible for all of the things the user sees and interacts with.
// That mostly mean sketch elements.
// Cameras, controls, raycasters, etc are handled by sceneInfra
export class SceneEntities {
  readonly engineCommandManager: EngineCommandManager
  readonly sceneInfra: SceneInfra
  readonly editorManager: EditorManager
  readonly codeManager: CodeManager
  readonly kclManager: KclManager
  readonly rustContext: RustContext
  activeSegments: { [key: string]: Group } = {}
  readonly intersectionPlane: Mesh
  axisGroup: Group | null = null
  draftPointGroups: Group[] = []
  currentSketchQuaternion: Quaternion | null = null
  constructor(
    engineCommandManager: EngineCommandManager,
    sceneInfra: SceneInfra,
    editorManager: EditorManager,
    codeManager: CodeManager,
    kclManager: KclManager,
    rustContext: RustContext
  ) {
    this.engineCommandManager = engineCommandManager
    this.sceneInfra = sceneInfra
    this.editorManager = editorManager
    this.codeManager = codeManager
    this.kclManager = kclManager
    this.rustContext = rustContext
    this.intersectionPlane = SceneEntities.createIntersectionPlane(
      this.sceneInfra
    )
    this.sceneInfra.camControls.subscribeToCamChange(this.onCamChange)
    window.addEventListener('resize', this.onWindowResize)
  }

  onWindowResize = () => {
    this.onCamChange()
  }
  onCamChange = () => {
    const orthoFactor = orthoScale(this.sceneInfra.camControls.camera)
    const callbacks: (() => SegmentOverlayPayload | null)[] = []
    Object.values(this.activeSegments).forEach((segment, index) => {
      const factor =
        (this.sceneInfra.camControls.camera instanceof OrthographicCamera
          ? orthoFactor
          : perspScale(this.sceneInfra.camControls.camera, segment)) /
        this.sceneInfra._baseUnitMultiplier
      let input: SegmentInputs = {
        type: 'straight-segment',
        from: segment.userData.from,
        to: segment.userData.to,
      }
      let update: SegmentUtils['update'] | null = null
      if (
        segment.userData.from &&
        segment.userData.to &&
        segment.userData.type === STRAIGHT_SEGMENT
      ) {
        update = segmentUtils.straight.update
      }
      if (
        segment.userData.from &&
        segment.userData.to &&
        segment.userData.prevSegment &&
        segment.userData.type === TANGENTIAL_ARC_TO_SEGMENT
      ) {
        update = segmentUtils.tangentialArc.update
      }
      if (
        segment.userData &&
        segment.userData.from &&
        segment.userData.center &&
        segment.userData.radius &&
        segment.userData.type === CIRCLE_SEGMENT
      ) {
        update = segmentUtils.circle.update
        input = {
          type: 'arc-segment',
          from: segment.userData.from,
          to: segment.userData.from,
          center: segment.userData.center,
          radius: segment.userData.radius,
          ccw: true,
        }
      }
      if (
        segment.userData &&
        segment.userData.from &&
        segment.userData.center &&
        segment.userData.radius &&
        segment.userData.to &&
        segment.userData.type === ARC_SEGMENT
      ) {
        update = segmentUtils.arc.update
        input = {
          type: 'arc-segment',
          from: segment.userData.from,
          to: segment.userData.to,
          center: segment.userData.center,
          radius: segment.userData.radius,
          ccw: segment.userData.ccw,
        }
      }
      if (
        segment.userData.p1 &&
        segment.userData.p2 &&
        segment.userData.p3 &&
        segment.userData.type === CIRCLE_THREE_POINT_SEGMENT
      ) {
        update = segmentUtils.circleThreePoint.update
        input = {
          type: 'circle-three-point-segment',
          p1: segment.userData.p1,
          p2: segment.userData.p2,
          p3: segment.userData.p3,
        }
      }
      if (
        segment.userData &&
        segment.userData.from &&
        segment.userData.center &&
        segment.userData.radius &&
        segment.userData.to &&
        segment.userData.type === THREE_POINT_ARC_SEGMENT
      ) {
        update = segmentUtils.threePointArc.update
        input = {
          type: 'circle-three-point-segment',
          p1: segment.userData.p1,
          p2: segment.userData.p2,
          p3: segment.userData.p3,
        }
      }

      const callBack = update?.({
        prevSegment: segment.userData.prevSegment,
        input,
        group: segment,
        scale: factor,
        sceneInfra: this.sceneInfra,
      })
      callBack && !err(callBack) && callbacks.push(callBack)
      if (segment.name === PROFILE_START) {
        segment.scale.set(factor, factor, factor)
      }
    })
    if (this.axisGroup) {
      const factor =
        this.sceneInfra.camControls.camera instanceof OrthographicCamera
          ? orthoFactor
          : perspScale(this.sceneInfra.camControls.camera, this.axisGroup)
      const x = this.axisGroup.getObjectByName(X_AXIS)
      x?.scale.set(1, factor / this.sceneInfra._baseUnitMultiplier, 1)
      const y = this.axisGroup.getObjectByName(Y_AXIS)
      y?.scale.set(factor / this.sceneInfra._baseUnitMultiplier, 1, 1)
    }
    this.sceneInfra.overlayCallbacks(callbacks)
  }

  private static createIntersectionPlane(sceneInfra: SceneInfra) {
    const hundredM = 100_0000
    const planeGeometry = new PlaneGeometry(hundredM, hundredM)
    const planeMaterial = new MeshBasicMaterial({
      color: 0xff0000,
      side: DoubleSide,
      transparent: true,
      opacity: 0.5,
    })
    const intersectionPlane = new Mesh(planeGeometry, planeMaterial)
    intersectionPlane.userData = { type: RAYCASTABLE_PLANE }
    intersectionPlane.name = RAYCASTABLE_PLANE
    intersectionPlane.layers.set(INTERSECTION_PLANE_LAYER)
    sceneInfra.scene.add(intersectionPlane)
    return intersectionPlane
  }
  createSketchAxis(
    sketchPathToNode: PathToNode,
    forward: [number, number, number],
    up: [number, number, number],
    sketchPosition?: [number, number, number]
  ) {
    const orthoFactor = orthoScale(this.sceneInfra.camControls.camera)
    const baseXColor = 0x000055
    const baseYColor = 0x550000
    const axisPixelWidth = 1.6
    const xAxisGeometry = new BoxGeometry(100000, axisPixelWidth, 0.01)
    const yAxisGeometry = new BoxGeometry(axisPixelWidth, 100000, 0.01)
    const xAxisMaterial = new MeshBasicMaterial({
      color: baseXColor,
      depthTest: false,
    })
    const yAxisMaterial = new MeshBasicMaterial({
      color: baseYColor,
      depthTest: false,
    })
    const xAxisMesh = new Mesh(xAxisGeometry, xAxisMaterial)
    const yAxisMesh = new Mesh(yAxisGeometry, yAxisMaterial)
    xAxisMesh.renderOrder = -2
    yAxisMesh.renderOrder = -1

    // This makes sure axis lines are picked after segment lines in case of overlapping
    xAxisMesh.position.z = -0.1
    yAxisMesh.position.z = -0.1

    xAxisMesh.userData = {
      type: X_AXIS,
      baseColor: baseXColor,
      isSelected: false,
    }
    yAxisMesh.userData = {
      type: Y_AXIS,
      baseColor: baseYColor,
      isSelected: false,
    }
    xAxisMesh.name = X_AXIS
    yAxisMesh.name = Y_AXIS

    this.axisGroup = new Group()
    const gridHelper = createGridHelper({ size: 100, divisions: 10 })
    gridHelper.position.z = -0.01
    gridHelper.renderOrder = -3 // is this working?
    gridHelper.name = 'gridHelper'
    const sceneScale = getSceneScale(
      this.sceneInfra.camControls.camera,
      this.sceneInfra.camControls.target
    )
    gridHelper.scale.set(sceneScale, sceneScale, sceneScale)

    const factor =
      this.sceneInfra.camControls.camera instanceof OrthographicCamera
        ? orthoFactor
        : perspScale(this.sceneInfra.camControls.camera, this.axisGroup)
    xAxisMesh?.scale.set(1, factor / this.sceneInfra._baseUnitMultiplier, 1)
    yAxisMesh?.scale.set(factor / this.sceneInfra._baseUnitMultiplier, 1, 1)

    this.axisGroup.add(xAxisMesh, yAxisMesh, gridHelper)
    this.currentSketchQuaternion &&
      this.axisGroup.setRotationFromQuaternion(this.currentSketchQuaternion)

    this.axisGroup.userData = { type: AXIS_GROUP }
    this.axisGroup.name = AXIS_GROUP
    this.axisGroup.layers.set(SKETCH_LAYER)
    this.axisGroup.traverse((child) => {
      child.layers.set(SKETCH_LAYER)
    })

    const quat = quaternionFromUpNForward(
      new Vector3(...up),
      new Vector3(...forward)
    )
    this.axisGroup.setRotationFromQuaternion(quat)
    sketchPosition && this.axisGroup.position.set(...sketchPosition)
    this.sceneInfra.scene.add(this.axisGroup)
  }
  getDraftPoint() {
    return this.sceneInfra.scene.getObjectByName(DRAFT_POINT)
  }
  createDraftPoint({
    point,
    origin,
    yAxis,
    zAxis,
  }: {
    point: Vector2
    origin: SketchDetails['origin']
    yAxis: SketchDetails['yAxis']
    zAxis: SketchDetails['zAxis']
  }) {
    const draftPointGroup = new Group()
    this.draftPointGroups.push(draftPointGroup)
    draftPointGroup.name = DRAFT_POINT_GROUP
    origin && draftPointGroup.position.set(...origin)
    if (!yAxis) {
      console.error('No sketch quaternion or sketch details found')
      return
    }
    const currentSketchQuaternion = quaternionFromUpNForward(
      new Vector3(...yAxis),
      new Vector3(...zAxis)
    )
    draftPointGroup.setRotationFromQuaternion(currentSketchQuaternion)
    this.sceneInfra.scene.add(draftPointGroup)
    const dummy = new Mesh()
    dummy.position.set(0, 0, 0)
    const scale = this.sceneInfra.getClientSceneScaleFactor(dummy)

    const draftPoint = createProfileStartHandle({
      isDraft: true,
      from: [point.x, point.y],
      scale,
      theme: this.sceneInfra._theme,
      // default is 12, this makes the draft point pop a bit more,
      // especially when snapping to the startProfileAt handle as it's it was the exact same size
      size: 16,
    })
    draftPoint.layers.set(SKETCH_LAYER)
    draftPointGroup.add(draftPoint)
  }

  removeDraftPoint() {
    const draftPoint = this.getDraftPoint()
    if (draftPoint) draftPoint.removeFromParent()
  }

  setupNoPointsListener({
    sketchDetails,
    afterClick,
    currentTool,
  }: {
    sketchDetails: SketchDetails
    currentTool: SketchTool
    afterClick: (
      args: OnClickCallbackArgs,
      updatedPaths: {
        sketchNodePaths: PathToNode[]
        sketchEntryNodePath: PathToNode
      }
    ) => void
  }) {
    // TODO: Consolidate shared logic between this and setupSketch
    // Which should just fire when the sketch mode is entered,
    // instead of in these two separate XState states.
    this.currentSketchQuaternion = quaternionFromUpNForward(
      new Vector3(...sketchDetails.yAxis),
      new Vector3(...sketchDetails.zAxis)
    )

    const quaternion = quaternionFromUpNForward(
      new Vector3(...sketchDetails.yAxis),
      new Vector3(...sketchDetails.zAxis)
    )

    // Position the click raycast plane
    this.intersectionPlane.setRotationFromQuaternion(quaternion)
    this.intersectionPlane.position.copy(
      new Vector3(...(sketchDetails?.origin || [0, 0, 0]))
    )
    this.sceneInfra.setCallbacks({
      onMove: (args) => {
        if (!args.intersects.length) return
        const axisIntersection = args.intersects.find(
          (sceneObject) =>
            sceneObject.object.name === X_AXIS ||
            sceneObject.object.name === Y_AXIS
        )

        const arrowHead = getParentGroup(args.intersects[0].object, [
          ARROWHEAD,
          ARC_ANGLE_END,
          THREE_POINT_ARC_HANDLE3,
        ])
        const parent = getParentGroup(
          args.intersects[0].object,
          SEGMENT_BODIES_PLUS_PROFILE_START
        )
        if (
          !axisIntersection &&
          !(
            parent?.userData?.isLastInProfile &&
            (arrowHead || parent?.name === PROFILE_START)
          )
        )
          return
        const { intersectionPoint } = args
        // We're hovering over an axis, so we should show a draft point
        const snappedPoint = intersectionPoint.twoD.clone()
        let intersectsXY = { x: false, y: false }
        args.intersects.forEach((intersect) => {
          const parent = getParentGroup(intersect.object, [X_AXIS, Y_AXIS])
          if (parent?.name === X_AXIS) {
            intersectsXY.x = true
          } else if (parent?.name === Y_AXIS) {
            intersectsXY.y = true
          }
        })
        if (intersectsXY.x && intersectsXY.y) {
          snappedPoint.setComponent(0, 0)
          snappedPoint.setComponent(1, 0)
        } else if (intersectsXY.x) {
          snappedPoint.setComponent(1, 0)
        } else if (intersectsXY.y) {
          snappedPoint.setComponent(0, 0)
        } else if (arrowHead) {
          snappedPoint.set(arrowHead.position.x, arrowHead.position.y)
        } else if (parent?.name === PROFILE_START) {
          snappedPoint.set(parent.position.x, parent.position.y)
        }

        this.positionDraftPoint({
          snappedPoint,
          origin: sketchDetails.origin,
          yAxis: sketchDetails.yAxis,
          zAxis: sketchDetails.zAxis,
        })
      },
      onMouseLeave: () => {
        this.removeDraftPoint()
      },
      onClick: async (args) => {
        this.removeDraftPoint()
        if (!args) return
        // If there is a valid camera interaction that matches, do that instead
        const interaction = this.sceneInfra.camControls.getInteractionType(
          args.mouseEvent
        )
        if (interaction !== 'none') return
        if (args.mouseEvent.which !== 1) return
        const { intersectionPoint } = args
        if (!intersectionPoint?.twoD) return

        const parent = getParentGroup(
          args?.intersects?.[0]?.object,
          SEGMENT_BODIES_PLUS_PROFILE_START
        )
        if (parent?.userData?.isLastInProfile) {
          afterClick(args, {
            sketchNodePaths: sketchDetails.sketchNodePaths,
            sketchEntryNodePath: parent.userData.pathToNode,
          })
          return
        } else if (currentTool === 'tangentialArc') {
          toast.error(
            'Tangential Arc must continue an existing profile, please click on the last segment of the profile'
          )
          return
        }

        // Snap to either or both axes
        // if the click intersects their meshes
        const yAxisIntersection = args.intersects.find(
          (sceneObject) => sceneObject.object.name === Y_AXIS
        )
        const xAxisIntersection = args.intersects.find(
          (sceneObject) => sceneObject.object.name === X_AXIS
        )

        const snappedClickPoint = {
          x: yAxisIntersection ? 0 : intersectionPoint.twoD.x,
          y: xAxisIntersection ? 0 : intersectionPoint.twoD.y,
        }

        const inserted = insertNewStartProfileAt(
          this.kclManager.ast,
          sketchDetails.sketchEntryNodePath || [],
          sketchDetails.sketchNodePaths,
          sketchDetails.planeNodePath,
          [snappedClickPoint.x, snappedClickPoint.y],
          'end'
        )

        if (trap(inserted)) return
        const { modifiedAst } = inserted

        await this.kclManager.updateAst(modifiedAst, false)

        // Now perform the caller-specified action
        afterClick(args, {
          sketchNodePaths: inserted.updatedSketchNodePaths,
          sketchEntryNodePath: inserted.updatedEntryNodePath,
        })
      },
    })
  }

  async setupSketch({
    sketchEntryNodePath,
    sketchNodePaths,
    forward,
    up,
    position,
    maybeModdedAst,
    draftExpressionsIndices,
    selectionRanges,
  }: {
    sketchEntryNodePath: PathToNode
    sketchNodePaths: PathToNode[]
    maybeModdedAst: Node<Program>
    draftExpressionsIndices?: { start: number; end: number }
    forward: [number, number, number]
    up: [number, number, number]
    position?: [number, number, number]
    selectionRanges?: Selections
  }): Promise<{
    truncatedAst: Node<Program>
    variableDeclarationName: string
  }> {
    const prepared = this.prepareTruncatedAst(sketchNodePaths, maybeModdedAst)
    if (err(prepared)) return Promise.reject(prepared)
    const { truncatedAst, variableDeclarationName } = prepared

    const { execState } = await executeAstMock({
      ast: truncatedAst,
      rustContext: this.rustContext,
    })
    const sketchesInfo = getSketchesInfo({
      sketchNodePaths,
      ast: maybeModdedAst,
      variables: execState.variables,
      kclManager: this.kclManager,
    })

    const group = new Group()
    position && group.position.set(...position)
    group.userData = {
      type: SKETCH_GROUP_SEGMENTS,
      pathToNode: sketchEntryNodePath,
    }
    const dummy = new Mesh()
    // TODO: When we actually have sketch positions and rotations we can use them here.
    dummy.position.set(0, 0, 0)
    const scale = this.sceneInfra.getClientSceneScaleFactor(dummy)

    const callbacks: (() => SegmentOverlayPayload | null)[] = []

    for (const sketchInfo of sketchesInfo) {
      const { sketch } = sketchInfo
      const segPathToNode = getNodePathFromSourceRange(
        maybeModdedAst,
        sourceRangeFromRust(sketch.start.__geoMeta.sourceRange)
      )
      if (
        ['Circle', 'CircleThreePoint'].includes(sketch?.paths?.[0]?.type) ===
        false
      ) {
        const _profileStart = createProfileStartHandle({
          from: sketch.start.from,
          id: sketch.start.__geoMeta.id,
          pathToNode: segPathToNode,
          scale,
          theme: this.sceneInfra._theme,
          isDraft: false,
        })
        _profileStart.layers.set(SKETCH_LAYER)
        _profileStart.traverse((child) => {
          child.layers.set(SKETCH_LAYER)
        })
        if (!sketch.paths.length) {
          _profileStart.userData.isLastInProfile = true
        }
        group.add(_profileStart)
        this.activeSegments[JSON.stringify(segPathToNode)] = _profileStart
      }
      sketch.paths.forEach((segment, index) => {
        const isLastInProfile =
          index === sketch.paths.length - 1 && segment.type !== 'Circle'
        let segPathToNode = getNodePathFromSourceRange(
          maybeModdedAst,
          sourceRangeFromRust(segment.__geoMeta.sourceRange)
        )
        if (
          draftExpressionsIndices &&
          (sketch.paths[index - 1] || sketch.start)
        ) {
          const previousSegment = sketch.paths[index - 1] || sketch.start
          const previousSegmentPathToNode = getNodePathFromSourceRange(
            maybeModdedAst,
            sourceRangeFromRust(previousSegment.__geoMeta.sourceRange)
          )
          const bodyIndex = previousSegmentPathToNode[1][0]
          segPathToNode = getNodePathFromSourceRange(
            truncatedAst,
            sourceRangeFromRust(segment.__geoMeta.sourceRange)
          )
          segPathToNode[1][0] = bodyIndex
        }
        const isDraftSegment =
          draftExpressionsIndices &&
          index <= draftExpressionsIndices.end &&
          index >= draftExpressionsIndices.start &&
          // the following line is not robust to sketches defined within a function
          sketchInfo.pathToNode[1][0] === sketchEntryNodePath[1][0]
        const isSelected = selectionRanges?.graphSelections.some((selection) =>
          isOverlap(
            selection?.codeRef?.range,
            sourceRangeFromRust(segment.__geoMeta.sourceRange)
          )
        )

        let seg: Group
        const _node1 = getNodeFromPath<Node<CallExpression | CallExpressionKw>>(
          maybeModdedAst,
          segPathToNode,
          ['CallExpression', 'CallExpressionKw']
        )
        if (err(_node1)) return
        const callExpName = _node1.node?.callee?.name.name

        const initSegment =
          segment.type === 'TangentialArcTo'
            ? segmentUtils.tangentialArc.init
            : segment.type === 'Circle'
              ? segmentUtils.circle.init
              : segment.type === 'Arc'
                ? segmentUtils.arc.init
                : segment.type === 'CircleThreePoint'
                  ? segmentUtils.circleThreePoint.init
                  : segment.type === 'ArcThreePoint'
                    ? segmentUtils.threePointArc.init
                    : segmentUtils.straight.init
        const input: SegmentInputs =
          segment.type === 'Circle'
            ? {
                type: 'arc-segment',
                from: segment.from,
                to: segment.from,
                ccw: true,
                center: segment.center,
                radius: segment.radius,
              }
            : segment.type === 'CircleThreePoint' ||
                segment.type === 'ArcThreePoint'
              ? {
                  type: 'circle-three-point-segment',
                  p1: segment.p1,
                  p2: segment.p2,
                  p3: segment.p3,
                }
              : segment.type === 'Arc'
                ? {
                    type: 'arc-segment',
                    from: segment.from,
                    center: segment.center,
                    to: segment.to,
                    ccw: segment.ccw,
                    radius: segment.radius,
                  }
                : {
                    type: 'straight-segment',
                    from: segment.from,
                    to: segment.to,
                  }
        const startRange = _node1.node.start
        const endRange = _node1.node.end
        const sourceRange: SourceRange = [startRange, endRange, 0]
        const selection: Selections = computeSelectionFromSourceRangeAndAST(
          sourceRange,
          maybeModdedAst,
          this.kclManager
        )
        const result = initSegment({
          prevSegment: sketch.paths[index - 1],
          callExpName,
          input,
          id: segment.__geoMeta.id,
          pathToNode: segPathToNode,
          isDraftSegment,
          scale,
          texture: this.sceneInfra.extraSegmentTexture,
          theme: this.sceneInfra._theme,
          isSelected,
          sceneInfra: this.sceneInfra,
          selection,
        })
        if (err(result)) return
        const { group: _group, updateOverlaysCallback } = result
        seg = _group
        if (isLastInProfile) {
          seg.userData.isLastInProfile = true
        }
        callbacks.push(updateOverlaysCallback)
        seg.layers.set(SKETCH_LAYER)
        seg.traverse((child) => {
          child.layers.set(SKETCH_LAYER)
        })

        group.add(seg)
        this.activeSegments[JSON.stringify(segPathToNode)] = seg
      })
    }

    this.currentSketchQuaternion = quaternionFromUpNForward(
      new Vector3(...up),
      new Vector3(...forward)
    )
    group.setRotationFromQuaternion(this.currentSketchQuaternion)
    this.intersectionPlane.setRotationFromQuaternion(
      this.currentSketchQuaternion
    )
    position && this.intersectionPlane.position.set(...position)
    this.sceneInfra.scene.add(group)
    this.sceneInfra.camControls.enableRotate = false
    this.sceneInfra.overlayCallbacks(callbacks)

    return {
      truncatedAst,
      variableDeclarationName,
    }
  }
  updateAstAndRejigSketch = async (
    sketchEntryNodePath: PathToNode,
    sketchNodePaths: PathToNode[],
    planeNodePath: PathToNode,
    modifiedAst: Node<Program> | Error,
    forward: [number, number, number],
    up: [number, number, number],
    origin: [number, number, number]
  ) => {
    if (trap(modifiedAst)) return Promise.reject(modifiedAst)
    const nextAst = await this.kclManager.updateAst(modifiedAst, false)
    this.tearDownSketch({ removeAxis: false })
    this.sceneInfra.resetMouseListeners()
    await this.setupSketch({
      sketchEntryNodePath,
      sketchNodePaths,
      forward,
      up,
      position: origin,
      maybeModdedAst: nextAst.newAst,
    })
    this.setupSketchIdleCallbacks({
      forward,
      up,
      position: origin,
      sketchEntryNodePath,
      sketchNodePaths,
      planeNodePath,
    })
    return nextAst
  }
  didIntersectProfileStart = (
    args: OnClickCallbackArgs,
    nodePath: PathToNode
  ) => {
    return args.intersects
      .map(({ object }) => getParentGroup(object, [PROFILE_START]))
      .find(isGroupStartProfileForCurrentProfile(nodePath))
  }
  setupDraftSegment = async (
    sketchEntryNodePath: PathToNode,
    sketchNodePaths: PathToNode[],
    planeNodePath: PathToNode,
    forward: [number, number, number],
    up: [number, number, number],
    origin: [number, number, number],
    segmentName: 'line' | 'tangentialArc' = 'line',
    shouldTearDown = true
  ) => {
    const _ast = structuredClone(this.kclManager.ast)

    const _node1 = getNodeFromPath<VariableDeclaration>(
      _ast,
      sketchEntryNodePath || [],
      'VariableDeclaration'
    )
    if (trap(_node1)) return Promise.reject(_node1)
    const variableDeclarationName = _node1.node?.declaration.id?.name || ''

    const sg = sketchFromKclValue(
      this.kclManager.variables[variableDeclarationName],
      variableDeclarationName
    )
    if (err(sg)) return Promise.reject(sg)
    const lastSeg = sg?.paths?.slice(-1)[0] || sg.start

    const index = sg.paths.length // because we've added a new segment that's not in the memory yet, no need for `.length -1`
    const mod = addNewSketchLn({
      node: _ast,
      variables: this.kclManager.variables,
      input: {
        type: 'straight-segment',
        to: lastSeg.to,
        from: lastSeg.to,
      },
      fnName: segmentName,
      pathToNode: sketchEntryNodePath,
    })
    if (trap(mod)) return Promise.reject(mod)
    const pResult = parse(recast(mod.modifiedAst))
    if (trap(pResult) || !resultIsOk(pResult)) return Promise.reject(pResult)
    const modifiedAst = pResult.program

    const draftExpressionsIndices = { start: index, end: index }

    if (shouldTearDown) this.tearDownSketch({ removeAxis: false })
    this.sceneInfra.resetMouseListeners()

    const { truncatedAst } = await this.setupSketch({
      sketchEntryNodePath,
      sketchNodePaths,
      forward,
      up,
      position: origin,
      maybeModdedAst: modifiedAst,
      draftExpressionsIndices,
    })
    this.sceneInfra.setCallbacks({
      onClick: async (args) => {
        if (!args) return
        // If there is a valid camera interaction that matches, do that instead
        const interaction = this.sceneInfra.camControls.getInteractionType(
          args.mouseEvent
        )
        if (interaction !== 'none') return
        if (args.mouseEvent.which !== 1) return

        const { intersectionPoint } = args
        let intersection2d = intersectionPoint?.twoD
        const intersectsProfileStart = this.didIntersectProfileStart(
          args,
          sketchEntryNodePath
        )

        let modifiedAst: Node<Program> | Error = structuredClone(
          this.kclManager.ast
        )

        const sketch = sketchFromPathToNode({
          pathToNode: sketchEntryNodePath,
          ast: this.kclManager.ast,
          variables: this.kclManager.variables,
          kclManager: this.kclManager,
        })
        if (err(sketch)) return Promise.reject(sketch)
        if (!sketch) return Promise.reject(new Error('No sketch found'))

        // Snapping logic for the profile start handle
        if (intersectsProfileStart) {
          const originCoords = createArrayExpression([
            createCallExpressionStdLib('profileStartX', [
              createPipeSubstitution(),
            ]),
            createCallExpressionStdLib('profileStartY', [
              createPipeSubstitution(),
            ]),
          ])
          modifiedAst = addCallExpressionsToPipe({
            node: this.kclManager.ast,
            variables: this.kclManager.variables,
            pathToNode: sketchEntryNodePath,
            expressions: [
              segmentName === 'tangentialArc'
                ? createCallExpressionStdLibKw('tangentialArc', null, [
                    createLabeledArg(ARG_END_ABSOLUTE, originCoords),
                  ])
                : createCallExpressionStdLibKw('line', null, [
                    createLabeledArg(ARG_END_ABSOLUTE, originCoords),
                  ]),
            ],
          })
          if (trap(modifiedAst)) return Promise.reject(modifiedAst)
          modifiedAst = addCloseToPipe({
            node: modifiedAst,
            variables: this.kclManager.variables,
            pathToNode: sketchEntryNodePath,
          })
          if (trap(modifiedAst)) return Promise.reject(modifiedAst)
        } else if (intersection2d) {
          const lastSegment = sketch.paths.slice(-1)[0] || sketch.start

          let {
            snappedPoint,
            snappedToTangent,
            intersectsXAxis,
            intersectsYAxis,
            negativeTangentDirection,
          } = this.getSnappedDragPoint(
            intersection2d,
            args.intersects,
            args.mouseEvent,
            Object.values(this.activeSegments).at(-1)
          )

          // Get the angle between the previous segment (or sketch start)'s end and this one's
          const angle = Math.atan2(
            snappedPoint[1] - lastSegment.to[1],
            snappedPoint[0] - lastSegment.to[0]
          )

          const isHorizontal =
            radToDeg(Math.abs(angle)) < ANGLE_SNAP_THRESHOLD_DEGREES ||
            Math.abs(radToDeg(Math.abs(angle) - Math.PI)) <
              ANGLE_SNAP_THRESHOLD_DEGREES
          const isVertical =
            Math.abs(radToDeg(Math.abs(angle) - Math.PI / 2)) <
            ANGLE_SNAP_THRESHOLD_DEGREES

          let resolvedFunctionName: ToolTip = 'line'
          const snaps = {
            previousArcTag: '',
            negativeTangentDirection,
            xAxis: !!intersectsXAxis,
            yAxis: !!intersectsYAxis,
          }

          // This might need to become its own function if we want more
          // case-based logic for different segment types
          if (
            (lastSegment.type === 'TangentialArc' && segmentName !== 'line') ||
            segmentName === 'tangentialArc'
          ) {
<<<<<<< HEAD
            resolvedFunctionName = 'tangentialArcTo'
          } else if (snappedToTangent) {
            // Generate tag for previous arc segment and use it for the angle of angledLine:
            //   |> tangentialArcTo([5, -10], %, $arc001)
            //   |> angledLine({ angle = tangentToEnd(arc001), length = 12 }, %)

            const previousSegmentPathToNode = getNodePathFromSourceRange(
              modifiedAst,
              sourceRangeFromRust(lastSegment.__geoMeta.sourceRange)
            )
            const taggedAstResult = mutateAstWithTagForSketchSegment(
              modifiedAst,
              previousSegmentPathToNode
            )
            if (trap(taggedAstResult)) return Promise.reject(taggedAstResult)

            modifiedAst = taggedAstResult.modifiedAst
            snaps.previousArcTag = taggedAstResult.tag
            resolvedFunctionName = 'angledLine'
=======
            resolvedFunctionName = 'tangentialArc'
>>>>>>> c8cee6a0
          } else if (isHorizontal) {
            // If the angle between is 0 or 180 degrees (+/- the snapping angle), make the line an xLine
            resolvedFunctionName = 'xLine'
          } else if (isVertical) {
            // If the angle between is 90 or 270 degrees (+/- the snapping angle), make the line a yLine
            resolvedFunctionName = 'yLine'
          } else if (snappedPoint[0] === 0 || snappedPoint[1] === 0) {
            // We consider a point placed on axes or origin to be absolute
            resolvedFunctionName = 'lineTo'
          }

          const tmp = addNewSketchLn({
            node: modifiedAst,
            variables: this.kclManager.variables,
            input: {
              type: 'straight-segment',
              from: [lastSegment.to[0], lastSegment.to[1]],
              to: [snappedPoint[0], snappedPoint[1]],
            },
            fnName: resolvedFunctionName,
            pathToNode: sketchEntryNodePath,
            snaps,
          })
          if (trap(tmp)) return Promise.reject(tmp)
          modifiedAst = tmp.modifiedAst
          if (trap(modifiedAst)) return Promise.reject(modifiedAst)
        } else {
          // return early as we didn't modify the ast
          return
        }

        await updateModelingState(modifiedAst, EXECUTION_TYPE_MOCK, {
          kclManager: this.kclManager,
          editorManager: this.editorManager,
          codeManager: this.codeManager,
        })

        if (intersectsProfileStart) {
          this.sceneInfra.modelingSend({ type: 'Close sketch' })
        } else {
          await this.setupDraftSegment(
            sketchEntryNodePath,
            sketchNodePaths,
            planeNodePath,
            forward,
            up,
            origin,
            segmentName
          )
        }
      },
      onMove: (args) => {
        const expressionIndex = Number(sketchEntryNodePath[1][0])
        const activeSegmentsInCorrectExpression = Object.values(
          this.activeSegments
        ).filter((seg) => {
          return seg.userData.pathToNode[1][0] === expressionIndex
        })
        const object =
          activeSegmentsInCorrectExpression[
            activeSegmentsInCorrectExpression.length - 1
          ]
        this.onDragSegment({
          intersection2d: args.intersectionPoint.twoD,
          object,
          intersects: args.intersects,
          sketchNodePaths,
          sketchEntryNodePath,
          draftInfo: {
            truncatedAst,
            variableDeclarationName,
          },
          mouseEvent: args.mouseEvent,
        })
      },
    })
  }
  setupDraftRectangle = async (
    sketchEntryNodePath: PathToNode,
    sketchNodePaths: PathToNode[],
    planeNodePath: PathToNode,
    forward: [number, number, number],
    up: [number, number, number],
    sketchOrigin: [number, number, number],
    rectangleOrigin: [x: number, y: number]
  ): Promise<SketchDetailsUpdate | Error> => {
    let _ast = structuredClone(this.kclManager.ast)

    const varDec = getNodeFromPath<VariableDeclarator>(
      _ast,
      planeNodePath,
      'VariableDeclarator'
    )

    if (err(varDec)) return varDec
    if (varDec.node.type !== 'VariableDeclarator') return new Error('not a var')

    const varName = findUniqueName(_ast, 'profile')

    // first create just the variable declaration, as that's
    // all we want the user to see in the editor
    const tag = findUniqueName(_ast, 'rectangleSegmentA')
    const newDeclaration = createVariableDeclaration(
      varName,
      createCallExpressionStdLib('startProfileAt', [
        createArrayExpression([
          createLiteral(roundOff(rectangleOrigin[0])),
          createLiteral(roundOff(rectangleOrigin[1])),
        ]),
        createLocalName(varDec.node.id.name),
      ])
    )

    const insertIndex = getInsertIndex(sketchNodePaths, planeNodePath, 'end')

    _ast.body.splice(insertIndex, 0, newDeclaration)
    const { updatedEntryNodePath, updatedSketchNodePaths } =
      updateSketchNodePathsWithInsertIndex({
        insertIndex,
        insertType: 'end',
        sketchNodePaths,
      })

    const pResult = parse(recast(_ast))
    if (trap(pResult) || !resultIsOk(pResult)) return Promise.reject(pResult)
    _ast = pResult.program

    // do a quick mock execution to get the program memory up-to-date
    const didReParse = await this.kclManager.executeAstMock(_ast)
    if (err(didReParse)) return didReParse

    const justCreatedNode = getNodeFromPath<VariableDeclaration>(
      _ast,
      updatedEntryNodePath,
      'VariableDeclaration'
    )

    if (trap(justCreatedNode)) return Promise.reject(justCreatedNode)
    const startProfileAt = justCreatedNode.node?.declaration
    // than add the rest of the profile so we can "animate" it
    // as draft segments
    startProfileAt.init = createPipeExpression([
      startProfileAt?.init,
      ...getRectangleCallExpressions(rectangleOrigin, tag),
    ])

    const code = recast(_ast)
    const _recastAst = parse(code)
    if (trap(_recastAst) || !resultIsOk(_recastAst))
      return Promise.reject(_recastAst)
    _ast = _recastAst.program

    const { truncatedAst } = await this.setupSketch({
      sketchEntryNodePath: updatedEntryNodePath,
      sketchNodePaths: updatedSketchNodePaths,
      forward,
      up,
      position: sketchOrigin,
      maybeModdedAst: _ast,
      draftExpressionsIndices: { start: 0, end: 3 },
    })

    this.sceneInfra.setCallbacks({
      onMove: async (args) => {
        // Update the width and height of the draft rectangle

        const nodePathWithCorrectedIndexForTruncatedAst =
          structuredClone(updatedEntryNodePath)
        nodePathWithCorrectedIndexForTruncatedAst[1][0] =
          Number(nodePathWithCorrectedIndexForTruncatedAst[1][0]) -
          Number(planeNodePath[1][0]) -
          1

        const _node = getNodeFromPath<VariableDeclaration>(
          truncatedAst,
          nodePathWithCorrectedIndexForTruncatedAst,
          'VariableDeclaration'
        )
        if (trap(_node)) return Promise.reject(_node)
        const sketchInit = _node.node?.declaration.init

        const x = (args.intersectionPoint.twoD.x || 0) - rectangleOrigin[0]
        const y = (args.intersectionPoint.twoD.y || 0) - rectangleOrigin[1]

        if (sketchInit.type === 'PipeExpression') {
          updateRectangleSketch(sketchInit, x, y, tag)
        }

        const { execState } = await executeAstMock({
          ast: truncatedAst,
          rustContext: this.rustContext,
        })
        const sketch = sketchFromKclValue(execState.variables[varName], varName)
        if (err(sketch)) return Promise.reject(sketch)
        const sgPaths = sketch.paths
        const orthoFactor = orthoScale(this.sceneInfra.camControls.camera)

        const varDecIndex = Number(updatedEntryNodePath[1][0])

        this.updateSegment(
          sketch.start,
          0,
          varDecIndex,
          _ast,
          orthoFactor,
          sketch
        )
        sgPaths.forEach((seg, index) =>
          this.updateSegment(seg, index, varDecIndex, _ast, orthoFactor, sketch)
        )

        const { intersectionPoint } = args
        if (!intersectionPoint?.twoD) return
        const { snappedPoint, isSnapped } = this.getSnappedDragPoint(
          intersectionPoint.twoD,
          args.intersects,
          args.mouseEvent
        )
        if (isSnapped) {
          this.positionDraftPoint({
            snappedPoint: new Vector2(...snappedPoint),
            origin: sketchOrigin,
            yAxis: forward,
            zAxis: up,
          })
        } else {
          this.removeDraftPoint()
        }
      },
      onClick: async (args) => {
        // If there is a valid camera interaction that matches, do that instead
        const interaction = this.sceneInfra.camControls.getInteractionType(
          args.mouseEvent
        )
        if (interaction !== 'none') return
        // Commit the rectangle to the full AST/code and return to sketch.idle
        const cornerPoint = args.intersectionPoint?.twoD
        if (!cornerPoint || args.mouseEvent.button !== 0) return

        const x = roundOff((cornerPoint.x || 0) - rectangleOrigin[0])
        const y = roundOff((cornerPoint.y || 0) - rectangleOrigin[1])

        const _node = getNodeFromPath<VariableDeclaration>(
          _ast,
          updatedEntryNodePath,
          'VariableDeclaration'
        )
        if (trap(_node)) return
        const sketchInit = _node.node?.declaration.init

        if (sketchInit.type !== 'PipeExpression') {
          return
        }

        updateRectangleSketch(sketchInit, x, y, tag)

        const newCode = recast(_ast)
        const pResult = parse(newCode)
        if (trap(pResult) || !resultIsOk(pResult))
          return Promise.reject(pResult)
        _ast = pResult.program

        // Update the primary AST and unequip the rectangle tool
        //
        // lee: I had this at the bottom of the function, but it's
        // possible sketchFromKclValue "fails" when sketching on a face,
        // and this couldn't wouldn't run.
        await updateModelingState(_ast, EXECUTION_TYPE_MOCK, {
          kclManager: this.kclManager,
          editorManager: this.editorManager,
          codeManager: this.codeManager,
        })
        this.sceneInfra.modelingSend({ type: 'Finish rectangle' })
      },
    })
    return {
      updatedEntryNodePath,
      updatedSketchNodePaths,
      expressionIndexToDelete: insertIndex,
    }
  }
  setupDraftCenterRectangle = async (
    sketchEntryNodePath: PathToNode,
    sketchNodePaths: PathToNode[],
    planeNodePath: PathToNode,
    forward: [number, number, number],
    up: [number, number, number],
    sketchOrigin: [number, number, number],
    rectangleOrigin: [x: number, y: number]
  ): Promise<SketchDetailsUpdate | Error> => {
    let _ast = structuredClone(this.kclManager.ast)

    const varDec = getNodeFromPath<VariableDeclarator>(
      _ast,
      planeNodePath,
      'VariableDeclarator'
    )

    if (err(varDec)) return varDec
    if (varDec.node.type !== 'VariableDeclarator') return new Error('not a var')

    const varName = findUniqueName(_ast, 'profile')
    // first create just the variable declaration, as that's
    // all we want the user to see in the editor
    const tag = findUniqueName(_ast, 'rectangleSegmentA')
    const newDeclaration = createVariableDeclaration(
      varName,
      createCallExpressionStdLib('startProfileAt', [
        createArrayExpression([
          createLiteral(roundOff(rectangleOrigin[0])),
          createLiteral(roundOff(rectangleOrigin[1])),
        ]),
        createLocalName(varDec.node.id.name),
      ])
    )
    const insertIndex = getInsertIndex(sketchNodePaths, planeNodePath, 'end')

    _ast.body.splice(insertIndex, 0, newDeclaration)
    const { updatedEntryNodePath, updatedSketchNodePaths } =
      updateSketchNodePathsWithInsertIndex({
        insertIndex,
        insertType: 'end',
        sketchNodePaths,
      })

    let __recastAst = parse(recast(_ast))
    if (trap(__recastAst) || !resultIsOk(__recastAst))
      return Promise.reject(__recastAst)
    _ast = __recastAst.program

    // do a quick mock execution to get the program memory up-to-date
    await this.kclManager.executeAstMock(_ast)

    const justCreatedNode = getNodeFromPath<VariableDeclaration>(
      _ast,
      updatedEntryNodePath,
      'VariableDeclaration'
    )

    if (trap(justCreatedNode)) return Promise.reject(justCreatedNode)
    const startProfileAt = justCreatedNode.node?.declaration
    // than add the rest of the profile so we can "animate" it
    // as draft segments
    startProfileAt.init = createPipeExpression([
      startProfileAt?.init,
      ...getRectangleCallExpressions(rectangleOrigin, tag),
    ])
    const code = recast(_ast)
    __recastAst = parse(code)
    if (trap(__recastAst) || !resultIsOk(__recastAst))
      return Promise.reject(__recastAst)
    _ast = __recastAst.program

    const { truncatedAst } = await this.setupSketch({
      sketchEntryNodePath: updatedEntryNodePath,
      sketchNodePaths: updatedSketchNodePaths,
      forward,
      up,
      position: sketchOrigin,
      maybeModdedAst: _ast,
      draftExpressionsIndices: { start: 0, end: 3 },
    })

    this.sceneInfra.setCallbacks({
      onMove: async (args) => {
        // Update the width and height of the draft rectangle

        const nodePathWithCorrectedIndexForTruncatedAst =
          structuredClone(updatedEntryNodePath)
        nodePathWithCorrectedIndexForTruncatedAst[1][0] =
          Number(nodePathWithCorrectedIndexForTruncatedAst[1][0]) -
          Number(planeNodePath[1][0]) -
          1

        const _node = getNodeFromPath<VariableDeclaration>(
          truncatedAst,
          nodePathWithCorrectedIndexForTruncatedAst,
          'VariableDeclaration'
        )
        if (trap(_node)) return Promise.reject(_node)
        const sketchInit = _node.node?.declaration.init

        const x = (args.intersectionPoint.twoD.x || 0) - rectangleOrigin[0]
        const y = (args.intersectionPoint.twoD.y || 0) - rectangleOrigin[1]

        if (sketchInit.type === 'PipeExpression') {
          const maybeError = updateCenterRectangleSketch(
            sketchInit,
            x,
            y,
            tag,
            rectangleOrigin[0],
            rectangleOrigin[1]
          )
          if (err(maybeError)) {
            return Promise.reject(maybeError)
          }
        }

        const { execState } = await executeAstMock({
          ast: truncatedAst,
          rustContext: this.rustContext,
        })
        const sketch = sketchFromKclValue(execState.variables[varName], varName)
        if (err(sketch)) return Promise.reject(sketch)
        const sgPaths = sketch.paths
        const orthoFactor = orthoScale(this.sceneInfra.camControls.camera)

        const varDecIndex = Number(updatedEntryNodePath[1][0])

        this.updateSegment(
          sketch.start,
          0,
          varDecIndex,
          _ast,
          orthoFactor,
          sketch
        )
        sgPaths.forEach((seg, index) =>
          this.updateSegment(seg, index, varDecIndex, _ast, orthoFactor, sketch)
        )
      },
      onClick: async (args) => {
        // If there is a valid camera interaction that matches, do that instead
        const interaction = this.sceneInfra.camControls.getInteractionType(
          args.mouseEvent
        )
        if (interaction !== 'none') return
        // Commit the rectangle to the full AST/code and return to sketch.idle
        const cornerPoint = args.intersectionPoint?.twoD
        if (!cornerPoint || args.mouseEvent.button !== 0) return

        const x = roundOff((cornerPoint.x || 0) - rectangleOrigin[0])
        const y = roundOff((cornerPoint.y || 0) - rectangleOrigin[1])

        const _node = getNodeFromPath<VariableDeclaration>(
          _ast,
          updatedEntryNodePath,
          'VariableDeclaration'
        )
        if (trap(_node)) return
        const sketchInit = _node.node?.declaration.init

        if (sketchInit.type === 'PipeExpression') {
          const maybeError = updateCenterRectangleSketch(
            sketchInit,
            x,
            y,
            tag,
            rectangleOrigin[0],
            rectangleOrigin[1]
          )
          if (err(maybeError)) {
            return Promise.reject(maybeError)
          }

          const pResult = parse(recast(_ast))
          if (trap(pResult) || !resultIsOk(pResult))
            return Promise.reject(pResult)
          _ast = pResult.program

          // Update the primary AST and unequip the rectangle tool
          //
          // lee: I had this at the bottom of the function, but it's
          // possible sketchFromKclValue "fails" when sketching on a face,
          // and this couldn't wouldn't run.
          await updateModelingState(_ast, EXECUTION_TYPE_MOCK, {
            kclManager: this.kclManager,
            editorManager: this.editorManager,
            codeManager: this.codeManager,
          })
          this.sceneInfra.modelingSend({ type: 'Finish center rectangle' })
        }
      },
    })
    return {
      updatedEntryNodePath,
      updatedSketchNodePaths,
      expressionIndexToDelete: insertIndex,
    }
  }
  setupDraftCircleThreePoint = async (
    sketchEntryNodePath: PathToNode,
    sketchNodePaths: PathToNode[],
    planeNodePath: PathToNode,
    forward: [number, number, number],
    up: [number, number, number],
    sketchOrigin: [number, number, number],
    point1: [x: number, y: number],
    point2: [x: number, y: number]
  ): Promise<SketchDetailsUpdate | Error> => {
    let _ast = structuredClone(this.kclManager.ast)

    const varDec = getNodeFromPath<VariableDeclarator>(
      _ast,
      planeNodePath,
      'VariableDeclarator'
    )

    if (err(varDec)) return varDec
    if (varDec.node.type !== 'VariableDeclarator') return new Error('not a var')

    const varName = findUniqueName(_ast, 'profile')

    const thirdPointCloseToWhereUserLastClicked = `[${roundOff(
      point2[0] + 0.1,
      2
    )}, ${roundOff(point2[1] + 0.1, 2)}]`
    const newExpression = createNodeFromExprSnippet`${varName} = circleThreePoint(
  ${varDec.node.id.name},
  p1 = [${roundOff(point1[0], 2)}, ${roundOff(point1[1], 2)}],
  p2 = [${roundOff(point2[0], 2)}, ${roundOff(point2[1], 2)}],
  p3 = ${thirdPointCloseToWhereUserLastClicked},
)`
    if (err(newExpression)) return newExpression
    const insertIndex = getInsertIndex(sketchNodePaths, planeNodePath, 'end')

    _ast.body.splice(insertIndex, 0, newExpression)
    const { updatedEntryNodePath, updatedSketchNodePaths } =
      updateSketchNodePathsWithInsertIndex({
        insertIndex,
        insertType: 'end',
        sketchNodePaths,
      })

    const pResult = parse(recast(_ast))
    if (trap(pResult) || !resultIsOk(pResult)) return Promise.reject(pResult)
    _ast = pResult.program

    // do a quick mock execution to get the program memory up-to-date
    const didReParse = await this.kclManager.executeAstMock(_ast)
    if (err(didReParse)) return didReParse

    const { truncatedAst } = await this.setupSketch({
      sketchEntryNodePath: updatedEntryNodePath,
      sketchNodePaths: updatedSketchNodePaths,
      forward,
      up,
      position: sketchOrigin,
      maybeModdedAst: _ast,
      draftExpressionsIndices: { start: 0, end: 0 },
    })

    this.sceneInfra.setCallbacks({
      onMove: async (args) => {
        const firstProfileIndex = Number(updatedSketchNodePaths[0][1][0])
        const nodePathWithCorrectedIndexForTruncatedAst =
          structuredClone(updatedEntryNodePath)

        nodePathWithCorrectedIndexForTruncatedAst[1][0] =
          Number(nodePathWithCorrectedIndexForTruncatedAst[1][0]) -
          firstProfileIndex
        const _node = getNodeFromPath<VariableDeclaration>(
          truncatedAst,
          nodePathWithCorrectedIndexForTruncatedAst,
          'VariableDeclaration'
        )
        let modded = structuredClone(truncatedAst)
        if (trap(_node)) return
        const sketchInit = _node.node.declaration.init

        if (sketchInit.type === 'CallExpressionKw') {
          const moddedResult = changeSketchArguments(
            modded,
            this.kclManager.variables,
            {
              type: 'path',
              pathToNode: nodePathWithCorrectedIndexForTruncatedAst,
            },
            {
              type: 'circle-three-point-segment',
              p1: [point1[0], point1[1]],
              p2: [point2[0], point2[1]],
              p3: [
                args.intersectionPoint.twoD.x,
                args.intersectionPoint.twoD.y,
              ],
            }
          )
          if (err(moddedResult)) return
          modded = moddedResult.modifiedAst
        }

        const { execState } = await executeAstMock({
          ast: modded,
          rustContext: this.rustContext,
        })
        const sketch = sketchFromKclValue(execState.variables[varName], varName)
        if (err(sketch)) return
        const sgPaths = sketch.paths
        const orthoFactor = orthoScale(this.sceneInfra.camControls.camera)

        const varDecIndex = Number(updatedEntryNodePath[1][0])

        this.updateSegment(
          sketch.start,
          0,
          varDecIndex,
          _ast,
          orthoFactor,
          sketch
        )
        sgPaths.forEach((seg, index) =>
          this.updateSegment(seg, index, varDecIndex, _ast, orthoFactor, sketch)
        )
      },
      onClick: async (args) => {
        // If there is a valid camera interaction that matches, do that instead
        const interaction = this.sceneInfra.camControls.getInteractionType(
          args.mouseEvent
        )
        if (interaction !== 'none') return
        // Commit the rectangle to the full AST/code and return to sketch.idle
        const cornerPoint = args.intersectionPoint?.twoD
        if (!cornerPoint || args.mouseEvent.button !== 0) return

        const _node = getNodeFromPath<VariableDeclaration>(
          _ast,
          updatedEntryNodePath || [],
          'VariableDeclaration'
        )
        if (trap(_node)) return
        const sketchInit = _node.node?.declaration.init

        let modded = structuredClone(_ast)
        if (sketchInit.type === 'CallExpressionKw') {
          const moddedResult = changeSketchArguments(
            modded,
            this.kclManager.variables,
            {
              type: 'path',
              pathToNode: updatedEntryNodePath,
            },
            {
              type: 'circle-three-point-segment',
              p1: [point1[0], point1[1]],
              p2: [point2[0], point2[1]],
              p3: [cornerPoint.x || 0, cornerPoint.y || 0],
            }
          )
          if (err(moddedResult)) return
          modded = moddedResult.modifiedAst

          const newCode = recast(modded)
          if (err(newCode)) return
          const pResult = parse(newCode)
          if (trap(pResult) || !resultIsOk(pResult))
            return Promise.reject(pResult)
          _ast = pResult.program

          // Update the primary AST and unequip the rectangle tool
          await updateModelingState(_ast, EXECUTION_TYPE_MOCK, {
            kclManager: this.kclManager,
            editorManager: this.editorManager,
            codeManager: this.codeManager,
          })
          this.sceneInfra.modelingSend({ type: 'Finish circle three point' })
        }
      },
    })
    return {
      updatedEntryNodePath,
      updatedSketchNodePaths,
      expressionIndexToDelete: insertIndex,
    }
  }
  setupDraftArc = async (
    sketchEntryNodePath: PathToNode,
    sketchNodePaths: PathToNode[],
    planeNodePath: PathToNode,
    forward: [number, number, number],
    up: [number, number, number],
    sketchOrigin: [number, number, number],
    center: [x: number, y: number]
  ): Promise<SketchDetailsUpdate | Error> => {
    let _ast = structuredClone(this.kclManager.ast)

    const _node1 = getNodeFromPath<VariableDeclaration>(
      _ast,
      sketchEntryNodePath || [],
      'VariableDeclaration'
    )
    if (trap(_node1)) return Promise.reject(_node1)
    const variableDeclarationName = _node1.node?.declaration.id?.name || ''

    const sg = sketchFromKclValue(
      this.kclManager.variables[variableDeclarationName],
      variableDeclarationName
    )
    if (err(sg)) return Promise.reject(sg)
    const lastSeg = sg?.paths?.slice(-1)[0] || sg.start

    // Calculate a default center point and radius based on the last segment's endpoint
    const from: [number, number] = [lastSeg.to[0], lastSeg.to[1]]
    const radius = Math.sqrt(
      (center[0] - from[0]) ** 2 + (center[1] - from[1]) ** 2
    )
    const startAngle = Math.atan2(from[1] - center[1], from[0] - center[0])
    const endAngle = startAngle + Math.PI / 180 // arbitrary 1 degree arc as starting default
    const to: [number, number] = [
      center[0] + radius * Math.cos(endAngle),
      center[1] + radius * Math.sin(endAngle),
    ]

    // Use addNewSketchLn to append an arc to the existing sketch
    const mod = addNewSketchLn({
      node: _ast,
      variables: this.kclManager.variables,
      input: {
        type: 'arc-segment',
        from,
        to,
        center,
        radius,
        ccw: true,
      },
      fnName: 'arc' as ToolTip,
      pathToNode: sketchEntryNodePath,
    })

    if (trap(mod)) return Promise.reject(mod)
    const pResult = parse(recast(mod.modifiedAst))
    if (trap(pResult) || !resultIsOk(pResult)) return Promise.reject(pResult)
    _ast = pResult.program

    // do a quick mock execution to get the program memory up-to-date
    const didReParse = await this.kclManager.executeAstMock(_ast)
    if (err(didReParse)) return didReParse

    const index = sg.paths.length // because we've added a new segment that's not in the memory yet
    const draftExpressionsIndices = { start: index, end: index }

    this.tearDownSketch({ removeAxis: false })
    this.sceneInfra.resetMouseListeners()

    const { truncatedAst } = await this.setupSketch({
      sketchEntryNodePath,
      sketchNodePaths,
      forward,
      up,
      position: sketchOrigin,
      maybeModdedAst: _ast,
      draftExpressionsIndices,
    })

    this.sceneInfra.setCallbacks({
      onMove: async (args) => {
        const firstProfileIndex = Number(sketchNodePaths[0][1][0])
        const nodePathWithCorrectedIndexForTruncatedAst = structuredClone(
          mod.pathToNode
        )

        nodePathWithCorrectedIndexForTruncatedAst[1][0] =
          Number(nodePathWithCorrectedIndexForTruncatedAst[1][0]) -
          firstProfileIndex
        const _node = getNodeFromPath<VariableDeclaration>(
          truncatedAst,
          nodePathWithCorrectedIndexForTruncatedAst,
          'VariableDeclaration'
        )
        let modded = structuredClone(truncatedAst)
        if (trap(_node)) return
        const sketchInit = _node.node.declaration.init

        if (sketchInit.type === 'PipeExpression') {
          // Calculate end angle based on mouse position
          const endAngle = Math.atan2(
            args.intersectionPoint.twoD.y - center[1],
            args.intersectionPoint.twoD.x - center[0]
          )

          // Calculate the new 'to' point using the existing radius and the new end angle
          const newTo: [number, number] = [
            center[0] + radius * Math.cos(endAngle),
            center[1] + radius * Math.sin(endAngle),
          ]

          const moddedResult = changeSketchArguments(
            modded,
            this.kclManager.variables,
            {
              type: 'path',
              pathToNode: nodePathWithCorrectedIndexForTruncatedAst,
            },
            {
              type: 'arc-segment',
              from: lastSeg.to,
              to: newTo,
              center: center,
              radius: radius,
              ccw: true,
            }
          )
          if (err(moddedResult)) return
          modded = moddedResult.modifiedAst
        }
        const { execState } = await executeAstMock({
          ast: modded,
          rustContext: this.rustContext,
        })
        const sketch = sketchFromKclValue(
          execState.variables[variableDeclarationName],
          variableDeclarationName
        )
        if (err(sketch)) return
        const sgPaths = sketch.paths
        const orthoFactor = orthoScale(this.sceneInfra.camControls.camera)

        const varDecIndex = Number(sketchEntryNodePath[1][0])

        this.updateSegment(
          sketch.start,
          0,
          varDecIndex,
          _ast,
          orthoFactor,
          sketch
        )
        sgPaths.forEach((seg, index) =>
          this.updateSegment(seg, index, varDecIndex, _ast, orthoFactor, sketch)
        )
      },
      onClick: async (args) => {
        const firstProfileIndex = Number(sketchNodePaths[0][1][0])
        const nodePathWithCorrectedIndexForTruncatedAst = structuredClone(
          mod.pathToNode
        )

        nodePathWithCorrectedIndexForTruncatedAst[1][0] =
          Number(nodePathWithCorrectedIndexForTruncatedAst[1][0]) -
          firstProfileIndex
        // If there is a valid camera interaction that matches, do that instead
        const interaction = this.sceneInfra.camControls.getInteractionType(
          args.mouseEvent
        )
        if (interaction !== 'none') return
        // Commit the arc to the full AST/code and return to sketch.idle
        const mousePoint = args.intersectionPoint?.twoD
        if (!mousePoint || args.mouseEvent.button !== 0) return

        const _node = getNodeFromPath<VariableDeclaration>(
          _ast,
          sketchEntryNodePath || [],
          'VariableDeclaration'
        )
        if (trap(_node)) return
        const sketchInit = _node.node?.declaration.init

        let modded = structuredClone(_ast)
        if (sketchInit.type === 'PipeExpression') {
          // Calculate end angle based on final mouse position
          const endAngle = Math.atan2(
            mousePoint.y - center[1],
            mousePoint.x - center[0]
          )

          // Calculate the final 'to' point using the existing radius and the final end angle
          const finalTo: [number, number] = [
            center[0] + radius * Math.cos(endAngle),
            center[1] + radius * Math.sin(endAngle),
          ]

          const moddedResult = changeSketchArguments(
            modded,
            this.kclManager.variables,
            {
              type: 'path',
              pathToNode: mod.pathToNode,
            },
            {
              type: 'arc-segment',
              from: lastSeg.to,
              to: finalTo,
              center: center,
              radius: radius,
              ccw: true,
            }
          )
          if (err(moddedResult)) return
          modded = moddedResult.modifiedAst

          const newCode = recast(modded)
          if (err(newCode)) return
          const pResult = parse(newCode)
          if (trap(pResult) || !resultIsOk(pResult))
            return Promise.reject(pResult)
          _ast = pResult.program

          // Update the primary AST and unequip the arc tool
          await updateModelingState(_ast, EXECUTION_TYPE_MOCK, {
            kclManager: this.kclManager,
            editorManager: this.editorManager,
            codeManager: this.codeManager,
          })
          this.sceneInfra.modelingSend({ type: 'Finish arc' })
        }
      },
    })
    return {
      updatedEntryNodePath: sketchEntryNodePath,
      updatedSketchNodePaths: sketchNodePaths,
      expressionIndexToDelete: -1, // No need to delete any expression
    }
  }
  setupDraftArcThreePoint = async (
    sketchEntryNodePath: PathToNode,
    sketchNodePaths: PathToNode[],
    planeNodePath: PathToNode,
    forward: [number, number, number],
    up: [number, number, number],
    sketchOrigin: [number, number, number],
    p2: [x: number, y: number]
  ): Promise<SketchDetailsUpdate | Error> => {
    let _ast = structuredClone(this.kclManager.ast)

    const _node1 = getNodeFromPath<VariableDeclaration>(
      _ast,
      sketchEntryNodePath || [],
      'VariableDeclaration'
    )
    if (trap(_node1)) return Promise.reject(_node1)
    const variableDeclarationName = _node1.node?.declaration.id?.name || ''

    const sg = sketchFromKclValue(
      this.kclManager.variables[variableDeclarationName],
      variableDeclarationName
    )
    if (err(sg)) return Promise.reject(sg)
    const lastSeg = sg?.paths?.slice(-1)[0] || sg.start

    // Calculate a default center point and radius based on the last segment's endpoint
    const p1: [number, number] = [lastSeg.to[0], lastSeg.to[1]]
    const p3: [number, number] = [p2[0] + 0.1, p2[1] + 0.1]

    // Use addNewSketchLn to append an arc to the existing sketch
    const mod = addNewSketchLn({
      node: _ast,
      variables: this.kclManager.variables,
      input: {
        type: 'circle-three-point-segment',
        p1,
        p2,
        p3,
      },
      fnName: 'arcTo',
      pathToNode: sketchEntryNodePath,
    })

    if (trap(mod)) return Promise.reject(mod)
    const pResult = parse(recast(mod.modifiedAst))
    if (trap(pResult) || !resultIsOk(pResult)) return Promise.reject(pResult)
    _ast = pResult.program

    // do a quick mock execution to get the program memory up-to-date
    const didReParse = await this.kclManager.executeAstMock(_ast)
    if (err(didReParse)) return didReParse

    const index = sg.paths.length // because we've added a new segment that's not in the memory yet
    const draftExpressionsIndices = { start: index, end: index }

    // Get the insertion index from the modified path
    const insertIndex = Number(mod.pathToNode[1][0])

    this.tearDownSketch({ removeAxis: false })
    this.sceneInfra.resetMouseListeners()

    const { truncatedAst } = await this.setupSketch({
      sketchEntryNodePath,
      sketchNodePaths,
      forward,
      up,
      position: sketchOrigin,
      maybeModdedAst: _ast,
      draftExpressionsIndices,
    })

    const doNotSnapAsThreePointArcIsTheOnlySegment = sg.paths.length === 0

    this.sceneInfra.setCallbacks({
      onMove: async (args) => {
        const firstProfileIndex = Number(sketchNodePaths[0][1][0])
        const nodePathWithCorrectedIndexForTruncatedAst = structuredClone(
          mod.pathToNode
        )

        nodePathWithCorrectedIndexForTruncatedAst[1][0] =
          Number(nodePathWithCorrectedIndexForTruncatedAst[1][0]) -
          firstProfileIndex
        const _node = getNodeFromPath<VariableDeclaration>(
          truncatedAst,
          nodePathWithCorrectedIndexForTruncatedAst,
          'VariableDeclaration'
        )
        let modded = structuredClone(truncatedAst)
        if (trap(_node)) return
        const sketchInit = _node.node.declaration.init

        const maybeSnapToAxis = this.getSnappedDragPoint(
          args.intersectionPoint.twoD,
          args.intersects,
          args.mouseEvent
        ).snappedPoint

        const maybeSnapToProfileStart = doNotSnapAsThreePointArcIsTheOnlySegment
          ? new Vector2(...maybeSnapToAxis)
          : this.maybeSnapProfileStartIntersect2d({
              sketchEntryNodePath,
              intersects: args.intersects,
              intersection2d: new Vector2(...maybeSnapToAxis),
            })

        if (sketchInit.type === 'PipeExpression') {
          const moddedResult = changeSketchArguments(
            modded,
            this.kclManager.variables,
            {
              type: 'path',
              pathToNode: nodePathWithCorrectedIndexForTruncatedAst,
            },
            {
              type: 'circle-three-point-segment',
              p1,
              p2,
              p3: [maybeSnapToProfileStart.x, maybeSnapToProfileStart.y],
            }
          )
          if (err(moddedResult)) return
          modded = moddedResult.modifiedAst
        }
        const { execState } = await executeAstMock({
          ast: modded,
          rustContext: this.rustContext,
        })
        const sketch = sketchFromKclValue(
          execState.variables[variableDeclarationName],
          variableDeclarationName
        )
        if (err(sketch)) return
        const sgPaths = sketch.paths
        const orthoFactor = orthoScale(this.sceneInfra.camControls.camera)

        const varDecIndex = Number(sketchEntryNodePath[1][0])

        this.updateSegment(
          sketch.start,
          0,
          varDecIndex,
          _ast,
          orthoFactor,
          sketch
        )
        sgPaths.forEach((seg, index) =>
          this.updateSegment(seg, index, varDecIndex, _ast, orthoFactor, sketch)
        )
      },
      onClick: async (args) => {
        const firstProfileIndex = Number(sketchNodePaths[0][1][0])
        const nodePathWithCorrectedIndexForTruncatedAst = structuredClone(
          mod.pathToNode
        )

        nodePathWithCorrectedIndexForTruncatedAst[1][0] =
          Number(nodePathWithCorrectedIndexForTruncatedAst[1][0]) -
          firstProfileIndex
        // If there is a valid camera interaction that matches, do that instead
        const interaction = this.sceneInfra.camControls.getInteractionType(
          args.mouseEvent
        )
        if (interaction !== 'none') return
        // Commit the arc to the full AST/code and return to sketch.idle
        const mousePoint = args.intersectionPoint?.twoD
        if (!mousePoint || args.mouseEvent.button !== 0) return

        const _node = getNodeFromPath<VariableDeclaration>(
          _ast,
          sketchEntryNodePath || [],
          'VariableDeclaration'
        )
        if (trap(_node)) return
        const sketchInit = _node.node?.declaration.init

        let modded = structuredClone(_ast)

        const intersectsProfileStart =
          !doNotSnapAsThreePointArcIsTheOnlySegment &&
          this.didIntersectProfileStart(args, sketchEntryNodePath)
        if (sketchInit.type === 'PipeExpression' && args.intersectionPoint) {
          // Calculate end angle based on final mouse position

          const moddedResult = changeSketchArguments(
            modded,
            this.kclManager.variables,
            {
              type: 'path',
              pathToNode: mod.pathToNode,
            },
            {
              type: 'circle-three-point-segment',
              p1,
              p2,
              p3: this.getSnappedDragPoint(
                args.intersectionPoint.twoD,
                args.intersects,
                args.mouseEvent
              ).snappedPoint,
            }
          )
          if (err(moddedResult)) return
          modded = moddedResult.modifiedAst
          if (intersectsProfileStart) {
            const originCoords = createArrayExpression([
              createCallExpressionStdLib('profileStartX', [
                createPipeSubstitution(),
              ]),
              createCallExpressionStdLib('profileStartY', [
                createPipeSubstitution(),
              ]),
            ])
            const arcToCallExp = getNodeFromPath<CallExpression>(
              modded,
              mod.pathToNode,
              'CallExpression'
            )
            if (err(arcToCallExp)) return
            const firstArg = arcToCallExp.node.arguments[0]
            if (firstArg.type !== 'ObjectExpression') return
            for (const prop of firstArg.properties) {
              if (prop.key.type === 'Identifier' && prop.key.name === 'end') {
                prop.value = originCoords
              }
            }

            const moddedResult = addCloseToPipe({
              node: modded,
              variables: this.kclManager.variables,
              pathToNode: sketchEntryNodePath,
            })
            if (err(moddedResult)) return
            modded = moddedResult
          }

          const newCode = recast(modded)
          if (err(newCode)) return
          const pResult = parse(newCode)
          if (trap(pResult) || !resultIsOk(pResult))
            return Promise.reject(pResult)
          _ast = pResult.program

          // Update the primary AST and unequip the arc tool
          await updateModelingState(_ast, EXECUTION_TYPE_MOCK, {
            kclManager: this.kclManager,
            editorManager: this.editorManager,
            codeManager: this.codeManager,
          })
          if (intersectsProfileStart) {
            this.sceneInfra.modelingSend({ type: 'Close sketch' })
          } else {
            this.sceneInfra.modelingSend({ type: 'Finish arc' })
          }
        }
      },
    })
    return {
      updatedEntryNodePath: mod.pathToNode,
      updatedSketchNodePaths: sketchNodePaths,
      expressionIndexToDelete: insertIndex, // Return the insertion index so it can be deleted if needed
    }
  }
  setupDraftCircle = async (
    sketchEntryNodePath: PathToNode,
    sketchNodePaths: PathToNode[],
    planeNodePath: PathToNode,
    forward: [number, number, number],
    up: [number, number, number],
    sketchOrigin: [number, number, number],
    circleCenter: [x: number, y: number]
  ): Promise<SketchDetailsUpdate | Error> => {
    let _ast = structuredClone(this.kclManager.ast)

    const varDec = getNodeFromPath<VariableDeclarator>(
      _ast,
      planeNodePath,
      'VariableDeclarator'
    )

    if (err(varDec)) return varDec
    if (varDec.node.type !== 'VariableDeclarator') return new Error('not a var')

    const varName = findUniqueName(_ast, 'profile')
    const newExpression = createVariableDeclaration(
      varName,
      createCallExpressionStdLibKw(
        'circle',
        createLocalName(varDec.node.id.name),
        [
          createLabeledArg(
            'center',
            createArrayExpression([
              createLiteral(roundOff(circleCenter[0])),
              createLiteral(roundOff(circleCenter[1])),
            ])
          ),
          createLabeledArg('radius', createLiteral(1)),
        ]
      )
    )

    const insertIndex = getInsertIndex(sketchNodePaths, planeNodePath, 'end')

    _ast.body.splice(insertIndex, 0, newExpression)
    const { updatedEntryNodePath, updatedSketchNodePaths } =
      updateSketchNodePathsWithInsertIndex({
        insertIndex,
        insertType: 'end',
        sketchNodePaths,
      })

    const pResult = parse(recast(_ast))
    if (trap(pResult) || !resultIsOk(pResult)) return Promise.reject(pResult)
    _ast = pResult.program

    // do a quick mock execution to get the program memory up-to-date
    const didReParse = await this.kclManager.executeAstMock(_ast)
    if (err(didReParse)) return didReParse

    const { truncatedAst } = await this.setupSketch({
      sketchEntryNodePath: updatedEntryNodePath,
      sketchNodePaths: updatedSketchNodePaths,
      forward,
      up,
      position: sketchOrigin,
      maybeModdedAst: _ast,
      draftExpressionsIndices: { start: 0, end: 0 },
    })

    this.sceneInfra.setCallbacks({
      onMove: async (args) => {
        const nodePathWithCorrectedIndexForTruncatedAst =
          structuredClone(updatedEntryNodePath)
        nodePathWithCorrectedIndexForTruncatedAst[1][0] =
          Number(nodePathWithCorrectedIndexForTruncatedAst[1][0]) -
          Number(planeNodePath[1][0]) -
          1
        const _node = getNodeFromPath<VariableDeclaration>(
          truncatedAst,
          nodePathWithCorrectedIndexForTruncatedAst,
          'VariableDeclaration'
        )
        let modded = structuredClone(truncatedAst)
        if (trap(_node)) return
        const sketchInit = _node.node.declaration.init

        const x = (args.intersectionPoint.twoD.x || 0) - circleCenter[0]
        const y = (args.intersectionPoint.twoD.y || 0) - circleCenter[1]

        if (sketchInit.type === 'CallExpressionKw') {
          const moddedResult = changeSketchArguments(
            modded,
            this.kclManager.variables,
            {
              type: 'path',
              pathToNode: nodePathWithCorrectedIndexForTruncatedAst,
            },
            {
              type: 'arc-segment',
              center: circleCenter,
              radius: Math.sqrt(x ** 2 + y ** 2),
              from: circleCenter,
              to: circleCenter, // Same as from for a full circle
              ccw: true,
            }
          )
          if (err(moddedResult)) {
            return
          }
          modded = moddedResult.modifiedAst
        }

        const { execState } = await executeAstMock({
          ast: modded,
          rustContext: this.rustContext,
        })
        const sketch = sketchFromKclValue(execState.variables[varName], varName)
        if (err(sketch)) return
        const sgPaths = sketch.paths
        const orthoFactor = orthoScale(this.sceneInfra.camControls.camera)

        const varDecIndex = Number(updatedEntryNodePath[1][0])

        this.updateSegment(
          sketch.start,
          0,
          varDecIndex,
          _ast,
          orthoFactor,
          sketch
        )
        sgPaths.forEach((seg, index) =>
          this.updateSegment(seg, index, varDecIndex, _ast, orthoFactor, sketch)
        )
      },
      onClick: async (args) => {
        // If there is a valid camera interaction that matches, do that instead
        const interaction = this.sceneInfra.camControls.getInteractionType(
          args.mouseEvent
        )
        if (interaction !== 'none') return
        // Commit the rectangle to the full AST/code and return to sketch.idle
        const cornerPoint = args.intersectionPoint?.twoD
        if (!cornerPoint || args.mouseEvent.button !== 0) return

        const x = roundOff((cornerPoint.x || 0) - circleCenter[0])
        const y = roundOff((cornerPoint.y || 0) - circleCenter[1])

        const _node = getNodeFromPath<VariableDeclaration>(
          _ast,
          updatedEntryNodePath || [],
          'VariableDeclaration'
        )
        if (trap(_node)) return
        const sketchInit = _node.node?.declaration.init

        let modded = structuredClone(_ast)
        if (sketchInit.type === 'CallExpressionKw') {
          const moddedResult = changeSketchArguments(
            modded,
            this.kclManager.variables,
            {
              type: 'path',
              pathToNode: updatedEntryNodePath,
            },
            {
              type: 'arc-segment',
              center: circleCenter,
              radius: Math.sqrt(x ** 2 + y ** 2),
              from: circleCenter,
              to: circleCenter, // Same as from for a full circle
              ccw: true,
            }
          )
          if (err(moddedResult)) return
          modded = moddedResult.modifiedAst

          const newCode = recast(modded)
          if (err(newCode)) return
          const pResult = parse(newCode)
          if (trap(pResult) || !resultIsOk(pResult))
            return Promise.reject(pResult)
          _ast = pResult.program

          // Update the primary AST and unequip the rectangle tool
          await updateModelingState(_ast, EXECUTION_TYPE_MOCK, {
            kclManager: this.kclManager,
            editorManager: this.editorManager,
            codeManager: this.codeManager,
          })
          this.sceneInfra.modelingSend({ type: 'Finish circle' })
        }
      },
    })
    return {
      updatedEntryNodePath,
      updatedSketchNodePaths,
      expressionIndexToDelete: insertIndex,
    }
  }
  setupSketchIdleCallbacks = ({
    sketchEntryNodePath,
    sketchNodePaths,
    planeNodePath,
    up,
    forward,
    position,
  }: {
    sketchEntryNodePath: PathToNode
    sketchNodePaths: PathToNode[]
    planeNodePath: PathToNode
    forward: [number, number, number]
    up: [number, number, number]
    position?: [number, number, number]
  }) => {
    let addingNewSegmentStatus: 'nothing' | 'pending' | 'added' = 'nothing'
    this.sceneInfra.setCallbacks({
      onDragEnd: async () => {
        if (addingNewSegmentStatus !== 'nothing') {
          this.tearDownSketch({ removeAxis: false })
          // eslint-disable-next-line @typescript-eslint/no-floating-promises
          this.setupSketch({
            sketchEntryNodePath,
            sketchNodePaths,
            maybeModdedAst: this.kclManager.ast,
            up,
            forward,
            position,
          })
          // setting up the callbacks again resets value in closures
          this.setupSketchIdleCallbacks({
            sketchEntryNodePath,
            sketchNodePaths,
            planeNodePath,
            up,
            forward,
            position,
          })
          await this.codeManager.writeToFile()
        }
      },
      onDrag: async ({
        selected,
        intersectionPoint,
        mouseEvent,
        intersects,
      }) => {
        if (mouseEvent.which !== 1) return

        const group = getParentGroup(selected, [EXTRA_SEGMENT_HANDLE])
        if (group?.name === EXTRA_SEGMENT_HANDLE) {
          const segGroup = getParentGroup(selected)
          const pathToNode: PathToNode = segGroup?.userData?.pathToNode
          const pathToNodeIndex = pathToNode.findIndex(
            (x) => x[1] === 'PipeExpression'
          )

          const sketch = sketchFromPathToNode({
            pathToNode,
            ast: this.kclManager.ast,
            variables: this.kclManager.variables,
            kclManager: this.kclManager,
          })
          if (trap(sketch)) return
          if (!sketch) {
            trap(new Error('sketch not found'))
            return
          }

          const pipeIndex = pathToNode[pathToNodeIndex + 1][0] as number
          if (addingNewSegmentStatus === 'nothing') {
            const prevSegment = sketch.paths[pipeIndex - 2]
            const mod = addNewSketchLn({
              node: this.kclManager.ast,
              variables: this.kclManager.variables,
              input: {
                type: 'straight-segment',
                to: [intersectionPoint.twoD.x, intersectionPoint.twoD.y],
                from: prevSegment.from,
              },
              // TODO assuming it's always a straight segments being added
              // as this is easiest, and we'll need to add "tabbing" behavior
              // to support other segment types
              fnName: 'line',
              pathToNode: pathToNode,
              spliceBetween: true,
            })
            addingNewSegmentStatus = 'pending'
            if (trap(mod)) return

            const didReParse = await this.kclManager.executeAstMock(
              mod.modifiedAst
            )
            if (err(didReParse)) return
            this.tearDownSketch({ removeAxis: false })
            // eslint-disable-next-line @typescript-eslint/no-floating-promises
            this.setupSketch({
              sketchEntryNodePath: pathToNode,
              sketchNodePaths,
              maybeModdedAst: this.kclManager.ast,
              up,
              forward,
              position,
            })
            addingNewSegmentStatus = 'added'
          } else if (addingNewSegmentStatus === 'added') {
            const pathToNodeForNewSegment = pathToNode.slice(0, pathToNodeIndex)
            pathToNodeForNewSegment.push([pipeIndex - 2, 'index'])
            this.onDragSegment({
              sketchNodePaths,
              sketchEntryNodePath: pathToNodeForNewSegment,
              object: selected,
              intersection2d: intersectionPoint.twoD,
              intersects,
              mouseEvent: mouseEvent,
            })
          }
          return
        }

        this.onDragSegment({
          object: selected,
          intersection2d: intersectionPoint.twoD,
          intersects,
          sketchNodePaths,
          sketchEntryNodePath,
          mouseEvent: mouseEvent,
        })
      },
      onMove: () => {},
      onClick: (args) => {
        // If there is a valid camera interaction that matches, do that instead
        const interaction = this.sceneInfra.camControls.getInteractionType(
          args.mouseEvent
        )
        if (interaction !== 'none') return
        if (args?.mouseEvent.which !== 1) return
        if (!args || !args.selected) {
          this.sceneInfra.modelingSend({
            type: 'Set selection',
            data: {
              selectionType: 'singleCodeCursor',
            },
          })
          return
        }
        const { selected } = args
        const event = getEventForSegmentSelection(selected)
        if (!event) return
        this.sceneInfra.modelingSend(event)
      },
      ...this.mouseEnterLeaveCallbacks(),
    })
  }
  prepareTruncatedAst = (
    sketchNodePaths: PathToNode[],
    ast?: Node<Program>,
    draftSegment?: DraftSegment
  ) =>
    prepareTruncatedAst(
      sketchNodePaths,
      ast || this.kclManager.ast,
      this.kclManager.lastSuccessfulVariables,
      draftSegment
    )
  getSnappedDragPoint(
    pos: Vector2,
    intersects: Intersection<Object3D<Object3DEventMap>>[],
    mouseEvent: MouseEvent,
    // During draft segment mouse move:
    //  - the  three.js object currently being dragged: the new draft segment or existing segment (may not be the last in activeSegments)
    // When placing the draft segment::
    // - the last segment in activeSegments
    currentObject?: Object3D | Group
  ) {
    let snappedPoint: Coords2d = [pos.x, pos.y]

    const intersectsYAxis = intersects.find(
      (sceneObject) => sceneObject.object.name === Y_AXIS
    )
    const intersectsXAxis = intersects.find(
      (sceneObject) => sceneObject.object.name === X_AXIS
    )

    // Snap to previous segment's tangent direction when drawing a straight segment
    let snappedToTangent = false
    let negativeTangentDirection = false

    const disableTangentSnapping = mouseEvent.ctrlKey || mouseEvent.altKey
    const forceDirectionSnapping = mouseEvent.shiftKey
    if (!disableTangentSnapping) {
      const segments: SafeArray<Group> = Object.values(this.activeSegments) // Using the order in the object feels wrong
      const currentIndex =
        currentObject instanceof Group ? segments.indexOf(currentObject) : -1
      const current = segments[currentIndex]
      if (
        current?.userData.type === STRAIGHT_SEGMENT &&
        // This draft check is not strictly necessary currently, but we only want
        // to snap when drawing a new segment, this makes that more robust.
        current?.userData.draft
      ) {
        const prev = segments[currentIndex - 1]
        if (prev && ARC_SEGMENT_TYPES.includes(prev.userData.type)) {
          const snapDirection = findTangentDirection(prev)
          if (snapDirection) {
            const SNAP_TOLERANCE_PIXELS = 12 * window.devicePixelRatio
            const orthoFactor = orthoScale(this.sceneInfra.camControls.camera)

            // See if snapDirection intersects with any of the axes
            if (intersectsXAxis || intersectsYAxis) {
              let intersectionPoint: Coords2d | undefined
              if (intersectsXAxis && intersectsYAxis) {
                // Current mouse position intersects with both axes (origin) -> that has precedence over tangent so we snap to the origin.
                intersectionPoint = [0, 0]
              } else {
                // Intersects only one axis
                const axisLine: [Coords2d, Coords2d] = intersectsXAxis
                  ? [
                      [0, 0],
                      [1, 0],
                    ]
                  : [
                      [0, 0],
                      [0, 1],
                    ]
                // See if that axis line intersects with the tangent direction
                // Note: this includes both positive and negative tangent directions as it just checks 2 lines.
                intersectionPoint = calculateIntersectionOfTwoLines({
                  line1: axisLine,
                  line2Angle: getAngle([0, 0], snapDirection),
                  line2Point: current.userData.from,
                })
              }

              // If yes, see if that intersection point is within tolerance and if yes snap to it.
              if (
                intersectionPoint &&
                getLength(intersectionPoint, snappedPoint) / orthoFactor <
                  SNAP_TOLERANCE_PIXELS
              ) {
                snappedPoint = intersectionPoint
                snappedToTangent = true
              }
            }
            if (!snappedToTangent) {
              // Otherwise, try to snap to the tangent direction, in both positive and negative directions
              const { closestPoint, t } = closestPointOnRay(
                prev.userData.to,
                snapDirection,
                snappedPoint,
                true
              )
              if (
                forceDirectionSnapping ||
                getLength(closestPoint, snappedPoint) / orthoFactor <
                  SNAP_TOLERANCE_PIXELS
              ) {
                snappedPoint = closestPoint
                snappedToTangent = true
                negativeTangentDirection = t < 0
              }
            }
          }
        }
      }
    }

    // Snap to the main axes if there was no snapping to tangent direction
    if (!snappedToTangent) {
      snappedPoint = [
        intersectsYAxis ? 0 : snappedPoint[0],
        intersectsXAxis ? 0 : snappedPoint[1],
      ]
    }

    return {
      isSnapped: !!(intersectsYAxis || intersectsXAxis || snappedToTangent),
      snappedToTangent,
      negativeTangentDirection,
      snappedPoint,
      intersectsXAxis,
      intersectsYAxis,
    }
  }
  positionDraftPoint({
    origin,
    yAxis,
    zAxis,
    snappedPoint,
  }: {
    origin: SketchDetails['origin']
    yAxis: SketchDetails['yAxis']
    zAxis: SketchDetails['zAxis']
    snappedPoint: Vector2
  }) {
    const draftPoint = this.getDraftPoint()
    if (!draftPoint) {
      this.createDraftPoint({
        point: snappedPoint,
        origin,
        yAxis,
        zAxis,
      })
    } else {
      // Ignore if there are huge jumps in the mouse position,
      // that is likely a strange behavior
      if (
        draftPoint.position.distanceTo(
          new Vector3(snappedPoint.x, snappedPoint.y, 0)
        ) > 100
      ) {
        return
      }
      draftPoint.position.set(snappedPoint.x, snappedPoint.y, 0)
    }
  }
  maybeSnapProfileStartIntersect2d({
    sketchEntryNodePath,
    intersects,
    intersection2d: _intersection2d,
  }: {
    sketchEntryNodePath: PathToNode
    intersects: Intersection<Object3D<Object3DEventMap>>[]
    intersection2d: Vector2
  }) {
    const intersectsProfileStart = intersects
      .map(({ object }) => getParentGroup(object, [PROFILE_START]))
      .find(isGroupStartProfileForCurrentProfile(sketchEntryNodePath))
    const intersection2d = intersectsProfileStart
      ? new Vector2(
          intersectsProfileStart.position.x,
          intersectsProfileStart.position.y
        )
      : _intersection2d
    return intersection2d
  }
  onDragSegment({
    object,
    intersection2d: _intersection2d,
    sketchEntryNodePath,
    sketchNodePaths,
    draftInfo,
    intersects,
    mouseEvent,
  }: {
    object: Object3D<Object3DEventMap>
    intersection2d: Vector2
    sketchEntryNodePath: PathToNode
    sketchNodePaths: PathToNode[]
    intersects: Intersection<Object3D<Object3DEventMap>>[]
    draftInfo?: {
      truncatedAst: Node<Program>
      variableDeclarationName: string
    }
    mouseEvent: MouseEvent
  }) {
    const intersection2d = this.maybeSnapProfileStartIntersect2d({
      sketchEntryNodePath,
      intersects,
      intersection2d: _intersection2d,
    })

    const group = getParentGroup(object, SEGMENT_BODIES_PLUS_PROFILE_START)
    const subGroup = getParentGroup(object, [
      ARROWHEAD,
      CIRCLE_CENTER_HANDLE,
      CIRCLE_THREE_POINT_HANDLE1,
      CIRCLE_THREE_POINT_HANDLE2,
      CIRCLE_THREE_POINT_HANDLE3,
      THREE_POINT_ARC_HANDLE2,
      THREE_POINT_ARC_HANDLE3,
      ARC_ANGLE_END,
    ])
    if (!group) return
    const pathToNode: PathToNode = structuredClone(group.userData.pathToNode)
    const varDecIndex = pathToNode[1][0]
    if (typeof varDecIndex !== 'number') {
      console.error(
        `Expected varDecIndex to be a number, but found: ${typeof varDecIndex} ${varDecIndex}`
      )
      return
    }

    const from: [number, number] = [
      group.userData?.from?.[0],
      group.userData?.from?.[1],
    ]
    const { snappedPoint: dragTo, snappedToTangent } = this.getSnappedDragPoint(
      intersection2d,
      intersects,
      mouseEvent,
      object
    )
    let modifiedAst = draftInfo
      ? draftInfo.truncatedAst
      : { ...this.kclManager.ast }

    const nodePathWithCorrectedIndexForTruncatedAst =
      structuredClone(pathToNode)
    nodePathWithCorrectedIndexForTruncatedAst[1][0] =
      Number(nodePathWithCorrectedIndexForTruncatedAst[1][0]) -
      Number(sketchNodePaths[0][1][0])

    const _node = getNodeFromPath<Node<CallExpression | CallExpressionKw>>(
      modifiedAst,
      draftInfo ? nodePathWithCorrectedIndexForTruncatedAst : pathToNode,
      ['CallExpression', 'CallExpressionKw']
    )
    if (trap(_node)) return
    const node = _node.node

    if (node.type !== 'CallExpression' && node.type !== 'CallExpressionKw')
      return

    let modded:
      | {
          modifiedAst: Node<Program>
          pathToNode: PathToNode
        }
      | Error

    const getChangeSketchInput = (): SegmentInputs => {
      if (
        group.name === CIRCLE_SEGMENT &&
        // !subGroup treats grabbing the outer circumference of the circle
        // as a drag of the center handle
        (!subGroup || subGroup?.name === ARROWHEAD)
      )
        return {
          type: 'arc-segment',
          from,
          to: from, // Same as from for a full circle
          center: group.userData.center,
          // distance between the center and the drag point
          radius: Math.sqrt(
            (group.userData.center[0] - dragTo[0]) ** 2 +
              (group.userData.center[1] - dragTo[1]) ** 2
          ),
          ccw: true,
        }
      if (
        group.name === CIRCLE_SEGMENT &&
        subGroup?.name === CIRCLE_CENTER_HANDLE
      )
        return {
          type: 'arc-segment',
          from,
          to: from, // Same as from for a full circle
          center: dragTo,
          radius: group.userData.radius,
          ccw: true,
        }

      // Handle ARC_SEGMENT with center handle
      if (
        group.name === ARC_SEGMENT &&
        subGroup?.name === CIRCLE_CENTER_HANDLE
      ) {
        // the user is dragging the circle's center, but the values they updating the arc's radius and start angle
        // we need to calculate what the radius should be and a new to point that respects the endAngle
        const newCenter = dragTo
        const radius = Math.sqrt(
          (newCenter[0] - group.userData.from[0]) ** 2 +
            (newCenter[1] - group.userData.from[1]) ** 2
        )
        const endAngle = Math.atan2(
          group.userData.to[1] - group.userData.center[1],
          group.userData.to[0] - group.userData.center[0]
        )
        const newTo: [number, number] = [
          newCenter[0] + radius * Math.cos(endAngle),
          newCenter[1] + radius * Math.sin(endAngle),
        ]
        return {
          type: 'arc-segment',
          from: group.userData.from,
          to: newTo,
          center: newCenter,
          radius,
          ccw: group.userData.ccw,
        }
      }
      // Handle ARC_SEGMENT with end angle handle
      if (group.name === ARC_SEGMENT && subGroup?.name === ARC_ANGLE_END) {
        // Calculate the angle from center to drag point
        const center = group.userData.center
        const endAngle = Math.atan2(
          dragTo[1] - center[1],
          dragTo[0] - center[0]
        )

        // Calculate the point on the arc at the given angle and radius
        const radius = group.userData.radius
        const toPoint: [number, number] = [
          center[0] + radius * Math.cos(endAngle),
          center[1] + radius * Math.sin(endAngle),
        ]

        return {
          type: 'arc-segment',
          from: group.userData.from,
          to: toPoint,
          center: center,
          radius: radius,
          ccw: group.userData.ccw,
        }
      }
      if (
        subGroup?.name &&
        [
          CIRCLE_THREE_POINT_HANDLE1,
          CIRCLE_THREE_POINT_HANDLE2,
          CIRCLE_THREE_POINT_HANDLE3,
        ].includes(subGroup?.name)
      ) {
        const input: SegmentInputs = {
          type: 'circle-three-point-segment',
          p1: group.userData.p1,
          p2: group.userData.p2,
          p3: group.userData.p3,
        }
        if (subGroup?.name === CIRCLE_THREE_POINT_HANDLE1) {
          input.p1 = dragTo
        } else if (subGroup?.name === CIRCLE_THREE_POINT_HANDLE2) {
          input.p2 = dragTo
        } else if (subGroup?.name === CIRCLE_THREE_POINT_HANDLE3) {
          input.p3 = dragTo
        }
        return input
      }
      if (
        subGroup?.name &&
        [THREE_POINT_ARC_HANDLE2, THREE_POINT_ARC_HANDLE3].includes(
          subGroup?.name
        )
      ) {
        const input: SegmentInputs = {
          type: 'circle-three-point-segment',
          p1: group.userData.p1,
          p2: group.userData.p2,
          p3: group.userData.p3,
        }
        if (subGroup?.name === THREE_POINT_ARC_HANDLE2) {
          input.p2 = dragTo
        } else if (subGroup?.name === THREE_POINT_ARC_HANDLE3) {
          input.p3 = dragTo
        }
        return input
      }

      // straight segment is the default
      return {
        type: 'straight-segment',
        from,
        to: dragTo,
      }
    }

    if (group.name === PROFILE_START) {
      modded = updateStartProfileAtArgs({
        node: modifiedAst,
        pathToNode,
        input: {
          type: 'straight-segment',
          to: dragTo,
          from,
        },
        variables: this.kclManager.variables,
      })
    } else {
      modded = changeSketchArguments(
        modifiedAst,
        this.kclManager.variables,
        {
          type: 'sourceRange',
          sourceRange: topLevelRange(node.start, node.end),
        },
        getChangeSketchInput()
      )
    }
    if (trap(modded)) return

    modifiedAst = modded.modifiedAst
    const info = draftInfo
      ? draftInfo
      : this.prepareTruncatedAst(sketchNodePaths || [], modifiedAst)
    if (trap(info, { suppress: true })) return
    const { truncatedAst } = info
    ;(async () => {
      const code = recast(modifiedAst)
      if (trap(code)) return
      if (!draftInfo)
        // don't want to mod the user's code yet as they have't committed to the change yet
        // plus this would be the truncated ast being recast, it would be wrong
        this.codeManager.updateCodeEditor(code)
      const { execState } = await executeAstMock({
        ast: truncatedAst,
        rustContext: this.rustContext,
      })
      const variables = execState.variables
      const sketchesInfo = getSketchesInfo({
        sketchNodePaths,
        ast: truncatedAst,
        variables,
        kclManager: this.kclManager,
      })
      const callBacks: (() => SegmentOverlayPayload | null)[] = []
      for (const sketchInfo of sketchesInfo) {
        const { sketch, pathToNode: _pathToNode } = sketchInfo
        const varDecIndex = Number(_pathToNode[1][0])

        if (!sketch) return

        const sgPaths = sketch.paths
        const orthoFactor = orthoScale(this.sceneInfra.camControls.camera)

        this.updateSegment(
          sketch.start,
          0,
          varDecIndex,
          modifiedAst,
          orthoFactor,
          sketch,
          snappedToTangent
        )

        callBacks.push(
          ...sgPaths.map((group, index) =>
            this.updateSegment(
              group,
              index,
              varDecIndex,
              modifiedAst,
              orthoFactor,
              sketch,
              snappedToTangent
            )
          )
        )
      }
      this.sceneInfra.overlayCallbacks(callBacks)
    })().catch(reportRejection)
  }

  /**
   * Update the THREEjs sketch entities with new segment data
   * mapping them back to the AST
   * @param segment
   * @param index
   * @param varDecIndex
   * @param modifiedAst
   * @param orthoFactor
   * @param sketch
   * @param snappedToTangent if currently drawn draft segment is snapping to previous arc tangent
   */
  updateSegment = (
    segment: Path | Sketch['start'],
    index: number,
    varDecIndex: number,
    modifiedAst: Program,
    orthoFactor: number,
    sketch: Sketch,
    snappedToTangent: boolean = false
  ): (() => SegmentOverlayPayload | null) => {
    const segPathToNode = getNodePathFromSourceRange(
      modifiedAst,
      sourceRangeFromRust(segment.__geoMeta.sourceRange)
    )
    const sgPaths = sketch.paths
    const originalPathToNodeStr = JSON.stringify(segPathToNode)
    segPathToNode[1][0] = varDecIndex
    const pathToNodeStr = JSON.stringify(segPathToNode)
    // more hacks to hopefully be solved by proper pathToNode info in memory/sketch segments
    const group =
      this.activeSegments[pathToNodeStr] ||
      this.activeSegments[originalPathToNodeStr]
    const type = group?.userData?.type
    const factor =
      (this.sceneInfra.camControls.camera instanceof OrthographicCamera
        ? orthoFactor
        : perspScale(this.sceneInfra.camControls.camera, group)) /
      this.sceneInfra._baseUnitMultiplier
    let input: SegmentInputs = {
      type: 'straight-segment',
      from: segment.from,
      to: segment.to,
      snap: snappedToTangent,
    }
    let update: SegmentUtils['update'] | null = null
    if (type === TANGENTIAL_ARC_TO_SEGMENT) {
      update = segmentUtils.tangentialArc.update
    } else if (type === STRAIGHT_SEGMENT) {
      update = segmentUtils.straight.update
    } else if (
      type === CIRCLE_SEGMENT &&
      'type' in segment &&
      segment.type === 'Circle'
    ) {
      update = segmentUtils.circle.update
      input = {
        type: 'arc-segment',
        from: segment.from,
        to: segment.from, // Use from as to for full circles
        center: segment.center,
        radius: segment.radius,
        ccw: true,
      }
    } else if (
      type === CIRCLE_THREE_POINT_SEGMENT &&
      'type' in segment &&
      segment.type === 'CircleThreePoint'
    ) {
      update = segmentUtils.circleThreePoint.update
      input = {
        type: 'circle-three-point-segment',
        p1: segment.p1,
        p2: segment.p2,
        p3: segment.p3,
      }
    } else if (
      type === ARC_SEGMENT &&
      'type' in segment &&
      segment.type === 'Arc'
    ) {
      update = segmentUtils.arc.update
      input = {
        type: 'arc-segment',
        from: segment.from,
        to: segment.to,
        center: segment.center,
        radius: segment.radius,
        ccw: segment.ccw,
      }
    } else if (
      type === THREE_POINT_ARC_SEGMENT &&
      'type' in segment &&
      segment.type === 'ArcThreePoint'
    ) {
      update = segmentUtils.threePointArc.update
      input = {
        type: 'circle-three-point-segment',
        p1: segment.p1,
        p2: segment.p2,
        p3: segment.p3,
      }
    }
    const callBack =
      update &&
      !err(update) &&
      update({
        input,
        group,
        scale: factor,
        prevSegment: sgPaths[index - 1],
        sceneInfra: this.sceneInfra,
      })
    if (callBack && !err(callBack)) return callBack

    if (type === PROFILE_START) {
      group.position.set(segment.from[0], segment.from[1], 0)
      group.scale.set(factor, factor, factor)
    }
    return () => null
  }

  /**
   * Update the base color of each of the THREEjs meshes
   * that represent each of the sketch segments, to get the
   * latest value from `sceneInfra._theme`
   */
  updateSegmentBaseColor(newColor: Themes.Light | Themes.Dark) {
    const newColorThreeJs = getThemeColorForThreeJs(newColor)
    Object.values(this.activeSegments).forEach((group) => {
      group.userData.baseColor = newColorThreeJs
      group.traverse((child) => {
        if (
          child instanceof Mesh &&
          child.material instanceof MeshBasicMaterial
        ) {
          child.material.color.set(newColorThreeJs)
        }
      })
    })
  }
  removeSketchGrid() {
    if (this.axisGroup) this.sceneInfra.scene.remove(this.axisGroup)
  }
  tearDownSketch({ removeAxis = true }: { removeAxis?: boolean }) {
    // Remove all draft groups
    this.draftPointGroups.forEach((draftPointGroup) => {
      this.sceneInfra.scene.remove(draftPointGroup)
    })

    // Remove all sketch tools

    if (this.axisGroup && removeAxis)
      this.sceneInfra.scene.remove(this.axisGroup)
    const sketchSegments = this.sceneInfra.scene.children.find(
      ({ userData }) => userData?.type === SKETCH_GROUP_SEGMENTS
    )
    if (sketchSegments) {
      // We have to manually remove the CSS2DObjects
      // as they don't get removed when the group is removed
      sketchSegments.traverse((object) => {
        if (object instanceof CSS2DObject) {
          object.element.remove()
          object.remove()
        }
      })
      this.sceneInfra.scene.remove(sketchSegments)
    }
    this.sceneInfra.camControls.enableRotate = true
    this.activeSegments = {}
  }
  mouseEnterLeaveCallbacks() {
    return {
      onMouseEnter: ({ selected, dragSelected }: OnMouseEnterLeaveArgs) => {
        if ([X_AXIS, Y_AXIS].includes(selected?.userData?.type)) {
          const obj = selected as Mesh
          const mat = obj.material as MeshBasicMaterial
          mat.color.set(obj.userData.baseColor)
          mat.color.offsetHSL(0, 0, 0.5)
        }
        const parent = getParentGroup(
          selected,
          SEGMENT_BODIES_PLUS_PROFILE_START
        )
        if (parent?.userData?.pathToNode) {
          const pResult = parse(recast(this.kclManager.ast))
          if (trap(pResult) || !resultIsOk(pResult))
            return Promise.reject(pResult)
          const updatedAst = pResult.program
          const _node = getNodeFromPath<
            Node<CallExpression | CallExpressionKw>
          >(updatedAst, parent.userData.pathToNode, [
            'CallExpressionKw',
            'CallExpression',
          ])
          if (trap(_node, { suppress: true })) return
          const node = _node.node
          this.editorManager.setHighlightRange([
            topLevelRange(node.start, node.end),
          ])
          const yellow = 0xffff00
          colorSegment(selected, yellow)
          const extraSegmentGroup = parent.getObjectByName(EXTRA_SEGMENT_HANDLE)
          if (extraSegmentGroup) {
            extraSegmentGroup.traverse((child) => {
              if (child instanceof Points || child instanceof Mesh) {
                child.material.opacity = dragSelected ? 0 : 1
              }
            })
          }
          const orthoFactor = orthoScale(this.sceneInfra.camControls.camera)

          let input: SegmentInputs = {
            type: 'straight-segment',
            from: parent.userData.from,
            to: parent.userData.to,
          }
          const factor =
            (this.sceneInfra.camControls.camera instanceof OrthographicCamera
              ? orthoFactor
              : perspScale(this.sceneInfra.camControls.camera, parent)) /
            this.sceneInfra._baseUnitMultiplier
          let update: SegmentUtils['update'] | null = null
          if (parent.name === STRAIGHT_SEGMENT) {
            update = segmentUtils.straight.update
          } else if (parent.name === TANGENTIAL_ARC_TO_SEGMENT) {
            update = segmentUtils.tangentialArc.update
            input = {
              type: 'arc-segment',
              from: parent.userData.from,
              to: parent.userData.to,
              radius: parent.userData.radius,
              center: parent.userData.center,
              ccw:
                parent.userData.ccw !== undefined ? parent.userData.ccw : true,
            }
          } else if (parent.name === CIRCLE_SEGMENT) {
            update = segmentUtils.circle.update
            input = {
              type: 'arc-segment',
              from: parent.userData.from,
              to: parent.userData.to,
              radius: parent.userData.radius,
              center: parent.userData.center,
              ccw:
                parent.userData.ccw !== undefined ? parent.userData.ccw : true,
            }
          } else if (parent.name === ARC_SEGMENT) {
            update = segmentUtils.arc.update
            input = {
              type: 'arc-segment',
              from: parent.userData.from,
              to: parent.userData.to,
              radius: parent.userData.radius,
              center: parent.userData.center,
              ccw:
                parent.userData.ccw !== undefined ? parent.userData.ccw : true,
            }
          } else if (parent.name === THREE_POINT_ARC_SEGMENT) {
            update = segmentUtils.threePointArc.update
            input = {
              type: 'circle-three-point-segment',
              p1: parent.userData.p1,
              p2: parent.userData.p2,
              p3: parent.userData.p3,
            }
          }

          update &&
            update({
              prevSegment: parent.userData.prevSegment,
              input,
              group: parent,
              scale: factor,
              sceneInfra: this.sceneInfra,
            })
          return
        }
        this.editorManager.setHighlightRange([defaultSourceRange()])
      },
      onMouseLeave: ({ selected, ...rest }: OnMouseEnterLeaveArgs) => {
        this.editorManager.setHighlightRange([defaultSourceRange()])
        const parent = getParentGroup(
          selected,
          SEGMENT_BODIES_PLUS_PROFILE_START
        )
        if (parent) {
          const orthoFactor = orthoScale(this.sceneInfra.camControls.camera)

          let input: SegmentInputs = {
            type: 'straight-segment',
            from: parent.userData.from,
            to: parent.userData.to,
          }
          const factor =
            (this.sceneInfra.camControls.camera instanceof OrthographicCamera
              ? orthoFactor
              : perspScale(this.sceneInfra.camControls.camera, parent)) /
            this.sceneInfra._baseUnitMultiplier
          let update: SegmentUtils['update'] | null = null
          if (parent.name === STRAIGHT_SEGMENT) {
            update = segmentUtils.straight.update
          } else if (parent.name === TANGENTIAL_ARC_TO_SEGMENT) {
            update = segmentUtils.tangentialArc.update
            input = {
              type: 'arc-segment',
              from: parent.userData.from,
              to: parent.userData.to,
              radius: parent.userData.radius,
              center: parent.userData.center,
              ccw:
                parent.userData.ccw !== undefined ? parent.userData.ccw : true,
            }
          } else if (parent.name === CIRCLE_SEGMENT) {
            update = segmentUtils.circle.update
            input = {
              type: 'arc-segment',
              from: parent.userData.from,
              to: parent.userData.to,
              radius: parent.userData.radius,
              center: parent.userData.center,
              ccw:
                parent.userData.ccw !== undefined ? parent.userData.ccw : true,
            }
          } else if (parent.name === ARC_SEGMENT) {
            update = segmentUtils.arc.update
            input = {
              type: 'arc-segment',
              from: parent.userData.from,
              to: parent.userData.to,
              radius: parent.userData.radius,
              center: parent.userData.center,
              ccw:
                parent.userData.ccw !== undefined ? parent.userData.ccw : true,
            }
          } else if (parent.name === THREE_POINT_ARC_SEGMENT) {
            update = segmentUtils.threePointArc.update
            input = {
              type: 'circle-three-point-segment',
              p1: parent.userData.p1,
              p2: parent.userData.p2,
              p3: parent.userData.p3,
            }
          }

          update &&
            update({
              prevSegment: parent.userData.prevSegment,
              input,
              group: parent,
              scale: factor,
              sceneInfra: this.sceneInfra,
            })
        }
        const isSelected = parent?.userData?.isSelected
        colorSegment(
          selected,
          isSelected
            ? 0x0000ff
            : parent?.userData?.baseColor ||
                getThemeColorForThreeJs(this.sceneInfra._theme)
        )
        const extraSegmentGroup = parent?.getObjectByName(EXTRA_SEGMENT_HANDLE)
        if (extraSegmentGroup) {
          extraSegmentGroup.traverse((child) => {
            if (child instanceof Points || child instanceof Mesh) {
              child.material.opacity = 0
            }
          })
        }
        if ([X_AXIS, Y_AXIS].includes(selected?.userData?.type)) {
          const obj = selected as Mesh
          const mat = obj.material as MeshBasicMaterial
          mat.color.set(obj.userData.baseColor)
          if (obj.userData.isSelected) mat.color.offsetHSL(0, 0, 0.2)
        }
      },
    }
  }
  resetOverlays() {
    this.sceneInfra.modelingSend({
      type: 'Set Segment Overlays',
      data: {
        type: 'clear',
      },
    })
  }

  async getSketchOrientationDetails(sketch: Sketch): Promise<{
    quat: Quaternion
    sketchDetails: Omit<
      SketchDetails & { faceId?: string },
      'sketchNodePaths' | 'sketchEntryNodePath' | 'planeNodePath'
    >
  }> {
    if (sketch.on.type === 'plane') {
      const zAxis = sketch?.on.zAxis
      return {
        quat: getQuaternionFromZAxis(massageFormats(zAxis)),
        sketchDetails: {
          zAxis: [zAxis.x, zAxis.y, zAxis.z],
          yAxis: [sketch.on.yAxis.x, sketch.on.yAxis.y, sketch.on.yAxis.z],
          origin: [0, 0, 0],
          faceId: sketch.on.id,
        },
      }
    }
    const faceInfo = await this.getFaceDetails(sketch.on.id)

    if (!faceInfo?.origin || !faceInfo?.z_axis || !faceInfo?.y_axis)
      return Promise.reject('face info')
    const { z_axis, y_axis, origin } = faceInfo
    const quaternion = quaternionFromUpNForward(
      new Vector3(y_axis.x, y_axis.y, y_axis.z),
      new Vector3(z_axis.x, z_axis.y, z_axis.z)
    )
    return {
      quat: quaternion,
      sketchDetails: {
        zAxis: [z_axis.x, z_axis.y, z_axis.z],
        yAxis: [y_axis.x, y_axis.y, y_axis.z],
        origin: [origin.x, origin.y, origin.z],
        faceId: sketch.on.id,
      },
    }
  }

  /**
   * Retrieves orientation details for a given entity representing a face (brep face or default plane).
   * This function asynchronously fetches and returns the origin, x-axis, y-axis, and z-axis details
   * for a specified entity ID. It is primarily used to obtain the orientation of a face in the scene,
   * which is essential for calculating the correct positioning and alignment of the client side sketch.
   *
   * @param  entityId - The ID of the entity for which orientation details are being fetched.
   * @returns A promise that resolves with the orientation details of the face.
   */
  async getFaceDetails(
    entityId: string
  ): Promise<Models['GetSketchModePlane_type']> {
    // TODO mode engine connection to allow batching returns and batch the following
    await this.engineCommandManager.sendSceneCommand({
      type: 'modeling_cmd_req',
      cmd_id: uuidv4(),
      cmd: {
        type: 'enable_sketch_mode',
        adjust_camera: false,
        animated: false,
        ortho: false,
        entity_id: entityId,
      },
    })
    const resp = await this.engineCommandManager.sendSceneCommand({
      type: 'modeling_cmd_req',
      cmd_id: uuidv4(),
      cmd: { type: 'get_sketch_mode_plane' },
    })
    const faceInfo =
      resp?.success &&
      resp?.resp.type === 'modeling' &&
      resp?.resp?.data?.modeling_response?.type === 'get_sketch_mode_plane'
        ? resp?.resp?.data?.modeling_response.data
        : ({} as Models['GetSketchModePlane_type'])
    await this.engineCommandManager.sendSceneCommand({
      type: 'modeling_cmd_req',
      cmd_id: uuidv4(),
      cmd: { type: 'sketch_mode_disable' },
    })
    return faceInfo
  }

  drawDashedLine({ from, to }: { from: Coords2d; to: Coords2d }) {
    const baseColor = getThemeColorForThreeJs(this.sceneInfra._theme)
    const color = baseColor
    const meshType = STRAIGHT_SEGMENT_DASH

    const segmentGroup = new Group()
    const shape = new Shape()
    shape.moveTo(0, -5) // The width of the line in px (2.4px in this case)
    shape.lineTo(0, 5)
    const line = new LineCurve3(
      new Vector3(from[0], from[1], 0),
      new Vector3(to[0], to[1], 0)
    )
    const geometry = new ExtrudeGeometry(shape, {
      steps: 2,
      bevelEnabled: false,
      extrudePath: line,
    })
    const body = new MeshBasicMaterial({ color })
    const mesh = new Mesh(geometry, body)

    mesh.userData.type = meshType
    mesh.name = meshType
    segmentGroup.name = DRAFT_DASHED_LINE
    segmentGroup.userData = {
      type: DRAFT_DASHED_LINE,
      from,
      to,
    }

    segmentGroup.add(mesh)
    segmentGroup.layers.set(SKETCH_LAYER)
    segmentGroup.traverse((child) => {
      child.layers.set(SKETCH_LAYER)
    })
    if (this.currentSketchQuaternion) {
      segmentGroup.setRotationFromQuaternion(this.currentSketchQuaternion)
    }
    return {
      group: segmentGroup,
      updater: (group: Group, to: Coords2d, orthoFactor: number) => {
        const scale =
          (this.sceneInfra.camControls.camera instanceof OrthographicCamera
            ? orthoFactor
            : perspScale(this.sceneInfra.camControls.camera, group)) /
          this.sceneInfra._baseUnitMultiplier
        const from = group.userData.from

        const shape = new Shape()
        shape.moveTo(0, (-SEGMENT_WIDTH_PX / 2) * scale) // The width of the line in px (2.4px in this case)
        shape.lineTo(0, (SEGMENT_WIDTH_PX / 2) * scale)

        const straightSegmentBodyDashed = group.children.find(
          (child) => child.userData.type === STRAIGHT_SEGMENT_DASH
        ) as Mesh
        if (straightSegmentBodyDashed) {
          straightSegmentBodyDashed.geometry = dashedStraight(
            from,
            to,
            shape,
            scale
          )
        }
      },
    }
  }
}

// calculations/pure-functions/easy to test so no excuse not to

function prepareTruncatedAst(
  sketchNodePaths: PathToNode[],
  ast: Node<Program>,
  variables: VariableMap,
  draftSegment?: DraftSegment
):
  | {
      truncatedAst: Node<Program>
      // can I remove the below?
      variableDeclarationName: string
    }
  | Error {
  const bodyStartIndex = Number(sketchNodePaths?.[0]?.[1]?.[0]) || 0
  const bodyEndIndex =
    Number(sketchNodePaths[sketchNodePaths.length - 1]?.[1]?.[0]) ||
    ast.body.length
  const _ast = structuredClone(ast)

  const _node = getNodeFromPath<Node<VariableDeclaration>>(
    _ast,
    sketchNodePaths[0] || [],
    'VariableDeclaration'
  )
  if (err(_node)) return _node
  const variableDeclarationName = _node.node?.declaration?.id?.name || ''
  const sg = sketchFromKclValue(
    variables[variableDeclarationName],
    variableDeclarationName
  )
  if (err(sg)) return sg
  const lastSeg = sg?.paths.slice(-1)[0]
  if (draftSegment) {
    // truncatedAst needs to setup with another segment at the end
    let newSegment
    if (draftSegment === 'line') {
      newSegment = createCallExpressionStdLibKw('line', null, [
        createLabeledArg(
          ARG_END,
          createArrayExpression([createLiteral(0), createLiteral(0)])
        ),
      ])
    } else {
      newSegment = createCallExpressionStdLibKw('tangentialArc', null, [
        createLabeledArg(
          ARG_END_ABSOLUTE,
          createArrayExpression([
            createLiteral(lastSeg.to[0]),
            createLiteral(lastSeg.to[1]),
          ])
        ),
      ])
    }
    ;(
      (_ast.body[bodyStartIndex] as VariableDeclaration).declaration
        .init as PipeExpression
    ).body.push(newSegment)
    // update source ranges to section we just added.
    // hacks like this wouldn't be needed if the AST put pathToNode info in memory/sketch segments
    const pResult = parse(recast(_ast)) // get source ranges correct since unfortunately we still rely on them
    if (trap(pResult) || !resultIsOk(pResult))
      return Error('Unexpected compilation error')
    const updatedSrcRangeAst = pResult.program

    const lastPipeItem = (
      (updatedSrcRangeAst.body[bodyStartIndex] as VariableDeclaration)
        .declaration.init as PipeExpression
    ).body.slice(-1)[0]

    ;(
      (_ast.body[bodyStartIndex] as VariableDeclaration).declaration
        .init as PipeExpression
    ).body.slice(-1)[0].start = lastPipeItem.start

    _ast.end = lastPipeItem.end
    const varDec = _ast.body[bodyStartIndex] as Node<VariableDeclaration>
    varDec.end = lastPipeItem.end
    const declarator = varDec.declaration
    declarator.end = lastPipeItem.end
    const init = declarator.init as Node<PipeExpression>
    init.end = lastPipeItem.end
    init.body.slice(-1)[0].end = lastPipeItem.end
  }
  const truncatedAst: Node<Program> = {
    ..._ast,
    body: structuredClone(_ast.body.slice(bodyStartIndex, bodyEndIndex + 1)),
  }

  return {
    truncatedAst,
    variableDeclarationName,
  }
}

function sketchFromPathToNode({
  pathToNode,
  ast,
  variables,
  kclManager,
}: {
  pathToNode: PathToNode
  ast: Program
  variables: VariableMap
  kclManager: KclManager
}): Sketch | null | Error {
  const _varDec = getNodeFromPath<VariableDeclarator>(
    kclManager.ast,
    pathToNode,
    'VariableDeclarator'
  )
  if (err(_varDec)) return _varDec
  const varDec = _varDec.node
  const result = variables[varDec?.id?.name || '']
  if (result?.type === 'Solid') {
    return result.value.sketch
  }
  const sg = sketchFromKclValue(result, varDec?.id?.name)
  if (err(sg)) {
    return null
  }
  return sg
}

function colorSegment(object: any, color: number) {
  const segmentHead = getParentGroup(object, [ARROWHEAD, PROFILE_START])
  if (segmentHead) {
    segmentHead.traverse((child) => {
      if (child instanceof Mesh) {
        child.material.color.set(color)
      }
    })
    return
  }
  const straightSegmentBody = getParentGroup(object, SEGMENT_BODIES)
  if (straightSegmentBody) {
    straightSegmentBody.traverse((child) => {
      if (child instanceof Mesh && !child.userData.ignoreColorChange) {
        child.material.color.set(color)
      }
    })
    return
  }
}

export function getSketchQuaternion(
  sketchPathToNode: PathToNode,
  sketchNormalBackUp: [number, number, number] | null,
  kclManager: KclManager
): Quaternion | Error {
  const sketch = sketchFromPathToNode({
    pathToNode: sketchPathToNode,
    ast: kclManager.ast,
    variables: kclManager.variables,
    kclManager,
  })
  if (err(sketch)) return sketch
  const zAxis = sketch?.on.zAxis || sketchNormalBackUp
  if (!zAxis) return Error('Sketch zAxis not found')

  return getQuaternionFromZAxis(massageFormats(zAxis))
}

export function getQuaternionFromZAxis(zAxis: Vector3): Quaternion {
  const dummyCam = new PerspectiveCamera()
  dummyCam.up.set(0, 0, 1)
  dummyCam.position.copy(zAxis)
  dummyCam.lookAt(0, 0, 0)
  dummyCam.updateMatrix()
  const quaternion = dummyCam.quaternion.clone()

  const isVert = isQuaternionVertical(quaternion)

  // because vertical quaternions are a gimbal lock, for the orbit controls
  // it's best to set them explicitly to the vertical position with a known good camera up
  if (isVert && zAxis.z < 0) {
    quaternion.set(0, 1, 0, 0)
  } else if (isVert) {
    quaternion.set(0, 0, 0, 1)
  }
  return quaternion
}

function massageFormats(a: Vec3Array | Point3d): Vector3 {
  return isArray(a) ? new Vector3(a[0], a[1], a[2]) : new Vector3(a.x, a.y, a.z)
}

function getSketchesInfo({
  sketchNodePaths,
  ast,
  variables,
  kclManager,
}: {
  sketchNodePaths: PathToNode[]
  ast: Node<Program>
  variables: VariableMap
  kclManager: KclManager
}): {
  sketch: Sketch
  pathToNode: PathToNode
}[] {
  const sketchesInfo: {
    sketch: Sketch
    pathToNode: PathToNode
  }[] = []
  for (const path of sketchNodePaths) {
    const sketch = sketchFromPathToNode({
      pathToNode: path,
      ast,
      variables,
      kclManager,
    })
    if (err(sketch)) continue
    if (!sketch) continue
    sketchesInfo.push({
      sketch,
      pathToNode: path,
    })
  }
  return sketchesInfo
}
/**
 * Given a SourceRange [x,y,boolean] create a Selections object which contains
 * graphSelections with the artifact and codeRef.
 * This can be passed to 'Set selection' to internally set the selection of the
 * modelingMachine from code.
 */
function computeSelectionFromSourceRangeAndAST(
  sourceRange: SourceRange,
  ast: Node<Program>,
  kclManager: KclManager
): Selections {
  const artifactGraph = kclManager.artifactGraph
  const artifact = getArtifactFromRange(sourceRange, artifactGraph) || undefined
  const selection: Selections = {
    graphSelections: [
      {
        artifact,
        codeRef: codeRefFromRange(sourceRange, ast),
      },
    ],
    otherSelections: [],
  }
  return selection
}

function isGroupStartProfileForCurrentProfile(sketchEntryNodePath: PathToNode) {
  return (group: Group<Object3DEventMap> | null) => {
    if (group?.name !== PROFILE_START) return false
    const groupExpressionIndex = Number(group.userData.pathToNode[1][0])
    const isProfileStartOfCurrentExpr =
      groupExpressionIndex === sketchEntryNodePath[1][0]
    return isProfileStartOfCurrentExpr
  }
}

// Returns the 2D tangent direction vector at the end of the segmentGroup if it's an arc.
function findTangentDirection(segmentGroup: Group) {
  let tangentDirection: Coords2d | undefined
  if (segmentGroup.userData.type === TANGENTIAL_ARC_TO_SEGMENT) {
    const prevSegment = segmentGroup.userData.prevSegment
    const arcInfo = getTangentialArcToInfo({
      arcStartPoint: segmentGroup.userData.from,
      arcEndPoint: segmentGroup.userData.to,
      tanPreviousPoint: getTanPreviousPoint(prevSegment),
      obtuse: true,
    })
    const tangentAngle =
      arcInfo.endAngle + (Math.PI / 2) * (arcInfo.ccw ? 1 : -1)
    tangentDirection = [Math.cos(tangentAngle), Math.sin(tangentAngle)]
  } else if (
    segmentGroup.userData.type === ARC_SEGMENT ||
    segmentGroup.userData.type === THREE_POINT_ARC_SEGMENT
  ) {
    const tangentAngle =
      deg2Rad(
        getAngle(segmentGroup.userData.center, segmentGroup.userData.to)
      ) +
      (Math.PI / 2) * (segmentGroup.userData.ccw ? 1 : -1)
    tangentDirection = [Math.cos(tangentAngle), Math.sin(tangentAngle)]
  } else {
    console.warn(
      'Unsupported segment type for tangent direction calculation: ',
      segmentGroup.userData.type
    )
  }
  return tangentDirection
}<|MERGE_RESOLUTION|>--- conflicted
+++ resolved
@@ -192,6 +192,7 @@
   axisGroup: Group | null = null
   draftPointGroups: Group[] = []
   currentSketchQuaternion: Quaternion | null = null
+
   constructor(
     engineCommandManager: EngineCommandManager,
     sceneInfra: SceneInfra,
@@ -353,6 +354,7 @@
     sceneInfra.scene.add(intersectionPlane)
     return intersectionPlane
   }
+
   createSketchAxis(
     sketchPathToNode: PathToNode,
     forward: [number, number, number],
@@ -432,9 +434,11 @@
     sketchPosition && this.axisGroup.position.set(...sketchPosition)
     this.sceneInfra.scene.add(this.axisGroup)
   }
+
   getDraftPoint() {
     return this.sceneInfra.scene.getObjectByName(DRAFT_POINT)
   }
+
   createDraftPoint({
     point,
     origin,
@@ -866,6 +870,7 @@
       variableDeclarationName,
     }
   }
+
   updateAstAndRejigSketch = async (
     sketchEntryNodePath: PathToNode,
     sketchNodePaths: PathToNode[],
@@ -1068,8 +1073,7 @@
             (lastSegment.type === 'TangentialArc' && segmentName !== 'line') ||
             segmentName === 'tangentialArc'
           ) {
-<<<<<<< HEAD
-            resolvedFunctionName = 'tangentialArcTo'
+            resolvedFunctionName = 'tangentialArc'
           } else if (snappedToTangent) {
             // Generate tag for previous arc segment and use it for the angle of angledLine:
             //   |> tangentialArcTo([5, -10], %, $arc001)
@@ -1088,9 +1092,6 @@
             modifiedAst = taggedAstResult.modifiedAst
             snaps.previousArcTag = taggedAstResult.tag
             resolvedFunctionName = 'angledLine'
-=======
-            resolvedFunctionName = 'tangentialArc'
->>>>>>> c8cee6a0
           } else if (isHorizontal) {
             // If the angle between is 0 or 180 degrees (+/- the snapping angle), make the line an xLine
             resolvedFunctionName = 'xLine'
@@ -2622,6 +2623,7 @@
       this.kclManager.lastSuccessfulVariables,
       draftSegment
     )
+
   getSnappedDragPoint(
     pos: Vector2,
     intersects: Intersection<Object3D<Object3DEventMap>>[],
@@ -2741,6 +2743,7 @@
       intersectsYAxis,
     }
   }
+
   positionDraftPoint({
     origin,
     yAxis,
@@ -2773,6 +2776,7 @@
       draftPoint.position.set(snappedPoint.x, snappedPoint.y, 0)
     }
   }
+
   maybeSnapProfileStartIntersect2d({
     sketchEntryNodePath,
     intersects,
@@ -2793,6 +2797,7 @@
       : _intersection2d
     return intersection2d
   }
+
   onDragSegment({
     object,
     intersection2d: _intersection2d,
@@ -3241,9 +3246,11 @@
       })
     })
   }
+
   removeSketchGrid() {
     if (this.axisGroup) this.sceneInfra.scene.remove(this.axisGroup)
   }
+
   tearDownSketch({ removeAxis = true }: { removeAxis?: boolean }) {
     // Remove all draft groups
     this.draftPointGroups.forEach((draftPointGroup) => {
@@ -3271,6 +3278,7 @@
     this.sceneInfra.camControls.enableRotate = true
     this.activeSegments = {}
   }
+
   mouseEnterLeaveCallbacks() {
     return {
       onMouseEnter: ({ selected, dragSelected }: OnMouseEnterLeaveArgs) => {
@@ -3479,6 +3487,7 @@
       },
     }
   }
+
   resetOverlays() {
     this.sceneInfra.modelingSend({
       type: 'Set Segment Overlays',
@@ -3859,6 +3868,7 @@
   }
   return sketchesInfo
 }
+
 /**
  * Given a SourceRange [x,y,boolean] create a Selections object which contains
  * graphSelections with the artifact and codeRef.
