import toast from 'react-hot-toast'
import type {
  Intersection,
  Object3D,
  Object3DEventMap,
  Quaternion,
} from 'three'

import {
  BoxGeometry,
  DoubleSide,
  ExtrudeGeometry,
  Group,
  LineCurve3,
  Mesh,
  MeshBasicMaterial,
  OrthographicCamera,
  PerspectiveCamera,
  PlaneGeometry,
  Points,
  Shape,
  Vector2,
  Vector3,
} from 'three'
import { CSS2DObject } from 'three/examples/jsm/renderers/CSS2DRenderer'
import { radToDeg } from 'three/src/math/MathUtils'

import type { Models } from '@kittycad/lib/dist/types/src'
import type { CallExpression } from '@rust/kcl-lib/bindings/CallExpression'
import type { CallExpressionKw } from '@rust/kcl-lib/bindings/CallExpressionKw'
import type { Node } from '@rust/kcl-lib/bindings/Node'
import type { Path } from '@rust/kcl-lib/bindings/Path'
import type { PipeExpression } from '@rust/kcl-lib/bindings/PipeExpression'
import type { Point3d } from '@rust/kcl-lib/bindings/Point3d'
import type { Program } from '@rust/kcl-lib/bindings/Program'
import type { Sketch } from '@rust/kcl-lib/bindings/Sketch'
import type { SourceRange } from '@rust/kcl-lib/bindings/SourceRange'
import type { VariableDeclaration } from '@rust/kcl-lib/bindings/VariableDeclaration'
import type { VariableDeclarator } from '@rust/kcl-lib/bindings/VariableDeclarator'
import { getAngle, getLength, uuidv4 } from '@src/lib/utils'

import {
  createGridHelper,
  isQuaternionVertical,
  orthoScale,
  perspScale,
  quaternionFromUpNForward,
} from '@src/clientSideScene/helpers'
import {
  ARC_ANGLE_END,
  ARC_SEGMENT,
  ARC_SEGMENT_TYPES,
  CIRCLE_CENTER_HANDLE,
  CIRCLE_SEGMENT,
  CIRCLE_THREE_POINT_HANDLE1,
  CIRCLE_THREE_POINT_HANDLE2,
  CIRCLE_THREE_POINT_HANDLE3,
  CIRCLE_THREE_POINT_SEGMENT,
  DRAFT_DASHED_LINE,
  EXTRA_SEGMENT_HANDLE,
  getParentGroup,
  PROFILE_START,
  SEGMENT_BODIES,
  SEGMENT_BODIES_PLUS_PROFILE_START,
  SEGMENT_WIDTH_PX,
  STRAIGHT_SEGMENT,
  STRAIGHT_SEGMENT_DASH,
  TANGENTIAL_ARC_TO_SEGMENT,
  THREE_POINT_ARC_HANDLE2,
  THREE_POINT_ARC_HANDLE3,
  THREE_POINT_ARC_SEGMENT,
} from '@src/clientSideScene/sceneConstants'
import type {
  OnClickCallbackArgs,
  OnMouseEnterLeaveArgs,
  SceneInfra,
} from '@src/clientSideScene/sceneInfra'

import {
  ANGLE_SNAP_THRESHOLD_DEGREES,
  ARROWHEAD,
  AXIS_GROUP,
  DRAFT_POINT,
  DRAFT_POINT_GROUP,
  getSceneScale,
  INTERSECTION_PLANE_LAYER,
  RAYCASTABLE_PLANE,
  SKETCH_GROUP_SEGMENTS,
  SKETCH_LAYER,
  X_AXIS,
  Y_AXIS,
<<<<<<< HEAD
} from '@src/clientSideScene/sceneInfra'
=======
  getSceneScale,
} from '@src/clientSideScene/sceneUtils'
>>>>>>> 3e4505e2
import type { SegmentUtils } from '@src/clientSideScene/segments'
import {
  createProfileStartHandle,
  dashedStraight,
  getTanPreviousPoint,
  segmentUtils,
} from '@src/clientSideScene/segments'
import type EditorManager from '@src/editor/manager'
import type CodeManager from '@src/lang/codeManager'
import { ARG_END_ABSOLUTE } from '@src/lang/constants'
import {
  createArrayExpression,
  createCallExpressionStdLib,
  createCallExpressionStdLibKw,
  createLabeledArg,
  createLiteral,
  createLocalName,
  createPipeExpression,
  createPipeSubstitution,
  createVariableDeclaration,
  findUniqueName,
} from '@src/lang/create'
import type { KclManager } from '@src/lang/KclSingleton'
import type { ToolTip } from '@src/lang/langHelpers'
import { executeAstMock } from '@src/lang/langHelpers'
import { updateModelingState } from '@src/lang/modelingWorkflows'
import {
  createNodeFromExprSnippet,
  getInsertIndex,
  insertNewStartProfileAt,
  updateSketchNodePathsWithInsertIndex,
} from '@src/lang/modifyAst'
import { mutateAstWithTagForSketchSegment } from '@src/lang/modifyAst/addEdgeTreatment'
import { getNodeFromPath } from '@src/lang/queryAst'
import { getNodePathFromSourceRange } from '@src/lang/queryAstNodePathUtils'
import {
  codeRefFromRange,
  getArtifactFromRange,
} from '@src/lang/std/artifactGraph'
import type { EngineCommandManager } from '@src/lang/std/engineConnection'
import type { Coords2d } from '@src/lang/std/sketch'
import {
  addCallExpressionsToPipe,
  addCloseToPipe,
  addNewSketchLn,
  changeSketchArguments,
  updateStartProfileAtArgs,
} from '@src/lang/std/sketch'
import type { SegmentInputs } from '@src/lang/std/stdTypes'
import { topLevelRange } from '@src/lang/util'
import {
  defaultSourceRange,
  getTangentialArcToInfo,
  parse,
  PathToNode,
  recast,
  resultIsOk,
  sketchFromKclValue,
  sourceRangeFromRust,
  VariableMap,
} from '@src/lang/wasm'
import { EXECUTION_TYPE_MOCK } from '@src/lib/constants'
import {
  getRectangleCallExpressions,
  updateCenterRectangleSketch,
  updateRectangleSketch,
} from '@src/lib/rectangleTool'
import type RustContext from '@src/lib/rustContext'
import type { Selections } from '@src/lib/selections'
import { getEventForSegmentSelection } from '@src/lib/selections'
import type { Themes } from '@src/lib/theme'
import { getThemeColorForThreeJs } from '@src/lib/theme'
import { err, reportRejection, trap } from '@src/lib/trap'
import { isArray, isOverlap, roundOff } from '@src/lib/utils'
import { closestPointOnRay } from '@src/lib/utils2d'
import type {
  SegmentOverlayPayload,
  SketchDetails,
  SketchDetailsUpdate,
  SketchTool,
} from '@src/machines/modelingMachine'
import { calculateIntersectionOfTwoLines } from 'sketch-helpers'

type DraftSegment = 'line' | 'tangentialArcTo'

type Vec3Array = [number, number, number]

// This singleton Class is responsible for all of the things the user sees and interacts with.
// That mostly mean sketch elements.
// Cameras, controls, raycasters, etc are handled by sceneInfra
export class SceneEntities {
  readonly engineCommandManager: EngineCommandManager
  readonly sceneInfra: SceneInfra
  readonly editorManager: EditorManager
  readonly codeManager: CodeManager
  readonly kclManager: KclManager
  readonly rustContext: RustContext
  activeSegments: { [key: string]: Group } = {}
  readonly intersectionPlane: Mesh
  axisGroup: Group | null = null
  draftPointGroups: Group[] = []
  currentSketchQuaternion: Quaternion | null = null
  constructor(
    engineCommandManager: EngineCommandManager,
    sceneInfra: SceneInfra,
    editorManager: EditorManager,
    codeManager: CodeManager,
    kclManager: KclManager,
    rustContext: RustContext
  ) {
    this.engineCommandManager = engineCommandManager
    this.sceneInfra = sceneInfra
    this.editorManager = editorManager
    this.codeManager = codeManager
    this.kclManager = kclManager
    this.rustContext = rustContext
    this.intersectionPlane = SceneEntities.createIntersectionPlane(
      this.sceneInfra
    )
    this.sceneInfra.camControls.subscribeToCamChange(this.onCamChange)
    window.addEventListener('resize', this.onWindowResize)
  }

  onWindowResize = () => {
    this.onCamChange()
  }
  onCamChange = () => {
    const orthoFactor = orthoScale(this.sceneInfra.camControls.camera)
    const callbacks: (() => SegmentOverlayPayload | null)[] = []
    Object.values(this.activeSegments).forEach((segment, index) => {
      const factor =
        (this.sceneInfra.camControls.camera instanceof OrthographicCamera
          ? orthoFactor
          : perspScale(this.sceneInfra.camControls.camera, segment)) /
        this.sceneInfra._baseUnitMultiplier
      let input: SegmentInputs = {
        type: 'straight-segment',
        from: segment.userData.from,
        to: segment.userData.to,
      }
      let update: SegmentUtils['update'] | null = null
      if (
        segment.userData.from &&
        segment.userData.to &&
        segment.userData.type === STRAIGHT_SEGMENT
      ) {
        update = segmentUtils.straight.update
      }
      if (
        segment.userData.from &&
        segment.userData.to &&
        segment.userData.prevSegment &&
        segment.userData.type === TANGENTIAL_ARC_TO_SEGMENT
      ) {
        update = segmentUtils.tangentialArcTo.update
      }
      if (
        segment.userData &&
        segment.userData.from &&
        segment.userData.center &&
        segment.userData.radius &&
        segment.userData.type === CIRCLE_SEGMENT
      ) {
        update = segmentUtils.circle.update
        input = {
          type: 'arc-segment',
          from: segment.userData.from,
          to: segment.userData.from,
          center: segment.userData.center,
          radius: segment.userData.radius,
          ccw: true,
        }
      }
      if (
        segment.userData &&
        segment.userData.from &&
        segment.userData.center &&
        segment.userData.radius &&
        segment.userData.to &&
        segment.userData.type === ARC_SEGMENT
      ) {
        update = segmentUtils.arc.update
        input = {
          type: 'arc-segment',
          from: segment.userData.from,
          to: segment.userData.to,
          center: segment.userData.center,
          radius: segment.userData.radius,
          ccw: segment.userData.ccw,
        }
      }
      if (
        segment.userData.p1 &&
        segment.userData.p2 &&
        segment.userData.p3 &&
        segment.userData.type === CIRCLE_THREE_POINT_SEGMENT
      ) {
        update = segmentUtils.circleThreePoint.update
        input = {
          type: 'circle-three-point-segment',
          p1: segment.userData.p1,
          p2: segment.userData.p2,
          p3: segment.userData.p3,
        }
      }
      if (
        segment.userData &&
        segment.userData.from &&
        segment.userData.center &&
        segment.userData.radius &&
        segment.userData.to &&
        segment.userData.type === THREE_POINT_ARC_SEGMENT
      ) {
        update = segmentUtils.threePointArc.update
        input = {
          type: 'circle-three-point-segment',
          p1: segment.userData.p1,
          p2: segment.userData.p2,
          p3: segment.userData.p3,
        }
      }

      const callBack = update?.({
        prevSegment: segment.userData.prevSegment,
        input,
        group: segment,
        scale: factor,
        sceneInfra: this.sceneInfra,
      })
      callBack && !err(callBack) && callbacks.push(callBack)
      if (segment.name === PROFILE_START) {
        segment.scale.set(factor, factor, factor)
      }
    })
    if (this.axisGroup) {
      const factor =
        this.sceneInfra.camControls.camera instanceof OrthographicCamera
          ? orthoFactor
          : perspScale(this.sceneInfra.camControls.camera, this.axisGroup)
      const x = this.axisGroup.getObjectByName(X_AXIS)
      x?.scale.set(1, factor / this.sceneInfra._baseUnitMultiplier, 1)
      const y = this.axisGroup.getObjectByName(Y_AXIS)
      y?.scale.set(factor / this.sceneInfra._baseUnitMultiplier, 1, 1)
    }
    this.sceneInfra.overlayCallbacks(callbacks)
  }

  private static createIntersectionPlane(sceneInfra: SceneInfra) {
    const hundredM = 100_0000
    const planeGeometry = new PlaneGeometry(hundredM, hundredM)
    const planeMaterial = new MeshBasicMaterial({
      color: 0xff0000,
      side: DoubleSide,
      transparent: true,
      opacity: 0.5,
    })
    const intersectionPlane = new Mesh(planeGeometry, planeMaterial)
    intersectionPlane.userData = { type: RAYCASTABLE_PLANE }
    intersectionPlane.name = RAYCASTABLE_PLANE
    intersectionPlane.layers.set(INTERSECTION_PLANE_LAYER)
    sceneInfra.scene.add(intersectionPlane)
    return intersectionPlane
  }
  createSketchAxis(
    sketchPathToNode: PathToNode,
    forward: [number, number, number],
    up: [number, number, number],
    sketchPosition?: [number, number, number]
  ) {
    const orthoFactor = orthoScale(this.sceneInfra.camControls.camera)
    const baseXColor = 0x000055
    const baseYColor = 0x550000
    const axisPixelWidth = 1.6
    const xAxisGeometry = new BoxGeometry(100000, axisPixelWidth, 0.01)
    const yAxisGeometry = new BoxGeometry(axisPixelWidth, 100000, 0.01)
    const xAxisMaterial = new MeshBasicMaterial({
      color: baseXColor,
      depthTest: false,
    })
    const yAxisMaterial = new MeshBasicMaterial({
      color: baseYColor,
      depthTest: false,
    })
    const xAxisMesh = new Mesh(xAxisGeometry, xAxisMaterial)
    const yAxisMesh = new Mesh(yAxisGeometry, yAxisMaterial)
    xAxisMesh.renderOrder = -2
    yAxisMesh.renderOrder = -1

    // This makes sure axis lines are picked after segment lines in case of overlapping
    xAxisMesh.position.z = -0.1
    yAxisMesh.position.z = -0.1

    xAxisMesh.userData = {
      type: X_AXIS,
      baseColor: baseXColor,
      isSelected: false,
    }
    yAxisMesh.userData = {
      type: Y_AXIS,
      baseColor: baseYColor,
      isSelected: false,
    }
    xAxisMesh.name = X_AXIS
    yAxisMesh.name = Y_AXIS

    this.axisGroup = new Group()
    const gridHelper = createGridHelper({ size: 100, divisions: 10 })
    gridHelper.position.z = -0.01
    gridHelper.renderOrder = -3 // is this working?
    gridHelper.name = 'gridHelper'
    const sceneScale = getSceneScale(
      this.sceneInfra.camControls.camera,
      this.sceneInfra.camControls.target
    )
    gridHelper.scale.set(sceneScale, sceneScale, sceneScale)

    const factor =
      this.sceneInfra.camControls.camera instanceof OrthographicCamera
        ? orthoFactor
        : perspScale(this.sceneInfra.camControls.camera, this.axisGroup)
    xAxisMesh?.scale.set(1, factor / this.sceneInfra._baseUnitMultiplier, 1)
    yAxisMesh?.scale.set(factor / this.sceneInfra._baseUnitMultiplier, 1, 1)

    this.axisGroup.add(xAxisMesh, yAxisMesh, gridHelper)
    this.currentSketchQuaternion &&
      this.axisGroup.setRotationFromQuaternion(this.currentSketchQuaternion)

    this.axisGroup.userData = { type: AXIS_GROUP }
    this.axisGroup.name = AXIS_GROUP
    this.axisGroup.layers.set(SKETCH_LAYER)
    this.axisGroup.traverse((child) => {
      child.layers.set(SKETCH_LAYER)
    })

    const quat = quaternionFromUpNForward(
      new Vector3(...up),
      new Vector3(...forward)
    )
    this.axisGroup.setRotationFromQuaternion(quat)
    sketchPosition && this.axisGroup.position.set(...sketchPosition)
    this.sceneInfra.scene.add(this.axisGroup)
  }
  getDraftPoint() {
    return this.sceneInfra.scene.getObjectByName(DRAFT_POINT)
  }
  createDraftPoint({
    point,
    origin,
    yAxis,
    zAxis,
  }: {
    point: Vector2
    origin: SketchDetails['origin']
    yAxis: SketchDetails['yAxis']
    zAxis: SketchDetails['zAxis']
  }) {
    const draftPointGroup = new Group()
    this.draftPointGroups.push(draftPointGroup)
    draftPointGroup.name = DRAFT_POINT_GROUP
    origin && draftPointGroup.position.set(...origin)
    if (!yAxis) {
      console.error('No sketch quaternion or sketch details found')
      return
    }
    const currentSketchQuaternion = quaternionFromUpNForward(
      new Vector3(...yAxis),
      new Vector3(...zAxis)
    )
    draftPointGroup.setRotationFromQuaternion(currentSketchQuaternion)
    this.sceneInfra.scene.add(draftPointGroup)
    const dummy = new Mesh()
    dummy.position.set(0, 0, 0)
    const scale = this.sceneInfra.getClientSceneScaleFactor(dummy)

    const draftPoint = createProfileStartHandle({
      isDraft: true,
      from: [point.x, point.y],
      scale,
      theme: this.sceneInfra._theme,
      // default is 12, this makes the draft point pop a bit more,
      // especially when snapping to the startProfileAt handle as it's it was the exact same size
      size: 16,
    })
    draftPoint.layers.set(SKETCH_LAYER)
    draftPointGroup.add(draftPoint)
  }

  removeDraftPoint() {
    const draftPoint = this.getDraftPoint()
    if (draftPoint) draftPoint.removeFromParent()
  }

  setupNoPointsListener({
    sketchDetails,
    afterClick,
    currentTool,
  }: {
    sketchDetails: SketchDetails
    currentTool: SketchTool
    afterClick: (
      args: OnClickCallbackArgs,
      updatedPaths: {
        sketchNodePaths: PathToNode[]
        sketchEntryNodePath: PathToNode
      }
    ) => void
  }) {
    // TODO: Consolidate shared logic between this and setupSketch
    // Which should just fire when the sketch mode is entered,
    // instead of in these two separate XState states.
    this.currentSketchQuaternion = quaternionFromUpNForward(
      new Vector3(...sketchDetails.yAxis),
      new Vector3(...sketchDetails.zAxis)
    )

    const quaternion = quaternionFromUpNForward(
      new Vector3(...sketchDetails.yAxis),
      new Vector3(...sketchDetails.zAxis)
    )

    // Position the click raycast plane
    this.intersectionPlane.setRotationFromQuaternion(quaternion)
    this.intersectionPlane.position.copy(
      new Vector3(...(sketchDetails?.origin || [0, 0, 0]))
    )
    this.sceneInfra.setCallbacks({
      onMove: (args) => {
        if (!args.intersects.length) return
        const axisIntersection = args.intersects.find(
          (sceneObject) =>
            sceneObject.object.name === X_AXIS ||
            sceneObject.object.name === Y_AXIS
        )

        const arrowHead = getParentGroup(args.intersects[0].object, [
          ARROWHEAD,
          ARC_ANGLE_END,
          THREE_POINT_ARC_HANDLE3,
        ])
        const parent = getParentGroup(
          args.intersects[0].object,
          SEGMENT_BODIES_PLUS_PROFILE_START
        )
        if (
          !axisIntersection &&
          !(
            parent?.userData?.isLastInProfile &&
            (arrowHead || parent?.name === PROFILE_START)
          )
        )
          return
        const { intersectionPoint } = args
        // We're hovering over an axis, so we should show a draft point
        const snappedPoint = intersectionPoint.twoD.clone()
        let intersectsXY = { x: false, y: false }
        args.intersects.forEach((intersect) => {
          const parent = getParentGroup(intersect.object, [X_AXIS, Y_AXIS])
          if (parent?.name === X_AXIS) {
            intersectsXY.x = true
          } else if (parent?.name === Y_AXIS) {
            intersectsXY.y = true
          }
        })
        if (intersectsXY.x && intersectsXY.y) {
          snappedPoint.setComponent(0, 0)
          snappedPoint.setComponent(1, 0)
        } else if (intersectsXY.x) {
          snappedPoint.setComponent(1, 0)
        } else if (intersectsXY.y) {
          snappedPoint.setComponent(0, 0)
        } else if (arrowHead) {
          snappedPoint.set(arrowHead.position.x, arrowHead.position.y)
        } else if (parent?.name === PROFILE_START) {
          snappedPoint.set(parent.position.x, parent.position.y)
        }

        this.positionDraftPoint({
          snappedPoint,
          origin: sketchDetails.origin,
          yAxis: sketchDetails.yAxis,
          zAxis: sketchDetails.zAxis,
        })
      },
      onMouseLeave: () => {
        this.removeDraftPoint()
      },
      onClick: async (args) => {
        this.removeDraftPoint()
        if (!args) return
        // If there is a valid camera interaction that matches, do that instead
        const interaction = this.sceneInfra.camControls.getInteractionType(
          args.mouseEvent
        )
        if (interaction !== 'none') return
        if (args.mouseEvent.which !== 1) return
        const { intersectionPoint } = args
        if (!intersectionPoint?.twoD) return

        const parent = getParentGroup(
          args?.intersects?.[0]?.object,
          SEGMENT_BODIES_PLUS_PROFILE_START
        )
        if (parent?.userData?.isLastInProfile) {
          afterClick(args, {
            sketchNodePaths: sketchDetails.sketchNodePaths,
            sketchEntryNodePath: parent.userData.pathToNode,
          })
          return
        } else if (currentTool === 'tangentialArc') {
          toast.error(
            'Tangential Arc must continue an existing profile, please click on the last segment of the profile'
          )
          return
        }

        // Snap to either or both axes
        // if the click intersects their meshes
        const yAxisIntersection = args.intersects.find(
          (sceneObject) => sceneObject.object.name === Y_AXIS
        )
        const xAxisIntersection = args.intersects.find(
          (sceneObject) => sceneObject.object.name === X_AXIS
        )

        const snappedClickPoint = {
          x: yAxisIntersection ? 0 : intersectionPoint.twoD.x,
          y: xAxisIntersection ? 0 : intersectionPoint.twoD.y,
        }

        const inserted = insertNewStartProfileAt(
          this.kclManager.ast,
          sketchDetails.sketchEntryNodePath || [],
          sketchDetails.sketchNodePaths,
          sketchDetails.planeNodePath,
          [snappedClickPoint.x, snappedClickPoint.y],
          'end'
        )

        if (trap(inserted)) return
        const { modifiedAst } = inserted

        await this.kclManager.updateAst(modifiedAst, false)

        // Now perform the caller-specified action
        afterClick(args, {
          sketchNodePaths: inserted.updatedSketchNodePaths,
          sketchEntryNodePath: inserted.updatedEntryNodePath,
        })
      },
    })
  }

  async setupSketch({
    sketchEntryNodePath,
    sketchNodePaths,
    forward,
    up,
    position,
    maybeModdedAst,
    draftExpressionsIndices,
    selectionRanges,
  }: {
    sketchEntryNodePath: PathToNode
    sketchNodePaths: PathToNode[]
    maybeModdedAst: Node<Program>
    draftExpressionsIndices?: { start: number; end: number }
    forward: [number, number, number]
    up: [number, number, number]
    position?: [number, number, number]
    selectionRanges?: Selections
  }): Promise<{
    truncatedAst: Node<Program>
    variableDeclarationName: string
  }> {
    const prepared = this.prepareTruncatedAst(sketchNodePaths, maybeModdedAst)
    if (err(prepared)) return Promise.reject(prepared)
    const { truncatedAst, variableDeclarationName } = prepared

    const { execState } = await executeAstMock({
      ast: truncatedAst,
      rustContext: this.rustContext,
    })
    const sketchesInfo = getSketchesInfo({
      sketchNodePaths,
      ast: maybeModdedAst,
      variables: execState.variables,
      kclManager: this.kclManager,
    })

    const group = new Group()
    position && group.position.set(...position)
    group.userData = {
      type: SKETCH_GROUP_SEGMENTS,
      pathToNode: sketchEntryNodePath,
    }
    const dummy = new Mesh()
    // TODO: When we actually have sketch positions and rotations we can use them here.
    dummy.position.set(0, 0, 0)
    const scale = this.sceneInfra.getClientSceneScaleFactor(dummy)

    const callbacks: (() => SegmentOverlayPayload | null)[] = []

    for (const sketchInfo of sketchesInfo) {
      const { sketch } = sketchInfo
      const segPathToNode = getNodePathFromSourceRange(
        maybeModdedAst,
        sourceRangeFromRust(sketch.start.__geoMeta.sourceRange)
      )
      if (
        ['Circle', 'CircleThreePoint'].includes(sketch?.paths?.[0]?.type) ===
        false
      ) {
        const _profileStart = createProfileStartHandle({
          from: sketch.start.from,
          id: sketch.start.__geoMeta.id,
          pathToNode: segPathToNode,
          scale,
          theme: this.sceneInfra._theme,
          isDraft: false,
        })
        _profileStart.layers.set(SKETCH_LAYER)
        _profileStart.traverse((child) => {
          child.layers.set(SKETCH_LAYER)
        })
        if (!sketch.paths.length) {
          _profileStart.userData.isLastInProfile = true
        }
        group.add(_profileStart)
        this.activeSegments[JSON.stringify(segPathToNode)] = _profileStart
      }
      sketch.paths.forEach((segment, index) => {
        const isLastInProfile =
          index === sketch.paths.length - 1 && segment.type !== 'Circle'
        let segPathToNode = getNodePathFromSourceRange(
          maybeModdedAst,
          sourceRangeFromRust(segment.__geoMeta.sourceRange)
        )
        if (
          draftExpressionsIndices &&
          (sketch.paths[index - 1] || sketch.start)
        ) {
          const previousSegment = sketch.paths[index - 1] || sketch.start
          const previousSegmentPathToNode = getNodePathFromSourceRange(
            maybeModdedAst,
            sourceRangeFromRust(previousSegment.__geoMeta.sourceRange)
          )
          const bodyIndex = previousSegmentPathToNode[1][0]
          segPathToNode = getNodePathFromSourceRange(
            truncatedAst,
            sourceRangeFromRust(segment.__geoMeta.sourceRange)
          )
          segPathToNode[1][0] = bodyIndex
        }
        const isDraftSegment =
          draftExpressionsIndices &&
          index <= draftExpressionsIndices.end &&
          index >= draftExpressionsIndices.start &&
          // the following line is not robust to sketches defined within a function
          sketchInfo.pathToNode[1][0] === sketchEntryNodePath[1][0]
        const isSelected = selectionRanges?.graphSelections.some((selection) =>
          isOverlap(
            selection?.codeRef?.range,
            sourceRangeFromRust(segment.__geoMeta.sourceRange)
          )
        )

        let seg: Group
        const _node1 = getNodeFromPath<Node<CallExpression | CallExpressionKw>>(
          maybeModdedAst,
          segPathToNode,
          ['CallExpression', 'CallExpressionKw']
        )
        if (err(_node1)) return
        const callExpName = _node1.node?.callee?.name.name

        const initSegment =
          segment.type === 'TangentialArcTo'
            ? segmentUtils.tangentialArcTo.init
            : segment.type === 'Circle'
              ? segmentUtils.circle.init
              : segment.type === 'Arc'
                ? segmentUtils.arc.init
                : segment.type === 'CircleThreePoint'
                  ? segmentUtils.circleThreePoint.init
                  : segment.type === 'ArcThreePoint'
                    ? segmentUtils.threePointArc.init
                    : segmentUtils.straight.init
        const input: SegmentInputs =
          segment.type === 'Circle'
            ? {
                type: 'arc-segment',
                from: segment.from,
                to: segment.from,
                ccw: true,
                center: segment.center,
                radius: segment.radius,
              }
            : segment.type === 'CircleThreePoint' ||
                segment.type === 'ArcThreePoint'
              ? {
                  type: 'circle-three-point-segment',
                  p1: segment.p1,
                  p2: segment.p2,
                  p3: segment.p3,
                }
              : segment.type === 'Arc'
                ? {
                    type: 'arc-segment',
                    from: segment.from,
                    center: segment.center,
                    to: segment.to,
                    ccw: segment.ccw,
                    radius: segment.radius,
                  }
                : {
                    type: 'straight-segment',
                    from: segment.from,
                    to: segment.to,
                  }
        const startRange = _node1.node.start
        const endRange = _node1.node.end
        const sourceRange: SourceRange = [startRange, endRange, 0]
        const selection: Selections = computeSelectionFromSourceRangeAndAST(
          sourceRange,
          maybeModdedAst,
          this.kclManager
        )
        const result = initSegment({
          prevSegment: sketch.paths[index - 1],
          callExpName,
          input,
          id: segment.__geoMeta.id,
          pathToNode: segPathToNode,
          isDraftSegment,
          scale,
          texture: this.sceneInfra.extraSegmentTexture,
          theme: this.sceneInfra._theme,
          isSelected,
          sceneInfra: this.sceneInfra,
          selection,
        })
        if (err(result)) return
        const { group: _group, updateOverlaysCallback } = result
        seg = _group
        if (isLastInProfile) {
          seg.userData.isLastInProfile = true
        }
        callbacks.push(updateOverlaysCallback)
        seg.layers.set(SKETCH_LAYER)
        seg.traverse((child) => {
          child.layers.set(SKETCH_LAYER)
        })

        group.add(seg)
        this.activeSegments[JSON.stringify(segPathToNode)] = seg
      })
    }

    this.currentSketchQuaternion = quaternionFromUpNForward(
      new Vector3(...up),
      new Vector3(...forward)
    )
    group.setRotationFromQuaternion(this.currentSketchQuaternion)
    this.intersectionPlane.setRotationFromQuaternion(
      this.currentSketchQuaternion
    )
    position && this.intersectionPlane.position.set(...position)
    this.sceneInfra.scene.add(group)
    this.sceneInfra.camControls.enableRotate = false
    this.sceneInfra.overlayCallbacks(callbacks)

    return {
      truncatedAst,
      variableDeclarationName,
    }
  }
  updateAstAndRejigSketch = async (
    sketchEntryNodePath: PathToNode,
    sketchNodePaths: PathToNode[],
    planeNodePath: PathToNode,
    modifiedAst: Node<Program> | Error,
    forward: [number, number, number],
    up: [number, number, number],
    origin: [number, number, number]
  ) => {
    if (trap(modifiedAst)) return Promise.reject(modifiedAst)
    const nextAst = await this.kclManager.updateAst(modifiedAst, false)
    this.tearDownSketch({ removeAxis: false })
    this.sceneInfra.resetMouseListeners()
    await this.setupSketch({
      sketchEntryNodePath,
      sketchNodePaths,
      forward,
      up,
      position: origin,
      maybeModdedAst: nextAst.newAst,
    })
    this.setupSketchIdleCallbacks({
      forward,
      up,
      position: origin,
      sketchEntryNodePath,
      sketchNodePaths,
      planeNodePath,
    })
    return nextAst
  }
  didIntersectProfileStart = (
    args: OnClickCallbackArgs,
    nodePath: PathToNode
  ) => {
    return args.intersects
      .map(({ object }) => getParentGroup(object, [PROFILE_START]))
      .find(isGroupStartProfileForCurrentProfile(nodePath))
  }
  setupDraftSegment = async (
    sketchEntryNodePath: PathToNode,
    sketchNodePaths: PathToNode[],
    planeNodePath: PathToNode,
    forward: [number, number, number],
    up: [number, number, number],
    origin: [number, number, number],
    segmentName: 'line' | 'tangentialArcTo' = 'line',
    shouldTearDown = true
  ) => {
    const _ast = structuredClone(this.kclManager.ast)

    const _node1 = getNodeFromPath<VariableDeclaration>(
      _ast,
      sketchEntryNodePath || [],
      'VariableDeclaration'
    )
    if (trap(_node1)) return Promise.reject(_node1)
    const variableDeclarationName = _node1.node?.declaration.id?.name || ''

    const sg = sketchFromKclValue(
      this.kclManager.variables[variableDeclarationName],
      variableDeclarationName
    )
    if (err(sg)) return Promise.reject(sg)
    const lastSeg = sg?.paths?.slice(-1)[0] || sg.start

    const index = sg.paths.length // because we've added a new segment that's not in the memory yet, no need for `.length -1`
    const mod = addNewSketchLn({
      node: _ast,
      variables: this.kclManager.variables,
      input: {
        type: 'straight-segment',
        to: lastSeg.to,
        from: lastSeg.to,
      },
      fnName: segmentName,
      pathToNode: sketchEntryNodePath,
    })
    if (trap(mod)) return Promise.reject(mod)
    const pResult = parse(recast(mod.modifiedAst))
    if (trap(pResult) || !resultIsOk(pResult)) return Promise.reject(pResult)
    const modifiedAst = pResult.program

    const draftExpressionsIndices = { start: index, end: index }

    if (shouldTearDown) this.tearDownSketch({ removeAxis: false })
    this.sceneInfra.resetMouseListeners()

    const { truncatedAst } = await this.setupSketch({
      sketchEntryNodePath,
      sketchNodePaths,
      forward,
      up,
      position: origin,
      maybeModdedAst: modifiedAst,
      draftExpressionsIndices,
    })
    this.sceneInfra.setCallbacks({
      onClick: async (args) => {
        if (!args) return
        // If there is a valid camera interaction that matches, do that instead
        const interaction = this.sceneInfra.camControls.getInteractionType(
          args.mouseEvent
        )
        if (interaction !== 'none') return
        if (args.mouseEvent.which !== 1) return

        const { intersectionPoint } = args
        let intersection2d = intersectionPoint?.twoD
        const intersectsProfileStart = this.didIntersectProfileStart(
          args,
          sketchEntryNodePath
        )

        let modifiedAst: Node<Program> | Error = structuredClone(
          this.kclManager.ast
        )

        const sketch = sketchFromPathToNode({
          pathToNode: sketchEntryNodePath,
          ast: this.kclManager.ast,
          variables: this.kclManager.variables,
          kclManager: this.kclManager,
        })
        if (err(sketch)) return Promise.reject(sketch)
        if (!sketch) return Promise.reject(new Error('No sketch found'))

        // Snapping logic for the profile start handle
        if (intersectsProfileStart) {
          const originCoords = createArrayExpression([
            createCallExpressionStdLib('profileStartX', [
              createPipeSubstitution(),
            ]),
            createCallExpressionStdLib('profileStartY', [
              createPipeSubstitution(),
            ]),
          ])
          modifiedAst = addCallExpressionsToPipe({
            node: this.kclManager.ast,
            variables: this.kclManager.variables,
            pathToNode: sketchEntryNodePath,
            expressions: [
              segmentName === 'tangentialArcTo'
                ? createCallExpressionStdLib('tangentialArcTo', [
                    originCoords,
                    createPipeSubstitution(),
                  ])
                : createCallExpressionStdLibKw('line', null, [
                    createLabeledArg(ARG_END_ABSOLUTE, originCoords),
                  ]),
            ],
          })
          if (trap(modifiedAst)) return Promise.reject(modifiedAst)
          modifiedAst = addCloseToPipe({
            node: modifiedAst,
            variables: this.kclManager.variables,
            pathToNode: sketchEntryNodePath,
          })
          if (trap(modifiedAst)) return Promise.reject(modifiedAst)
        } else if (intersection2d) {
          const lastSegment = sketch.paths.slice(-1)[0] || sketch.start

          let {
            snappedPoint,
            snappedToTangent,
            intersectsXAxis,
            intersectsYAxis,
            negativeTangentDirection,
          } = this.getSnappedDragPoint(
            intersection2d,
            args.intersects,
            args.mouseEvent
          )

          // Get the angle between the previous segment (or sketch start)'s end and this one's
          const angle = Math.atan2(
            snappedPoint[1] - lastSegment.to[1],
            snappedPoint[0] - lastSegment.to[0]
          )

          const isHorizontal =
            radToDeg(Math.abs(angle)) < ANGLE_SNAP_THRESHOLD_DEGREES ||
            Math.abs(radToDeg(Math.abs(angle) - Math.PI)) <
              ANGLE_SNAP_THRESHOLD_DEGREES
          const isVertical =
            Math.abs(radToDeg(Math.abs(angle) - Math.PI / 2)) <
            ANGLE_SNAP_THRESHOLD_DEGREES

          let resolvedFunctionName: ToolTip = 'line'
          const snaps = {
            previousArcTag: '',
            negativeTangentDirection,
            xAxis: !!intersectsXAxis,
            yAxis: !!intersectsYAxis,
          }

          // This might need to become its own function if we want more
          // case-based logic for different segment types
          if (
            (lastSegment.type === 'TangentialArcTo' &&
              segmentName !== 'line') ||
            segmentName === 'tangentialArcTo'
          ) {
            resolvedFunctionName = 'tangentialArcTo'
          } else if (snappedToTangent) {
            // Generate tag for previous arc segment and use it for the angle of angledLine:
            //   |> tangentialArcTo([5, -10], %, $arc001)
            //   |> angledLine({ angle = tangentToEnd(arc001), length = 12 }, %)

            const previousSegmentPathToNode = getNodePathFromSourceRange(
              modifiedAst,
              sourceRangeFromRust(lastSegment.__geoMeta.sourceRange)
            )
            const taggedAstResult = mutateAstWithTagForSketchSegment(
              modifiedAst,
              previousSegmentPathToNode
            )
            if (trap(taggedAstResult)) return Promise.reject(taggedAstResult)

            modifiedAst = taggedAstResult.modifiedAst
            snaps.previousArcTag = taggedAstResult.tag
            snaps.negativeTangentDirection
            resolvedFunctionName = 'angledLine'
          } else if (isHorizontal) {
            // If the angle between is 0 or 180 degrees (+/- the snapping angle), make the line an xLine
            resolvedFunctionName = 'xLine'
          } else if (isVertical) {
            // If the angle between is 90 or 270 degrees (+/- the snapping angle), make the line a yLine
            resolvedFunctionName = 'yLine'
          } else if (snappedPoint[0] === 0 || snappedPoint[1] === 0) {
            // We consider a point placed on axes or origin to be absolute
            resolvedFunctionName = 'lineTo'
          }

          const tmp = addNewSketchLn({
            node: modifiedAst,
            variables: this.kclManager.variables,
            input: {
              type: 'straight-segment',
              from: [lastSegment.to[0], lastSegment.to[1]],
              to: [snappedPoint[0], snappedPoint[1]],
            },
            fnName: resolvedFunctionName,
            pathToNode: sketchEntryNodePath,
            snaps,
          })
          if (trap(tmp)) return Promise.reject(tmp)
          modifiedAst = tmp.modifiedAst
          if (trap(modifiedAst)) return Promise.reject(modifiedAst)
        } else {
          // return early as we didn't modify the ast
          return
        }

        await updateModelingState(modifiedAst, EXECUTION_TYPE_MOCK, {
          kclManager: this.kclManager,
          editorManager: this.editorManager,
          codeManager: this.codeManager,
        })

        if (intersectsProfileStart) {
          this.sceneInfra.modelingSend({ type: 'Close sketch' })
        } else {
          await this.setupDraftSegment(
            sketchEntryNodePath,
            sketchNodePaths,
            planeNodePath,
            forward,
            up,
            origin,
            segmentName
          )
        }
      },
      onMove: (args) => {
        const expressionIndex = Number(sketchEntryNodePath[1][0])
        const activeSegmentsInCorrectExpression = Object.values(
          this.activeSegments
        ).filter((seg) => {
          return seg.userData.pathToNode[1][0] === expressionIndex
        })
        const object =
          activeSegmentsInCorrectExpression[
            activeSegmentsInCorrectExpression.length - 1
          ]
        this.onDragSegment({
          intersection2d: args.intersectionPoint.twoD,
          object,
          intersects: args.intersects,
          sketchNodePaths,
          sketchEntryNodePath,
          draftInfo: {
            truncatedAst,
            variableDeclarationName,
          },
          mouseEvent: args.mouseEvent,
        })
      },
    })
  }
  setupDraftRectangle = async (
    sketchEntryNodePath: PathToNode,
    sketchNodePaths: PathToNode[],
    planeNodePath: PathToNode,
    forward: [number, number, number],
    up: [number, number, number],
    sketchOrigin: [number, number, number],
    rectangleOrigin: [x: number, y: number]
  ): Promise<SketchDetailsUpdate | Error> => {
    let _ast = structuredClone(this.kclManager.ast)

    const varDec = getNodeFromPath<VariableDeclarator>(
      _ast,
      planeNodePath,
      'VariableDeclarator'
    )

    if (err(varDec)) return varDec
    if (varDec.node.type !== 'VariableDeclarator') return new Error('not a var')

    const varName = findUniqueName(_ast, 'profile')

    // first create just the variable declaration, as that's
    // all we want the user to see in the editor
    const tag = findUniqueName(_ast, 'rectangleSegmentA')
    const newDeclaration = createVariableDeclaration(
      varName,
      createCallExpressionStdLib('startProfileAt', [
        createArrayExpression([
          createLiteral(roundOff(rectangleOrigin[0])),
          createLiteral(roundOff(rectangleOrigin[1])),
        ]),
        createLocalName(varDec.node.id.name),
      ])
    )

    const insertIndex = getInsertIndex(sketchNodePaths, planeNodePath, 'end')

    _ast.body.splice(insertIndex, 0, newDeclaration)
    const { updatedEntryNodePath, updatedSketchNodePaths } =
      updateSketchNodePathsWithInsertIndex({
        insertIndex,
        insertType: 'end',
        sketchNodePaths,
      })

    const pResult = parse(recast(_ast))
    if (trap(pResult) || !resultIsOk(pResult)) return Promise.reject(pResult)
    _ast = pResult.program

    // do a quick mock execution to get the program memory up-to-date
    await this.kclManager.executeAstMock(_ast)

    const justCreatedNode = getNodeFromPath<VariableDeclaration>(
      _ast,
      updatedEntryNodePath,
      'VariableDeclaration'
    )

    if (trap(justCreatedNode)) return Promise.reject(justCreatedNode)
    const startProfileAt = justCreatedNode.node?.declaration
    // than add the rest of the profile so we can "animate" it
    // as draft segments
    startProfileAt.init = createPipeExpression([
      startProfileAt?.init,
      ...getRectangleCallExpressions(rectangleOrigin, tag),
    ])

    const code = recast(_ast)
    const _recastAst = parse(code)
    if (trap(_recastAst) || !resultIsOk(_recastAst))
      return Promise.reject(_recastAst)
    _ast = _recastAst.program

    const { truncatedAst } = await this.setupSketch({
      sketchEntryNodePath: updatedEntryNodePath,
      sketchNodePaths: updatedSketchNodePaths,
      forward,
      up,
      position: sketchOrigin,
      maybeModdedAst: _ast,
      draftExpressionsIndices: { start: 0, end: 3 },
    })

    this.sceneInfra.setCallbacks({
      onMove: async (args) => {
        // Update the width and height of the draft rectangle

        const nodePathWithCorrectedIndexForTruncatedAst =
          structuredClone(updatedEntryNodePath)
        nodePathWithCorrectedIndexForTruncatedAst[1][0] =
          Number(nodePathWithCorrectedIndexForTruncatedAst[1][0]) -
          Number(planeNodePath[1][0]) -
          1

        const _node = getNodeFromPath<VariableDeclaration>(
          truncatedAst,
          nodePathWithCorrectedIndexForTruncatedAst,
          'VariableDeclaration'
        )
        if (trap(_node)) return Promise.reject(_node)
        const sketchInit = _node.node?.declaration.init

        const x = (args.intersectionPoint.twoD.x || 0) - rectangleOrigin[0]
        const y = (args.intersectionPoint.twoD.y || 0) - rectangleOrigin[1]

        if (sketchInit.type === 'PipeExpression') {
          updateRectangleSketch(sketchInit, x, y, tag)
        }

        const { execState } = await executeAstMock({
          ast: truncatedAst,
          rustContext: this.rustContext,
        })
        const sketch = sketchFromKclValue(execState.variables[varName], varName)
        if (err(sketch)) return Promise.reject(sketch)
        const sgPaths = sketch.paths
        const orthoFactor = orthoScale(this.sceneInfra.camControls.camera)

        const varDecIndex = Number(updatedEntryNodePath[1][0])

        this.updateSegment(
          sketch.start,
          0,
          varDecIndex,
          _ast,
          orthoFactor,
          sketch
        )
        sgPaths.forEach((seg, index) =>
          this.updateSegment(seg, index, varDecIndex, _ast, orthoFactor, sketch)
        )

        const { intersectionPoint } = args
        if (!intersectionPoint?.twoD) return
        const { snappedPoint, isSnapped } = this.getSnappedDragPoint(
          intersectionPoint.twoD,
          args.intersects,
          args.mouseEvent
        )
        if (isSnapped) {
          this.positionDraftPoint({
            snappedPoint: new Vector2(...snappedPoint),
            origin: sketchOrigin,
            yAxis: forward,
            zAxis: up,
          })
        } else {
          this.removeDraftPoint()
        }
      },
      onClick: async (args) => {
        // If there is a valid camera interaction that matches, do that instead
        const interaction = this.sceneInfra.camControls.getInteractionType(
          args.mouseEvent
        )
        if (interaction !== 'none') return
        // Commit the rectangle to the full AST/code and return to sketch.idle
        const cornerPoint = args.intersectionPoint?.twoD
        if (!cornerPoint || args.mouseEvent.button !== 0) return

        const x = roundOff((cornerPoint.x || 0) - rectangleOrigin[0])
        const y = roundOff((cornerPoint.y || 0) - rectangleOrigin[1])

        const _node = getNodeFromPath<VariableDeclaration>(
          _ast,
          updatedEntryNodePath,
          'VariableDeclaration'
        )
        if (trap(_node)) return
        const sketchInit = _node.node?.declaration.init

        if (sketchInit.type !== 'PipeExpression') {
          return
        }

        updateRectangleSketch(sketchInit, x, y, tag)

        const newCode = recast(_ast)
        const pResult = parse(newCode)
        if (trap(pResult) || !resultIsOk(pResult))
          return Promise.reject(pResult)
        _ast = pResult.program

        // Update the primary AST and unequip the rectangle tool
        //
        // lee: I had this at the bottom of the function, but it's
        // possible sketchFromKclValue "fails" when sketching on a face,
        // and this couldn't wouldn't run.
        await updateModelingState(_ast, EXECUTION_TYPE_MOCK, {
          kclManager: this.kclManager,
          editorManager: this.editorManager,
          codeManager: this.codeManager,
        })
        this.sceneInfra.modelingSend({ type: 'Finish rectangle' })
      },
    })
    return {
      updatedEntryNodePath,
      updatedSketchNodePaths,
      expressionIndexToDelete: insertIndex,
    }
  }
  setupDraftCenterRectangle = async (
    sketchEntryNodePath: PathToNode,
    sketchNodePaths: PathToNode[],
    planeNodePath: PathToNode,
    forward: [number, number, number],
    up: [number, number, number],
    sketchOrigin: [number, number, number],
    rectangleOrigin: [x: number, y: number]
  ): Promise<SketchDetailsUpdate | Error> => {
    let _ast = structuredClone(this.kclManager.ast)

    const varDec = getNodeFromPath<VariableDeclarator>(
      _ast,
      planeNodePath,
      'VariableDeclarator'
    )

    if (err(varDec)) return varDec
    if (varDec.node.type !== 'VariableDeclarator') return new Error('not a var')

    const varName = findUniqueName(_ast, 'profile')
    // first create just the variable declaration, as that's
    // all we want the user to see in the editor
    const tag = findUniqueName(_ast, 'rectangleSegmentA')
    const newDeclaration = createVariableDeclaration(
      varName,
      createCallExpressionStdLib('startProfileAt', [
        createArrayExpression([
          createLiteral(roundOff(rectangleOrigin[0])),
          createLiteral(roundOff(rectangleOrigin[1])),
        ]),
        createLocalName(varDec.node.id.name),
      ])
    )
    const insertIndex = getInsertIndex(sketchNodePaths, planeNodePath, 'end')

    _ast.body.splice(insertIndex, 0, newDeclaration)
    const { updatedEntryNodePath, updatedSketchNodePaths } =
      updateSketchNodePathsWithInsertIndex({
        insertIndex,
        insertType: 'end',
        sketchNodePaths,
      })

    let __recastAst = parse(recast(_ast))
    if (trap(__recastAst) || !resultIsOk(__recastAst))
      return Promise.reject(__recastAst)
    _ast = __recastAst.program

    // do a quick mock execution to get the program memory up-to-date
    await this.kclManager.executeAstMock(_ast)

    const justCreatedNode = getNodeFromPath<VariableDeclaration>(
      _ast,
      updatedEntryNodePath,
      'VariableDeclaration'
    )

    if (trap(justCreatedNode)) return Promise.reject(justCreatedNode)
    const startProfileAt = justCreatedNode.node?.declaration
    // than add the rest of the profile so we can "animate" it
    // as draft segments
    startProfileAt.init = createPipeExpression([
      startProfileAt?.init,
      ...getRectangleCallExpressions(rectangleOrigin, tag),
    ])
    const code = recast(_ast)
    __recastAst = parse(code)
    if (trap(__recastAst) || !resultIsOk(__recastAst))
      return Promise.reject(__recastAst)
    _ast = __recastAst.program

    const { truncatedAst } = await this.setupSketch({
      sketchEntryNodePath: updatedEntryNodePath,
      sketchNodePaths: updatedSketchNodePaths,
      forward,
      up,
      position: sketchOrigin,
      maybeModdedAst: _ast,
      draftExpressionsIndices: { start: 0, end: 3 },
    })

    this.sceneInfra.setCallbacks({
      onMove: async (args) => {
        // Update the width and height of the draft rectangle

        const nodePathWithCorrectedIndexForTruncatedAst =
          structuredClone(updatedEntryNodePath)
        nodePathWithCorrectedIndexForTruncatedAst[1][0] =
          Number(nodePathWithCorrectedIndexForTruncatedAst[1][0]) -
          Number(planeNodePath[1][0]) -
          1

        const _node = getNodeFromPath<VariableDeclaration>(
          truncatedAst,
          nodePathWithCorrectedIndexForTruncatedAst,
          'VariableDeclaration'
        )
        if (trap(_node)) return Promise.reject(_node)
        const sketchInit = _node.node?.declaration.init

        const x = (args.intersectionPoint.twoD.x || 0) - rectangleOrigin[0]
        const y = (args.intersectionPoint.twoD.y || 0) - rectangleOrigin[1]

        if (sketchInit.type === 'PipeExpression') {
          updateCenterRectangleSketch(
            sketchInit,
            x,
            y,
            tag,
            rectangleOrigin[0],
            rectangleOrigin[1]
          )
        }

        const { execState } = await executeAstMock({
          ast: truncatedAst,
          rustContext: this.rustContext,
        })
        const sketch = sketchFromKclValue(execState.variables[varName], varName)
        if (err(sketch)) return Promise.reject(sketch)
        const sgPaths = sketch.paths
        const orthoFactor = orthoScale(this.sceneInfra.camControls.camera)

        const varDecIndex = Number(updatedEntryNodePath[1][0])

        this.updateSegment(
          sketch.start,
          0,
          varDecIndex,
          _ast,
          orthoFactor,
          sketch
        )
        sgPaths.forEach((seg, index) =>
          this.updateSegment(seg, index, varDecIndex, _ast, orthoFactor, sketch)
        )
      },
      onClick: async (args) => {
        // If there is a valid camera interaction that matches, do that instead
        const interaction = this.sceneInfra.camControls.getInteractionType(
          args.mouseEvent
        )
        if (interaction !== 'none') return
        // Commit the rectangle to the full AST/code and return to sketch.idle
        const cornerPoint = args.intersectionPoint?.twoD
        if (!cornerPoint || args.mouseEvent.button !== 0) return

        const x = roundOff((cornerPoint.x || 0) - rectangleOrigin[0])
        const y = roundOff((cornerPoint.y || 0) - rectangleOrigin[1])

        const _node = getNodeFromPath<VariableDeclaration>(
          _ast,
          updatedEntryNodePath,
          'VariableDeclaration'
        )
        if (trap(_node)) return
        const sketchInit = _node.node?.declaration.init

        if (sketchInit.type === 'PipeExpression') {
          updateCenterRectangleSketch(
            sketchInit,
            x,
            y,
            tag,
            rectangleOrigin[0],
            rectangleOrigin[1]
          )

          const pResult = parse(recast(_ast))
          if (trap(pResult) || !resultIsOk(pResult))
            return Promise.reject(pResult)
          _ast = pResult.program

          // Update the primary AST and unequip the rectangle tool
          //
          // lee: I had this at the bottom of the function, but it's
          // possible sketchFromKclValue "fails" when sketching on a face,
          // and this couldn't wouldn't run.
          await updateModelingState(_ast, EXECUTION_TYPE_MOCK, {
            kclManager: this.kclManager,
            editorManager: this.editorManager,
            codeManager: this.codeManager,
          })
          this.sceneInfra.modelingSend({ type: 'Finish center rectangle' })
        }
      },
    })
    return {
      updatedEntryNodePath,
      updatedSketchNodePaths,
      expressionIndexToDelete: insertIndex,
    }
  }
  setupDraftCircleThreePoint = async (
    sketchEntryNodePath: PathToNode,
    sketchNodePaths: PathToNode[],
    planeNodePath: PathToNode,
    forward: [number, number, number],
    up: [number, number, number],
    sketchOrigin: [number, number, number],
    point1: [x: number, y: number],
    point2: [x: number, y: number]
  ): Promise<SketchDetailsUpdate | Error> => {
    let _ast = structuredClone(this.kclManager.ast)

    const varDec = getNodeFromPath<VariableDeclarator>(
      _ast,
      planeNodePath,
      'VariableDeclarator'
    )

    if (err(varDec)) return varDec
    if (varDec.node.type !== 'VariableDeclarator') return new Error('not a var')

    const varName = findUniqueName(_ast, 'profile')

    const thirdPointCloseToWhereUserLastClicked = `[${roundOff(
      point2[0] + 0.1,
      2
    )}, ${roundOff(point2[1] + 0.1, 2)}]`
    const newExpression = createNodeFromExprSnippet`${varName} = circleThreePoint(
  ${varDec.node.id.name},
  p1 = [${roundOff(point1[0], 2)}, ${roundOff(point1[1], 2)}],
  p2 = [${roundOff(point2[0], 2)}, ${roundOff(point2[1], 2)}],
  p3 = ${thirdPointCloseToWhereUserLastClicked},
)`
    if (err(newExpression)) return newExpression
    const insertIndex = getInsertIndex(sketchNodePaths, planeNodePath, 'end')

    _ast.body.splice(insertIndex, 0, newExpression)
    const { updatedEntryNodePath, updatedSketchNodePaths } =
      updateSketchNodePathsWithInsertIndex({
        insertIndex,
        insertType: 'end',
        sketchNodePaths,
      })

    const pResult = parse(recast(_ast))
    if (trap(pResult) || !resultIsOk(pResult)) return Promise.reject(pResult)
    _ast = pResult.program

    // do a quick mock execution to get the program memory up-to-date
    await this.kclManager.executeAstMock(_ast)

    const { truncatedAst } = await this.setupSketch({
      sketchEntryNodePath: updatedEntryNodePath,
      sketchNodePaths: updatedSketchNodePaths,
      forward,
      up,
      position: sketchOrigin,
      maybeModdedAst: _ast,
      draftExpressionsIndices: { start: 0, end: 0 },
    })

    this.sceneInfra.setCallbacks({
      onMove: async (args) => {
        const firstProfileIndex = Number(updatedSketchNodePaths[0][1][0])
        const nodePathWithCorrectedIndexForTruncatedAst =
          structuredClone(updatedEntryNodePath)

        nodePathWithCorrectedIndexForTruncatedAst[1][0] =
          Number(nodePathWithCorrectedIndexForTruncatedAst[1][0]) -
          firstProfileIndex
        const _node = getNodeFromPath<VariableDeclaration>(
          truncatedAst,
          nodePathWithCorrectedIndexForTruncatedAst,
          'VariableDeclaration'
        )
        let modded = structuredClone(truncatedAst)
        if (trap(_node)) return
        const sketchInit = _node.node.declaration.init

        if (sketchInit.type === 'CallExpressionKw') {
          const moddedResult = changeSketchArguments(
            modded,
            this.kclManager.variables,
            {
              type: 'path',
              pathToNode: nodePathWithCorrectedIndexForTruncatedAst,
            },
            {
              type: 'circle-three-point-segment',
              p1: [point1[0], point1[1]],
              p2: [point2[0], point2[1]],
              p3: [
                args.intersectionPoint.twoD.x,
                args.intersectionPoint.twoD.y,
              ],
            }
          )
          if (err(moddedResult)) return
          modded = moddedResult.modifiedAst
        }

        const { execState } = await executeAstMock({
          ast: modded,
          rustContext: this.rustContext,
        })
        const sketch = sketchFromKclValue(execState.variables[varName], varName)
        if (err(sketch)) return
        const sgPaths = sketch.paths
        const orthoFactor = orthoScale(this.sceneInfra.camControls.camera)

        const varDecIndex = Number(updatedEntryNodePath[1][0])

        this.updateSegment(
          sketch.start,
          0,
          varDecIndex,
          _ast,
          orthoFactor,
          sketch
        )
        sgPaths.forEach((seg, index) =>
          this.updateSegment(seg, index, varDecIndex, _ast, orthoFactor, sketch)
        )
      },
      onClick: async (args) => {
        // If there is a valid camera interaction that matches, do that instead
        const interaction = this.sceneInfra.camControls.getInteractionType(
          args.mouseEvent
        )
        if (interaction !== 'none') return
        // Commit the rectangle to the full AST/code and return to sketch.idle
        const cornerPoint = args.intersectionPoint?.twoD
        if (!cornerPoint || args.mouseEvent.button !== 0) return

        const _node = getNodeFromPath<VariableDeclaration>(
          _ast,
          updatedEntryNodePath || [],
          'VariableDeclaration'
        )
        if (trap(_node)) return
        const sketchInit = _node.node?.declaration.init

        let modded = structuredClone(_ast)
        if (sketchInit.type === 'CallExpressionKw') {
          const moddedResult = changeSketchArguments(
            modded,
            this.kclManager.variables,
            {
              type: 'path',
              pathToNode: updatedEntryNodePath,
            },
            {
              type: 'circle-three-point-segment',
              p1: [point1[0], point1[1]],
              p2: [point2[0], point2[1]],
              p3: [cornerPoint.x || 0, cornerPoint.y || 0],
            }
          )
          if (err(moddedResult)) return
          modded = moddedResult.modifiedAst

          const newCode = recast(modded)
          if (err(newCode)) return
          const pResult = parse(newCode)
          if (trap(pResult) || !resultIsOk(pResult))
            return Promise.reject(pResult)
          _ast = pResult.program

          // Update the primary AST and unequip the rectangle tool
          await updateModelingState(_ast, EXECUTION_TYPE_MOCK, {
            kclManager: this.kclManager,
            editorManager: this.editorManager,
            codeManager: this.codeManager,
          })
          this.sceneInfra.modelingSend({ type: 'Finish circle three point' })
        }
      },
    })
    return {
      updatedEntryNodePath,
      updatedSketchNodePaths,
      expressionIndexToDelete: insertIndex,
    }
  }
  setupDraftArc = async (
    sketchEntryNodePath: PathToNode,
    sketchNodePaths: PathToNode[],
    planeNodePath: PathToNode,
    forward: [number, number, number],
    up: [number, number, number],
    sketchOrigin: [number, number, number],
    center: [x: number, y: number]
  ): Promise<SketchDetailsUpdate | Error> => {
    let _ast = structuredClone(this.kclManager.ast)

    const _node1 = getNodeFromPath<VariableDeclaration>(
      _ast,
      sketchEntryNodePath || [],
      'VariableDeclaration'
    )
    if (trap(_node1)) return Promise.reject(_node1)
    const variableDeclarationName = _node1.node?.declaration.id?.name || ''

    const sg = sketchFromKclValue(
      this.kclManager.variables[variableDeclarationName],
      variableDeclarationName
    )
    if (err(sg)) return Promise.reject(sg)
    const lastSeg = sg?.paths?.slice(-1)[0] || sg.start

    // Calculate a default center point and radius based on the last segment's endpoint
    const from: [number, number] = [lastSeg.to[0], lastSeg.to[1]]
    const radius = Math.sqrt(
      (center[0] - from[0]) ** 2 + (center[1] - from[1]) ** 2
    )
    const startAngle = Math.atan2(from[1] - center[1], from[0] - center[0])
    const endAngle = startAngle + Math.PI / 180 // arbitrary 1 degree arc as starting default
    const to: [number, number] = [
      center[0] + radius * Math.cos(endAngle),
      center[1] + radius * Math.sin(endAngle),
    ]

    // Use addNewSketchLn to append an arc to the existing sketch
    const mod = addNewSketchLn({
      node: _ast,
      variables: this.kclManager.variables,
      input: {
        type: 'arc-segment',
        from,
        to,
        center,
        radius,
        ccw: true,
      },
      fnName: 'arc' as ToolTip,
      pathToNode: sketchEntryNodePath,
    })

    if (trap(mod)) return Promise.reject(mod)
    const pResult = parse(recast(mod.modifiedAst))
    if (trap(pResult) || !resultIsOk(pResult)) return Promise.reject(pResult)
    _ast = pResult.program

    // do a quick mock execution to get the program memory up-to-date
    await this.kclManager.executeAstMock(_ast)

    const index = sg.paths.length // because we've added a new segment that's not in the memory yet
    const draftExpressionsIndices = { start: index, end: index }

    this.tearDownSketch({ removeAxis: false })
    this.sceneInfra.resetMouseListeners()

    const { truncatedAst } = await this.setupSketch({
      sketchEntryNodePath,
      sketchNodePaths,
      forward,
      up,
      position: sketchOrigin,
      maybeModdedAst: _ast,
      draftExpressionsIndices,
    })

    this.sceneInfra.setCallbacks({
      onMove: async (args) => {
        const firstProfileIndex = Number(sketchNodePaths[0][1][0])
        const nodePathWithCorrectedIndexForTruncatedAst = structuredClone(
          mod.pathToNode
        )

        nodePathWithCorrectedIndexForTruncatedAst[1][0] =
          Number(nodePathWithCorrectedIndexForTruncatedAst[1][0]) -
          firstProfileIndex
        const _node = getNodeFromPath<VariableDeclaration>(
          truncatedAst,
          nodePathWithCorrectedIndexForTruncatedAst,
          'VariableDeclaration'
        )
        let modded = structuredClone(truncatedAst)
        if (trap(_node)) return
        const sketchInit = _node.node.declaration.init

        if (sketchInit.type === 'PipeExpression') {
          // Calculate end angle based on mouse position
          const endAngle = Math.atan2(
            args.intersectionPoint.twoD.y - center[1],
            args.intersectionPoint.twoD.x - center[0]
          )

          // Calculate the new 'to' point using the existing radius and the new end angle
          const newTo: [number, number] = [
            center[0] + radius * Math.cos(endAngle),
            center[1] + radius * Math.sin(endAngle),
          ]

          const moddedResult = changeSketchArguments(
            modded,
            this.kclManager.variables,
            {
              type: 'path',
              pathToNode: nodePathWithCorrectedIndexForTruncatedAst,
            },
            {
              type: 'arc-segment',
              from: lastSeg.to,
              to: newTo,
              center: center,
              radius: radius,
              ccw: true,
            }
          )
          if (err(moddedResult)) return
          modded = moddedResult.modifiedAst
        }
        const { execState } = await executeAstMock({
          ast: modded,
          rustContext: this.rustContext,
        })
        const sketch = sketchFromKclValue(
          execState.variables[variableDeclarationName],
          variableDeclarationName
        )
        if (err(sketch)) return
        const sgPaths = sketch.paths
        const orthoFactor = orthoScale(this.sceneInfra.camControls.camera)

        const varDecIndex = Number(sketchEntryNodePath[1][0])

        this.updateSegment(
          sketch.start,
          0,
          varDecIndex,
          _ast,
          orthoFactor,
          sketch
        )
        sgPaths.forEach((seg, index) =>
          this.updateSegment(seg, index, varDecIndex, _ast, orthoFactor, sketch)
        )
      },
      onClick: async (args) => {
        const firstProfileIndex = Number(sketchNodePaths[0][1][0])
        const nodePathWithCorrectedIndexForTruncatedAst = structuredClone(
          mod.pathToNode
        )

        nodePathWithCorrectedIndexForTruncatedAst[1][0] =
          Number(nodePathWithCorrectedIndexForTruncatedAst[1][0]) -
          firstProfileIndex
        // If there is a valid camera interaction that matches, do that instead
        const interaction = this.sceneInfra.camControls.getInteractionType(
          args.mouseEvent
        )
        if (interaction !== 'none') return
        // Commit the arc to the full AST/code and return to sketch.idle
        const mousePoint = args.intersectionPoint?.twoD
        if (!mousePoint || args.mouseEvent.button !== 0) return

        const _node = getNodeFromPath<VariableDeclaration>(
          _ast,
          sketchEntryNodePath || [],
          'VariableDeclaration'
        )
        if (trap(_node)) return
        const sketchInit = _node.node?.declaration.init

        let modded = structuredClone(_ast)
        if (sketchInit.type === 'PipeExpression') {
          // Calculate end angle based on final mouse position
          const endAngle = Math.atan2(
            mousePoint.y - center[1],
            mousePoint.x - center[0]
          )

          // Calculate the final 'to' point using the existing radius and the final end angle
          const finalTo: [number, number] = [
            center[0] + radius * Math.cos(endAngle),
            center[1] + radius * Math.sin(endAngle),
          ]

          const moddedResult = changeSketchArguments(
            modded,
            this.kclManager.variables,
            {
              type: 'path',
              pathToNode: mod.pathToNode,
            },
            {
              type: 'arc-segment',
              from: lastSeg.to,
              to: finalTo,
              center: center,
              radius: radius,
              ccw: true,
            }
          )
          if (err(moddedResult)) return
          modded = moddedResult.modifiedAst

          const newCode = recast(modded)
          if (err(newCode)) return
          const pResult = parse(newCode)
          if (trap(pResult) || !resultIsOk(pResult))
            return Promise.reject(pResult)
          _ast = pResult.program

          // Update the primary AST and unequip the arc tool
          await updateModelingState(_ast, EXECUTION_TYPE_MOCK, {
            kclManager: this.kclManager,
            editorManager: this.editorManager,
            codeManager: this.codeManager,
          })
          this.sceneInfra.modelingSend({ type: 'Finish arc' })
        }
      },
    })
    return {
      updatedEntryNodePath: sketchEntryNodePath,
      updatedSketchNodePaths: sketchNodePaths,
      expressionIndexToDelete: -1, // No need to delete any expression
    }
  }
  setupDraftArcThreePoint = async (
    sketchEntryNodePath: PathToNode,
    sketchNodePaths: PathToNode[],
    planeNodePath: PathToNode,
    forward: [number, number, number],
    up: [number, number, number],
    sketchOrigin: [number, number, number],
    p2: [x: number, y: number]
  ): Promise<SketchDetailsUpdate | Error> => {
    let _ast = structuredClone(this.kclManager.ast)

    const _node1 = getNodeFromPath<VariableDeclaration>(
      _ast,
      sketchEntryNodePath || [],
      'VariableDeclaration'
    )
    if (trap(_node1)) return Promise.reject(_node1)
    const variableDeclarationName = _node1.node?.declaration.id?.name || ''

    const sg = sketchFromKclValue(
      this.kclManager.variables[variableDeclarationName],
      variableDeclarationName
    )
    if (err(sg)) return Promise.reject(sg)
    const lastSeg = sg?.paths?.slice(-1)[0] || sg.start

    // Calculate a default center point and radius based on the last segment's endpoint
    const p1: [number, number] = [lastSeg.to[0], lastSeg.to[1]]
    const p3: [number, number] = [p2[0] + 0.1, p2[1] + 0.1]

    // Use addNewSketchLn to append an arc to the existing sketch
    const mod = addNewSketchLn({
      node: _ast,
      variables: this.kclManager.variables,
      input: {
        type: 'circle-three-point-segment',
        p1,
        p2,
        p3,
      },
      fnName: 'arcTo',
      pathToNode: sketchEntryNodePath,
    })

    if (trap(mod)) return Promise.reject(mod)
    const pResult = parse(recast(mod.modifiedAst))
    if (trap(pResult) || !resultIsOk(pResult)) return Promise.reject(pResult)
    _ast = pResult.program

    // do a quick mock execution to get the program memory up-to-date
    await this.kclManager.executeAstMock(_ast)

    const index = sg.paths.length // because we've added a new segment that's not in the memory yet
    const draftExpressionsIndices = { start: index, end: index }

    // Get the insertion index from the modified path
    const insertIndex = Number(mod.pathToNode[1][0])

    this.tearDownSketch({ removeAxis: false })
    this.sceneInfra.resetMouseListeners()

    const { truncatedAst } = await this.setupSketch({
      sketchEntryNodePath,
      sketchNodePaths,
      forward,
      up,
      position: sketchOrigin,
      maybeModdedAst: _ast,
      draftExpressionsIndices,
    })

    const doNotSnapAsThreePointArcIsTheOnlySegment = sg.paths.length === 0

    this.sceneInfra.setCallbacks({
      onMove: async (args) => {
        const firstProfileIndex = Number(sketchNodePaths[0][1][0])
        const nodePathWithCorrectedIndexForTruncatedAst = structuredClone(
          mod.pathToNode
        )

        nodePathWithCorrectedIndexForTruncatedAst[1][0] =
          Number(nodePathWithCorrectedIndexForTruncatedAst[1][0]) -
          firstProfileIndex
        const _node = getNodeFromPath<VariableDeclaration>(
          truncatedAst,
          nodePathWithCorrectedIndexForTruncatedAst,
          'VariableDeclaration'
        )
        let modded = structuredClone(truncatedAst)
        if (trap(_node)) return
        const sketchInit = _node.node.declaration.init

        const maybeSnapToAxis = this.getSnappedDragPoint(
          args.intersectionPoint.twoD,
          args.intersects,
          args.mouseEvent
        ).snappedPoint

        const maybeSnapToProfileStart = doNotSnapAsThreePointArcIsTheOnlySegment
          ? new Vector2(...maybeSnapToAxis)
          : this.maybeSnapProfileStartIntersect2d({
              sketchEntryNodePath,
              intersects: args.intersects,
              intersection2d: new Vector2(...maybeSnapToAxis),
            })

        if (sketchInit.type === 'PipeExpression') {
          const moddedResult = changeSketchArguments(
            modded,
            this.kclManager.variables,
            {
              type: 'path',
              pathToNode: nodePathWithCorrectedIndexForTruncatedAst,
            },
            {
              type: 'circle-three-point-segment',
              p1,
              p2,
              p3: [maybeSnapToProfileStart.x, maybeSnapToProfileStart.y],
            }
          )
          if (err(moddedResult)) return
          modded = moddedResult.modifiedAst
        }
        const { execState } = await executeAstMock({
          ast: modded,
          rustContext: this.rustContext,
        })
        const sketch = sketchFromKclValue(
          execState.variables[variableDeclarationName],
          variableDeclarationName
        )
        if (err(sketch)) return
        const sgPaths = sketch.paths
        const orthoFactor = orthoScale(this.sceneInfra.camControls.camera)

        const varDecIndex = Number(sketchEntryNodePath[1][0])

        this.updateSegment(
          sketch.start,
          0,
          varDecIndex,
          _ast,
          orthoFactor,
          sketch
        )
        sgPaths.forEach((seg, index) =>
          this.updateSegment(seg, index, varDecIndex, _ast, orthoFactor, sketch)
        )
      },
      onClick: async (args) => {
        const firstProfileIndex = Number(sketchNodePaths[0][1][0])
        const nodePathWithCorrectedIndexForTruncatedAst = structuredClone(
          mod.pathToNode
        )

        nodePathWithCorrectedIndexForTruncatedAst[1][0] =
          Number(nodePathWithCorrectedIndexForTruncatedAst[1][0]) -
          firstProfileIndex
        // If there is a valid camera interaction that matches, do that instead
        const interaction = this.sceneInfra.camControls.getInteractionType(
          args.mouseEvent
        )
        if (interaction !== 'none') return
        // Commit the arc to the full AST/code and return to sketch.idle
        const mousePoint = args.intersectionPoint?.twoD
        if (!mousePoint || args.mouseEvent.button !== 0) return

        const _node = getNodeFromPath<VariableDeclaration>(
          _ast,
          sketchEntryNodePath || [],
          'VariableDeclaration'
        )
        if (trap(_node)) return
        const sketchInit = _node.node?.declaration.init

        let modded = structuredClone(_ast)

        const intersectsProfileStart =
          !doNotSnapAsThreePointArcIsTheOnlySegment &&
          this.didIntersectProfileStart(args, sketchEntryNodePath)
        if (sketchInit.type === 'PipeExpression' && args.intersectionPoint) {
          // Calculate end angle based on final mouse position

          const moddedResult = changeSketchArguments(
            modded,
            this.kclManager.variables,
            {
              type: 'path',
              pathToNode: mod.pathToNode,
            },
            {
              type: 'circle-three-point-segment',
              p1,
              p2,
              p3: this.getSnappedDragPoint(
                args.intersectionPoint.twoD,
                args.intersects,
                args.mouseEvent
              ).snappedPoint,
            }
          )
          if (err(moddedResult)) return
          modded = moddedResult.modifiedAst
          if (intersectsProfileStart) {
            const originCoords = createArrayExpression([
              createCallExpressionStdLib('profileStartX', [
                createPipeSubstitution(),
              ]),
              createCallExpressionStdLib('profileStartY', [
                createPipeSubstitution(),
              ]),
            ])
            const arcToCallExp = getNodeFromPath<CallExpression>(
              modded,
              mod.pathToNode,
              'CallExpression'
            )
            if (err(arcToCallExp)) return
            const firstArg = arcToCallExp.node.arguments[0]
            if (firstArg.type !== 'ObjectExpression') return
            for (const prop of firstArg.properties) {
              if (prop.key.type === 'Identifier' && prop.key.name === 'end') {
                prop.value = originCoords
              }
            }

            const moddedResult = addCloseToPipe({
              node: modded,
              variables: this.kclManager.variables,
              pathToNode: sketchEntryNodePath,
            })
            if (err(moddedResult)) return
            modded = moddedResult
          }

          const newCode = recast(modded)
          if (err(newCode)) return
          const pResult = parse(newCode)
          if (trap(pResult) || !resultIsOk(pResult))
            return Promise.reject(pResult)
          _ast = pResult.program

          // Update the primary AST and unequip the arc tool
          await updateModelingState(_ast, EXECUTION_TYPE_MOCK, {
            kclManager: this.kclManager,
            editorManager: this.editorManager,
            codeManager: this.codeManager,
          })
          if (intersectsProfileStart) {
            this.sceneInfra.modelingSend({ type: 'Close sketch' })
          } else {
            this.sceneInfra.modelingSend({ type: 'Finish arc' })
          }
        }
      },
    })
    return {
      updatedEntryNodePath: mod.pathToNode,
      updatedSketchNodePaths: sketchNodePaths,
      expressionIndexToDelete: insertIndex, // Return the insertion index so it can be deleted if needed
    }
  }
  setupDraftCircle = async (
    sketchEntryNodePath: PathToNode,
    sketchNodePaths: PathToNode[],
    planeNodePath: PathToNode,
    forward: [number, number, number],
    up: [number, number, number],
    sketchOrigin: [number, number, number],
    circleCenter: [x: number, y: number]
  ): Promise<SketchDetailsUpdate | Error> => {
    let _ast = structuredClone(this.kclManager.ast)

    const varDec = getNodeFromPath<VariableDeclarator>(
      _ast,
      planeNodePath,
      'VariableDeclarator'
    )

    if (err(varDec)) return varDec
    if (varDec.node.type !== 'VariableDeclarator') return new Error('not a var')

    const varName = findUniqueName(_ast, 'profile')
    const newExpression = createVariableDeclaration(
      varName,
      createCallExpressionStdLibKw(
        'circle',
        createLocalName(varDec.node.id.name),
        [
          createLabeledArg(
            'center',
            createArrayExpression([
              createLiteral(roundOff(circleCenter[0])),
              createLiteral(roundOff(circleCenter[1])),
            ])
          ),
          createLabeledArg('radius', createLiteral(1)),
        ]
      )
    )

    const insertIndex = getInsertIndex(sketchNodePaths, planeNodePath, 'end')

    _ast.body.splice(insertIndex, 0, newExpression)
    const { updatedEntryNodePath, updatedSketchNodePaths } =
      updateSketchNodePathsWithInsertIndex({
        insertIndex,
        insertType: 'end',
        sketchNodePaths,
      })

    const pResult = parse(recast(_ast))
    if (trap(pResult) || !resultIsOk(pResult)) return Promise.reject(pResult)
    _ast = pResult.program

    // do a quick mock execution to get the program memory up-to-date
    await this.kclManager.executeAstMock(_ast)

    const { truncatedAst } = await this.setupSketch({
      sketchEntryNodePath: updatedEntryNodePath,
      sketchNodePaths: updatedSketchNodePaths,
      forward,
      up,
      position: sketchOrigin,
      maybeModdedAst: _ast,
      draftExpressionsIndices: { start: 0, end: 0 },
    })

    this.sceneInfra.setCallbacks({
      onMove: async (args) => {
        const nodePathWithCorrectedIndexForTruncatedAst =
          structuredClone(updatedEntryNodePath)
        nodePathWithCorrectedIndexForTruncatedAst[1][0] =
          Number(nodePathWithCorrectedIndexForTruncatedAst[1][0]) -
          Number(planeNodePath[1][0]) -
          1
        const _node = getNodeFromPath<VariableDeclaration>(
          truncatedAst,
          nodePathWithCorrectedIndexForTruncatedAst,
          'VariableDeclaration'
        )
        let modded = structuredClone(truncatedAst)
        if (trap(_node)) return
        const sketchInit = _node.node.declaration.init

        const x = (args.intersectionPoint.twoD.x || 0) - circleCenter[0]
        const y = (args.intersectionPoint.twoD.y || 0) - circleCenter[1]

        if (sketchInit.type === 'CallExpressionKw') {
          const moddedResult = changeSketchArguments(
            modded,
            this.kclManager.variables,
            {
              type: 'path',
              pathToNode: nodePathWithCorrectedIndexForTruncatedAst,
            },
            {
              type: 'arc-segment',
              center: circleCenter,
              radius: Math.sqrt(x ** 2 + y ** 2),
              from: circleCenter,
              to: circleCenter, // Same as from for a full circle
              ccw: true,
            }
          )
          if (err(moddedResult)) {
            return
          }
          modded = moddedResult.modifiedAst
        }

        const { execState } = await executeAstMock({
          ast: modded,
          rustContext: this.rustContext,
        })
        const sketch = sketchFromKclValue(execState.variables[varName], varName)
        if (err(sketch)) return
        const sgPaths = sketch.paths
        const orthoFactor = orthoScale(this.sceneInfra.camControls.camera)

        const varDecIndex = Number(updatedEntryNodePath[1][0])

        this.updateSegment(
          sketch.start,
          0,
          varDecIndex,
          _ast,
          orthoFactor,
          sketch
        )
        sgPaths.forEach((seg, index) =>
          this.updateSegment(seg, index, varDecIndex, _ast, orthoFactor, sketch)
        )
      },
      onClick: async (args) => {
        // If there is a valid camera interaction that matches, do that instead
        const interaction = this.sceneInfra.camControls.getInteractionType(
          args.mouseEvent
        )
        if (interaction !== 'none') return
        // Commit the rectangle to the full AST/code and return to sketch.idle
        const cornerPoint = args.intersectionPoint?.twoD
        if (!cornerPoint || args.mouseEvent.button !== 0) return

        const x = roundOff((cornerPoint.x || 0) - circleCenter[0])
        const y = roundOff((cornerPoint.y || 0) - circleCenter[1])

        const _node = getNodeFromPath<VariableDeclaration>(
          _ast,
          updatedEntryNodePath || [],
          'VariableDeclaration'
        )
        if (trap(_node)) return
        const sketchInit = _node.node?.declaration.init

        let modded = structuredClone(_ast)
        if (sketchInit.type === 'CallExpressionKw') {
          const moddedResult = changeSketchArguments(
            modded,
            this.kclManager.variables,
            {
              type: 'path',
              pathToNode: updatedEntryNodePath,
            },
            {
              type: 'arc-segment',
              center: circleCenter,
              radius: Math.sqrt(x ** 2 + y ** 2),
              from: circleCenter,
              to: circleCenter, // Same as from for a full circle
              ccw: true,
            }
          )
          if (err(moddedResult)) return
          modded = moddedResult.modifiedAst

          const newCode = recast(modded)
          if (err(newCode)) return
          const pResult = parse(newCode)
          if (trap(pResult) || !resultIsOk(pResult))
            return Promise.reject(pResult)
          _ast = pResult.program

          // Update the primary AST and unequip the rectangle tool
          await updateModelingState(_ast, EXECUTION_TYPE_MOCK, {
            kclManager: this.kclManager,
            editorManager: this.editorManager,
            codeManager: this.codeManager,
          })
          this.sceneInfra.modelingSend({ type: 'Finish circle' })
        }
      },
    })
    return {
      updatedEntryNodePath,
      updatedSketchNodePaths,
      expressionIndexToDelete: insertIndex,
    }
  }
  setupSketchIdleCallbacks = ({
    sketchEntryNodePath,
    sketchNodePaths,
    planeNodePath,
    up,
    forward,
    position,
  }: {
    sketchEntryNodePath: PathToNode
    sketchNodePaths: PathToNode[]
    planeNodePath: PathToNode
    forward: [number, number, number]
    up: [number, number, number]
    position?: [number, number, number]
  }) => {
    let addingNewSegmentStatus: 'nothing' | 'pending' | 'added' = 'nothing'
    this.sceneInfra.setCallbacks({
      onDragEnd: async () => {
        if (addingNewSegmentStatus !== 'nothing') {
          this.tearDownSketch({ removeAxis: false })
          // eslint-disable-next-line @typescript-eslint/no-floating-promises
          this.setupSketch({
            sketchEntryNodePath,
            sketchNodePaths,
            maybeModdedAst: this.kclManager.ast,
            up,
            forward,
            position,
          })
          // setting up the callbacks again resets value in closures
          this.setupSketchIdleCallbacks({
            sketchEntryNodePath,
            sketchNodePaths,
            planeNodePath,
            up,
            forward,
            position,
          })
          await this.codeManager.writeToFile()
        }
      },
      onDrag: async ({
        selected,
        intersectionPoint,
        mouseEvent,
        intersects,
      }) => {
        if (mouseEvent.which !== 1) return

        const group = getParentGroup(selected, [EXTRA_SEGMENT_HANDLE])
        if (group?.name === EXTRA_SEGMENT_HANDLE) {
          const segGroup = getParentGroup(selected)
          const pathToNode: PathToNode = segGroup?.userData?.pathToNode
          const pathToNodeIndex = pathToNode.findIndex(
            (x) => x[1] === 'PipeExpression'
          )

          const sketch = sketchFromPathToNode({
            pathToNode,
            ast: this.kclManager.ast,
            variables: this.kclManager.variables,
            kclManager: this.kclManager,
          })
          if (trap(sketch)) return
          if (!sketch) {
            trap(new Error('sketch not found'))
            return
          }

          const pipeIndex = pathToNode[pathToNodeIndex + 1][0] as number
          if (addingNewSegmentStatus === 'nothing') {
            const prevSegment = sketch.paths[pipeIndex - 2]
            const mod = addNewSketchLn({
              node: this.kclManager.ast,
              variables: this.kclManager.variables,
              input: {
                type: 'straight-segment',
                to: [intersectionPoint.twoD.x, intersectionPoint.twoD.y],
                from: prevSegment.from,
              },
              // TODO assuming it's always a straight segments being added
              // as this is easiest, and we'll need to add "tabbing" behavior
              // to support other segment types
              fnName: 'line',
              pathToNode: pathToNode,
              spliceBetween: true,
            })
            addingNewSegmentStatus = 'pending'
            if (trap(mod)) return

            await this.kclManager.executeAstMock(mod.modifiedAst)
            this.tearDownSketch({ removeAxis: false })
            // eslint-disable-next-line @typescript-eslint/no-floating-promises
            this.setupSketch({
              sketchEntryNodePath: pathToNode,
              sketchNodePaths,
              maybeModdedAst: this.kclManager.ast,
              up,
              forward,
              position,
            })
            addingNewSegmentStatus = 'added'
          } else if (addingNewSegmentStatus === 'added') {
            const pathToNodeForNewSegment = pathToNode.slice(0, pathToNodeIndex)
            pathToNodeForNewSegment.push([pipeIndex - 2, 'index'])
            this.onDragSegment({
              sketchNodePaths,
              sketchEntryNodePath: pathToNodeForNewSegment,
              object: selected,
              intersection2d: intersectionPoint.twoD,
              intersects,
              mouseEvent: mouseEvent,
            })
          }
          return
        }

        this.onDragSegment({
          object: selected,
          intersection2d: intersectionPoint.twoD,
          intersects,
          sketchNodePaths,
          sketchEntryNodePath,
          mouseEvent: mouseEvent,
        })
      },
      onMove: () => {},
      onClick: (args) => {
        // If there is a valid camera interaction that matches, do that instead
        const interaction = this.sceneInfra.camControls.getInteractionType(
          args.mouseEvent
        )
        if (interaction !== 'none') return
        if (args?.mouseEvent.which !== 1) return
        if (!args || !args.selected) {
          this.sceneInfra.modelingSend({
            type: 'Set selection',
            data: {
              selectionType: 'singleCodeCursor',
            },
          })
          return
        }
        const { selected } = args
        const event = getEventForSegmentSelection(selected)
        if (!event) return
        this.sceneInfra.modelingSend(event)
      },
      ...this.mouseEnterLeaveCallbacks(),
    })
  }
  prepareTruncatedAst = (
    sketchNodePaths: PathToNode[],
    ast?: Node<Program>,
    draftSegment?: DraftSegment
  ) =>
    prepareTruncatedAst(
      sketchNodePaths,
      ast || this.kclManager.ast,
      this.kclManager.lastSuccessfulVariables,
      draftSegment
    )
  getSnappedDragPoint(
    pos: Vector2,
    intersects: Intersection<Object3D<Object3DEventMap>>[],
    mouseEvent: MouseEvent
  ) {
    let snappedPoint: Coords2d = [pos.x, pos.y]

    const intersectsYAxis = intersects.find(
      (sceneObject) => sceneObject.object.name === Y_AXIS
    )
    const intersectsXAxis = intersects.find(
      (sceneObject) => sceneObject.object.name === X_AXIS
    )

    // Snap to previous segment's tangent direction when drawing a straight segment
    let snappedToTangent = false
    let negativeTangentDirection = false

    const disableTangentSnapping = mouseEvent.ctrlKey || mouseEvent.altKey
    const forceDirectionSnapping = mouseEvent.shiftKey
    if (!disableTangentSnapping) {
      const segments = Object.values(this.activeSegments) // Using the order in the object feels wrong
      const current = segments[segments.length - 1]
      if (current.userData.type === STRAIGHT_SEGMENT) {
        const prev = segments[segments.length - 2]
        if (ARC_SEGMENT_TYPES.includes(prev.userData.type)) {
          const snapDirection = findTangentDirection(prev)
          if (snapDirection) {
            const SNAP_TOLERANCE_PIXELS = 12 * window.devicePixelRatio
            const orthoFactor = orthoScale(this.sceneInfra.camControls.camera)

            // See if snapDirection intersects with any of the axes
            if (intersectsXAxis || intersectsYAxis) {
              let intersectionPoint: Coords2d | undefined
              if (intersectsXAxis && intersectsYAxis) {
                // Current mouse position intersects with both axes (origin) -> that has precedence over tangent so we snap to the origin.
                intersectionPoint = [0, 0]
              } else {
                // Intersects only one axis
                const axisLine: [Coords2d, Coords2d] = intersectsXAxis
                  ? [
                      [0, 0],
                      [1, 0],
                    ]
                  : [
                      [0, 0],
                      [0, 1],
                    ]
                // See if that axis line intersects with the tangent direction
                // Note: this includes both positive and negative tangent directions as it just checks 2 lines.
                intersectionPoint = calculateIntersectionOfTwoLines({
                  line1: axisLine,
                  line2Angle: getAngle([0, 0], snapDirection),
                  line2Point: current.userData.from,
                })
              }

              // If yes, see if that intersection point is within tolerance and if yes snap to it.
              if (
                intersectionPoint &&
                getLength(intersectionPoint, snappedPoint) / orthoFactor <
                  SNAP_TOLERANCE_PIXELS
              ) {
                snappedPoint = intersectionPoint
                snappedToTangent = true
              }
            }
            if (!snappedToTangent) {
              // Otherwise, try to snap to the tangent direction, in both positive and negative directions
              const { closestPoint, t } = closestPointOnRay(
                prev.userData.to,
                snapDirection,
                snappedPoint,
                true
              )
              if (
                forceDirectionSnapping ||
                getLength(closestPoint, snappedPoint) / orthoFactor <
                  SNAP_TOLERANCE_PIXELS
              ) {
                snappedPoint = closestPoint
                snappedToTangent = true
                negativeTangentDirection = t < 0
              }
            }
          }
        }
      }
    }

    // Snap to the main axes if there was no snapping to tangent direction
    if (!snappedToTangent) {
      snappedPoint = [
        intersectsYAxis ? 0 : snappedPoint[0],
        intersectsXAxis ? 0 : snappedPoint[1],
      ]
    }

    return {
      isSnapped: !!(intersectsYAxis || intersectsXAxis || snappedToTangent),
      snappedToTangent,
      negativeTangentDirection,
      snappedPoint,
      intersectsXAxis,
      intersectsYAxis,
    }
  }
  positionDraftPoint({
    origin,
    yAxis,
    zAxis,
    snappedPoint,
  }: {
    origin: SketchDetails['origin']
    yAxis: SketchDetails['yAxis']
    zAxis: SketchDetails['zAxis']
    snappedPoint: Vector2
  }) {
    const draftPoint = this.getDraftPoint()
    if (!draftPoint) {
      this.createDraftPoint({
        point: snappedPoint,
        origin,
        yAxis,
        zAxis,
      })
    } else {
      // Ignore if there are huge jumps in the mouse position,
      // that is likely a strange behavior
      if (
        draftPoint.position.distanceTo(
          new Vector3(snappedPoint.x, snappedPoint.y, 0)
        ) > 100
      ) {
        return
      }
      draftPoint.position.set(snappedPoint.x, snappedPoint.y, 0)
    }
  }
  maybeSnapProfileStartIntersect2d({
    sketchEntryNodePath,
    intersects,
    intersection2d: _intersection2d,
  }: {
    sketchEntryNodePath: PathToNode
    intersects: Intersection<Object3D<Object3DEventMap>>[]
    intersection2d: Vector2
  }) {
    const intersectsProfileStart = intersects
      .map(({ object }) => getParentGroup(object, [PROFILE_START]))
      .find(isGroupStartProfileForCurrentProfile(sketchEntryNodePath))
    const intersection2d = intersectsProfileStart
      ? new Vector2(
          intersectsProfileStart.position.x,
          intersectsProfileStart.position.y
        )
      : _intersection2d
    return intersection2d
  }
  onDragSegment({
    object,
    intersection2d: _intersection2d,
    sketchEntryNodePath,
    sketchNodePaths,
    draftInfo,
    intersects,
    mouseEvent,
  }: {
    object: Object3D<Object3DEventMap>
    intersection2d: Vector2
    sketchEntryNodePath: PathToNode
    sketchNodePaths: PathToNode[]
    intersects: Intersection<Object3D<Object3DEventMap>>[]
    draftInfo?: {
      truncatedAst: Node<Program>
      variableDeclarationName: string
    }
    mouseEvent: MouseEvent
  }) {
    const intersection2d = this.maybeSnapProfileStartIntersect2d({
      sketchEntryNodePath,
      intersects,
      intersection2d: _intersection2d,
    })

    const group = getParentGroup(object, SEGMENT_BODIES_PLUS_PROFILE_START)
    const subGroup = getParentGroup(object, [
      ARROWHEAD,
      CIRCLE_CENTER_HANDLE,
      CIRCLE_THREE_POINT_HANDLE1,
      CIRCLE_THREE_POINT_HANDLE2,
      CIRCLE_THREE_POINT_HANDLE3,
      THREE_POINT_ARC_HANDLE2,
      THREE_POINT_ARC_HANDLE3,
      ARC_ANGLE_END,
    ])
    if (!group) return
    const pathToNode: PathToNode = structuredClone(group.userData.pathToNode)
    const varDecIndex = pathToNode[1][0]
    if (typeof varDecIndex !== 'number') {
      console.error(
        `Expected varDecIndex to be a number, but found: ${typeof varDecIndex} ${varDecIndex}`
      )
      return
    }

    const from: [number, number] = [
      group.userData?.from?.[0],
      group.userData?.from?.[1],
    ]
    const { snappedPoint: dragTo, snappedToTangent } = this.getSnappedDragPoint(
      intersection2d,
      intersects,
      mouseEvent
    )
    let modifiedAst = draftInfo
      ? draftInfo.truncatedAst
      : { ...this.kclManager.ast }

    const nodePathWithCorrectedIndexForTruncatedAst =
      structuredClone(pathToNode)
    nodePathWithCorrectedIndexForTruncatedAst[1][0] =
      Number(nodePathWithCorrectedIndexForTruncatedAst[1][0]) -
      Number(sketchNodePaths[0][1][0])

    const _node = getNodeFromPath<Node<CallExpression | CallExpressionKw>>(
      modifiedAst,
      draftInfo ? nodePathWithCorrectedIndexForTruncatedAst : pathToNode,
      ['CallExpression', 'CallExpressionKw']
    )
    if (trap(_node)) return
    const node = _node.node

    if (node.type !== 'CallExpression' && node.type !== 'CallExpressionKw')
      return

    let modded:
      | {
          modifiedAst: Node<Program>
          pathToNode: PathToNode
        }
      | Error

    const getChangeSketchInput = (): SegmentInputs => {
      if (
        group.name === CIRCLE_SEGMENT &&
        // !subGroup treats grabbing the outer circumference of the circle
        // as a drag of the center handle
        (!subGroup || subGroup?.name === ARROWHEAD)
      )
        return {
          type: 'arc-segment',
          from,
          to: from, // Same as from for a full circle
          center: group.userData.center,
          // distance between the center and the drag point
          radius: Math.sqrt(
            (group.userData.center[0] - dragTo[0]) ** 2 +
              (group.userData.center[1] - dragTo[1]) ** 2
          ),
          ccw: true,
        }
      if (
        group.name === CIRCLE_SEGMENT &&
        subGroup?.name === CIRCLE_CENTER_HANDLE
      )
        return {
          type: 'arc-segment',
          from,
          to: from, // Same as from for a full circle
          center: dragTo,
          radius: group.userData.radius,
          ccw: true,
        }

      // Handle ARC_SEGMENT with center handle
      if (
        group.name === ARC_SEGMENT &&
        subGroup?.name === CIRCLE_CENTER_HANDLE
      ) {
        // the user is dragging the circle's center, but the values they updating the arc's radius and start angle
        // we need to calculate what the radius should be and a new to point that respects the endAngle
        const newCenter = dragTo
        const radius = Math.sqrt(
          (newCenter[0] - group.userData.from[0]) ** 2 +
            (newCenter[1] - group.userData.from[1]) ** 2
        )
        const endAngle = Math.atan2(
          group.userData.to[1] - group.userData.center[1],
          group.userData.to[0] - group.userData.center[0]
        )
        const newTo: [number, number] = [
          newCenter[0] + radius * Math.cos(endAngle),
          newCenter[1] + radius * Math.sin(endAngle),
        ]
        return {
          type: 'arc-segment',
          from: group.userData.from,
          to: newTo,
          center: newCenter,
          radius,
          ccw: group.userData.ccw,
        }
      }
      // Handle ARC_SEGMENT with end angle handle
      if (group.name === ARC_SEGMENT && subGroup?.name === ARC_ANGLE_END) {
        // Calculate the angle from center to drag point
        const center = group.userData.center
        const endAngle = Math.atan2(
          dragTo[1] - center[1],
          dragTo[0] - center[0]
        )

        // Calculate the point on the arc at the given angle and radius
        const radius = group.userData.radius
        const toPoint: [number, number] = [
          center[0] + radius * Math.cos(endAngle),
          center[1] + radius * Math.sin(endAngle),
        ]

        return {
          type: 'arc-segment',
          from: group.userData.from,
          to: toPoint,
          center: center,
          radius: radius,
          ccw: group.userData.ccw,
        }
      }
      if (
        subGroup?.name &&
        [
          CIRCLE_THREE_POINT_HANDLE1,
          CIRCLE_THREE_POINT_HANDLE2,
          CIRCLE_THREE_POINT_HANDLE3,
        ].includes(subGroup?.name)
      ) {
        const input: SegmentInputs = {
          type: 'circle-three-point-segment',
          p1: group.userData.p1,
          p2: group.userData.p2,
          p3: group.userData.p3,
        }
        if (subGroup?.name === CIRCLE_THREE_POINT_HANDLE1) {
          input.p1 = dragTo
        } else if (subGroup?.name === CIRCLE_THREE_POINT_HANDLE2) {
          input.p2 = dragTo
        } else if (subGroup?.name === CIRCLE_THREE_POINT_HANDLE3) {
          input.p3 = dragTo
        }
        return input
      }
      if (
        subGroup?.name &&
        [THREE_POINT_ARC_HANDLE2, THREE_POINT_ARC_HANDLE3].includes(
          subGroup?.name
        )
      ) {
        const input: SegmentInputs = {
          type: 'circle-three-point-segment',
          p1: group.userData.p1,
          p2: group.userData.p2,
          p3: group.userData.p3,
        }
        if (subGroup?.name === THREE_POINT_ARC_HANDLE2) {
          input.p2 = dragTo
        } else if (subGroup?.name === THREE_POINT_ARC_HANDLE3) {
          input.p3 = dragTo
        }
        return input
      }

      // straight segment is the default
      return {
        type: 'straight-segment',
        from,
        to: dragTo,
      }
    }

    if (group.name === PROFILE_START) {
      modded = updateStartProfileAtArgs({
        node: modifiedAst,
        pathToNode,
        input: {
          type: 'straight-segment',
          to: dragTo,
          from,
        },
        variables: this.kclManager.variables,
      })
    } else {
      modded = changeSketchArguments(
        modifiedAst,
        this.kclManager.variables,
        {
          type: 'sourceRange',
          sourceRange: topLevelRange(node.start, node.end),
        },
        getChangeSketchInput()
      )
    }
    if (trap(modded)) return

    modifiedAst = modded.modifiedAst
    const info = draftInfo
      ? draftInfo
      : this.prepareTruncatedAst(sketchNodePaths || [], modifiedAst)
    if (trap(info, { suppress: true })) return
    const { truncatedAst } = info
    ;(async () => {
      const code = recast(modifiedAst)
      if (trap(code)) return
      if (!draftInfo)
        // don't want to mod the user's code yet as they have't committed to the change yet
        // plus this would be the truncated ast being recast, it would be wrong
        this.codeManager.updateCodeEditor(code)
      const { execState } = await executeAstMock({
        ast: truncatedAst,
        rustContext: this.rustContext,
      })
      const variables = execState.variables
      const sketchesInfo = getSketchesInfo({
        sketchNodePaths,
        ast: truncatedAst,
        variables,
        kclManager: this.kclManager,
      })
      const callBacks: (() => SegmentOverlayPayload | null)[] = []
      for (const sketchInfo of sketchesInfo) {
        const { sketch, pathToNode: _pathToNode } = sketchInfo
        const varDecIndex = Number(_pathToNode[1][0])

        if (!sketch) return

        const sgPaths = sketch.paths
        const orthoFactor = orthoScale(this.sceneInfra.camControls.camera)

        this.updateSegment(
          sketch.start,
          0,
          varDecIndex,
          modifiedAst,
          orthoFactor,
          sketch,
          snappedToTangent
        )

        callBacks.push(
          ...sgPaths.map((group, index) =>
            this.updateSegment(
              group,
              index,
              varDecIndex,
              modifiedAst,
              orthoFactor,
              sketch,
              snappedToTangent
            )
          )
        )
      }
      this.sceneInfra.overlayCallbacks(callBacks)
    })().catch(reportRejection)
  }

  /**
   * Update the THREEjs sketch entities with new segment data
   * mapping them back to the AST
   * @param segment
   * @param index
   * @param varDecIndex
   * @param modifiedAst
   * @param orthoFactor
   * @param sketch
   * @param snappedToTangent if currently drawn draft segment is snapping to previous arc tangent
   */
  updateSegment = (
    segment: Path | Sketch['start'],
    index: number,
    varDecIndex: number,
    modifiedAst: Program,
    orthoFactor: number,
    sketch: Sketch,
    snappedToTangent: boolean = false
  ): (() => SegmentOverlayPayload | null) => {
    const segPathToNode = getNodePathFromSourceRange(
      modifiedAst,
      sourceRangeFromRust(segment.__geoMeta.sourceRange)
    )
    const sgPaths = sketch.paths
    const originalPathToNodeStr = JSON.stringify(segPathToNode)
    segPathToNode[1][0] = varDecIndex
    const pathToNodeStr = JSON.stringify(segPathToNode)
    // more hacks to hopefully be solved by proper pathToNode info in memory/sketch segments
    const group =
      this.activeSegments[pathToNodeStr] ||
      this.activeSegments[originalPathToNodeStr]
    const type = group?.userData?.type
    const factor =
      (this.sceneInfra.camControls.camera instanceof OrthographicCamera
        ? orthoFactor
        : perspScale(this.sceneInfra.camControls.camera, group)) /
      this.sceneInfra._baseUnitMultiplier
    let input: SegmentInputs = {
      type: 'straight-segment',
      from: segment.from,
      to: segment.to,
      snap: snappedToTangent,
    }
    let update: SegmentUtils['update'] | null = null
    if (type === TANGENTIAL_ARC_TO_SEGMENT) {
      update = segmentUtils.tangentialArcTo.update
    } else if (type === STRAIGHT_SEGMENT) {
      update = segmentUtils.straight.update
    } else if (
      type === CIRCLE_SEGMENT &&
      'type' in segment &&
      segment.type === 'Circle'
    ) {
      update = segmentUtils.circle.update
      input = {
        type: 'arc-segment',
        from: segment.from,
        to: segment.from, // Use from as to for full circles
        center: segment.center,
        radius: segment.radius,
        ccw: true,
      }
    } else if (
      type === CIRCLE_THREE_POINT_SEGMENT &&
      'type' in segment &&
      segment.type === 'CircleThreePoint'
    ) {
      update = segmentUtils.circleThreePoint.update
      input = {
        type: 'circle-three-point-segment',
        p1: segment.p1,
        p2: segment.p2,
        p3: segment.p3,
      }
    } else if (
      type === ARC_SEGMENT &&
      'type' in segment &&
      segment.type === 'Arc'
    ) {
      update = segmentUtils.arc.update
      input = {
        type: 'arc-segment',
        from: segment.from,
        to: segment.to,
        center: segment.center,
        radius: segment.radius,
        ccw: segment.ccw,
      }
    } else if (
      type === THREE_POINT_ARC_SEGMENT &&
      'type' in segment &&
      segment.type === 'ArcThreePoint'
    ) {
      update = segmentUtils.threePointArc.update
      input = {
        type: 'circle-three-point-segment',
        p1: segment.p1,
        p2: segment.p2,
        p3: segment.p3,
      }
    }
    const callBack =
      update &&
      !err(update) &&
      update({
        input,
        group,
        scale: factor,
        prevSegment: sgPaths[index - 1],
        sceneInfra: this.sceneInfra,
      })
    if (callBack && !err(callBack)) return callBack

    if (type === PROFILE_START) {
      group.position.set(segment.from[0], segment.from[1], 0)
      group.scale.set(factor, factor, factor)
    }
    return () => null
  }

  /**
   * Update the base color of each of the THREEjs meshes
   * that represent each of the sketch segments, to get the
   * latest value from `sceneInfra._theme`
   */
  updateSegmentBaseColor(newColor: Themes.Light | Themes.Dark) {
    const newColorThreeJs = getThemeColorForThreeJs(newColor)
    Object.values(this.activeSegments).forEach((group) => {
      group.userData.baseColor = newColorThreeJs
      group.traverse((child) => {
        if (
          child instanceof Mesh &&
          child.material instanceof MeshBasicMaterial
        ) {
          child.material.color.set(newColorThreeJs)
        }
      })
    })
  }
  removeSketchGrid() {
    if (this.axisGroup) this.sceneInfra.scene.remove(this.axisGroup)
  }
  tearDownSketch({ removeAxis = true }: { removeAxis?: boolean }) {
    // Remove all draft groups
    this.draftPointGroups.forEach((draftPointGroup) => {
      this.sceneInfra.scene.remove(draftPointGroup)
    })

    // Remove all sketch tools

    if (this.axisGroup && removeAxis)
      this.sceneInfra.scene.remove(this.axisGroup)
    const sketchSegments = this.sceneInfra.scene.children.find(
      ({ userData }) => userData?.type === SKETCH_GROUP_SEGMENTS
    )
    if (sketchSegments) {
      // We have to manually remove the CSS2DObjects
      // as they don't get removed when the group is removed
      sketchSegments.traverse((object) => {
        if (object instanceof CSS2DObject) {
          object.element.remove()
          object.remove()
        }
      })
      this.sceneInfra.scene.remove(sketchSegments)
    }
    this.sceneInfra.camControls.enableRotate = true
    this.activeSegments = {}
  }
  mouseEnterLeaveCallbacks() {
    return {
      onMouseEnter: ({ selected, dragSelected }: OnMouseEnterLeaveArgs) => {
        if ([X_AXIS, Y_AXIS].includes(selected?.userData?.type)) {
          const obj = selected as Mesh
          const mat = obj.material as MeshBasicMaterial
          mat.color.set(obj.userData.baseColor)
          mat.color.offsetHSL(0, 0, 0.5)
        }
        const parent = getParentGroup(
          selected,
          SEGMENT_BODIES_PLUS_PROFILE_START
        )
        if (parent?.userData?.pathToNode) {
          const pResult = parse(recast(this.kclManager.ast))
          if (trap(pResult) || !resultIsOk(pResult))
            return Promise.reject(pResult)
          const updatedAst = pResult.program
          const _node = getNodeFromPath<
            Node<CallExpression | CallExpressionKw>
          >(updatedAst, parent.userData.pathToNode, [
            'CallExpressionKw',
            'CallExpression',
          ])
          if (trap(_node, { suppress: true })) return
          const node = _node.node
          this.editorManager.setHighlightRange([
            topLevelRange(node.start, node.end),
          ])
          const yellow = 0xffff00
          colorSegment(selected, yellow)
          const extraSegmentGroup = parent.getObjectByName(EXTRA_SEGMENT_HANDLE)
          if (extraSegmentGroup) {
            extraSegmentGroup.traverse((child) => {
              if (child instanceof Points || child instanceof Mesh) {
                child.material.opacity = dragSelected ? 0 : 1
              }
            })
          }
          const orthoFactor = orthoScale(this.sceneInfra.camControls.camera)

          let input: SegmentInputs = {
            type: 'straight-segment',
            from: parent.userData.from,
            to: parent.userData.to,
          }
          const factor =
            (this.sceneInfra.camControls.camera instanceof OrthographicCamera
              ? orthoFactor
              : perspScale(this.sceneInfra.camControls.camera, parent)) /
            this.sceneInfra._baseUnitMultiplier
          let update: SegmentUtils['update'] | null = null
          if (parent.name === STRAIGHT_SEGMENT) {
            update = segmentUtils.straight.update
          } else if (parent.name === TANGENTIAL_ARC_TO_SEGMENT) {
            update = segmentUtils.tangentialArcTo.update
            input = {
              type: 'arc-segment',
              from: parent.userData.from,
              to: parent.userData.to,
              radius: parent.userData.radius,
              center: parent.userData.center,
              ccw:
                parent.userData.ccw !== undefined ? parent.userData.ccw : true,
            }
          } else if (parent.name === CIRCLE_SEGMENT) {
            update = segmentUtils.circle.update
            input = {
              type: 'arc-segment',
              from: parent.userData.from,
              to: parent.userData.to,
              radius: parent.userData.radius,
              center: parent.userData.center,
              ccw:
                parent.userData.ccw !== undefined ? parent.userData.ccw : true,
            }
          } else if (parent.name === ARC_SEGMENT) {
            update = segmentUtils.arc.update
            input = {
              type: 'arc-segment',
              from: parent.userData.from,
              to: parent.userData.to,
              radius: parent.userData.radius,
              center: parent.userData.center,
              ccw:
                parent.userData.ccw !== undefined ? parent.userData.ccw : true,
            }
          } else if (parent.name === THREE_POINT_ARC_SEGMENT) {
            update = segmentUtils.threePointArc.update
            input = {
              type: 'circle-three-point-segment',
              p1: parent.userData.p1,
              p2: parent.userData.p2,
              p3: parent.userData.p3,
            }
          }

          update &&
            update({
              prevSegment: parent.userData.prevSegment,
              input,
              group: parent,
              scale: factor,
              sceneInfra: this.sceneInfra,
            })
          return
        }
        this.editorManager.setHighlightRange([defaultSourceRange()])
      },
      onMouseLeave: ({ selected, ...rest }: OnMouseEnterLeaveArgs) => {
        this.editorManager.setHighlightRange([defaultSourceRange()])
        const parent = getParentGroup(
          selected,
          SEGMENT_BODIES_PLUS_PROFILE_START
        )
        if (parent) {
          const orthoFactor = orthoScale(this.sceneInfra.camControls.camera)

          let input: SegmentInputs = {
            type: 'straight-segment',
            from: parent.userData.from,
            to: parent.userData.to,
          }
          const factor =
            (this.sceneInfra.camControls.camera instanceof OrthographicCamera
              ? orthoFactor
              : perspScale(this.sceneInfra.camControls.camera, parent)) /
            this.sceneInfra._baseUnitMultiplier
          let update: SegmentUtils['update'] | null = null
          if (parent.name === STRAIGHT_SEGMENT) {
            update = segmentUtils.straight.update
          } else if (parent.name === TANGENTIAL_ARC_TO_SEGMENT) {
            update = segmentUtils.tangentialArcTo.update
            input = {
              type: 'arc-segment',
              from: parent.userData.from,
              to: parent.userData.to,
              radius: parent.userData.radius,
              center: parent.userData.center,
              ccw:
                parent.userData.ccw !== undefined ? parent.userData.ccw : true,
            }
          } else if (parent.name === CIRCLE_SEGMENT) {
            update = segmentUtils.circle.update
            input = {
              type: 'arc-segment',
              from: parent.userData.from,
              to: parent.userData.to,
              radius: parent.userData.radius,
              center: parent.userData.center,
              ccw:
                parent.userData.ccw !== undefined ? parent.userData.ccw : true,
            }
          } else if (parent.name === ARC_SEGMENT) {
            update = segmentUtils.arc.update
            input = {
              type: 'arc-segment',
              from: parent.userData.from,
              to: parent.userData.to,
              radius: parent.userData.radius,
              center: parent.userData.center,
              ccw:
                parent.userData.ccw !== undefined ? parent.userData.ccw : true,
            }
          } else if (parent.name === THREE_POINT_ARC_SEGMENT) {
            update = segmentUtils.threePointArc.update
            input = {
              type: 'circle-three-point-segment',
              p1: parent.userData.p1,
              p2: parent.userData.p2,
              p3: parent.userData.p3,
            }
          }

          update &&
            update({
              prevSegment: parent.userData.prevSegment,
              input,
              group: parent,
              scale: factor,
              sceneInfra: this.sceneInfra,
            })
        }
        const isSelected = parent?.userData?.isSelected
        colorSegment(
          selected,
          isSelected
            ? 0x0000ff
            : parent?.userData?.baseColor ||
                getThemeColorForThreeJs(this.sceneInfra._theme)
        )
        const extraSegmentGroup = parent?.getObjectByName(EXTRA_SEGMENT_HANDLE)
        if (extraSegmentGroup) {
          extraSegmentGroup.traverse((child) => {
            if (child instanceof Points || child instanceof Mesh) {
              child.material.opacity = 0
            }
          })
        }
        if ([X_AXIS, Y_AXIS].includes(selected?.userData?.type)) {
          const obj = selected as Mesh
          const mat = obj.material as MeshBasicMaterial
          mat.color.set(obj.userData.baseColor)
          if (obj.userData.isSelected) mat.color.offsetHSL(0, 0, 0.2)
        }
      },
    }
  }
  resetOverlays() {
    this.sceneInfra.modelingSend({
      type: 'Set Segment Overlays',
      data: {
        type: 'clear',
      },
    })
  }

  async getSketchOrientationDetails(sketch: Sketch): Promise<{
    quat: Quaternion
    sketchDetails: Omit<
      SketchDetails & { faceId?: string },
      'sketchNodePaths' | 'sketchEntryNodePath' | 'planeNodePath'
    >
  }> {
    if (sketch.on.type === 'plane') {
      const zAxis = sketch?.on.zAxis
      return {
        quat: getQuaternionFromZAxis(massageFormats(zAxis)),
        sketchDetails: {
          zAxis: [zAxis.x, zAxis.y, zAxis.z],
          yAxis: [sketch.on.yAxis.x, sketch.on.yAxis.y, sketch.on.yAxis.z],
          origin: [0, 0, 0],
          faceId: sketch.on.id,
        },
      }
    }
    const faceInfo = await this.getFaceDetails(sketch.on.id)

    if (!faceInfo?.origin || !faceInfo?.z_axis || !faceInfo?.y_axis)
      return Promise.reject('face info')
    const { z_axis, y_axis, origin } = faceInfo
    const quaternion = quaternionFromUpNForward(
      new Vector3(y_axis.x, y_axis.y, y_axis.z),
      new Vector3(z_axis.x, z_axis.y, z_axis.z)
    )
    return {
      quat: quaternion,
      sketchDetails: {
        zAxis: [z_axis.x, z_axis.y, z_axis.z],
        yAxis: [y_axis.x, y_axis.y, y_axis.z],
        origin: [origin.x, origin.y, origin.z],
        faceId: sketch.on.id,
      },
    }
  }

  /**
   * Retrieves orientation details for a given entity representing a face (brep face or default plane).
   * This function asynchronously fetches and returns the origin, x-axis, y-axis, and z-axis details
   * for a specified entity ID. It is primarily used to obtain the orientation of a face in the scene,
   * which is essential for calculating the correct positioning and alignment of the client side sketch.
   *
   * @param  entityId - The ID of the entity for which orientation details are being fetched.
   * @returns A promise that resolves with the orientation details of the face.
   */
  async getFaceDetails(
    entityId: string
  ): Promise<Models['GetSketchModePlane_type']> {
    // TODO mode engine connection to allow batching returns and batch the following
    await this.engineCommandManager.sendSceneCommand({
      type: 'modeling_cmd_req',
      cmd_id: uuidv4(),
      cmd: {
        type: 'enable_sketch_mode',
        adjust_camera: false,
        animated: false,
        ortho: false,
        entity_id: entityId,
      },
    })
    const resp = await this.engineCommandManager.sendSceneCommand({
      type: 'modeling_cmd_req',
      cmd_id: uuidv4(),
      cmd: { type: 'get_sketch_mode_plane' },
    })
    const faceInfo =
      resp?.success &&
      resp?.resp.type === 'modeling' &&
      resp?.resp?.data?.modeling_response?.type === 'get_sketch_mode_plane'
        ? resp?.resp?.data?.modeling_response.data
        : ({} as Models['GetSketchModePlane_type'])
    await this.engineCommandManager.sendSceneCommand({
      type: 'modeling_cmd_req',
      cmd_id: uuidv4(),
      cmd: { type: 'sketch_mode_disable' },
    })
    return faceInfo
  }

  drawDashedLine({ from, to }: { from: Coords2d; to: Coords2d }) {
    const baseColor = getThemeColorForThreeJs(this.sceneInfra._theme)
    const color = baseColor
    const meshType = STRAIGHT_SEGMENT_DASH

    const segmentGroup = new Group()
    const shape = new Shape()
    shape.moveTo(0, -5) // The width of the line in px (2.4px in this case)
    shape.lineTo(0, 5)
    const line = new LineCurve3(
      new Vector3(from[0], from[1], 0),
      new Vector3(to[0], to[1], 0)
    )
    const geometry = new ExtrudeGeometry(shape, {
      steps: 2,
      bevelEnabled: false,
      extrudePath: line,
    })
    const body = new MeshBasicMaterial({ color })
    const mesh = new Mesh(geometry, body)

    mesh.userData.type = meshType
    mesh.name = meshType
    segmentGroup.name = DRAFT_DASHED_LINE
    segmentGroup.userData = {
      type: DRAFT_DASHED_LINE,
      from,
      to,
    }

    segmentGroup.add(mesh)
    segmentGroup.layers.set(SKETCH_LAYER)
    segmentGroup.traverse((child) => {
      child.layers.set(SKETCH_LAYER)
    })
    if (this.currentSketchQuaternion) {
      segmentGroup.setRotationFromQuaternion(this.currentSketchQuaternion)
    }
    return {
      group: segmentGroup,
      updater: (group: Group, to: Coords2d, orthoFactor: number) => {
        const scale =
          (this.sceneInfra.camControls.camera instanceof OrthographicCamera
            ? orthoFactor
            : perspScale(this.sceneInfra.camControls.camera, group)) /
          this.sceneInfra._baseUnitMultiplier
        const from = group.userData.from

        const shape = new Shape()
        shape.moveTo(0, (-SEGMENT_WIDTH_PX / 2) * scale) // The width of the line in px (2.4px in this case)
        shape.lineTo(0, (SEGMENT_WIDTH_PX / 2) * scale)

        const straightSegmentBodyDashed = group.children.find(
          (child) => child.userData.type === STRAIGHT_SEGMENT_DASH
        ) as Mesh
        if (straightSegmentBodyDashed) {
          straightSegmentBodyDashed.geometry = dashedStraight(
            from,
            to,
            shape,
            scale
          )
        }
      },
    }
  }
}

// calculations/pure-functions/easy to test so no excuse not to

function prepareTruncatedAst(
  sketchNodePaths: PathToNode[],
  ast: Node<Program>,
  variables: VariableMap,
  draftSegment?: DraftSegment
):
  | {
      truncatedAst: Node<Program>
      // can I remove the below?
      variableDeclarationName: string
    }
  | Error {
  const bodyStartIndex = Number(sketchNodePaths?.[0]?.[1]?.[0]) || 0
  const bodyEndIndex =
    Number(sketchNodePaths[sketchNodePaths.length - 1]?.[1]?.[0]) ||
    ast.body.length
  const _ast = structuredClone(ast)

  const _node = getNodeFromPath<Node<VariableDeclaration>>(
    _ast,
    sketchNodePaths[0] || [],
    'VariableDeclaration'
  )
  if (err(_node)) return _node
  const variableDeclarationName = _node.node?.declaration?.id?.name || ''
  const sg = sketchFromKclValue(
    variables[variableDeclarationName],
    variableDeclarationName
  )
  if (err(sg)) return sg
  const lastSeg = sg?.paths.slice(-1)[0]
  if (draftSegment) {
    // truncatedAst needs to setup with another segment at the end
    let newSegment
    if (draftSegment === 'line') {
      newSegment = createCallExpressionStdLibKw('line', null, [
        createLabeledArg(
          'end',
          createArrayExpression([createLiteral(0), createLiteral(0)])
        ),
      ])
    } else {
      newSegment = createCallExpressionStdLib('tangentialArcTo', [
        createArrayExpression([
          createLiteral(lastSeg.to[0]),
          createLiteral(lastSeg.to[1]),
        ]),
        createPipeSubstitution(),
      ])
    }
    ;(
      (_ast.body[bodyStartIndex] as VariableDeclaration).declaration
        .init as PipeExpression
    ).body.push(newSegment)
    // update source ranges to section we just added.
    // hacks like this wouldn't be needed if the AST put pathToNode info in memory/sketch segments
    const pResult = parse(recast(_ast)) // get source ranges correct since unfortunately we still rely on them
    if (trap(pResult) || !resultIsOk(pResult))
      return Error('Unexpected compilation error')
    const updatedSrcRangeAst = pResult.program

    const lastPipeItem = (
      (updatedSrcRangeAst.body[bodyStartIndex] as VariableDeclaration)
        .declaration.init as PipeExpression
    ).body.slice(-1)[0]

    ;(
      (_ast.body[bodyStartIndex] as VariableDeclaration).declaration
        .init as PipeExpression
    ).body.slice(-1)[0].start = lastPipeItem.start

    _ast.end = lastPipeItem.end
    const varDec = _ast.body[bodyStartIndex] as Node<VariableDeclaration>
    varDec.end = lastPipeItem.end
    const declarator = varDec.declaration
    declarator.end = lastPipeItem.end
    const init = declarator.init as Node<PipeExpression>
    init.end = lastPipeItem.end
    init.body.slice(-1)[0].end = lastPipeItem.end
  }
  const truncatedAst: Node<Program> = {
    ..._ast,
    body: structuredClone(_ast.body.slice(bodyStartIndex, bodyEndIndex + 1)),
  }

  return {
    truncatedAst,
    variableDeclarationName,
  }
}

function sketchFromPathToNode({
  pathToNode,
  ast,
  variables,
  kclManager,
}: {
  pathToNode: PathToNode
  ast: Program
  variables: VariableMap
  kclManager: KclManager
}): Sketch | null | Error {
  const _varDec = getNodeFromPath<VariableDeclarator>(
    kclManager.ast,
    pathToNode,
    'VariableDeclarator'
  )
  if (err(_varDec)) return _varDec
  const varDec = _varDec.node
  const result = variables[varDec?.id?.name || '']
  if (result?.type === 'Solid') {
    return result.value.sketch
  }
  const sg = sketchFromKclValue(result, varDec?.id?.name)
  if (err(sg)) {
    return null
  }
  return sg
}

function colorSegment(object: any, color: number) {
  const segmentHead = getParentGroup(object, [ARROWHEAD, PROFILE_START])
  if (segmentHead) {
    segmentHead.traverse((child) => {
      if (child instanceof Mesh) {
        child.material.color.set(color)
      }
    })
    return
  }
  const straightSegmentBody = getParentGroup(object, SEGMENT_BODIES)
  if (straightSegmentBody) {
    straightSegmentBody.traverse((child) => {
      if (child instanceof Mesh && !child.userData.ignoreColorChange) {
        child.material.color.set(color)
      }
    })
    return
  }
}

export function getSketchQuaternion(
  sketchPathToNode: PathToNode,
  sketchNormalBackUp: [number, number, number] | null,
  kclManager: KclManager
): Quaternion | Error {
  const sketch = sketchFromPathToNode({
    pathToNode: sketchPathToNode,
    ast: kclManager.ast,
    variables: kclManager.variables,
    kclManager,
  })
  if (err(sketch)) return sketch
  const zAxis = sketch?.on.zAxis || sketchNormalBackUp
  if (!zAxis) return Error('Sketch zAxis not found')

  return getQuaternionFromZAxis(massageFormats(zAxis))
}

export function getQuaternionFromZAxis(zAxis: Vector3): Quaternion {
  const dummyCam = new PerspectiveCamera()
  dummyCam.up.set(0, 0, 1)
  dummyCam.position.copy(zAxis)
  dummyCam.lookAt(0, 0, 0)
  dummyCam.updateMatrix()
  const quaternion = dummyCam.quaternion.clone()

  const isVert = isQuaternionVertical(quaternion)

  // because vertical quaternions are a gimbal lock, for the orbit controls
  // it's best to set them explicitly to the vertical position with a known good camera up
  if (isVert && zAxis.z < 0) {
    quaternion.set(0, 1, 0, 0)
  } else if (isVert) {
    quaternion.set(0, 0, 0, 1)
  }
  return quaternion
}

function massageFormats(a: Vec3Array | Point3d): Vector3 {
  return isArray(a) ? new Vector3(a[0], a[1], a[2]) : new Vector3(a.x, a.y, a.z)
}

function getSketchesInfo({
  sketchNodePaths,
  ast,
  variables,
  kclManager,
}: {
  sketchNodePaths: PathToNode[]
  ast: Node<Program>
  variables: VariableMap
  kclManager: KclManager
}): {
  sketch: Sketch
  pathToNode: PathToNode
}[] {
  const sketchesInfo: {
    sketch: Sketch
    pathToNode: PathToNode
  }[] = []
  for (const path of sketchNodePaths) {
    const sketch = sketchFromPathToNode({
      pathToNode: path,
      ast,
      variables,
      kclManager,
    })
    if (err(sketch)) continue
    if (!sketch) continue
    sketchesInfo.push({
      sketch,
      pathToNode: path,
    })
  }
  return sketchesInfo
}
/**
 * Given a SourceRange [x,y,boolean] create a Selections object which contains
 * graphSelections with the artifact and codeRef.
 * This can be passed to 'Set selection' to internally set the selection of the
 * modelingMachine from code.
 */
function computeSelectionFromSourceRangeAndAST(
  sourceRange: SourceRange,
  ast: Node<Program>,
  kclManager: KclManager
): Selections {
  const artifactGraph = kclManager.artifactGraph
  const artifact = getArtifactFromRange(sourceRange, artifactGraph) || undefined
  const selection: Selections = {
    graphSelections: [
      {
        artifact,
        codeRef: codeRefFromRange(sourceRange, ast),
      },
    ],
    otherSelections: [],
  }
  return selection
}

function isGroupStartProfileForCurrentProfile(sketchEntryNodePath: PathToNode) {
  return (group: Group<Object3DEventMap> | null) => {
    if (group?.name !== PROFILE_START) return false
    const groupExpressionIndex = Number(group.userData.pathToNode[1][0])
    const isProfileStartOfCurrentExpr =
      groupExpressionIndex === sketchEntryNodePath[1][0]
    return isProfileStartOfCurrentExpr
  }
}

// Returns the 2D tangent direction vector at the end of the segmentGroup if it's an arc.
function findTangentDirection(segmentGroup: Group) {
  let tangentDirection: Coords2d | undefined
  if (segmentGroup.userData.type === TANGENTIAL_ARC_TO_SEGMENT) {
    const prevSegment = segmentGroup.userData.prevSegment
    const arcInfo = getTangentialArcToInfo({
      arcStartPoint: segmentGroup.userData.from,
      arcEndPoint: segmentGroup.userData.to,
      tanPreviousPoint: getTanPreviousPoint(prevSegment),
      obtuse: true,
    })
    const tangentAngle =
      arcInfo.endAngle + (Math.PI / 2) * (arcInfo.ccw ? 1 : -1)
    tangentDirection = [Math.cos(tangentAngle), Math.sin(tangentAngle)]
  } else if (
    segmentGroup.userData.type === ARC_SEGMENT ||
    segmentGroup.userData.type === THREE_POINT_ARC_SEGMENT
  ) {
    const tangentAngle =
      (getAngle(segmentGroup.userData.center, segmentGroup.userData.to) *
        Math.PI) /
        180 +
      (Math.PI / 2) * (segmentGroup.userData.ccw ? 1 : -1)
    tangentDirection = [Math.cos(tangentAngle), Math.sin(tangentAngle)]
  } else {
    console.warn(
      'Unsupported segment type for tangent direction calculation: ',
      segmentGroup.userData.type
    )
  }
  return tangentDirection
}<|MERGE_RESOLUTION|>--- conflicted
+++ resolved
@@ -89,12 +89,7 @@
   SKETCH_LAYER,
   X_AXIS,
   Y_AXIS,
-<<<<<<< HEAD
-} from '@src/clientSideScene/sceneInfra'
-=======
-  getSceneScale,
 } from '@src/clientSideScene/sceneUtils'
->>>>>>> 3e4505e2
 import type { SegmentUtils } from '@src/clientSideScene/segments'
 import {
   createProfileStartHandle,
