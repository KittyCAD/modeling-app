--- conflicted
+++ resolved
@@ -49,15 +49,10 @@
     sceneInfra: SceneInfra
   }
 }) {
-<<<<<<< HEAD
   let modifiedAst: Node<Program> | Error = dependencies.kclManager.ast
-  const dependentRanges = findUsesOfTagInPipe(modifiedAst, pathToNode)
-=======
-  let modifiedAst: Node<Program> | Error = kclManager.ast
   const dependentRanges = pathToNodes.flatMap((pathToNode) =>
-    findUsesOfTagInPipe(kclManager.ast, pathToNode)
-  )
->>>>>>> 4bec9e25
+    findUsesOfTagInPipe(dependencies.kclManager.ast, pathToNode)
+  )
 
   const shouldContinueSegDelete = dependentRanges.length
     ? await confirmModal({
@@ -73,15 +68,9 @@
   modifiedAst = deleteSegmentOrProfileFromPipeExpression(
     dependentRanges,
     modifiedAst,
-<<<<<<< HEAD
     dependencies.kclManager.variables,
     dependencies.codeManager.code,
-    pathToNode,
-=======
-    kclManager.variables,
-    codeManager.code,
     pathToNodes,
->>>>>>> 4bec9e25
     getConstraintInfoKw,
     removeSingleConstraint,
     transformAstSketchLines
