import toast from 'react-hot-toast'

import type { Node } from '@rust/kcl-lib/bindings/Node'

import { confirmModal } from '@src/clientSideScene/confirmModal'
import { executeAstMock } from '@src/lang/langHelpers'
import { deleteSegmentOrProfileFromPipeExpression } from '@src/lang/modifyAst'
import {
  findUsesOfTagInPipe,
  getNodeFromPath,
  stringifyPathToNode,
} from '@src/lang/queryAst'
import type { ArtifactGraph, PathToNode, Program } from '@src/lang/wasm'
import { parse, recast, resultIsOk } from '@src/lang/wasm'
import {
  codeManager,
  kclManager,
  rustContext,
  sceneEntitiesManager,
  sceneInfra,
} from '@src/lib/singletons'
import { err, isErr } from '@src/lib/trap'
import type { SketchDetails } from '@src/machines/modelingSharedTypes'
<<<<<<< HEAD
import { getConstraintInfoKw } from '@src/lang/std/sketch'
import {
  removeSingleConstraint,
  transformAstSketchLines,
} from '@src/lang/std/sketchcombos'
import {
  getEventForSegmentSelection,
  updateExtraSegments,
} from '@src/lib/selections'
=======
import { getPathsFromArtifact } from '@src/lang/std/artifactGraph'
>>>>>>> a8134280

export async function deleteSegmentOrProfile({
  pathToNode,
  sketchDetails,
}: {
  pathToNode: PathToNode
  sketchDetails: SketchDetails | null
}) {
  let modifiedAst: Node<Program> | Error = kclManager.ast
  const dependentRanges = findUsesOfTagInPipe(modifiedAst, pathToNode)

  const shouldContinueSegDelete = dependentRanges.length
    ? await confirmModal({
        text: `At least ${dependentRanges.length} segment rely on the segment you're deleting.\nDo you want to continue and unconstrain these segments?`,
        isOpen: true,
      })
    : true

  if (!shouldContinueSegDelete) return

  modifiedAst = deleteSegmentOrProfileFromPipeExpression(
    dependentRanges,
    modifiedAst,
    kclManager.variables,
    codeManager.code,
    pathToNode,
    getConstraintInfoKw,
    removeSingleConstraint,
    transformAstSketchLines
  )
  if (err(modifiedAst)) return Promise.reject(modifiedAst)

  const newCode = recast(modifiedAst)
  const pResult = parse(newCode)
  if (err(pResult) || !resultIsOk(pResult)) return Promise.reject(pResult)
  modifiedAst = pResult.program

  const testExecute = await executeAstMock({
    ast: modifiedAst,
    usePrevMemory: false,
    rustContext: rustContext,
  })
  if (testExecute.errors.length) {
    toast.error('Segment tag used outside of current Sketch. Could not delete.')
    return
  }

  if (!sketchDetails) {
    return
  }

  sketchDetails = updateSketchDetails(
    modifiedAst,
    testExecute.execState.artifactGraph,
    sketchDetails
  )

  await sceneEntitiesManager.updateAstAndRejigSketch(
    sketchDetails.sketchEntryNodePath,
    sketchDetails.sketchNodePaths,
    sketchDetails.planeNodePath,
    modifiedAst,
    sketchDetails.zAxis,
    sketchDetails.yAxis,
    sketchDetails.origin,
    getEventForSegmentSelection,
    updateExtraSegments
  )

  // Update the machine context.sketchDetails so subsequent interactions use fresh paths
  sceneInfra.modelingSend({
    type: 'Update sketch details',
    data: {
      sketchEntryNodePath: sketchDetails.sketchEntryNodePath,
      sketchNodePaths: sketchDetails.sketchNodePaths,
      planeNodePath: sketchDetails.planeNodePath,
    },
  })
}

// Updates stale sketchDetails after an AST modification, typically when deleting top level statements which can cause
// sketchNodePaths and sketchEntryNodePath to become invalid in the new artifactgraph.
// Fixes sketchEntryNodePath, sketchNodePaths and planeNodePath if needed.
function updateSketchDetails(
  modifiedAst: Node<Program>,
  artifactGraph: ArtifactGraph,
  sketchDetails: SketchDetails
): SketchDetails {
  const planeNodePath = stringifyPathToNode(sketchDetails.planeNodePath)
  let planeArtifact = artifactGraph.values().find((artifact) => {
    return (
      artifact.type === 'plane' &&
      stringifyPathToNode(artifact.codeRef.pathToNode) === planeNodePath
    )
  })
  if (!planeArtifact) {
    console.warn(
      'Could not find plane artifact for sketch with path',
      planeNodePath
    )
    planeArtifact = artifactGraph.values().find((artifact) => {
      return artifact.type === 'plane'
    })
  }
  if (planeArtifact?.type !== 'plane') {
    console.error('Could not find plane artifact for sketch')
  }

  let sketchEntryNodePath = sketchDetails.sketchEntryNodePath

  try {
    const entryNode = getNodeFromPath(
      modifiedAst,
      sketchEntryNodePath,
      undefined,
      undefined,
      true
    )
    if (isErr(entryNode)) {
      // sketchEntryNodePath is not valid anymore in the new AST (could have been deleted just now) -> find a valid path
      sketchEntryNodePath =
        artifactGraph.values().find((artifact) => {
          return artifact.type === 'path'
        })?.codeRef.pathToNode || []
    }
  } catch (e) {
    console.log(e)
  }

  let sketchNodePaths = getPathsFromArtifact({
    artifact: planeArtifact,
    sketchPathToNode: sketchEntryNodePath,
    artifactGraph: artifactGraph,
    ast: modifiedAst,
  })
  if (err(sketchNodePaths)) {
    console.error(sketchNodePaths)
    sketchNodePaths = sketchDetails.sketchNodePaths
  }

  return {
    sketchEntryNodePath,
    sketchNodePaths,
    planeNodePath:
      planeArtifact?.type === 'plane'
        ? planeArtifact.codeRef.pathToNode
        : sketchDetails.planeNodePath,
    zAxis: sketchDetails.zAxis,
    yAxis: sketchDetails.yAxis,
    origin: sketchDetails.origin,
    animateTargetId: sketchDetails.animateTargetId,
    expressionIndexToDelete: sketchDetails.expressionIndexToDelete,
  }
}<|MERGE_RESOLUTION|>--- conflicted
+++ resolved
@@ -21,7 +21,7 @@
 } from '@src/lib/singletons'
 import { err, isErr } from '@src/lib/trap'
 import type { SketchDetails } from '@src/machines/modelingSharedTypes'
-<<<<<<< HEAD
+
 import { getConstraintInfoKw } from '@src/lang/std/sketch'
 import {
   removeSingleConstraint,
@@ -31,9 +31,8 @@
   getEventForSegmentSelection,
   updateExtraSegments,
 } from '@src/lib/selections'
-=======
+
 import { getPathsFromArtifact } from '@src/lang/std/artifactGraph'
->>>>>>> a8134280
 
 export async function deleteSegmentOrProfile({
   pathToNode,
