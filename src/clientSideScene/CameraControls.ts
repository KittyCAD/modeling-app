--- conflicted
+++ resolved
@@ -1,9 +1,11 @@
 import type { CameraDragInteractionType, CameraViewState } from '@kittycad/lib'
 import { isModelingResponse } from '@src/lib/kcSdkGuards'
-import { isArray } from '@src/lib/utils'
-
+import { isArray, toSync } from '@src/lib/utils'
+
+import * as TWEEN from '@tweenjs/tween.js'
 import Hammer from 'hammerjs'
 import type { Camera } from 'three'
+import { Matrix4 } from 'three'
 import {
   Euler,
   MathUtils,
@@ -41,8 +43,11 @@
 import { degToRad } from 'three/src/math/MathUtils'
 import { type ConnectionManager } from '@src/network/connectionManager'
 import type { Subscription, UnreliableSubscription } from '@src/network/utils'
+import { isQuaternionVertical } from '@src/clientSideScene/helpers'
 
 const ORTHOGRAPHIC_CAMERA_SIZE = 20
+const FRAMES_TO_ANIMATE_IN = 30
+const ORTHOGRAPHIC_MAGIC_FOV = 4
 const EXPECTED_WORLD_COORD_SYSTEM = 'right_handed_up_z'
 
 // Partial declaration; the front/back/left/right are handled differently.
@@ -248,6 +253,12 @@
       },
       cmd_id: uuidv4(),
     })
+  }
+
+  safeLookAtTarget(up = new Vector3(0, 0, 1)) {
+    const quaternion = _lookAt(this.camera.position, this.target, up)
+    this.camera.quaternion.copy(quaternion)
+    this.camera.updateMatrixWorld()
   }
 
   doZoom = (zoom: number) => {
@@ -1159,7 +1170,7 @@
       })().catch(reject)
     })
   }
-<<<<<<< HEAD
+  /////////////////////////////////////
 
   async tweenCameraToQuaternion(
     targetQuaternion: Quaternion,
@@ -1171,7 +1182,7 @@
       console.warn(
         'tweenCameraToQuaternion not design to work with engineToClient syncDirection.'
       )
-    const isVertical = isQuaternionVertical(targetQuaternion)
+    //const isVertical = isQuaternionVertical(targetQuaternion)
     let remainingDuration = duration
     // if (isVertical) {
     //   remainingDuration = duration * 0.5
@@ -1203,7 +1214,7 @@
       let tweenEnd = 1 // isVertical ? 0.99 : 1
       const tempVec = new Vector3()
       const initialDistance = initialTarget.distanceTo(camera.position.clone())
-
+      const tempQuaternion = new Quaternion()
       const cameraAtTime = (animationProgress: number /* 0 - 1 */) => {
         const currentQ = tempQuaternion.slerpQuaternions(
           initialQuaternion,
@@ -1338,8 +1349,8 @@
         .onComplete(onComplete)
         .start()
     })
-=======
->>>>>>> 5cf2553f
+  /////////////////////////////////////////
+
   snapToPerspectiveBeforeHandingBackControlToEngine = async (
     targetCamUp = new Vector3(0, 0, 1)
   ) => {
@@ -1734,4 +1745,23 @@
       type: 'default_camera_get_settings',
     },
   })
+}
+
+function _lookAt(position: Vector3, target: Vector3, up: Vector3): Quaternion {
+  // Direction from position to target, normalized.
+  let direction = new Vector3().subVectors(target, position).normalize()
+
+  // Calculate a new "effective" up vector that is orthogonal to the direction.
+  // This step ensures that the up vector does not affect the direction the camera is looking.
+  let right = new Vector3().crossVectors(direction, up).normalize()
+  let orthogonalUp = new Vector3().crossVectors(right, direction).normalize()
+
+  // Create a lookAt matrix using the position, and the recalculated orthogonal up vector.
+  let lookAtMatrix = new Matrix4()
+  lookAtMatrix.lookAt(position, target, orthogonalUp)
+
+  // Create a quaternion from the lookAt matrix.
+  let quaternion = new Quaternion().setFromRotationMatrix(lookAtMatrix)
+
+  return quaternion
 }