--- conflicted
+++ resolved
@@ -1,14 +1,5 @@
-<<<<<<< HEAD
-import {
-  getNodePathFromSourceRange,
-  getNodeFromPath,
-  LABELED_ARG_FIELD,
-  ARG_INDEX_FIELD,
-} from './queryAst'
-=======
-import { getNodeFromPath } from './queryAst'
+import { getNodeFromPath, LABELED_ARG_FIELD, ARG_INDEX_FIELD } from './queryAst'
 import { getNodePathFromSourceRange } from 'lang/queryAstNodePathUtils'
->>>>>>> 8ca8c49c
 import {
   Identifier,
   assertParse,
