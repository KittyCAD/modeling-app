import fs from 'node:fs'

import type { Program } from '@src/lang/wasm'
import { assertParse, recast } from '@src/lang/wasm'
import { initPromise } from '@src/lang/wasmUtils'
import { err } from '@src/lib/trap'

beforeAll(async () => {
  await initPromise
})

describe('recast', () => {
  it('recasts a simple program', () => {
    const code = '1 + 2'
    const { ast } = code2ast(code)
    const recasted = recast(ast)
    if (err(recasted)) throw recasted
    expect(recasted.trim()).toBe(code)
  })
  it('variable declaration', () => {
    const code = 'myVar = 5'
    const { ast } = code2ast(code)
    const recasted = recast(ast)
    if (err(recasted)) throw recasted
    expect(recasted.trim()).toBe(code)
  })
  it("variable declaration that's binary with string", () => {
    const code = "myVar = 5 + 'yo'"
    const { ast } = code2ast(code)
    const recasted = recast(ast)
    if (err(recasted)) throw recasted
    expect(recasted.trim()).toBe(code)
    const codeWithOtherQuotes = 'myVar = 5 + "yo"'
    const { ast: ast2 } = code2ast(codeWithOtherQuotes)
    const recastRetVal = recast(ast2)
    if (err(recastRetVal)) throw recastRetVal
    expect(recastRetVal.trim()).toBe(codeWithOtherQuotes)
  })
  it('test assigning two variables, the second summing with the first', () => {
    const code = `myVar = 5
newVar = myVar + 1
`
    const { ast } = code2ast(code)
    const recasted = recast(ast)
    if (err(recasted)) throw recasted
    expect(recasted).toBe(code)
  })
  it('test assigning a var by cont concatenating two strings string', () => {
    const code = fs.readFileSync(
      './src/lang/testExamples/variableDeclaration.cado',
      'utf-8'
    )
    const { ast } = code2ast(code)
    const recasted = recast(ast)
    if (err(recasted)) throw recasted
    expect(recasted.trim()).toBe(code.trim())
  })
  it('test with function call', () => {
    const code = `myVar = "hello"
log(5, myVar)
`
    const { ast } = code2ast(code)
    const recasted = recast(ast)
    if (err(recasted)) throw recasted
    expect(recasted).toBe(code)
  })
  it('function declaration with call', () => {
    const code = [
      'fn funcN(a, b) {',
      '  return a + b',
      '}',
      'theVar = 60',
      'magicNum = funcN(9, theVar)',
    ].join('\n')
    const { ast } = code2ast(code)
    const recasted = recast(ast)
    if (err(recasted)) throw recasted
    expect(recasted.trim()).toBe(code)
  })
  it('recast sketch declaration', () => {
    let code = `mySketch = startSketchOn(XY)
  |> startProfile(at = [0, 0])
  |> line(endAbsolute = [0, 1], tag = $myPath)
  |> line(endAbsolute = [1, 1])
  |> line(endAbsolute = [1, 0], tag = $rightPath)
  |> close()
`
    const { ast } = code2ast(code)
    const recasted = recast(ast)
    if (err(recasted)) throw recasted
    expect(recasted).toBe(code)
  })
  it('sketch piped into callExpression', () => {
    const code = [
      'mySk1 = startSketchOn(XY)',
      '  |> startProfile(at = [0, 0])',
      '  |> line(endAbsolute = [1, 1])',
      '  |> line(endAbsolute = [0, 1], tag = $myTag)',
      '  |> line(endAbsolute = [1, 1])',
      '  |> rx(90, %)',
    ].join('\n')
    const { ast } = code2ast(code)
    const recasted = recast(ast)
    if (err(recasted)) throw recasted
    expect(recasted.trim()).toBe(code.trim())
  })
  it('recast BinaryExpression piped into CallExpression', () => {
    const code = [
      'fn myFn(a) {',
      '  return a + 1',
      '}',
      'myVar = 5 + 1',
      '  |> myFn(%)',
    ].join('\n')
    const { ast } = code2ast(code)
    const recasted = recast(ast)
    if (err(recasted)) throw recasted
    expect(recasted.trim()).toBe(code)
  })
  it('recast nested binary expression', () => {
    const code = ['myVar = 1 + 2 * 5'].join('\n')
    const { ast } = code2ast(code)
    const recasted = recast(ast)
    if (err(recasted)) throw recasted
    expect(recasted.trim()).toBe(code.trim())
  })
  it('recast nested binary expression with parans', () => {
    const code = ['myVar = 1 + (1 + 2) * 5'].join('\n')
    const { ast } = code2ast(code)
    const recasted = recast(ast)
    if (err(recasted)) throw recasted
    expect(recasted.trim()).toBe(code.trim())
  })
  it('unnecessary paran wrap will be remove', () => {
    const code = ['myVar = 1 + (2 * 5)'].join('\n')
    const { ast } = code2ast(code)
    const recasted = recast(ast)
    if (err(recasted)) throw recasted
    expect(recasted.trim()).toBe(code.replace('(', '').replace(')', ''))
  })
  it('complex nested binary expression', () => {
    const code = ['1 * ((2 + 3) / 4 + 5)'].join('\n')
    const { ast } = code2ast(code)
    const recasted = recast(ast)
    if (err(recasted)) throw recasted
    expect(recasted.trim()).toBe(code.trim())
  })
  it('multiplied paren expressions', () => {
    const code = ['3 + (1 + 2) * (3 + 4)'].join('\n')
    const { ast } = code2ast(code)
    const recasted = recast(ast)
    if (err(recasted)) throw recasted
    expect(recasted.trim()).toBe(code.trim())
  })
  it('recast array declaration', () => {
    const code = ['three = 3', "yo = [1, '2', three, 4 + 5]"].join('\n')
    const { ast } = code2ast(code)
    const recasted = recast(ast)
    if (err(recasted)) throw recasted
    expect(recasted.trim()).toBe(code.trim())
  })
  it('recast long array declaration', () => {
    const code = [
      'three = 3',
      'yo = [',
      '  1,',
      "  '2',",
      '  three,',
      '  4 + 5,',
      "  'hey oooooo really long long long'",
      ']',
    ].join('\n')
    const { ast } = code2ast(code)
    const recasted = recast(ast)
    if (err(recasted)) throw recasted
    expect(recasted.trim()).toBe(code.trim())
  })
  it('recast long object execution', () => {
    const code = `three = 3
yo = {
  aStr = 'str',
  anum = 2,
  identifier = three,
  binExp = 4 + 5
}
`
    const { ast } = code2ast(code)
    const recasted = recast(ast)
    if (err(recasted)) throw recasted
    expect(recasted).toBe(code)
  })
  it('recast short object execution', () => {
    const code = `yo = { key = 'val' }
`
    const { ast } = code2ast(code)
    const recasted = recast(ast)
    if (err(recasted)) throw recasted
    expect(recasted).toBe(code)
  })
  it('recast object execution with member expression', () => {
    const code = `yo = { a = { b = { c = '123' } } }
key = 'c'
myVar = yo.a['b'][key]
key2 = 'b'
myVar2 = yo['a'][key2].c
`
    const { ast } = code2ast(code)
    const recasted = recast(ast)
    if (err(recasted)) throw recasted
    expect(recasted).toBe(code)
  })
})

describe('testing recasting with comments and whitespace', () => {
  it('code with comments', () => {
    const code = `yo = { a = { b = { c = '123' } } }
// this is a comment
key = 'c'
`

    const { ast } = code2ast(code)
    const recasted = recast(ast)
    if (err(recasted)) throw recasted

    expect(recasted).toBe(code)
  })
  it('comments at the start and end', () => {
    const code = `// this is a comment
yo = { a = { b = { c = '123' } } }
key = 'c'

// this is also a comment
`
    const { ast } = code2ast(code)
    const recasted = recast(ast)
    if (err(recasted)) throw recasted
    expect(recasted).toBe(code)
  })
  it('comments in a pipe expression', () => {
    const code = [
      'mySk1 = startSketchOn(XY)',
      '  |> startProfile(at = [0, 0])',
      '  |> line(endAbsolute = [1, 1])',
      '  |> line(endAbsolute = [0, 1], tag = $myTag)',
      '  |> line(endAbsolute = [1, 1])',
      '  // a comment',
      '  |> rx(90, %)',
    ].join('\n')
    const { ast } = code2ast(code)
    const recasted = recast(ast)
    if (err(recasted)) throw recasted
    expect(recasted.trim()).toBe(code)
  })
  it('comments sprinkled in all over the place', () => {
    const code = `
/* comment at start */

mySk1 = startSketchOn(XY)
  |> startProfile(at = [0, 0])
  |> line(endAbsolute = [1, 1])
  // comment here
  |> line(endAbsolute = [0, 1], tag = $myTag)
  |> line(endAbsolute = [1, 1]) /* and
  here
  */
  // a comment between pipe expression statements
  |> rx(90, %)
  // and another with just white space between others below
  |> ry(45, %)


  |> rx(45, %)
/*
one more for good measure
*/
`
    const { ast } = code2ast(code)
    const recasted = recast(ast)
    if (err(recasted)) throw recasted
    expect(recasted).toBe(`/* comment at start */

mySk1 = startSketchOn(XY)
  |> startProfile(at = [0, 0])
  |> line(endAbsolute = [1, 1])
  // comment here
  |> line(endAbsolute = [0, 1], tag = $myTag)
  |> line(endAbsolute = [1, 1]) /* and
  here */
  // a comment between pipe expression statements
  |> rx(90, %)
  // and another with just white space between others below
  |> ry(45, %)
  |> rx(45, %)
/* one more for good measure */
`)
  })
})

describe('testing call Expressions in BinaryExpressions and UnaryExpressions', () => {
  it('nested callExpression in binaryExpression', () => {
    const code = 'myVar = 2 + min(100, legLen(hypotenuse = 5, leg = 3))'
    const { ast } = code2ast(code)
    const recasted = recast(ast)
    if (err(recasted)) throw recasted
    expect(recasted.trim()).toBe(code)
  })
  it('nested callExpression in unaryExpression', () => {
    const code = 'myVar = -min(100, legLen(hypotenuse = 5, leg = 3))'
    const { ast } = code2ast(code)
    const recasted = recast(ast)
    if (err(recasted)) throw recasted
    expect(recasted.trim()).toBe(code)
  })
  it('with unaryExpression in callExpression', () => {
    const code = 'myVar = min(5, -legLen(hypotenuse = 5, leg = 4))'
    const { ast } = code2ast(code)
    const recasted = recast(ast)
    if (err(recasted)) throw recasted
    expect(recasted.trim()).toBe(code)
  })
  it('with unaryExpression in sketch situation', () => {
    const code = [
      'part001 = startSketchOn(XY)',
<<<<<<< HEAD
      '  |> startProfile(at = [0, 0])',
      '  |> line(end = [-2.21, -legLen(5, min(3, 999))])',
=======
      '  |> startProfileAt([0, 0])',
      '  |> line(end = [\n       -2.21,\n       -legLen(hypotenuse = 5, leg = min(3, 999))\n     ])',
>>>>>>> b02dbd4f
    ].join('\n')
    const { ast } = code2ast(code)
    const recasted = recast(ast)
    if (err(recasted)) throw recasted
    expect(recasted.trim()).toBe(code)
  })
})

describe('it recasts wrapped object expressions in pipe bodies with correct indentation', () => {
  it('with a single line', () => {
    const code = `part001 = startSketchOn(XY)
  |> startProfile(at = [-0.01, -0.08])
  |> line(end = [0.62, 4.15], tag = $seg01)
  |> line(end = [2.77, -1.24])
  |> angledLineThatIntersects(angle = 201, offset = -1.35, intersectTag = $seg01)
  |> line(end = [-0.42, -1.72])
`
    const { ast } = code2ast(code)
    const recasted = recast(ast)
    if (err(recasted)) throw recasted
    expect(recasted).toBe(code)
  })
  it('recasts wrapped object expressions NOT in pipe body correctly', () => {
    const code = `angledLineThatIntersects(angle = 201, offset = -1.35, intersectTag = $seg01)
`
    const { ast } = code2ast(code)
    const recasted = recast(ast)
    if (err(recasted)) throw recasted
    expect(recasted).toBe(code)
  })
})

describe('it recasts binary expression using brackets where needed', () => {
  it('when there are two minus in a row', () => {
    const code = `part001 = 1 - (def - abc)
`
    const recasted = recast(code2ast(code).ast)
    expect(recasted).toBe(code)
  })
})

// helpers

function code2ast(code: string): { ast: Program } {
  const ast = assertParse(code)
  return { ast }
}<|MERGE_RESOLUTION|>--- conflicted
+++ resolved
@@ -321,13 +321,8 @@
   it('with unaryExpression in sketch situation', () => {
     const code = [
       'part001 = startSketchOn(XY)',
-<<<<<<< HEAD
       '  |> startProfile(at = [0, 0])',
-      '  |> line(end = [-2.21, -legLen(5, min(3, 999))])',
-=======
-      '  |> startProfileAt([0, 0])',
       '  |> line(end = [\n       -2.21,\n       -legLen(hypotenuse = 5, leg = min(3, 999))\n     ])',
->>>>>>> b02dbd4f
     ].join('\n')
     const { ast } = code2ast(code)
     const recasted = recast(ast)
