--- conflicted
+++ resolved
@@ -50,15 +50,10 @@
 import { KclErrorWithOutputs } from 'wasm-lib/kcl/bindings/KclErrorWithOutputs'
 import { Artifact } from 'wasm-lib/kcl/bindings/Artifact'
 import { ArtifactId } from 'wasm-lib/kcl/bindings/ArtifactId'
-<<<<<<< HEAD
-
-export type { Artifact } from 'wasm-lib/kcl/bindings/Artifact'
-=======
 import { ArtifactCommand } from 'wasm-lib/kcl/bindings/ArtifactCommand'
 
 export type { Artifact } from 'wasm-lib/kcl/bindings/Artifact'
 export type { ArtifactCommand } from 'wasm-lib/kcl/bindings/ArtifactCommand'
->>>>>>> 73a7e2bf
 export type { ArtifactId } from 'wasm-lib/kcl/bindings/ArtifactId'
 export type { Configuration } from 'wasm-lib/kcl/bindings/Configuration'
 export type { Program } from '../wasm-lib/kcl/bindings/Program'
@@ -262,13 +257,9 @@
 
 export interface ExecState {
   memory: ProgramMemory
-<<<<<<< HEAD
-  artifacts: { [key in ArtifactId]?: Artifact }
-=======
   operations: Operation[]
   artifacts: { [key in ArtifactId]?: Artifact }
   artifactCommands: ArtifactCommand[]
->>>>>>> 73a7e2bf
 }
 
 /**
@@ -278,27 +269,18 @@
 export function emptyExecState(): ExecState {
   return {
     memory: ProgramMemory.empty(),
-<<<<<<< HEAD
-    artifacts: {},
-=======
     operations: [],
     artifacts: {},
     artifactCommands: [],
->>>>>>> 73a7e2bf
   }
 }
 
 function execStateFromRust(execOutcome: RustExecOutcome): ExecState {
   return {
-<<<<<<< HEAD
-    memory: ProgramMemory.fromRaw(raw.modLocal.memory),
-    artifacts: raw.global.artifacts,
-=======
     memory: ProgramMemory.fromRaw(execOutcome.memory),
     operations: execOutcome.operations,
     artifacts: execOutcome.artifacts,
     artifactCommands: execOutcome.artifactCommands,
->>>>>>> 73a7e2bf
   }
 }
 
@@ -540,13 +522,6 @@
   if (programMemoryOverride !== null && err(programMemoryOverride))
     return Promise.reject(programMemoryOverride)
 
-<<<<<<< HEAD
-=======
-  // eslint-disable-next-line @typescript-eslint/no-floating-promises
-  if (programMemoryOverride !== null && err(programMemoryOverride))
-    return Promise.reject(programMemoryOverride)
-
->>>>>>> 73a7e2bf
   try {
     let jsAppSettings = default_app_settings()
     if (!TEST) {
