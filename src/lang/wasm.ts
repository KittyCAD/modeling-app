import {
  init,
  parse_wasm,
  recast_wasm,
  execute,
  kcl_lint,
  modify_ast_for_sketch_wasm,
  is_points_ccw,
  get_tangential_arc_to_info,
  program_memory_init,
  make_default_planes,
  coredump,
  toml_stringify,
  default_app_settings,
  parse_app_settings,
  parse_project_settings,
  default_project_settings,
  base64_decode,
  clear_scene_and_bust_cache,
  reloadModule,
} from 'lib/wasm_lib_wrapper'

import { Coords2d } from './std/sketch'
import { getNodePathFromSourceRange } from 'lang/queryAstNodePathUtils'
import { KCLError } from './errors'
import { CoreDumpManager } from 'lib/coredump'
import openWindow from 'lib/openWindow'
import { TEST } from 'env'
import { err, Reason } from 'lib/trap'
import { DeepPartial } from 'lib/types'
import { Artifact } from './std/artifactGraph'
import { KclError as RustKclError } from '../wasm-lib/kcl/bindings/KclError'
import { EngineCommandManager } from './std/engineConnection'
import { Discovered } from '../wasm-lib/kcl/bindings/Discovered'
import { KclValue } from '../wasm-lib/kcl/bindings/KclValue'
import type { Program } from '../wasm-lib/kcl/bindings/Program'
import { fileSystemManager } from 'lang/std/fileSystemManager'
import { CoreDumpInfo } from 'wasm-lib/kcl/bindings/CoreDumpInfo'
import { DefaultPlanes } from 'wasm-lib/kcl/bindings/DefaultPlanes'
import { Configuration } from 'wasm-lib/kcl/bindings/Configuration'
import { ProjectConfiguration } from 'wasm-lib/kcl/bindings/ProjectConfiguration'
import { Sketch } from '../wasm-lib/kcl/bindings/Sketch'
import { ExecOutcome as RustExecOutcome } from 'wasm-lib/kcl/bindings/ExecOutcome'
import { ProgramMemory as RawProgramMemory } from '../wasm-lib/kcl/bindings/ProgramMemory'
import { EnvironmentRef } from '../wasm-lib/kcl/bindings/EnvironmentRef'
import { Environment } from '../wasm-lib/kcl/bindings/Environment'
import { Node } from 'wasm-lib/kcl/bindings/Node'
import { CompilationError } from 'wasm-lib/kcl/bindings/CompilationError'
import { SourceRange } from 'wasm-lib/kcl/bindings/SourceRange'
import { getAllCurrentSettings } from 'lib/settings/settingsUtils'
import { Operation } from 'wasm-lib/kcl/bindings/Operation'
import { KclErrorWithOutputs } from 'wasm-lib/kcl/bindings/KclErrorWithOutputs'
import { Artifact as RustArtifact } from 'wasm-lib/kcl/bindings/Artifact'
import { ArtifactId } from 'wasm-lib/kcl/bindings/Artifact'
import { ArtifactCommand } from 'wasm-lib/kcl/bindings/Artifact'
import { ArtifactGraph as RustArtifactGraph } from 'wasm-lib/kcl/bindings/Artifact'
<<<<<<< HEAD
=======
import { Artifact } from './std/artifactGraph'
import { getNodePathFromSourceRange } from 'lang/queryAstNodePathUtils'
>>>>>>> b25fc302

export type { Artifact } from 'wasm-lib/kcl/bindings/Artifact'
export type { ArtifactCommand } from 'wasm-lib/kcl/bindings/Artifact'
export type { ArtifactId } from 'wasm-lib/kcl/bindings/Artifact'
export type { Cap as CapArtifact } from 'wasm-lib/kcl/bindings/Artifact'
export type { CodeRef } from 'wasm-lib/kcl/bindings/Artifact'
export type { EdgeCut } from 'wasm-lib/kcl/bindings/Artifact'
export type { Path as PathArtifact } from 'wasm-lib/kcl/bindings/Artifact'
export type { Plane as PlaneArtifact } from 'wasm-lib/kcl/bindings/Artifact'
export type { Segment as SegmentArtifact } from 'wasm-lib/kcl/bindings/Artifact'
export type { Solid2d as Solid2dArtifact } from 'wasm-lib/kcl/bindings/Artifact'
export type { Sweep as SweepArtifact } from 'wasm-lib/kcl/bindings/Artifact'
export type { SweepEdge } from 'wasm-lib/kcl/bindings/Artifact'
export type { Wall as WallArtifact } from 'wasm-lib/kcl/bindings/Artifact'
export type { Configuration } from 'wasm-lib/kcl/bindings/Configuration'
export type { Program } from '../wasm-lib/kcl/bindings/Program'
export type { Expr } from '../wasm-lib/kcl/bindings/Expr'
export type { ObjectExpression } from '../wasm-lib/kcl/bindings/ObjectExpression'
export type { ObjectProperty } from '../wasm-lib/kcl/bindings/ObjectProperty'
export type { MemberExpression } from '../wasm-lib/kcl/bindings/MemberExpression'
export type { PipeExpression } from '../wasm-lib/kcl/bindings/PipeExpression'
export type { VariableDeclaration } from '../wasm-lib/kcl/bindings/VariableDeclaration'
export type { Parameter } from '../wasm-lib/kcl/bindings/Parameter'
export type { PipeSubstitution } from '../wasm-lib/kcl/bindings/PipeSubstitution'
export type { Identifier } from '../wasm-lib/kcl/bindings/Identifier'
export type { UnaryExpression } from '../wasm-lib/kcl/bindings/UnaryExpression'
export type { BinaryExpression } from '../wasm-lib/kcl/bindings/BinaryExpression'
export type { ReturnStatement } from '../wasm-lib/kcl/bindings/ReturnStatement'
export type { ExpressionStatement } from '../wasm-lib/kcl/bindings/ExpressionStatement'
export type { CallExpression } from '../wasm-lib/kcl/bindings/CallExpression'
export type { VariableDeclarator } from '../wasm-lib/kcl/bindings/VariableDeclarator'
export type { BinaryPart } from '../wasm-lib/kcl/bindings/BinaryPart'
export type { Literal } from '../wasm-lib/kcl/bindings/Literal'
export type { LiteralValue } from '../wasm-lib/kcl/bindings/LiteralValue'
export type { ArrayExpression } from '../wasm-lib/kcl/bindings/ArrayExpression'
export type { SourceRange } from 'wasm-lib/kcl/bindings/SourceRange'

export type SyntaxType =
  | 'Program'
  | 'ExpressionStatement'
  | 'BinaryExpression'
  | 'CallExpression'
  | 'Identifier'
  | 'ReturnStatement'
  | 'VariableDeclaration'
  | 'VariableDeclarator'
  | 'MemberExpression'
  | 'ArrayExpression'
  | 'ObjectExpression'
  | 'ObjectProperty'
  | 'FunctionExpression'
  | 'PipeExpression'
  | 'PipeSubstitution'
  | 'Literal'
  | 'LiteralValue'
  | 'NonCodeNode'
  | 'UnaryExpression'

export type { Path } from '../wasm-lib/kcl/bindings/Path'
export type { Sketch } from '../wasm-lib/kcl/bindings/Sketch'
export type { Solid } from '../wasm-lib/kcl/bindings/Solid'
export type { KclValue } from '../wasm-lib/kcl/bindings/KclValue'
export type { ExtrudeSurface } from '../wasm-lib/kcl/bindings/ExtrudeSurface'

/**
 * Convert a SourceRange as used inside the KCL interpreter into the above one for use in the
 * frontend (essentially we're eagerly checking whether the frontend should care about the SourceRange
 * so as not to expose details of the interpreter's current representation of module ids throughout
 * the frontend).
 */
export function sourceRangeFromRust(s: SourceRange): SourceRange {
  return [s[0], s[1], s[2]]
}

/**
 * Create a default SourceRange for testing or as a placeholder.
 */
export function defaultSourceRange(): SourceRange {
  return [0, 0, 0]
}

/**
 * Create a SourceRange for the top-level module.
 */
export function topLevelRange(start: number, end: number): SourceRange {
  return [start, end, 0]
}

/**
 * Returns true if this source range is from the file being executed.  Returns
 * false if it's from a file that was imported.
 */
export function isTopLevelModule(range: SourceRange): boolean {
  return range[2] === 0
}

export const wasmUrl = () => {
  // For when we're in electron (file based) or web server (network based)
  // For some reason relative paths don't work as expected. Otherwise we would
  // just do /wasm_lib_bg.wasm. In particular, the issue arises when the path
  // is used from within worker.ts.
  const fullUrl = document.location.protocol.includes('http')
    ? document.location.origin + '/wasm_lib_bg.wasm'
    : document.location.protocol +
      document.location.pathname.split('/').slice(0, -1).join('/') +
      '/wasm_lib_bg.wasm'

  return fullUrl
}

// Initialise the wasm module.
const initialise = async () => {
  try {
    await reloadModule()
    const fullUrl = wasmUrl()
    const input = await fetch(fullUrl)
    const buffer = await input.arrayBuffer()
    return await init({ module_or_path: buffer })
  } catch (e) {
    console.log('Error initialising WASM', e)
    return Promise.reject(e)
  }
}

export const initPromise = initialise()

const splitErrors = (
  input: CompilationError[]
): { errors: CompilationError[]; warnings: CompilationError[] } => {
  let errors = []
  let warnings = []
  for (const i of input) {
    if (i.severity === 'Warning') {
      warnings.push(i)
    } else {
      errors.push(i)
    }
  }

  return { errors, warnings }
}

export class ParseResult {
  program: Node<Program> | null
  errors: CompilationError[]
  warnings: CompilationError[]

  constructor(
    program: Node<Program> | null,
    errors: CompilationError[],
    warnings: CompilationError[]
  ) {
    this.program = program
    this.errors = errors
    this.warnings = warnings
  }
}

/**
 * Parsing was successful. There is guaranteed to be an AST and no fatal errors. There may or may
 * not be warnings or non-fatal errors.
 */
class SuccessParseResult extends ParseResult {
  program: Node<Program>

  constructor(
    program: Node<Program>,
    errors: CompilationError[],
    warnings: CompilationError[]
  ) {
    super(program, errors, warnings)
    this.program = program
  }
}

export function resultIsOk(result: ParseResult): result is SuccessParseResult {
  return !!result.program && result.errors.length === 0
}

export const parse = (code: string | Error): ParseResult | Error => {
  if (err(code)) return code

  try {
    const parsed: [Node<Program>, CompilationError[]] = parse_wasm(code)
    let errs = splitErrors(parsed[1])
    return new ParseResult(parsed[0], errs.errors, errs.warnings)
  } catch (e: any) {
    // throw e
    const parsed: RustKclError = JSON.parse(e.toString())
    return new KCLError(
      parsed.kind,
      parsed.msg,
      sourceRangeFromRust(parsed.sourceRanges[0]),
      [],
      [],
      defaultArtifactGraph()
    )
  }
}

// Parse and throw an exception if there are any errors (probably not suitable for use outside of testing).
export const assertParse = (code: string): Node<Program> => {
  const result = parse(code)
  // eslint-disable-next-line suggest-no-throw/suggest-no-throw
  if (err(result) || !resultIsOk(result)) throw result
  return result.program
}

export type PathToNode = [string | number, string][]

export const isPathToNodeNumber = (
  pathToNode: string | number
): pathToNode is number => {
  return typeof pathToNode === 'number'
}

export interface ExecState {
  memory: ProgramMemory
  operations: Operation[]
  artifacts: { [key in ArtifactId]?: RustArtifact }
  artifactCommands: ArtifactCommand[]
  artifactGraph: ArtifactGraph
}

/**
 * Create an empty ExecState.  This is useful on init to prevent needing an
 * Option.
 */
export function emptyExecState(): ExecState {
  return {
    memory: ProgramMemory.empty(),
    operations: [],
    artifacts: {},
    artifactCommands: [],
    artifactGraph: defaultArtifactGraph(),
  }
}

function execStateFromRust(
  execOutcome: RustExecOutcome,
  program: Node<Program>
): ExecState {
  const artifactGraph = rustArtifactGraphToMap(execOutcome.artifactGraph)
  // We haven't ported pathToNode logic to Rust yet, so we need to fill it in.
  for (const [id, artifact] of artifactGraph) {
    if (!artifact) continue
    if (!('codeRef' in artifact)) continue
    const pathToNode = getNodePathFromSourceRange(
      program,
      sourceRangeFromRust(artifact.codeRef.range)
    )
    artifact.codeRef.pathToNode = pathToNode
  }

  return {
    memory: ProgramMemory.fromRaw(execOutcome.memory),
    operations: execOutcome.operations,
    artifacts: execOutcome.artifacts,
    artifactCommands: execOutcome.artifactCommands,
    artifactGraph,
  }
}

export type ArtifactGraph = Map<ArtifactId, Artifact>

function rustArtifactGraphToMap(
  rustArtifactGraph: RustArtifactGraph
): ArtifactGraph {
  const map = new Map<ArtifactId, Artifact>()
  for (const [id, artifact] of Object.entries(rustArtifactGraph.map)) {
    if (!artifact) continue
    map.set(id, artifact)
  }

  return map
}

export function defaultArtifactGraph(): ArtifactGraph {
  return new Map()
}

interface Memory {
  [key: string]: KclValue | undefined
}

const ROOT_ENVIRONMENT_REF: EnvironmentRef = 0

function emptyEnvironment(): Environment {
  return { bindings: {}, parent: null }
}

function emptyRootEnvironment(): Environment {
  return {
    // This is dumb this is copied from rust.
    bindings: {
      ZERO: { type: 'Number', value: 0.0, __meta: [] },
      QUARTER_TURN: { type: 'Number', value: 90.0, __meta: [] },
      HALF_TURN: { type: 'Number', value: 180.0, __meta: [] },
      THREE_QUARTER_TURN: { type: 'Number', value: 270.0, __meta: [] },
    },
    parent: null,
  }
}

/**
 * This duplicates logic in Rust.  The hope is to keep ProgramMemory internals
 * isolated from the rest of the TypeScript code so that we can move it to Rust
 * in the future.
 */
export class ProgramMemory {
  private environments: Environment[]
  private currentEnv: EnvironmentRef
  private return: KclValue | null

  /**
   * Empty memory doesn't include prelude definitions.
   */
  static empty(): ProgramMemory {
    return new ProgramMemory()
  }

  static fromRaw(raw: RawProgramMemory): ProgramMemory {
    return new ProgramMemory(raw.environments, raw.currentEnv, raw.return)
  }

  constructor(
    environments: Environment[] = [emptyRootEnvironment()],
    currentEnv: EnvironmentRef = ROOT_ENVIRONMENT_REF,
    returnVal: KclValue | null = null
  ) {
    this.environments = environments
    this.currentEnv = currentEnv
    this.return = returnVal
  }

  /**
   * Returns a deep copy.
   */
  clone(): ProgramMemory {
    return ProgramMemory.fromRaw(structuredClone(this.toRaw()))
  }

  has(name: string): boolean {
    let envRef = this.currentEnv
    while (true) {
      const env = this.environments[envRef]
      if (env.bindings.hasOwnProperty(name)) {
        return true
      }
      if (!env.parent) {
        break
      }
      envRef = env.parent
    }
    return false
  }

  get(name: string): KclValue | null {
    let envRef = this.currentEnv
    while (true) {
      const env = this.environments[envRef]
      if (env.bindings.hasOwnProperty(name)) {
        return env.bindings[name] ?? null
      }
      if (!env.parent) {
        break
      }
      envRef = env.parent
    }
    return null
  }

  set(name: string, value: KclValue): Error | null {
    if (this.environments.length === 0) {
      return new Error('No environment to set memory in')
    }
    const env = this.environments[this.currentEnv]
    env.bindings[name] = value
    return null
  }

  /**
   * Returns a new ProgramMemory with only `KclValue`s that pass the
   * predicate.  Values are deep copied.
   *
   * Note: Return value of the returned ProgramMemory is always null.
   */
  filterVariables(
    keepPrelude: boolean,
    predicate: (value: KclValue) => boolean
  ): ProgramMemory | Error {
    const environments: Environment[] = []
    for (const [i, env] of this.environments.entries()) {
      let bindings: Memory
      if (i === ROOT_ENVIRONMENT_REF && keepPrelude) {
        // Get prelude definitions.  Create these first so that they're always
        // first in iteration order.
        const memoryOrError = programMemoryInit()
        if (err(memoryOrError)) return memoryOrError
        bindings = memoryOrError.environments[0].bindings
      } else {
        bindings = emptyEnvironment().bindings
      }

      for (const [name, value] of Object.entries(env.bindings)) {
        if (value === undefined) continue
        // Check the predicate.
        if (!predicate(value)) {
          continue
        }
        // Deep copy.
        bindings[name] = structuredClone(value)
      }
      environments.push({ bindings, parent: env.parent })
    }
    return new ProgramMemory(environments, this.currentEnv, null)
  }

  numEnvironments(): number {
    return this.environments.length
  }

  numVariables(envRef: EnvironmentRef): number {
    return Object.keys(this.environments[envRef]).length
  }

  /**
   * Returns all variable entries in memory that are visible, in a flat
   * structure.  If variables are shadowed, they're not visible, and therefore,
   * not included.
   *
   * This should only be used to display in the MemoryPane UI.
   */
  visibleEntries(): Map<string, KclValue> {
    const map = new Map<string, KclValue>()
    let envRef = this.currentEnv
    while (true) {
      const env = this.environments[envRef]
      for (const [name, value] of Object.entries(env.bindings)) {
        if (value === undefined) continue
        // Don't include shadowed variables.
        if (!map.has(name)) {
          map.set(name, value)
        }
      }
      if (!env.parent) {
        break
      }
      envRef = env.parent
    }
    return map
  }

  /**
   * Returns true if any visible variables are a Sketch or Solid.
   */
  hasSketchOrSolid(): boolean {
    for (const node of this.visibleEntries().values()) {
      if (node.type === 'Solid' || node.type === 'Sketch') {
        return true
      }
    }
    return false
  }

  /**
   * Return the representation that can be serialized to JSON.  This should only
   * be used within this module.
   */
  toRaw(): RawProgramMemory {
    return {
      environments: this.environments,
      currentEnv: this.currentEnv,
      return: this.return,
    }
  }
}

// TODO: In the future, make the parameter be a KclValue.
export function sketchFromKclValueOptional(
  obj: any,
  varName: string | null
): Sketch | Reason {
  if (obj?.value?.type === 'Sketch') return obj.value
  if (obj?.value?.type === 'Solid') return obj.value.sketch
  if (obj?.type === 'Sketch') return obj.value
  if (obj?.type === 'Solid') return obj.value.sketch
  if (!varName) {
    varName = 'a KCL value'
  }
  const actualType = obj?.value?.type ?? obj?.type
  if (actualType) {
    return new Reason(
      `Expected ${varName} to be a sketch or solid, but it was ${actualType} instead.`
    )
  } else {
    return new Reason(`Expected ${varName} to be a sketch, but it wasn't.`)
  }
}

// TODO: In the future, make the parameter be a KclValue.
export function sketchFromKclValue(
  obj: any,
  varName: string | null
): Sketch | Error {
  const result = sketchFromKclValueOptional(obj, varName)
  if (result instanceof Reason) {
    return result.toError()
  }
  return result
}

export const executor = async (
  node: Node<Program>,
  engineCommandManager: EngineCommandManager,
  programMemoryOverride: ProgramMemory | Error | null = null
): Promise<ExecState> => {
  if (programMemoryOverride !== null && err(programMemoryOverride))
    return Promise.reject(programMemoryOverride)

  // eslint-disable-next-line @typescript-eslint/no-floating-promises
  if (programMemoryOverride !== null && err(programMemoryOverride))
    return Promise.reject(programMemoryOverride)

  try {
    let jsAppSettings = default_app_settings()
    if (!TEST) {
      const lastSettingsSnapshot = await import(
        'components/SettingsAuthProvider'
      ).then((module) => module.lastSettingsContextSnapshot)
      if (lastSettingsSnapshot) {
        jsAppSettings = getAllCurrentSettings(lastSettingsSnapshot)
      }
    }
    const execOutcome: RustExecOutcome = await execute(
      JSON.stringify(node),
      JSON.stringify(programMemoryOverride?.toRaw() || null),
      JSON.stringify({ settings: jsAppSettings }),
      engineCommandManager,
      fileSystemManager
    )
    return execStateFromRust(execOutcome, node)
  } catch (e: any) {
    console.log(e)
    const parsed: KclErrorWithOutputs = JSON.parse(e.toString())
    const kclError = new KCLError(
      parsed.error.kind,
      parsed.error.msg,
      sourceRangeFromRust(parsed.error.sourceRanges[0]),
      parsed.operations,
      parsed.artifactCommands,
      rustArtifactGraphToMap(parsed.artifactGraph)
    )

    return Promise.reject(kclError)
  }
}

export const kclLint = async (ast: Program): Promise<Array<Discovered>> => {
  try {
    const discovered_findings: Array<Discovered> = await kcl_lint(
      JSON.stringify(ast)
    )
    return discovered_findings
  } catch (e: any) {
    return Promise.reject(e)
  }
}

export const recast = (ast: Program): string | Error => {
  return recast_wasm(JSON.stringify(ast))
}

export const makeDefaultPlanes = async (
  engineCommandManager: EngineCommandManager
): Promise<DefaultPlanes> => {
  try {
    const planes: DefaultPlanes = await make_default_planes(
      engineCommandManager
    )
    return planes
  } catch (e) {
    // TODO: do something real with the error.
    console.log('make default planes error', e)
    return Promise.reject(e)
  }
}

export const modifyAstForSketch = async (
  engineCommandManager: EngineCommandManager,
  ast: Node<Program>,
  variableName: string,
  currentPlane: string,
  engineId: string
): Promise<Node<Program>> => {
  try {
    const updatedAst: Node<Program> = await modify_ast_for_sketch_wasm(
      engineCommandManager,
      JSON.stringify(ast),
      variableName,
      JSON.stringify(currentPlane),
      engineId
    )

    return updatedAst
  } catch (e: any) {
    const parsed: RustKclError = JSON.parse(e.toString())
    const kclError = new KCLError(
      parsed.kind,
      parsed.msg,
      sourceRangeFromRust(parsed.sourceRanges[0]),
      [],
      [],
      defaultArtifactGraph()
    )

    console.log(kclError)
    return Promise.reject(kclError)
  }
}

export function isPointsCCW(points: Coords2d[]): number {
  return is_points_ccw(new Float64Array(points.flat()))
}

export function getTangentialArcToInfo({
  arcStartPoint,
  arcEndPoint,
  tanPreviousPoint,
  obtuse = true,
}: {
  arcStartPoint: Coords2d
  arcEndPoint: Coords2d
  tanPreviousPoint: Coords2d
  obtuse?: boolean
}): {
  center: Coords2d
  arcMidPoint: Coords2d
  radius: number
  startAngle: number
  endAngle: number
  ccw: boolean
  arcLength: number
} {
  const result = get_tangential_arc_to_info(
    arcStartPoint[0],
    arcStartPoint[1],
    arcEndPoint[0],
    arcEndPoint[1],
    tanPreviousPoint[0],
    tanPreviousPoint[1],
    obtuse
  )
  return {
    center: [result.center_x, result.center_y],
    arcMidPoint: [result.arc_mid_point_x, result.arc_mid_point_y],
    radius: result.radius,
    startAngle: result.start_angle,
    endAngle: result.end_angle,
    ccw: result.ccw > 0,
    arcLength: result.arc_length,
  }
}

/**
 * Returns new ProgramMemory with prelude definitions.
 */
export function programMemoryInit(): ProgramMemory | Error {
  try {
    const memory: RawProgramMemory = program_memory_init()
    return new ProgramMemory(
      memory.environments,
      memory.currentEnv,
      memory.return
    )
  } catch (e: any) {
    console.log(e)
    const parsed: RustKclError = JSON.parse(e.toString())
    return new KCLError(
      parsed.kind,
      parsed.msg,
      sourceRangeFromRust(parsed.sourceRanges[0]),
      [],
      [],
      defaultArtifactGraph()
    )
  }
}

export async function coreDump(
  coreDumpManager: CoreDumpManager,
  openGithubIssue: boolean = false
): Promise<CoreDumpInfo> {
  try {
    console.warn('CoreDump: Initializing core dump')
    const dump: CoreDumpInfo = await coredump(coreDumpManager)
    /* NOTE: this console output of the coredump should include the field
       `github_issue_url` which is not in the uploaded coredump file.
       `github_issue_url` is added after the file is uploaded
       and is only needed for the openWindow operation which creates
       a new GitHub issue for the user.
     */
    if (openGithubIssue && dump.github_issue_url) {
      // eslint-disable-next-line @typescript-eslint/no-floating-promises
      openWindow(dump.github_issue_url)
    } else {
      console.error(
        'github_issue_url undefined. Unable to create GitHub issue for coredump.'
      )
    }
    console.log('CoreDump: final coredump', dump)
    console.log('CoreDump: final coredump JSON', JSON.stringify(dump))
    return dump
  } catch (e: any) {
    console.error('CoreDump: error', e)
    return Promise.reject(new Error(`Error getting core dump: ${e}`))
  }
}

export function tomlStringify(toml: any): string | Error {
  return toml_stringify(JSON.stringify(toml))
}

export function defaultAppSettings(): DeepPartial<Configuration> | Error {
  return default_app_settings()
}

export async function clearSceneAndBustCache(
  engineCommandManager: EngineCommandManager
): Promise<null | Error> {
  try {
    await clear_scene_and_bust_cache(engineCommandManager)
  } catch (e: any) {
    console.error('clear_scene_and_bust_cache: error', e)
    return Promise.reject(
      new Error(`Error on clear_scene_and_bust_cache: ${e}`)
    )
  }

  return null
}

export function parseAppSettings(
  toml: string
): DeepPartial<Configuration> | Error {
  return parse_app_settings(toml)
}

export function defaultProjectSettings():
  | DeepPartial<ProjectConfiguration>
  | Error {
  return default_project_settings()
}

export function parseProjectSettings(
  toml: string
): DeepPartial<ProjectConfiguration> | Error {
  return parse_project_settings(toml)
}

export function base64Decode(base64: string): ArrayBuffer | Error {
  try {
    const decoded = base64_decode(base64)
    return new Uint8Array(decoded).buffer
  } catch (e) {
    console.error('Caught error decoding base64 string: ' + e)
    return new Error('Caught error decoding base64 string: ' + e)
  }
}<|MERGE_RESOLUTION|>--- conflicted
+++ resolved
@@ -54,11 +54,8 @@
 import { ArtifactId } from 'wasm-lib/kcl/bindings/Artifact'
 import { ArtifactCommand } from 'wasm-lib/kcl/bindings/Artifact'
 import { ArtifactGraph as RustArtifactGraph } from 'wasm-lib/kcl/bindings/Artifact'
-<<<<<<< HEAD
-=======
 import { Artifact } from './std/artifactGraph'
 import { getNodePathFromSourceRange } from 'lang/queryAstNodePathUtils'
->>>>>>> b25fc302
 
 export type { Artifact } from 'wasm-lib/kcl/bindings/Artifact'
 export type { ArtifactCommand } from 'wasm-lib/kcl/bindings/Artifact'
