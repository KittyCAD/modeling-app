--- conflicted
+++ resolved
@@ -250,11 +250,8 @@
 
 export interface ExecState {
   memory: ProgramMemory
-<<<<<<< HEAD
+  operations: Operation[]
   artifacts: { [key in ArtifactId]?: Artifact }
-=======
-  operations: Operation[]
->>>>>>> 5dda4828
 }
 
 /**
@@ -264,23 +261,16 @@
 export function emptyExecState(): ExecState {
   return {
     memory: ProgramMemory.empty(),
-<<<<<<< HEAD
+    operations: [],
     artifacts: {},
-=======
-    operations: [],
->>>>>>> 5dda4828
   }
 }
 
 function execStateFromRust(execOutcome: RustExecOutcome): ExecState {
   return {
-<<<<<<< HEAD
-    memory: ProgramMemory.fromRaw(raw.modLocal.memory),
-    artifacts: raw.global.artifacts,
-=======
     memory: ProgramMemory.fromRaw(execOutcome.memory),
     operations: execOutcome.operations,
->>>>>>> 5dda4828
+    artifacts: execOutcome.artifacts,
   }
 }
 
