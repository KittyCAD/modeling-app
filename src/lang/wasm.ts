import {
  init,
  parse_wasm,
  recast_wasm,
  format_number,
  execute_with_engine,
  execute_mock,
  kcl_lint,
  modify_ast_for_sketch_wasm,
  is_points_ccw,
  get_tangential_arc_to_info,
  program_memory_init,
  make_default_planes,
  coredump,
  toml_stringify,
  default_app_settings,
  parse_app_settings,
  parse_project_settings,
  default_project_settings,
  base64_decode,
  clear_scene_and_bust_cache,
  kcl_settings,
  change_kcl_settings,
  reloadModule,
} from 'lib/wasm_lib_wrapper'

import { KCLError } from './errors'
import { KclError as RustKclError } from '../wasm-lib/kcl/bindings/KclError'
import { EngineCommandManager } from './std/engineConnection'
import { Discovered } from '../wasm-lib/kcl/bindings/Discovered'
import { KclValue } from '../wasm-lib/kcl/bindings/KclValue'
import type { Program } from '../wasm-lib/kcl/bindings/Program'
import { Coords2d } from './std/sketch'
import { fileSystemManager } from 'lang/std/fileSystemManager'
import { CoreDumpInfo } from 'wasm-lib/kcl/bindings/CoreDumpInfo'
import { CoreDumpManager } from 'lib/coredump'
import openWindow from 'lib/openWindow'
import { DefaultPlanes } from 'wasm-lib/kcl/bindings/DefaultPlanes'
import { TEST } from 'env'
import { err, Reason } from 'lib/trap'
import { Configuration } from 'wasm-lib/kcl/bindings/Configuration'
import { DeepPartial } from 'lib/types'
import { ProjectConfiguration } from 'wasm-lib/kcl/bindings/ProjectConfiguration'
import { Sketch } from '../wasm-lib/kcl/bindings/Sketch'
import { ExecOutcome as RustExecOutcome } from 'wasm-lib/kcl/bindings/ExecOutcome'
import { ProgramMemory as RawProgramMemory } from '../wasm-lib/kcl/bindings/ProgramMemory'
import { EnvironmentRef } from '../wasm-lib/kcl/bindings/EnvironmentRef'
import { Environment } from '../wasm-lib/kcl/bindings/Environment'
import { Node } from 'wasm-lib/kcl/bindings/Node'
import { CompilationError } from 'wasm-lib/kcl/bindings/CompilationError'
import { SourceRange } from 'wasm-lib/kcl/bindings/SourceRange'
import { getAllCurrentSettings } from 'lib/settings/settingsUtils'
import { Operation } from 'wasm-lib/kcl/bindings/Operation'
import { KclErrorWithOutputs } from 'wasm-lib/kcl/bindings/KclErrorWithOutputs'
import { Artifact as RustArtifact } from 'wasm-lib/kcl/bindings/Artifact'
import { ArtifactId } from 'wasm-lib/kcl/bindings/Artifact'
import { ArtifactCommand } from 'wasm-lib/kcl/bindings/Artifact'
import { ArtifactGraph as RustArtifactGraph } from 'wasm-lib/kcl/bindings/Artifact'
import { Artifact } from './std/artifactGraph'
import { getNodePathFromSourceRange } from 'lang/queryAstNodePathUtils'
import { NumericSuffix } from 'wasm-lib/kcl/bindings/NumericSuffix'
import { MetaSettings } from 'wasm-lib/kcl/bindings/MetaSettings'
import { UnitAngle, UnitLength } from 'wasm-lib/kcl/bindings/ModelingCmd'
import { UnitLen } from 'wasm-lib/kcl/bindings/UnitLen'
import { UnitAngle as UnitAng } from 'wasm-lib/kcl/bindings/UnitAngle'

export type { Artifact } from 'wasm-lib/kcl/bindings/Artifact'
export type { ArtifactCommand } from 'wasm-lib/kcl/bindings/Artifact'
export type { ArtifactId } from 'wasm-lib/kcl/bindings/Artifact'
export type { Cap as CapArtifact } from 'wasm-lib/kcl/bindings/Artifact'
export type { CodeRef } from 'wasm-lib/kcl/bindings/Artifact'
export type { EdgeCut } from 'wasm-lib/kcl/bindings/Artifact'
export type { Path as PathArtifact } from 'wasm-lib/kcl/bindings/Artifact'
export type { Plane as PlaneArtifact } from 'wasm-lib/kcl/bindings/Artifact'
export type { Segment as SegmentArtifact } from 'wasm-lib/kcl/bindings/Artifact'
export type { Solid2d as Solid2dArtifact } from 'wasm-lib/kcl/bindings/Artifact'
export type { Sweep as SweepArtifact } from 'wasm-lib/kcl/bindings/Artifact'
export type { SweepEdge } from 'wasm-lib/kcl/bindings/Artifact'
export type { Wall as WallArtifact } from 'wasm-lib/kcl/bindings/Artifact'
export type { Configuration } from 'wasm-lib/kcl/bindings/Configuration'
export type { Program } from '../wasm-lib/kcl/bindings/Program'
export type { Expr } from '../wasm-lib/kcl/bindings/Expr'
export type { ObjectExpression } from '../wasm-lib/kcl/bindings/ObjectExpression'
export type { ObjectProperty } from '../wasm-lib/kcl/bindings/ObjectProperty'
export type { MemberExpression } from '../wasm-lib/kcl/bindings/MemberExpression'
export type { PipeExpression } from '../wasm-lib/kcl/bindings/PipeExpression'
export type { VariableDeclaration } from '../wasm-lib/kcl/bindings/VariableDeclaration'
export type { Parameter } from '../wasm-lib/kcl/bindings/Parameter'
export type { PipeSubstitution } from '../wasm-lib/kcl/bindings/PipeSubstitution'
export type { Identifier } from '../wasm-lib/kcl/bindings/Identifier'
export type { UnaryExpression } from '../wasm-lib/kcl/bindings/UnaryExpression'
export type { BinaryExpression } from '../wasm-lib/kcl/bindings/BinaryExpression'
export type { ReturnStatement } from '../wasm-lib/kcl/bindings/ReturnStatement'
export type { ExpressionStatement } from '../wasm-lib/kcl/bindings/ExpressionStatement'
export type { CallExpression } from '../wasm-lib/kcl/bindings/CallExpression'
export type { CallExpressionKw } from '../wasm-lib/kcl/bindings/CallExpressionKw'
export type { LabeledArg } from '../wasm-lib/kcl/bindings/LabeledArg'
export type { VariableDeclarator } from '../wasm-lib/kcl/bindings/VariableDeclarator'
export type { BinaryPart } from '../wasm-lib/kcl/bindings/BinaryPart'
export type { Literal } from '../wasm-lib/kcl/bindings/Literal'
export type { LiteralValue } from '../wasm-lib/kcl/bindings/LiteralValue'
export type { ArrayExpression } from '../wasm-lib/kcl/bindings/ArrayExpression'
export type { SourceRange } from 'wasm-lib/kcl/bindings/SourceRange'
export type { NumericSuffix } from 'wasm-lib/kcl/bindings/NumericSuffix'

export type SyntaxType =
  | 'Program'
  | 'ExpressionStatement'
  | 'BinaryExpression'
  | 'CallExpression'
  | 'CallExpressionKw'
  | 'Identifier'
  | 'ReturnStatement'
  | 'VariableDeclaration'
  | 'VariableDeclarator'
  | 'MemberExpression'
  | 'ArrayExpression'
  | 'ObjectExpression'
  | 'ObjectProperty'
  | 'FunctionExpression'
  | 'PipeExpression'
  | 'PipeSubstitution'
  | 'Literal'
  | 'LiteralValue'
  | 'NonCodeNode'
  | 'UnaryExpression'

export type { Path } from '../wasm-lib/kcl/bindings/Path'
export type { Sketch } from '../wasm-lib/kcl/bindings/Sketch'
export type { Solid } from '../wasm-lib/kcl/bindings/Solid'
export type { KclValue } from '../wasm-lib/kcl/bindings/KclValue'
export type { ExtrudeSurface } from '../wasm-lib/kcl/bindings/ExtrudeSurface'

/**
 * Convert a SourceRange as used inside the KCL interpreter into the above one for use in the
 * frontend (essentially we're eagerly checking whether the frontend should care about the SourceRange
 * so as not to expose details of the interpreter's current representation of module ids throughout
 * the frontend).
 */
export function sourceRangeFromRust(s: SourceRange): SourceRange {
  return [s[0], s[1], s[2]]
}

/**
 * Create a default SourceRange for testing or as a placeholder.
 */
export function defaultSourceRange(): SourceRange {
  return [0, 0, 0]
}

/**
 * Create a SourceRange for the top-level module.
 */
export function topLevelRange(start: number, end: number): SourceRange {
  return [start, end, 0]
}

/**
 * Returns true if this source range is from the file being executed.  Returns
 * false if it's from a file that was imported.
 */
export function isTopLevelModule(range: SourceRange): boolean {
  return range[2] === 0
}

function firstSourceRange(error: RustKclError): SourceRange {
  return error.sourceRanges.length > 0
    ? sourceRangeFromRust(error.sourceRanges[0])
    : defaultSourceRange()
}

export const wasmUrl = () => {
  // For when we're in electron (file based) or web server (network based)
  // For some reason relative paths don't work as expected. Otherwise we would
  // just do /wasm_lib_bg.wasm. In particular, the issue arises when the path
  // is used from within worker.ts.
  const fullUrl = document.location.protocol.includes('http')
    ? document.location.origin + '/wasm_lib_bg.wasm'
    : document.location.protocol +
      document.location.pathname.split('/').slice(0, -1).join('/') +
      '/wasm_lib_bg.wasm'

  return fullUrl
}

// Initialise the wasm module.
const initialise = async () => {
  try {
    await reloadModule()
    const fullUrl = wasmUrl()
    const input = await fetch(fullUrl)
    const buffer = await input.arrayBuffer()
    return await init({ module_or_path: buffer })
  } catch (e) {
    console.log('Error initialising WASM', e)
    return Promise.reject(e)
  }
}

export const initPromise = initialise()

const splitErrors = (
  input: CompilationError[]
): { errors: CompilationError[]; warnings: CompilationError[] } => {
  let errors = []
  let warnings = []
  for (const i of input) {
    if (i.severity === 'Warning') {
      warnings.push(i)
    } else {
      errors.push(i)
    }
  }

  return { errors, warnings }
}

export class ParseResult {
  program: Node<Program> | null
  errors: CompilationError[]
  warnings: CompilationError[]

  constructor(
    program: Node<Program> | null,
    errors: CompilationError[],
    warnings: CompilationError[]
  ) {
    this.program = program
    this.errors = errors
    this.warnings = warnings
  }
}

/**
 * Parsing was successful. There is guaranteed to be an AST and no fatal errors. There may or may
 * not be warnings or non-fatal errors.
 */
class SuccessParseResult extends ParseResult {
  program: Node<Program>

  constructor(
    program: Node<Program>,
    errors: CompilationError[],
    warnings: CompilationError[]
  ) {
    super(program, errors, warnings)
    this.program = program
  }
}

export function resultIsOk(result: ParseResult): result is SuccessParseResult {
  return !!result.program && result.errors.length === 0
}

export const parse = (code: string | Error): ParseResult | Error => {
  if (err(code)) return code

  try {
    const parsed: [Node<Program>, CompilationError[]] = parse_wasm(code)
    let errs = splitErrors(parsed[1])
    return new ParseResult(parsed[0], errs.errors, errs.warnings)
  } catch (e: any) {
    // throw e
    console.error(e.toString())
    const parsed: RustKclError = JSON.parse(e.toString())
    return new KCLError(
      parsed.kind,
      parsed.msg,
      firstSourceRange(parsed),
      [],
      [],
      defaultArtifactGraph()
    )
  }
}

// Parse and throw an exception if there are any errors (probably not suitable for use outside of testing).
export const assertParse = (code: string): Node<Program> => {
  const result = parse(code)
  // eslint-disable-next-line suggest-no-throw/suggest-no-throw
  if (err(result) || !resultIsOk(result)) throw result
  return result.program
}

export type VariableMap = { [key in string]?: KclValue }

export type PathToNode = [string | number, string][]

export const isPathToNodeNumber = (
  pathToNode: string | number
): pathToNode is number => {
  return typeof pathToNode === 'number'
}

export interface ExecState {
  variables: { [key in string]?: KclValue }
  operations: Operation[]
  artifacts: { [key in ArtifactId]?: RustArtifact }
  artifactCommands: ArtifactCommand[]
  artifactGraph: ArtifactGraph
}

/**
 * Create an empty ExecState.  This is useful on init to prevent needing an
 * Option.
 */
export function emptyExecState(): ExecState {
  return {
    variables: {},
    operations: [],
    artifacts: {},
    artifactCommands: [],
    artifactGraph: defaultArtifactGraph(),
  }
}

function execStateFromRust(
  execOutcome: RustExecOutcome,
  program: Node<Program>
): ExecState {
  const artifactGraph = rustArtifactGraphToMap(execOutcome.artifactGraph)
  // We haven't ported pathToNode logic to Rust yet, so we need to fill it in.
  for (const [id, artifact] of artifactGraph) {
    if (!artifact) continue
    if (!('codeRef' in artifact)) continue
    const pathToNode = getNodePathFromSourceRange(
      program,
      sourceRangeFromRust(artifact.codeRef.range)
    )
    artifact.codeRef.pathToNode = pathToNode
  }

  return {
    variables: execOutcome.variables,
    operations: execOutcome.operations,
    artifacts: execOutcome.artifacts,
    artifactCommands: execOutcome.artifactCommands,
    artifactGraph,
  }
}

function mockExecStateFromRust(execOutcome: RustExecOutcome): ExecState {
  return {
    variables: execOutcome.variables,
    operations: execOutcome.operations,
    artifacts: execOutcome.artifacts,
    artifactCommands: execOutcome.artifactCommands,
    artifactGraph: new Map<ArtifactId, Artifact>(),
  }
}

export type ArtifactGraph = Map<ArtifactId, Artifact>

function rustArtifactGraphToMap(
  rustArtifactGraph: RustArtifactGraph
): ArtifactGraph {
  const map = new Map<ArtifactId, Artifact>()
  for (const [id, artifact] of Object.entries(rustArtifactGraph.map)) {
    if (!artifact) continue
    map.set(id, artifact)
  }

  return map
}

export function defaultArtifactGraph(): ArtifactGraph {
  return new Map()
}

// TODO: In the future, make the parameter be a KclValue.
export function sketchFromKclValueOptional(
  obj: any,
  varName: string | null
): Sketch | Reason {
  if (obj?.value?.type === 'Sketch') return obj.value
  if (obj?.value?.type === 'Solid') return obj.value.sketch
  if (obj?.type === 'Sketch') return obj.value
  if (obj?.type === 'Solid') return obj.value.sketch
  if (!varName) {
    varName = 'a KCL value'
  }
  const actualType = obj?.value?.type ?? obj?.type
  if (actualType) {
    return new Reason(
      `Expected ${varName} to be a sketch or solid, but it was ${actualType} instead.`
    )
  } else {
    return new Reason(`Expected ${varName} to be a sketch, but it wasn't.`)
  }
}

// TODO: In the future, make the parameter be a KclValue.
export function sketchFromKclValue(
  obj: any,
  varName: string | null
): Sketch | Error {
  const result = sketchFromKclValueOptional(obj, varName)
  if (result instanceof Reason) {
    return result.toError()
  }
  return result
}

/**
 * Execute a KCL program.
 * @param node The AST of the program to execute.
 * @param path The full path of the file being executed.  Use `null` for
 * expressions that don't have a file, like expressions in the command bar.
 */
export const executeMock = async (
  node: Node<Program>,
  usePrevMemory?: boolean,
  path?: string,
  variables?: { [key in string]?: KclValue }
): Promise<ExecState> => {
<<<<<<< HEAD
  if (programMemoryOverride !== null && err(programMemoryOverride))
    return Promise.reject(programMemoryOverride)

=======
>>>>>>> c68e5d77
  try {
    if (!variables) {
      variables = {}
    }
    if (usePrevMemory === undefined) {
      usePrevMemory = true
    }
    const execOutcome: RustExecOutcome = await execute_mock(
      JSON.stringify(node),
      path,
      JSON.stringify({ settings: await jsAppSettings() }),
      usePrevMemory,
      JSON.stringify(variables),
      fileSystemManager
    )
    return mockExecStateFromRust(execOutcome)
  } catch (e: any) {
    return Promise.reject(errFromErrWithOutputs(e))
  }
}

/**
 * Execute a KCL program.
 * @param node The AST of the program to execute.
 * @param path The full path of the file being executed.  Use `null` for
 * expressions that don't have a file, like expressions in the command bar.
 */
export const executeWithEngine = async (
  node: Node<Program>,
  engineCommandManager: EngineCommandManager,
  path?: string
): Promise<ExecState> => {
  try {
    const execOutcome: RustExecOutcome = await execute_with_engine(
      JSON.stringify(node),
      path,
      JSON.stringify({ settings: await jsAppSettings() }),
      engineCommandManager,
      fileSystemManager
    )
    return execStateFromRust(execOutcome, node)
  } catch (e: any) {
    return Promise.reject(errFromErrWithOutputs(e))
  }
}

const jsAppSettings = async () => {
  let jsAppSettings = default_app_settings()
  if (!TEST) {
    const lastSettingsSnapshot = await import(
      'components/SettingsAuthProvider'
    ).then((module) => module.lastSettingsContextSnapshot)
    if (lastSettingsSnapshot) {
      jsAppSettings = getAllCurrentSettings(lastSettingsSnapshot)
    }
  }
  return jsAppSettings
}

const errFromErrWithOutputs = (e: any): KCLError => {
  console.log('execute error', e)
  const parsed: KclErrorWithOutputs = JSON.parse(e.toString())
  return new KCLError(
    parsed.error.kind,
    parsed.error.msg,
    firstSourceRange(parsed.error),
    parsed.operations,
    parsed.artifactCommands,
    rustArtifactGraphToMap(parsed.artifactGraph)
  )
}

export const kclLint = async (ast: Program): Promise<Array<Discovered>> => {
  try {
    const discovered_findings: Array<Discovered> = await kcl_lint(
      JSON.stringify(ast)
    )
    return discovered_findings
  } catch (e: any) {
    return Promise.reject(e)
  }
}

export const recast = (ast: Program): string | Error => {
  return recast_wasm(JSON.stringify(ast))
}

/**
 * Format a number with suffix as KCL.
 */
export function formatNumber(value: number, suffix: NumericSuffix): string {
  return format_number(value, JSON.stringify(suffix))
}

export const makeDefaultPlanes = async (
  engineCommandManager: EngineCommandManager
): Promise<DefaultPlanes> => {
  try {
    const planes: DefaultPlanes = await make_default_planes(
      engineCommandManager
    )
    return planes
  } catch (e) {
    // TODO: do something real with the error.
    console.log('make default planes error', e)
    return Promise.reject(e)
  }
}

export const modifyAstForSketch = async (
  engineCommandManager: EngineCommandManager,
  ast: Node<Program>,
  variableName: string,
  currentPlane: string,
  engineId: string
): Promise<Node<Program>> => {
  try {
    const updatedAst: Node<Program> = await modify_ast_for_sketch_wasm(
      engineCommandManager,
      JSON.stringify(ast),
      variableName,
      JSON.stringify(currentPlane),
      engineId
    )

    return updatedAst
  } catch (e: any) {
    const parsed: RustKclError = JSON.parse(e.toString())
    const kclError = new KCLError(
      parsed.kind,
      parsed.msg,
      firstSourceRange(parsed),
      [],
      [],
      defaultArtifactGraph()
    )

    return Promise.reject(kclError)
  }
}

export function isPointsCCW(points: Coords2d[]): number {
  return is_points_ccw(new Float64Array(points.flat()))
}

export function getTangentialArcToInfo({
  arcStartPoint,
  arcEndPoint,
  tanPreviousPoint,
  obtuse = true,
}: {
  arcStartPoint: Coords2d
  arcEndPoint: Coords2d
  tanPreviousPoint: Coords2d
  obtuse?: boolean
}): {
  center: Coords2d
  arcMidPoint: Coords2d
  radius: number
  startAngle: number
  endAngle: number
  ccw: boolean
  arcLength: number
} {
  const result = get_tangential_arc_to_info(
    arcStartPoint[0],
    arcStartPoint[1],
    arcEndPoint[0],
    arcEndPoint[1],
    tanPreviousPoint[0],
    tanPreviousPoint[1],
    obtuse
  )
  return {
    center: [result.center_x, result.center_y],
    arcMidPoint: [result.arc_mid_point_x, result.arc_mid_point_y],
    radius: result.radius,
    startAngle: result.start_angle,
    endAngle: result.end_angle,
    ccw: result.ccw > 0,
    arcLength: result.arc_length,
  }
}

export async function coreDump(
  coreDumpManager: CoreDumpManager,
  openGithubIssue: boolean = false
): Promise<CoreDumpInfo> {
  try {
    console.warn('CoreDump: Initializing core dump')
    const dump: CoreDumpInfo = await coredump(coreDumpManager)
    /* NOTE: this console output of the coredump should include the field
       `github_issue_url` which is not in the uploaded coredump file.
       `github_issue_url` is added after the file is uploaded
       and is only needed for the openWindow operation which creates
       a new GitHub issue for the user.
     */
    if (openGithubIssue && dump.github_issue_url) {
      // eslint-disable-next-line @typescript-eslint/no-floating-promises
      openWindow(dump.github_issue_url)
    } else {
      console.error(
        'github_issue_url undefined. Unable to create GitHub issue for coredump.'
      )
    }
    console.log('CoreDump: final coredump', dump)
    console.log('CoreDump: final coredump JSON', JSON.stringify(dump))
    return dump
  } catch (e: any) {
    console.error('CoreDump: error', e)
    return Promise.reject(new Error(`Error getting core dump: ${e}`))
  }
}

export function tomlStringify(toml: any): string | Error {
  return toml_stringify(JSON.stringify(toml))
}

export function defaultAppSettings(): DeepPartial<Configuration> | Error {
  return default_app_settings()
}

export async function clearSceneAndBustCache(
  engineCommandManager: EngineCommandManager
): Promise<null | Error> {
  try {
    await clear_scene_and_bust_cache(engineCommandManager)
  } catch (e: any) {
    console.error('clear_scene_and_bust_cache: error', e)
    return Promise.reject(
      new Error(`Error on clear_scene_and_bust_cache: ${e}`)
    )
  }

  return null
}

export function parseAppSettings(
  toml: string
): DeepPartial<Configuration> | Error {
  return parse_app_settings(toml)
}

export function defaultProjectSettings():
  | DeepPartial<ProjectConfiguration>
  | Error {
  return default_project_settings()
}

export function parseProjectSettings(
  toml: string
): DeepPartial<ProjectConfiguration> | Error {
  return parse_project_settings(toml)
}

export function base64Decode(base64: string): ArrayBuffer | Error {
  try {
    const decoded = base64_decode(base64)
    return new Uint8Array(decoded).buffer
  } catch (e) {
    console.error('Caught error decoding base64 string: ' + e)
    return new Error('Caught error decoding base64 string: ' + e)
  }
}

/**
 * Get the meta settings for the KCL.  If no settings were set in the file,
 * returns null.
 */
export function kclSettings(
  kcl: string | Node<Program>
): MetaSettings | null | Error {
  let program: Node<Program>
  if (typeof kcl === 'string') {
    const parseResult = parse(kcl)
    if (err(parseResult)) return parseResult
    if (!resultIsOk(parseResult)) {
      return new Error(`parse result had errors`, { cause: parseResult })
    }
    program = parseResult.program
  } else {
    program = kcl
  }
  try {
    return kcl_settings(JSON.stringify(program))
  } catch (e) {
    return new Error('Caught error getting kcl settings', { cause: e })
  }
}

/**
 * Change the meta settings for the kcl file.
 * @returns the new kcl string with the updated settings.
 */
export function changeKclSettings(
  kcl: string,
  settings: MetaSettings
): string | Error {
  try {
    return change_kcl_settings(kcl, JSON.stringify(settings))
  } catch (e) {
    console.error('Caught error changing kcl settings', e)
    return new Error('Caught error changing kcl settings', { cause: e })
  }
}

/**
 * Convert a `UnitLength_type` to a `UnitLen`
 */
export function unitLengthToUnitLen(input: UnitLength): UnitLen {
  switch (input) {
    case 'm':
      return { type: 'M' }
    case 'cm':
      return { type: 'Cm' }
    case 'yd':
      return { type: 'Yards' }
    case 'ft':
      return { type: 'Feet' }
    case 'in':
      return { type: 'Inches' }
    default:
      return { type: 'Mm' }
  }
}

/**
 * Convert `UnitLen` to `UnitLength_type`.
 */
export function unitLenToUnitLength(input: UnitLen): UnitLength {
  switch (input.type) {
    case 'M':
      return 'm'
    case 'Cm':
      return 'cm'
    case 'Yards':
      return 'yd'
    case 'Feet':
      return 'ft'
    case 'Inches':
      return 'in'
    default:
      return 'mm'
  }
}

/**
 * Convert `UnitAngle` to `UnitAngle_type`.
 */
export function unitAngToUnitAngle(input: UnitAng): UnitAngle {
  switch (input.type) {
    case 'Radians':
      return 'radians'
    default:
      return 'degrees'
  }
}<|MERGE_RESOLUTION|>--- conflicted
+++ resolved
@@ -413,12 +413,6 @@
   path?: string,
   variables?: { [key in string]?: KclValue }
 ): Promise<ExecState> => {
-<<<<<<< HEAD
-  if (programMemoryOverride !== null && err(programMemoryOverride))
-    return Promise.reject(programMemoryOverride)
-
-=======
->>>>>>> c68e5d77
   try {
     if (!variables) {
       variables = {}
