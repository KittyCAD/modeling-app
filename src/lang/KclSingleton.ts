import type { Diagnostic } from '@codemirror/lint'
import type { EntityType } from '@kittycad/lib'
import type { SceneInfra } from '@src/clientSideScene/sceneInfra'
import type EditorManager from '@src/editor/manager'
import type CodeManager from '@src/lang/codeManager'
import type RustContext from '@src/lib/rustContext'

import type { KclValue } from '@rust/kcl-lib/bindings/KclValue'
import type { Node } from '@rust/kcl-lib/bindings/Node'
import type { Operation } from '@rust/kcl-lib/bindings/Operation'

import type { KCLError } from '@src/lang/errors'
import {
  compilationErrorsToDiagnostics,
  kclErrorsToDiagnostics,
} from '@src/lang/errors'
import { executeAst, executeAstMock, lintAst } from '@src/lang/langHelpers'
import { getNodeFromPath, getSettingsAnnotation } from '@src/lang/queryAst'
import { CommandLogType } from '@src/lang/std/commandLog'
import { topLevelRange } from '@src/lang/util'
import type {
  ArtifactGraph,
  ExecState,
  PathToNode,
  Program,
  VariableMap,
} from '@src/lang/wasm'
import { emptyExecState, getKclVersion, parse, recast } from '@src/lang/wasm'
import { initPromise } from '@src/lang/wasmUtils'
import type { ArtifactIndex } from '@src/lib/artifactIndex'
import { buildArtifactIndex } from '@src/lib/artifactIndex'
import {
  DEFAULT_DEFAULT_LENGTH_UNIT,
  EXECUTE_AST_INTERRUPT_ERROR_MESSAGE,
} from '@src/lib/constants'
import { markOnce } from '@src/lib/performance'
import type {
  BaseUnit,
  KclSettingsAnnotation,
} from '@src/lib/settings/settingsTypes'
import { jsAppSettings } from '@src/lib/settings/settingsUtils'

import { err, reportRejection } from '@src/lib/trap'
import { deferExecution } from '@src/lib/utils'
import type { ConnectionManager } from '@src/network/connectionManager'

import { EngineDebugger } from '@src/lib/debugger'

import { kclEditorActor } from '@src/machines/kclEditorMachine'
import type {
  PlaneVisibilityMap,
  Selections,
} from '@src/machines/modelingSharedTypes'
import { type handleSelectionBatch as handleSelectionBatchFn } from '@src/lib/selections'
<<<<<<< HEAD
import { processEnv } from '@src/env'
import type { ModuleType } from '@src/lib/wasm_lib_wrapper'
=======
import {
  setSelectionFilter,
  setSelectionFilterToDefault,
} from '@src/lib/selectionFilterUtils'
>>>>>>> 4bec9e25

interface ExecuteArgs {
  ast?: Node<Program>
  executionId?: number
}

// Each of our singletons has dependencies on _other_ singletons, so importing
// can easily become cyclic. Each will have its own Singletons type.
interface Singletons {
  rustContext: RustContext
  codeManager: CodeManager
  editorManager: EditorManager
  sceneInfra: SceneInfra
}

export enum KclManagerEvents {
  LongExecution = 'long-execution',
}

export class KclManager extends EventTarget {
  /**
   * The artifactGraph is a client-side representation of the commands that have been sent
   * see: src/lang/std/artifactGraph-README.md for a full explanation.
   */
  artifactGraph: ArtifactGraph = new Map()
  artifactIndex: ArtifactIndex = []

  private _ast: Node<Program> = {
    body: [],
    shebang: null,
    start: 0,
    end: 0,
    moduleId: 0,
    nonCodeMeta: {
      nonCodeNodes: {},
      startNodes: [],
    },
    innerAttrs: [],
    outerAttrs: [],
    preComments: [],
    commentStart: 0,
  }
  _lastAst: Node<Program> = {
    body: [],
    shebang: null,
    start: 0,
    end: 0,
    moduleId: 0,
    nonCodeMeta: {
      nonCodeNodes: {},
      startNodes: [],
    },
    innerAttrs: [],
    outerAttrs: [],
    preComments: [],
    commentStart: 0,
  }
  private _execState: ExecState = emptyExecState()
  private _variables: VariableMap = {}
  lastSuccessfulVariables: VariableMap = {}
  lastSuccessfulOperations: Operation[] = []
  /**
   * Since the operations reference the code, we need to store the code that the
   * operations were executed on.
   */
  lastSuccessfulCode: string = ''
  private _logs: string[] = []
  private _errors: KCLError[] = []
  private _diagnostics: Diagnostic[] = []
  private _isExecuting = false
  private _executeIsStale: ExecuteArgs | null = null
  private _wasmInitFailed = true
  private _astParseFailed = false
  private _switchedFiles = false
  private _fileSettings: KclSettingsAnnotation = {}
  private _kclVersion: string | undefined = undefined
  private singletons: Singletons
  private executionTimeoutId: ReturnType<typeof setTimeout> | undefined =
    undefined
  // In the future this could be a setting.
  public longExecutionTimeMs = 1000 * 60 * 5

  engineCommandManager: ConnectionManager

  private _isExecutingCallback: (arg: boolean) => void = () => {}
  private _astCallBack: (arg: Node<Program>) => void = () => {}
  private _variablesCallBack: (
    arg: {
      [key in string]?: KclValue | undefined
    }
  ) => void = () => {}
  private _logsCallBack: (arg: string[]) => void = () => {}
  private _kclErrorsCallBack: (errors: KCLError[]) => void = () => {}
  private _diagnosticsCallback: (errors: Diagnostic[]) => void = () => {}
  private _wasmInitFailedCallback: (arg: boolean) => void = () => {}
  sceneInfraBaseUnitMultiplierSetter: (unit: BaseUnit) => void = () => {}

  get ast() {
    return this._ast
  }
  set ast(ast) {
    if (this._ast.body.length !== 0) {
      // last intact ast, if the user makes a typo with a syntax error, we want to keep the one before they made that mistake
      this._lastAst = structuredClone(this._ast)
    }
    this._ast = ast
    this._astCallBack(ast)
  }

  set switchedFiles(switchedFiles: boolean) {
    this._switchedFiles = switchedFiles

    // These belonged to the previous file
    this.lastSuccessfulOperations = []
    this.lastSuccessfulCode = ''
    this.lastSuccessfulVariables = {}

    // Without this, when leaving a project which has errors and opening another project which doesn't,
    // you'd see the errors from the previous project for a short time until the new code is executed.
    this._errors = []
  }

  get variables() {
    return this._variables
  }
  // This is private because callers should be setting the entire execState.
  private set variables(variables) {
    this._variables = variables
    this._variablesCallBack(variables)
  }

  private set execState(execState) {
    this._execState = execState
    this.variables = execState.variables
  }

  get execState() {
    return this._execState
  }

  // Get the kcl version from the wasm module
  // and store it in the singleton
  // so we don't waste time getting it multiple times
  get kclVersion() {
    if (this._kclVersion === undefined) {
      this._kclVersion = getKclVersion()
    }
    return this._kclVersion
  }

  get errors() {
    return this._errors
  }
  set errors(errors) {
    this._errors = errors
    this._kclErrorsCallBack(errors)
  }
  get logs() {
    return this._logs
  }
  set logs(logs) {
    this._logs = logs
    this._logsCallBack(logs)
  }

  get diagnostics() {
    return this._diagnostics
  }

  set diagnostics(ds) {
    if (ds === this._diagnostics) return
    this._diagnostics = ds
    this.setDiagnosticsForCurrentErrors()
  }

  addDiagnostics(ds: Diagnostic[]) {
    if (ds.length === 0) return
    this.diagnostics = this.diagnostics.concat(ds)
  }

  hasErrors(): boolean {
    return this._astParseFailed || this._errors.length > 0
  }

  setDiagnosticsForCurrentErrors() {
    this.singletons.editorManager?.setDiagnostics(this.diagnostics)
    this._diagnosticsCallback(this.diagnostics)
  }

  get isExecuting() {
    return this._isExecuting
  }

  set isExecuting(isExecuting) {
    this._isExecuting = isExecuting
    // If we have finished executing, but the execute is stale, we should
    // execute again.
    if (!isExecuting && this.executeIsStale) {
      const args = this.executeIsStale
      this.executeIsStale = null
      // eslint-disable-next-line @typescript-eslint/no-floating-promises
      this.executeAst(args)
    }
    this._isExecutingCallback(isExecuting)
  }

  get executeIsStale() {
    return this._executeIsStale
  }

  set executeIsStale(executeIsStale) {
    this._executeIsStale = executeIsStale
  }

  get wasmInitFailed() {
    return this._wasmInitFailed
  }
  set wasmInitFailed(wasmInitFailed) {
    this._wasmInitFailed = wasmInitFailed
    this._wasmInitFailedCallback(wasmInitFailed)
  }

  constructor(engineCommandManager: ConnectionManager, singletons: Singletons) {
    super()
    this.engineCommandManager = engineCommandManager
    this.singletons = singletons

    // eslint-disable-next-line @typescript-eslint/no-floating-promises
    this.ensureWasmInit().then(async () => {
      if (this.wasmInitFailed) {
        if (processEnv()?.VITEST) {
          console.log(
            'Running in vitest runtime. KclSingleton polluting global runtime.'
          )
          return
        }
      }

      await this.safeParse(this.singletons.codeManager.code).then((ast) => {
        if (ast) {
          this.ast = ast
          // on setup, set _lastAst so it's populated.
          this._lastAst = ast
        }
      })
    })
  }

  registerCallBacks({
    setVariables,
    setAst,
    setLogs,
    setErrors,
    setDiagnostics,
    setIsExecuting,
    setWasmInitFailed,
  }: {
    setVariables: (arg: VariableMap) => void
    setAst: (arg: Node<Program>) => void
    setLogs: (arg: string[]) => void
    setErrors: (errors: KCLError[]) => void
    setDiagnostics: (errors: Diagnostic[]) => void
    setIsExecuting: (arg: boolean) => void
    setWasmInitFailed: (arg: boolean) => void
  }) {
    this._variablesCallBack = setVariables
    this._astCallBack = setAst
    this._logsCallBack = setLogs
    this._kclErrorsCallBack = setErrors
    this._diagnosticsCallback = setDiagnostics
    this._isExecutingCallback = setIsExecuting
    this._wasmInitFailedCallback = setWasmInitFailed
  }

  clearAst() {
    this._ast = {
      body: [],
      shebang: null,
      start: 0,
      end: 0,
      moduleId: 0,
      nonCodeMeta: {
        nonCodeNodes: {},
        startNodes: [],
      },
      innerAttrs: [],
      outerAttrs: [],
      preComments: [],
      commentStart: 0,
    }
  }

  // (jess) I'm not in love with this, but it ensures we clear the scene and
  // bust the cache on
  // errors from parsing when opening new files.
  // Why not just clear the cache on all parse errors, you ask? well its actually
  // really nice to keep the cache on parse errors within the same file, and
  // only bust on engine errors esp if they take a long time to execute and
  // you hit the wrong key!
  private async checkIfSwitchedFilesShouldClear() {
    // If we were switching files and we hit an error on parse we need to bust
    // the cache and clear the scene.
    if (this._astParseFailed && this._switchedFiles) {
      await this.singletons.rustContext.clearSceneAndBustCache(
        await jsAppSettings(),
        this.singletons.codeManager.currentFilePath || undefined
      )
    } else if (this._switchedFiles) {
      // Reset the switched files boolean.
      this._switchedFiles = false
    }
  }

  private async updateArtifactGraph(
    execStateArtifactGraph: ExecState['artifactGraph']
  ) {
    this.artifactGraph = execStateArtifactGraph
    this.artifactIndex = buildArtifactIndex(execStateArtifactGraph)
    if (this.artifactGraph.size) {
      // TODO: we wanna remove this logic from xstate, it is racey
      // This defer is bullshit but playwright wants it
      // It was like this in engineConnection.ts already
      deferExecution((a?: null) => {
        this.engineCommandManager.modelingSend({
          type: 'Artifact graph emptied',
        })
      }, 200)(null)
    } else {
      deferExecution((a?: null) => {
        this.engineCommandManager.modelingSend({
          type: 'Artifact graph populated',
        })
      }, 200)(null)
    }

    // Send the 'artifact graph initialized' event for modelingMachine, only once, when default planes are also initialized.
    deferExecution((a?: null) => {
      if (this.defaultPlanes) {
        this.engineCommandManager.modelingSend({
          type: 'Artifact graph initialized',
        })
      }
    }, 200)(null)
  }

  async safeParse(
    code: string,
    wasmInstance?: ModuleType
  ): Promise<Node<Program> | null> {
    const result = parse(code, wasmInstance)
    this.diagnostics = []
    this._astParseFailed = false

    if (err(result)) {
      const kclError: KCLError = result as KCLError
      this.diagnostics = kclErrorsToDiagnostics([kclError], code)
      this._astParseFailed = true

      await this.checkIfSwitchedFilesShouldClear()
      return null
    }

    // GOTCHA:
    // When we safeParse this is tied to execution because they clicked a new file to load
    // Clear all previous errors and logs because they are old since they executed a new file
    // If we decouple safeParse from execution we need to move this application logic.
    this._kclErrorsCallBack([])
    this._logsCallBack([])

    this.addDiagnostics(compilationErrorsToDiagnostics(result.errors, code))
    this.addDiagnostics(compilationErrorsToDiagnostics(result.warnings, code))
    if (result.errors.length > 0) {
      this._astParseFailed = true

      await this.checkIfSwitchedFilesShouldClear()
      return null
    }

    return result.program
  }

  async ensureWasmInit() {
    if (processEnv()?.VITEST) {
      const message =
        'kclSingle is trying to call ensureWasmInit. This will be blocked in VITEST runtimes.'
      console.log(message)
      return Promise.resolve(message)
    }

    try {
      await initPromise
      if (this.wasmInitFailed) {
        this.wasmInitFailed = false
      }
      // eslint-disable-next-line @typescript-eslint/no-unused-vars
    } catch (e) {
      console.error(e)
      this.wasmInitFailed = true
    }
  }

  private _cancelTokens: Map<number, boolean> = new Map()

  // This NEVER updates the code, if you want to update the code DO NOT add to
  // this function, too many other things that don't want it exist. For that,
  // use updateModelingState().
  async executeAst(args: ExecuteArgs = {}): Promise<void> {
    if (this.isExecuting) {
      this.executeIsStale = args

      // The previous executeAst will be rejected and cleaned up. The execution will be marked as stale.
      // A new executeAst will start.
      this.engineCommandManager.rejectAllModelingCommands(
        EXECUTE_AST_INTERRUPT_ERROR_MESSAGE
      )
      // Exit early if we are already executing.
      return
    }

    const ast = args.ast || this.ast
    markOnce('code/startExecuteAst')

    const currentExecutionId = args.executionId || Date.now()
    this._cancelTokens.set(currentExecutionId, false)

    this.isExecuting = true
    await this.ensureWasmInit()

    const codeThatExecuted = this.singletons.codeManager.code
    const { logs, errors, execState, isInterrupted } = await executeAst({
      ast,
      path: this.singletons.codeManager.currentFilePath || undefined,
      rustContext: this.singletons.rustContext,
    })

    const livePathsToWatch = Object.values(execState.filenames)
      .filter((file) => {
        return file?.type === 'Local'
      })
      .map((file) => {
        return file.value
      })
    kclEditorActor.send({ type: 'setLivePathsToWatch', data: livePathsToWatch })

    // Program was not interrupted, setup the scene
    // Do not send send scene commands if the program was interrupted, go to clean up
    if (!isInterrupted) {
      this.addDiagnostics(
        await lintAst({
          ast,
          sourceCode: this.singletons.codeManager.code,
          instance: this.singletons.rustContext.getRustInstance(),
        })
      )
      await setSelectionFilterToDefault(this.engineCommandManager)
    }

    this.isExecuting = false

    // Check the cancellation token for this execution before applying side effects
    if (this._cancelTokens.get(currentExecutionId)) {
      this._cancelTokens.delete(currentExecutionId)
      return
    }

    let fileSettings = getSettingsAnnotation(
      ast,
      this.singletons.rustContext.getRustInstance()
    )
    if (err(fileSettings)) {
      fileSettings = {}
    }
    this.fileSettings = fileSettings

    this.logs = logs
    this.errors = errors
    const code = this.singletons.codeManager.code
    // Do not add the errors since the program was interrupted and the error is not a real KCL error
    this.addDiagnostics(
      isInterrupted ? [] : kclErrorsToDiagnostics(errors, code)
    )
    // Add warnings and non-fatal errors
    this.addDiagnostics(
      isInterrupted
        ? []
        : compilationErrorsToDiagnostics(execState.errors, code)
    )
    this.execState = execState
    if (!errors.length) {
      this.lastSuccessfulVariables = execState.variables
      this.lastSuccessfulOperations = execState.operations
      this.lastSuccessfulCode = codeThatExecuted
    }
    this.ast = structuredClone(ast)
    // updateArtifactGraph relies on updated executeState/variables
    await this.updateArtifactGraph(execState.artifactGraph)
    if (!isInterrupted) {
      this.singletons.sceneInfra.modelingSend({
        type: 'code edit during sketch',
      })
    }
    EngineDebugger.addLog({
      label: 'executeAst',
      message: 'execution done',
    })
    this.engineCommandManager.addCommandLog({
      type: CommandLogType.ExecutionDone,
      data: null,
    })

    this._cancelTokens.delete(currentExecutionId)
    markOnce('code/endExecuteAst')
  }

  /**
   * This cleanup function is external and internal to the KclSingleton class.
   * Since the WASM runtime can panic and the error cannot be caught in executeAst
   * we need a global exception handler in exceptions.ts
   * This file will interface with this cleanup as if it caught the original error
   * to properly restore the TS application state.
   */
  executeAstCleanUp() {
    this.isExecuting = false
    this.executeIsStale = null
    this.engineCommandManager.addCommandLog({
      type: CommandLogType.ExecutionDone,
      data: null,
    })
    markOnce('code/endExecuteAst')
  }

  // DO NOT CALL THIS from codemirror ever.
  async executeAstMock(
    ast: Program,
    wasmInstance?: ModuleType
  ): Promise<null | Error> {
    await this.ensureWasmInit()
    const newCode = recast(ast, wasmInstance)
    if (err(newCode)) {
      console.error(newCode)
      return newCode
    }
    const newAst = await this.safeParse(newCode, wasmInstance)

    if (!newAst) {
      // By clearing the AST we indicate to our callers that there was an issue with execution and
      // the pre-execution state should be restored.
      this.clearAst()
      return new Error('failed to re-parse')
    }
    this._ast = { ...newAst }

    const codeThatExecuted = this.singletons.codeManager.code
    const { logs, errors, execState } = await executeAstMock({
      ast: newAst,
      rustContext: this.singletons.rustContext,
    })

    this._logs = logs
    this._execState = execState
    this._variables = execState.variables
    if (!errors.length) {
      this.lastSuccessfulVariables = execState.variables
      this.lastSuccessfulOperations = execState.operations
      this.lastSuccessfulCode = codeThatExecuted
    }
    await this.updateArtifactGraph(execState.artifactGraph)
    return null
  }
  cancelAllExecutions() {
    this._cancelTokens.forEach((_, key) => {
      this._cancelTokens.set(key, true)
    })
  }
  async executeCode(): Promise<void> {
    const ast = await this.safeParse(this.singletons.codeManager.code)

    if (!ast) {
      // By clearing the AST we indicate to our callers that there was an issue with execution and
      // the pre-execution state should be restored.
      this.clearAst()
      return
    }
    clearTimeout(this.executionTimeoutId)

    // We consider anything taking longer than 5 minutes a long execution.
    this.executionTimeoutId = setTimeout(() => {
      if (!this.isExecuting) {
        clearTimeout(this.executionTimeoutId)
        return
      }

      this.dispatchEvent(new CustomEvent(KclManagerEvents.LongExecution, {}))
    }, this.longExecutionTimeMs)

    return this.executeAst({ ast })
  }

  async format() {
    const originalCode = this.singletons.codeManager.code
    const ast = await this.safeParse(originalCode)
    if (!ast) {
      this.clearAst()
      return
    }
    const code = recast(ast)
    if (err(code)) {
      console.error(code)
      return
    }
    if (originalCode === code) return

    // Update the code state and the editor.
    this.singletons.codeManager.updateCodeStateEditor(code)

    // Write back to the file system.
    void this.singletons.codeManager
      .writeToFile()
      .then(() => this.executeCode())
      .catch(reportRejection)
  }

  // There's overlapping responsibility between updateAst and executeAst.
  // updateAst was added as it was used a lot before xState migration so makes the port easier.
  // but should probably have think about which of the function to keep
  // This never updates the code state or editor and doesn't write to the file system.
  async updateAst(
    ast: Node<Program>,
    execute: boolean,
    optionalParams?: {
      focusPath?: Array<PathToNode>
    },
    wasmInstance?: ModuleType
  ): Promise<{
    newAst: Node<Program>
    selections?: Selections
  }> {
    const newCode = recast(ast, wasmInstance)
    if (err(newCode)) return Promise.reject(newCode)

    const astWithUpdatedSource = await this.safeParse(newCode, wasmInstance)
    if (!astWithUpdatedSource) return Promise.reject(new Error('bad ast'))
    let returnVal: Selections | undefined = undefined

    if (optionalParams?.focusPath) {
      returnVal = {
        graphSelections: [],
        otherSelections: [],
      }

      for (const path of optionalParams.focusPath) {
        const getNodeFromPathResult = getNodeFromPath<any>(
          astWithUpdatedSource,
          path
        )
        if (err(getNodeFromPathResult))
          return Promise.reject(getNodeFromPathResult)
        const { node } = getNodeFromPathResult

        const { start, end } = node

        if (!start || !end)
          return {
            selections: undefined,
            newAst: astWithUpdatedSource,
          }

        if (start && end) {
          returnVal.graphSelections.push({
            codeRef: {
              range: topLevelRange(start, end),
              pathToNode: path,
            },
          })
        }
      }
    }

    if (execute) {
      await this.executeAst({
        ast: astWithUpdatedSource,
      })
    } else {
      // When we don't re-execute, we still want to update the program
      // memory with the new ast. So we will hit the mock executor
      // instead..
      const didReParse = await this.executeAstMock(
        astWithUpdatedSource,
        wasmInstance
      )
      if (err(didReParse)) return Promise.reject(didReParse)
    }

    return { selections: returnVal, newAst: astWithUpdatedSource }
  }

  get defaultPlanes() {
    return this.singletons.rustContext.defaultPlanes
  }

  showPlanes(all = false) {
    if (!this.defaultPlanes) return Promise.all([])
    const thePromises = [
      this.engineCommandManager.setPlaneHidden(this.defaultPlanes.xy, false),
      this.engineCommandManager.setPlaneHidden(this.defaultPlanes.yz, false),
      this.engineCommandManager.setPlaneHidden(this.defaultPlanes.xz, false),
    ]
    if (all) {
      thePromises.push(
        this.engineCommandManager.setPlaneHidden(
          this.defaultPlanes.negXy,
          false
        )
      )
      thePromises.push(
        this.engineCommandManager.setPlaneHidden(
          this.defaultPlanes.negYz,
          false
        )
      )
      thePromises.push(
        this.engineCommandManager.setPlaneHidden(
          this.defaultPlanes.negXz,
          false
        )
      )
    }
    return Promise.all(thePromises)
  }

  hidePlanes(all = false) {
    if (!this.defaultPlanes) return Promise.all([])
    const thePromises = [
      this.engineCommandManager.setPlaneHidden(this.defaultPlanes.xy, true),
      this.engineCommandManager.setPlaneHidden(this.defaultPlanes.yz, true),
      this.engineCommandManager.setPlaneHidden(this.defaultPlanes.xz, true),
    ]
    if (all) {
      thePromises.push(
        this.engineCommandManager.setPlaneHidden(this.defaultPlanes.negXy, true)
      )
      thePromises.push(
        this.engineCommandManager.setPlaneHidden(this.defaultPlanes.negYz, true)
      )
      thePromises.push(
        this.engineCommandManager.setPlaneHidden(this.defaultPlanes.negXz, true)
      )
    }
    return Promise.all(thePromises)
  }

  setPlaneVisibilityByKey(
    planeKey: keyof PlaneVisibilityMap,
    visible: boolean
  ) {
    const planeId = this.defaultPlanes?.[planeKey]
    if (!planeId) {
      console.warn(`Plane ${planeKey} not found`)
      return
    }
    return this.engineCommandManager.setPlaneHidden(planeId, !visible)
  }

  /** TODO: this function is hiding unawaited asynchronous work */
  setSelectionFilterToDefault(
    selectionsToRestore?: Selections,
    handleSelectionBatch?: typeof handleSelectionBatchFn
  ) {
    setSelectionFilterToDefault(
      this.engineCommandManager,
      selectionsToRestore,
      handleSelectionBatch
    )
  }
  /** TODO: this function is hiding unawaited asynchronous work */
  setSelectionFilter(
    filter: EntityType[],
    selectionsToRestore?: Selections,
    handleSelectionBatch?: typeof handleSelectionBatchFn
  ) {
    setSelectionFilter(
      filter,
      this.engineCommandManager,
      selectionsToRestore,
      handleSelectionBatch
    )
  }

  // Determines if there is no KCL code which means it is executing a blank KCL file
  _isAstEmpty(ast: Node<Program>) {
    return ast.start === 0 && ast.end === 0 && ast.body.length === 0
  }

  /**
   * Determines if there is no code to execute. If there is a @settings annotation
   * that adds to the overall ast.start and ast.end but not the body which is the program
   *
   *
   * If you need to know if there is any program code or not, use this function otherwise
   * use _isAstEmpty
   */
  isAstBodyEmpty(ast: Node<Program>) {
    return ast.body.length === 0
  }

  get fileSettings() {
    return this._fileSettings
  }

  set fileSettings(settings: KclSettingsAnnotation) {
    this._fileSettings = settings
    this.sceneInfraBaseUnitMultiplierSetter(
      settings?.defaultLengthUnit || DEFAULT_DEFAULT_LENGTH_UNIT
    )
  }
}<|MERGE_RESOLUTION|>--- conflicted
+++ resolved
@@ -52,15 +52,14 @@
   Selections,
 } from '@src/machines/modelingSharedTypes'
 import { type handleSelectionBatch as handleSelectionBatchFn } from '@src/lib/selections'
-<<<<<<< HEAD
+
 import { processEnv } from '@src/env'
 import type { ModuleType } from '@src/lib/wasm_lib_wrapper'
-=======
+
 import {
   setSelectionFilter,
   setSelectionFilterToDefault,
 } from '@src/lib/selectionFilterUtils'
->>>>>>> 4bec9e25
 
 interface ExecuteArgs {
   ast?: Node<Program>
