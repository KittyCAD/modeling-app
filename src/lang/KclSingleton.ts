import { executeAst, lintAst } from 'lang/langHelpers'
import { handleSelectionBatch, Selections } from 'lib/selections'
import {
  KCLError,
  complilationErrorsToDiagnostics,
  kclErrorsToDiagnostics,
} from './errors'
import { uuidv4 } from 'lib/utils'
import { EngineCommandManager } from './std/engineConnection'
import { err } from 'lib/trap'
import { EXECUTE_AST_INTERRUPT_ERROR_MESSAGE } from 'lib/constants'

import {
  CallExpression,
  CallExpressionKw,
  clearSceneAndBustCache,
  emptyExecState,
  ExecState,
  initPromise,
  KclValue,
  parse,
  PathToNode,
  Program,
  recast,
  SourceRange,
  topLevelRange,
  VariableMap,
} from 'lang/wasm'
import { getNodeFromPath, getSettingsAnnotation } from './queryAst'
import { codeManager, editorManager, sceneInfra } from 'lib/singletons'
import { Diagnostic } from '@codemirror/lint'
import { markOnce } from 'lib/performance'
import { Node } from 'wasm-lib/kcl/bindings/Node'
import {
  EntityType_type,
  ModelingCmdReq_type,
} from '@kittycad/lib/dist/types/src/models'
import { Operation } from 'wasm-lib/kcl/bindings/Operation'
import { KclSettingsAnnotation } from 'lib/settings/settingsTypes'

interface ExecuteArgs {
  ast?: Node<Program>
  zoomToFit?: boolean
  executionId?: number
  zoomOnRangeAndType?: {
    range: SourceRange
    type: string
  }
}

export class KclManager {
  private _ast: Node<Program> = {
    body: [],
    shebang: null,
    start: 0,
    end: 0,
    moduleId: 0,
    nonCodeMeta: {
      nonCodeNodes: {},
      startNodes: [],
    },
    trivia: [],
  }
  private _execState: ExecState = emptyExecState()
  private _variables: VariableMap = {}
  lastSuccessfulVariables: VariableMap = {}
  lastSuccessfulOperations: Operation[] = []
  private _logs: string[] = []
  private _errors: KCLError[] = []
  private _diagnostics: Diagnostic[] = []
  private _isExecuting = false
  private _executeIsStale: ExecuteArgs | null = null
  private _wasmInitFailed = true
  private _hasErrors = false
  private _switchedFiles = false
  private _fileSettings: KclSettingsAnnotation = {}

  engineCommandManager: EngineCommandManager

  private _isExecutingCallback: (arg: boolean) => void = () => {}
  private _astCallBack: (arg: Node<Program>) => void = () => {}
  private _variablesCallBack: (arg: {
    [key in string]?: KclValue | undefined
  }) => void = () => {}
  private _logsCallBack: (arg: string[]) => void = () => {}
  private _kclErrorsCallBack: (errors: KCLError[]) => void = () => {}
  private _diagnosticsCallback: (errors: Diagnostic[]) => void = () => {}
  private _wasmInitFailedCallback: (arg: boolean) => void = () => {}
  private _executeCallback: () => void = () => {}

  get ast() {
    return this._ast
  }
  set ast(ast) {
    this._ast = ast
    this._astCallBack(ast)
  }

  set switchedFiles(switchedFiles: boolean) {
    this._switchedFiles = switchedFiles
  }

  get variables() {
    return this._variables
  }
  // This is private because callers should be setting the entire execState.
  private set variables(variables) {
    this._variables = variables
    this._variablesCallBack(variables)
  }

  private set execState(execState) {
    this._execState = execState
    this.variables = execState.variables
  }

  get execState() {
    return this._execState
  }

  get errors() {
    return this._errors
  }
  set errors(errors) {
    this._errors = errors
    this._kclErrorsCallBack(errors)
  }
  get logs() {
    return this._logs
  }
  set logs(logs) {
    this._logs = logs
    this._logsCallBack(logs)
  }

  get diagnostics() {
    return this._diagnostics
  }

  set diagnostics(ds) {
    if (ds === this._diagnostics) return
    this._diagnostics = ds
    this.setDiagnosticsForCurrentErrors()
  }

  addDiagnostics(ds: Diagnostic[]) {
    if (ds.length === 0) return
    this.diagnostics = this.diagnostics.concat(ds)
  }

  hasErrors(): boolean {
    return this._hasErrors
  }

  setDiagnosticsForCurrentErrors() {
    editorManager?.setDiagnostics(this.diagnostics)
    this._diagnosticsCallback(this.diagnostics)
  }

  get isExecuting() {
    return this._isExecuting
  }

  set isExecuting(isExecuting) {
    this._isExecuting = isExecuting
    // If we have finished executing, but the execute is stale, we should
    // execute again.
    if (!isExecuting && this.executeIsStale) {
      const args = this.executeIsStale
      this.executeIsStale = null
      // eslint-disable-next-line @typescript-eslint/no-floating-promises
      this.executeAst(args)
    }
    this._isExecutingCallback(isExecuting)
  }

  get executeIsStale() {
    return this._executeIsStale
  }

  set executeIsStale(executeIsStale) {
    this._executeIsStale = executeIsStale
  }

  get wasmInitFailed() {
    return this._wasmInitFailed
  }
  set wasmInitFailed(wasmInitFailed) {
    this._wasmInitFailed = wasmInitFailed
    this._wasmInitFailedCallback(wasmInitFailed)
  }

  constructor(engineCommandManager: EngineCommandManager) {
    this.engineCommandManager = engineCommandManager

    // eslint-disable-next-line @typescript-eslint/no-floating-promises
    this.ensureWasmInit().then(async () => {
      await this.safeParse(codeManager.code).then((ast) => {
        if (ast) {
          this.ast = ast
        }
      })
    })
  }

  registerCallBacks({
    setVariables,
    setAst,
    setLogs,
    setErrors,
    setDiagnostics,
    setIsExecuting,
    setWasmInitFailed,
  }: {
    setVariables: (arg: VariableMap) => void
    setAst: (arg: Node<Program>) => void
    setLogs: (arg: string[]) => void
    setErrors: (errors: KCLError[]) => void
    setDiagnostics: (errors: Diagnostic[]) => void
    setIsExecuting: (arg: boolean) => void
    setWasmInitFailed: (arg: boolean) => void
  }) {
    this._variablesCallBack = setVariables
    this._astCallBack = setAst
    this._logsCallBack = setLogs
    this._kclErrorsCallBack = setErrors
    this._diagnosticsCallback = setDiagnostics
    this._isExecutingCallback = setIsExecuting
    this._wasmInitFailedCallback = setWasmInitFailed
  }
  registerExecuteCallback(callback: () => void) {
    this._executeCallback = callback
  }

  clearAst() {
    this._ast = {
      body: [],
      shebang: null,
      start: 0,
      end: 0,
      moduleId: 0,
      nonCodeMeta: {
        nonCodeNodes: {},
        startNodes: [],
      },
      trivia: [],
    }
  }

  // (jess) I'm not in love with this, but it ensures we clear the scene and
  // bust the cache on
  // errors from parsing when opening new files.
  // Why not just clear the cache on all parse errors, you ask? well its actually
  // really nice to keep the cache on parse errors within the same file, and
  // only bust on engine errors esp if they take a long time to execute and
  // you hit the wrong key!
  private async checkIfSwitchedFilesShouldClear() {
    // If we were switching files and we hit an error on parse we need to bust
    // the cache and clear the scene.
    if (this._hasErrors && this._switchedFiles) {
      await clearSceneAndBustCache(this.engineCommandManager)
    } else if (this._switchedFiles) {
      // Reset the switched files boolean.
      this._switchedFiles = false
    }
  }

  async safeParse(code: string): Promise<Node<Program> | null> {
    const result = parse(code)
    this.diagnostics = []
    this._hasErrors = false

    if (err(result)) {
      const kclerror: KCLError = result as KCLError
      this.diagnostics = kclErrorsToDiagnostics([kclerror])
      this._hasErrors = true

      await this.checkIfSwitchedFilesShouldClear()
      return null
    }

    this.addDiagnostics(complilationErrorsToDiagnostics(result.errors))
    this.addDiagnostics(complilationErrorsToDiagnostics(result.warnings))
    if (result.errors.length > 0) {
      this._hasErrors = true

      await this.checkIfSwitchedFilesShouldClear()
      return null
    }

    return result.program
  }

  async ensureWasmInit() {
    try {
      await initPromise
      if (this.wasmInitFailed) {
        this.wasmInitFailed = false
      }
    } catch (e) {
      this.wasmInitFailed = true
    }
  }

  private _cancelTokens: Map<number, boolean> = new Map()

  // This NEVER updates the code, if you want to update the code DO NOT add to
  // this function, too many other things that don't want it exist.
  // just call to codeManager from wherever you want in other files.
  async executeAst(args: ExecuteArgs = {}): Promise<void> {
    if (this.isExecuting) {
      this.executeIsStale = args

      // The previous execteAst will be rejected and cleaned up. The execution will be marked as stale.
      // A new executeAst will start.
      this.engineCommandManager.rejectAllModelingCommands(
        EXECUTE_AST_INTERRUPT_ERROR_MESSAGE
      )
      // Exit early if we are already executing.
      return
    }

    const ast = args.ast || this.ast
    markOnce('code/startExecuteAst')

    const currentExecutionId = args.executionId || Date.now()
    this._cancelTokens.set(currentExecutionId, false)

    this.isExecuting = true
    await this.ensureWasmInit()
    const { logs, errors, execState, isInterrupted } = await executeAst({
      ast,
      path: codeManager.currentFilePath || undefined,
      engineCommandManager: this.engineCommandManager,
      isMock: false,
    })

    // Program was not interrupted, setup the scene
    // Do not send send scene commands if the program was interrupted, go to clean up
    if (!isInterrupted) {
      this.addDiagnostics(await lintAst({ ast: ast }))
      setSelectionFilterToDefault(this.engineCommandManager)

      if (args.zoomToFit) {
        let zoomObjectId: string | undefined = ''
        if (args.zoomOnRangeAndType) {
          zoomObjectId = this.engineCommandManager?.mapRangeToObjectId(
            args.zoomOnRangeAndType.range,
            args.zoomOnRangeAndType.type
          )
        }

        await this.engineCommandManager.sendSceneCommand({
          type: 'modeling_cmd_req',
          cmd_id: uuidv4(),
          cmd: {
            type: 'zoom_to_fit',
            object_ids: zoomObjectId ? [zoomObjectId] : [], // leave empty to zoom to all objects
            padding: 0.1, // padding around the objects
            animated: false, // don't animate the zoom for now
          },
        })
      }
    }

    this.isExecuting = false

    // Check the cancellation token for this execution before applying side effects
    if (this._cancelTokens.get(currentExecutionId)) {
      this._cancelTokens.delete(currentExecutionId)
      return
    }

    // Exit sketch mode if the AST is empty
    if (this._isAstEmpty(ast)) {
      await this.disableSketchMode()
    }

    let fileSettings = getSettingsAnnotation(ast)
    if (err(fileSettings)) {
      console.error(fileSettings)
      fileSettings = {}
    }
    this.fileSettings = fileSettings

    this.logs = logs
    this.errors = errors
    // Do not add the errors since the program was interrupted and the error is not a real KCL error
    this.addDiagnostics(isInterrupted ? [] : kclErrorsToDiagnostics(errors))
    this.execState = execState
    if (!errors.length) {
      this.lastSuccessfulVariables = execState.variables
      this.lastSuccessfulOperations = execState.operations
    }
    this.ast = { ...ast }
<<<<<<< HEAD
    // updateArtifactGraph relies on updated executeState/programMemory
    await this.engineCommandManager.updateArtifactGraph(execState.artifactGraph)
=======
    // updateArtifactGraph relies on updated executeState/variables
    this.engineCommandManager.updateArtifactGraph(execState.artifactGraph)
>>>>>>> c68e5d77
    this._executeCallback()
    if (!isInterrupted)
      sceneInfra.modelingSend({ type: 'code edit during sketch' })
    this.engineCommandManager.addCommandLog({
      type: 'execution-done',
      data: null,
    })

    this._cancelTokens.delete(currentExecutionId)
    markOnce('code/endExecuteAst')
  }

  /**
   * This cleanup function is external and internal to the KclSingleton class.
   * Since the WASM runtime can panic and the error cannot be caught in executeAst
   * we need a global exception handler in exceptions.ts
   * This file will interface with this cleanup as if it caught the original error
   * to properly restore the TS application state.
   */
  executeAstCleanUp() {
    this.isExecuting = false
    this.executeIsStale = null
    this.engineCommandManager.addCommandLog({
      type: 'execution-done',
      data: null,
    })
    markOnce('code/endExecuteAst')
  }

  // NOTE: this always updates the code state and editor.
  // DO NOT CALL THIS from codemirror ever.
  async executeAstMock(ast: Program = this._ast) {
    await this.ensureWasmInit()

    const newCode = recast(ast)
    if (err(newCode)) {
      console.error(newCode)
      return
    }
    const newAst = await this.safeParse(newCode)
    if (!newAst) {
      this.clearAst()
      return
    }
    this._ast = { ...newAst }

    const { logs, errors, execState } = await executeAst({
      ast: newAst,
      engineCommandManager: this.engineCommandManager,
      isMock: true,
    })

    this._logs = logs
    this.addDiagnostics(kclErrorsToDiagnostics(errors))

    this._execState = execState
    this._variables = execState.variables
    if (!errors.length) {
      this.lastSuccessfulVariables = execState.variables
      this.lastSuccessfulOperations = execState.operations
    }
  }
  cancelAllExecutions() {
    this._cancelTokens.forEach((_, key) => {
      this._cancelTokens.set(key, true)
    })
  }
  async executeCode(zoomToFit?: boolean): Promise<void> {
    const ast = await this.safeParse(codeManager.code)

    if (!ast) {
      this.clearAst()
      return
    }

    zoomToFit = this.tryToZoomToFitOnCodeUpdate(ast, zoomToFit)

    this.ast = { ...ast }
    return this.executeAst({ zoomToFit })
  }
  /**
   * This will override the zoom to fit to zoom into the model if the previous AST was empty.
   * Workflows this improves,
   *  When someone comments the entire file then uncomments the entire file it zooms to the model
   *  When someone CRTL+A and deletes the code then adds the code back it zooms to the model
   *  When someone CRTL+A and copies new code into the editor it zooms to the model
   */
  tryToZoomToFitOnCodeUpdate(
    ast: Node<Program>,
    zoomToFit: boolean | undefined
  ) {
    const isAstEmpty = this._isAstEmpty(this._ast)
    const isRequestedAstEmpty = this._isAstEmpty(ast)

    // If the AST went from empty to not empty or
    // If the user has all of the content selected and they copy new code in
    if (
      (isAstEmpty && !isRequestedAstEmpty) ||
      editorManager.isAllTextSelected
    ) {
      return true
    }

    return zoomToFit
  }
  async format() {
    const originalCode = codeManager.code
    const ast = await this.safeParse(originalCode)
    if (!ast) {
      this.clearAst()
      return
    }
    const code = recast(ast)
    if (err(code)) {
      console.error(code)
      return
    }
    if (originalCode === code) return

    // Update the code state and the editor.
    codeManager.updateCodeStateEditor(code)

    // Write back to the file system.
    void codeManager.writeToFile().then(() => this.executeCode())
  }
  // There's overlapping responsibility between updateAst and executeAst.
  // updateAst was added as it was used a lot before xState migration so makes the port easier.
  // but should probably have think about which of the function to keep
  // This always updates the code state and editor and writes to the file system.
  async updateAst(
    ast: Node<Program>,
    execute: boolean,
    optionalParams?: {
      focusPath?: Array<PathToNode>
      zoomToFit?: boolean
      zoomOnRangeAndType?: {
        range: SourceRange
        type: string
      }
    }
  ): Promise<{
    newAst: Node<Program>
    selections?: Selections
  }> {
    const newCode = recast(ast)
    if (err(newCode)) return Promise.reject(newCode)

    const astWithUpdatedSource = await this.safeParse(newCode)
    if (!astWithUpdatedSource) return Promise.reject(new Error('bad ast'))
    let returnVal: Selections | undefined = undefined

    if (optionalParams?.focusPath) {
      returnVal = {
        graphSelections: [],
        otherSelections: [],
      }

      for (const path of optionalParams.focusPath) {
        const getNodeFromPathResult = getNodeFromPath<any>(
          astWithUpdatedSource,
          path
        )
        if (err(getNodeFromPathResult))
          return Promise.reject(getNodeFromPathResult)
        const { node } = getNodeFromPathResult

        const { start, end } = node

        if (!start || !end)
          return {
            selections: undefined,
            newAst: astWithUpdatedSource,
          }

        if (start && end) {
          returnVal.graphSelections.push({
            codeRef: {
              range: topLevelRange(start, end),
              pathToNode: path,
            },
          })
        }
      }
    }

    if (execute) {
      await this.executeAst({
        ast: astWithUpdatedSource,
        zoomToFit: optionalParams?.zoomToFit,
        zoomOnRangeAndType: optionalParams?.zoomOnRangeAndType,
      })
    } else {
      // When we don't re-execute, we still want to update the program
      // memory with the new ast. So we will hit the mock executor
      // instead..
      // Execute ast mock will update the code state and editor.
      await this.executeAstMock(astWithUpdatedSource)
    }

    return { selections: returnVal, newAst: astWithUpdatedSource }
  }

  get defaultPlanes() {
    return this?.engineCommandManager?.defaultPlanes
  }

  showPlanes(all = false) {
    if (!this.defaultPlanes) return Promise.all([])
    const thePromises = [
      this.engineCommandManager.setPlaneHidden(this.defaultPlanes.xy, false),
      this.engineCommandManager.setPlaneHidden(this.defaultPlanes.yz, false),
      this.engineCommandManager.setPlaneHidden(this.defaultPlanes.xz, false),
    ]
    if (all) {
      thePromises.push(
        this.engineCommandManager.setPlaneHidden(
          this.defaultPlanes.negXy,
          false
        )
      )
      thePromises.push(
        this.engineCommandManager.setPlaneHidden(
          this.defaultPlanes.negYz,
          false
        )
      )
      thePromises.push(
        this.engineCommandManager.setPlaneHidden(
          this.defaultPlanes.negXz,
          false
        )
      )
    }
    return Promise.all(thePromises)
  }

  hidePlanes(all = false) {
    if (!this.defaultPlanes) return Promise.all([])
    const thePromises = [
      this.engineCommandManager.setPlaneHidden(this.defaultPlanes.xy, true),
      this.engineCommandManager.setPlaneHidden(this.defaultPlanes.yz, true),
      this.engineCommandManager.setPlaneHidden(this.defaultPlanes.xz, true),
    ]
    if (all) {
      thePromises.push(
        this.engineCommandManager.setPlaneHidden(this.defaultPlanes.negXy, true)
      )
      thePromises.push(
        this.engineCommandManager.setPlaneHidden(this.defaultPlanes.negYz, true)
      )
      thePromises.push(
        this.engineCommandManager.setPlaneHidden(this.defaultPlanes.negXz, true)
      )
    }
    return Promise.all(thePromises)
  }
  /** TODO: this function is hiding unawaited asynchronous work */
  defaultSelectionFilter(selectionsToRestore?: Selections) {
    setSelectionFilterToDefault(this.engineCommandManager, selectionsToRestore)
  }
  /** TODO: this function is hiding unawaited asynchronous work */
  setSelectionFilter(filter: EntityType_type[]) {
    setSelectionFilter(filter, this.engineCommandManager)
  }

  /**
   * We can send a single command of 'enable_sketch_mode' or send this in a batched request.
   * When there is no code in the KCL editor we should be sending 'sketch_mode_disable' since any previous half finished
   * code could leave the state of the application in sketch mode on the engine side.
   */
  async disableSketchMode() {
    await this.engineCommandManager.sendSceneCommand({
      type: 'modeling_cmd_req',
      cmd_id: uuidv4(),
      cmd: { type: 'sketch_mode_disable' },
    })
  }

  // Determines if there is no KCL code which means it is executing a blank KCL file
  _isAstEmpty(ast: Node<Program>) {
    return ast.start === 0 && ast.end === 0 && ast.body.length === 0
  }

  get fileSettings() {
    return this._fileSettings
  }

  set fileSettings(settings: KclSettingsAnnotation) {
    this._fileSettings = settings
  }
}

const defaultSelectionFilter: EntityType_type[] = [
  'face',
  'edge',
  'solid2d',
  'curve',
  'object',
]

/** TODO: This function is not synchronous but is currently treated as such */
function setSelectionFilterToDefault(
  engineCommandManager: EngineCommandManager,
  selectionsToRestore?: Selections
) {
  // eslint-disable-next-line @typescript-eslint/no-floating-promises
  setSelectionFilter(
    defaultSelectionFilter,
    engineCommandManager,
    selectionsToRestore
  )
}

/** TODO: This function is not synchronous but is currently treated as such */
function setSelectionFilter(
  filter: EntityType_type[],
  engineCommandManager: EngineCommandManager,
  selectionsToRestore?: Selections
) {
  const { engineEvents } = selectionsToRestore
    ? handleSelectionBatch({
        selections: selectionsToRestore,
      })
    : { engineEvents: undefined }
  if (!selectionsToRestore || !engineEvents) {
    // eslint-disable-next-line @typescript-eslint/no-floating-promises
    engineCommandManager.sendSceneCommand({
      type: 'modeling_cmd_req',
      cmd_id: uuidv4(),
      cmd: {
        type: 'set_selection_filter',
        filter,
      },
    })
    return
  }
  const modelingCmd: ModelingCmdReq_type[] = []
  engineEvents.forEach((event) => {
    if (event.type === 'modeling_cmd_req') {
      modelingCmd.push({
        cmd_id: uuidv4(),
        cmd: event.cmd,
      })
    }
  })
  // batch is needed other wise the selection flickers.
  engineCommandManager
    .sendSceneCommand({
      type: 'modeling_cmd_batch_req',
      batch_id: uuidv4(),
      requests: [
        {
          cmd_id: uuidv4(),
          cmd: {
            type: 'set_selection_filter',
            filter,
          },
        },
        ...modelingCmd,
      ],
      responses: false,
    })
    .catch(reportError)
}<|MERGE_RESOLUTION|>--- conflicted
+++ resolved
@@ -393,13 +393,8 @@
       this.lastSuccessfulOperations = execState.operations
     }
     this.ast = { ...ast }
-<<<<<<< HEAD
-    // updateArtifactGraph relies on updated executeState/programMemory
-    await this.engineCommandManager.updateArtifactGraph(execState.artifactGraph)
-=======
     // updateArtifactGraph relies on updated executeState/variables
     this.engineCommandManager.updateArtifactGraph(execState.artifactGraph)
->>>>>>> c68e5d77
     this._executeCallback()
     if (!isInterrupted)
       sceneInfra.modelingSend({ type: 'code edit during sketch' })
