import type { Diagnostic } from '@codemirror/lint'
import type { EntityType, ModelingCmdReq } from '@kittycad/lib'
import type { SceneInfra } from '@src/clientSideScene/sceneInfra'
import type EditorManager from '@src/editor/manager'
import type CodeManager from '@src/lang/codeManager'
import type RustContext from '@src/lib/rustContext'

import type { KclValue } from '@rust/kcl-lib/bindings/KclValue'
import type { Node } from '@rust/kcl-lib/bindings/Node'
import type { Operation } from '@rust/kcl-lib/bindings/Operation'

import type { KCLError } from '@src/lang/errors'
import {
  compilationErrorsToDiagnostics,
  kclErrorsToDiagnostics,
} from '@src/lang/errors'
import { executeAst, executeAstMock, lintAst } from '@src/lang/langHelpers'
import { getNodeFromPath, getSettingsAnnotation } from '@src/lang/queryAst'
import { CommandLogType } from '@src/lang/std/commandLog'
import { topLevelRange } from '@src/lang/util'
import type {
  ArtifactGraph,
  ExecState,
  PathToNode,
  Program,
  VariableMap,
} from '@src/lang/wasm'
import { emptyExecState, getKclVersion, parse, recast } from '@src/lang/wasm'
import { initPromise } from '@src/lang/wasmUtils'
import type { ArtifactIndex } from '@src/lib/artifactIndex'
import { buildArtifactIndex } from '@src/lib/artifactIndex'
import {
  DEFAULT_DEFAULT_LENGTH_UNIT,
  EXECUTE_AST_INTERRUPT_ERROR_MESSAGE,
} from '@src/lib/constants'
import { markOnce } from '@src/lib/performance'
import type {
  BaseUnit,
  KclSettingsAnnotation,
} from '@src/lib/settings/settingsTypes'
import { jsAppSettings } from '@src/lib/settings/settingsUtils'

import { err, reportRejection } from '@src/lib/trap'
import { deferExecution, uuidv4 } from '@src/lib/utils'
import type { ConnectionManager } from '@src/network/connectionManager'

import { EngineDebugger } from '@src/lib/debugger'

import { kclEditorActor } from '@src/machines/kclEditorMachine'
import type {
  PlaneVisibilityMap,
  Selections,
} from '@src/machines/modelingSharedTypes'
import { type handleSelectionBatch as handleSelectionBatchFn } from '@src/lib/selections'

interface ExecuteArgs {
  ast?: Node<Program>
  executionId?: number
}

// Each of our singletons has dependencies on _other_ singletons, so importing
// can easily become cyclic. Each will have its own Singletons type.
interface Singletons {
  rustContext: RustContext
  codeManager: CodeManager
  editorManager: EditorManager
  sceneInfra: SceneInfra
}

export enum KclManagerEvents {
  LongExecution = 'long-execution',
}

export class KclManager extends EventTarget {
  /**
   * The artifactGraph is a client-side representation of the commands that have been sent
   * see: src/lang/std/artifactGraph-README.md for a full explanation.
   */
  artifactGraph: ArtifactGraph = new Map()
  artifactIndex: ArtifactIndex = []

  private _ast: Node<Program> = {
    body: [],
    shebang: null,
    start: 0,
    end: 0,
    moduleId: 0,
    nonCodeMeta: {
      nonCodeNodes: {},
      startNodes: [],
    },
    innerAttrs: [],
    outerAttrs: [],
    preComments: [],
    commentStart: 0,
  }
  _lastAst: Node<Program> = {
    body: [],
    shebang: null,
    start: 0,
    end: 0,
    moduleId: 0,
    nonCodeMeta: {
      nonCodeNodes: {},
      startNodes: [],
    },
    innerAttrs: [],
    outerAttrs: [],
    preComments: [],
    commentStart: 0,
  }
  private _execState: ExecState = emptyExecState()
  private _variables: VariableMap = {}
  lastSuccessfulVariables: VariableMap = {}
  lastSuccessfulOperations: Operation[] = []
  /**
   * Since the operations reference the code, we need to store the code that the
   * operations were executed on.
   */
  lastSuccessfulCode: string = ''
  private _logs: string[] = []
  private _errors: KCLError[] = []
  private _diagnostics: Diagnostic[] = []
  private _isExecuting = false
  private _executeIsStale: ExecuteArgs | null = null
  private _wasmInitFailed = true
  private _astParseFailed = false
  private _switchedFiles = false
  private _fileSettings: KclSettingsAnnotation = {}
  private _kclVersion: string | undefined = undefined
  private singletons: Singletons
  private executionTimeoutId: ReturnType<typeof setTimeout> | undefined =
    undefined
  // In the future this could be a setting.
  public longExecutionTimeMs = 1000 * 60 * 5

  engineCommandManager: ConnectionManager

  private _isExecutingCallback: (arg: boolean) => void = () => {}
  private _astCallBack: (arg: Node<Program>) => void = () => {}
  private _variablesCallBack: (
    arg: {
      [key in string]?: KclValue | undefined
    }
  ) => void = () => {}
  private _logsCallBack: (arg: string[]) => void = () => {}
  private _kclErrorsCallBack: (errors: KCLError[]) => void = () => {}
  private _diagnosticsCallback: (errors: Diagnostic[]) => void = () => {}
  private _wasmInitFailedCallback: (arg: boolean) => void = () => {}
  sceneInfraBaseUnitMultiplierSetter: (unit: BaseUnit) => void = () => {}

  get ast() {
    return this._ast
  }
  set ast(ast) {
    if (this._ast.body.length !== 0) {
      // last intact ast, if the user makes a typo with a syntax error, we want to keep the one before they made that mistake
      this._lastAst = structuredClone(this._ast)
    }
    this._ast = ast
    this._astCallBack(ast)
  }

  set switchedFiles(switchedFiles: boolean) {
    this._switchedFiles = switchedFiles

    // These belonged to the previous file
    this.lastSuccessfulOperations = []
    this.lastSuccessfulCode = ''
    this.lastSuccessfulVariables = {}

    // Without this, when leaving a project which has errors and opening another project which doesn't,
    // you'd see the errors from the previous project for a short time until the new code is executed.
    this._errors = []
  }

  get variables() {
    return this._variables
  }
  // This is private because callers should be setting the entire execState.
  private set variables(variables) {
    this._variables = variables
    this._variablesCallBack(variables)
  }

  private set execState(execState) {
    this._execState = execState
    this.variables = execState.variables
  }

  get execState() {
    return this._execState
  }

  // Get the kcl version from the wasm module
  // and store it in the singleton
  // so we don't waste time getting it multiple times
  get kclVersion() {
    if (this._kclVersion === undefined) {
      this._kclVersion = getKclVersion()
    }
    return this._kclVersion
  }

  get errors() {
    return this._errors
  }
  set errors(errors) {
    this._errors = errors
    this._kclErrorsCallBack(errors)
  }
  get logs() {
    return this._logs
  }
  set logs(logs) {
    this._logs = logs
    this._logsCallBack(logs)
  }

  get diagnostics() {
    return this._diagnostics
  }

  set diagnostics(ds) {
    if (ds === this._diagnostics) return
    this._diagnostics = ds
    this.setDiagnosticsForCurrentErrors()
  }

  addDiagnostics(ds: Diagnostic[]) {
    if (ds.length === 0) return
    this.diagnostics = this.diagnostics.concat(ds)
  }

  hasErrors(): boolean {
    return this._astParseFailed || this._errors.length > 0
  }

  setDiagnosticsForCurrentErrors() {
    this.singletons.editorManager?.setDiagnostics(this.diagnostics)
    this._diagnosticsCallback(this.diagnostics)
  }

  get isExecuting() {
    return this._isExecuting
  }

  set isExecuting(isExecuting) {
    this._isExecuting = isExecuting
    // If we have finished executing, but the execute is stale, we should
    // execute again.
    if (!isExecuting && this.executeIsStale) {
      const args = this.executeIsStale
      this.executeIsStale = null
      // eslint-disable-next-line @typescript-eslint/no-floating-promises
      this.executeAst(args)
    }
    this._isExecutingCallback(isExecuting)
  }

  get executeIsStale() {
    return this._executeIsStale
  }

  set executeIsStale(executeIsStale) {
    this._executeIsStale = executeIsStale
  }

  get wasmInitFailed() {
    return this._wasmInitFailed
  }
  set wasmInitFailed(wasmInitFailed) {
    this._wasmInitFailed = wasmInitFailed
    this._wasmInitFailedCallback(wasmInitFailed)
  }

  constructor(engineCommandManager: ConnectionManager, singletons: Singletons) {
    super()
    this.engineCommandManager = engineCommandManager
    this.singletons = singletons

    // eslint-disable-next-line @typescript-eslint/no-floating-promises
    this.ensureWasmInit().then(async () => {
      await this.safeParse(this.singletons.codeManager.code).then((ast) => {
        if (ast) {
          this.ast = ast
          // on setup, set _lastAst so it's populated.
          this._lastAst = ast
        }
      })
    })
  }

  registerCallBacks({
    setVariables,
    setAst,
    setLogs,
    setErrors,
    setDiagnostics,
    setIsExecuting,
    setWasmInitFailed,
  }: {
    setVariables: (arg: VariableMap) => void
    setAst: (arg: Node<Program>) => void
    setLogs: (arg: string[]) => void
    setErrors: (errors: KCLError[]) => void
    setDiagnostics: (errors: Diagnostic[]) => void
    setIsExecuting: (arg: boolean) => void
    setWasmInitFailed: (arg: boolean) => void
  }) {
    this._variablesCallBack = setVariables
    this._astCallBack = setAst
    this._logsCallBack = setLogs
    this._kclErrorsCallBack = setErrors
    this._diagnosticsCallback = setDiagnostics
    this._isExecutingCallback = setIsExecuting
    this._wasmInitFailedCallback = setWasmInitFailed
  }

  clearAst() {
    this._ast = {
      body: [],
      shebang: null,
      start: 0,
      end: 0,
      moduleId: 0,
      nonCodeMeta: {
        nonCodeNodes: {},
        startNodes: [],
      },
      innerAttrs: [],
      outerAttrs: [],
      preComments: [],
      commentStart: 0,
    }
  }

  // (jess) I'm not in love with this, but it ensures we clear the scene and
  // bust the cache on
  // errors from parsing when opening new files.
  // Why not just clear the cache on all parse errors, you ask? well its actually
  // really nice to keep the cache on parse errors within the same file, and
  // only bust on engine errors esp if they take a long time to execute and
  // you hit the wrong key!
  private async checkIfSwitchedFilesShouldClear() {
    // If we were switching files and we hit an error on parse we need to bust
    // the cache and clear the scene.
    if (this._astParseFailed && this._switchedFiles) {
      await this.singletons.rustContext.clearSceneAndBustCache(
        await jsAppSettings(),
        this.singletons.codeManager.currentFilePath || undefined
      )
    } else if (this._switchedFiles) {
      // Reset the switched files boolean.
      this._switchedFiles = false
    }
  }

  private async updateArtifactGraph(
    execStateArtifactGraph: ExecState['artifactGraph']
  ) {
    this.artifactGraph = execStateArtifactGraph
    this.artifactIndex = buildArtifactIndex(execStateArtifactGraph)
    if (this.artifactGraph.size) {
      // TODO: we wanna remove this logic from xstate, it is racey
      // This defer is bullshit but playwright wants it
      // It was like this in engineConnection.ts already
      deferExecution((a?: null) => {
        this.engineCommandManager.modelingSend({
          type: 'Artifact graph emptied',
        })
      }, 200)(null)
    } else {
      deferExecution((a?: null) => {
        this.engineCommandManager.modelingSend({
          type: 'Artifact graph populated',
        })
      }, 200)(null)
    }

    // Send the 'artifact graph initialized' event for modelingMachine, only once, when default planes are also initialized.
    deferExecution((a?: null) => {
      if (this.defaultPlanes) {
        this.engineCommandManager.modelingSend({
          type: 'Artifact graph initialized',
        })
      }
    }, 200)(null)
  }

  async safeParse(code: string): Promise<Node<Program> | null> {
    const result = parse(code)
    this.diagnostics = []
    this._astParseFailed = false

    if (err(result)) {
      const kclError: KCLError = result as KCLError
      this.diagnostics = kclErrorsToDiagnostics([kclError], code)
      this._astParseFailed = true

      await this.checkIfSwitchedFilesShouldClear()
      return null
    }

    // GOTCHA:
    // When we safeParse this is tied to execution because they clicked a new file to load
    // Clear all previous errors and logs because they are old since they executed a new file
    // If we decouple safeParse from execution we need to move this application logic.
    this._kclErrorsCallBack([])
    this._logsCallBack([])

    this.addDiagnostics(compilationErrorsToDiagnostics(result.errors, code))
    this.addDiagnostics(compilationErrorsToDiagnostics(result.warnings, code))
    if (result.errors.length > 0) {
      this._astParseFailed = true

      await this.checkIfSwitchedFilesShouldClear()
      return null
    }

    return result.program
  }

  async ensureWasmInit() {
    try {
      await initPromise
      if (this.wasmInitFailed) {
        this.wasmInitFailed = false
      }
      // eslint-disable-next-line @typescript-eslint/no-unused-vars
    } catch (e) {
      console.error(e)
      this.wasmInitFailed = true
    }
  }

  private _cancelTokens: Map<number, boolean> = new Map()

  // This NEVER updates the code, if you want to update the code DO NOT add to
  // this function, too many other things that don't want it exist. For that,
  // use updateModelingState().
  async executeAst(args: ExecuteArgs = {}): Promise<void> {
    if (this.isExecuting) {
      this.executeIsStale = args

      // The previous executeAst will be rejected and cleaned up. The execution will be marked as stale.
      // A new executeAst will start.
      this.engineCommandManager.rejectAllModelingCommands(
        EXECUTE_AST_INTERRUPT_ERROR_MESSAGE
      )
      // Exit early if we are already executing.
      return
    }

    const ast = args.ast || this.ast
    markOnce('code/startExecuteAst')

    const currentExecutionId = args.executionId || Date.now()
    this._cancelTokens.set(currentExecutionId, false)

    this.isExecuting = true
    await this.ensureWasmInit()

    const codeThatExecuted = this.singletons.codeManager.code
    const { logs, errors, execState, isInterrupted } = await executeAst({
      ast,
      path: this.singletons.codeManager.currentFilePath || undefined,
      rustContext: this.singletons.rustContext,
    })

    const livePathsToWatch = Object.values(execState.filenames)
      .filter((file) => {
        return file?.type === 'Local'
      })
      .map((file) => {
        return file.value
      })
    kclEditorActor.send({ type: 'setLivePathsToWatch', data: livePathsToWatch })

    // Program was not interrupted, setup the scene
    // Do not send send scene commands if the program was interrupted, go to clean up
    if (!isInterrupted) {
      this.addDiagnostics(
        await lintAst({
          ast,
          sourceCode: this.singletons.codeManager.code,
        })
      )
      await setSelectionFilterToDefault(this.engineCommandManager)
    }

    this.isExecuting = false

    // Check the cancellation token for this execution before applying side effects
    if (this._cancelTokens.get(currentExecutionId)) {
      this._cancelTokens.delete(currentExecutionId)
      return
    }

    let fileSettings = getSettingsAnnotation(ast)
    if (err(fileSettings)) {
      console.error(fileSettings)
      fileSettings = {}
    }
    this.fileSettings = fileSettings

    this.logs = logs
    this.errors = errors
    const code = this.singletons.codeManager.code
    // Do not add the errors since the program was interrupted and the error is not a real KCL error
    this.addDiagnostics(
      isInterrupted ? [] : kclErrorsToDiagnostics(errors, code)
    )
    // Add warnings and non-fatal errors
    this.addDiagnostics(
      isInterrupted
        ? []
        : compilationErrorsToDiagnostics(execState.errors, code)
    )
    this.execState = execState
    if (!errors.length) {
      this.lastSuccessfulVariables = execState.variables
      this.lastSuccessfulOperations = execState.operations
      this.lastSuccessfulCode = codeThatExecuted
    }
    this.ast = structuredClone(ast)
    // updateArtifactGraph relies on updated executeState/variables
    await this.updateArtifactGraph(execState.artifactGraph)
    if (!isInterrupted) {
      this.singletons.sceneInfra.modelingSend({
        type: 'code edit during sketch',
      })
    }
    EngineDebugger.addLog({
      label: 'executeAst',
      message: 'execution done',
    })
    this.engineCommandManager.addCommandLog({
      type: CommandLogType.ExecutionDone,
      data: null,
    })

    this._cancelTokens.delete(currentExecutionId)
    markOnce('code/endExecuteAst')
  }

  /**
   * This cleanup function is external and internal to the KclSingleton class.
   * Since the WASM runtime can panic and the error cannot be caught in executeAst
   * we need a global exception handler in exceptions.ts
   * This file will interface with this cleanup as if it caught the original error
   * to properly restore the TS application state.
   */
  executeAstCleanUp() {
    this.isExecuting = false
    this.executeIsStale = null
    this.engineCommandManager.addCommandLog({
      type: CommandLogType.ExecutionDone,
      data: null,
    })
    markOnce('code/endExecuteAst')
  }

  // DO NOT CALL THIS from codemirror ever.
  async executeAstMock(ast: Program): Promise<null | Error> {
    await this.ensureWasmInit()

    const newCode = recast(ast)
    if (err(newCode)) {
      console.error(newCode)
      return newCode
    }
    const newAst = await this.safeParse(newCode)

    if (!newAst) {
      // By clearing the AST we indicate to our callers that there was an issue with execution and
      // the pre-execution state should be restored.
      this.clearAst()
      return new Error('failed to re-parse')
    }
    this._ast = { ...newAst }

    const codeThatExecuted = this.singletons.codeManager.code
    const { logs, errors, execState } = await executeAstMock({
      ast: newAst,
      rustContext: this.singletons.rustContext,
    })

    this._logs = logs
    this._execState = execState
    this._variables = execState.variables
    if (!errors.length) {
      this.lastSuccessfulVariables = execState.variables
      this.lastSuccessfulOperations = execState.operations
      this.lastSuccessfulCode = codeThatExecuted
    }
    await this.updateArtifactGraph(execState.artifactGraph)
    return null
  }
  cancelAllExecutions() {
    this._cancelTokens.forEach((_, key) => {
      this._cancelTokens.set(key, true)
    })
  }
  async executeCode(): Promise<void> {
    const ast = await this.safeParse(this.singletons.codeManager.code)

    if (!ast) {
      // By clearing the AST we indicate to our callers that there was an issue with execution and
      // the pre-execution state should be restored.
      this.clearAst()
      return
    }
    clearTimeout(this.executionTimeoutId)

    // We consider anything taking longer than 5 minutes a long execution.
    this.executionTimeoutId = setTimeout(() => {
      if (!this.isExecuting) {
        clearTimeout(this.executionTimeoutId)
        return
      }

      this.dispatchEvent(new CustomEvent(KclManagerEvents.LongExecution, {}))
    }, this.longExecutionTimeMs)

    return this.executeAst({ ast })
  }

  async format() {
    const originalCode = this.singletons.codeManager.code
    const ast = await this.safeParse(originalCode)
    if (!ast) {
      this.clearAst()
      return
    }
    const code = recast(ast)
    if (err(code)) {
      console.error(code)
      return
    }
    if (originalCode === code) return

    // Update the code state and the editor.
    this.singletons.codeManager.updateCodeStateEditor(code)

    // Write back to the file system.
    void this.singletons.codeManager
      .writeToFile()
      .then(() => this.executeCode())
      .catch(reportRejection)
  }

  // There's overlapping responsibility between updateAst and executeAst.
  // updateAst was added as it was used a lot before xState migration so makes the port easier.
  // but should probably have think about which of the function to keep
  // This never updates the code state or editor and doesn't write to the file system.
  async updateAst(
    ast: Node<Program>,
    execute: boolean,
    optionalParams?: {
      focusPath?: Array<PathToNode>
    }
  ): Promise<{
    newAst: Node<Program>
    selections?: Selections
  }> {
    const newCode = recast(ast)
    if (err(newCode)) return Promise.reject(newCode)

    const astWithUpdatedSource = await this.safeParse(newCode)
    if (!astWithUpdatedSource) return Promise.reject(new Error('bad ast'))
    let returnVal: Selections | undefined = undefined

    if (optionalParams?.focusPath) {
      returnVal = {
        graphSelections: [],
        otherSelections: [],
      }

      for (const path of optionalParams.focusPath) {
        const getNodeFromPathResult = getNodeFromPath<any>(
          astWithUpdatedSource,
          path
        )
        if (err(getNodeFromPathResult))
          return Promise.reject(getNodeFromPathResult)
        const { node } = getNodeFromPathResult

        const { start, end } = node

        if (!start || !end)
          return {
            selections: undefined,
            newAst: astWithUpdatedSource,
          }

        if (start && end) {
          returnVal.graphSelections.push({
            codeRef: {
              range: topLevelRange(start, end),
              pathToNode: path,
            },
          })
        }
      }
    }

    if (execute) {
      await this.executeAst({
        ast: astWithUpdatedSource,
      })
    } else {
      // When we don't re-execute, we still want to update the program
      // memory with the new ast. So we will hit the mock executor
      // instead..
      const didReParse = await this.executeAstMock(astWithUpdatedSource)
      if (err(didReParse)) return Promise.reject(didReParse)
    }

    return { selections: returnVal, newAst: astWithUpdatedSource }
  }

  get defaultPlanes() {
    return this.singletons.rustContext.defaultPlanes
  }

  showPlanes(all = false) {
    if (!this.defaultPlanes) return Promise.all([])
    const thePromises = [
      this.engineCommandManager.setPlaneHidden(this.defaultPlanes.xy, false),
      this.engineCommandManager.setPlaneHidden(this.defaultPlanes.yz, false),
      this.engineCommandManager.setPlaneHidden(this.defaultPlanes.xz, false),
    ]
    if (all) {
      thePromises.push(
        this.engineCommandManager.setPlaneHidden(
          this.defaultPlanes.negXy,
          false
        )
      )
      thePromises.push(
        this.engineCommandManager.setPlaneHidden(
          this.defaultPlanes.negYz,
          false
        )
      )
      thePromises.push(
        this.engineCommandManager.setPlaneHidden(
          this.defaultPlanes.negXz,
          false
        )
      )
    }
    return Promise.all(thePromises)
  }

  hidePlanes(all = false) {
    if (!this.defaultPlanes) return Promise.all([])
    const thePromises = [
      this.engineCommandManager.setPlaneHidden(this.defaultPlanes.xy, true),
      this.engineCommandManager.setPlaneHidden(this.defaultPlanes.yz, true),
      this.engineCommandManager.setPlaneHidden(this.defaultPlanes.xz, true),
    ]
    if (all) {
      thePromises.push(
        this.engineCommandManager.setPlaneHidden(this.defaultPlanes.negXy, true)
      )
      thePromises.push(
        this.engineCommandManager.setPlaneHidden(this.defaultPlanes.negYz, true)
      )
      thePromises.push(
        this.engineCommandManager.setPlaneHidden(this.defaultPlanes.negXz, true)
      )
    }
    return Promise.all(thePromises)
  }

  setPlaneVisibilityByKey(
    planeKey: keyof PlaneVisibilityMap,
    visible: boolean
  ) {
    const planeId = this.defaultPlanes?.[planeKey]
    if (!planeId) {
      console.warn(`Plane ${planeKey} not found`)
      return
    }
    return this.engineCommandManager.setPlaneHidden(planeId, !visible)
  }

  /** TODO: this function is hiding unawaited asynchronous work */
  defaultSelectionFilter(selectionsToRestore?: Selections) {
    setSelectionFilterToDefault(this.engineCommandManager, selectionsToRestore)
  }
  /** TODO: this function is hiding unawaited asynchronous work */
  setSelectionFilter(filter: EntityType[]) {
    setSelectionFilter(filter, this.engineCommandManager)
  }

  // Determines if there is no KCL code which means it is executing a blank KCL file
  _isAstEmpty(ast: Node<Program>) {
    return ast.start === 0 && ast.end === 0 && ast.body.length === 0
  }

  /**
   * Determines if there is no code to execute. If there is a @settings annotation
   * that adds to the overall ast.start and ast.end but not the body which is the program
   *
   *
   * If you need to know if there is any program code or not, use this function otherwise
   * use _isAstEmpty
   */
  isAstBodyEmpty(ast: Node<Program>) {
    return ast.body.length === 0
  }

  get fileSettings() {
    return this._fileSettings
  }

  set fileSettings(settings: KclSettingsAnnotation) {
    this._fileSettings = settings
    this.sceneInfraBaseUnitMultiplierSetter(
      settings?.defaultLengthUnit || DEFAULT_DEFAULT_LENGTH_UNIT
    )
  }
}

const defaultSelectionFilter: EntityType[] = [
  'face',
  'edge',
  'solid2d',
  'curve',
  'object',
]

/** TODO: This function is not synchronous but is currently treated as such */
function setSelectionFilterToDefault(
<<<<<<< HEAD
  engineCommandManager: EngineCommandManager,
  selectionsToRestore?: Selections,
  handleSelectionBatch?: typeof handleSelectionBatchFn
=======
  engineCommandManager: ConnectionManager,
  selectionsToRestore?: Selections
>>>>>>> 01775d47
) {
  // eslint-disable-next-line @typescript-eslint/no-floating-promises
  setSelectionFilter(
    defaultSelectionFilter,
    engineCommandManager,
    selectionsToRestore,
    handleSelectionBatch
  )
}

/** TODO: This function is not synchronous but is currently treated as such */
function setSelectionFilter(
  filter: EntityType[],
<<<<<<< HEAD
  engineCommandManager: EngineCommandManager,
  selectionsToRestore?: Selections,
  handleSelectionBatch?: typeof handleSelectionBatchFn
=======
  engineCommandManager: ConnectionManager,
  selectionsToRestore?: Selections
>>>>>>> 01775d47
) {
  const { engineEvents } =
    selectionsToRestore && handleSelectionBatch
      ? handleSelectionBatch({
          selections: selectionsToRestore,
        })
      : { engineEvents: undefined }
  if (!selectionsToRestore || !engineEvents) {
    // eslint-disable-next-line @typescript-eslint/no-floating-promises
    engineCommandManager.sendSceneCommand({
      type: 'modeling_cmd_req',
      cmd_id: uuidv4(),
      cmd: {
        type: 'set_selection_filter',
        filter,
      },
    })
    return
  }
  const modelingCmd: ModelingCmdReq[] = []
  engineEvents.forEach((event) => {
    if (event.type === 'modeling_cmd_req') {
      modelingCmd.push({
        cmd_id: uuidv4(),
        cmd: event.cmd,
      })
    }
  })
  // batch is needed other wise the selection flickers.
  engineCommandManager
    .sendSceneCommand({
      type: 'modeling_cmd_batch_req',
      batch_id: uuidv4(),
      requests: [
        {
          cmd_id: uuidv4(),
          cmd: {
            type: 'set_selection_filter',
            filter,
          },
        },
        ...modelingCmd,
      ],
      responses: false,
    })
    .catch(reportError)
}<|MERGE_RESOLUTION|>--- conflicted
+++ resolved
@@ -835,14 +835,9 @@
 
 /** TODO: This function is not synchronous but is currently treated as such */
 function setSelectionFilterToDefault(
-<<<<<<< HEAD
-  engineCommandManager: EngineCommandManager,
+  engineCommandManager: ConnectionManager,
   selectionsToRestore?: Selections,
   handleSelectionBatch?: typeof handleSelectionBatchFn
-=======
-  engineCommandManager: ConnectionManager,
-  selectionsToRestore?: Selections
->>>>>>> 01775d47
 ) {
   // eslint-disable-next-line @typescript-eslint/no-floating-promises
   setSelectionFilter(
@@ -856,14 +851,9 @@
 /** TODO: This function is not synchronous but is currently treated as such */
 function setSelectionFilter(
   filter: EntityType[],
-<<<<<<< HEAD
-  engineCommandManager: EngineCommandManager,
+  engineCommandManager: ConnectionManager,
   selectionsToRestore?: Selections,
   handleSelectionBatch?: typeof handleSelectionBatchFn
-=======
-  engineCommandManager: ConnectionManager,
-  selectionsToRestore?: Selections
->>>>>>> 01775d47
 ) {
   const { engineEvents } =
     selectionsToRestore && handleSelectionBatch
