--- conflicted
+++ resolved
@@ -453,13 +453,8 @@
       }
     }
   ): Promise<{
-<<<<<<< HEAD
-    newAst: Program
+    newAst: Node<Program>
     selections?: Selections__old
-=======
-    newAst: Node<Program>
-    selections?: Selections
->>>>>>> a8b816a3
   }> {
     const newCode = recast(ast)
     if (err(newCode)) return Promise.reject(newCode)
