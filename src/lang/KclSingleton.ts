--- conflicted
+++ resolved
@@ -48,11 +48,8 @@
 import { err, reportRejection } from '@src/lib/trap'
 import { deferExecution, uuidv4 } from '@src/lib/utils'
 import type { PlaneVisibilityMap } from '@src/machines/modelingMachine'
-<<<<<<< HEAD
 import type { ConnectionManager } from '@src/network/connectionManager'
-=======
 import { kclEditorActor } from '@src/machines/kclEditorMachine'
->>>>>>> 2eb0b868
 
 interface ExecuteArgs {
   ast?: Node<Program>
@@ -468,8 +465,6 @@
       path: this.singletons.codeManager.currentFilePath || undefined,
       rustContext: this.singletons.rustContext,
     })
-<<<<<<< HEAD
-=======
 
     const livePathsToWatch = Object.values(execState.filenames)
       .filter((file) => {
@@ -480,7 +475,6 @@
       })
     kclEditorActor.send({ type: 'setLivePathsToWatch', data: livePathsToWatch })
 
->>>>>>> 2eb0b868
     // Program was not interrupted, setup the scene
     // Do not send send scene commands if the program was interrupted, go to clean up
     if (!isInterrupted) {
