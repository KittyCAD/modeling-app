--- conflicted
+++ resolved
@@ -44,17 +44,14 @@
 
 import { err, reportRejection } from '@src/lib/trap'
 import { deferExecution, uuidv4 } from '@src/lib/utils'
-<<<<<<< HEAD
-
-import type { PlaneVisibilityMap } from '@src/machines/modelingMachine'
 import type { ConnectionManager } from '@src/network/connectionManager'
 
-import { kclEditorActor } from '@src/machines/kclEditorMachine'
+
 import { EngineDebugger } from '@src/lib/debugger'
-=======
+
 import { kclEditorActor } from '@src/machines/kclEditorMachine'
 import type { PlaneVisibilityMap } from '@src/machines/modelingSharedTypes'
->>>>>>> cc4ba053
+
 
 interface ExecuteArgs {
   ast?: Node<Program>
@@ -139,18 +136,18 @@
 
   engineCommandManager: ConnectionManager
 
-  private _isExecutingCallback: (arg: boolean) => void = () => {}
-  private _astCallBack: (arg: Node<Program>) => void = () => {}
+  private _isExecutingCallback: (arg: boolean) => void = () => { }
+  private _astCallBack: (arg: Node<Program>) => void = () => { }
   private _variablesCallBack: (
     arg: {
       [key in string]?: KclValue | undefined
     }
-  ) => void = () => {}
-  private _logsCallBack: (arg: string[]) => void = () => {}
-  private _kclErrorsCallBack: (errors: KCLError[]) => void = () => {}
-  private _diagnosticsCallback: (errors: Diagnostic[]) => void = () => {}
-  private _wasmInitFailedCallback: (arg: boolean) => void = () => {}
-  sceneInfraBaseUnitMultiplierSetter: (unit: BaseUnit) => void = () => {}
+  ) => void = () => { }
+  private _logsCallBack: (arg: string[]) => void = () => { }
+  private _kclErrorsCallBack: (errors: KCLError[]) => void = () => { }
+  private _diagnosticsCallback: (errors: Diagnostic[]) => void = () => { }
+  private _wasmInitFailedCallback: (arg: boolean) => void = () => { }
+  sceneInfraBaseUnitMultiplierSetter: (unit: BaseUnit) => void = () => { }
 
   get ast() {
     return this._ast
@@ -857,8 +854,8 @@
 ) {
   const { engineEvents } = selectionsToRestore
     ? handleSelectionBatch({
-        selections: selectionsToRestore,
-      })
+      selections: selectionsToRestore,
+    })
     : { engineEvents: undefined }
   if (!selectionsToRestore || !engineEvents) {
     // eslint-disable-next-line @typescript-eslint/no-floating-promises
