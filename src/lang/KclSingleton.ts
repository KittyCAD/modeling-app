import { executeAst, lintAst } from 'lang/langHelpers'
import { handleSelectionBatch, Selections } from 'lib/selections'
import {
  KCLError,
  complilationErrorsToDiagnostics,
  kclErrorsToDiagnostics,
} from './errors'
import { uuidv4 } from 'lib/utils'
import { EngineCommandManager } from './std/engineConnection'
import { err } from 'lib/trap'
import { EXECUTE_AST_INTERRUPT_ERROR_MESSAGE } from 'lib/constants'

import {
  CallExpression,
  clearSceneAndBustCache,
  emptyExecState,
  ExecState,
  initPromise,
  parse,
  PathToNode,
  Program,
  ProgramMemory,
  recast,
  SourceRange,
} from 'lang/wasm'
import { getNodeFromPath } from './queryAst'
import { codeManager, editorManager, sceneInfra } from 'lib/singletons'
import { Diagnostic } from '@codemirror/lint'
import { markOnce } from 'lib/performance'
import { Node } from 'wasm-lib/kcl/bindings/Node'
<<<<<<< HEAD
import { EntityType_type } from '@kittycad/lib/dist/types/src/models'
import { Operation } from 'wasm-lib/kcl/bindings/Operation'
=======
import {
  EntityType_type,
  ModelingCmdReq_type,
} from '@kittycad/lib/dist/types/src/models'
>>>>>>> e0c07eec

interface ExecuteArgs {
  ast?: Node<Program>
  zoomToFit?: boolean
  executionId?: number
  zoomOnRangeAndType?: {
    range: SourceRange
    type: string
  }
}

export class KclManager {
  private _ast: Node<Program> = {
    body: [],
    shebang: null,
    start: 0,
    end: 0,
    moduleId: 0,
    nonCodeMeta: {
      nonCodeNodes: {},
      startNodes: [],
    },
  }
  private _execState: ExecState = emptyExecState()
  private _programMemory: ProgramMemory = ProgramMemory.empty()
  lastSuccessfulProgramMemory: ProgramMemory = ProgramMemory.empty()
  lastSuccessfulOperations: Operation[] = []
  private _logs: string[] = []
  private _errors: KCLError[] = []
  private _diagnostics: Diagnostic[] = []
  private _isExecuting = false
  private _executeIsStale: ExecuteArgs | null = null
  private _wasmInitFailed = true
  private _hasErrors = false
  private _switchedFiles = false
  private _defaultPlanesVisibility = {
    xy: true,
    yz: true,
    xz: true,
  }

  engineCommandManager: EngineCommandManager

  private _isExecutingCallback: (arg: boolean) => void = () => {}
  private _astCallBack: (arg: Node<Program>) => void = () => {}
  private _programMemoryCallBack: (arg: ProgramMemory) => void = () => {}
  private _logsCallBack: (arg: string[]) => void = () => {}
  private _kclErrorsCallBack: (errors: KCLError[]) => void = () => {}
  private _diagnosticsCallback: (errors: Diagnostic[]) => void = () => {}
  private _wasmInitFailedCallback: (arg: boolean) => void = () => {}
  private _executeCallback: () => void = () => {}

  get ast() {
    return this._ast
  }
  set ast(ast) {
    this._ast = ast
    this._astCallBack(ast)
  }

  set switchedFiles(switchedFiles: boolean) {
    this._switchedFiles = switchedFiles
  }

  get programMemory() {
    return this._programMemory
  }
  // This is private because callers should be setting the entire execState.
  private set programMemory(programMemory) {
    this._programMemory = programMemory
    this._programMemoryCallBack(programMemory)
  }

  private set execState(execState) {
    this._execState = execState
    this.programMemory = execState.memory
  }

  get execState() {
    return this._execState
  }

  get errors() {
    return this._errors
  }
  set errors(errors) {
    this._errors = errors
    this._kclErrorsCallBack(errors)
  }
  get logs() {
    return this._logs
  }
  set logs(logs) {
    this._logs = logs
    this._logsCallBack(logs)
  }

  get diagnostics() {
    return this._diagnostics
  }

  set diagnostics(ds) {
    if (ds === this._diagnostics) return
    this._diagnostics = ds
    this.setDiagnosticsForCurrentErrors()
  }

  addDiagnostics(ds: Diagnostic[]) {
    if (ds.length === 0) return
    this.diagnostics = this.diagnostics.concat(ds)
  }

  hasErrors(): boolean {
    return this._hasErrors
  }

  setDiagnosticsForCurrentErrors() {
    editorManager?.setDiagnostics(this.diagnostics)
    this._diagnosticsCallback(this.diagnostics)
  }

  get isExecuting() {
    return this._isExecuting
  }

  set isExecuting(isExecuting) {
    this._isExecuting = isExecuting
    // If we have finished executing, but the execute is stale, we should
    // execute again.
    if (!isExecuting && this.executeIsStale) {
      const args = this.executeIsStale
      this.executeIsStale = null
      // eslint-disable-next-line @typescript-eslint/no-floating-promises
      this.executeAst(args)
    }
    this._isExecutingCallback(isExecuting)
  }

  get executeIsStale() {
    return this._executeIsStale
  }

  set executeIsStale(executeIsStale) {
    this._executeIsStale = executeIsStale
  }

  get wasmInitFailed() {
    return this._wasmInitFailed
  }
  set wasmInitFailed(wasmInitFailed) {
    this._wasmInitFailed = wasmInitFailed
    this._wasmInitFailedCallback(wasmInitFailed)
  }

  constructor(engineCommandManager: EngineCommandManager) {
    this.engineCommandManager = engineCommandManager

    // eslint-disable-next-line @typescript-eslint/no-floating-promises
    this.ensureWasmInit().then(async () => {
      await this.safeParse(codeManager.code).then((ast) => {
        if (ast) {
          this.ast = ast
        }
      })
    })
  }

  registerCallBacks({
    setProgramMemory,
    setAst,
    setLogs,
    setErrors,
    setDiagnostics,
    setIsExecuting,
    setWasmInitFailed,
  }: {
    setProgramMemory: (arg: ProgramMemory) => void
    setAst: (arg: Node<Program>) => void
    setLogs: (arg: string[]) => void
    setErrors: (errors: KCLError[]) => void
    setDiagnostics: (errors: Diagnostic[]) => void
    setIsExecuting: (arg: boolean) => void
    setWasmInitFailed: (arg: boolean) => void
  }) {
    this._programMemoryCallBack = setProgramMemory
    this._astCallBack = setAst
    this._logsCallBack = setLogs
    this._kclErrorsCallBack = setErrors
    this._diagnosticsCallback = setDiagnostics
    this._isExecutingCallback = setIsExecuting
    this._wasmInitFailedCallback = setWasmInitFailed
  }
  registerExecuteCallback(callback: () => void) {
    this._executeCallback = callback
  }

  clearAst() {
    this._ast = {
      body: [],
      shebang: null,
      start: 0,
      end: 0,
      moduleId: 0,
      nonCodeMeta: {
        nonCodeNodes: {},
        startNodes: [],
      },
    }
  }

  // (jess) I'm not in love with this, but it ensures we clear the scene and
  // bust the cache on
  // errors from parsing when opening new files.
  // Why not just clear the cache on all parse errors, you ask? well its actually
  // really nice to keep the cache on parse errors within the same file, and
  // only bust on engine errors esp if they take a long time to execute and
  // you hit the wrong key!
  private async checkIfSwitchedFilesShouldClear() {
    // If we were switching files and we hit an error on parse we need to bust
    // the cache and clear the scene.
    if (this._hasErrors && this._switchedFiles) {
      await clearSceneAndBustCache(this.engineCommandManager)
    } else if (this._switchedFiles) {
      // Reset the switched files boolean.
      this._switchedFiles = false
    }
  }

  async safeParse(code: string): Promise<Node<Program> | null> {
    const result = parse(code)
    this.diagnostics = []
    this._hasErrors = false

    if (err(result)) {
      const kclerror: KCLError = result as KCLError
      this.diagnostics = kclErrorsToDiagnostics([kclerror])
      this._hasErrors = true

      await this.checkIfSwitchedFilesShouldClear()
      return null
    }

    this.addDiagnostics(complilationErrorsToDiagnostics(result.errors))
    this.addDiagnostics(complilationErrorsToDiagnostics(result.warnings))
    if (result.errors.length > 0) {
      this._hasErrors = true

      await this.checkIfSwitchedFilesShouldClear()
      return null
    }

    return result.program
  }

  async ensureWasmInit() {
    try {
      await initPromise
      if (this.wasmInitFailed) {
        this.wasmInitFailed = false
      }
    } catch (e) {
      this.wasmInitFailed = true
    }
  }

  private _cancelTokens: Map<number, boolean> = new Map()

  // This NEVER updates the code, if you want to update the code DO NOT add to
  // this function, too many other things that don't want it exist.
  // just call to codeManager from wherever you want in other files.
  async executeAst(args: ExecuteArgs = {}): Promise<void> {
    if (this.isExecuting) {
      this.executeIsStale = args

      // The previous execteAst will be rejected and cleaned up. The execution will be marked as stale.
      // A new executeAst will start.
      this.engineCommandManager.rejectAllModelingCommands(
        EXECUTE_AST_INTERRUPT_ERROR_MESSAGE
      )
      // Exit early if we are already executing.
      return
    }

    const ast = args.ast || this.ast
    markOnce('code/startExecuteAst')

    const currentExecutionId = args.executionId || Date.now()
    this._cancelTokens.set(currentExecutionId, false)

    this.isExecuting = true
    await this.ensureWasmInit()
    const { logs, errors, execState, isInterrupted } = await executeAst({
      ast,
      engineCommandManager: this.engineCommandManager,
    })

    // Program was not interrupted, setup the scene
    // Do not send send scene commands if the program was interrupted, go to clean up
    if (!isInterrupted) {
      this.addDiagnostics(await lintAst({ ast: ast }))
      setSelectionFilterToDefault(this.engineCommandManager)

      if (args.zoomToFit) {
        let zoomObjectId: string | undefined = ''
        if (args.zoomOnRangeAndType) {
          zoomObjectId = this.engineCommandManager?.mapRangeToObjectId(
            args.zoomOnRangeAndType.range,
            args.zoomOnRangeAndType.type
          )
        }

        await this.engineCommandManager.sendSceneCommand({
          type: 'modeling_cmd_req',
          cmd_id: uuidv4(),
          cmd: {
            type: 'zoom_to_fit',
            object_ids: zoomObjectId ? [zoomObjectId] : [], // leave empty to zoom to all objects
            padding: 0.1, // padding around the objects
            animated: false, // don't animate the zoom for now
          },
        })
      }
    }

    this.isExecuting = false

    // Check the cancellation token for this execution before applying side effects
    if (this._cancelTokens.get(currentExecutionId)) {
      this._cancelTokens.delete(currentExecutionId)
      return
    }

    // Exit sketch mode if the AST is empty
    if (this._isAstEmpty(ast)) {
      await this.disableSketchMode()
    }

    this.logs = logs
    this.errors = errors
    // Do not add the errors since the program was interrupted and the error is not a real KCL error
    this.addDiagnostics(isInterrupted ? [] : kclErrorsToDiagnostics(errors))
    this.execState = execState
    if (!errors.length) {
      this.lastSuccessfulProgramMemory = execState.memory
      this.lastSuccessfulOperations = execState.operations
    }
    this.ast = { ...ast }
    // updateArtifactGraph relies on updated executeState/programMemory
    await this.engineCommandManager.updateArtifactGraph(this.ast)
    this._executeCallback()
    if (!isInterrupted) {
      sceneInfra.modelingSend({ type: 'code edit during sketch' })
    }

    this.engineCommandManager.addCommandLog({
      type: 'execution-done',
      data: null,
    })

    this._cancelTokens.delete(currentExecutionId)
    markOnce('code/endExecuteAst')
  }
  // NOTE: this always updates the code state and editor.
  // DO NOT CALL THIS from codemirror ever.
  async executeAstMock(
    ast: Program = this._ast,
    {
      updates,
    }: {
      updates: 'none' | 'artifactRanges'
    } = { updates: 'none' }
  ) {
    await this.ensureWasmInit()

    const newCode = recast(ast)
    if (err(newCode)) {
      console.error(newCode)
      return
    }
    const newAst = await this.safeParse(newCode)
    if (!newAst) {
      this.clearAst()
      return
    }
    this._ast = { ...newAst }

    const { logs, errors, execState } = await executeAst({
      ast: newAst,
      engineCommandManager: this.engineCommandManager,
      // We make sure to send an empty program memory to denote we mean mock mode.
      programMemoryOverride: ProgramMemory.empty(),
    })

    this._logs = logs
    this.addDiagnostics(kclErrorsToDiagnostics(errors))
    this._execState = execState
    this._programMemory = execState.memory
    if (!errors.length) {
      this.lastSuccessfulProgramMemory = execState.memory
      this.lastSuccessfulOperations = execState.operations
    }
    if (updates !== 'artifactRanges') return

    // TODO the below seems like a work around, I wish there's a comment explaining exactly what
    // problem this solves, but either way we should strive to remove it.
    Array.from(this.engineCommandManager.artifactGraph).forEach(
      ([commandId, artifact]) => {
        if (!('codeRef' in artifact)) return
        const _node1 = getNodeFromPath<Node<CallExpression>>(
          this.ast,
          artifact.codeRef.pathToNode,
          'CallExpression'
        )
        if (err(_node1)) return
        const { node } = _node1
        if (node.type !== 'CallExpression') return
        const [oldStart, oldEnd] = artifact.codeRef.range
        if (oldStart === 0 && oldEnd === 0) return
        if (oldStart === node.start && oldEnd === node.end) return
        this.engineCommandManager.artifactGraph.set(commandId, {
          ...artifact,
          codeRef: {
            ...artifact.codeRef,
            range: [node.start, node.end, true],
          },
        })
      }
    )
  }
  cancelAllExecutions() {
    this._cancelTokens.forEach((_, key) => {
      this._cancelTokens.set(key, true)
    })
  }
  async executeCode(zoomToFit?: boolean): Promise<void> {
    const ast = await this.safeParse(codeManager.code)
    if (!ast) {
      this.clearAst()
      return
    }
    this.ast = { ...ast }
    return this.executeAst({ zoomToFit })
  }
  async format() {
    const originalCode = codeManager.code
    const ast = await this.safeParse(originalCode)
    if (!ast) {
      this.clearAst()
      return
    }
    const code = recast(ast)
    if (err(code)) {
      console.error(code)
      return
    }
    if (originalCode === code) return

    // Update the code state and the editor.
    codeManager.updateCodeStateEditor(code)

    // Write back to the file system.
    void codeManager.writeToFile().then(() => this.executeCode())
  }
  // There's overlapping responsibility between updateAst and executeAst.
  // updateAst was added as it was used a lot before xState migration so makes the port easier.
  // but should probably have think about which of the function to keep
  // This always updates the code state and editor and writes to the file system.
  async updateAst(
    ast: Node<Program>,
    execute: boolean,
    optionalParams?: {
      focusPath?: Array<PathToNode>
      zoomToFit?: boolean
      zoomOnRangeAndType?: {
        range: SourceRange
        type: string
      }
    }
  ): Promise<{
    newAst: Node<Program>
    selections?: Selections
  }> {
    const newCode = recast(ast)
    if (err(newCode)) return Promise.reject(newCode)

    const astWithUpdatedSource = await this.safeParse(newCode)
    if (!astWithUpdatedSource) return Promise.reject(new Error('bad ast'))
    let returnVal: Selections | undefined = undefined

    if (optionalParams?.focusPath) {
      returnVal = {
        graphSelections: [],
        otherSelections: [],
      }

      for (const path of optionalParams.focusPath) {
        const getNodeFromPathResult = getNodeFromPath<any>(
          astWithUpdatedSource,
          path
        )
        if (err(getNodeFromPathResult))
          return Promise.reject(getNodeFromPathResult)
        const { node } = getNodeFromPathResult

        const { start, end } = node

        if (!start || !end)
          return {
            selections: undefined,
            newAst: astWithUpdatedSource,
          }

        if (start && end) {
          returnVal.graphSelections.push({
            codeRef: {
              range: [start, end, true],
              pathToNode: path,
            },
          })
        }
      }
    }

    if (execute) {
      await this.executeAst({
        ast: astWithUpdatedSource,
        zoomToFit: optionalParams?.zoomToFit,
        zoomOnRangeAndType: optionalParams?.zoomOnRangeAndType,
      })
    } else {
      // When we don't re-execute, we still want to update the program
      // memory with the new ast. So we will hit the mock executor
      // instead..
      // Execute ast mock will update the code state and editor.
      await this.executeAstMock(astWithUpdatedSource)
    }

    return { selections: returnVal, newAst: astWithUpdatedSource }
  }

  get defaultPlanes() {
    return this?.engineCommandManager?.defaultPlanes
  }

  showPlanes(all = false) {
    if (!this.defaultPlanes) return Promise.all([])
    const thePromises = [
      this.engineCommandManager.setPlaneHidden(this.defaultPlanes.xy, false),
      this.engineCommandManager.setPlaneHidden(this.defaultPlanes.yz, false),
      this.engineCommandManager.setPlaneHidden(this.defaultPlanes.xz, false),
    ]
    if (all) {
      thePromises.push(
        this.engineCommandManager.setPlaneHidden(
          this.defaultPlanes.negXy,
          false
        )
      )
      thePromises.push(
        this.engineCommandManager.setPlaneHidden(
          this.defaultPlanes.negYz,
          false
        )
      )
      thePromises.push(
        this.engineCommandManager.setPlaneHidden(
          this.defaultPlanes.negXz,
          false
        )
      )
    }
    return Promise.all(thePromises)
  }

  hidePlanes(all = false) {
    if (!this.defaultPlanes) return Promise.all([])
    const thePromises = [
      this.engineCommandManager.setPlaneHidden(this.defaultPlanes.xy, true),
      this.engineCommandManager.setPlaneHidden(this.defaultPlanes.yz, true),
      this.engineCommandManager.setPlaneHidden(this.defaultPlanes.xz, true),
    ]
    if (all) {
      thePromises.push(
        this.engineCommandManager.setPlaneHidden(this.defaultPlanes.negXy, true)
      )
      thePromises.push(
        this.engineCommandManager.setPlaneHidden(this.defaultPlanes.negYz, true)
      )
      thePromises.push(
        this.engineCommandManager.setPlaneHidden(this.defaultPlanes.negXz, true)
      )
    }
    return Promise.all(thePromises)
  }
  /** TODO: this function is hiding unawaited asynchronous work */
  defaultSelectionFilter(selectionsToRestore?: Selections) {
    setSelectionFilterToDefault(this.engineCommandManager, selectionsToRestore)
  }
  /** TODO: this function is hiding unawaited asynchronous work */
  setSelectionFilter(filter: EntityType_type[]) {
    setSelectionFilter(filter, this.engineCommandManager)
  }

  /**
   * We can send a single command of 'enable_sketch_mode' or send this in a batched request.
   * When there is no code in the KCL editor we should be sending 'sketch_mode_disable' since any previous half finished
   * code could leave the state of the application in sketch mode on the engine side.
   */
  async disableSketchMode() {
    await this.engineCommandManager.sendSceneCommand({
      type: 'modeling_cmd_req',
      cmd_id: uuidv4(),
      cmd: { type: 'sketch_mode_disable' },
    })
  }

  // Determines if there is no KCL code which means it is executing a blank KCL file
  _isAstEmpty(ast: Node<Program>) {
    return ast.start === 0 && ast.end === 0 && ast.body.length === 0
  }
}

const defaultSelectionFilter: EntityType_type[] = [
  'face',
  'edge',
  'solid2d',
  'curve',
  'object',
]

/** TODO: This function is not synchronous but is currently treated as such */
function setSelectionFilterToDefault(
  engineCommandManager: EngineCommandManager,
  selectionsToRestore?: Selections
) {
  // eslint-disable-next-line @typescript-eslint/no-floating-promises
  setSelectionFilter(
    defaultSelectionFilter,
    engineCommandManager,
    selectionsToRestore
  )
}

/** TODO: This function is not synchronous but is currently treated as such */
function setSelectionFilter(
  filter: EntityType_type[],
  engineCommandManager: EngineCommandManager,
  selectionsToRestore?: Selections
) {
  const { engineEvents } = selectionsToRestore
    ? handleSelectionBatch({
        selections: selectionsToRestore,
      })
    : { engineEvents: undefined }
  if (!selectionsToRestore || !engineEvents) {
    // eslint-disable-next-line @typescript-eslint/no-floating-promises
    engineCommandManager.sendSceneCommand({
      type: 'modeling_cmd_req',
      cmd_id: uuidv4(),
      cmd: {
        type: 'set_selection_filter',
        filter,
      },
    })
    return
  }
  const modelingCmd: ModelingCmdReq_type[] = []
  engineEvents.forEach((event) => {
    if (event.type === 'modeling_cmd_req') {
      modelingCmd.push({
        cmd_id: uuidv4(),
        cmd: event.cmd,
      })
    }
  })
  // batch is needed other wise the selection flickers.
  engineCommandManager
    .sendSceneCommand({
      type: 'modeling_cmd_batch_req',
      batch_id: uuidv4(),
      requests: [
        {
          cmd_id: uuidv4(),
          cmd: {
            type: 'set_selection_filter',
            filter,
          },
        },
        ...modelingCmd,
      ],
      responses: false,
    })
    .catch(reportError)
}<|MERGE_RESOLUTION|>--- conflicted
+++ resolved
@@ -28,15 +28,11 @@
 import { Diagnostic } from '@codemirror/lint'
 import { markOnce } from 'lib/performance'
 import { Node } from 'wasm-lib/kcl/bindings/Node'
-<<<<<<< HEAD
-import { EntityType_type } from '@kittycad/lib/dist/types/src/models'
-import { Operation } from 'wasm-lib/kcl/bindings/Operation'
-=======
 import {
   EntityType_type,
   ModelingCmdReq_type,
 } from '@kittycad/lib/dist/types/src/models'
->>>>>>> e0c07eec
+import { Operation } from 'wasm-lib/kcl/bindings/Operation'
 
 interface ExecuteArgs {
   ast?: Node<Program>
