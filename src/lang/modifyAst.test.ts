import {
  assertParse,
  recast,
  initPromise,
  Identifier,
  SourceRange,
  topLevelRange,
} from './wasm'
import {
  createLiteral,
  createIdentifier,
  createCallExpression,
  createObjectExpression,
  createArrayExpression,
  createPipeSubstitution,
  createVariableDeclaration,
  createPipeExpression,
  findUniqueName,
  addSketchTo,
  giveSketchFnCallTag,
  moveValueIntoNewVariable,
  sketchOnExtrudedFace,
  deleteSegmentFromPipeExpression,
  removeSingleConstraintInfo,
  deleteFromSelection,
} from './modifyAst'
import { enginelessExecutor } from '../lib/testHelpers'
import { findUsesOfTagInPipe } from './queryAst'
<<<<<<< HEAD
import { getNodePathFromSourceRange } from './queryAstNodePathUtils'
=======
import { getNodePathFromSourceRange } from 'lang/queryAstNodePathUtils'
>>>>>>> b25fc302
import { err } from 'lib/trap'
import { SimplifiedArgDetails } from './std/stdTypes'
import { Node } from 'wasm-lib/kcl/bindings/Node'
import { Artifact, codeRefFromRange } from './std/artifactGraph'

beforeAll(async () => {
  await initPromise
})

describe('Testing createLiteral', () => {
  it('should create a literal', () => {
    const result = createLiteral(5)
    expect(result.type).toBe('Literal')
    expect((result as any).value.value).toBe(5)
  })
})
describe('Testing createIdentifier', () => {
  it('should create an identifier', () => {
    const result = createIdentifier('myVar')
    expect(result.type).toBe('Identifier')
    expect(result.name).toBe('myVar')
  })
})
describe('Testing createCallExpression', () => {
  it('should create a call expression', () => {
    const result = createCallExpression('myFunc', [createLiteral(5)])
    expect(result.type).toBe('CallExpression')
    expect(result.callee.type).toBe('Identifier')
    expect(result.callee.name).toBe('myFunc')
    expect(result.arguments[0].type).toBe('Literal')
    expect((result.arguments[0] as any).value.value).toBe(5)
  })
})
describe('Testing createObjectExpression', () => {
  it('should create an object expression', () => {
    const result = createObjectExpression({
      myProp: createLiteral(5),
    })
    expect(result.type).toBe('ObjectExpression')
    expect(result.properties[0].type).toBe('ObjectProperty')
    expect(result.properties[0].key.name).toBe('myProp')
    expect(result.properties[0].value.type).toBe('Literal')
    expect((result.properties[0].value as any).value.value).toBe(5)
  })
})
describe('Testing createArrayExpression', () => {
  it('should create an array expression', () => {
    const result = createArrayExpression([createLiteral(5)])
    expect(result.type).toBe('ArrayExpression')
    expect(result.elements[0].type).toBe('Literal')
    expect((result.elements[0] as any).value.value).toBe(5)
  })
})
describe('Testing createPipeSubstitution', () => {
  it('should create a pipe substitution', () => {
    const result = createPipeSubstitution()
    expect(result.type).toBe('PipeSubstitution')
  })
})
describe('Testing createVariableDeclaration', () => {
  it('should create a variable declaration', () => {
    const result = createVariableDeclaration('myVar', createLiteral(5))
    expect(result.type).toBe('VariableDeclaration')
    expect(result.declaration.type).toBe('VariableDeclarator')
    expect(result.declaration.id.type).toBe('Identifier')
    expect(result.declaration.id.name).toBe('myVar')
    expect(result.declaration.init.type).toBe('Literal')
    expect((result.declaration.init as any).value.value).toBe(5)
  })
})
describe('Testing createPipeExpression', () => {
  it('should create a pipe expression', () => {
    const result = createPipeExpression([createLiteral(5)])
    expect(result.type).toBe('PipeExpression')
    expect(result.body[0].type).toBe('Literal')
    expect((result.body[0] as any).value.value).toBe(5)
  })
})

describe('Testing findUniqueName', () => {
  it('should find a unique name', () => {
    const result = findUniqueName(
      JSON.stringify([
        { type: 'Identifier', name: 'yo01', start: 0, end: 0, moduleId: 0 },
        { type: 'Identifier', name: 'yo02', start: 0, end: 0, moduleId: 0 },
        { type: 'Identifier', name: 'yo03', start: 0, end: 0, moduleId: 0 },
        { type: 'Identifier', name: 'yo04', start: 0, end: 0, moduleId: 0 },
        { type: 'Identifier', name: 'yo05', start: 0, end: 0, moduleId: 0 },
        { type: 'Identifier', name: 'yo06', start: 0, end: 0, moduleId: 0 },
        { type: 'Identifier', name: 'yo07', start: 0, end: 0, moduleId: 0 },
        { type: 'Identifier', name: 'yo08', start: 0, end: 0, moduleId: 0 },
        { type: 'Identifier', name: 'yo09', start: 0, end: 0, moduleId: 0 },
      ] satisfies Node<Identifier>[]),
      'yo',
      2
    )
    expect(result).toBe('yo10')
  })
})
describe('Testing addSketchTo', () => {
  it('should add a sketch to a program', () => {
    const result = addSketchTo(
      {
        body: [],
        shebang: null,
        start: 0,
        end: 0,
        moduleId: 0,
        nonCodeMeta: { nonCodeNodes: {}, startNodes: [] },
      },
      'yz'
    )
    const str = recast(result.modifiedAst)
    expect(str).toBe(`sketch001 = startSketchOn('YZ')
  |> startProfileAt('default', %)
  |> line('default', %)
`)
  })
})

function giveSketchFnCallTagTestHelper(
  code: string,
  searchStr: string
): { tag: string; newCode: string; isTagExisting: boolean } {
  // giveSketchFnCallTag inputs and outputs an ast, which is very verbose for testing
  // this wrapper changes the input and output to code
  // making it more of an integration test, but easier to read the test intention is the goal
  const ast = assertParse(code)
  const start = code.indexOf(searchStr)
  const range = topLevelRange(start, start + searchStr.length)
  const sketchRes = giveSketchFnCallTag(ast, range)
  if (err(sketchRes)) throw sketchRes
  const { modifiedAst, tag, isTagExisting } = sketchRes
  const newCode = recast(modifiedAst)
  if (err(newCode)) throw newCode
  return { tag, newCode, isTagExisting }
}

describe('Testing giveSketchFnCallTag', () => {
  const code = `part001 = startSketchOn('XY')
|> startProfileAt([0, 0], %)
|> line([-2.57, -0.13], %)
|> line([0, 0.83], %)
|> line([0.82, 0.34], %)`
  it('Should add tag to a sketch function call', () => {
    const { newCode, tag, isTagExisting } = giveSketchFnCallTagTestHelper(
      code,
      'line([0, 0.83], %)'
    )
    expect(newCode).toContain('line([0, 0.83], %, $seg01)')
    expect(tag).toBe('seg01')
    expect(isTagExisting).toBe(false)
  })
  it('Should create a unique tag if seg01 already exists', () => {
    let _code = code.replace(
      'line([-2.57, -0.13], %)',
      'line([-2.57, -0.13], %, $seg01)'
    )
    const { newCode, tag, isTagExisting } = giveSketchFnCallTagTestHelper(
      _code,
      'line([0, 0.83], %)'
    )
    expect(newCode).toContain('line([0, 0.83], %, $seg02)')
    expect(tag).toBe('seg02')
    expect(isTagExisting).toBe(false)
  })
  it('Should return existing tag if it already exists', () => {
    const lineButWithTag = 'line([-2.57, -0.13], %, $butts)'
    let _code = code.replace('line([-2.57, -0.13], %)', lineButWithTag)
    const { newCode, tag, isTagExisting } = giveSketchFnCallTagTestHelper(
      _code,
      lineButWithTag
    )
    expect(newCode).toContain(lineButWithTag) // no change
    expect(tag).toBe('butts')
    expect(isTagExisting).toBe(true)
  })
})

describe('Testing moveValueIntoNewVariable', () => {
  const fn = (fnName: string) => `fn ${fnName} = (x) => {
  return x
}
`
  const code = `${fn('def')}${fn('jkl')}${fn('hmm')}
fn ghi = (x) => {
    return 2
}
const abc = 3
const identifierGuy = 5
yo = 5 + 6
part001 = startSketchOn('XY')
|> startProfileAt([-1.2, 4.83], %)
|> line([2.8, 0], %)
|> angledLine([100 + 100, 3.09], %)
|> angledLine([abc, 3.09], %)
|> angledLine([def(yo), 3.09], %)
|> angledLine([ghi(%), 3.09], %)
|> angledLine([jkl(yo) + 2, 3.09], %)
yo2 = hmm([identifierGuy + 5])`
  it('should move a binary expression into a new variable', async () => {
    const ast = assertParse(code)
    const execState = await enginelessExecutor(ast)
    const startIndex = code.indexOf('100 + 100') + 1
    const { modifiedAst } = moveValueIntoNewVariable(
      ast,
      execState.memory,
      topLevelRange(startIndex, startIndex),
      'newVar'
    )
    const newCode = recast(modifiedAst)
    expect(newCode).toContain(`newVar = 100 + 100`)
    expect(newCode).toContain(`angledLine([newVar, 3.09], %)`)
  })
  it('should move a value into a new variable', async () => {
    const ast = assertParse(code)
    const execState = await enginelessExecutor(ast)
    const startIndex = code.indexOf('2.8') + 1
    const { modifiedAst } = moveValueIntoNewVariable(
      ast,
      execState.memory,
      topLevelRange(startIndex, startIndex),
      'newVar'
    )
    const newCode = recast(modifiedAst)
    expect(newCode).toContain(`newVar = 2.8`)
    expect(newCode).toContain(`line([newVar, 0], %)`)
  })
  it('should move a callExpression into a new variable', async () => {
    const ast = assertParse(code)
    const execState = await enginelessExecutor(ast)
    const startIndex = code.indexOf('def(')
    const { modifiedAst } = moveValueIntoNewVariable(
      ast,
      execState.memory,
      topLevelRange(startIndex, startIndex),
      'newVar'
    )
    const newCode = recast(modifiedAst)
    expect(newCode).toContain(`newVar = def(yo)`)
    expect(newCode).toContain(`angledLine([newVar, 3.09], %)`)
  })
  it('should move a binary expression with call expression into a new variable', async () => {
    const ast = assertParse(code)
    const execState = await enginelessExecutor(ast)
    const startIndex = code.indexOf('jkl(') + 1
    const { modifiedAst } = moveValueIntoNewVariable(
      ast,
      execState.memory,
      topLevelRange(startIndex, startIndex),
      'newVar'
    )
    const newCode = recast(modifiedAst)
    expect(newCode).toContain(`newVar = jkl(yo) + 2`)
    expect(newCode).toContain(`angledLine([newVar, 3.09], %)`)
  })
  it('should move a identifier into a new variable', async () => {
    const ast = assertParse(code)
    const execState = await enginelessExecutor(ast)
    const startIndex = code.indexOf('identifierGuy +') + 1
    const { modifiedAst } = moveValueIntoNewVariable(
      ast,
      execState.memory,
      topLevelRange(startIndex, startIndex),
      'newVar'
    )
    const newCode = recast(modifiedAst)
    expect(newCode).toContain(`newVar = identifierGuy + 5`)
    expect(newCode).toContain(`yo2 = hmm([newVar])`)
  })
})

describe('testing sketchOnExtrudedFace', () => {
  test('it should be able to extrude on regular segments', async () => {
    const code = `part001 = startSketchOn('-XZ')
  |> startProfileAt([3.58, 2.06], %)
  |> line([9.7, 9.19], %)
  |> line([8.62, -9.57], %)
  |> close(%)
  |> extrude(5 + 7, %)`
    const ast = assertParse(code)

    const segmentSnippet = `line([9.7, 9.19], %)`
    const segmentRange = topLevelRange(
      code.indexOf(segmentSnippet),
      code.indexOf(segmentSnippet) + segmentSnippet.length
    )
    const segmentPathToNode = getNodePathFromSourceRange(ast, segmentRange)
    const extrudeSnippet = `extrude(5 + 7, %)`
    const extrudeRange = topLevelRange(
      code.indexOf(extrudeSnippet),
      code.indexOf(extrudeSnippet) + extrudeSnippet.length
    )
    const extrudePathToNode = getNodePathFromSourceRange(ast, extrudeRange)

    const extruded = sketchOnExtrudedFace(
      ast,
      segmentPathToNode,
      extrudePathToNode
    )
    if (err(extruded)) throw extruded
    const { modifiedAst } = extruded

    const newCode = recast(modifiedAst)
    expect(newCode).toContain(`part001 = startSketchOn('-XZ')
  |> startProfileAt([3.58, 2.06], %)
  |> line([9.7, 9.19], %, $seg01)
  |> line([8.62, -9.57], %)
  |> close(%)
  |> extrude(5 + 7, %)
sketch001 = startSketchOn(part001, seg01)`)
  })
  test('it should be able to extrude on close segments', async () => {
    const code = `part001 = startSketchOn('-XZ')
  |> startProfileAt([3.58, 2.06], %)
  |> line([9.7, 9.19], %)
  |> line([8.62, -9.57], %)
  |> close(%)
  |> extrude(5 + 7, %)`
    const ast = assertParse(code)
    const segmentSnippet = `close(%)`
    const segmentRange = topLevelRange(
      code.indexOf(segmentSnippet),
      code.indexOf(segmentSnippet) + segmentSnippet.length
    )
    const segmentPathToNode = getNodePathFromSourceRange(ast, segmentRange)
    const extrudeSnippet = `extrude(5 + 7, %)`
    const extrudeRange = topLevelRange(
      code.indexOf(extrudeSnippet),
      code.indexOf(extrudeSnippet) + extrudeSnippet.length
    )
    const extrudePathToNode = getNodePathFromSourceRange(ast, extrudeRange)

    const extruded = sketchOnExtrudedFace(
      ast,
      segmentPathToNode,
      extrudePathToNode
    )
    if (err(extruded)) throw extruded
    const { modifiedAst } = extruded

    const newCode = recast(modifiedAst)
    expect(newCode).toContain(`part001 = startSketchOn('-XZ')
  |> startProfileAt([3.58, 2.06], %)
  |> line([9.7, 9.19], %)
  |> line([8.62, -9.57], %)
  |> close(%, $seg01)
  |> extrude(5 + 7, %)
sketch001 = startSketchOn(part001, seg01)`)
  })
  test('it should be able to extrude on start-end caps', async () => {
    const code = `part001 = startSketchOn('-XZ')
  |> startProfileAt([3.58, 2.06], %)
  |> line([9.7, 9.19], %)
  |> line([8.62, -9.57], %)
  |> close(%)
  |> extrude(5 + 7, %)`
    const ast = assertParse(code)
    const sketchSnippet = `startProfileAt([3.58, 2.06], %)`
    const sketchRange = topLevelRange(
      code.indexOf(sketchSnippet),
      code.indexOf(sketchSnippet) + sketchSnippet.length
    )
    const sketchPathToNode = getNodePathFromSourceRange(ast, sketchRange)
    const extrudeSnippet = `extrude(5 + 7, %)`
    const extrudeRange = topLevelRange(
      code.indexOf(extrudeSnippet),
      code.indexOf(extrudeSnippet) + extrudeSnippet.length
    )
    const extrudePathToNode = getNodePathFromSourceRange(ast, extrudeRange)

    const extruded = sketchOnExtrudedFace(
      ast,
      sketchPathToNode,
      extrudePathToNode,
      { type: 'cap', subType: 'end' }
    )
    if (err(extruded)) throw extruded
    const { modifiedAst } = extruded

    const newCode = recast(modifiedAst)
    expect(newCode).toContain(`part001 = startSketchOn('-XZ')
  |> startProfileAt([3.58, 2.06], %)
  |> line([9.7, 9.19], %)
  |> line([8.62, -9.57], %)
  |> close(%)
  |> extrude(5 + 7, %)
sketch001 = startSketchOn(part001, 'END')`)
  })
  test('it should ensure that the new sketch is inserted after the extrude', async () => {
    const code = `sketch001 = startSketchOn('-XZ')
    |> startProfileAt([3.29, 7.86], %)
    |> line([2.48, 2.44], %)
    |> line([2.66, 1.17], %)
    |> line([3.75, 0.46], %)
    |> line([4.99, -0.46], %)
    |> line([3.3, -2.12], %)
    |> line([2.16, -3.33], %)
    |> line([0.85, -3.08], %)
    |> line([-0.18, -3.36], %)
    |> line([-3.86, -2.73], %)
    |> line([-17.67, 0.85], %)
    |> close(%)
    part001 = extrude(5 + 7, sketch001)`
    const ast = assertParse(code)
    const segmentSnippet = `line([4.99, -0.46], %)`
    const segmentRange = topLevelRange(
      code.indexOf(segmentSnippet),
      code.indexOf(segmentSnippet) + segmentSnippet.length
    )
    const segmentPathToNode = getNodePathFromSourceRange(ast, segmentRange)
    const extrudeSnippet = `extrude(5 + 7, sketch001)`
    const extrudeRange = topLevelRange(
      code.indexOf(extrudeSnippet),
      code.indexOf(extrudeSnippet) + extrudeSnippet.length
    )
    const extrudePathToNode = getNodePathFromSourceRange(ast, extrudeRange)

    const updatedAst = sketchOnExtrudedFace(
      ast,
      segmentPathToNode,
      extrudePathToNode
    )
    if (err(updatedAst)) throw updatedAst
    const newCode = recast(updatedAst.modifiedAst)
    expect(newCode).toContain(`part001 = extrude(5 + 7, sketch001)
sketch002 = startSketchOn(part001, seg01)`)
  })
})

describe('Testing deleteSegmentFromPipeExpression', () => {
  it('Should delete a segment withOUT any dependent segments', async () => {
    const code = `part001 = startSketchOn('-XZ')
  |> startProfileAt([54.78, -95.91], %)
  |> line([306.21, 198.82], %)
  |> line([306.21, 198.85], %, $a)
  |> line([306.21, 198.87], %)`
    const ast = assertParse(code)
    const execState = await enginelessExecutor(ast)
    const lineOfInterest = 'line([306.21, 198.85], %, $a)'
    const range = topLevelRange(
      code.indexOf(lineOfInterest),
      code.indexOf(lineOfInterest) + lineOfInterest.length
    )
    const pathToNode = getNodePathFromSourceRange(ast, range)
    const modifiedAst = deleteSegmentFromPipeExpression(
      [],
      ast,
      execState.memory,
      code,
      pathToNode
    )
    if (err(modifiedAst)) throw modifiedAst
    const newCode = recast(modifiedAst)
    expect(newCode).toBe(`part001 = startSketchOn('-XZ')
  |> startProfileAt([54.78, -95.91], %)
  |> line([306.21, 198.82], %)
  |> line([306.21, 198.87], %)
`)
  })
  describe('Should delete a segment WITH any dependent segments, unconstraining the dependent parts', () => {
    const makeCode = (
      line: string,
      replace1 = '',
      replace2 = ''
    ) => `part001 = startSketchOn('-XZ')
  |> startProfileAt([54.78, -95.91], %)
  |> line([306.21, 198.82], %, $b)
${!replace1 ? `  |> ${line}\n` : ''}  |> angledLine([-65, ${
      !replace1 ? 'segLen(a)' : replace1
    }], %)
  |> line([306.21, 198.87], %)
  |> angledLine([65, ${!replace2 ? 'segAng(a)' : replace2}], %)
  |> line([-963.39, -154.67], %)
`
    test.each([
      ['line', 'line([306.21, 198.85], %, $a)', ['365.11', '33']],
      ['lineTo', 'lineTo([306.21, 198.85], %, $a)', ['110.48', '119.73']],
      ['yLine', 'yLine(198.85, %, $a)', ['198.85', '90']],
      ['xLine', 'xLine(198.85, %, $a)', ['198.85', '0']],
      ['yLineTo', 'yLineTo(198.85, %, $a)', ['95.94', '90']],
      ['xLineTo', 'xLineTo(198.85, %, $a)', ['162.14', '180']],
      [
        'angledLine',
        'angledLine({ angle: 45.5, length: 198.85 }, %, $a)',
        ['198.85', '45.5'],
      ],
      [
        'angledLineOfXLength',
        'angledLineOfXLength({ angle = 45.5, length = 198.85 }, %, $a)',
        ['283.7', '45.5'],
      ],
      [
        'angledLineOfYLength',
        'angledLineOfYLength({ angle = 45.5, length = 198.85 }, %, $a)',
        ['278.79', '45.5'],
      ],
      [
        'angledLineToX',
        'angledLineToX({ angle = 45.5, to = 198.85 }, %, $a)',
        ['231.33', '134.5'],
      ],
      [
        'angledLineToY',
        'angledLineToY({ angle = 45.5, to = 198.85 }, %, $a)',
        ['134.51', '45.5'],
      ],
      [
        'angledLineThatIntersects',
        `angledLineThatIntersects({ angle = 45.5, intersectTag = b, offset = 198.85 }, %, $a)`,
        ['918.4', '45.5'],
      ],
    ])(`%s`, async (_, line, [replace1, replace2]) => {
      const code = makeCode(line)
      const ast = assertParse(code)
      const execState = await enginelessExecutor(ast)
      const lineOfInterest = line
      const range = topLevelRange(
        code.indexOf(lineOfInterest),
        code.indexOf(lineOfInterest) + lineOfInterest.length
      )
      const pathToNode = getNodePathFromSourceRange(ast, range)
      const dependentSegments = findUsesOfTagInPipe(ast, pathToNode)
      const modifiedAst = deleteSegmentFromPipeExpression(
        dependentSegments,
        ast,
        execState.memory,
        code,
        pathToNode
      )
      if (err(modifiedAst)) throw modifiedAst
      const newCode = recast(modifiedAst)
      expect(newCode).toBe(makeCode(line, replace1, replace2))
    })
  })
})

describe('Testing removeSingleConstraintInfo', () => {
  describe('with mostly object notation', () => {
    const code = `part001 = startSketchOn('-XZ')
  |> startProfileAt([0, 0], %)
  |> line([3 + 0, 4 + 0], %)
  |> angledLine({ angle = 3 + 0, length = 3.14 + 0 }, %)
  |> lineTo([6.14 + 0, 3.14 + 0], %)
  |> xLineTo(8 + 0, %)
  |> yLineTo(5 + 0, %)
  |> yLine(3.14 + 0, %, $a)
  |> xLine(3.14 + 0, %)
  |> angledLineOfXLength({ angle = 3 + 0, length = 3.14 + 0 }, %)
  |> angledLineOfYLength({ angle = 30 + 0, length = 3 + 0 }, %)
  |> angledLineToX({ angle = 12.14 + 0, to = 12 + 0 }, %)
  |> angledLineToY({ angle = 30 + 0, to = 10.14 + 0 }, %)
  |> angledLineThatIntersects({
        angle = 3.14 + 0,
        intersectTag = a,
        offset = 0 + 0
      }, %)
  |> tangentialArcTo([3.14 + 0, 13.14 + 0], %)`
    test.each([
      [' line([3 + 0, 4], %)', 'arrayIndex', 1],
      [
        'angledLine({ angle = 3, length = 3.14 + 0 }, %)',
        'objectProperty',
        'angle',
      ],
      ['lineTo([6.14, 3.14 + 0], %)', 'arrayIndex', 0],
      ['xLineTo(8, %)', '', ''],
      ['yLineTo(5, %)', '', ''],
      ['yLine(3.14, %, $a)', '', ''],
      ['xLine(3.14, %)', '', ''],
      [
        'angledLineOfXLength({ angle = 3, length = 3.14 + 0 }, %)',
        'objectProperty',
        'angle',
      ],
      [
        'angledLineOfYLength({ angle = 30 + 0, length = 3 }, %)',
        'objectProperty',
        'length',
      ],
      [
        'angledLineToX({ angle = 12.14 + 0, to = 12 }, %)',
        'objectProperty',
        'to',
      ],
      [
        'angledLineToY({ angle = 30, to = 10.14 + 0 }, %)',
        'objectProperty',
        'angle',
      ],
      [
        `angledLineThatIntersects({
       angle = 3.14 + 0,
       offset = 0,
       intersectTag = a
     }, %)`,
        'objectProperty',
        'offset',
      ],
      ['tangentialArcTo([3.14 + 0, 13.14], %)', 'arrayIndex', 1],
    ] as const)('stdlib fn: %s', async (expectedFinish, key, value) => {
      const ast = assertParse(code)

      const execState = await enginelessExecutor(ast)
      const lineOfInterest = expectedFinish.split('(')[0] + '('
      const range = topLevelRange(
        code.indexOf(lineOfInterest) + 1,
        code.indexOf(lineOfInterest) + lineOfInterest.length
      )
      const pathToNode = getNodePathFromSourceRange(ast, range)
      let argPosition: SimplifiedArgDetails
      if (key === 'arrayIndex' && typeof value === 'number') {
        argPosition = {
          type: 'arrayItem',
          index: value === 0 ? 0 : 1,
        }
      } else if (key === 'objectProperty' && typeof value === 'string') {
        argPosition = {
          type: 'objectProperty',
          key: value,
        }
      } else if (key === '') {
        argPosition = {
          type: 'singleValue',
        }
      } else {
        throw new Error('argPosition is undefined')
      }
      const mod = removeSingleConstraintInfo(
        pathToNode,
        argPosition,
        ast,
        execState.memory
      )
      if (!mod) return new Error('mod is undefined')
      const recastCode = recast(mod.modifiedAst)
      expect(recastCode).toContain(expectedFinish)
    })
  })
  describe('with array notation', () => {
    const code = `part001 = startSketchOn('-XZ')
  |> startProfileAt([0, 0], %)
  |> angledLine([3.14 + 0, 3.14 + 0], %)
  |> angledLineOfXLength([3 + 0, 3.14 + 0], %)
  |> angledLineOfYLength([30 + 0, 3 + 0], %)
  |> angledLineToX([12.14 + 0, 12 + 0], %)
  |> angledLineToY([30 + 0, 10.14 + 0], %)`
    test.each([
      ['angledLine([3, 3.14 + 0], %)', 'arrayIndex', 0],
      ['angledLineOfXLength([3, 3.14 + 0], %)', 'arrayIndex', 0],
      ['angledLineOfYLength([30 + 0, 3], %)', 'arrayIndex', 1],
      ['angledLineToX([12.14 + 0, 12], %)', 'arrayIndex', 1],
      ['angledLineToY([30, 10.14 + 0], %)', 'arrayIndex', 0],
    ])('stdlib fn: %s', async (expectedFinish, key, value) => {
      const ast = assertParse(code)

      const execState = await enginelessExecutor(ast)
      const lineOfInterest = expectedFinish.split('(')[0] + '('
      const range = topLevelRange(
        code.indexOf(lineOfInterest) + 1,
        code.indexOf(lineOfInterest) + lineOfInterest.length
      )
      let argPosition: SimplifiedArgDetails
      if (key === 'arrayIndex' && typeof value === 'number') {
        argPosition = {
          type: 'arrayItem',
          index: value === 0 ? 0 : 1,
        }
      } else if (key === 'objectProperty' && typeof value === 'string') {
        argPosition = {
          type: 'objectProperty',
          key: value,
        }
      } else {
        throw new Error('argPosition is undefined')
      }
      const pathToNode = getNodePathFromSourceRange(ast, range)
      const mod = removeSingleConstraintInfo(
        pathToNode,
        argPosition,
        ast,
        execState.memory
      )
      if (!mod) return new Error('mod is undefined')
      const recastCode = recast(mod.modifiedAst)
      expect(recastCode).toContain(expectedFinish)
    })
  })
})

describe('Testing deleteFromSelection', () => {
  const cases = [
    [
      'basicCase',
      {
        codeBefore: `myVar = 5
sketch003 = startSketchOn('XZ')
  |> startProfileAt([3.82, 13.6], %)
  |> line([-2.94, 2.7], %)
  |> line([7.7, 0.16], %)
  |> lineTo([profileStartX(%), profileStartY(%)], %)
  |> close(%)`,
        codeAfter: `myVar = 5\n`,
        lineOfInterest: 'line([-2.94, 2.7], %)',
        type: 'segment',
      },
    ],
    [
      'delete extrude',
      {
        codeBefore: `sketch001 = startSketchOn('XZ')
  |> startProfileAt([3.29, 7.86], %)
  |> line([2.48, 2.44], %)
  |> line([2.66, 1.17], %)
  |> line([3.75, 0.46], %)
  |> line([4.99, -0.46], %, $seg01)
  |> line([-3.86, -2.73], %)
  |> line([-17.67, 0.85], %)
  |> close(%)
const extrude001 = extrude(10, sketch001)`,
        codeAfter: `sketch001 = startSketchOn('XZ')
  |> startProfileAt([3.29, 7.86], %)
  |> line([2.48, 2.44], %)
  |> line([2.66, 1.17], %)
  |> line([3.75, 0.46], %)
  |> line([4.99, -0.46], %, $seg01)
  |> line([-3.86, -2.73], %)
  |> line([-17.67, 0.85], %)
  |> close(%)\n`,
        lineOfInterest: 'line([2.66, 1.17], %)',
        type: 'wall',
      },
    ],
    [
      'delete extrude with sketch on it',
      {
        codeBefore: `myVar = 5
sketch001 = startSketchOn('XZ')
  |> startProfileAt([4.46, 5.12], %, $tag)
  |> line([0.08, myVar], %)
  |> line([13.03, 2.02], %, $seg01)
  |> line([3.9, -7.6], %)
  |> line([-11.18, -2.15], %)
  |> line([5.41, -9.61], %)
  |> line([-8.54, -2.51], %)
  |> lineTo([profileStartX(%), profileStartY(%)], %)
  |> close(%)
const extrude001 = extrude(5, sketch001)
sketch002 = startSketchOn(extrude001, seg01)
  |> startProfileAt([-12.55, 2.89], %)
  |> line([3.02, 1.9], %)
  |> line([1.82, -1.49], %, $seg02)
  |> angledLine([-86, segLen(seg02)], %)
  |> line([-3.97, -0.53], %)
  |> line([0.3, 0.84], %)
  |> lineTo([profileStartX(%), profileStartY(%)], %)
  |> close(%)`,
        codeAfter: `myVar = 5
sketch001 = startSketchOn('XZ')
  |> startProfileAt([4.46, 5.12], %, $tag)
  |> line([0.08, myVar], %)
  |> line([13.03, 2.02], %, $seg01)
  |> line([3.9, -7.6], %)
  |> line([-11.18, -2.15], %)
  |> line([5.41, -9.61], %)
  |> line([-8.54, -2.51], %)
  |> lineTo([profileStartX(%), profileStartY(%)], %)
  |> close(%)
sketch002 = startSketchOn({
       plane = {
         origin = { x = 1, y = 2, z = 3 },
         xAxis = { x = 4, y = 5, z = 6 },
         yAxis = { x = 7, y = 8, z = 9 },
         zAxis = { x = 10, y = 11, z = 12 }
       }
     })
  |> startProfileAt([-12.55, 2.89], %)
  |> line([3.02, 1.9], %)
  |> line([1.82, -1.49], %, $seg02)
  |> angledLine([-86, segLen(seg02)], %)
  |> line([-3.97, -0.53], %)
  |> line([0.3, 0.84], %)
  |> lineTo([profileStartX(%), profileStartY(%)], %)
  |> close(%)
`,
        lineOfInterest: 'line([-11.18, -2.15], %)',
        type: 'wall',
      },
    ],
    [
      'delete extrude with sketch on it',
      {
        codeBefore: `myVar = 5
sketch001 = startSketchOn('XZ')
  |> startProfileAt([4.46, 5.12], %, $tag)
  |> line([0.08, myVar], %)
  |> line([13.03, 2.02], %, $seg01)
  |> line([3.9, -7.6], %)
  |> line([-11.18, -2.15], %)
  |> line([5.41, -9.61], %)
  |> line([-8.54, -2.51], %)
  |> lineTo([profileStartX(%), profileStartY(%)], %)
  |> close(%)
const extrude001 = extrude(5, sketch001)
sketch002 = startSketchOn(extrude001, seg01)
  |> startProfileAt([-12.55, 2.89], %)
  |> line([3.02, 1.9], %)
  |> line([1.82, -1.49], %, $seg02)
  |> angledLine([-86, segLen(seg02)], %)
  |> line([-3.97, -0.53], %)
  |> line([0.3, 0.84], %)
  |> lineTo([profileStartX(%), profileStartY(%)], %)
  |> close(%)`,
        codeAfter: `myVar = 5
sketch001 = startSketchOn('XZ')
  |> startProfileAt([4.46, 5.12], %, $tag)
  |> line([0.08, myVar], %)
  |> line([13.03, 2.02], %, $seg01)
  |> line([3.9, -7.6], %)
  |> line([-11.18, -2.15], %)
  |> line([5.41, -9.61], %)
  |> line([-8.54, -2.51], %)
  |> lineTo([profileStartX(%), profileStartY(%)], %)
  |> close(%)
sketch002 = startSketchOn({
       plane = {
         origin = { x = 1, y = 2, z = 3 },
         xAxis = { x = 4, y = 5, z = 6 },
         yAxis = { x = 7, y = 8, z = 9 },
         zAxis = { x = 10, y = 11, z = 12 }
       }
     })
  |> startProfileAt([-12.55, 2.89], %)
  |> line([3.02, 1.9], %)
  |> line([1.82, -1.49], %, $seg02)
  |> angledLine([-86, segLen(seg02)], %)
  |> line([-3.97, -0.53], %)
  |> line([0.3, 0.84], %)
  |> lineTo([profileStartX(%), profileStartY(%)], %)
  |> close(%)
`,
        lineOfInterest: 'startProfileAt([4.46, 5.12], %, $tag)',
        type: 'cap',
      },
    ],
  ] as const
  test.each(cases)(
    '%s',
    async (name, { codeBefore, codeAfter, lineOfInterest, type }) => {
      // const lineOfInterest = 'line([-2.94, 2.7], %)'
      const ast = assertParse(codeBefore)
      const execState = await enginelessExecutor(ast)

      // deleteFromSelection
      const range = topLevelRange(
        codeBefore.indexOf(lineOfInterest),
        codeBefore.indexOf(lineOfInterest) + lineOfInterest.length
      )
      const artifact = { type } as Artifact
      const newAst = await deleteFromSelection(
        ast,
        {
          codeRef: codeRefFromRange(range, ast),
          artifact,
        },
        execState.memory,
        async () => {
          await new Promise((resolve) => setTimeout(resolve, 100))
          return {
            origin: { x: 1, y: 2, z: 3 },
            x_axis: { x: 4, y: 5, z: 6 },
            y_axis: { x: 7, y: 8, z: 9 },
            z_axis: { x: 10, y: 11, z: 12 },
          }
        }
      )
      if (err(newAst)) throw newAst
      const newCode = recast(newAst)
      expect(newCode).toBe(codeAfter)
    }
  )
})<|MERGE_RESOLUTION|>--- conflicted
+++ resolved
@@ -26,11 +26,7 @@
 } from './modifyAst'
 import { enginelessExecutor } from '../lib/testHelpers'
 import { findUsesOfTagInPipe } from './queryAst'
-<<<<<<< HEAD
-import { getNodePathFromSourceRange } from './queryAstNodePathUtils'
-=======
 import { getNodePathFromSourceRange } from 'lang/queryAstNodePathUtils'
->>>>>>> b25fc302
 import { err } from 'lib/trap'
 import { SimplifiedArgDetails } from './std/stdTypes'
 import { Node } from 'wasm-lib/kcl/bindings/Node'
