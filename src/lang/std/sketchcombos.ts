--- conflicted
+++ resolved
@@ -25,14 +25,9 @@
 import {
   getNodeFromPath,
   getNodeFromPathCurry,
-<<<<<<< HEAD
   isValueZero,
 } from 'lang/queryAst'
 import { getNodePathFromSourceRange } from 'lang/queryAstNodePathUtils'
-=======
-  getNodePathFromSourceRange,
-} from '../queryAst'
->>>>>>> 965cb180
 import {
   createArrayExpression,
   createBinaryExpression,
